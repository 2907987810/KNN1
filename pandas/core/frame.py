"""
DataFrame
---------
An efficient 2D container for potentially mixed-type time series or other
labeled data series.

Similar to its R counterpart, data.frame, except providing automatic data
alignment and a host of useful data manipulation methods having to do with the
labeling information
"""
from __future__ import annotations

import collections
from collections import abc
from collections.abc import (
    Hashable,
    Iterable,
    Iterator,
    Mapping,
    Sequence,
)
import functools
from inspect import signature
from io import StringIO
import itertools
import operator
import sys
from textwrap import dedent
from typing import (
    TYPE_CHECKING,
    Any,
    Callable,
    Literal,
    cast,
    overload,
)
import warnings

import numpy as np
from numpy import ma

from pandas._config import (
    get_option,
    using_copy_on_write,
)

from pandas._libs import (
    algos as libalgos,
    lib,
    properties,
)
from pandas._libs.hashtable import duplicated
from pandas._libs.lib import is_range_indexer
from pandas.compat import PYPY
from pandas.compat._constants import REF_COUNT
from pandas.compat._optional import import_optional_dependency
from pandas.compat.numpy import (
    function as nv,
    np_percentile_argname,
)
from pandas.errors import (
    ChainedAssignmentError,
    InvalidIndexError,
    _chained_assignment_method_msg,
    _chained_assignment_msg,
)
from pandas.util._decorators import (
    Appender,
    Substitution,
    doc,
)
from pandas.util._exceptions import find_stack_level
from pandas.util._validators import (
    validate_ascending,
    validate_bool_kwarg,
    validate_percentile,
)

from pandas.core.dtypes.cast import (
    LossySetitemError,
    can_hold_element,
    construct_1d_arraylike_from_scalar,
    construct_2d_arraylike_from_scalar,
    find_common_type,
    infer_dtype_from_scalar,
    invalidate_string_dtypes,
    maybe_box_native,
    maybe_downcast_to_dtype,
)
from pandas.core.dtypes.common import (
    infer_dtype_from_object,
    is_1d_only_ea_dtype,
    is_array_like,
    is_bool_dtype,
    is_dataclass,
    is_dict_like,
    is_float,
    is_float_dtype,
    is_hashable,
    is_integer,
    is_integer_dtype,
    is_iterator,
    is_list_like,
    is_scalar,
    is_sequence,
    needs_i8_conversion,
    pandas_dtype,
)
from pandas.core.dtypes.dtypes import (
    ArrowDtype,
    BaseMaskedDtype,
    ExtensionDtype,
)
from pandas.core.dtypes.missing import (
    isna,
    notna,
)

from pandas.core import (
    algorithms,
    common as com,
    nanops,
    ops,
    roperator,
)
from pandas.core.accessor import CachedAccessor
from pandas.core.apply import reconstruct_and_relabel_result
from pandas.core.array_algos.take import take_2d_multi
from pandas.core.arraylike import OpsMixin
from pandas.core.arrays import (
    BaseMaskedArray,
    DatetimeArray,
    ExtensionArray,
    PeriodArray,
    TimedeltaArray,
)
from pandas.core.arrays.sparse import SparseFrameAccessor
from pandas.core.construction import (
    ensure_wrapped_if_datetimelike,
    extract_array,
    sanitize_array,
    sanitize_masked_array,
)
from pandas.core.generic import (
    NDFrame,
    make_doc,
)
from pandas.core.indexers import check_key_length
from pandas.core.indexes.api import (
    DatetimeIndex,
    Index,
    PeriodIndex,
    default_index,
    ensure_index,
    ensure_index_from_sequences,
)
from pandas.core.indexes.multi import (
    MultiIndex,
    maybe_droplevels,
)
from pandas.core.indexing import (
    check_bool_indexer,
    check_dict_or_set_indexers,
)
from pandas.core.internals import (
    ArrayManager,
    BlockManager,
)
from pandas.core.internals.construction import (
    arrays_to_mgr,
    dataclasses_to_dicts,
    dict_to_mgr,
    mgr_to_mgr,
    ndarray_to_mgr,
    nested_data_to_arrays,
    rec_array_to_mgr,
    reorder_arrays,
    to_arrays,
    treat_as_nested,
)
from pandas.core.methods import selectn
from pandas.core.reshape.melt import melt
from pandas.core.series import Series
from pandas.core.shared_docs import _shared_docs
from pandas.core.sorting import (
    get_group_index,
    lexsort_indexer,
    nargsort,
)

from pandas.io.common import get_handle
from pandas.io.formats import (
    console,
    format as fmt,
)
from pandas.io.formats.info import (
    INFO_DOCSTRING,
    DataFrameInfo,
    frame_sub_kwargs,
)
import pandas.plotting

if TYPE_CHECKING:
    import datetime

    from pandas._libs.internals import BlockValuesRefs
    from pandas._typing import (
        AggFuncType,
        AnyAll,
        AnyArrayLike,
        ArrayLike,
        Axes,
        Axis,
        AxisInt,
        ColspaceArgType,
        CompressionOptions,
        CorrelationMethod,
        DropKeep,
        Dtype,
        DtypeObj,
        FilePath,
        FloatFormatType,
        FormattersType,
        Frequency,
        FromDictOrient,
        IgnoreRaise,
        IndexKeyFunc,
        IndexLabel,
        JoinValidate,
        Level,
        MergeHow,
        MergeValidate,
        NaAction,
        NaPosition,
        NsmallestNlargestKeep,
        PythonFuncType,
        QuantileInterpolation,
        ReadBuffer,
        ReindexMethod,
        Renamer,
        Scalar,
        Self,
        SortKind,
        StorageOptions,
        Suffixes,
        ToGbqIfexist,
        ToStataByteorder,
        ToTimestampHow,
        UpdateJoin,
        ValueKeyFunc,
        WriteBuffer,
        XMLParsers,
        npt,
    )

    from pandas.core.groupby.generic import DataFrameGroupBy
    from pandas.core.interchange.dataframe_protocol import DataFrame as DataFrameXchg
    from pandas.core.internals import SingleDataManager

    from pandas.io.formats.style import Styler

# ---------------------------------------------------------------------
# Docstring templates

_shared_doc_kwargs = {
    "axes": "index, columns",
    "klass": "DataFrame",
    "axes_single_arg": "{0 or 'index', 1 or 'columns'}",
    "axis": """axis : {0 or 'index', 1 or 'columns'}, default 0
        If 0 or 'index': apply function to each column.
        If 1 or 'columns': apply function to each row.""",
    "inplace": """
    inplace : bool, default False
        Whether to modify the DataFrame rather than creating a new one.""",
    "optional_by": """
by : str or list of str
    Name or list of names to sort by.

    - if `axis` is 0 or `'index'` then `by` may contain index
      levels and/or column labels.
    - if `axis` is 1 or `'columns'` then `by` may contain column
      levels and/or index labels.""",
    "optional_reindex": """
labels : array-like, optional
    New labels / index to conform the axis specified by 'axis' to.
index : array-like, optional
    New labels for the index. Preferably an Index object to avoid
    duplicating data.
columns : array-like, optional
    New labels for the columns. Preferably an Index object to avoid
    duplicating data.
axis : int or str, optional
    Axis to target. Can be either the axis name ('index', 'columns')
    or number (0, 1).""",
}

_merge_doc = """
Merge DataFrame or named Series objects with a database-style join.

A named Series object is treated as a DataFrame with a single named column.

The join is done on columns or indexes. If joining columns on
columns, the DataFrame indexes *will be ignored*. Otherwise if joining indexes
on indexes or indexes on a column or columns, the index will be passed on.
When performing a cross merge, no column specifications to merge on are
allowed.

.. warning::

    If both key columns contain rows where the key is a null value, those
    rows will be matched against each other. This is different from usual SQL
    join behaviour and can lead to unexpected results.

Parameters
----------%s
right : DataFrame or named Series
    Object to merge with.
how : {'left', 'right', 'outer', 'inner', 'cross'}, default 'inner'
    Type of merge to be performed.

    * left: use only keys from left frame, similar to a SQL left outer join;
      preserve key order.
    * right: use only keys from right frame, similar to a SQL right outer join;
      preserve key order.
    * outer: use union of keys from both frames, similar to a SQL full outer
      join; sort keys lexicographically.
    * inner: use intersection of keys from both frames, similar to a SQL inner
      join; preserve the order of the left keys.
    * cross: creates the cartesian product from both frames, preserves the order
      of the left keys.

      .. versionadded:: 1.2.0

on : label or list
    Column or index level names to join on. These must be found in both
    DataFrames. If `on` is None and not merging on indexes then this defaults
    to the intersection of the columns in both DataFrames.
left_on : label or list, or array-like
    Column or index level names to join on in the left DataFrame. Can also
    be an array or list of arrays of the length of the left DataFrame.
    These arrays are treated as if they are columns.
right_on : label or list, or array-like
    Column or index level names to join on in the right DataFrame. Can also
    be an array or list of arrays of the length of the right DataFrame.
    These arrays are treated as if they are columns.
left_index : bool, default False
    Use the index from the left DataFrame as the join key(s). If it is a
    MultiIndex, the number of keys in the other DataFrame (either the index
    or a number of columns) must match the number of levels.
right_index : bool, default False
    Use the index from the right DataFrame as the join key. Same caveats as
    left_index.
sort : bool, default False
    Sort the join keys lexicographically in the result DataFrame. If False,
    the order of the join keys depends on the join type (how keyword).
suffixes : list-like, default is ("_x", "_y")
    A length-2 sequence where each element is optionally a string
    indicating the suffix to add to overlapping column names in
    `left` and `right` respectively. Pass a value of `None` instead
    of a string to indicate that the column name from `left` or
    `right` should be left as-is, with no suffix. At least one of the
    values must not be None.
copy : bool, default True
    If False, avoid copy if possible.
indicator : bool or str, default False
    If True, adds a column to the output DataFrame called "_merge" with
    information on the source of each row. The column can be given a different
    name by providing a string argument. The column will have a Categorical
    type with the value of "left_only" for observations whose merge key only
    appears in the left DataFrame, "right_only" for observations
    whose merge key only appears in the right DataFrame, and "both"
    if the observation's merge key is found in both DataFrames.

validate : str, optional
    If specified, checks if merge is of specified type.

    * "one_to_one" or "1:1": check if merge keys are unique in both
      left and right datasets.
    * "one_to_many" or "1:m": check if merge keys are unique in left
      dataset.
    * "many_to_one" or "m:1": check if merge keys are unique in right
      dataset.
    * "many_to_many" or "m:m": allowed, but does not result in checks.

Returns
-------
DataFrame
    A DataFrame of the two merged objects.

See Also
--------
merge_ordered : Merge with optional filling/interpolation.
merge_asof : Merge on nearest keys.
DataFrame.join : Similar method using indices.

Examples
--------
>>> df1 = pd.DataFrame({'lkey': ['foo', 'bar', 'baz', 'foo'],
...                     'value': [1, 2, 3, 5]})
>>> df2 = pd.DataFrame({'rkey': ['foo', 'bar', 'baz', 'foo'],
...                     'value': [5, 6, 7, 8]})
>>> df1
    lkey value
0   foo      1
1   bar      2
2   baz      3
3   foo      5
>>> df2
    rkey value
0   foo      5
1   bar      6
2   baz      7
3   foo      8

Merge df1 and df2 on the lkey and rkey columns. The value columns have
the default suffixes, _x and _y, appended.

>>> df1.merge(df2, left_on='lkey', right_on='rkey')
  lkey  value_x rkey  value_y
0  foo        1  foo        5
1  foo        1  foo        8
2  foo        5  foo        5
3  foo        5  foo        8
4  bar        2  bar        6
5  baz        3  baz        7

Merge DataFrames df1 and df2 with specified left and right suffixes
appended to any overlapping columns.

>>> df1.merge(df2, left_on='lkey', right_on='rkey',
...           suffixes=('_left', '_right'))
  lkey  value_left rkey  value_right
0  foo           1  foo            5
1  foo           1  foo            8
2  foo           5  foo            5
3  foo           5  foo            8
4  bar           2  bar            6
5  baz           3  baz            7

Merge DataFrames df1 and df2, but raise an exception if the DataFrames have
any overlapping columns.

>>> df1.merge(df2, left_on='lkey', right_on='rkey', suffixes=(False, False))
Traceback (most recent call last):
...
ValueError: columns overlap but no suffix specified:
    Index(['value'], dtype='object')

>>> df1 = pd.DataFrame({'a': ['foo', 'bar'], 'b': [1, 2]})
>>> df2 = pd.DataFrame({'a': ['foo', 'baz'], 'c': [3, 4]})
>>> df1
      a  b
0   foo  1
1   bar  2
>>> df2
      a  c
0   foo  3
1   baz  4

>>> df1.merge(df2, how='inner', on='a')
      a  b  c
0   foo  1  3

>>> df1.merge(df2, how='left', on='a')
      a  b  c
0   foo  1  3.0
1   bar  2  NaN

>>> df1 = pd.DataFrame({'left': ['foo', 'bar']})
>>> df2 = pd.DataFrame({'right': [7, 8]})
>>> df1
    left
0   foo
1   bar
>>> df2
    right
0   7
1   8

>>> df1.merge(df2, how='cross')
   left  right
0   foo      7
1   foo      8
2   bar      7
3   bar      8
"""


# -----------------------------------------------------------------------
# DataFrame class


class DataFrame(NDFrame, OpsMixin):
    """
    Two-dimensional, size-mutable, potentially heterogeneous tabular data.

    Data structure also contains labeled axes (rows and columns).
    Arithmetic operations align on both row and column labels. Can be
    thought of as a dict-like container for Series objects. The primary
    pandas data structure.

    Parameters
    ----------
    data : ndarray (structured or homogeneous), Iterable, dict, or DataFrame
        Dict can contain Series, arrays, constants, dataclass or list-like objects. If
        data is a dict, column order follows insertion-order. If a dict contains Series
        which have an index defined, it is aligned by its index. This alignment also
        occurs if data is a Series or a DataFrame itself. Alignment is done on
        Series/DataFrame inputs.

        If data is a list of dicts, column order follows insertion-order.

    index : Index or array-like
        Index to use for resulting frame. Will default to RangeIndex if
        no indexing information part of input data and no index provided.
    columns : Index or array-like
        Column labels to use for resulting frame when data does not have them,
        defaulting to RangeIndex(0, 1, 2, ..., n). If data contains column labels,
        will perform column selection instead.
    dtype : dtype, default None
        Data type to force. Only a single dtype is allowed. If None, infer.
    copy : bool or None, default None
        Copy data from inputs.
        For dict data, the default of None behaves like ``copy=True``.  For DataFrame
        or 2d ndarray input, the default of None behaves like ``copy=False``.
        If data is a dict containing one or more Series (possibly of different dtypes),
        ``copy=False`` will ensure that these inputs are not copied.

        .. versionchanged:: 1.3.0

    See Also
    --------
    DataFrame.from_records : Constructor from tuples, also record arrays.
    DataFrame.from_dict : From dicts of Series, arrays, or dicts.
    read_csv : Read a comma-separated values (csv) file into DataFrame.
    read_table : Read general delimited file into DataFrame.
    read_clipboard : Read text from clipboard into DataFrame.

    Notes
    -----
    Please reference the :ref:`User Guide <basics.dataframe>` for more information.

    Examples
    --------
    Constructing DataFrame from a dictionary.

    >>> d = {'col1': [1, 2], 'col2': [3, 4]}
    >>> df = pd.DataFrame(data=d)
    >>> df
       col1  col2
    0     1     3
    1     2     4

    Notice that the inferred dtype is int64.

    >>> df.dtypes
    col1    int64
    col2    int64
    dtype: object

    To enforce a single dtype:

    >>> df = pd.DataFrame(data=d, dtype=np.int8)
    >>> df.dtypes
    col1    int8
    col2    int8
    dtype: object

    Constructing DataFrame from a dictionary including Series:

    >>> d = {'col1': [0, 1, 2, 3], 'col2': pd.Series([2, 3], index=[2, 3])}
    >>> pd.DataFrame(data=d, index=[0, 1, 2, 3])
       col1  col2
    0     0   NaN
    1     1   NaN
    2     2   2.0
    3     3   3.0

    Constructing DataFrame from numpy ndarray:

    >>> df2 = pd.DataFrame(np.array([[1, 2, 3], [4, 5, 6], [7, 8, 9]]),
    ...                    columns=['a', 'b', 'c'])
    >>> df2
       a  b  c
    0  1  2  3
    1  4  5  6
    2  7  8  9

    Constructing DataFrame from a numpy ndarray that has labeled columns:

    >>> data = np.array([(1, 2, 3), (4, 5, 6), (7, 8, 9)],
    ...                 dtype=[("a", "i4"), ("b", "i4"), ("c", "i4")])
    >>> df3 = pd.DataFrame(data, columns=['c', 'a'])
    ...
    >>> df3
       c  a
    0  3  1
    1  6  4
    2  9  7

    Constructing DataFrame from dataclass:

    >>> from dataclasses import make_dataclass
    >>> Point = make_dataclass("Point", [("x", int), ("y", int)])
    >>> pd.DataFrame([Point(0, 0), Point(0, 3), Point(2, 3)])
       x  y
    0  0  0
    1  0  3
    2  2  3

    Constructing DataFrame from Series/DataFrame:

    >>> ser = pd.Series([1, 2, 3], index=["a", "b", "c"])
    >>> df = pd.DataFrame(data=ser, index=["a", "c"])
    >>> df
       0
    a  1
    c  3

    >>> df1 = pd.DataFrame([1, 2, 3], index=["a", "b", "c"], columns=["x"])
    >>> df2 = pd.DataFrame(data=df1, index=["a", "c"])
    >>> df2
       x
    a  1
    c  3
    """

    _internal_names_set = {"columns", "index"} | NDFrame._internal_names_set
    _typ = "dataframe"
    _HANDLED_TYPES = (Series, Index, ExtensionArray, np.ndarray)
    _accessors: set[str] = {"sparse"}
    _hidden_attrs: frozenset[str] = NDFrame._hidden_attrs | frozenset([])
    _mgr: BlockManager | ArrayManager

    # similar to __array_priority__, positions DataFrame before Series, Index,
    #  and ExtensionArray.  Should NOT be overridden by subclasses.
    __pandas_priority__ = 4000

    @property
    def _constructor(self) -> Callable[..., DataFrame]:
        return DataFrame

    def _constructor_from_mgr(self, mgr, axes):
        df = self._from_mgr(mgr, axes=axes)

        if type(self) is DataFrame:
            # fastpath avoiding constructor call
            return df
        else:
            assert axes is mgr.axes
            return self._constructor(df, copy=False)

    _constructor_sliced: Callable[..., Series] = Series

<<<<<<< HEAD
    def __init_subclass__(cls, /, **kwargs) -> None:
        super().__init_subclass__(**kwargs)
        if cls._constructor is not DataFrame._constructor:
            warnings.warn(
                "pandas subclass support is deprecating allowing _constructor "
                "that does not return a class.",
                FutureWarning,
                stacklevel=find_stack_level(),
            )
        if cls._constructor_sliced is not DataFrame._constructor_sliced:
            warnings.warn(
                "pandas subclass support is deprecating allowing "
                "_constructor_sliced that does not return a class.",
                FutureWarning,
                stacklevel=find_stack_level(),
            )
=======
    def _sliced_from_mgr(self, mgr, axes) -> Series:
        return Series._from_mgr(mgr, axes)

    def _constructor_sliced_from_mgr(self, mgr, axes):
        ser = self._sliced_from_mgr(mgr, axes=axes)
        ser._name = None  # caller is responsible for setting real name
        if type(self) is DataFrame:
            # fastpath avoiding constructor call
            return ser
        assert axes is mgr.axes
        return self._constructor_sliced(ser, copy=False)
>>>>>>> ee18e060

    # ----------------------------------------------------------------------
    # Constructors

    def __init__(
        self,
        data=None,
        index: Axes | None = None,
        columns: Axes | None = None,
        dtype: Dtype | None = None,
        copy: bool | None = None,
    ) -> None:
        if dtype is not None:
            dtype = self._validate_dtype(dtype)

        if isinstance(data, DataFrame):
            data = data._mgr
            if not copy:
                # if not copying data, ensure to still return a shallow copy
                # to avoid the result sharing the same Manager
                data = data.copy(deep=False)

        if isinstance(data, (BlockManager, ArrayManager)):
            if using_copy_on_write():
                data = data.copy(deep=False)
            # first check if a Manager is passed without any other arguments
            # -> use fastpath (without checking Manager type)
            if index is None and columns is None and dtype is None and not copy:
                # GH#33357 fastpath
                NDFrame.__init__(self, data)
                return

        manager = get_option("mode.data_manager")

        # GH47215
        if isinstance(index, set):
            raise ValueError("index cannot be a set")
        if isinstance(columns, set):
            raise ValueError("columns cannot be a set")

        if copy is None:
            if isinstance(data, dict):
                # retain pre-GH#38939 default behavior
                copy = True
            elif (
                manager == "array"
                and isinstance(data, (np.ndarray, ExtensionArray))
                and data.ndim == 2
            ):
                # INFO(ArrayManager) by default copy the 2D input array to get
                # contiguous 1D arrays
                copy = True
            elif using_copy_on_write() and not isinstance(
                data, (Index, DataFrame, Series)
            ):
                copy = True
            else:
                copy = False

        if data is None:
            index = index if index is not None else default_index(0)
            columns = columns if columns is not None else default_index(0)
            dtype = dtype if dtype is not None else pandas_dtype(object)
            data = []

        if isinstance(data, (BlockManager, ArrayManager)):
            mgr = self._init_mgr(
                data, axes={"index": index, "columns": columns}, dtype=dtype, copy=copy
            )

        elif isinstance(data, dict):
            # GH#38939 de facto copy defaults to False only in non-dict cases
            mgr = dict_to_mgr(data, index, columns, dtype=dtype, copy=copy, typ=manager)
        elif isinstance(data, ma.MaskedArray):
            from numpy.ma import mrecords

            # masked recarray
            if isinstance(data, mrecords.MaskedRecords):
                raise TypeError(
                    "MaskedRecords are not supported. Pass "
                    "{name: data[name] for name in data.dtype.names} "
                    "instead"
                )

            # a masked array
            data = sanitize_masked_array(data)
            mgr = ndarray_to_mgr(
                data,
                index,
                columns,
                dtype=dtype,
                copy=copy,
                typ=manager,
            )

        elif isinstance(data, (np.ndarray, Series, Index, ExtensionArray)):
            if data.dtype.names:
                # i.e. numpy structured array
                data = cast(np.ndarray, data)
                mgr = rec_array_to_mgr(
                    data,
                    index,
                    columns,
                    dtype,
                    copy,
                    typ=manager,
                )
            elif getattr(data, "name", None) is not None:
                # i.e. Series/Index with non-None name
                _copy = copy if using_copy_on_write() else True
                mgr = dict_to_mgr(
                    # error: Item "ndarray" of "Union[ndarray, Series, Index]" has no
                    # attribute "name"
                    {data.name: data},  # type: ignore[union-attr]
                    index,
                    columns,
                    dtype=dtype,
                    typ=manager,
                    copy=_copy,
                )
            else:
                mgr = ndarray_to_mgr(
                    data,
                    index,
                    columns,
                    dtype=dtype,
                    copy=copy,
                    typ=manager,
                )

        # For data is list-like, or Iterable (will consume into list)
        elif is_list_like(data):
            if not isinstance(data, abc.Sequence):
                if hasattr(data, "__array__"):
                    # GH#44616 big perf improvement for e.g. pytorch tensor
                    data = np.asarray(data)
                else:
                    data = list(data)
            if len(data) > 0:
                if is_dataclass(data[0]):
                    data = dataclasses_to_dicts(data)
                if not isinstance(data, np.ndarray) and treat_as_nested(data):
                    # exclude ndarray as we may have cast it a few lines above
                    if columns is not None:
                        columns = ensure_index(columns)
                    arrays, columns, index = nested_data_to_arrays(
                        # error: Argument 3 to "nested_data_to_arrays" has incompatible
                        # type "Optional[Collection[Any]]"; expected "Optional[Index]"
                        data,
                        columns,
                        index,  # type: ignore[arg-type]
                        dtype,
                    )
                    mgr = arrays_to_mgr(
                        arrays,
                        columns,
                        index,
                        dtype=dtype,
                        typ=manager,
                    )
                else:
                    mgr = ndarray_to_mgr(
                        data,
                        index,
                        columns,
                        dtype=dtype,
                        copy=copy,
                        typ=manager,
                    )
            else:
                mgr = dict_to_mgr(
                    {},
                    index,
                    columns if columns is not None else default_index(0),
                    dtype=dtype,
                    typ=manager,
                )
        # For data is scalar
        else:
            if index is None or columns is None:
                raise ValueError("DataFrame constructor not properly called!")

            index = ensure_index(index)
            columns = ensure_index(columns)

            if not dtype:
                dtype, _ = infer_dtype_from_scalar(data)

            # For data is a scalar extension dtype
            if isinstance(dtype, ExtensionDtype):
                # TODO(EA2D): special case not needed with 2D EAs

                values = [
                    construct_1d_arraylike_from_scalar(data, len(index), dtype)
                    for _ in range(len(columns))
                ]
                mgr = arrays_to_mgr(values, columns, index, dtype=None, typ=manager)
            else:
                arr2d = construct_2d_arraylike_from_scalar(
                    data,
                    len(index),
                    len(columns),
                    dtype,
                    copy,
                )

                mgr = ndarray_to_mgr(
                    arr2d,
                    index,
                    columns,
                    dtype=arr2d.dtype,
                    copy=False,
                    typ=manager,
                )

        # ensure correct Manager type according to settings
        mgr = mgr_to_mgr(mgr, typ=manager)

        NDFrame.__init__(self, mgr)

    # ----------------------------------------------------------------------

    def __dataframe__(
        self, nan_as_null: bool = False, allow_copy: bool = True
    ) -> DataFrameXchg:
        """
        Return the dataframe interchange object implementing the interchange protocol.

        Parameters
        ----------
        nan_as_null : bool, default False
            Whether to tell the DataFrame to overwrite null values in the data
            with ``NaN`` (or ``NaT``).
        allow_copy : bool, default True
            Whether to allow memory copying when exporting. If set to False
            it would cause non-zero-copy exports to fail.

        Returns
        -------
        DataFrame interchange object
            The object which consuming library can use to ingress the dataframe.

        Notes
        -----
        Details on the interchange protocol:
        https://data-apis.org/dataframe-protocol/latest/index.html

        `nan_as_null` currently has no effect; once support for nullable extension
        dtypes is added, this value should be propagated to columns.
        """

        from pandas.core.interchange.dataframe import PandasDataFrameXchg

        return PandasDataFrameXchg(self, nan_as_null, allow_copy)

    # ----------------------------------------------------------------------

    @property
    def axes(self) -> list[Index]:
        """
        Return a list representing the axes of the DataFrame.

        It has the row axis labels and column axis labels as the only members.
        They are returned in that order.

        Examples
        --------
        >>> df = pd.DataFrame({'col1': [1, 2], 'col2': [3, 4]})
        >>> df.axes
        [RangeIndex(start=0, stop=2, step=1), Index(['col1', 'col2'],
        dtype='object')]
        """
        return [self.index, self.columns]

    @property
    def shape(self) -> tuple[int, int]:
        """
        Return a tuple representing the dimensionality of the DataFrame.

        See Also
        --------
        ndarray.shape : Tuple of array dimensions.

        Examples
        --------
        >>> df = pd.DataFrame({'col1': [1, 2], 'col2': [3, 4]})
        >>> df.shape
        (2, 2)

        >>> df = pd.DataFrame({'col1': [1, 2], 'col2': [3, 4],
        ...                    'col3': [5, 6]})
        >>> df.shape
        (2, 3)
        """
        return len(self.index), len(self.columns)

    @property
    def _is_homogeneous_type(self) -> bool:
        """
        Whether all the columns in a DataFrame have the same type.

        Returns
        -------
        bool

        Examples
        --------
        >>> DataFrame({"A": [1, 2], "B": [3, 4]})._is_homogeneous_type
        True
        >>> DataFrame({"A": [1, 2], "B": [3.0, 4.0]})._is_homogeneous_type
        False

        Items with the same type but different sizes are considered
        different types.

        >>> DataFrame({
        ...    "A": np.array([1, 2], dtype=np.int32),
        ...    "B": np.array([1, 2], dtype=np.int64)})._is_homogeneous_type
        False
        """
        # The "<" part of "<=" here is for empty DataFrame cases
        return len({arr.dtype for arr in self._mgr.arrays}) <= 1

    @property
    def _can_fast_transpose(self) -> bool:
        """
        Can we transpose this DataFrame without creating any new array objects.
        """
        if isinstance(self._mgr, ArrayManager):
            return False
        blocks = self._mgr.blocks
        if len(blocks) != 1:
            return False

        dtype = blocks[0].dtype
        # TODO(EA2D) special case would be unnecessary with 2D EAs
        return not is_1d_only_ea_dtype(dtype)

    @property
    def _values(self) -> np.ndarray | DatetimeArray | TimedeltaArray | PeriodArray:
        """
        Analogue to ._values that may return a 2D ExtensionArray.
        """
        mgr = self._mgr

        if isinstance(mgr, ArrayManager):
            if len(mgr.arrays) == 1 and not is_1d_only_ea_dtype(mgr.arrays[0].dtype):
                # error: Item "ExtensionArray" of "Union[ndarray, ExtensionArray]"
                # has no attribute "reshape"
                return mgr.arrays[0].reshape(-1, 1)  # type: ignore[union-attr]
            return ensure_wrapped_if_datetimelike(self.values)

        blocks = mgr.blocks
        if len(blocks) != 1:
            return ensure_wrapped_if_datetimelike(self.values)

        arr = blocks[0].values
        if arr.ndim == 1:
            # non-2D ExtensionArray
            return self.values

        # more generally, whatever we allow in NDArrayBackedExtensionBlock
        arr = cast("np.ndarray | DatetimeArray | TimedeltaArray | PeriodArray", arr)
        return arr.T

    # ----------------------------------------------------------------------
    # Rendering Methods

    def _repr_fits_vertical_(self) -> bool:
        """
        Check length against max_rows.
        """
        max_rows = get_option("display.max_rows")
        return len(self) <= max_rows

    def _repr_fits_horizontal_(self) -> bool:
        """
        Check if full repr fits in horizontal boundaries imposed by the display
        options width and max_columns.
        """
        width, height = console.get_console_size()
        max_columns = get_option("display.max_columns")
        nb_columns = len(self.columns)

        # exceed max columns
        if (max_columns and nb_columns > max_columns) or (
            width and nb_columns > (width // 2)
        ):
            return False

        # used by repr_html under IPython notebook or scripts ignore terminal
        # dims
        if width is None or not console.in_interactive_session():
            return True

        if get_option("display.width") is not None or console.in_ipython_frontend():
            # check at least the column row for excessive width
            max_rows = 1
        else:
            max_rows = get_option("display.max_rows")

        # when auto-detecting, so width=None and not in ipython front end
        # check whether repr fits horizontal by actually checking
        # the width of the rendered repr
        buf = StringIO()

        # only care about the stuff we'll actually print out
        # and to_string on entire frame may be expensive
        d = self

        if max_rows is not None:  # unlimited rows
            # min of two, where one may be None
            d = d.iloc[: min(max_rows, len(d))]
        else:
            return True

        d.to_string(buf=buf)
        value = buf.getvalue()
        repr_width = max(len(line) for line in value.split("\n"))

        return repr_width < width

    def _info_repr(self) -> bool:
        """
        True if the repr should show the info view.
        """
        info_repr_option = get_option("display.large_repr") == "info"
        return info_repr_option and not (
            self._repr_fits_horizontal_() and self._repr_fits_vertical_()
        )

    def __repr__(self) -> str:
        """
        Return a string representation for a particular DataFrame.
        """
        if self._info_repr():
            buf = StringIO()
            self.info(buf=buf)
            return buf.getvalue()

        repr_params = fmt.get_dataframe_repr_params()
        return self.to_string(**repr_params)

    def _repr_html_(self) -> str | None:
        """
        Return a html representation for a particular DataFrame.

        Mainly for IPython notebook.
        """
        if self._info_repr():
            buf = StringIO()
            self.info(buf=buf)
            # need to escape the <class>, should be the first line.
            val = buf.getvalue().replace("<", r"&lt;", 1)
            val = val.replace(">", r"&gt;", 1)
            return f"<pre>{val}</pre>"

        if get_option("display.notebook_repr_html"):
            max_rows = get_option("display.max_rows")
            min_rows = get_option("display.min_rows")
            max_cols = get_option("display.max_columns")
            show_dimensions = get_option("display.show_dimensions")

            formatter = fmt.DataFrameFormatter(
                self,
                columns=None,
                col_space=None,
                na_rep="NaN",
                formatters=None,
                float_format=None,
                sparsify=None,
                justify=None,
                index_names=True,
                header=True,
                index=True,
                bold_rows=True,
                escape=True,
                max_rows=max_rows,
                min_rows=min_rows,
                max_cols=max_cols,
                show_dimensions=show_dimensions,
                decimal=".",
            )
            return fmt.DataFrameRenderer(formatter).to_html(notebook=True)
        else:
            return None

    @overload
    def to_string(
        self,
        buf: None = ...,
        columns: Axes | None = ...,
        col_space: int | list[int] | dict[Hashable, int] | None = ...,
        header: bool | list[str] = ...,
        index: bool = ...,
        na_rep: str = ...,
        formatters: fmt.FormattersType | None = ...,
        float_format: fmt.FloatFormatType | None = ...,
        sparsify: bool | None = ...,
        index_names: bool = ...,
        justify: str | None = ...,
        max_rows: int | None = ...,
        max_cols: int | None = ...,
        show_dimensions: bool = ...,
        decimal: str = ...,
        line_width: int | None = ...,
        min_rows: int | None = ...,
        max_colwidth: int | None = ...,
        encoding: str | None = ...,
    ) -> str:
        ...

    @overload
    def to_string(
        self,
        buf: FilePath | WriteBuffer[str],
        columns: Axes | None = ...,
        col_space: int | list[int] | dict[Hashable, int] | None = ...,
        header: bool | list[str] = ...,
        index: bool = ...,
        na_rep: str = ...,
        formatters: fmt.FormattersType | None = ...,
        float_format: fmt.FloatFormatType | None = ...,
        sparsify: bool | None = ...,
        index_names: bool = ...,
        justify: str | None = ...,
        max_rows: int | None = ...,
        max_cols: int | None = ...,
        show_dimensions: bool = ...,
        decimal: str = ...,
        line_width: int | None = ...,
        min_rows: int | None = ...,
        max_colwidth: int | None = ...,
        encoding: str | None = ...,
    ) -> None:
        ...

    @Substitution(
        header_type="bool or list of str",
        header="Write out the column names. If a list of columns "
        "is given, it is assumed to be aliases for the "
        "column names",
        col_space_type="int, list or dict of int",
        col_space="The minimum width of each column. If a list of ints is given "
        "every integers corresponds with one column. If a dict is given, the key "
        "references the column, while the value defines the space to use.",
    )
    @Substitution(shared_params=fmt.common_docstring, returns=fmt.return_docstring)
    def to_string(
        self,
        buf: FilePath | WriteBuffer[str] | None = None,
        columns: Axes | None = None,
        col_space: int | list[int] | dict[Hashable, int] | None = None,
        header: bool | list[str] = True,
        index: bool = True,
        na_rep: str = "NaN",
        formatters: fmt.FormattersType | None = None,
        float_format: fmt.FloatFormatType | None = None,
        sparsify: bool | None = None,
        index_names: bool = True,
        justify: str | None = None,
        max_rows: int | None = None,
        max_cols: int | None = None,
        show_dimensions: bool = False,
        decimal: str = ".",
        line_width: int | None = None,
        min_rows: int | None = None,
        max_colwidth: int | None = None,
        encoding: str | None = None,
    ) -> str | None:
        """
        Render a DataFrame to a console-friendly tabular output.
        %(shared_params)s
        line_width : int, optional
            Width to wrap a line in characters.
        min_rows : int, optional
            The number of rows to display in the console in a truncated repr
            (when number of rows is above `max_rows`).
        max_colwidth : int, optional
            Max width to truncate each column in characters. By default, no limit.
        encoding : str, default "utf-8"
            Set character encoding.
        %(returns)s
        See Also
        --------
        to_html : Convert DataFrame to HTML.

        Examples
        --------
        >>> d = {'col1': [1, 2, 3], 'col2': [4, 5, 6]}
        >>> df = pd.DataFrame(d)
        >>> print(df.to_string())
           col1  col2
        0     1     4
        1     2     5
        2     3     6
        """
        from pandas import option_context

        with option_context("display.max_colwidth", max_colwidth):
            formatter = fmt.DataFrameFormatter(
                self,
                columns=columns,
                col_space=col_space,
                na_rep=na_rep,
                formatters=formatters,
                float_format=float_format,
                sparsify=sparsify,
                justify=justify,
                index_names=index_names,
                header=header,
                index=index,
                min_rows=min_rows,
                max_rows=max_rows,
                max_cols=max_cols,
                show_dimensions=show_dimensions,
                decimal=decimal,
            )
            return fmt.DataFrameRenderer(formatter).to_string(
                buf=buf,
                encoding=encoding,
                line_width=line_width,
            )

    # ----------------------------------------------------------------------

    @property
    def style(self) -> Styler:
        """
        Returns a Styler object.

        Contains methods for building a styled HTML representation of the DataFrame.

        See Also
        --------
        io.formats.style.Styler : Helps style a DataFrame or Series according to the
            data with HTML and CSS.

        Examples
        --------
        >>> df = pd.DataFrame({'A': [1, 2, 3]})
        >>> df.style  # doctest: +SKIP

        Please see
        `Table Visualization <../../user_guide/style.ipynb>`_ for more examples.
        """
        from pandas.io.formats.style import Styler

        return Styler(self)

    _shared_docs[
        "items"
    ] = r"""
        Iterate over (column name, Series) pairs.

        Iterates over the DataFrame columns, returning a tuple with
        the column name and the content as a Series.

        Yields
        ------
        label : object
            The column names for the DataFrame being iterated over.
        content : Series
            The column entries belonging to each label, as a Series.

        See Also
        --------
        DataFrame.iterrows : Iterate over DataFrame rows as
            (index, Series) pairs.
        DataFrame.itertuples : Iterate over DataFrame rows as namedtuples
            of the values.

        Examples
        --------
        >>> df = pd.DataFrame({'species': ['bear', 'bear', 'marsupial'],
        ...                   'population': [1864, 22000, 80000]},
        ...                   index=['panda', 'polar', 'koala'])
        >>> df
                species   population
        panda   bear      1864
        polar   bear      22000
        koala   marsupial 80000
        >>> for label, content in df.items():
        ...     print(f'label: {label}')
        ...     print(f'content: {content}', sep='\n')
        ...
        label: species
        content:
        panda         bear
        polar         bear
        koala    marsupial
        Name: species, dtype: object
        label: population
        content:
        panda     1864
        polar    22000
        koala    80000
        Name: population, dtype: int64
        """

    @Appender(_shared_docs["items"])
    def items(self) -> Iterable[tuple[Hashable, Series]]:
        if self.columns.is_unique and hasattr(self, "_item_cache"):
            for k in self.columns:
                yield k, self._get_item_cache(k)
        else:
            for i, k in enumerate(self.columns):
                yield k, self._ixs(i, axis=1)

    def iterrows(self) -> Iterable[tuple[Hashable, Series]]:
        """
        Iterate over DataFrame rows as (index, Series) pairs.

        Yields
        ------
        index : label or tuple of label
            The index of the row. A tuple for a `MultiIndex`.
        data : Series
            The data of the row as a Series.

        See Also
        --------
        DataFrame.itertuples : Iterate over DataFrame rows as namedtuples of the values.
        DataFrame.items : Iterate over (column name, Series) pairs.

        Notes
        -----
        1. Because ``iterrows`` returns a Series for each row,
           it does **not** preserve dtypes across the rows (dtypes are
           preserved across columns for DataFrames).

           To preserve dtypes while iterating over the rows, it is better
           to use :meth:`itertuples` which returns namedtuples of the values
           and which is generally faster than ``iterrows``.

        2. You should **never modify** something you are iterating over.
           This is not guaranteed to work in all cases. Depending on the
           data types, the iterator returns a copy and not a view, and writing
           to it will have no effect.

        Examples
        --------

        >>> df = pd.DataFrame([[1, 1.5]], columns=['int', 'float'])
        >>> row = next(df.iterrows())[1]
        >>> row
        int      1.0
        float    1.5
        Name: 0, dtype: float64
        >>> print(row['int'].dtype)
        float64
        >>> print(df['int'].dtype)
        int64
        """
        columns = self.columns
        klass = self._constructor_sliced
        using_cow = using_copy_on_write()
        for k, v in zip(self.index, self.values):
            s = klass(v, index=columns, name=k).__finalize__(self)
            if using_cow and self._mgr.is_single_block:
                s._mgr.add_references(self._mgr)  # type: ignore[arg-type]
            yield k, s

    def itertuples(
        self, index: bool = True, name: str | None = "Pandas"
    ) -> Iterable[tuple[Any, ...]]:
        """
        Iterate over DataFrame rows as namedtuples.

        Parameters
        ----------
        index : bool, default True
            If True, return the index as the first element of the tuple.
        name : str or None, default "Pandas"
            The name of the returned namedtuples or None to return regular
            tuples.

        Returns
        -------
        iterator
            An object to iterate over namedtuples for each row in the
            DataFrame with the first field possibly being the index and
            following fields being the column values.

        See Also
        --------
        DataFrame.iterrows : Iterate over DataFrame rows as (index, Series)
            pairs.
        DataFrame.items : Iterate over (column name, Series) pairs.

        Notes
        -----
        The column names will be renamed to positional names if they are
        invalid Python identifiers, repeated, or start with an underscore.

        Examples
        --------
        >>> df = pd.DataFrame({'num_legs': [4, 2], 'num_wings': [0, 2]},
        ...                   index=['dog', 'hawk'])
        >>> df
              num_legs  num_wings
        dog          4          0
        hawk         2          2
        >>> for row in df.itertuples():
        ...     print(row)
        ...
        Pandas(Index='dog', num_legs=4, num_wings=0)
        Pandas(Index='hawk', num_legs=2, num_wings=2)

        By setting the `index` parameter to False we can remove the index
        as the first element of the tuple:

        >>> for row in df.itertuples(index=False):
        ...     print(row)
        ...
        Pandas(num_legs=4, num_wings=0)
        Pandas(num_legs=2, num_wings=2)

        With the `name` parameter set we set a custom name for the yielded
        namedtuples:

        >>> for row in df.itertuples(name='Animal'):
        ...     print(row)
        ...
        Animal(Index='dog', num_legs=4, num_wings=0)
        Animal(Index='hawk', num_legs=2, num_wings=2)
        """
        arrays = []
        fields = list(self.columns)
        if index:
            arrays.append(self.index)
            fields.insert(0, "Index")

        # use integer indexing because of possible duplicate column names
        arrays.extend(self.iloc[:, k] for k in range(len(self.columns)))

        if name is not None:
            # https://github.com/python/mypy/issues/9046
            # error: namedtuple() expects a string literal as the first argument
            itertuple = collections.namedtuple(  # type: ignore[misc]
                name, fields, rename=True
            )
            return map(itertuple._make, zip(*arrays))

        # fallback to regular tuples
        return zip(*arrays)

    def __len__(self) -> int:
        """
        Returns length of info axis, but here we use the index.
        """
        return len(self.index)

    @overload
    def dot(self, other: Series) -> Series:
        ...

    @overload
    def dot(self, other: DataFrame | Index | ArrayLike) -> DataFrame:
        ...

    def dot(self, other: AnyArrayLike | DataFrame) -> DataFrame | Series:
        """
        Compute the matrix multiplication between the DataFrame and other.

        This method computes the matrix product between the DataFrame and the
        values of an other Series, DataFrame or a numpy array.

        It can also be called using ``self @ other``.

        Parameters
        ----------
        other : Series, DataFrame or array-like
            The other object to compute the matrix product with.

        Returns
        -------
        Series or DataFrame
            If other is a Series, return the matrix product between self and
            other as a Series. If other is a DataFrame or a numpy.array, return
            the matrix product of self and other in a DataFrame of a np.array.

        See Also
        --------
        Series.dot: Similar method for Series.

        Notes
        -----
        The dimensions of DataFrame and other must be compatible in order to
        compute the matrix multiplication. In addition, the column names of
        DataFrame and the index of other must contain the same values, as they
        will be aligned prior to the multiplication.

        The dot method for Series computes the inner product, instead of the
        matrix product here.

        Examples
        --------
        Here we multiply a DataFrame with a Series.

        >>> df = pd.DataFrame([[0, 1, -2, -1], [1, 1, 1, 1]])
        >>> s = pd.Series([1, 1, 2, 1])
        >>> df.dot(s)
        0    -4
        1     5
        dtype: int64

        Here we multiply a DataFrame with another DataFrame.

        >>> other = pd.DataFrame([[0, 1], [1, 2], [-1, -1], [2, 0]])
        >>> df.dot(other)
            0   1
        0   1   4
        1   2   2

        Note that the dot method give the same result as @

        >>> df @ other
            0   1
        0   1   4
        1   2   2

        The dot method works also if other is an np.array.

        >>> arr = np.array([[0, 1], [1, 2], [-1, -1], [2, 0]])
        >>> df.dot(arr)
            0   1
        0   1   4
        1   2   2

        Note how shuffling of the objects does not change the result.

        >>> s2 = s.reindex([1, 0, 2, 3])
        >>> df.dot(s2)
        0    -4
        1     5
        dtype: int64
        """
        if isinstance(other, (Series, DataFrame)):
            common = self.columns.union(other.index)
            if len(common) > len(self.columns) or len(common) > len(other.index):
                raise ValueError("matrices are not aligned")

            left = self.reindex(columns=common, copy=False)
            right = other.reindex(index=common, copy=False)
            lvals = left.values
            rvals = right._values
        else:
            left = self
            lvals = self.values
            rvals = np.asarray(other)
            if lvals.shape[1] != rvals.shape[0]:
                raise ValueError(
                    f"Dot product shape mismatch, {lvals.shape} vs {rvals.shape}"
                )

        if isinstance(other, DataFrame):
            return self._constructor(
                np.dot(lvals, rvals),
                index=left.index,
                columns=other.columns,
                copy=False,
            )
        elif isinstance(other, Series):
            return self._constructor_sliced(
                np.dot(lvals, rvals), index=left.index, copy=False
            )
        elif isinstance(rvals, (np.ndarray, Index)):
            result = np.dot(lvals, rvals)
            if result.ndim == 2:
                return self._constructor(result, index=left.index, copy=False)
            else:
                return self._constructor_sliced(result, index=left.index, copy=False)
        else:  # pragma: no cover
            raise TypeError(f"unsupported type: {type(other)}")

    @overload
    def __matmul__(self, other: Series) -> Series:
        ...

    @overload
    def __matmul__(self, other: AnyArrayLike | DataFrame) -> DataFrame | Series:
        ...

    def __matmul__(self, other: AnyArrayLike | DataFrame) -> DataFrame | Series:
        """
        Matrix multiplication using binary `@` operator.
        """
        return self.dot(other)

    def __rmatmul__(self, other) -> DataFrame:
        """
        Matrix multiplication using binary `@` operator.
        """
        try:
            return self.T.dot(np.transpose(other)).T
        except ValueError as err:
            if "shape mismatch" not in str(err):
                raise
            # GH#21581 give exception message for original shapes
            msg = f"shapes {np.shape(other)} and {self.shape} not aligned"
            raise ValueError(msg) from err

    # ----------------------------------------------------------------------
    # IO methods (to / from other formats)

    @classmethod
    def from_dict(
        cls,
        data: dict,
        orient: FromDictOrient = "columns",
        dtype: Dtype | None = None,
        columns: Axes | None = None,
    ) -> DataFrame:
        """
        Construct DataFrame from dict of array-like or dicts.

        Creates DataFrame object from dictionary by columns or by index
        allowing dtype specification.

        Parameters
        ----------
        data : dict
            Of the form {field : array-like} or {field : dict}.
        orient : {'columns', 'index', 'tight'}, default 'columns'
            The "orientation" of the data. If the keys of the passed dict
            should be the columns of the resulting DataFrame, pass 'columns'
            (default). Otherwise if the keys should be rows, pass 'index'.
            If 'tight', assume a dict with keys ['index', 'columns', 'data',
            'index_names', 'column_names'].

            .. versionadded:: 1.4.0
               'tight' as an allowed value for the ``orient`` argument

        dtype : dtype, default None
            Data type to force after DataFrame construction, otherwise infer.
        columns : list, default None
            Column labels to use when ``orient='index'``. Raises a ValueError
            if used with ``orient='columns'`` or ``orient='tight'``.

        Returns
        -------
        DataFrame

        See Also
        --------
        DataFrame.from_records : DataFrame from structured ndarray, sequence
            of tuples or dicts, or DataFrame.
        DataFrame : DataFrame object creation using constructor.
        DataFrame.to_dict : Convert the DataFrame to a dictionary.

        Examples
        --------
        By default the keys of the dict become the DataFrame columns:

        >>> data = {'col_1': [3, 2, 1, 0], 'col_2': ['a', 'b', 'c', 'd']}
        >>> pd.DataFrame.from_dict(data)
           col_1 col_2
        0      3     a
        1      2     b
        2      1     c
        3      0     d

        Specify ``orient='index'`` to create the DataFrame using dictionary
        keys as rows:

        >>> data = {'row_1': [3, 2, 1, 0], 'row_2': ['a', 'b', 'c', 'd']}
        >>> pd.DataFrame.from_dict(data, orient='index')
               0  1  2  3
        row_1  3  2  1  0
        row_2  a  b  c  d

        When using the 'index' orientation, the column names can be
        specified manually:

        >>> pd.DataFrame.from_dict(data, orient='index',
        ...                        columns=['A', 'B', 'C', 'D'])
               A  B  C  D
        row_1  3  2  1  0
        row_2  a  b  c  d

        Specify ``orient='tight'`` to create the DataFrame using a 'tight'
        format:

        >>> data = {'index': [('a', 'b'), ('a', 'c')],
        ...         'columns': [('x', 1), ('y', 2)],
        ...         'data': [[1, 3], [2, 4]],
        ...         'index_names': ['n1', 'n2'],
        ...         'column_names': ['z1', 'z2']}
        >>> pd.DataFrame.from_dict(data, orient='tight')
        z1     x  y
        z2     1  2
        n1 n2
        a  b   1  3
           c   2  4
        """
        index = None
        orient = orient.lower()  # type: ignore[assignment]
        if orient == "index":
            if len(data) > 0:
                # TODO speed up Series case
                if isinstance(list(data.values())[0], (Series, dict)):
                    data = _from_nested_dict(data)
                else:
                    index = list(data.keys())
                    # error: Incompatible types in assignment (expression has type
                    # "List[Any]", variable has type "Dict[Any, Any]")
                    data = list(data.values())  # type: ignore[assignment]
        elif orient in ("columns", "tight"):
            if columns is not None:
                raise ValueError(f"cannot use columns parameter with orient='{orient}'")
        else:  # pragma: no cover
            raise ValueError(
                f"Expected 'index', 'columns' or 'tight' for orient parameter. "
                f"Got '{orient}' instead"
            )

        if orient != "tight":
            return cls(data, index=index, columns=columns, dtype=dtype)
        else:
            realdata = data["data"]

            def create_index(indexlist, namelist):
                index: Index
                if len(namelist) > 1:
                    index = MultiIndex.from_tuples(indexlist, names=namelist)
                else:
                    index = Index(indexlist, name=namelist[0])
                return index

            index = create_index(data["index"], data["index_names"])
            columns = create_index(data["columns"], data["column_names"])
            return cls(realdata, index=index, columns=columns, dtype=dtype)

    def to_numpy(
        self,
        dtype: npt.DTypeLike | None = None,
        copy: bool = False,
        na_value: object = lib.no_default,
    ) -> np.ndarray:
        """
        Convert the DataFrame to a NumPy array.

        By default, the dtype of the returned array will be the common NumPy
        dtype of all types in the DataFrame. For example, if the dtypes are
        ``float16`` and ``float32``, the results dtype will be ``float32``.
        This may require copying data and coercing values, which may be
        expensive.

        Parameters
        ----------
        dtype : str or numpy.dtype, optional
            The dtype to pass to :meth:`numpy.asarray`.
        copy : bool, default False
            Whether to ensure that the returned value is not a view on
            another array. Note that ``copy=False`` does not *ensure* that
            ``to_numpy()`` is no-copy. Rather, ``copy=True`` ensure that
            a copy is made, even if not strictly necessary.
        na_value : Any, optional
            The value to use for missing values. The default value depends
            on `dtype` and the dtypes of the DataFrame columns.

        Returns
        -------
        numpy.ndarray

        See Also
        --------
        Series.to_numpy : Similar method for Series.

        Examples
        --------
        >>> pd.DataFrame({"A": [1, 2], "B": [3, 4]}).to_numpy()
        array([[1, 3],
               [2, 4]])

        With heterogeneous data, the lowest common type will have to
        be used.

        >>> df = pd.DataFrame({"A": [1, 2], "B": [3.0, 4.5]})
        >>> df.to_numpy()
        array([[1. , 3. ],
               [2. , 4.5]])

        For a mix of numeric and non-numeric types, the output array will
        have object dtype.

        >>> df['C'] = pd.date_range('2000', periods=2)
        >>> df.to_numpy()
        array([[1, 3.0, Timestamp('2000-01-01 00:00:00')],
               [2, 4.5, Timestamp('2000-01-02 00:00:00')]], dtype=object)
        """
        if dtype is not None:
            dtype = np.dtype(dtype)
        result = self._mgr.as_array(dtype=dtype, copy=copy, na_value=na_value)
        if result.dtype is not dtype:
            result = np.array(result, dtype=dtype, copy=False)

        return result

    def _create_data_for_split_and_tight_to_dict(
        self, are_all_object_dtype_cols: bool, object_dtype_indices: list[int]
    ) -> list:
        """
        Simple helper method to create data for to ``to_dict(orient="split")`` and
        ``to_dict(orient="tight")`` to create the main output data
        """
        if are_all_object_dtype_cols:
            data = [
                list(map(maybe_box_native, t))
                for t in self.itertuples(index=False, name=None)
            ]
        else:
            data = [list(t) for t in self.itertuples(index=False, name=None)]
            if object_dtype_indices:
                # If we have object_dtype_cols, apply maybe_box_naive after list
                # comprehension for perf
                for row in data:
                    for i in object_dtype_indices:
                        row[i] = maybe_box_native(row[i])
        return data

    @overload
    def to_dict(
        self,
        orient: Literal["dict", "list", "series", "split", "tight", "index"] = ...,
        into: type[dict] = ...,
    ) -> dict:
        ...

    @overload
    def to_dict(self, orient: Literal["records"], into: type[dict] = ...) -> list[dict]:
        ...

    def to_dict(
        self,
        orient: Literal[
            "dict", "list", "series", "split", "tight", "records", "index"
        ] = "dict",
        into: type[dict] = dict,
        index: bool = True,
    ) -> dict | list[dict]:
        """
        Convert the DataFrame to a dictionary.

        The type of the key-value pairs can be customized with the parameters
        (see below).

        Parameters
        ----------
        orient : str {'dict', 'list', 'series', 'split', 'tight', 'records', 'index'}
            Determines the type of the values of the dictionary.

            - 'dict' (default) : dict like {column -> {index -> value}}
            - 'list' : dict like {column -> [values]}
            - 'series' : dict like {column -> Series(values)}
            - 'split' : dict like
              {'index' -> [index], 'columns' -> [columns], 'data' -> [values]}
            - 'tight' : dict like
              {'index' -> [index], 'columns' -> [columns], 'data' -> [values],
              'index_names' -> [index.names], 'column_names' -> [column.names]}
            - 'records' : list like
              [{column -> value}, ... , {column -> value}]
            - 'index' : dict like {index -> {column -> value}}

            .. versionadded:: 1.4.0
                'tight' as an allowed value for the ``orient`` argument

        into : class, default dict
            The collections.abc.Mapping subclass used for all Mappings
            in the return value.  Can be the actual class or an empty
            instance of the mapping type you want.  If you want a
            collections.defaultdict, you must pass it initialized.

        index : bool, default True
            Whether to include the index item (and index_names item if `orient`
            is 'tight') in the returned dictionary. Can only be ``False``
            when `orient` is 'split' or 'tight'.

            .. versionadded:: 2.0.0

        Returns
        -------
        dict, list or collections.abc.Mapping
            Return a collections.abc.Mapping object representing the DataFrame.
            The resulting transformation depends on the `orient` parameter.

        See Also
        --------
        DataFrame.from_dict: Create a DataFrame from a dictionary.
        DataFrame.to_json: Convert a DataFrame to JSON format.

        Examples
        --------
        >>> df = pd.DataFrame({'col1': [1, 2],
        ...                    'col2': [0.5, 0.75]},
        ...                   index=['row1', 'row2'])
        >>> df
              col1  col2
        row1     1  0.50
        row2     2  0.75
        >>> df.to_dict()
        {'col1': {'row1': 1, 'row2': 2}, 'col2': {'row1': 0.5, 'row2': 0.75}}

        You can specify the return orientation.

        >>> df.to_dict('series')
        {'col1': row1    1
                 row2    2
        Name: col1, dtype: int64,
        'col2': row1    0.50
                row2    0.75
        Name: col2, dtype: float64}

        >>> df.to_dict('split')
        {'index': ['row1', 'row2'], 'columns': ['col1', 'col2'],
         'data': [[1, 0.5], [2, 0.75]]}

        >>> df.to_dict('records')
        [{'col1': 1, 'col2': 0.5}, {'col1': 2, 'col2': 0.75}]

        >>> df.to_dict('index')
        {'row1': {'col1': 1, 'col2': 0.5}, 'row2': {'col1': 2, 'col2': 0.75}}

        >>> df.to_dict('tight')
        {'index': ['row1', 'row2'], 'columns': ['col1', 'col2'],
         'data': [[1, 0.5], [2, 0.75]], 'index_names': [None], 'column_names': [None]}

        You can also specify the mapping type.

        >>> from collections import OrderedDict, defaultdict
        >>> df.to_dict(into=OrderedDict)
        OrderedDict([('col1', OrderedDict([('row1', 1), ('row2', 2)])),
                     ('col2', OrderedDict([('row1', 0.5), ('row2', 0.75)]))])

        If you want a `defaultdict`, you need to initialize it:

        >>> dd = defaultdict(list)
        >>> df.to_dict('records', into=dd)
        [defaultdict(<class 'list'>, {'col1': 1, 'col2': 0.5}),
         defaultdict(<class 'list'>, {'col1': 2, 'col2': 0.75})]
        """
        from pandas.core.methods.to_dict import to_dict

        return to_dict(self, orient, into, index)

    def to_gbq(
        self,
        destination_table: str,
        project_id: str | None = None,
        chunksize: int | None = None,
        reauth: bool = False,
        if_exists: ToGbqIfexist = "fail",
        auth_local_webserver: bool = True,
        table_schema: list[dict[str, str]] | None = None,
        location: str | None = None,
        progress_bar: bool = True,
        credentials=None,
    ) -> None:
        """
        Write a DataFrame to a Google BigQuery table.

        This function requires the `pandas-gbq package
        <https://pandas-gbq.readthedocs.io>`__.

        See the `How to authenticate with Google BigQuery
        <https://pandas-gbq.readthedocs.io/en/latest/howto/authentication.html>`__
        guide for authentication instructions.

        Parameters
        ----------
        destination_table : str
            Name of table to be written, in the form ``dataset.tablename``.
        project_id : str, optional
            Google BigQuery Account project ID. Optional when available from
            the environment.
        chunksize : int, optional
            Number of rows to be inserted in each chunk from the dataframe.
            Set to ``None`` to load the whole dataframe at once.
        reauth : bool, default False
            Force Google BigQuery to re-authenticate the user. This is useful
            if multiple accounts are used.
        if_exists : str, default 'fail'
            Behavior when the destination table exists. Value can be one of:

            ``'fail'``
                If table exists raise pandas_gbq.gbq.TableCreationError.
            ``'replace'``
                If table exists, drop it, recreate it, and insert data.
            ``'append'``
                If table exists, insert data. Create if does not exist.
        auth_local_webserver : bool, default True
            Use the `local webserver flow`_ instead of the `console flow`_
            when getting user credentials.

            .. _local webserver flow:
                https://google-auth-oauthlib.readthedocs.io/en/latest/reference/google_auth_oauthlib.flow.html#google_auth_oauthlib.flow.InstalledAppFlow.run_local_server
            .. _console flow:
                https://google-auth-oauthlib.readthedocs.io/en/latest/reference/google_auth_oauthlib.flow.html#google_auth_oauthlib.flow.InstalledAppFlow.run_console

            *New in version 0.2.0 of pandas-gbq*.

            .. versionchanged:: 1.5.0
               Default value is changed to ``True``. Google has deprecated the
               ``auth_local_webserver = False`` `"out of band" (copy-paste)
               flow
               <https://developers.googleblog.com/2022/02/making-oauth-flows-safer.html?m=1#disallowed-oob>`_.
        table_schema : list of dicts, optional
            List of BigQuery table fields to which according DataFrame
            columns conform to, e.g. ``[{'name': 'col1', 'type':
            'STRING'},...]``. If schema is not provided, it will be
            generated according to dtypes of DataFrame columns. See
            BigQuery API documentation on available names of a field.

            *New in version 0.3.1 of pandas-gbq*.
        location : str, optional
            Location where the load job should run. See the `BigQuery locations
            documentation
            <https://cloud.google.com/bigquery/docs/dataset-locations>`__ for a
            list of available locations. The location must match that of the
            target dataset.

            *New in version 0.5.0 of pandas-gbq*.
        progress_bar : bool, default True
            Use the library `tqdm` to show the progress bar for the upload,
            chunk by chunk.

            *New in version 0.5.0 of pandas-gbq*.
        credentials : google.auth.credentials.Credentials, optional
            Credentials for accessing Google APIs. Use this parameter to
            override default credentials, such as to use Compute Engine
            :class:`google.auth.compute_engine.Credentials` or Service
            Account :class:`google.oauth2.service_account.Credentials`
            directly.

            *New in version 0.8.0 of pandas-gbq*.

        See Also
        --------
        pandas_gbq.to_gbq : This function in the pandas-gbq library.
        read_gbq : Read a DataFrame from Google BigQuery.
        """
        from pandas.io import gbq

        gbq.to_gbq(
            self,
            destination_table,
            project_id=project_id,
            chunksize=chunksize,
            reauth=reauth,
            if_exists=if_exists,
            auth_local_webserver=auth_local_webserver,
            table_schema=table_schema,
            location=location,
            progress_bar=progress_bar,
            credentials=credentials,
        )

    @classmethod
    def from_records(
        cls,
        data,
        index=None,
        exclude=None,
        columns=None,
        coerce_float: bool = False,
        nrows: int | None = None,
    ) -> DataFrame:
        """
        Convert structured or record ndarray to DataFrame.

        Creates a DataFrame object from a structured ndarray, sequence of
        tuples or dicts, or DataFrame.

        Parameters
        ----------
        data : structured ndarray, sequence of tuples or dicts, or DataFrame
            Structured input data.

            .. deprecated:: 2.1.0
                Passing a DataFrame is deprecated.
        index : str, list of fields, array-like
            Field of array to use as the index, alternately a specific set of
            input labels to use.
        exclude : sequence, default None
            Columns or fields to exclude.
        columns : sequence, default None
            Column names to use. If the passed data do not have names
            associated with them, this argument provides names for the
            columns. Otherwise this argument indicates the order of the columns
            in the result (any names not found in the data will become all-NA
            columns).
        coerce_float : bool, default False
            Attempt to convert values of non-string, non-numeric objects (like
            decimal.Decimal) to floating point, useful for SQL result sets.
        nrows : int, default None
            Number of rows to read if data is an iterator.

        Returns
        -------
        DataFrame

        See Also
        --------
        DataFrame.from_dict : DataFrame from dict of array-like or dicts.
        DataFrame : DataFrame object creation using constructor.

        Examples
        --------
        Data can be provided as a structured ndarray:

        >>> data = np.array([(3, 'a'), (2, 'b'), (1, 'c'), (0, 'd')],
        ...                 dtype=[('col_1', 'i4'), ('col_2', 'U1')])
        >>> pd.DataFrame.from_records(data)
           col_1 col_2
        0      3     a
        1      2     b
        2      1     c
        3      0     d

        Data can be provided as a list of dicts:

        >>> data = [{'col_1': 3, 'col_2': 'a'},
        ...         {'col_1': 2, 'col_2': 'b'},
        ...         {'col_1': 1, 'col_2': 'c'},
        ...         {'col_1': 0, 'col_2': 'd'}]
        >>> pd.DataFrame.from_records(data)
           col_1 col_2
        0      3     a
        1      2     b
        2      1     c
        3      0     d

        Data can be provided as a list of tuples with corresponding columns:

        >>> data = [(3, 'a'), (2, 'b'), (1, 'c'), (0, 'd')]
        >>> pd.DataFrame.from_records(data, columns=['col_1', 'col_2'])
           col_1 col_2
        0      3     a
        1      2     b
        2      1     c
        3      0     d
        """
        if isinstance(data, DataFrame):
            warnings.warn(
                "Passing a DataFrame to DataFrame.from_records is deprecated. Use "
                "set_index and/or drop to modify the DataFrame instead.",
                FutureWarning,
                stacklevel=find_stack_level(),
            )
            if columns is not None:
                if is_scalar(columns):
                    columns = [columns]
                data = data[columns]
            if index is not None:
                data = data.set_index(index)
            if exclude is not None:
                data = data.drop(columns=exclude)
            return data.copy(deep=False)

        result_index = None

        # Make a copy of the input columns so we can modify it
        if columns is not None:
            columns = ensure_index(columns)

        def maybe_reorder(
            arrays: list[ArrayLike], arr_columns: Index, columns: Index, index
        ) -> tuple[list[ArrayLike], Index, Index | None]:
            """
            If our desired 'columns' do not match the data's pre-existing 'arr_columns',
            we re-order our arrays.  This is like a pre-emptive (cheap) reindex.
            """
            if len(arrays):
                length = len(arrays[0])
            else:
                length = 0

            result_index = None
            if len(arrays) == 0 and index is None and length == 0:
                result_index = default_index(0)

            arrays, arr_columns = reorder_arrays(arrays, arr_columns, columns, length)
            return arrays, arr_columns, result_index

        if is_iterator(data):
            if nrows == 0:
                return cls()

            try:
                first_row = next(data)
            except StopIteration:
                return cls(index=index, columns=columns)

            dtype = None
            if hasattr(first_row, "dtype") and first_row.dtype.names:
                dtype = first_row.dtype

            values = [first_row]

            if nrows is None:
                values += data
            else:
                values.extend(itertools.islice(data, nrows - 1))

            if dtype is not None:
                data = np.array(values, dtype=dtype)
            else:
                data = values

        if isinstance(data, dict):
            if columns is None:
                columns = arr_columns = ensure_index(sorted(data))
                arrays = [data[k] for k in columns]
            else:
                arrays = []
                arr_columns_list = []
                for k, v in data.items():
                    if k in columns:
                        arr_columns_list.append(k)
                        arrays.append(v)

                arr_columns = Index(arr_columns_list)
                arrays, arr_columns, result_index = maybe_reorder(
                    arrays, arr_columns, columns, index
                )

        elif isinstance(data, np.ndarray):
            arrays, columns = to_arrays(data, columns)
            arr_columns = columns
        else:
            arrays, arr_columns = to_arrays(data, columns)
            if coerce_float:
                for i, arr in enumerate(arrays):
                    if arr.dtype == object:
                        # error: Argument 1 to "maybe_convert_objects" has
                        # incompatible type "Union[ExtensionArray, ndarray]";
                        # expected "ndarray"
                        arrays[i] = lib.maybe_convert_objects(
                            arr,  # type: ignore[arg-type]
                            try_float=True,
                        )

            arr_columns = ensure_index(arr_columns)
            if columns is None:
                columns = arr_columns
            else:
                arrays, arr_columns, result_index = maybe_reorder(
                    arrays, arr_columns, columns, index
                )

        if exclude is None:
            exclude = set()
        else:
            exclude = set(exclude)

        if index is not None:
            if isinstance(index, str) or not hasattr(index, "__iter__"):
                i = columns.get_loc(index)
                exclude.add(index)
                if len(arrays) > 0:
                    result_index = Index(arrays[i], name=index)
                else:
                    result_index = Index([], name=index)
            else:
                try:
                    index_data = [arrays[arr_columns.get_loc(field)] for field in index]
                except (KeyError, TypeError):
                    # raised by get_loc, see GH#29258
                    result_index = index
                else:
                    result_index = ensure_index_from_sequences(index_data, names=index)
                    exclude.update(index)

        if any(exclude):
            arr_exclude = [x for x in exclude if x in arr_columns]
            to_remove = [arr_columns.get_loc(col) for col in arr_exclude]
            arrays = [v for i, v in enumerate(arrays) if i not in to_remove]

            columns = columns.drop(exclude)

        manager = get_option("mode.data_manager")
        mgr = arrays_to_mgr(arrays, columns, result_index, typ=manager)

        return cls(mgr)

    def to_records(
        self, index: bool = True, column_dtypes=None, index_dtypes=None
    ) -> np.recarray:
        """
        Convert DataFrame to a NumPy record array.

        Index will be included as the first field of the record array if
        requested.

        Parameters
        ----------
        index : bool, default True
            Include index in resulting record array, stored in 'index'
            field or using the index label, if set.
        column_dtypes : str, type, dict, default None
            If a string or type, the data type to store all columns. If
            a dictionary, a mapping of column names and indices (zero-indexed)
            to specific data types.
        index_dtypes : str, type, dict, default None
            If a string or type, the data type to store all index levels. If
            a dictionary, a mapping of index level names and indices
            (zero-indexed) to specific data types.

            This mapping is applied only if `index=True`.

        Returns
        -------
        numpy.recarray
            NumPy ndarray with the DataFrame labels as fields and each row
            of the DataFrame as entries.

        See Also
        --------
        DataFrame.from_records: Convert structured or record ndarray
            to DataFrame.
        numpy.recarray: An ndarray that allows field access using
            attributes, analogous to typed columns in a
            spreadsheet.

        Examples
        --------
        >>> df = pd.DataFrame({'A': [1, 2], 'B': [0.5, 0.75]},
        ...                   index=['a', 'b'])
        >>> df
           A     B
        a  1  0.50
        b  2  0.75
        >>> df.to_records()
        rec.array([('a', 1, 0.5 ), ('b', 2, 0.75)],
                  dtype=[('index', 'O'), ('A', '<i8'), ('B', '<f8')])

        If the DataFrame index has no label then the recarray field name
        is set to 'index'. If the index has a label then this is used as the
        field name:

        >>> df.index = df.index.rename("I")
        >>> df.to_records()
        rec.array([('a', 1, 0.5 ), ('b', 2, 0.75)],
                  dtype=[('I', 'O'), ('A', '<i8'), ('B', '<f8')])

        The index can be excluded from the record array:

        >>> df.to_records(index=False)
        rec.array([(1, 0.5 ), (2, 0.75)],
                  dtype=[('A', '<i8'), ('B', '<f8')])

        Data types can be specified for the columns:

        >>> df.to_records(column_dtypes={"A": "int32"})
        rec.array([('a', 1, 0.5 ), ('b', 2, 0.75)],
                  dtype=[('I', 'O'), ('A', '<i4'), ('B', '<f8')])

        As well as for the index:

        >>> df.to_records(index_dtypes="<S2")
        rec.array([(b'a', 1, 0.5 ), (b'b', 2, 0.75)],
                  dtype=[('I', 'S2'), ('A', '<i8'), ('B', '<f8')])

        >>> index_dtypes = f"<S{df.index.str.len().max()}"
        >>> df.to_records(index_dtypes=index_dtypes)
        rec.array([(b'a', 1, 0.5 ), (b'b', 2, 0.75)],
                  dtype=[('I', 'S1'), ('A', '<i8'), ('B', '<f8')])
        """
        if index:
            ix_vals = [
                np.asarray(self.index.get_level_values(i))
                for i in range(self.index.nlevels)
            ]

            arrays = ix_vals + [
                np.asarray(self.iloc[:, i]) for i in range(len(self.columns))
            ]

            index_names = list(self.index.names)

            if isinstance(self.index, MultiIndex):
                index_names = com.fill_missing_names(index_names)
            elif index_names[0] is None:
                index_names = ["index"]

            names = [str(name) for name in itertools.chain(index_names, self.columns)]
        else:
            arrays = [np.asarray(self.iloc[:, i]) for i in range(len(self.columns))]
            names = [str(c) for c in self.columns]
            index_names = []

        index_len = len(index_names)
        formats = []

        for i, v in enumerate(arrays):
            index_int = i

            # When the names and arrays are collected, we
            # first collect those in the DataFrame's index,
            # followed by those in its columns.
            #
            # Thus, the total length of the array is:
            # len(index_names) + len(DataFrame.columns).
            #
            # This check allows us to see whether we are
            # handling a name / array in the index or column.
            if index_int < index_len:
                dtype_mapping = index_dtypes
                name = index_names[index_int]
            else:
                index_int -= index_len
                dtype_mapping = column_dtypes
                name = self.columns[index_int]

            # We have a dictionary, so we get the data type
            # associated with the index or column (which can
            # be denoted by its name in the DataFrame or its
            # position in DataFrame's array of indices or
            # columns, whichever is applicable.
            if is_dict_like(dtype_mapping):
                if name in dtype_mapping:
                    dtype_mapping = dtype_mapping[name]
                elif index_int in dtype_mapping:
                    dtype_mapping = dtype_mapping[index_int]
                else:
                    dtype_mapping = None

            # If no mapping can be found, use the array's
            # dtype attribute for formatting.
            #
            # A valid dtype must either be a type or
            # string naming a type.
            if dtype_mapping is None:
                formats.append(v.dtype)
            elif isinstance(dtype_mapping, (type, np.dtype, str)):
                # error: Argument 1 to "append" of "list" has incompatible
                # type "Union[type, dtype[Any], str]"; expected "dtype[Any]"
                formats.append(dtype_mapping)  # type: ignore[arg-type]
            else:
                element = "row" if i < index_len else "column"
                msg = f"Invalid dtype {dtype_mapping} specified for {element} {name}"
                raise ValueError(msg)

        return np.rec.fromarrays(arrays, dtype={"names": names, "formats": formats})

    @classmethod
    def _from_arrays(
        cls,
        arrays,
        columns,
        index,
        dtype: Dtype | None = None,
        verify_integrity: bool = True,
    ) -> Self:
        """
        Create DataFrame from a list of arrays corresponding to the columns.

        Parameters
        ----------
        arrays : list-like of arrays
            Each array in the list corresponds to one column, in order.
        columns : list-like, Index
            The column names for the resulting DataFrame.
        index : list-like, Index
            The rows labels for the resulting DataFrame.
        dtype : dtype, optional
            Optional dtype to enforce for all arrays.
        verify_integrity : bool, default True
            Validate and homogenize all input. If set to False, it is assumed
            that all elements of `arrays` are actual arrays how they will be
            stored in a block (numpy ndarray or ExtensionArray), have the same
            length as and are aligned with the index, and that `columns` and
            `index` are ensured to be an Index object.

        Returns
        -------
        DataFrame
        """
        if dtype is not None:
            dtype = pandas_dtype(dtype)

        manager = get_option("mode.data_manager")
        columns = ensure_index(columns)
        if len(columns) != len(arrays):
            raise ValueError("len(columns) must match len(arrays)")
        mgr = arrays_to_mgr(
            arrays,
            columns,
            index,
            dtype=dtype,
            verify_integrity=verify_integrity,
            typ=manager,
        )
        return cls(mgr)

    @doc(
        storage_options=_shared_docs["storage_options"],
        compression_options=_shared_docs["compression_options"] % "path",
    )
    def to_stata(
        self,
        path: FilePath | WriteBuffer[bytes],
        *,
        convert_dates: dict[Hashable, str] | None = None,
        write_index: bool = True,
        byteorder: ToStataByteorder | None = None,
        time_stamp: datetime.datetime | None = None,
        data_label: str | None = None,
        variable_labels: dict[Hashable, str] | None = None,
        version: int | None = 114,
        convert_strl: Sequence[Hashable] | None = None,
        compression: CompressionOptions = "infer",
        storage_options: StorageOptions | None = None,
        value_labels: dict[Hashable, dict[float, str]] | None = None,
    ) -> None:
        """
        Export DataFrame object to Stata dta format.

        Writes the DataFrame to a Stata dataset file.
        "dta" files contain a Stata dataset.

        Parameters
        ----------
        path : str, path object, or buffer
            String, path object (implementing ``os.PathLike[str]``), or file-like
            object implementing a binary ``write()`` function.

        convert_dates : dict
            Dictionary mapping columns containing datetime types to stata
            internal format to use when writing the dates. Options are 'tc',
            'td', 'tm', 'tw', 'th', 'tq', 'ty'. Column can be either an integer
            or a name. Datetime columns that do not have a conversion type
            specified will be converted to 'tc'. Raises NotImplementedError if
            a datetime column has timezone information.
        write_index : bool
            Write the index to Stata dataset.
        byteorder : str
            Can be ">", "<", "little", or "big". default is `sys.byteorder`.
        time_stamp : datetime
            A datetime to use as file creation date.  Default is the current
            time.
        data_label : str, optional
            A label for the data set.  Must be 80 characters or smaller.
        variable_labels : dict
            Dictionary containing columns as keys and variable labels as
            values. Each label must be 80 characters or smaller.
        version : {{114, 117, 118, 119, None}}, default 114
            Version to use in the output dta file. Set to None to let pandas
            decide between 118 or 119 formats depending on the number of
            columns in the frame. Version 114 can be read by Stata 10 and
            later. Version 117 can be read by Stata 13 or later. Version 118
            is supported in Stata 14 and later. Version 119 is supported in
            Stata 15 and later. Version 114 limits string variables to 244
            characters or fewer while versions 117 and later allow strings
            with lengths up to 2,000,000 characters. Versions 118 and 119
            support Unicode characters, and version 119 supports more than
            32,767 variables.

            Version 119 should usually only be used when the number of
            variables exceeds the capacity of dta format 118. Exporting
            smaller datasets in format 119 may have unintended consequences,
            and, as of November 2020, Stata SE cannot read version 119 files.

        convert_strl : list, optional
            List of column names to convert to string columns to Stata StrL
            format. Only available if version is 117.  Storing strings in the
            StrL format can produce smaller dta files if strings have more than
            8 characters and values are repeated.
        {compression_options}

            .. versionchanged:: 1.4.0 Zstandard support.

        {storage_options}

            .. versionadded:: 1.2.0

        value_labels : dict of dicts
            Dictionary containing columns as keys and dictionaries of column value
            to labels as values. Labels for a single variable must be 32,000
            characters or smaller.

            .. versionadded:: 1.4.0

        Raises
        ------
        NotImplementedError
            * If datetimes contain timezone information
            * Column dtype is not representable in Stata
        ValueError
            * Columns listed in convert_dates are neither datetime64[ns]
              or datetime.datetime
            * Column listed in convert_dates is not in DataFrame
            * Categorical label contains more than 32,000 characters

        See Also
        --------
        read_stata : Import Stata data files.
        io.stata.StataWriter : Low-level writer for Stata data files.
        io.stata.StataWriter117 : Low-level writer for version 117 files.

        Examples
        --------
        >>> df = pd.DataFrame({{'animal': ['falcon', 'parrot', 'falcon',
        ...                               'parrot'],
        ...                    'speed': [350, 18, 361, 15]}})
        >>> df.to_stata('animals.dta')  # doctest: +SKIP
        """
        if version not in (114, 117, 118, 119, None):
            raise ValueError("Only formats 114, 117, 118 and 119 are supported.")
        if version == 114:
            if convert_strl is not None:
                raise ValueError("strl is not supported in format 114")
            from pandas.io.stata import StataWriter as statawriter
        elif version == 117:
            # Incompatible import of "statawriter" (imported name has type
            # "Type[StataWriter117]", local name has type "Type[StataWriter]")
            from pandas.io.stata import (  # type: ignore[assignment]
                StataWriter117 as statawriter,
            )
        else:  # versions 118 and 119
            # Incompatible import of "statawriter" (imported name has type
            # "Type[StataWriter117]", local name has type "Type[StataWriter]")
            from pandas.io.stata import (  # type: ignore[assignment]
                StataWriterUTF8 as statawriter,
            )

        kwargs: dict[str, Any] = {}
        if version is None or version >= 117:
            # strl conversion is only supported >= 117
            kwargs["convert_strl"] = convert_strl
        if version is None or version >= 118:
            # Specifying the version is only supported for UTF8 (118 or 119)
            kwargs["version"] = version

        writer = statawriter(
            path,
            self,
            convert_dates=convert_dates,
            byteorder=byteorder,
            time_stamp=time_stamp,
            data_label=data_label,
            write_index=write_index,
            variable_labels=variable_labels,
            compression=compression,
            storage_options=storage_options,
            value_labels=value_labels,
            **kwargs,
        )
        writer.write_file()

    def to_feather(self, path: FilePath | WriteBuffer[bytes], **kwargs) -> None:
        """
        Write a DataFrame to the binary Feather format.

        Parameters
        ----------
        path : str, path object, file-like object
            String, path object (implementing ``os.PathLike[str]``), or file-like
            object implementing a binary ``write()`` function. If a string or a path,
            it will be used as Root Directory path when writing a partitioned dataset.
        **kwargs :
            Additional keywords passed to :func:`pyarrow.feather.write_feather`.
            This includes the `compression`, `compression_level`, `chunksize`
            and `version` keywords.

        Notes
        -----
        This function writes the dataframe as a `feather file
        <https://arrow.apache.org/docs/python/feather.html>`_. Requires a default
        index. For saving the DataFrame with your custom index use a method that
        supports custom indices e.g. `to_parquet`.
        """
        from pandas.io.feather_format import to_feather

        to_feather(self, path, **kwargs)

    @doc(
        Series.to_markdown,
        klass=_shared_doc_kwargs["klass"],
        storage_options=_shared_docs["storage_options"],
        examples="""Examples
        --------
        >>> df = pd.DataFrame(
        ...     data={"animal_1": ["elk", "pig"], "animal_2": ["dog", "quetzal"]}
        ... )
        >>> print(df.to_markdown())
        |    | animal_1   | animal_2   |
        |---:|:-----------|:-----------|
        |  0 | elk        | dog        |
        |  1 | pig        | quetzal    |

        Output markdown with a tabulate option.

        >>> print(df.to_markdown(tablefmt="grid"))
        +----+------------+------------+
        |    | animal_1   | animal_2   |
        +====+============+============+
        |  0 | elk        | dog        |
        +----+------------+------------+
        |  1 | pig        | quetzal    |
        +----+------------+------------+""",
    )
    def to_markdown(
        self,
        buf: FilePath | WriteBuffer[str] | None = None,
        mode: str = "wt",
        index: bool = True,
        storage_options: StorageOptions | None = None,
        **kwargs,
    ) -> str | None:
        if "showindex" in kwargs:
            raise ValueError("Pass 'index' instead of 'showindex")

        kwargs.setdefault("headers", "keys")
        kwargs.setdefault("tablefmt", "pipe")
        kwargs.setdefault("showindex", index)
        tabulate = import_optional_dependency("tabulate")
        result = tabulate.tabulate(self, **kwargs)
        if buf is None:
            return result

        with get_handle(buf, mode, storage_options=storage_options) as handles:
            handles.handle.write(result)
        return None

    @overload
    def to_parquet(
        self,
        path: None = ...,
        engine: Literal["auto", "pyarrow", "fastparquet"] = ...,
        compression: str | None = ...,
        index: bool | None = ...,
        partition_cols: list[str] | None = ...,
        storage_options: StorageOptions = ...,
        **kwargs,
    ) -> bytes:
        ...

    @overload
    def to_parquet(
        self,
        path: FilePath | WriteBuffer[bytes],
        engine: Literal["auto", "pyarrow", "fastparquet"] = ...,
        compression: str | None = ...,
        index: bool | None = ...,
        partition_cols: list[str] | None = ...,
        storage_options: StorageOptions = ...,
        **kwargs,
    ) -> None:
        ...

    @doc(storage_options=_shared_docs["storage_options"])
    def to_parquet(
        self,
        path: FilePath | WriteBuffer[bytes] | None = None,
        engine: Literal["auto", "pyarrow", "fastparquet"] = "auto",
        compression: str | None = "snappy",
        index: bool | None = None,
        partition_cols: list[str] | None = None,
        storage_options: StorageOptions | None = None,
        **kwargs,
    ) -> bytes | None:
        """
        Write a DataFrame to the binary parquet format.

        This function writes the dataframe as a `parquet file
        <https://parquet.apache.org/>`_. You can choose different parquet
        backends, and have the option of compression. See
        :ref:`the user guide <io.parquet>` for more details.

        Parameters
        ----------
        path : str, path object, file-like object, or None, default None
            String, path object (implementing ``os.PathLike[str]``), or file-like
            object implementing a binary ``write()`` function. If None, the result is
            returned as bytes. If a string or path, it will be used as Root Directory
            path when writing a partitioned dataset.

            .. versionchanged:: 1.2.0

            Previously this was "fname"

        engine : {{'auto', 'pyarrow', 'fastparquet'}}, default 'auto'
            Parquet library to use. If 'auto', then the option
            ``io.parquet.engine`` is used. The default ``io.parquet.engine``
            behavior is to try 'pyarrow', falling back to 'fastparquet' if
            'pyarrow' is unavailable.
        compression : str or None, default 'snappy'
            Name of the compression to use. Use ``None`` for no compression.
            The supported compression methods actually depend on which engine
            is used. For 'pyarrow', 'snappy', 'gzip', 'brotli', 'lz4', 'zstd'
            are all supported. For 'fastparquet', only 'gzip' and 'snappy' are
            supported.
        index : bool, default None
            If ``True``, include the dataframe's index(es) in the file output.
            If ``False``, they will not be written to the file.
            If ``None``, similar to ``True`` the dataframe's index(es)
            will be saved. However, instead of being saved as values,
            the RangeIndex will be stored as a range in the metadata so it
            doesn't require much space and is faster. Other indexes will
            be included as columns in the file output.
        partition_cols : list, optional, default None
            Column names by which to partition the dataset.
            Columns are partitioned in the order they are given.
            Must be None if path is not a string.
        {storage_options}

            .. versionadded:: 1.2.0

        **kwargs
            Additional arguments passed to the parquet library. See
            :ref:`pandas io <io.parquet>` for more details.

        Returns
        -------
        bytes if no path argument is provided else None

        See Also
        --------
        read_parquet : Read a parquet file.
        DataFrame.to_orc : Write an orc file.
        DataFrame.to_csv : Write a csv file.
        DataFrame.to_sql : Write to a sql table.
        DataFrame.to_hdf : Write to hdf.

        Notes
        -----
        This function requires either the `fastparquet
        <https://pypi.org/project/fastparquet>`_ or `pyarrow
        <https://arrow.apache.org/docs/python/>`_ library.

        Examples
        --------
        >>> df = pd.DataFrame(data={{'col1': [1, 2], 'col2': [3, 4]}})
        >>> df.to_parquet('df.parquet.gzip',
        ...               compression='gzip')  # doctest: +SKIP
        >>> pd.read_parquet('df.parquet.gzip')  # doctest: +SKIP
           col1  col2
        0     1     3
        1     2     4

        If you want to get a buffer to the parquet content you can use a io.BytesIO
        object, as long as you don't use partition_cols, which creates multiple files.

        >>> import io
        >>> f = io.BytesIO()
        >>> df.to_parquet(f)
        >>> f.seek(0)
        0
        >>> content = f.read()
        """
        from pandas.io.parquet import to_parquet

        return to_parquet(
            self,
            path,
            engine,
            compression=compression,
            index=index,
            partition_cols=partition_cols,
            storage_options=storage_options,
            **kwargs,
        )

    def to_orc(
        self,
        path: FilePath | WriteBuffer[bytes] | None = None,
        *,
        engine: Literal["pyarrow"] = "pyarrow",
        index: bool | None = None,
        engine_kwargs: dict[str, Any] | None = None,
    ) -> bytes | None:
        """
        Write a DataFrame to the ORC format.

        .. versionadded:: 1.5.0

        Parameters
        ----------
        path : str, file-like object or None, default None
            If a string, it will be used as Root Directory path
            when writing a partitioned dataset. By file-like object,
            we refer to objects with a write() method, such as a file handle
            (e.g. via builtin open function). If path is None,
            a bytes object is returned.
        engine : {'pyarrow'}, default 'pyarrow'
            ORC library to use. Pyarrow must be >= 7.0.0.
        index : bool, optional
            If ``True``, include the dataframe's index(es) in the file output.
            If ``False``, they will not be written to the file.
            If ``None``, similar to ``infer`` the dataframe's index(es)
            will be saved. However, instead of being saved as values,
            the RangeIndex will be stored as a range in the metadata so it
            doesn't require much space and is faster. Other indexes will
            be included as columns in the file output.
        engine_kwargs : dict[str, Any] or None, default None
            Additional keyword arguments passed to :func:`pyarrow.orc.write_table`.

        Returns
        -------
        bytes if no path argument is provided else None

        Raises
        ------
        NotImplementedError
            Dtype of one or more columns is category, unsigned integers, interval,
            period or sparse.
        ValueError
            engine is not pyarrow.

        See Also
        --------
        read_orc : Read a ORC file.
        DataFrame.to_parquet : Write a parquet file.
        DataFrame.to_csv : Write a csv file.
        DataFrame.to_sql : Write to a sql table.
        DataFrame.to_hdf : Write to hdf.

        Notes
        -----
        * Before using this function you should read the :ref:`user guide about
          ORC <io.orc>` and :ref:`install optional dependencies <install.warn_orc>`.
        * This function requires `pyarrow <https://arrow.apache.org/docs/python/>`_
          library.
        * For supported dtypes please refer to `supported ORC features in Arrow
          <https://arrow.apache.org/docs/cpp/orc.html#data-types>`__.
        * Currently timezones in datetime columns are not preserved when a
          dataframe is converted into ORC files.

        Examples
        --------
        >>> df = pd.DataFrame(data={'col1': [1, 2], 'col2': [4, 3]})
        >>> df.to_orc('df.orc')  # doctest: +SKIP
        >>> pd.read_orc('df.orc')  # doctest: +SKIP
           col1  col2
        0     1     4
        1     2     3

        If you want to get a buffer to the orc content you can write it to io.BytesIO

        >>> import io
        >>> b = io.BytesIO(df.to_orc())  # doctest: +SKIP
        >>> b.seek(0)  # doctest: +SKIP
        0
        >>> content = b.read()  # doctest: +SKIP
        """
        from pandas.io.orc import to_orc

        return to_orc(
            self, path, engine=engine, index=index, engine_kwargs=engine_kwargs
        )

    @overload
    def to_html(
        self,
        buf: FilePath | WriteBuffer[str],
        columns: Axes | None = ...,
        col_space: ColspaceArgType | None = ...,
        header: bool = ...,
        index: bool = ...,
        na_rep: str = ...,
        formatters: FormattersType | None = ...,
        float_format: FloatFormatType | None = ...,
        sparsify: bool | None = ...,
        index_names: bool = ...,
        justify: str | None = ...,
        max_rows: int | None = ...,
        max_cols: int | None = ...,
        show_dimensions: bool | str = ...,
        decimal: str = ...,
        bold_rows: bool = ...,
        classes: str | list | tuple | None = ...,
        escape: bool = ...,
        notebook: bool = ...,
        border: int | bool | None = ...,
        table_id: str | None = ...,
        render_links: bool = ...,
        encoding: str | None = ...,
    ) -> None:
        ...

    @overload
    def to_html(
        self,
        buf: None = ...,
        columns: Axes | None = ...,
        col_space: ColspaceArgType | None = ...,
        header: bool = ...,
        index: bool = ...,
        na_rep: str = ...,
        formatters: FormattersType | None = ...,
        float_format: FloatFormatType | None = ...,
        sparsify: bool | None = ...,
        index_names: bool = ...,
        justify: str | None = ...,
        max_rows: int | None = ...,
        max_cols: int | None = ...,
        show_dimensions: bool | str = ...,
        decimal: str = ...,
        bold_rows: bool = ...,
        classes: str | list | tuple | None = ...,
        escape: bool = ...,
        notebook: bool = ...,
        border: int | bool | None = ...,
        table_id: str | None = ...,
        render_links: bool = ...,
        encoding: str | None = ...,
    ) -> str:
        ...

    @Substitution(
        header_type="bool",
        header="Whether to print column labels, default True",
        col_space_type="str or int, list or dict of int or str",
        col_space="The minimum width of each column in CSS length "
        "units.  An int is assumed to be px units.",
    )
    @Substitution(shared_params=fmt.common_docstring, returns=fmt.return_docstring)
    def to_html(
        self,
        buf: FilePath | WriteBuffer[str] | None = None,
        columns: Axes | None = None,
        col_space: ColspaceArgType | None = None,
        header: bool = True,
        index: bool = True,
        na_rep: str = "NaN",
        formatters: FormattersType | None = None,
        float_format: FloatFormatType | None = None,
        sparsify: bool | None = None,
        index_names: bool = True,
        justify: str | None = None,
        max_rows: int | None = None,
        max_cols: int | None = None,
        show_dimensions: bool | str = False,
        decimal: str = ".",
        bold_rows: bool = True,
        classes: str | list | tuple | None = None,
        escape: bool = True,
        notebook: bool = False,
        border: int | bool | None = None,
        table_id: str | None = None,
        render_links: bool = False,
        encoding: str | None = None,
    ) -> str | None:
        """
        Render a DataFrame as an HTML table.
        %(shared_params)s
        bold_rows : bool, default True
            Make the row labels bold in the output.
        classes : str or list or tuple, default None
            CSS class(es) to apply to the resulting html table.
        escape : bool, default True
            Convert the characters <, >, and & to HTML-safe sequences.
        notebook : {True, False}, default False
            Whether the generated HTML is for IPython Notebook.
        border : int
            A ``border=border`` attribute is included in the opening
            `<table>` tag. Default ``pd.options.display.html.border``.
        table_id : str, optional
            A css id is included in the opening `<table>` tag if specified.
        render_links : bool, default False
            Convert URLs to HTML links.
        encoding : str, default "utf-8"
            Set character encoding.
        %(returns)s
        See Also
        --------
        to_string : Convert DataFrame to a string.

        Examples
        --------
        >>> df = pd.DataFrame([[1, 2], [3, 4]], columns=['A', 'B'])
        >>> df.to_html()  # doctest: +SKIP
        """
        if justify is not None and justify not in fmt._VALID_JUSTIFY_PARAMETERS:
            raise ValueError("Invalid value for justify parameter")

        formatter = fmt.DataFrameFormatter(
            self,
            columns=columns,
            col_space=col_space,
            na_rep=na_rep,
            header=header,
            index=index,
            formatters=formatters,
            float_format=float_format,
            bold_rows=bold_rows,
            sparsify=sparsify,
            justify=justify,
            index_names=index_names,
            escape=escape,
            decimal=decimal,
            max_rows=max_rows,
            max_cols=max_cols,
            show_dimensions=show_dimensions,
        )
        # TODO: a generic formatter wld b in DataFrameFormatter
        return fmt.DataFrameRenderer(formatter).to_html(
            buf=buf,
            classes=classes,
            notebook=notebook,
            border=border,
            encoding=encoding,
            table_id=table_id,
            render_links=render_links,
        )

    @doc(
        storage_options=_shared_docs["storage_options"],
        compression_options=_shared_docs["compression_options"] % "path_or_buffer",
    )
    def to_xml(
        self,
        path_or_buffer: FilePath | WriteBuffer[bytes] | WriteBuffer[str] | None = None,
        index: bool = True,
        root_name: str | None = "data",
        row_name: str | None = "row",
        na_rep: str | None = None,
        attr_cols: list[str] | None = None,
        elem_cols: list[str] | None = None,
        namespaces: dict[str | None, str] | None = None,
        prefix: str | None = None,
        encoding: str = "utf-8",
        xml_declaration: bool | None = True,
        pretty_print: bool | None = True,
        parser: XMLParsers | None = "lxml",
        stylesheet: FilePath | ReadBuffer[str] | ReadBuffer[bytes] | None = None,
        compression: CompressionOptions = "infer",
        storage_options: StorageOptions | None = None,
    ) -> str | None:
        """
        Render a DataFrame to an XML document.

        .. versionadded:: 1.3.0

        Parameters
        ----------
        path_or_buffer : str, path object, file-like object, or None, default None
            String, path object (implementing ``os.PathLike[str]``), or file-like
            object implementing a ``write()`` function. If None, the result is returned
            as a string.
        index : bool, default True
            Whether to include index in XML document.
        root_name : str, default 'data'
            The name of root element in XML document.
        row_name : str, default 'row'
            The name of row element in XML document.
        na_rep : str, optional
            Missing data representation.
        attr_cols : list-like, optional
            List of columns to write as attributes in row element.
            Hierarchical columns will be flattened with underscore
            delimiting the different levels.
        elem_cols : list-like, optional
            List of columns to write as children in row element. By default,
            all columns output as children of row element. Hierarchical
            columns will be flattened with underscore delimiting the
            different levels.
        namespaces : dict, optional
            All namespaces to be defined in root element. Keys of dict
            should be prefix names and values of dict corresponding URIs.
            Default namespaces should be given empty string key. For
            example, ::

                namespaces = {{"": "https://example.com"}}

        prefix : str, optional
            Namespace prefix to be used for every element and/or attribute
            in document. This should be one of the keys in ``namespaces``
            dict.
        encoding : str, default 'utf-8'
            Encoding of the resulting document.
        xml_declaration : bool, default True
            Whether to include the XML declaration at start of document.
        pretty_print : bool, default True
            Whether output should be pretty printed with indentation and
            line breaks.
        parser : {{'lxml','etree'}}, default 'lxml'
            Parser module to use for building of tree. Only 'lxml' and
            'etree' are supported. With 'lxml', the ability to use XSLT
            stylesheet is supported.
        stylesheet : str, path object or file-like object, optional
            A URL, file-like object, or a raw string containing an XSLT
            script used to transform the raw XML output. Script should use
            layout of elements and attributes from original output. This
            argument requires ``lxml`` to be installed. Only XSLT 1.0
            scripts and not later versions is currently supported.
        {compression_options}

            .. versionchanged:: 1.4.0 Zstandard support.

        {storage_options}

        Returns
        -------
        None or str
            If ``io`` is None, returns the resulting XML format as a
            string. Otherwise returns None.

        See Also
        --------
        to_json : Convert the pandas object to a JSON string.
        to_html : Convert DataFrame to a html.

        Examples
        --------
        >>> df = pd.DataFrame({{'shape': ['square', 'circle', 'triangle'],
        ...                    'degrees': [360, 360, 180],
        ...                    'sides': [4, np.nan, 3]}})

        >>> df.to_xml()  # doctest: +SKIP
        <?xml version='1.0' encoding='utf-8'?>
        <data>
          <row>
            <index>0</index>
            <shape>square</shape>
            <degrees>360</degrees>
            <sides>4.0</sides>
          </row>
          <row>
            <index>1</index>
            <shape>circle</shape>
            <degrees>360</degrees>
            <sides/>
          </row>
          <row>
            <index>2</index>
            <shape>triangle</shape>
            <degrees>180</degrees>
            <sides>3.0</sides>
          </row>
        </data>

        >>> df.to_xml(attr_cols=[
        ...           'index', 'shape', 'degrees', 'sides'
        ...           ])  # doctest: +SKIP
        <?xml version='1.0' encoding='utf-8'?>
        <data>
          <row index="0" shape="square" degrees="360" sides="4.0"/>
          <row index="1" shape="circle" degrees="360"/>
          <row index="2" shape="triangle" degrees="180" sides="3.0"/>
        </data>

        >>> df.to_xml(namespaces={{"doc": "https://example.com"}},
        ...           prefix="doc")  # doctest: +SKIP
        <?xml version='1.0' encoding='utf-8'?>
        <doc:data xmlns:doc="https://example.com">
          <doc:row>
            <doc:index>0</doc:index>
            <doc:shape>square</doc:shape>
            <doc:degrees>360</doc:degrees>
            <doc:sides>4.0</doc:sides>
          </doc:row>
          <doc:row>
            <doc:index>1</doc:index>
            <doc:shape>circle</doc:shape>
            <doc:degrees>360</doc:degrees>
            <doc:sides/>
          </doc:row>
          <doc:row>
            <doc:index>2</doc:index>
            <doc:shape>triangle</doc:shape>
            <doc:degrees>180</doc:degrees>
            <doc:sides>3.0</doc:sides>
          </doc:row>
        </doc:data>
        """

        from pandas.io.formats.xml import (
            EtreeXMLFormatter,
            LxmlXMLFormatter,
        )

        lxml = import_optional_dependency("lxml.etree", errors="ignore")

        TreeBuilder: type[EtreeXMLFormatter] | type[LxmlXMLFormatter]

        if parser == "lxml":
            if lxml is not None:
                TreeBuilder = LxmlXMLFormatter
            else:
                raise ImportError(
                    "lxml not found, please install or use the etree parser."
                )

        elif parser == "etree":
            TreeBuilder = EtreeXMLFormatter

        else:
            raise ValueError("Values for parser can only be lxml or etree.")

        xml_formatter = TreeBuilder(
            self,
            path_or_buffer=path_or_buffer,
            index=index,
            root_name=root_name,
            row_name=row_name,
            na_rep=na_rep,
            attr_cols=attr_cols,
            elem_cols=elem_cols,
            namespaces=namespaces,
            prefix=prefix,
            encoding=encoding,
            xml_declaration=xml_declaration,
            pretty_print=pretty_print,
            stylesheet=stylesheet,
            compression=compression,
            storage_options=storage_options,
        )

        return xml_formatter.write_output()

    # ----------------------------------------------------------------------
    @doc(INFO_DOCSTRING, **frame_sub_kwargs)
    def info(
        self,
        verbose: bool | None = None,
        buf: WriteBuffer[str] | None = None,
        max_cols: int | None = None,
        memory_usage: bool | str | None = None,
        show_counts: bool | None = None,
    ) -> None:
        info = DataFrameInfo(
            data=self,
            memory_usage=memory_usage,
        )
        info.render(
            buf=buf,
            max_cols=max_cols,
            verbose=verbose,
            show_counts=show_counts,
        )

    def memory_usage(self, index: bool = True, deep: bool = False) -> Series:
        """
        Return the memory usage of each column in bytes.

        The memory usage can optionally include the contribution of
        the index and elements of `object` dtype.

        This value is displayed in `DataFrame.info` by default. This can be
        suppressed by setting ``pandas.options.display.memory_usage`` to False.

        Parameters
        ----------
        index : bool, default True
            Specifies whether to include the memory usage of the DataFrame's
            index in returned Series. If ``index=True``, the memory usage of
            the index is the first item in the output.
        deep : bool, default False
            If True, introspect the data deeply by interrogating
            `object` dtypes for system-level memory consumption, and include
            it in the returned values.

        Returns
        -------
        Series
            A Series whose index is the original column names and whose values
            is the memory usage of each column in bytes.

        See Also
        --------
        numpy.ndarray.nbytes : Total bytes consumed by the elements of an
            ndarray.
        Series.memory_usage : Bytes consumed by a Series.
        Categorical : Memory-efficient array for string values with
            many repeated values.
        DataFrame.info : Concise summary of a DataFrame.

        Notes
        -----
        See the :ref:`Frequently Asked Questions <df-memory-usage>` for more
        details.

        Examples
        --------
        >>> dtypes = ['int64', 'float64', 'complex128', 'object', 'bool']
        >>> data = dict([(t, np.ones(shape=5000, dtype=int).astype(t))
        ...              for t in dtypes])
        >>> df = pd.DataFrame(data)
        >>> df.head()
           int64  float64            complex128  object  bool
        0      1      1.0              1.0+0.0j       1  True
        1      1      1.0              1.0+0.0j       1  True
        2      1      1.0              1.0+0.0j       1  True
        3      1      1.0              1.0+0.0j       1  True
        4      1      1.0              1.0+0.0j       1  True

        >>> df.memory_usage()
        Index           128
        int64         40000
        float64       40000
        complex128    80000
        object        40000
        bool           5000
        dtype: int64

        >>> df.memory_usage(index=False)
        int64         40000
        float64       40000
        complex128    80000
        object        40000
        bool           5000
        dtype: int64

        The memory footprint of `object` dtype columns is ignored by default:

        >>> df.memory_usage(deep=True)
        Index            128
        int64          40000
        float64        40000
        complex128     80000
        object        180000
        bool            5000
        dtype: int64

        Use a Categorical for efficient storage of an object-dtype column with
        many repeated values.

        >>> df['object'].astype('category').memory_usage(deep=True)
        5244
        """
        result = self._constructor_sliced(
            [c.memory_usage(index=False, deep=deep) for col, c in self.items()],
            index=self.columns,
            dtype=np.intp,
        )
        if index:
            index_memory_usage = self._constructor_sliced(
                self.index.memory_usage(deep=deep), index=["Index"]
            )
            result = index_memory_usage._append(result)
        return result

    def transpose(self, *args, copy: bool = False) -> DataFrame:
        """
        Transpose index and columns.

        Reflect the DataFrame over its main diagonal by writing rows as columns
        and vice-versa. The property :attr:`.T` is an accessor to the method
        :meth:`transpose`.

        Parameters
        ----------
        *args : tuple, optional
            Accepted for compatibility with NumPy.
        copy : bool, default False
            Whether to copy the data after transposing, even for DataFrames
            with a single dtype.

            Note that a copy is always required for mixed dtype DataFrames,
            or for DataFrames with any extension types.

        Returns
        -------
        DataFrame
            The transposed DataFrame.

        See Also
        --------
        numpy.transpose : Permute the dimensions of a given array.

        Notes
        -----
        Transposing a DataFrame with mixed dtypes will result in a homogeneous
        DataFrame with the `object` dtype. In such a case, a copy of the data
        is always made.

        Examples
        --------
        **Square DataFrame with homogeneous dtype**

        >>> d1 = {'col1': [1, 2], 'col2': [3, 4]}
        >>> df1 = pd.DataFrame(data=d1)
        >>> df1
           col1  col2
        0     1     3
        1     2     4

        >>> df1_transposed = df1.T  # or df1.transpose()
        >>> df1_transposed
              0  1
        col1  1  2
        col2  3  4

        When the dtype is homogeneous in the original DataFrame, we get a
        transposed DataFrame with the same dtype:

        >>> df1.dtypes
        col1    int64
        col2    int64
        dtype: object
        >>> df1_transposed.dtypes
        0    int64
        1    int64
        dtype: object

        **Non-square DataFrame with mixed dtypes**

        >>> d2 = {'name': ['Alice', 'Bob'],
        ...       'score': [9.5, 8],
        ...       'employed': [False, True],
        ...       'kids': [0, 0]}
        >>> df2 = pd.DataFrame(data=d2)
        >>> df2
            name  score  employed  kids
        0  Alice    9.5     False     0
        1    Bob    8.0      True     0

        >>> df2_transposed = df2.T  # or df2.transpose()
        >>> df2_transposed
                      0     1
        name      Alice   Bob
        score       9.5   8.0
        employed  False  True
        kids          0     0

        When the DataFrame has mixed dtypes, we get a transposed DataFrame with
        the `object` dtype:

        >>> df2.dtypes
        name         object
        score       float64
        employed       bool
        kids          int64
        dtype: object
        >>> df2_transposed.dtypes
        0    object
        1    object
        dtype: object
        """
        nv.validate_transpose(args, {})
        # construct the args

        dtypes = list(self.dtypes)

        if self._can_fast_transpose:
            # Note: tests pass without this, but this improves perf quite a bit.
            new_vals = self._values.T
            if copy and not using_copy_on_write():
                new_vals = new_vals.copy()

            result = self._constructor(
                new_vals,
                index=self.columns,
                columns=self.index,
                copy=False,
                dtype=new_vals.dtype,
            )
            if using_copy_on_write() and len(self) > 0:
                result._mgr.add_references(self._mgr)  # type: ignore[arg-type]

        elif (
            self._is_homogeneous_type
            and dtypes
            and isinstance(dtypes[0], ExtensionDtype)
        ):
            if isinstance(dtypes[0], BaseMaskedDtype):
                # We have masked arrays with the same dtype. We can transpose faster.
                from pandas.core.arrays.masked import transpose_homogenous_masked_arrays

                if isinstance(self._mgr, ArrayManager):
                    masked_arrays = self._mgr.arrays
                else:
                    masked_arrays = list(self._iter_column_arrays())
                new_values = transpose_homogenous_masked_arrays(
                    cast(list[BaseMaskedArray], masked_arrays)
                )
            else:
                # We have other EAs with the same dtype. We preserve dtype in transpose.
                dtyp = dtypes[0]
                arr_typ = dtyp.construct_array_type()
                values = self.values
                new_values = [arr_typ._from_sequence(row, dtype=dtyp) for row in values]

            result = type(self)._from_arrays(
                new_values,
                index=self.columns,
                columns=self.index,
                verify_integrity=False,
            )

        else:
            new_arr = self.values.T
            if copy and not using_copy_on_write():
                new_arr = new_arr.copy()
            result = self._constructor(
                new_arr,
                index=self.columns,
                columns=self.index,
                dtype=new_arr.dtype,
                # We already made a copy (more than one block)
                copy=False,
            )

        return result.__finalize__(self, method="transpose")

    @property
    def T(self) -> DataFrame:
        """
        The transpose of the DataFrame.

        Returns
        -------
        DataFrame
            The transposed DataFrame.

        See Also
        --------
        DataFrame.transpose : Transpose index and columns.

        Examples
        --------
        >>> df = pd.DataFrame({'col1': [1, 2], 'col2': [3, 4]})
        >>> df
           col1  col2
        0     1     3
        1     2     4

        >>> df.T
              0  1
        col1  1  2
        col2  3  4
        """
        return self.transpose()

    # ----------------------------------------------------------------------
    # Indexing Methods

    def _ixs(self, i: int, axis: AxisInt = 0) -> Series:
        """
        Parameters
        ----------
        i : int
        axis : int

        Returns
        -------
        Series
        """
        # irow
        if axis == 0:
            new_mgr = self._mgr.fast_xs(i)

            # if we are a copy, mark as such
            copy = isinstance(new_mgr.array, np.ndarray) and new_mgr.array.base is None
            result = self._constructor_sliced_from_mgr(new_mgr, axes=new_mgr.axes)
            result._name = self.index[i]
            result = result.__finalize__(self)
            result._set_is_copy(self, copy=copy)
            return result

        # icol
        else:
            label = self.columns[i]

            col_mgr = self._mgr.iget(i)
            result = self._box_col_values(col_mgr, i)

            # this is a cached value, mark it so
            result._set_as_cached(label, self)
            return result

    def _get_column_array(self, i: int) -> ArrayLike:
        """
        Get the values of the i'th column (ndarray or ExtensionArray, as stored
        in the Block)

        Warning! The returned array is a view but doesn't handle Copy-on-Write,
        so this should be used with caution (for read-only purposes).
        """
        return self._mgr.iget_values(i)

    def _iter_column_arrays(self) -> Iterator[ArrayLike]:
        """
        Iterate over the arrays of all columns in order.
        This returns the values as stored in the Block (ndarray or ExtensionArray).

        Warning! The returned array is a view but doesn't handle Copy-on-Write,
        so this should be used with caution (for read-only purposes).
        """
        for i in range(len(self.columns)):
            yield self._get_column_array(i)

    def _getitem_nocopy(self, key: list):
        """
        Behaves like __getitem__, but returns a view in cases where __getitem__
        would make a copy.
        """
        # TODO(CoW): can be removed if/when we are always Copy-on-Write
        indexer = self.columns._get_indexer_strict(key, "columns")[1]
        new_axis = self.columns[indexer]

        new_mgr = self._mgr.reindex_indexer(
            new_axis,
            indexer,
            axis=0,
            allow_dups=True,
            copy=False,
            only_slice=True,
        )
        return self._constructor_from_mgr(new_mgr, axes=new_mgr.axes)

    def __getitem__(self, key):
        check_dict_or_set_indexers(key)
        key = lib.item_from_zerodim(key)
        key = com.apply_if_callable(key, self)

        if is_hashable(key) and not is_iterator(key):
            # is_iterator to exclude generator e.g. test_getitem_listlike
            # shortcut if the key is in columns
            is_mi = isinstance(self.columns, MultiIndex)
            # GH#45316 Return view if key is not duplicated
            # Only use drop_duplicates with duplicates for performance
            if not is_mi and (
                self.columns.is_unique
                and key in self.columns
                or key in self.columns.drop_duplicates(keep=False)
            ):
                return self._get_item_cache(key)

            elif is_mi and self.columns.is_unique and key in self.columns:
                return self._getitem_multilevel(key)

        # Do we have a slicer (on rows)?
        if isinstance(key, slice):
            return self._getitem_slice(key)

        # Do we have a (boolean) DataFrame?
        if isinstance(key, DataFrame):
            return self.where(key)

        # Do we have a (boolean) 1d indexer?
        if com.is_bool_indexer(key):
            return self._getitem_bool_array(key)

        # We are left with two options: a single key, and a collection of keys,
        # We interpret tuples as collections only for non-MultiIndex
        is_single_key = isinstance(key, tuple) or not is_list_like(key)

        if is_single_key:
            if self.columns.nlevels > 1:
                return self._getitem_multilevel(key)
            indexer = self.columns.get_loc(key)
            if is_integer(indexer):
                indexer = [indexer]
        else:
            if is_iterator(key):
                key = list(key)
            indexer = self.columns._get_indexer_strict(key, "columns")[1]

        # take() does not accept boolean indexers
        if getattr(indexer, "dtype", None) == bool:
            indexer = np.where(indexer)[0]

        if isinstance(indexer, slice):
            return self._slice(indexer, axis=1)

        data = self._take_with_is_copy(indexer, axis=1)

        if is_single_key:
            # What does looking for a single key in a non-unique index return?
            # The behavior is inconsistent. It returns a Series, except when
            # - the key itself is repeated (test on data.shape, #9519), or
            # - we have a MultiIndex on columns (test on self.columns, #21309)
            if data.shape[1] == 1 and not isinstance(self.columns, MultiIndex):
                # GH#26490 using data[key] can cause RecursionError
                return data._get_item_cache(key)

        return data

    def _getitem_bool_array(self, key):
        # also raises Exception if object array with NA values
        # warning here just in case -- previously __setitem__ was
        # reindexing but __getitem__ was not; it seems more reasonable to
        # go with the __setitem__ behavior since that is more consistent
        # with all other indexing behavior
        if isinstance(key, Series) and not key.index.equals(self.index):
            warnings.warn(
                "Boolean Series key will be reindexed to match DataFrame index.",
                UserWarning,
                stacklevel=find_stack_level(),
            )
        elif len(key) != len(self.index):
            raise ValueError(
                f"Item wrong length {len(key)} instead of {len(self.index)}."
            )

        # check_bool_indexer will throw exception if Series key cannot
        # be reindexed to match DataFrame rows
        key = check_bool_indexer(self.index, key)

        if key.all():
            return self.copy(deep=None)

        indexer = key.nonzero()[0]
        return self._take_with_is_copy(indexer, axis=0)

    def _getitem_multilevel(self, key):
        # self.columns is a MultiIndex
        loc = self.columns.get_loc(key)
        if isinstance(loc, (slice, np.ndarray)):
            new_columns = self.columns[loc]
            result_columns = maybe_droplevels(new_columns, key)
            result = self.iloc[:, loc]
            result.columns = result_columns

            # If there is only one column being returned, and its name is
            # either an empty string, or a tuple with an empty string as its
            # first element, then treat the empty string as a placeholder
            # and return the column as if the user had provided that empty
            # string in the key. If the result is a Series, exclude the
            # implied empty string from its name.
            if len(result.columns) == 1:
                # e.g. test_frame_getitem_multicolumn_empty_level,
                #  test_frame_mixed_depth_get, test_loc_setitem_single_column_slice
                top = result.columns[0]
                if isinstance(top, tuple):
                    top = top[0]
                if top == "":
                    result = result[""]
                    if isinstance(result, Series):
                        result = self._constructor_sliced(
                            result, index=self.index, name=key
                        )

            result._set_is_copy(self)
            return result
        else:
            # loc is neither a slice nor ndarray, so must be an int
            return self._ixs(loc, axis=1)

    def _get_value(self, index, col, takeable: bool = False) -> Scalar:
        """
        Quickly retrieve single value at passed column and index.

        Parameters
        ----------
        index : row label
        col : column label
        takeable : interpret the index/col as indexers, default False

        Returns
        -------
        scalar

        Notes
        -----
        Assumes that both `self.index._index_as_unique` and
        `self.columns._index_as_unique`; Caller is responsible for checking.
        """
        if takeable:
            series = self._ixs(col, axis=1)
            return series._values[index]

        series = self._get_item_cache(col)
        engine = self.index._engine

        if not isinstance(self.index, MultiIndex):
            # CategoricalIndex: Trying to use the engine fastpath may give incorrect
            #  results if our categories are integers that dont match our codes
            # IntervalIndex: IntervalTree has no get_loc
            row = self.index.get_loc(index)
            return series._values[row]

        # For MultiIndex going through engine effectively restricts us to
        #  same-length tuples; see test_get_set_value_no_partial_indexing
        loc = engine.get_loc(index)
        return series._values[loc]

    def isetitem(self, loc, value) -> None:
        """
        Set the given value in the column with position `loc`.

        This is a positional analogue to ``__setitem__``.

        Parameters
        ----------
        loc : int or sequence of ints
            Index position for the column.
        value : scalar or arraylike
            Value(s) for the column.

        Notes
        -----
        ``frame.isetitem(loc, value)`` is an in-place method as it will
        modify the DataFrame in place (not returning a new object). In contrast to
        ``frame.iloc[:, i] = value`` which will try to update the existing values in
        place, ``frame.isetitem(loc, value)`` will not update the values of the column
        itself in place, it will instead insert a new array.

        In cases where ``frame.columns`` is unique, this is equivalent to
        ``frame[frame.columns[i]] = value``.
        """
        if isinstance(value, DataFrame):
            if is_integer(loc):
                loc = [loc]

            if len(loc) != len(value.columns):
                raise ValueError(
                    f"Got {len(loc)} positions but value has {len(value.columns)} "
                    f"columns."
                )

            for i, idx in enumerate(loc):
                arraylike, refs = self._sanitize_column(value.iloc[:, i])
                self._iset_item_mgr(idx, arraylike, inplace=False, refs=refs)
            return

        arraylike, refs = self._sanitize_column(value)
        self._iset_item_mgr(loc, arraylike, inplace=False, refs=refs)

    def __setitem__(self, key, value):
        if not PYPY and using_copy_on_write():
            if sys.getrefcount(self) <= 3:
                warnings.warn(
                    _chained_assignment_msg, ChainedAssignmentError, stacklevel=2
                )

        key = com.apply_if_callable(key, self)

        # see if we can slice the rows
        if isinstance(key, slice):
            slc = self.index._convert_slice_indexer(key, kind="getitem")
            return self._setitem_slice(slc, value)

        if isinstance(key, DataFrame) or getattr(key, "ndim", None) == 2:
            self._setitem_frame(key, value)
        elif isinstance(key, (Series, np.ndarray, list, Index)):
            self._setitem_array(key, value)
        elif isinstance(value, DataFrame):
            self._set_item_frame_value(key, value)
        elif (
            is_list_like(value)
            and not self.columns.is_unique
            and 1 < len(self.columns.get_indexer_for([key])) == len(value)
        ):
            # Column to set is duplicated
            self._setitem_array([key], value)
        else:
            # set column
            self._set_item(key, value)

    def _setitem_slice(self, key: slice, value) -> None:
        # NB: we can't just use self.loc[key] = value because that
        #  operates on labels and we need to operate positional for
        #  backwards-compat, xref GH#31469
        self._check_setitem_copy()
        self.iloc[key] = value

    def _setitem_array(self, key, value):
        # also raises Exception if object array with NA values
        if com.is_bool_indexer(key):
            # bool indexer is indexing along rows
            if len(key) != len(self.index):
                raise ValueError(
                    f"Item wrong length {len(key)} instead of {len(self.index)}!"
                )
            key = check_bool_indexer(self.index, key)
            indexer = key.nonzero()[0]
            self._check_setitem_copy()
            if isinstance(value, DataFrame):
                # GH#39931 reindex since iloc does not align
                value = value.reindex(self.index.take(indexer))
            self.iloc[indexer] = value

        else:
            # Note: unlike self.iloc[:, indexer] = value, this will
            #  never try to overwrite values inplace

            if isinstance(value, DataFrame):
                check_key_length(self.columns, key, value)
                for k1, k2 in zip(key, value.columns):
                    self[k1] = value[k2]

            elif not is_list_like(value):
                for col in key:
                    self[col] = value

            elif isinstance(value, np.ndarray) and value.ndim == 2:
                self._iset_not_inplace(key, value)

            elif np.ndim(value) > 1:
                # list of lists
                value = DataFrame(value).values
                return self._setitem_array(key, value)

            else:
                self._iset_not_inplace(key, value)

    def _iset_not_inplace(self, key, value):
        # GH#39510 when setting with df[key] = obj with a list-like key and
        #  list-like value, we iterate over those listlikes and set columns
        #  one at a time.  This is different from dispatching to
        #  `self.loc[:, key]= value`  because loc.__setitem__ may overwrite
        #  data inplace, whereas this will insert new arrays.

        def igetitem(obj, i: int):
            # Note: we catch DataFrame obj before getting here, but
            #  hypothetically would return obj.iloc[:, i]
            if isinstance(obj, np.ndarray):
                return obj[..., i]
            else:
                return obj[i]

        if self.columns.is_unique:
            if np.shape(value)[-1] != len(key):
                raise ValueError("Columns must be same length as key")

            for i, col in enumerate(key):
                self[col] = igetitem(value, i)

        else:
            ilocs = self.columns.get_indexer_non_unique(key)[0]
            if (ilocs < 0).any():
                # key entries not in self.columns
                raise NotImplementedError

            if np.shape(value)[-1] != len(ilocs):
                raise ValueError("Columns must be same length as key")

            assert np.ndim(value) <= 2

            orig_columns = self.columns

            # Using self.iloc[:, i] = ... may set values inplace, which
            #  by convention we do not do in __setitem__
            try:
                self.columns = Index(range(len(self.columns)))
                for i, iloc in enumerate(ilocs):
                    self[iloc] = igetitem(value, i)
            finally:
                self.columns = orig_columns

    def _setitem_frame(self, key, value):
        # support boolean setting with DataFrame input, e.g.
        # df[df > df2] = 0
        if isinstance(key, np.ndarray):
            if key.shape != self.shape:
                raise ValueError("Array conditional must be same shape as self")
            key = self._constructor(key, **self._construct_axes_dict(), copy=False)

        if key.size and not all(is_bool_dtype(dtype) for dtype in key.dtypes):
            raise TypeError(
                "Must pass DataFrame or 2-d ndarray with boolean values only"
            )

        self._check_setitem_copy()
        self._where(-key, value, inplace=True)

    def _set_item_frame_value(self, key, value: DataFrame) -> None:
        self._ensure_valid_index(value)

        # align columns
        if key in self.columns:
            loc = self.columns.get_loc(key)
            cols = self.columns[loc]
            len_cols = 1 if is_scalar(cols) or isinstance(cols, tuple) else len(cols)
            if len_cols != len(value.columns):
                raise ValueError("Columns must be same length as key")

            # align right-hand-side columns if self.columns
            # is multi-index and self[key] is a sub-frame
            if isinstance(self.columns, MultiIndex) and isinstance(
                loc, (slice, Series, np.ndarray, Index)
            ):
                cols_droplevel = maybe_droplevels(cols, key)
                if len(cols_droplevel) and not cols_droplevel.equals(value.columns):
                    value = value.reindex(cols_droplevel, axis=1)

                for col, col_droplevel in zip(cols, cols_droplevel):
                    self[col] = value[col_droplevel]
                return

            if is_scalar(cols):
                self[cols] = value[value.columns[0]]
                return

            locs: np.ndarray | list
            if isinstance(loc, slice):
                locs = np.arange(loc.start, loc.stop, loc.step)
            elif is_scalar(loc):
                locs = [loc]
            else:
                locs = loc.nonzero()[0]

            return self.isetitem(locs, value)

        if len(value.columns) != 1:
            raise ValueError(
                "Cannot set a DataFrame with multiple columns to the single "
                f"column {key}"
            )

        self[key] = value[value.columns[0]]

    def _iset_item_mgr(
        self,
        loc: int | slice | np.ndarray,
        value,
        inplace: bool = False,
        refs: BlockValuesRefs | None = None,
    ) -> None:
        # when called from _set_item_mgr loc can be anything returned from get_loc
        self._mgr.iset(loc, value, inplace=inplace, refs=refs)
        self._clear_item_cache()

    def _set_item_mgr(
        self, key, value: ArrayLike, refs: BlockValuesRefs | None = None
    ) -> None:
        try:
            loc = self._info_axis.get_loc(key)
        except KeyError:
            # This item wasn't present, just insert at end
            self._mgr.insert(len(self._info_axis), key, value, refs)
        else:
            self._iset_item_mgr(loc, value, refs=refs)

        # check if we are modifying a copy
        # try to set first as we want an invalid
        # value exception to occur first
        if len(self):
            self._check_setitem_copy()

    def _iset_item(self, loc: int, value: Series, inplace: bool = True) -> None:
        # We are only called from _replace_columnwise which guarantees that
        # no reindex is necessary
        if using_copy_on_write():
            self._iset_item_mgr(
                loc, value._values, inplace=inplace, refs=value._references
            )
        else:
            self._iset_item_mgr(loc, value._values.copy(), inplace=True)

        # check if we are modifying a copy
        # try to set first as we want an invalid
        # value exception to occur first
        if len(self):
            self._check_setitem_copy()

    def _set_item(self, key, value) -> None:
        """
        Add series to DataFrame in specified column.

        If series is a numpy-array (not a Series/TimeSeries), it must be the
        same length as the DataFrames index or an error will be thrown.

        Series/TimeSeries will be conformed to the DataFrames index to
        ensure homogeneity.
        """
        value, refs = self._sanitize_column(value)

        if (
            key in self.columns
            and value.ndim == 1
            and not isinstance(value.dtype, ExtensionDtype)
        ):
            # broadcast across multiple columns if necessary
            if not self.columns.is_unique or isinstance(self.columns, MultiIndex):
                existing_piece = self[key]
                if isinstance(existing_piece, DataFrame):
                    value = np.tile(value, (len(existing_piece.columns), 1)).T
                    refs = None

        self._set_item_mgr(key, value, refs)

    def _set_value(
        self, index: IndexLabel, col, value: Scalar, takeable: bool = False
    ) -> None:
        """
        Put single value at passed column and index.

        Parameters
        ----------
        index : Label
            row label
        col : Label
            column label
        value : scalar
        takeable : bool, default False
            Sets whether or not index/col interpreted as indexers
        """
        try:
            if takeable:
                icol = col
                iindex = cast(int, index)
            else:
                icol = self.columns.get_loc(col)
                iindex = self.index.get_loc(index)
            self._mgr.column_setitem(icol, iindex, value, inplace_only=True)
            self._clear_item_cache()

        except (KeyError, TypeError, ValueError, LossySetitemError):
            # get_loc might raise a KeyError for missing labels (falling back
            #  to (i)loc will do expansion of the index)
            # column_setitem will do validation that may raise TypeError,
            #  ValueError, or LossySetitemError
            # set using a non-recursive method & reset the cache
            if takeable:
                self.iloc[index, col] = value
            else:
                self.loc[index, col] = value
            self._item_cache.pop(col, None)

        except InvalidIndexError as ii_err:
            # GH48729: Seems like you are trying to assign a value to a
            # row when only scalar options are permitted
            raise InvalidIndexError(
                f"You can only assign a scalar value not a {type(value)}"
            ) from ii_err

    def _ensure_valid_index(self, value) -> None:
        """
        Ensure that if we don't have an index, that we can create one from the
        passed value.
        """
        # GH5632, make sure that we are a Series convertible
        if not len(self.index) and is_list_like(value) and len(value):
            if not isinstance(value, DataFrame):
                try:
                    value = Series(value)
                except (ValueError, NotImplementedError, TypeError) as err:
                    raise ValueError(
                        "Cannot set a frame with no defined index "
                        "and a value that cannot be converted to a Series"
                    ) from err

            # GH31368 preserve name of index
            index_copy = value.index.copy()
            if self.index.name is not None:
                index_copy.name = self.index.name

            self._mgr = self._mgr.reindex_axis(index_copy, axis=1, fill_value=np.nan)

    def _box_col_values(self, values: SingleDataManager, loc: int) -> Series:
        """
        Provide boxed values for a column.
        """
        # Lookup in columns so that if e.g. a str datetime was passed
        #  we attach the Timestamp object as the name.
        name = self.columns[loc]
        # We get index=self.index bc values is a SingleDataManager
        obj = self._constructor_sliced_from_mgr(values, axes=values.axes)
        obj._name = name
        return obj.__finalize__(self)

    # ----------------------------------------------------------------------
    # Lookup Caching

    def _clear_item_cache(self) -> None:
        self._item_cache.clear()

    def _get_item_cache(self, item: Hashable) -> Series:
        """Return the cached item, item represents a label indexer."""
        if using_copy_on_write():
            loc = self.columns.get_loc(item)
            return self._ixs(loc, axis=1)

        cache = self._item_cache
        res = cache.get(item)
        if res is None:
            # All places that call _get_item_cache have unique columns,
            #  pending resolution of GH#33047

            loc = self.columns.get_loc(item)
            res = self._ixs(loc, axis=1)

            cache[item] = res

            # for a chain
            res._is_copy = self._is_copy
        return res

    def _reset_cacher(self) -> None:
        # no-op for DataFrame
        pass

    def _maybe_cache_changed(self, item, value: Series, inplace: bool) -> None:
        """
        The object has called back to us saying maybe it has changed.
        """
        loc = self._info_axis.get_loc(item)
        arraylike = value._values

        old = self._ixs(loc, axis=1)
        if old._values is value._values and inplace:
            # GH#46149 avoid making unnecessary copies/block-splitting
            return

        self._mgr.iset(loc, arraylike, inplace=inplace)

    # ----------------------------------------------------------------------
    # Unsorted

    @overload
    def query(self, expr: str, *, inplace: Literal[False] = ..., **kwargs) -> DataFrame:
        ...

    @overload
    def query(self, expr: str, *, inplace: Literal[True], **kwargs) -> None:
        ...

    @overload
    def query(self, expr: str, *, inplace: bool = ..., **kwargs) -> DataFrame | None:
        ...

    def query(self, expr: str, *, inplace: bool = False, **kwargs) -> DataFrame | None:
        """
        Query the columns of a DataFrame with a boolean expression.

        Parameters
        ----------
        expr : str
            The query string to evaluate.

            You can refer to variables
            in the environment by prefixing them with an '@' character like
            ``@a + b``.

            You can refer to column names that are not valid Python variable names
            by surrounding them in backticks. Thus, column names containing spaces
            or punctuations (besides underscores) or starting with digits must be
            surrounded by backticks. (For example, a column named "Area (cm^2)" would
            be referenced as ```Area (cm^2)```). Column names which are Python keywords
            (like "list", "for", "import", etc) cannot be used.

            For example, if one of your columns is called ``a a`` and you want
            to sum it with ``b``, your query should be ```a a` + b``.

        inplace : bool
            Whether to modify the DataFrame rather than creating a new one.
        **kwargs
            See the documentation for :func:`eval` for complete details
            on the keyword arguments accepted by :meth:`DataFrame.query`.

        Returns
        -------
        DataFrame or None
            DataFrame resulting from the provided query expression or
            None if ``inplace=True``.

        See Also
        --------
        eval : Evaluate a string describing operations on
            DataFrame columns.
        DataFrame.eval : Evaluate a string describing operations on
            DataFrame columns.

        Notes
        -----
        The result of the evaluation of this expression is first passed to
        :attr:`DataFrame.loc` and if that fails because of a
        multidimensional key (e.g., a DataFrame) then the result will be passed
        to :meth:`DataFrame.__getitem__`.

        This method uses the top-level :func:`eval` function to
        evaluate the passed query.

        The :meth:`~pandas.DataFrame.query` method uses a slightly
        modified Python syntax by default. For example, the ``&`` and ``|``
        (bitwise) operators have the precedence of their boolean cousins,
        :keyword:`and` and :keyword:`or`. This *is* syntactically valid Python,
        however the semantics are different.

        You can change the semantics of the expression by passing the keyword
        argument ``parser='python'``. This enforces the same semantics as
        evaluation in Python space. Likewise, you can pass ``engine='python'``
        to evaluate an expression using Python itself as a backend. This is not
        recommended as it is inefficient compared to using ``numexpr`` as the
        engine.

        The :attr:`DataFrame.index` and
        :attr:`DataFrame.columns` attributes of the
        :class:`~pandas.DataFrame` instance are placed in the query namespace
        by default, which allows you to treat both the index and columns of the
        frame as a column in the frame.
        The identifier ``index`` is used for the frame index; you can also
        use the name of the index to identify it in a query. Please note that
        Python keywords may not be used as identifiers.

        For further details and examples see the ``query`` documentation in
        :ref:`indexing <indexing.query>`.

        *Backtick quoted variables*

        Backtick quoted variables are parsed as literal Python code and
        are converted internally to a Python valid identifier.
        This can lead to the following problems.

        During parsing a number of disallowed characters inside the backtick
        quoted string are replaced by strings that are allowed as a Python identifier.
        These characters include all operators in Python, the space character, the
        question mark, the exclamation mark, the dollar sign, and the euro sign.
        For other characters that fall outside the ASCII range (U+0001..U+007F)
        and those that are not further specified in PEP 3131,
        the query parser will raise an error.
        This excludes whitespace different than the space character,
        but also the hashtag (as it is used for comments) and the backtick
        itself (backtick can also not be escaped).

        In a special case, quotes that make a pair around a backtick can
        confuse the parser.
        For example, ```it's` > `that's``` will raise an error,
        as it forms a quoted string (``'s > `that'``) with a backtick inside.

        See also the Python documentation about lexical analysis
        (https://docs.python.org/3/reference/lexical_analysis.html)
        in combination with the source code in :mod:`pandas.core.computation.parsing`.

        Examples
        --------
        >>> df = pd.DataFrame({'A': range(1, 6),
        ...                    'B': range(10, 0, -2),
        ...                    'C C': range(10, 5, -1)})
        >>> df
           A   B  C C
        0  1  10   10
        1  2   8    9
        2  3   6    8
        3  4   4    7
        4  5   2    6
        >>> df.query('A > B')
           A  B  C C
        4  5  2    6

        The previous expression is equivalent to

        >>> df[df.A > df.B]
           A  B  C C
        4  5  2    6

        For columns with spaces in their name, you can use backtick quoting.

        >>> df.query('B == `C C`')
           A   B  C C
        0  1  10   10

        The previous expression is equivalent to

        >>> df[df.B == df['C C']]
           A   B  C C
        0  1  10   10
        """
        inplace = validate_bool_kwarg(inplace, "inplace")
        if not isinstance(expr, str):
            msg = f"expr must be a string to be evaluated, {type(expr)} given"
            raise ValueError(msg)
        kwargs["level"] = kwargs.pop("level", 0) + 1
        kwargs["target"] = None
        res = self.eval(expr, **kwargs)

        try:
            result = self.loc[res]
        except ValueError:
            # when res is multi-dimensional loc raises, but this is sometimes a
            # valid query
            result = self[res]

        if inplace:
            self._update_inplace(result)
            return None
        else:
            return result

    @overload
    def eval(self, expr: str, *, inplace: Literal[False] = ..., **kwargs) -> Any:
        ...

    @overload
    def eval(self, expr: str, *, inplace: Literal[True], **kwargs) -> None:
        ...

    def eval(self, expr: str, *, inplace: bool = False, **kwargs) -> Any | None:
        """
        Evaluate a string describing operations on DataFrame columns.

        Operates on columns only, not specific rows or elements.  This allows
        `eval` to run arbitrary code, which can make you vulnerable to code
        injection if you pass user input to this function.

        Parameters
        ----------
        expr : str
            The expression string to evaluate.
        inplace : bool, default False
            If the expression contains an assignment, whether to perform the
            operation inplace and mutate the existing DataFrame. Otherwise,
            a new DataFrame is returned.
        **kwargs
            See the documentation for :func:`eval` for complete details
            on the keyword arguments accepted by
            :meth:`~pandas.DataFrame.query`.

        Returns
        -------
        ndarray, scalar, pandas object, or None
            The result of the evaluation or None if ``inplace=True``.

        See Also
        --------
        DataFrame.query : Evaluates a boolean expression to query the columns
            of a frame.
        DataFrame.assign : Can evaluate an expression or function to create new
            values for a column.
        eval : Evaluate a Python expression as a string using various
            backends.

        Notes
        -----
        For more details see the API documentation for :func:`~eval`.
        For detailed examples see :ref:`enhancing performance with eval
        <enhancingperf.eval>`.

        Examples
        --------
        >>> df = pd.DataFrame({'A': range(1, 6), 'B': range(10, 0, -2)})
        >>> df
           A   B
        0  1  10
        1  2   8
        2  3   6
        3  4   4
        4  5   2
        >>> df.eval('A + B')
        0    11
        1    10
        2     9
        3     8
        4     7
        dtype: int64

        Assignment is allowed though by default the original DataFrame is not
        modified.

        >>> df.eval('C = A + B')
           A   B   C
        0  1  10  11
        1  2   8  10
        2  3   6   9
        3  4   4   8
        4  5   2   7
        >>> df
           A   B
        0  1  10
        1  2   8
        2  3   6
        3  4   4
        4  5   2

        Multiple columns can be assigned to using multi-line expressions:

        >>> df.eval(
        ...     '''
        ... C = A + B
        ... D = A - B
        ... '''
        ... )
           A   B   C  D
        0  1  10  11 -9
        1  2   8  10 -6
        2  3   6   9 -3
        3  4   4   8  0
        4  5   2   7  3
        """
        from pandas.core.computation.eval import eval as _eval

        inplace = validate_bool_kwarg(inplace, "inplace")
        kwargs["level"] = kwargs.pop("level", 0) + 1
        index_resolvers = self._get_index_resolvers()
        column_resolvers = self._get_cleaned_column_resolvers()
        resolvers = column_resolvers, index_resolvers
        if "target" not in kwargs:
            kwargs["target"] = self
        kwargs["resolvers"] = tuple(kwargs.get("resolvers", ())) + resolvers

        return _eval(expr, inplace=inplace, **kwargs)

    def select_dtypes(self, include=None, exclude=None) -> Self:
        """
        Return a subset of the DataFrame's columns based on the column dtypes.

        Parameters
        ----------
        include, exclude : scalar or list-like
            A selection of dtypes or strings to be included/excluded. At least
            one of these parameters must be supplied.

        Returns
        -------
        DataFrame
            The subset of the frame including the dtypes in ``include`` and
            excluding the dtypes in ``exclude``.

        Raises
        ------
        ValueError
            * If both of ``include`` and ``exclude`` are empty
            * If ``include`` and ``exclude`` have overlapping elements
            * If any kind of string dtype is passed in.

        See Also
        --------
        DataFrame.dtypes: Return Series with the data type of each column.

        Notes
        -----
        * To select all *numeric* types, use ``np.number`` or ``'number'``
        * To select strings you must use the ``object`` dtype, but note that
          this will return *all* object dtype columns
        * See the `numpy dtype hierarchy
          <https://numpy.org/doc/stable/reference/arrays.scalars.html>`__
        * To select datetimes, use ``np.datetime64``, ``'datetime'`` or
          ``'datetime64'``
        * To select timedeltas, use ``np.timedelta64``, ``'timedelta'`` or
          ``'timedelta64'``
        * To select Pandas categorical dtypes, use ``'category'``
        * To select Pandas datetimetz dtypes, use ``'datetimetz'``
          or ``'datetime64[ns, tz]'``

        Examples
        --------
        >>> df = pd.DataFrame({'a': [1, 2] * 3,
        ...                    'b': [True, False] * 3,
        ...                    'c': [1.0, 2.0] * 3})
        >>> df
                a      b  c
        0       1   True  1.0
        1       2  False  2.0
        2       1   True  1.0
        3       2  False  2.0
        4       1   True  1.0
        5       2  False  2.0

        >>> df.select_dtypes(include='bool')
           b
        0  True
        1  False
        2  True
        3  False
        4  True
        5  False

        >>> df.select_dtypes(include=['float64'])
           c
        0  1.0
        1  2.0
        2  1.0
        3  2.0
        4  1.0
        5  2.0

        >>> df.select_dtypes(exclude=['int64'])
               b    c
        0   True  1.0
        1  False  2.0
        2   True  1.0
        3  False  2.0
        4   True  1.0
        5  False  2.0
        """
        if not is_list_like(include):
            include = (include,) if include is not None else ()
        if not is_list_like(exclude):
            exclude = (exclude,) if exclude is not None else ()

        selection = (frozenset(include), frozenset(exclude))

        if not any(selection):
            raise ValueError("at least one of include or exclude must be nonempty")

        # convert the myriad valid dtypes object to a single representation
        def check_int_infer_dtype(dtypes):
            converted_dtypes: list[type] = []
            for dtype in dtypes:
                # Numpy maps int to different types (int32, in64) on Windows and Linux
                # see https://github.com/numpy/numpy/issues/9464
                if (isinstance(dtype, str) and dtype == "int") or (dtype is int):
                    converted_dtypes.append(np.int32)
                    converted_dtypes.append(np.int64)
                elif dtype == "float" or dtype is float:
                    # GH#42452 : np.dtype("float") coerces to np.float64 from Numpy 1.20
                    converted_dtypes.extend([np.float64, np.float32])
                else:
                    converted_dtypes.append(infer_dtype_from_object(dtype))
            return frozenset(converted_dtypes)

        include = check_int_infer_dtype(include)
        exclude = check_int_infer_dtype(exclude)

        for dtypes in (include, exclude):
            invalidate_string_dtypes(dtypes)

        # can't both include AND exclude!
        if not include.isdisjoint(exclude):
            raise ValueError(f"include and exclude overlap on {(include & exclude)}")

        def dtype_predicate(dtype: DtypeObj, dtypes_set) -> bool:
            # GH 46870: BooleanDtype._is_numeric == True but should be excluded
            dtype = dtype if not isinstance(dtype, ArrowDtype) else dtype.numpy_dtype
            return issubclass(dtype.type, tuple(dtypes_set)) or (
                np.number in dtypes_set
                and getattr(dtype, "_is_numeric", False)
                and not is_bool_dtype(dtype)
            )

        def predicate(arr: ArrayLike) -> bool:
            dtype = arr.dtype
            if include:
                if not dtype_predicate(dtype, include):
                    return False

            if exclude:
                if dtype_predicate(dtype, exclude):
                    return False

            return True

        mgr = self._mgr._get_data_subset(predicate).copy(deep=None)
        return self._constructor_from_mgr(mgr, axes=mgr.axes).__finalize__(self)

    def insert(
        self,
        loc: int,
        column: Hashable,
        value: Scalar | AnyArrayLike,
        allow_duplicates: bool | lib.NoDefault = lib.no_default,
    ) -> None:
        """
        Insert column into DataFrame at specified location.

        Raises a ValueError if `column` is already contained in the DataFrame,
        unless `allow_duplicates` is set to True.

        Parameters
        ----------
        loc : int
            Insertion index. Must verify 0 <= loc <= len(columns).
        column : str, number, or hashable object
            Label of the inserted column.
        value : Scalar, Series, or array-like
        allow_duplicates : bool, optional, default lib.no_default

        See Also
        --------
        Index.insert : Insert new item by index.

        Examples
        --------
        >>> df = pd.DataFrame({'col1': [1, 2], 'col2': [3, 4]})
        >>> df
           col1  col2
        0     1     3
        1     2     4
        >>> df.insert(1, "newcol", [99, 99])
        >>> df
           col1  newcol  col2
        0     1      99     3
        1     2      99     4
        >>> df.insert(0, "col1", [100, 100], allow_duplicates=True)
        >>> df
           col1  col1  newcol  col2
        0   100     1      99     3
        1   100     2      99     4

        Notice that pandas uses index alignment in case of `value` from type `Series`:

        >>> df.insert(0, "col0", pd.Series([5, 6], index=[1, 2]))
        >>> df
           col0  col1  col1  newcol  col2
        0   NaN   100     1      99     3
        1   5.0   100     2      99     4
        """
        if allow_duplicates is lib.no_default:
            allow_duplicates = False
        if allow_duplicates and not self.flags.allows_duplicate_labels:
            raise ValueError(
                "Cannot specify 'allow_duplicates=True' when "
                "'self.flags.allows_duplicate_labels' is False."
            )
        if not allow_duplicates and column in self.columns:
            # Should this be a different kind of error??
            raise ValueError(f"cannot insert {column}, already exists")
        if not is_integer(loc):
            raise TypeError("loc must be int")
        # convert non stdlib ints to satisfy typing checks
        loc = int(loc)
        if isinstance(value, DataFrame) and len(value.columns) > 1:
            raise ValueError(
                f"Expected a one-dimensional object, got a DataFrame with "
                f"{len(value.columns)} columns instead."
            )
        elif isinstance(value, DataFrame):
            value = value.iloc[:, 0]

        value, refs = self._sanitize_column(value)
        self._mgr.insert(loc, column, value, refs=refs)

    def assign(self, **kwargs) -> DataFrame:
        r"""
        Assign new columns to a DataFrame.

        Returns a new object with all original columns in addition to new ones.
        Existing columns that are re-assigned will be overwritten.

        Parameters
        ----------
        **kwargs : dict of {str: callable or Series}
            The column names are keywords. If the values are
            callable, they are computed on the DataFrame and
            assigned to the new columns. The callable must not
            change input DataFrame (though pandas doesn't check it).
            If the values are not callable, (e.g. a Series, scalar, or array),
            they are simply assigned.

        Returns
        -------
        DataFrame
            A new DataFrame with the new columns in addition to
            all the existing columns.

        Notes
        -----
        Assigning multiple columns within the same ``assign`` is possible.
        Later items in '\*\*kwargs' may refer to newly created or modified
        columns in 'df'; items are computed and assigned into 'df' in order.

        Examples
        --------
        >>> df = pd.DataFrame({'temp_c': [17.0, 25.0]},
        ...                   index=['Portland', 'Berkeley'])
        >>> df
                  temp_c
        Portland    17.0
        Berkeley    25.0

        Where the value is a callable, evaluated on `df`:

        >>> df.assign(temp_f=lambda x: x.temp_c * 9 / 5 + 32)
                  temp_c  temp_f
        Portland    17.0    62.6
        Berkeley    25.0    77.0

        Alternatively, the same behavior can be achieved by directly
        referencing an existing Series or sequence:

        >>> df.assign(temp_f=df['temp_c'] * 9 / 5 + 32)
                  temp_c  temp_f
        Portland    17.0    62.6
        Berkeley    25.0    77.0

        You can create multiple columns within the same assign where one
        of the columns depends on another one defined within the same assign:

        >>> df.assign(temp_f=lambda x: x['temp_c'] * 9 / 5 + 32,
        ...           temp_k=lambda x: (x['temp_f'] + 459.67) * 5 / 9)
                  temp_c  temp_f  temp_k
        Portland    17.0    62.6  290.15
        Berkeley    25.0    77.0  298.15
        """
        data = self.copy(deep=None)

        for k, v in kwargs.items():
            data[k] = com.apply_if_callable(v, data)
        return data

    def _sanitize_column(self, value) -> tuple[ArrayLike, BlockValuesRefs | None]:
        """
        Ensures new columns (which go into the BlockManager as new blocks) are
        always copied (or a reference is being tracked to them under CoW)
        and converted into an array.

        Parameters
        ----------
        value : scalar, Series, or array-like

        Returns
        -------
        tuple of numpy.ndarray or ExtensionArray and optional BlockValuesRefs
        """
        self._ensure_valid_index(value)

        # Using a DataFrame would mean coercing values to one dtype
        assert not isinstance(value, DataFrame)
        if is_dict_like(value):
            if not isinstance(value, Series):
                value = Series(value)
            return _reindex_for_setitem(value, self.index)

        if is_list_like(value):
            com.require_length_match(value, self.index)
        return sanitize_array(value, self.index, copy=True, allow_2d=True), None

    @property
    def _series(self):
        return {
            item: Series(
                self._mgr.iget(idx), index=self.index, name=item, fastpath=True
            )
            for idx, item in enumerate(self.columns)
        }

    # ----------------------------------------------------------------------
    # Reindexing and alignment

    def _reindex_multi(
        self, axes: dict[str, Index], copy: bool, fill_value
    ) -> DataFrame:
        """
        We are guaranteed non-Nones in the axes.
        """

        new_index, row_indexer = self.index.reindex(axes["index"])
        new_columns, col_indexer = self.columns.reindex(axes["columns"])

        if row_indexer is not None and col_indexer is not None:
            # Fastpath. By doing two 'take's at once we avoid making an
            #  unnecessary copy.
            # We only get here with `self._can_fast_transpose`, which (almost)
            #  ensures that self.values is cheap. It may be worth making this
            #  condition more specific.
            indexer = row_indexer, col_indexer
            new_values = take_2d_multi(self.values, indexer, fill_value=fill_value)
            return self._constructor(
                new_values, index=new_index, columns=new_columns, copy=False
            )
        else:
            return self._reindex_with_indexers(
                {0: [new_index, row_indexer], 1: [new_columns, col_indexer]},
                copy=copy,
                fill_value=fill_value,
            )

    @Appender(
        """
        Examples
        --------
        >>> df = pd.DataFrame({"A": [1, 2, 3], "B": [4, 5, 6]})

        Change the row labels.

        >>> df.set_axis(['a', 'b', 'c'], axis='index')
           A  B
        a  1  4
        b  2  5
        c  3  6

        Change the column labels.

        >>> df.set_axis(['I', 'II'], axis='columns')
           I  II
        0  1   4
        1  2   5
        2  3   6
        """
    )
    @Substitution(
        klass=_shared_doc_kwargs["klass"],
        axes_single_arg=_shared_doc_kwargs["axes_single_arg"],
        extended_summary_sub=" column or",
        axis_description_sub=", and 1 identifies the columns",
        see_also_sub=" or columns",
    )
    @Appender(NDFrame.set_axis.__doc__)
    def set_axis(
        self,
        labels,
        *,
        axis: Axis = 0,
        copy: bool | None = None,
    ) -> DataFrame:
        return super().set_axis(labels, axis=axis, copy=copy)

    @doc(
        NDFrame.reindex,
        klass=_shared_doc_kwargs["klass"],
        optional_reindex=_shared_doc_kwargs["optional_reindex"],
    )
    def reindex(
        self,
        labels=None,
        *,
        index=None,
        columns=None,
        axis: Axis | None = None,
        method: ReindexMethod | None = None,
        copy: bool | None = None,
        level: Level | None = None,
        fill_value: Scalar | None = np.nan,
        limit: int | None = None,
        tolerance=None,
    ) -> DataFrame:
        return super().reindex(
            labels=labels,
            index=index,
            columns=columns,
            axis=axis,
            method=method,
            copy=copy,
            level=level,
            fill_value=fill_value,
            limit=limit,
            tolerance=tolerance,
        )

    @overload
    def drop(
        self,
        labels: IndexLabel = ...,
        *,
        axis: Axis = ...,
        index: IndexLabel = ...,
        columns: IndexLabel = ...,
        level: Level = ...,
        inplace: Literal[True],
        errors: IgnoreRaise = ...,
    ) -> None:
        ...

    @overload
    def drop(
        self,
        labels: IndexLabel = ...,
        *,
        axis: Axis = ...,
        index: IndexLabel = ...,
        columns: IndexLabel = ...,
        level: Level = ...,
        inplace: Literal[False] = ...,
        errors: IgnoreRaise = ...,
    ) -> DataFrame:
        ...

    @overload
    def drop(
        self,
        labels: IndexLabel = ...,
        *,
        axis: Axis = ...,
        index: IndexLabel = ...,
        columns: IndexLabel = ...,
        level: Level = ...,
        inplace: bool = ...,
        errors: IgnoreRaise = ...,
    ) -> DataFrame | None:
        ...

    def drop(
        self,
        labels: IndexLabel | None = None,
        *,
        axis: Axis = 0,
        index: IndexLabel | None = None,
        columns: IndexLabel | None = None,
        level: Level | None = None,
        inplace: bool = False,
        errors: IgnoreRaise = "raise",
    ) -> DataFrame | None:
        """
        Drop specified labels from rows or columns.

        Remove rows or columns by specifying label names and corresponding
        axis, or by directly specifying index or column names. When using a
        multi-index, labels on different levels can be removed by specifying
        the level. See the :ref:`user guide <advanced.shown_levels>`
        for more information about the now unused levels.

        Parameters
        ----------
        labels : single label or list-like
            Index or column labels to drop. A tuple will be used as a single
            label and not treated as a list-like.
        axis : {0 or 'index', 1 or 'columns'}, default 0
            Whether to drop labels from the index (0 or 'index') or
            columns (1 or 'columns').
        index : single label or list-like
            Alternative to specifying axis (``labels, axis=0``
            is equivalent to ``index=labels``).
        columns : single label or list-like
            Alternative to specifying axis (``labels, axis=1``
            is equivalent to ``columns=labels``).
        level : int or level name, optional
            For MultiIndex, level from which the labels will be removed.
        inplace : bool, default False
            If False, return a copy. Otherwise, do operation
            in place and return None.
        errors : {'ignore', 'raise'}, default 'raise'
            If 'ignore', suppress error and only existing labels are
            dropped.

        Returns
        -------
        DataFrame or None
            DataFrame without the removed index or column labels or
            None if ``inplace=True``.

        Raises
        ------
        KeyError
            If any of the labels is not found in the selected axis.

        See Also
        --------
        DataFrame.loc : Label-location based indexer for selection by label.
        DataFrame.dropna : Return DataFrame with labels on given axis omitted
            where (all or any) data are missing.
        DataFrame.drop_duplicates : Return DataFrame with duplicate rows
            removed, optionally only considering certain columns.
        Series.drop : Return Series with specified index labels removed.

        Examples
        --------
        >>> df = pd.DataFrame(np.arange(12).reshape(3, 4),
        ...                   columns=['A', 'B', 'C', 'D'])
        >>> df
           A  B   C   D
        0  0  1   2   3
        1  4  5   6   7
        2  8  9  10  11

        Drop columns

        >>> df.drop(['B', 'C'], axis=1)
           A   D
        0  0   3
        1  4   7
        2  8  11

        >>> df.drop(columns=['B', 'C'])
           A   D
        0  0   3
        1  4   7
        2  8  11

        Drop a row by index

        >>> df.drop([0, 1])
           A  B   C   D
        2  8  9  10  11

        Drop columns and/or rows of MultiIndex DataFrame

        >>> midx = pd.MultiIndex(levels=[['llama', 'cow', 'falcon'],
        ...                              ['speed', 'weight', 'length']],
        ...                      codes=[[0, 0, 0, 1, 1, 1, 2, 2, 2],
        ...                             [0, 1, 2, 0, 1, 2, 0, 1, 2]])
        >>> df = pd.DataFrame(index=midx, columns=['big', 'small'],
        ...                   data=[[45, 30], [200, 100], [1.5, 1], [30, 20],
        ...                         [250, 150], [1.5, 0.8], [320, 250],
        ...                         [1, 0.8], [0.3, 0.2]])
        >>> df
                        big     small
        llama   speed   45.0    30.0
                weight  200.0   100.0
                length  1.5     1.0
        cow     speed   30.0    20.0
                weight  250.0   150.0
                length  1.5     0.8
        falcon  speed   320.0   250.0
                weight  1.0     0.8
                length  0.3     0.2

        Drop a specific index combination from the MultiIndex
        DataFrame, i.e., drop the combination ``'falcon'`` and
        ``'weight'``, which deletes only the corresponding row

        >>> df.drop(index=('falcon', 'weight'))
                        big     small
        llama   speed   45.0    30.0
                weight  200.0   100.0
                length  1.5     1.0
        cow     speed   30.0    20.0
                weight  250.0   150.0
                length  1.5     0.8
        falcon  speed   320.0   250.0
                length  0.3     0.2

        >>> df.drop(index='cow', columns='small')
                        big
        llama   speed   45.0
                weight  200.0
                length  1.5
        falcon  speed   320.0
                weight  1.0
                length  0.3

        >>> df.drop(index='length', level=1)
                        big     small
        llama   speed   45.0    30.0
                weight  200.0   100.0
        cow     speed   30.0    20.0
                weight  250.0   150.0
        falcon  speed   320.0   250.0
                weight  1.0     0.8
        """
        return super().drop(
            labels=labels,
            axis=axis,
            index=index,
            columns=columns,
            level=level,
            inplace=inplace,
            errors=errors,
        )

    @overload
    def rename(
        self,
        mapper: Renamer | None = ...,
        *,
        index: Renamer | None = ...,
        columns: Renamer | None = ...,
        axis: Axis | None = ...,
        copy: bool | None = ...,
        inplace: Literal[True],
        level: Level = ...,
        errors: IgnoreRaise = ...,
    ) -> None:
        ...

    @overload
    def rename(
        self,
        mapper: Renamer | None = ...,
        *,
        index: Renamer | None = ...,
        columns: Renamer | None = ...,
        axis: Axis | None = ...,
        copy: bool | None = ...,
        inplace: Literal[False] = ...,
        level: Level = ...,
        errors: IgnoreRaise = ...,
    ) -> DataFrame:
        ...

    @overload
    def rename(
        self,
        mapper: Renamer | None = ...,
        *,
        index: Renamer | None = ...,
        columns: Renamer | None = ...,
        axis: Axis | None = ...,
        copy: bool | None = ...,
        inplace: bool = ...,
        level: Level = ...,
        errors: IgnoreRaise = ...,
    ) -> DataFrame | None:
        ...

    def rename(
        self,
        mapper: Renamer | None = None,
        *,
        index: Renamer | None = None,
        columns: Renamer | None = None,
        axis: Axis | None = None,
        copy: bool | None = None,
        inplace: bool = False,
        level: Level | None = None,
        errors: IgnoreRaise = "ignore",
    ) -> DataFrame | None:
        """
        Rename columns or index labels.

        Function / dict values must be unique (1-to-1). Labels not contained in
        a dict / Series will be left as-is. Extra labels listed don't throw an
        error.

        See the :ref:`user guide <basics.rename>` for more.

        Parameters
        ----------
        mapper : dict-like or function
            Dict-like or function transformations to apply to
            that axis' values. Use either ``mapper`` and ``axis`` to
            specify the axis to target with ``mapper``, or ``index`` and
            ``columns``.
        index : dict-like or function
            Alternative to specifying axis (``mapper, axis=0``
            is equivalent to ``index=mapper``).
        columns : dict-like or function
            Alternative to specifying axis (``mapper, axis=1``
            is equivalent to ``columns=mapper``).
        axis : {0 or 'index', 1 or 'columns'}, default 0
            Axis to target with ``mapper``. Can be either the axis name
            ('index', 'columns') or number (0, 1). The default is 'index'.
        copy : bool, default True
            Also copy underlying data.
        inplace : bool, default False
            Whether to modify the DataFrame rather than creating a new one.
            If True then value of copy is ignored.
        level : int or level name, default None
            In case of a MultiIndex, only rename labels in the specified
            level.
        errors : {'ignore', 'raise'}, default 'ignore'
            If 'raise', raise a `KeyError` when a dict-like `mapper`, `index`,
            or `columns` contains labels that are not present in the Index
            being transformed.
            If 'ignore', existing keys will be renamed and extra keys will be
            ignored.

        Returns
        -------
        DataFrame or None
            DataFrame with the renamed axis labels or None if ``inplace=True``.

        Raises
        ------
        KeyError
            If any of the labels is not found in the selected axis and
            "errors='raise'".

        See Also
        --------
        DataFrame.rename_axis : Set the name of the axis.

        Examples
        --------
        ``DataFrame.rename`` supports two calling conventions

        * ``(index=index_mapper, columns=columns_mapper, ...)``
        * ``(mapper, axis={'index', 'columns'}, ...)``

        We *highly* recommend using keyword arguments to clarify your
        intent.

        Rename columns using a mapping:

        >>> df = pd.DataFrame({"A": [1, 2, 3], "B": [4, 5, 6]})
        >>> df.rename(columns={"A": "a", "B": "c"})
           a  c
        0  1  4
        1  2  5
        2  3  6

        Rename index using a mapping:

        >>> df.rename(index={0: "x", 1: "y", 2: "z"})
           A  B
        x  1  4
        y  2  5
        z  3  6

        Cast index labels to a different type:

        >>> df.index
        RangeIndex(start=0, stop=3, step=1)
        >>> df.rename(index=str).index
        Index(['0', '1', '2'], dtype='object')

        >>> df.rename(columns={"A": "a", "B": "b", "C": "c"}, errors="raise")
        Traceback (most recent call last):
        KeyError: ['C'] not found in axis

        Using axis-style parameters:

        >>> df.rename(str.lower, axis='columns')
           a  b
        0  1  4
        1  2  5
        2  3  6

        >>> df.rename({1: 2, 2: 4}, axis='index')
           A  B
        0  1  4
        2  2  5
        4  3  6
        """
        return super()._rename(
            mapper=mapper,
            index=index,
            columns=columns,
            axis=axis,
            copy=copy,
            inplace=inplace,
            level=level,
            errors=errors,
        )

    def pop(self, item: Hashable) -> Series:
        """
        Return item and drop from frame. Raise KeyError if not found.

        Parameters
        ----------
        item : label
            Label of column to be popped.

        Returns
        -------
        Series

        Examples
        --------
        >>> df = pd.DataFrame([('falcon', 'bird', 389.0),
        ...                    ('parrot', 'bird', 24.0),
        ...                    ('lion', 'mammal', 80.5),
        ...                    ('monkey', 'mammal', np.nan)],
        ...                   columns=('name', 'class', 'max_speed'))
        >>> df
             name   class  max_speed
        0  falcon    bird      389.0
        1  parrot    bird       24.0
        2    lion  mammal       80.5
        3  monkey  mammal        NaN

        >>> df.pop('class')
        0      bird
        1      bird
        2    mammal
        3    mammal
        Name: class, dtype: object

        >>> df
             name  max_speed
        0  falcon      389.0
        1  parrot       24.0
        2    lion       80.5
        3  monkey        NaN
        """
        return super().pop(item=item)

    def _replace_columnwise(
        self, mapping: dict[Hashable, tuple[Any, Any]], inplace: bool, regex
    ):
        """
        Dispatch to Series.replace column-wise.

        Parameters
        ----------
        mapping : dict
            of the form {col: (target, value)}
        inplace : bool
        regex : bool or same types as `to_replace` in DataFrame.replace

        Returns
        -------
        DataFrame or None
        """
        # Operate column-wise
        res = self if inplace else self.copy(deep=None)
        ax = self.columns

        for i, ax_value in enumerate(ax):
            if ax_value in mapping:
                ser = self.iloc[:, i]

                target, value = mapping[ax_value]
                newobj = ser.replace(target, value, regex=regex)

                res._iset_item(i, newobj, inplace=inplace)

        if inplace:
            return
        return res.__finalize__(self)

    @doc(NDFrame.shift, klass=_shared_doc_kwargs["klass"])
    def shift(
        self,
        periods: int = 1,
        freq: Frequency | None = None,
        axis: Axis = 0,
        fill_value: Hashable = lib.no_default,
    ) -> DataFrame:
        axis = self._get_axis_number(axis)

        if freq is not None and fill_value is not lib.no_default:
            # GH#53832
            raise ValueError(
                "Cannot pass both 'freq' and 'fill_value' to "
                f"{type(self).__name__}.shift"
            )

        ncols = len(self.columns)
        arrays = self._mgr.arrays
        if axis == 1 and periods != 0 and ncols > 0 and freq is None:
            if fill_value is lib.no_default:
                # We will infer fill_value to match the closest column

                # Use a column that we know is valid for our column's dtype GH#38434
                label = self.columns[0]

                if periods > 0:
                    result = self.iloc[:, :-periods]
                    for col in range(min(ncols, abs(periods))):
                        # TODO(EA2D): doing this in a loop unnecessary with 2D EAs
                        # Define filler inside loop so we get a copy
                        filler = self.iloc[:, 0].shift(len(self))
                        result.insert(0, label, filler, allow_duplicates=True)
                else:
                    result = self.iloc[:, -periods:]
                    for col in range(min(ncols, abs(periods))):
                        # Define filler inside loop so we get a copy
                        filler = self.iloc[:, -1].shift(len(self))
                        result.insert(
                            len(result.columns), label, filler, allow_duplicates=True
                        )

                result.columns = self.columns.copy()
                return result
            elif len(arrays) > 1 or (
                # If we only have one block and we know that we can't
                #  keep the same dtype (i.e. the _can_hold_element check)
                #  then we can go through the reindex_indexer path
                #  (and avoid casting logic in the Block method).
                not can_hold_element(arrays[0], fill_value)
            ):
                # GH#35488 we need to watch out for multi-block cases
                # We only get here with fill_value not-lib.no_default
                nper = abs(periods)
                nper = min(nper, ncols)
                if periods > 0:
                    indexer = np.array(
                        [-1] * nper + list(range(ncols - periods)), dtype=np.intp
                    )
                else:
                    indexer = np.array(
                        list(range(nper, ncols)) + [-1] * nper, dtype=np.intp
                    )
                mgr = self._mgr.reindex_indexer(
                    self.columns,
                    indexer,
                    axis=0,
                    fill_value=fill_value,
                    allow_dups=True,
                )
                res_df = self._constructor_from_mgr(mgr, axes=mgr.axes)
                return res_df.__finalize__(self, method="shift")
            else:
                return self.T.shift(periods=periods, fill_value=fill_value).T

        return super().shift(
            periods=periods, freq=freq, axis=axis, fill_value=fill_value
        )

    @overload
    def set_index(
        self,
        keys,
        *,
        drop: bool = ...,
        append: bool = ...,
        inplace: Literal[False] = ...,
        verify_integrity: bool = ...,
    ) -> DataFrame:
        ...

    @overload
    def set_index(
        self,
        keys,
        *,
        drop: bool = ...,
        append: bool = ...,
        inplace: Literal[True],
        verify_integrity: bool = ...,
    ) -> None:
        ...

    def set_index(
        self,
        keys,
        *,
        drop: bool = True,
        append: bool = False,
        inplace: bool = False,
        verify_integrity: bool = False,
    ) -> DataFrame | None:
        """
        Set the DataFrame index using existing columns.

        Set the DataFrame index (row labels) using one or more existing
        columns or arrays (of the correct length). The index can replace the
        existing index or expand on it.

        Parameters
        ----------
        keys : label or array-like or list of labels/arrays
            This parameter can be either a single column key, a single array of
            the same length as the calling DataFrame, or a list containing an
            arbitrary combination of column keys and arrays. Here, "array"
            encompasses :class:`Series`, :class:`Index`, ``np.ndarray``, and
            instances of :class:`~collections.abc.Iterator`.
        drop : bool, default True
            Delete columns to be used as the new index.
        append : bool, default False
            Whether to append columns to existing index.
        inplace : bool, default False
            Whether to modify the DataFrame rather than creating a new one.
        verify_integrity : bool, default False
            Check the new index for duplicates. Otherwise defer the check until
            necessary. Setting to False will improve the performance of this
            method.

        Returns
        -------
        DataFrame or None
            Changed row labels or None if ``inplace=True``.

        See Also
        --------
        DataFrame.reset_index : Opposite of set_index.
        DataFrame.reindex : Change to new indices or expand indices.
        DataFrame.reindex_like : Change to same indices as other DataFrame.

        Examples
        --------
        >>> df = pd.DataFrame({'month': [1, 4, 7, 10],
        ...                    'year': [2012, 2014, 2013, 2014],
        ...                    'sale': [55, 40, 84, 31]})
        >>> df
           month  year  sale
        0      1  2012    55
        1      4  2014    40
        2      7  2013    84
        3     10  2014    31

        Set the index to become the 'month' column:

        >>> df.set_index('month')
               year  sale
        month
        1      2012    55
        4      2014    40
        7      2013    84
        10     2014    31

        Create a MultiIndex using columns 'year' and 'month':

        >>> df.set_index(['year', 'month'])
                    sale
        year  month
        2012  1     55
        2014  4     40
        2013  7     84
        2014  10    31

        Create a MultiIndex using an Index and a column:

        >>> df.set_index([pd.Index([1, 2, 3, 4]), 'year'])
                 month  sale
           year
        1  2012  1      55
        2  2014  4      40
        3  2013  7      84
        4  2014  10     31

        Create a MultiIndex using two Series:

        >>> s = pd.Series([1, 2, 3, 4])
        >>> df.set_index([s, s**2])
              month  year  sale
        1 1       1  2012    55
        2 4       4  2014    40
        3 9       7  2013    84
        4 16     10  2014    31
        """
        inplace = validate_bool_kwarg(inplace, "inplace")
        self._check_inplace_and_allows_duplicate_labels(inplace)
        if not isinstance(keys, list):
            keys = [keys]

        err_msg = (
            'The parameter "keys" may be a column key, one-dimensional '
            "array, or a list containing only valid column keys and "
            "one-dimensional arrays."
        )

        missing: list[Hashable] = []
        for col in keys:
            if isinstance(col, (Index, Series, np.ndarray, list, abc.Iterator)):
                # arrays are fine as long as they are one-dimensional
                # iterators get converted to list below
                if getattr(col, "ndim", 1) != 1:
                    raise ValueError(err_msg)
            else:
                # everything else gets tried as a key; see GH 24969
                try:
                    found = col in self.columns
                except TypeError as err:
                    raise TypeError(
                        f"{err_msg}. Received column of type {type(col)}"
                    ) from err
                else:
                    if not found:
                        missing.append(col)

        if missing:
            raise KeyError(f"None of {missing} are in the columns")

        if inplace:
            frame = self
        else:
            # GH 49473 Use "lazy copy" with Copy-on-Write
            frame = self.copy(deep=None)

        arrays = []
        names: list[Hashable] = []
        if append:
            names = list(self.index.names)
            if isinstance(self.index, MultiIndex):
                for i in range(self.index.nlevels):
                    arrays.append(self.index._get_level_values(i))
            else:
                arrays.append(self.index)

        to_remove: list[Hashable] = []
        for col in keys:
            if isinstance(col, MultiIndex):
                for n in range(col.nlevels):
                    arrays.append(col._get_level_values(n))
                names.extend(col.names)
            elif isinstance(col, (Index, Series)):
                # if Index then not MultiIndex (treated above)

                # error: Argument 1 to "append" of "list" has incompatible type
                #  "Union[Index, Series]"; expected "Index"
                arrays.append(col)  # type: ignore[arg-type]
                names.append(col.name)
            elif isinstance(col, (list, np.ndarray)):
                # error: Argument 1 to "append" of "list" has incompatible type
                # "Union[List[Any], ndarray]"; expected "Index"
                arrays.append(col)  # type: ignore[arg-type]
                names.append(None)
            elif isinstance(col, abc.Iterator):
                # error: Argument 1 to "append" of "list" has incompatible type
                # "List[Any]"; expected "Index"
                arrays.append(list(col))  # type: ignore[arg-type]
                names.append(None)
            # from here, col can only be a column label
            else:
                arrays.append(frame[col])
                names.append(col)
                if drop:
                    to_remove.append(col)

            if len(arrays[-1]) != len(self):
                # check newest element against length of calling frame, since
                # ensure_index_from_sequences would not raise for append=False.
                raise ValueError(
                    f"Length mismatch: Expected {len(self)} rows, "
                    f"received array of length {len(arrays[-1])}"
                )

        index = ensure_index_from_sequences(arrays, names)

        if verify_integrity and not index.is_unique:
            duplicates = index[index.duplicated()].unique()
            raise ValueError(f"Index has duplicate keys: {duplicates}")

        # use set to handle duplicate column names gracefully in case of drop
        for c in set(to_remove):
            del frame[c]

        # clear up memory usage
        index._cleanup()

        frame.index = index

        if not inplace:
            return frame
        return None

    @overload
    def reset_index(
        self,
        level: IndexLabel = ...,
        *,
        drop: bool = ...,
        inplace: Literal[False] = ...,
        col_level: Hashable = ...,
        col_fill: Hashable = ...,
        allow_duplicates: bool | lib.NoDefault = ...,
        names: Hashable | Sequence[Hashable] | None = None,
    ) -> DataFrame:
        ...

    @overload
    def reset_index(
        self,
        level: IndexLabel = ...,
        *,
        drop: bool = ...,
        inplace: Literal[True],
        col_level: Hashable = ...,
        col_fill: Hashable = ...,
        allow_duplicates: bool | lib.NoDefault = ...,
        names: Hashable | Sequence[Hashable] | None = None,
    ) -> None:
        ...

    @overload
    def reset_index(
        self,
        level: IndexLabel = ...,
        *,
        drop: bool = ...,
        inplace: bool = ...,
        col_level: Hashable = ...,
        col_fill: Hashable = ...,
        allow_duplicates: bool | lib.NoDefault = ...,
        names: Hashable | Sequence[Hashable] | None = None,
    ) -> DataFrame | None:
        ...

    def reset_index(
        self,
        level: IndexLabel | None = None,
        *,
        drop: bool = False,
        inplace: bool = False,
        col_level: Hashable = 0,
        col_fill: Hashable = "",
        allow_duplicates: bool | lib.NoDefault = lib.no_default,
        names: Hashable | Sequence[Hashable] | None = None,
    ) -> DataFrame | None:
        """
        Reset the index, or a level of it.

        Reset the index of the DataFrame, and use the default one instead.
        If the DataFrame has a MultiIndex, this method can remove one or more
        levels.

        Parameters
        ----------
        level : int, str, tuple, or list, default None
            Only remove the given levels from the index. Removes all levels by
            default.
        drop : bool, default False
            Do not try to insert index into dataframe columns. This resets
            the index to the default integer index.
        inplace : bool, default False
            Whether to modify the DataFrame rather than creating a new one.
        col_level : int or str, default 0
            If the columns have multiple levels, determines which level the
            labels are inserted into. By default it is inserted into the first
            level.
        col_fill : object, default ''
            If the columns have multiple levels, determines how the other
            levels are named. If None then the index name is repeated.
        allow_duplicates : bool, optional, default lib.no_default
            Allow duplicate column labels to be created.

            .. versionadded:: 1.5.0

        names : int, str or 1-dimensional list, default None
            Using the given string, rename the DataFrame column which contains the
            index data. If the DataFrame has a MultiIndex, this has to be a list or
            tuple with length equal to the number of levels.

            .. versionadded:: 1.5.0

        Returns
        -------
        DataFrame or None
            DataFrame with the new index or None if ``inplace=True``.

        See Also
        --------
        DataFrame.set_index : Opposite of reset_index.
        DataFrame.reindex : Change to new indices or expand indices.
        DataFrame.reindex_like : Change to same indices as other DataFrame.

        Examples
        --------
        >>> df = pd.DataFrame([('bird', 389.0),
        ...                    ('bird', 24.0),
        ...                    ('mammal', 80.5),
        ...                    ('mammal', np.nan)],
        ...                   index=['falcon', 'parrot', 'lion', 'monkey'],
        ...                   columns=('class', 'max_speed'))
        >>> df
                 class  max_speed
        falcon    bird      389.0
        parrot    bird       24.0
        lion    mammal       80.5
        monkey  mammal        NaN

        When we reset the index, the old index is added as a column, and a
        new sequential index is used:

        >>> df.reset_index()
            index   class  max_speed
        0  falcon    bird      389.0
        1  parrot    bird       24.0
        2    lion  mammal       80.5
        3  monkey  mammal        NaN

        We can use the `drop` parameter to avoid the old index being added as
        a column:

        >>> df.reset_index(drop=True)
            class  max_speed
        0    bird      389.0
        1    bird       24.0
        2  mammal       80.5
        3  mammal        NaN

        You can also use `reset_index` with `MultiIndex`.

        >>> index = pd.MultiIndex.from_tuples([('bird', 'falcon'),
        ...                                    ('bird', 'parrot'),
        ...                                    ('mammal', 'lion'),
        ...                                    ('mammal', 'monkey')],
        ...                                   names=['class', 'name'])
        >>> columns = pd.MultiIndex.from_tuples([('speed', 'max'),
        ...                                      ('species', 'type')])
        >>> df = pd.DataFrame([(389.0, 'fly'),
        ...                    (24.0, 'fly'),
        ...                    (80.5, 'run'),
        ...                    (np.nan, 'jump')],
        ...                   index=index,
        ...                   columns=columns)
        >>> df
                       speed species
                         max    type
        class  name
        bird   falcon  389.0     fly
               parrot   24.0     fly
        mammal lion     80.5     run
               monkey    NaN    jump

        Using the `names` parameter, choose a name for the index column:

        >>> df.reset_index(names=['classes', 'names'])
          classes   names  speed species
                             max    type
        0    bird  falcon  389.0     fly
        1    bird  parrot   24.0     fly
        2  mammal    lion   80.5     run
        3  mammal  monkey    NaN    jump

        If the index has multiple levels, we can reset a subset of them:

        >>> df.reset_index(level='class')
                 class  speed species
                          max    type
        name
        falcon    bird  389.0     fly
        parrot    bird   24.0     fly
        lion    mammal   80.5     run
        monkey  mammal    NaN    jump

        If we are not dropping the index, by default, it is placed in the top
        level. We can place it in another level:

        >>> df.reset_index(level='class', col_level=1)
                        speed species
                 class    max    type
        name
        falcon    bird  389.0     fly
        parrot    bird   24.0     fly
        lion    mammal   80.5     run
        monkey  mammal    NaN    jump

        When the index is inserted under another level, we can specify under
        which one with the parameter `col_fill`:

        >>> df.reset_index(level='class', col_level=1, col_fill='species')
                      species  speed species
                        class    max    type
        name
        falcon           bird  389.0     fly
        parrot           bird   24.0     fly
        lion           mammal   80.5     run
        monkey         mammal    NaN    jump

        If we specify a nonexistent level for `col_fill`, it is created:

        >>> df.reset_index(level='class', col_level=1, col_fill='genus')
                        genus  speed species
                        class    max    type
        name
        falcon           bird  389.0     fly
        parrot           bird   24.0     fly
        lion           mammal   80.5     run
        monkey         mammal    NaN    jump
        """
        inplace = validate_bool_kwarg(inplace, "inplace")
        self._check_inplace_and_allows_duplicate_labels(inplace)
        if inplace:
            new_obj = self
        else:
            new_obj = self.copy(deep=None)
        if allow_duplicates is not lib.no_default:
            allow_duplicates = validate_bool_kwarg(allow_duplicates, "allow_duplicates")

        new_index = default_index(len(new_obj))
        if level is not None:
            if not isinstance(level, (tuple, list)):
                level = [level]
            level = [self.index._get_level_number(lev) for lev in level]
            if len(level) < self.index.nlevels:
                new_index = self.index.droplevel(level)

        if not drop:
            to_insert: Iterable[tuple[Any, Any | None]]

            default = "index" if "index" not in self else "level_0"
            names = self.index._get_default_index_names(names, default)

            if isinstance(self.index, MultiIndex):
                to_insert = zip(self.index.levels, self.index.codes)
            else:
                to_insert = ((self.index, None),)

            multi_col = isinstance(self.columns, MultiIndex)
            for i, (lev, lab) in reversed(list(enumerate(to_insert))):
                if level is not None and i not in level:
                    continue
                name = names[i]
                if multi_col:
                    col_name = list(name) if isinstance(name, tuple) else [name]
                    if col_fill is None:
                        if len(col_name) not in (1, self.columns.nlevels):
                            raise ValueError(
                                "col_fill=None is incompatible "
                                f"with incomplete column name {name}"
                            )
                        col_fill = col_name[0]

                    lev_num = self.columns._get_level_number(col_level)
                    name_lst = [col_fill] * lev_num + col_name
                    missing = self.columns.nlevels - len(name_lst)
                    name_lst += [col_fill] * missing
                    name = tuple(name_lst)

                # to ndarray and maybe infer different dtype
                level_values = lev._values
                if level_values.dtype == np.object_:
                    level_values = lib.maybe_convert_objects(level_values)

                if lab is not None:
                    # if we have the codes, extract the values with a mask
                    level_values = algorithms.take(
                        level_values, lab, allow_fill=True, fill_value=lev._na_value
                    )

                new_obj.insert(
                    0,
                    name,
                    level_values,
                    allow_duplicates=allow_duplicates,
                )

        new_obj.index = new_index
        if not inplace:
            return new_obj

        return None

    # ----------------------------------------------------------------------
    # Reindex-based selection methods

    @doc(NDFrame.isna, klass=_shared_doc_kwargs["klass"])
    def isna(self) -> DataFrame:
        res_mgr = self._mgr.isna(func=isna)
        result = self._constructor_from_mgr(res_mgr, axes=res_mgr.axes)
        return result.__finalize__(self, method="isna")

    @doc(NDFrame.isna, klass=_shared_doc_kwargs["klass"])
    def isnull(self) -> DataFrame:
        """
        DataFrame.isnull is an alias for DataFrame.isna.
        """
        return self.isna()

    @doc(NDFrame.notna, klass=_shared_doc_kwargs["klass"])
    def notna(self) -> DataFrame:
        return ~self.isna()

    @doc(NDFrame.notna, klass=_shared_doc_kwargs["klass"])
    def notnull(self) -> DataFrame:
        """
        DataFrame.notnull is an alias for DataFrame.notna.
        """
        return ~self.isna()

    @overload
    def dropna(
        self,
        *,
        axis: Axis = ...,
        how: AnyAll | lib.NoDefault = ...,
        thresh: int | lib.NoDefault = ...,
        subset: IndexLabel = ...,
        inplace: Literal[False] = ...,
        ignore_index: bool = ...,
    ) -> DataFrame:
        ...

    @overload
    def dropna(
        self,
        *,
        axis: Axis = ...,
        how: AnyAll | lib.NoDefault = ...,
        thresh: int | lib.NoDefault = ...,
        subset: IndexLabel = ...,
        inplace: Literal[True],
        ignore_index: bool = ...,
    ) -> None:
        ...

    def dropna(
        self,
        *,
        axis: Axis = 0,
        how: AnyAll | lib.NoDefault = lib.no_default,
        thresh: int | lib.NoDefault = lib.no_default,
        subset: IndexLabel | None = None,
        inplace: bool = False,
        ignore_index: bool = False,
    ) -> DataFrame | None:
        """
        Remove missing values.

        See the :ref:`User Guide <missing_data>` for more on which values are
        considered missing, and how to work with missing data.

        Parameters
        ----------
        axis : {0 or 'index', 1 or 'columns'}, default 0
            Determine if rows or columns which contain missing values are
            removed.

            * 0, or 'index' : Drop rows which contain missing values.
            * 1, or 'columns' : Drop columns which contain missing value.

            Only a single axis is allowed.

        how : {'any', 'all'}, default 'any'
            Determine if row or column is removed from DataFrame, when we have
            at least one NA or all NA.

            * 'any' : If any NA values are present, drop that row or column.
            * 'all' : If all values are NA, drop that row or column.

        thresh : int, optional
            Require that many non-NA values. Cannot be combined with how.
        subset : column label or sequence of labels, optional
            Labels along other axis to consider, e.g. if you are dropping rows
            these would be a list of columns to include.
        inplace : bool, default False
            Whether to modify the DataFrame rather than creating a new one.
        ignore_index : bool, default ``False``
            If ``True``, the resulting axis will be labeled 0, 1, …, n - 1.

            .. versionadded:: 2.0.0

        Returns
        -------
        DataFrame or None
            DataFrame with NA entries dropped from it or None if ``inplace=True``.

        See Also
        --------
        DataFrame.isna: Indicate missing values.
        DataFrame.notna : Indicate existing (non-missing) values.
        DataFrame.fillna : Replace missing values.
        Series.dropna : Drop missing values.
        Index.dropna : Drop missing indices.

        Examples
        --------
        >>> df = pd.DataFrame({"name": ['Alfred', 'Batman', 'Catwoman'],
        ...                    "toy": [np.nan, 'Batmobile', 'Bullwhip'],
        ...                    "born": [pd.NaT, pd.Timestamp("1940-04-25"),
        ...                             pd.NaT]})
        >>> df
               name        toy       born
        0    Alfred        NaN        NaT
        1    Batman  Batmobile 1940-04-25
        2  Catwoman   Bullwhip        NaT

        Drop the rows where at least one element is missing.

        >>> df.dropna()
             name        toy       born
        1  Batman  Batmobile 1940-04-25

        Drop the columns where at least one element is missing.

        >>> df.dropna(axis='columns')
               name
        0    Alfred
        1    Batman
        2  Catwoman

        Drop the rows where all elements are missing.

        >>> df.dropna(how='all')
               name        toy       born
        0    Alfred        NaN        NaT
        1    Batman  Batmobile 1940-04-25
        2  Catwoman   Bullwhip        NaT

        Keep only the rows with at least 2 non-NA values.

        >>> df.dropna(thresh=2)
               name        toy       born
        1    Batman  Batmobile 1940-04-25
        2  Catwoman   Bullwhip        NaT

        Define in which columns to look for missing values.

        >>> df.dropna(subset=['name', 'toy'])
               name        toy       born
        1    Batman  Batmobile 1940-04-25
        2  Catwoman   Bullwhip        NaT
        """
        if (how is not lib.no_default) and (thresh is not lib.no_default):
            raise TypeError(
                "You cannot set both the how and thresh arguments at the same time."
            )

        if how is lib.no_default:
            how = "any"

        inplace = validate_bool_kwarg(inplace, "inplace")
        if isinstance(axis, (tuple, list)):
            # GH20987
            raise TypeError("supplying multiple axes to axis is no longer supported.")

        axis = self._get_axis_number(axis)
        agg_axis = 1 - axis

        agg_obj = self
        if subset is not None:
            # subset needs to be list
            if not is_list_like(subset):
                subset = [subset]
            ax = self._get_axis(agg_axis)
            indices = ax.get_indexer_for(subset)
            check = indices == -1
            if check.any():
                raise KeyError(np.array(subset)[check].tolist())
            agg_obj = self.take(indices, axis=agg_axis)

        if thresh is not lib.no_default:
            count = agg_obj.count(axis=agg_axis)
            mask = count >= thresh
        elif how == "any":
            # faster equivalent to 'agg_obj.count(agg_axis) == self.shape[agg_axis]'
            mask = notna(agg_obj).all(axis=agg_axis, bool_only=False)
        elif how == "all":
            # faster equivalent to 'agg_obj.count(agg_axis) > 0'
            mask = notna(agg_obj).any(axis=agg_axis, bool_only=False)
        else:
            raise ValueError(f"invalid how option: {how}")

        if np.all(mask):
            result = self.copy(deep=None)
        else:
            result = self.loc(axis=axis)[mask]

        if ignore_index:
            result.index = default_index(len(result))

        if not inplace:
            return result
        self._update_inplace(result)
        return None

    def drop_duplicates(
        self,
        subset: Hashable | Sequence[Hashable] | None = None,
        *,
        keep: DropKeep = "first",
        inplace: bool = False,
        ignore_index: bool = False,
    ) -> DataFrame | None:
        """
        Return DataFrame with duplicate rows removed.

        Considering certain columns is optional. Indexes, including time indexes
        are ignored.

        Parameters
        ----------
        subset : column label or sequence of labels, optional
            Only consider certain columns for identifying duplicates, by
            default use all of the columns.
        keep : {'first', 'last', ``False``}, default 'first'
            Determines which duplicates (if any) to keep.

            - 'first' : Drop duplicates except for the first occurrence.
            - 'last' : Drop duplicates except for the last occurrence.
            - ``False`` : Drop all duplicates.

        inplace : bool, default ``False``
            Whether to modify the DataFrame rather than creating a new one.
        ignore_index : bool, default ``False``
            If ``True``, the resulting axis will be labeled 0, 1, …, n - 1.

        Returns
        -------
        DataFrame or None
            DataFrame with duplicates removed or None if ``inplace=True``.

        See Also
        --------
        DataFrame.value_counts: Count unique combinations of columns.

        Examples
        --------
        Consider dataset containing ramen rating.

        >>> df = pd.DataFrame({
        ...     'brand': ['Yum Yum', 'Yum Yum', 'Indomie', 'Indomie', 'Indomie'],
        ...     'style': ['cup', 'cup', 'cup', 'pack', 'pack'],
        ...     'rating': [4, 4, 3.5, 15, 5]
        ... })
        >>> df
            brand style  rating
        0  Yum Yum   cup     4.0
        1  Yum Yum   cup     4.0
        2  Indomie   cup     3.5
        3  Indomie  pack    15.0
        4  Indomie  pack     5.0

        By default, it removes duplicate rows based on all columns.

        >>> df.drop_duplicates()
            brand style  rating
        0  Yum Yum   cup     4.0
        2  Indomie   cup     3.5
        3  Indomie  pack    15.0
        4  Indomie  pack     5.0

        To remove duplicates on specific column(s), use ``subset``.

        >>> df.drop_duplicates(subset=['brand'])
            brand style  rating
        0  Yum Yum   cup     4.0
        2  Indomie   cup     3.5

        To remove duplicates and keep last occurrences, use ``keep``.

        >>> df.drop_duplicates(subset=['brand', 'style'], keep='last')
            brand style  rating
        1  Yum Yum   cup     4.0
        2  Indomie   cup     3.5
        4  Indomie  pack     5.0
        """
        if self.empty:
            return self.copy(deep=None)

        inplace = validate_bool_kwarg(inplace, "inplace")
        ignore_index = validate_bool_kwarg(ignore_index, "ignore_index")

        result = self[-self.duplicated(subset, keep=keep)]
        if ignore_index:
            result.index = default_index(len(result))

        if inplace:
            self._update_inplace(result)
            return None
        else:
            return result

    def duplicated(
        self,
        subset: Hashable | Sequence[Hashable] | None = None,
        keep: DropKeep = "first",
    ) -> Series:
        """
        Return boolean Series denoting duplicate rows.

        Considering certain columns is optional.

        Parameters
        ----------
        subset : column label or sequence of labels, optional
            Only consider certain columns for identifying duplicates, by
            default use all of the columns.
        keep : {'first', 'last', False}, default 'first'
            Determines which duplicates (if any) to mark.

            - ``first`` : Mark duplicates as ``True`` except for the first occurrence.
            - ``last`` : Mark duplicates as ``True`` except for the last occurrence.
            - False : Mark all duplicates as ``True``.

        Returns
        -------
        Series
            Boolean series for each duplicated rows.

        See Also
        --------
        Index.duplicated : Equivalent method on index.
        Series.duplicated : Equivalent method on Series.
        Series.drop_duplicates : Remove duplicate values from Series.
        DataFrame.drop_duplicates : Remove duplicate values from DataFrame.

        Examples
        --------
        Consider dataset containing ramen rating.

        >>> df = pd.DataFrame({
        ...     'brand': ['Yum Yum', 'Yum Yum', 'Indomie', 'Indomie', 'Indomie'],
        ...     'style': ['cup', 'cup', 'cup', 'pack', 'pack'],
        ...     'rating': [4, 4, 3.5, 15, 5]
        ... })
        >>> df
            brand style  rating
        0  Yum Yum   cup     4.0
        1  Yum Yum   cup     4.0
        2  Indomie   cup     3.5
        3  Indomie  pack    15.0
        4  Indomie  pack     5.0

        By default, for each set of duplicated values, the first occurrence
        is set on False and all others on True.

        >>> df.duplicated()
        0    False
        1     True
        2    False
        3    False
        4    False
        dtype: bool

        By using 'last', the last occurrence of each set of duplicated values
        is set on False and all others on True.

        >>> df.duplicated(keep='last')
        0     True
        1    False
        2    False
        3    False
        4    False
        dtype: bool

        By setting ``keep`` on False, all duplicates are True.

        >>> df.duplicated(keep=False)
        0     True
        1     True
        2    False
        3    False
        4    False
        dtype: bool

        To find duplicates on specific column(s), use ``subset``.

        >>> df.duplicated(subset=['brand'])
        0    False
        1     True
        2    False
        3     True
        4     True
        dtype: bool
        """

        if self.empty:
            return self._constructor_sliced(dtype=bool)

        def f(vals) -> tuple[np.ndarray, int]:
            labels, shape = algorithms.factorize(vals, size_hint=len(self))
            return labels.astype("i8", copy=False), len(shape)

        if subset is None:
            # https://github.com/pandas-dev/pandas/issues/28770
            # Incompatible types in assignment (expression has type "Index", variable
            # has type "Sequence[Any]")
            subset = self.columns  # type: ignore[assignment]
        elif (
            not np.iterable(subset)
            or isinstance(subset, str)
            or isinstance(subset, tuple)
            and subset in self.columns
        ):
            subset = (subset,)

        #  needed for mypy since can't narrow types using np.iterable
        subset = cast(Sequence, subset)

        # Verify all columns in subset exist in the queried dataframe
        # Otherwise, raise a KeyError, same as if you try to __getitem__ with a
        # key that doesn't exist.
        diff = set(subset) - set(self.columns)
        if diff:
            raise KeyError(Index(diff))

        if len(subset) == 1 and self.columns.is_unique:
            # GH#45236 This is faster than get_group_index below
            result = self[subset[0]].duplicated(keep)
            result.name = None
        else:
            vals = (col.values for name, col in self.items() if name in subset)
            labels, shape = map(list, zip(*map(f, vals)))

            ids = get_group_index(
                labels,
                # error: Argument 1 to "tuple" has incompatible type "List[_T]";
                # expected "Iterable[int]"
                tuple(shape),  # type: ignore[arg-type]
                sort=False,
                xnull=False,
            )
            result = self._constructor_sliced(duplicated(ids, keep), index=self.index)
        return result.__finalize__(self, method="duplicated")

    # ----------------------------------------------------------------------
    # Sorting
    # error: Signature of "sort_values" incompatible with supertype "NDFrame"
    @overload  # type: ignore[override]
    def sort_values(
        self,
        by: IndexLabel,
        *,
        axis: Axis = ...,
        ascending=...,
        inplace: Literal[False] = ...,
        kind: SortKind = ...,
        na_position: NaPosition = ...,
        ignore_index: bool = ...,
        key: ValueKeyFunc = ...,
    ) -> DataFrame:
        ...

    @overload
    def sort_values(
        self,
        by: IndexLabel,
        *,
        axis: Axis = ...,
        ascending=...,
        inplace: Literal[True],
        kind: SortKind = ...,
        na_position: str = ...,
        ignore_index: bool = ...,
        key: ValueKeyFunc = ...,
    ) -> None:
        ...

    def sort_values(
        self,
        by: IndexLabel,
        *,
        axis: Axis = 0,
        ascending: bool | list[bool] | tuple[bool, ...] = True,
        inplace: bool = False,
        kind: SortKind = "quicksort",
        na_position: str = "last",
        ignore_index: bool = False,
        key: ValueKeyFunc | None = None,
    ) -> DataFrame | None:
        """
        Sort by the values along either axis.

        Parameters
        ----------
        by : str or list of str
            Name or list of names to sort by.

            - if `axis` is 0 or `'index'` then `by` may contain index
              levels and/or column labels.
            - if `axis` is 1 or `'columns'` then `by` may contain column
              levels and/or index labels.
        axis : "{0 or 'index', 1 or 'columns'}", default 0
             Axis to be sorted.
        ascending : bool or list of bool, default True
             Sort ascending vs. descending. Specify list for multiple sort
             orders.  If this is a list of bools, must match the length of
             the by.
        inplace : bool, default False
             If True, perform operation in-place.
        kind : {'quicksort', 'mergesort', 'heapsort', 'stable'}, default 'quicksort'
             Choice of sorting algorithm. See also :func:`numpy.sort` for more
             information. `mergesort` and `stable` are the only stable algorithms. For
             DataFrames, this option is only applied when sorting on a single
             column or label.
        na_position : {'first', 'last'}, default 'last'
             Puts NaNs at the beginning if `first`; `last` puts NaNs at the
             end.
        ignore_index : bool, default False
             If True, the resulting axis will be labeled 0, 1, …, n - 1.
        key : callable, optional
            Apply the key function to the values
            before sorting. This is similar to the `key` argument in the
            builtin :meth:`sorted` function, with the notable difference that
            this `key` function should be *vectorized*. It should expect a
            ``Series`` and return a Series with the same shape as the input.
            It will be applied to each column in `by` independently.

        Returns
        -------
        DataFrame or None
            DataFrame with sorted values or None if ``inplace=True``.

        See Also
        --------
        DataFrame.sort_index : Sort a DataFrame by the index.
        Series.sort_values : Similar method for a Series.

        Examples
        --------
        >>> df = pd.DataFrame({
        ...     'col1': ['A', 'A', 'B', np.nan, 'D', 'C'],
        ...     'col2': [2, 1, 9, 8, 7, 4],
        ...     'col3': [0, 1, 9, 4, 2, 3],
        ...     'col4': ['a', 'B', 'c', 'D', 'e', 'F']
        ... })
        >>> df
          col1  col2  col3 col4
        0    A     2     0    a
        1    A     1     1    B
        2    B     9     9    c
        3  NaN     8     4    D
        4    D     7     2    e
        5    C     4     3    F

        Sort by col1

        >>> df.sort_values(by=['col1'])
          col1  col2  col3 col4
        0    A     2     0    a
        1    A     1     1    B
        2    B     9     9    c
        5    C     4     3    F
        4    D     7     2    e
        3  NaN     8     4    D

        Sort by multiple columns

        >>> df.sort_values(by=['col1', 'col2'])
          col1  col2  col3 col4
        1    A     1     1    B
        0    A     2     0    a
        2    B     9     9    c
        5    C     4     3    F
        4    D     7     2    e
        3  NaN     8     4    D

        Sort Descending

        >>> df.sort_values(by='col1', ascending=False)
          col1  col2  col3 col4
        4    D     7     2    e
        5    C     4     3    F
        2    B     9     9    c
        0    A     2     0    a
        1    A     1     1    B
        3  NaN     8     4    D

        Putting NAs first

        >>> df.sort_values(by='col1', ascending=False, na_position='first')
          col1  col2  col3 col4
        3  NaN     8     4    D
        4    D     7     2    e
        5    C     4     3    F
        2    B     9     9    c
        0    A     2     0    a
        1    A     1     1    B

        Sorting with a key function

        >>> df.sort_values(by='col4', key=lambda col: col.str.lower())
           col1  col2  col3 col4
        0    A     2     0    a
        1    A     1     1    B
        2    B     9     9    c
        3  NaN     8     4    D
        4    D     7     2    e
        5    C     4     3    F

        Natural sort with the key argument,
        using the `natsort <https://github.com/SethMMorton/natsort>` package.

        >>> df = pd.DataFrame({
        ...    "time": ['0hr', '128hr', '72hr', '48hr', '96hr'],
        ...    "value": [10, 20, 30, 40, 50]
        ... })
        >>> df
            time  value
        0    0hr     10
        1  128hr     20
        2   72hr     30
        3   48hr     40
        4   96hr     50
        >>> from natsort import index_natsorted
        >>> df.sort_values(
        ...     by="time",
        ...     key=lambda x: np.argsort(index_natsorted(df["time"]))
        ... )
            time  value
        0    0hr     10
        3   48hr     40
        2   72hr     30
        4   96hr     50
        1  128hr     20
        """
        inplace = validate_bool_kwarg(inplace, "inplace")
        axis = self._get_axis_number(axis)
        ascending = validate_ascending(ascending)
        if not isinstance(by, list):
            by = [by]
        # error: Argument 1 to "len" has incompatible type "Union[bool, List[bool]]";
        # expected "Sized"
        if is_sequence(ascending) and (
            len(by) != len(ascending)  # type: ignore[arg-type]
        ):
            # error: Argument 1 to "len" has incompatible type "Union[bool,
            # List[bool]]"; expected "Sized"
            raise ValueError(
                f"Length of ascending ({len(ascending)})"  # type: ignore[arg-type]
                f" != length of by ({len(by)})"
            )
        if len(by) > 1:
            keys = [self._get_label_or_level_values(x, axis=axis) for x in by]

            # need to rewrap columns in Series to apply key function
            if key is not None:
                # error: List comprehension has incompatible type List[Series];
                # expected List[ndarray]
                keys = [
                    Series(k, name=name)  # type: ignore[misc]
                    for (k, name) in zip(keys, by)
                ]

            indexer = lexsort_indexer(
                keys, orders=ascending, na_position=na_position, key=key
            )
        elif len(by):
            # len(by) == 1

            k = self._get_label_or_level_values(by[0], axis=axis)

            # need to rewrap column in Series to apply key function
            if key is not None:
                # error: Incompatible types in assignment (expression has type
                # "Series", variable has type "ndarray")
                k = Series(k, name=by[0])  # type: ignore[assignment]

            if isinstance(ascending, (tuple, list)):
                ascending = ascending[0]

            indexer = nargsort(
                k, kind=kind, ascending=ascending, na_position=na_position, key=key
            )
        else:
            if inplace:
                return self._update_inplace(self)
            else:
                return self.copy(deep=None)

        if is_range_indexer(indexer, len(indexer)):
            result = self.copy(deep=(not inplace and not using_copy_on_write()))
            if ignore_index:
                result.index = default_index(len(result))

            if inplace:
                return self._update_inplace(result)
            else:
                return result

        new_data = self._mgr.take(
            indexer, axis=self._get_block_manager_axis(axis), verify=False
        )

        if ignore_index:
            new_data.set_axis(
                self._get_block_manager_axis(axis), default_index(len(indexer))
            )

        result = self._constructor_from_mgr(new_data, axes=new_data.axes)
        if inplace:
            return self._update_inplace(result)
        else:
            return result.__finalize__(self, method="sort_values")

    @overload
    def sort_index(
        self,
        *,
        axis: Axis = ...,
        level: IndexLabel = ...,
        ascending: bool | Sequence[bool] = ...,
        inplace: Literal[True],
        kind: SortKind = ...,
        na_position: NaPosition = ...,
        sort_remaining: bool = ...,
        ignore_index: bool = ...,
        key: IndexKeyFunc = ...,
    ) -> None:
        ...

    @overload
    def sort_index(
        self,
        *,
        axis: Axis = ...,
        level: IndexLabel = ...,
        ascending: bool | Sequence[bool] = ...,
        inplace: Literal[False] = ...,
        kind: SortKind = ...,
        na_position: NaPosition = ...,
        sort_remaining: bool = ...,
        ignore_index: bool = ...,
        key: IndexKeyFunc = ...,
    ) -> DataFrame:
        ...

    @overload
    def sort_index(
        self,
        *,
        axis: Axis = ...,
        level: IndexLabel = ...,
        ascending: bool | Sequence[bool] = ...,
        inplace: bool = ...,
        kind: SortKind = ...,
        na_position: NaPosition = ...,
        sort_remaining: bool = ...,
        ignore_index: bool = ...,
        key: IndexKeyFunc = ...,
    ) -> DataFrame | None:
        ...

    def sort_index(
        self,
        *,
        axis: Axis = 0,
        level: IndexLabel | None = None,
        ascending: bool | Sequence[bool] = True,
        inplace: bool = False,
        kind: SortKind = "quicksort",
        na_position: NaPosition = "last",
        sort_remaining: bool = True,
        ignore_index: bool = False,
        key: IndexKeyFunc | None = None,
    ) -> DataFrame | None:
        """
        Sort object by labels (along an axis).

        Returns a new DataFrame sorted by label if `inplace` argument is
        ``False``, otherwise updates the original DataFrame and returns None.

        Parameters
        ----------
        axis : {0 or 'index', 1 or 'columns'}, default 0
            The axis along which to sort.  The value 0 identifies the rows,
            and 1 identifies the columns.
        level : int or level name or list of ints or list of level names
            If not None, sort on values in specified index level(s).
        ascending : bool or list-like of bools, default True
            Sort ascending vs. descending. When the index is a MultiIndex the
            sort direction can be controlled for each level individually.
        inplace : bool, default False
            Whether to modify the DataFrame rather than creating a new one.
        kind : {'quicksort', 'mergesort', 'heapsort', 'stable'}, default 'quicksort'
            Choice of sorting algorithm. See also :func:`numpy.sort` for more
            information. `mergesort` and `stable` are the only stable algorithms. For
            DataFrames, this option is only applied when sorting on a single
            column or label.
        na_position : {'first', 'last'}, default 'last'
            Puts NaNs at the beginning if `first`; `last` puts NaNs at the end.
            Not implemented for MultiIndex.
        sort_remaining : bool, default True
            If True and sorting by level and index is multilevel, sort by other
            levels too (in order) after sorting by specified level.
        ignore_index : bool, default False
            If True, the resulting axis will be labeled 0, 1, …, n - 1.
        key : callable, optional
            If not None, apply the key function to the index values
            before sorting. This is similar to the `key` argument in the
            builtin :meth:`sorted` function, with the notable difference that
            this `key` function should be *vectorized*. It should expect an
            ``Index`` and return an ``Index`` of the same shape. For MultiIndex
            inputs, the key is applied *per level*.

        Returns
        -------
        DataFrame or None
            The original DataFrame sorted by the labels or None if ``inplace=True``.

        See Also
        --------
        Series.sort_index : Sort Series by the index.
        DataFrame.sort_values : Sort DataFrame by the value.
        Series.sort_values : Sort Series by the value.

        Examples
        --------
        >>> df = pd.DataFrame([1, 2, 3, 4, 5], index=[100, 29, 234, 1, 150],
        ...                   columns=['A'])
        >>> df.sort_index()
             A
        1    4
        29   2
        100  1
        150  5
        234  3

        By default, it sorts in ascending order, to sort in descending order,
        use ``ascending=False``

        >>> df.sort_index(ascending=False)
             A
        234  3
        150  5
        100  1
        29   2
        1    4

        A key function can be specified which is applied to the index before
        sorting. For a ``MultiIndex`` this is applied to each level separately.

        >>> df = pd.DataFrame({"a": [1, 2, 3, 4]}, index=['A', 'b', 'C', 'd'])
        >>> df.sort_index(key=lambda x: x.str.lower())
           a
        A  1
        b  2
        C  3
        d  4
        """
        return super().sort_index(
            axis=axis,
            level=level,
            ascending=ascending,
            inplace=inplace,
            kind=kind,
            na_position=na_position,
            sort_remaining=sort_remaining,
            ignore_index=ignore_index,
            key=key,
        )

    def value_counts(
        self,
        subset: IndexLabel | None = None,
        normalize: bool = False,
        sort: bool = True,
        ascending: bool = False,
        dropna: bool = True,
    ) -> Series:
        """
        Return a Series containing counts of unique rows in the DataFrame.

        Parameters
        ----------
        subset : label or list of labels, optional
            Columns to use when counting unique combinations.
        normalize : bool, default False
            Return proportions rather than frequencies.
        sort : bool, default True
            Sort by frequencies when True. Sort by DataFrame column values when False.
        ascending : bool, default False
            Sort in ascending order.
        dropna : bool, default True
            Don’t include counts of rows that contain NA values.

            .. versionadded:: 1.3.0

        Returns
        -------
        Series

        See Also
        --------
        Series.value_counts: Equivalent method on Series.

        Notes
        -----
        The returned Series will have a MultiIndex with one level per input
        column but an Index (non-multi) for a single label. By default, rows
        that contain any NA values are omitted from the result. By default,
        the resulting Series will be in descending order so that the first
        element is the most frequently-occurring row.

        Examples
        --------
        >>> df = pd.DataFrame({'num_legs': [2, 4, 4, 6],
        ...                    'num_wings': [2, 0, 0, 0]},
        ...                   index=['falcon', 'dog', 'cat', 'ant'])
        >>> df
                num_legs  num_wings
        falcon         2          2
        dog            4          0
        cat            4          0
        ant            6          0

        >>> df.value_counts()
        num_legs  num_wings
        4         0            2
        2         2            1
        6         0            1
        Name: count, dtype: int64

        >>> df.value_counts(sort=False)
        num_legs  num_wings
        2         2            1
        4         0            2
        6         0            1
        Name: count, dtype: int64

        >>> df.value_counts(ascending=True)
        num_legs  num_wings
        2         2            1
        6         0            1
        4         0            2
        Name: count, dtype: int64

        >>> df.value_counts(normalize=True)
        num_legs  num_wings
        4         0            0.50
        2         2            0.25
        6         0            0.25
        Name: proportion, dtype: float64

        With `dropna` set to `False` we can also count rows with NA values.

        >>> df = pd.DataFrame({'first_name': ['John', 'Anne', 'John', 'Beth'],
        ...                    'middle_name': ['Smith', pd.NA, pd.NA, 'Louise']})
        >>> df
          first_name middle_name
        0       John       Smith
        1       Anne        <NA>
        2       John        <NA>
        3       Beth      Louise

        >>> df.value_counts()
        first_name  middle_name
        Beth        Louise         1
        John        Smith          1
        Name: count, dtype: int64

        >>> df.value_counts(dropna=False)
        first_name  middle_name
        Anne        NaN            1
        Beth        Louise         1
        John        Smith          1
                    NaN            1
        Name: count, dtype: int64

        >>> df.value_counts("first_name")
        first_name
        John    2
        Anne    1
        Beth    1
        Name: count, dtype: int64
        """
        if subset is None:
            subset = self.columns.tolist()

        name = "proportion" if normalize else "count"
        counts = self.groupby(subset, dropna=dropna).grouper.size()
        counts.name = name

        if sort:
            counts = counts.sort_values(ascending=ascending)
        if normalize:
            counts /= counts.sum()

        # Force MultiIndex for a list_like subset with a single column
        if is_list_like(subset) and len(subset) == 1:  # type: ignore[arg-type]
            counts.index = MultiIndex.from_arrays(
                [counts.index], names=[counts.index.name]
            )

        return counts

    def nlargest(
        self, n: int, columns: IndexLabel, keep: NsmallestNlargestKeep = "first"
    ) -> DataFrame:
        """
        Return the first `n` rows ordered by `columns` in descending order.

        Return the first `n` rows with the largest values in `columns`, in
        descending order. The columns that are not specified are returned as
        well, but not used for ordering.

        This method is equivalent to
        ``df.sort_values(columns, ascending=False).head(n)``, but more
        performant.

        Parameters
        ----------
        n : int
            Number of rows to return.
        columns : label or list of labels
            Column label(s) to order by.
        keep : {'first', 'last', 'all'}, default 'first'
            Where there are duplicate values:

            - ``first`` : prioritize the first occurrence(s)
            - ``last`` : prioritize the last occurrence(s)
            - ``all`` : do not drop any duplicates, even it means
              selecting more than `n` items.

        Returns
        -------
        DataFrame
            The first `n` rows ordered by the given columns in descending
            order.

        See Also
        --------
        DataFrame.nsmallest : Return the first `n` rows ordered by `columns` in
            ascending order.
        DataFrame.sort_values : Sort DataFrame by the values.
        DataFrame.head : Return the first `n` rows without re-ordering.

        Notes
        -----
        This function cannot be used with all column types. For example, when
        specifying columns with `object` or `category` dtypes, ``TypeError`` is
        raised.

        Examples
        --------
        >>> df = pd.DataFrame({'population': [59000000, 65000000, 434000,
        ...                                   434000, 434000, 337000, 11300,
        ...                                   11300, 11300],
        ...                    'GDP': [1937894, 2583560 , 12011, 4520, 12128,
        ...                            17036, 182, 38, 311],
        ...                    'alpha-2': ["IT", "FR", "MT", "MV", "BN",
        ...                                "IS", "NR", "TV", "AI"]},
        ...                   index=["Italy", "France", "Malta",
        ...                          "Maldives", "Brunei", "Iceland",
        ...                          "Nauru", "Tuvalu", "Anguilla"])
        >>> df
                  population      GDP alpha-2
        Italy       59000000  1937894      IT
        France      65000000  2583560      FR
        Malta         434000    12011      MT
        Maldives      434000     4520      MV
        Brunei        434000    12128      BN
        Iceland       337000    17036      IS
        Nauru          11300      182      NR
        Tuvalu         11300       38      TV
        Anguilla       11300      311      AI

        In the following example, we will use ``nlargest`` to select the three
        rows having the largest values in column "population".

        >>> df.nlargest(3, 'population')
                population      GDP alpha-2
        France    65000000  2583560      FR
        Italy     59000000  1937894      IT
        Malta       434000    12011      MT

        When using ``keep='last'``, ties are resolved in reverse order:

        >>> df.nlargest(3, 'population', keep='last')
                population      GDP alpha-2
        France    65000000  2583560      FR
        Italy     59000000  1937894      IT
        Brunei      434000    12128      BN

        When using ``keep='all'``, all duplicate items are maintained:

        >>> df.nlargest(3, 'population', keep='all')
                  population      GDP alpha-2
        France      65000000  2583560      FR
        Italy       59000000  1937894      IT
        Malta         434000    12011      MT
        Maldives      434000     4520      MV
        Brunei        434000    12128      BN

        To order by the largest values in column "population" and then "GDP",
        we can specify multiple columns like in the next example.

        >>> df.nlargest(3, ['population', 'GDP'])
                population      GDP alpha-2
        France    65000000  2583560      FR
        Italy     59000000  1937894      IT
        Brunei      434000    12128      BN
        """
        return selectn.SelectNFrame(self, n=n, keep=keep, columns=columns).nlargest()

    def nsmallest(
        self, n: int, columns: IndexLabel, keep: NsmallestNlargestKeep = "first"
    ) -> DataFrame:
        """
        Return the first `n` rows ordered by `columns` in ascending order.

        Return the first `n` rows with the smallest values in `columns`, in
        ascending order. The columns that are not specified are returned as
        well, but not used for ordering.

        This method is equivalent to
        ``df.sort_values(columns, ascending=True).head(n)``, but more
        performant.

        Parameters
        ----------
        n : int
            Number of items to retrieve.
        columns : list or str
            Column name or names to order by.
        keep : {'first', 'last', 'all'}, default 'first'
            Where there are duplicate values:

            - ``first`` : take the first occurrence.
            - ``last`` : take the last occurrence.
            - ``all`` : do not drop any duplicates, even it means
              selecting more than `n` items.

        Returns
        -------
        DataFrame

        See Also
        --------
        DataFrame.nlargest : Return the first `n` rows ordered by `columns` in
            descending order.
        DataFrame.sort_values : Sort DataFrame by the values.
        DataFrame.head : Return the first `n` rows without re-ordering.

        Examples
        --------
        >>> df = pd.DataFrame({'population': [59000000, 65000000, 434000,
        ...                                   434000, 434000, 337000, 337000,
        ...                                   11300, 11300],
        ...                    'GDP': [1937894, 2583560 , 12011, 4520, 12128,
        ...                            17036, 182, 38, 311],
        ...                    'alpha-2': ["IT", "FR", "MT", "MV", "BN",
        ...                                "IS", "NR", "TV", "AI"]},
        ...                   index=["Italy", "France", "Malta",
        ...                          "Maldives", "Brunei", "Iceland",
        ...                          "Nauru", "Tuvalu", "Anguilla"])
        >>> df
                  population      GDP alpha-2
        Italy       59000000  1937894      IT
        France      65000000  2583560      FR
        Malta         434000    12011      MT
        Maldives      434000     4520      MV
        Brunei        434000    12128      BN
        Iceland       337000    17036      IS
        Nauru         337000      182      NR
        Tuvalu         11300       38      TV
        Anguilla       11300      311      AI

        In the following example, we will use ``nsmallest`` to select the
        three rows having the smallest values in column "population".

        >>> df.nsmallest(3, 'population')
                  population    GDP alpha-2
        Tuvalu         11300     38      TV
        Anguilla       11300    311      AI
        Iceland       337000  17036      IS

        When using ``keep='last'``, ties are resolved in reverse order:

        >>> df.nsmallest(3, 'population', keep='last')
                  population  GDP alpha-2
        Anguilla       11300  311      AI
        Tuvalu         11300   38      TV
        Nauru         337000  182      NR

        When using ``keep='all'``, all duplicate items are maintained:

        >>> df.nsmallest(3, 'population', keep='all')
                  population    GDP alpha-2
        Tuvalu         11300     38      TV
        Anguilla       11300    311      AI
        Iceland       337000  17036      IS
        Nauru         337000    182      NR

        To order by the smallest values in column "population" and then "GDP", we can
        specify multiple columns like in the next example.

        >>> df.nsmallest(3, ['population', 'GDP'])
                  population  GDP alpha-2
        Tuvalu         11300   38      TV
        Anguilla       11300  311      AI
        Nauru         337000  182      NR
        """
        return selectn.SelectNFrame(self, n=n, keep=keep, columns=columns).nsmallest()

    @doc(
        Series.swaplevel,
        klass=_shared_doc_kwargs["klass"],
        extra_params=dedent(
            """axis : {0 or 'index', 1 or 'columns'}, default 0
            The axis to swap levels on. 0 or 'index' for row-wise, 1 or
            'columns' for column-wise."""
        ),
        examples=dedent(
            """\
        Examples
        --------
        >>> df = pd.DataFrame(
        ...     {"Grade": ["A", "B", "A", "C"]},
        ...     index=[
        ...         ["Final exam", "Final exam", "Coursework", "Coursework"],
        ...         ["History", "Geography", "History", "Geography"],
        ...         ["January", "February", "March", "April"],
        ...     ],
        ... )
        >>> df
                                            Grade
        Final exam  History     January      A
                    Geography   February     B
        Coursework  History     March        A
                    Geography   April        C

        In the following example, we will swap the levels of the indices.
        Here, we will swap the levels column-wise, but levels can be swapped row-wise
        in a similar manner. Note that column-wise is the default behaviour.
        By not supplying any arguments for i and j, we swap the last and second to
        last indices.

        >>> df.swaplevel()
                                            Grade
        Final exam  January     History         A
                    February    Geography       B
        Coursework  March       History         A
                    April       Geography       C

        By supplying one argument, we can choose which index to swap the last
        index with. We can for example swap the first index with the last one as
        follows.

        >>> df.swaplevel(0)
                                            Grade
        January     History     Final exam      A
        February    Geography   Final exam      B
        March       History     Coursework      A
        April       Geography   Coursework      C

        We can also define explicitly which indices we want to swap by supplying values
        for both i and j. Here, we for example swap the first and second indices.

        >>> df.swaplevel(0, 1)
                                            Grade
        History     Final exam  January         A
        Geography   Final exam  February        B
        History     Coursework  March           A
        Geography   Coursework  April           C"""
        ),
    )
    def swaplevel(self, i: Axis = -2, j: Axis = -1, axis: Axis = 0) -> DataFrame:
        result = self.copy(deep=None)

        axis = self._get_axis_number(axis)

        if not isinstance(result._get_axis(axis), MultiIndex):  # pragma: no cover
            raise TypeError("Can only swap levels on a hierarchical axis.")

        if axis == 0:
            assert isinstance(result.index, MultiIndex)
            result.index = result.index.swaplevel(i, j)
        else:
            assert isinstance(result.columns, MultiIndex)
            result.columns = result.columns.swaplevel(i, j)
        return result

    def reorder_levels(self, order: Sequence[int | str], axis: Axis = 0) -> DataFrame:
        """
        Rearrange index levels using input order. May not drop or duplicate levels.

        Parameters
        ----------
        order : list of int or list of str
            List representing new level order. Reference level by number
            (position) or by key (label).
        axis : {0 or 'index', 1 or 'columns'}, default 0
            Where to reorder levels.

        Returns
        -------
        DataFrame

        Examples
        --------
        >>> data = {
        ...     "class": ["Mammals", "Mammals", "Reptiles"],
        ...     "diet": ["Omnivore", "Carnivore", "Carnivore"],
        ...     "species": ["Humans", "Dogs", "Snakes"],
        ... }
        >>> df = pd.DataFrame(data, columns=["class", "diet", "species"])
        >>> df = df.set_index(["class", "diet"])
        >>> df
                                          species
        class      diet
        Mammals    Omnivore                Humans
                   Carnivore                 Dogs
        Reptiles   Carnivore               Snakes

        Let's reorder the levels of the index:

        >>> df.reorder_levels(["diet", "class"])
                                          species
        diet      class
        Omnivore  Mammals                  Humans
        Carnivore Mammals                    Dogs
                  Reptiles                 Snakes
        """
        axis = self._get_axis_number(axis)
        if not isinstance(self._get_axis(axis), MultiIndex):  # pragma: no cover
            raise TypeError("Can only reorder levels on a hierarchical axis.")

        result = self.copy(deep=None)

        if axis == 0:
            assert isinstance(result.index, MultiIndex)
            result.index = result.index.reorder_levels(order)
        else:
            assert isinstance(result.columns, MultiIndex)
            result.columns = result.columns.reorder_levels(order)
        return result

    # ----------------------------------------------------------------------
    # Arithmetic Methods

    def _cmp_method(self, other, op):
        axis: Literal[1] = 1  # only relevant for Series other case

        self, other = self._align_for_op(other, axis, flex=False, level=None)

        # See GH#4537 for discussion of scalar op behavior
        new_data = self._dispatch_frame_op(other, op, axis=axis)
        return self._construct_result(new_data)

    def _arith_method(self, other, op):
        if self._should_reindex_frame_op(other, op, 1, None, None):
            return self._arith_method_with_reindex(other, op)

        axis: Literal[1] = 1  # only relevant for Series other case
        other = ops.maybe_prepare_scalar_for_op(other, (self.shape[axis],))

        self, other = self._align_for_op(other, axis, flex=True, level=None)

        with np.errstate(all="ignore"):
            new_data = self._dispatch_frame_op(other, op, axis=axis)
        return self._construct_result(new_data)

    _logical_method = _arith_method

    def _dispatch_frame_op(
        self, right, func: Callable, axis: AxisInt | None = None
    ) -> DataFrame:
        """
        Evaluate the frame operation func(left, right) by evaluating
        column-by-column, dispatching to the Series implementation.

        Parameters
        ----------
        right : scalar, Series, or DataFrame
        func : arithmetic or comparison operator
        axis : {None, 0, 1}

        Returns
        -------
        DataFrame

        Notes
        -----
        Caller is responsible for setting np.errstate where relevant.
        """
        # Get the appropriate array-op to apply to each column/block's values.
        array_op = ops.get_array_op(func)

        right = lib.item_from_zerodim(right)
        if not is_list_like(right):
            # i.e. scalar, faster than checking np.ndim(right) == 0
            bm = self._mgr.apply(array_op, right=right)
            return self._constructor_from_mgr(bm, axes=bm.axes)

        elif isinstance(right, DataFrame):
            assert self.index.equals(right.index)
            assert self.columns.equals(right.columns)
            # TODO: The previous assertion `assert right._indexed_same(self)`
            #  fails in cases with empty columns reached via
            #  _frame_arith_method_with_reindex

            # TODO operate_blockwise expects a manager of the same type
            bm = self._mgr.operate_blockwise(
                # error: Argument 1 to "operate_blockwise" of "ArrayManager" has
                # incompatible type "Union[ArrayManager, BlockManager]"; expected
                # "ArrayManager"
                # error: Argument 1 to "operate_blockwise" of "BlockManager" has
                # incompatible type "Union[ArrayManager, BlockManager]"; expected
                # "BlockManager"
                right._mgr,  # type: ignore[arg-type]
                array_op,
            )
            return self._constructor_from_mgr(bm, axes=bm.axes)

        elif isinstance(right, Series) and axis == 1:
            # axis=1 means we want to operate row-by-row
            assert right.index.equals(self.columns)

            right = right._values
            # maybe_align_as_frame ensures we do not have an ndarray here
            assert not isinstance(right, np.ndarray)

            arrays = [
                array_op(_left, _right)
                for _left, _right in zip(self._iter_column_arrays(), right)
            ]

        elif isinstance(right, Series):
            assert right.index.equals(self.index)
            right = right._values

            arrays = [array_op(left, right) for left in self._iter_column_arrays()]

        else:
            raise NotImplementedError(right)

        return type(self)._from_arrays(
            arrays, self.columns, self.index, verify_integrity=False
        )

    def _combine_frame(self, other: DataFrame, func, fill_value=None):
        # at this point we have `self._indexed_same(other)`

        if fill_value is None:
            # since _arith_op may be called in a loop, avoid function call
            #  overhead if possible by doing this check once
            _arith_op = func

        else:

            def _arith_op(left, right):
                # for the mixed_type case where we iterate over columns,
                # _arith_op(left, right) is equivalent to
                # left._binop(right, func, fill_value=fill_value)
                left, right = ops.fill_binop(left, right, fill_value)
                return func(left, right)

        new_data = self._dispatch_frame_op(other, _arith_op)
        return new_data

    def _arith_method_with_reindex(self, right: DataFrame, op) -> DataFrame:
        """
        For DataFrame-with-DataFrame operations that require reindexing,
        operate only on shared columns, then reindex.

        Parameters
        ----------
        right : DataFrame
        op : binary operator

        Returns
        -------
        DataFrame
        """
        left = self

        # GH#31623, only operate on shared columns
        cols, lcols, rcols = left.columns.join(
            right.columns, how="inner", level=None, return_indexers=True
        )

        new_left = left.iloc[:, lcols]
        new_right = right.iloc[:, rcols]
        result = op(new_left, new_right)

        # Do the join on the columns instead of using left._align_for_op
        #  to avoid constructing two potentially large/sparse DataFrames
        join_columns, _, _ = left.columns.join(
            right.columns, how="outer", level=None, return_indexers=True
        )

        if result.columns.has_duplicates:
            # Avoid reindexing with a duplicate axis.
            # https://github.com/pandas-dev/pandas/issues/35194
            indexer, _ = result.columns.get_indexer_non_unique(join_columns)
            indexer = algorithms.unique1d(indexer)
            result = result._reindex_with_indexers(
                {1: [join_columns, indexer]}, allow_dups=True
            )
        else:
            result = result.reindex(join_columns, axis=1)

        return result

    def _should_reindex_frame_op(self, right, op, axis: int, fill_value, level) -> bool:
        """
        Check if this is an operation between DataFrames that will need to reindex.
        """
        if op is operator.pow or op is roperator.rpow:
            # GH#32685 pow has special semantics for operating with null values
            return False

        if not isinstance(right, DataFrame):
            return False

        if fill_value is None and level is None and axis == 1:
            # TODO: any other cases we should handle here?

            # Intersection is always unique so we have to check the unique columns
            left_uniques = self.columns.unique()
            right_uniques = right.columns.unique()
            cols = left_uniques.intersection(right_uniques)
            if len(cols) and not (
                len(cols) == len(left_uniques) and len(cols) == len(right_uniques)
            ):
                # TODO: is there a shortcut available when len(cols) == 0?
                return True

        return False

    def _align_for_op(
        self,
        other,
        axis: AxisInt,
        flex: bool | None = False,
        level: Level | None = None,
    ):
        """
        Convert rhs to meet lhs dims if input is list, tuple or np.ndarray.

        Parameters
        ----------
        left : DataFrame
        right : Any
        axis : int
        flex : bool or None, default False
            Whether this is a flex op, in which case we reindex.
            None indicates not to check for alignment.
        level : int or level name, default None

        Returns
        -------
        left : DataFrame
        right : Any
        """
        left, right = self, other

        def to_series(right):
            msg = (
                "Unable to coerce to Series, "
                "length must be {req_len}: given {given_len}"
            )

            # pass dtype to avoid doing inference, which would break consistency
            #  with Index/Series ops
            dtype = None
            if getattr(right, "dtype", None) == object:
                # can't pass right.dtype unconditionally as that would break on e.g.
                #  datetime64[h] ndarray
                dtype = object

            if axis == 0:
                if len(left.index) != len(right):
                    raise ValueError(
                        msg.format(req_len=len(left.index), given_len=len(right))
                    )
                right = left._constructor_sliced(right, index=left.index, dtype=dtype)
            else:
                if len(left.columns) != len(right):
                    raise ValueError(
                        msg.format(req_len=len(left.columns), given_len=len(right))
                    )
                right = left._constructor_sliced(right, index=left.columns, dtype=dtype)
            return right

        if isinstance(right, np.ndarray):
            if right.ndim == 1:
                right = to_series(right)

            elif right.ndim == 2:
                # We need to pass dtype=right.dtype to retain object dtype
                #  otherwise we lose consistency with Index and array ops
                dtype = None
                if right.dtype == object:
                    # can't pass right.dtype unconditionally as that would break on e.g.
                    #  datetime64[h] ndarray
                    dtype = object

                if right.shape == left.shape:
                    right = left._constructor(
                        right, index=left.index, columns=left.columns, dtype=dtype
                    )

                elif right.shape[0] == left.shape[0] and right.shape[1] == 1:
                    # Broadcast across columns
                    right = np.broadcast_to(right, left.shape)
                    right = left._constructor(
                        right, index=left.index, columns=left.columns, dtype=dtype
                    )

                elif right.shape[1] == left.shape[1] and right.shape[0] == 1:
                    # Broadcast along rows
                    right = to_series(right[0, :])

                else:
                    raise ValueError(
                        "Unable to coerce to DataFrame, shape "
                        f"must be {left.shape}: given {right.shape}"
                    )

            elif right.ndim > 2:
                raise ValueError(
                    "Unable to coerce to Series/DataFrame, "
                    f"dimension must be <= 2: {right.shape}"
                )

        elif is_list_like(right) and not isinstance(right, (Series, DataFrame)):
            # GH#36702. Raise when attempting arithmetic with list of array-like.
            if any(is_array_like(el) for el in right):
                raise ValueError(
                    f"Unable to coerce list of {type(right[0])} to Series/DataFrame"
                )
            # GH#17901
            right = to_series(right)

        if flex is not None and isinstance(right, DataFrame):
            if not left._indexed_same(right):
                if flex:
                    left, right = left.align(
                        right, join="outer", level=level, copy=False
                    )
                else:
                    raise ValueError(
                        "Can only compare identically-labeled (both index and columns) "
                        "DataFrame objects"
                    )
        elif isinstance(right, Series):
            # axis=1 is default for DataFrame-with-Series op
            if not flex:
                if not left.axes[axis].equals(right.index):
                    raise ValueError(
                        "Operands are not aligned. Do "
                        "`left, right = left.align(right, axis=1, copy=False)` "
                        "before operating."
                    )

            left, right = left.align(
                right,
                join="outer",
                axis=axis,
                level=level,
                copy=False,
            )
            right = left._maybe_align_series_as_frame(right, axis)

        return left, right

    def _maybe_align_series_as_frame(self, series: Series, axis: AxisInt):
        """
        If the Series operand is not EA-dtype, we can broadcast to 2D and operate
        blockwise.
        """
        rvalues = series._values
        if not isinstance(rvalues, np.ndarray):
            # TODO(EA2D): no need to special-case with 2D EAs
            if rvalues.dtype in ("datetime64[ns]", "timedelta64[ns]"):
                # We can losslessly+cheaply cast to ndarray
                rvalues = np.asarray(rvalues)
            else:
                return series

        if axis == 0:
            rvalues = rvalues.reshape(-1, 1)
        else:
            rvalues = rvalues.reshape(1, -1)

        rvalues = np.broadcast_to(rvalues, self.shape)
        # pass dtype to avoid doing inference
        return self._constructor(
            rvalues,
            index=self.index,
            columns=self.columns,
            dtype=rvalues.dtype,
        )

    def _flex_arith_method(
        self, other, op, *, axis: Axis = "columns", level=None, fill_value=None
    ):
        axis = self._get_axis_number(axis) if axis is not None else 1

        if self._should_reindex_frame_op(other, op, axis, fill_value, level):
            return self._arith_method_with_reindex(other, op)

        if isinstance(other, Series) and fill_value is not None:
            # TODO: We could allow this in cases where we end up going
            #  through the DataFrame path
            raise NotImplementedError(f"fill_value {fill_value} not supported.")

        other = ops.maybe_prepare_scalar_for_op(other, self.shape)
        self, other = self._align_for_op(other, axis, flex=True, level=level)

        with np.errstate(all="ignore"):
            if isinstance(other, DataFrame):
                # Another DataFrame
                new_data = self._combine_frame(other, op, fill_value)

            elif isinstance(other, Series):
                new_data = self._dispatch_frame_op(other, op, axis=axis)
            else:
                # in this case we always have `np.ndim(other) == 0`
                if fill_value is not None:
                    self = self.fillna(fill_value)

                new_data = self._dispatch_frame_op(other, op)

        return self._construct_result(new_data)

    def _construct_result(self, result) -> DataFrame:
        """
        Wrap the result of an arithmetic, comparison, or logical operation.

        Parameters
        ----------
        result : DataFrame

        Returns
        -------
        DataFrame
        """
        out = self._constructor(result, copy=False).__finalize__(self)
        # Pin columns instead of passing to constructor for compat with
        #  non-unique columns case
        out.columns = self.columns
        out.index = self.index
        return out

    def __divmod__(self, other) -> tuple[DataFrame, DataFrame]:
        # Naive implementation, room for optimization
        div = self // other
        mod = self - div * other
        return div, mod

    def __rdivmod__(self, other) -> tuple[DataFrame, DataFrame]:
        # Naive implementation, room for optimization
        div = other // self
        mod = other - div * self
        return div, mod

    def _flex_cmp_method(self, other, op, *, axis: Axis = "columns", level=None):
        axis = self._get_axis_number(axis) if axis is not None else 1

        self, other = self._align_for_op(other, axis, flex=True, level=level)

        new_data = self._dispatch_frame_op(other, op, axis=axis)
        return self._construct_result(new_data)

    @Appender(ops.make_flex_doc("eq", "dataframe"))
    def eq(self, other, axis: Axis = "columns", level=None):
        return self._flex_cmp_method(other, operator.eq, axis=axis, level=level)

    @Appender(ops.make_flex_doc("ne", "dataframe"))
    def ne(self, other, axis: Axis = "columns", level=None):
        return self._flex_cmp_method(other, operator.ne, axis=axis, level=level)

    @Appender(ops.make_flex_doc("le", "dataframe"))
    def le(self, other, axis: Axis = "columns", level=None):
        return self._flex_cmp_method(other, operator.le, axis=axis, level=level)

    @Appender(ops.make_flex_doc("lt", "dataframe"))
    def lt(self, other, axis: Axis = "columns", level=None):
        return self._flex_cmp_method(other, operator.lt, axis=axis, level=level)

    @Appender(ops.make_flex_doc("ge", "dataframe"))
    def ge(self, other, axis: Axis = "columns", level=None):
        return self._flex_cmp_method(other, operator.ge, axis=axis, level=level)

    @Appender(ops.make_flex_doc("gt", "dataframe"))
    def gt(self, other, axis: Axis = "columns", level=None):
        return self._flex_cmp_method(other, operator.gt, axis=axis, level=level)

    @Appender(ops.make_flex_doc("add", "dataframe"))
    def add(self, other, axis: Axis = "columns", level=None, fill_value=None):
        return self._flex_arith_method(
            other, operator.add, level=level, fill_value=fill_value, axis=axis
        )

    @Appender(ops.make_flex_doc("radd", "dataframe"))
    def radd(self, other, axis: Axis = "columns", level=None, fill_value=None):
        return self._flex_arith_method(
            other, roperator.radd, level=level, fill_value=fill_value, axis=axis
        )

    @Appender(ops.make_flex_doc("sub", "dataframe"))
    def sub(self, other, axis: Axis = "columns", level=None, fill_value=None):
        return self._flex_arith_method(
            other, operator.sub, level=level, fill_value=fill_value, axis=axis
        )

    subtract = sub

    @Appender(ops.make_flex_doc("rsub", "dataframe"))
    def rsub(self, other, axis: Axis = "columns", level=None, fill_value=None):
        return self._flex_arith_method(
            other, roperator.rsub, level=level, fill_value=fill_value, axis=axis
        )

    @Appender(ops.make_flex_doc("mul", "dataframe"))
    def mul(self, other, axis: Axis = "columns", level=None, fill_value=None):
        return self._flex_arith_method(
            other, operator.mul, level=level, fill_value=fill_value, axis=axis
        )

    multiply = mul

    @Appender(ops.make_flex_doc("rmul", "dataframe"))
    def rmul(self, other, axis: Axis = "columns", level=None, fill_value=None):
        return self._flex_arith_method(
            other, roperator.rmul, level=level, fill_value=fill_value, axis=axis
        )

    @Appender(ops.make_flex_doc("truediv", "dataframe"))
    def truediv(self, other, axis: Axis = "columns", level=None, fill_value=None):
        return self._flex_arith_method(
            other, operator.truediv, level=level, fill_value=fill_value, axis=axis
        )

    div = truediv
    divide = truediv

    @Appender(ops.make_flex_doc("rtruediv", "dataframe"))
    def rtruediv(self, other, axis: Axis = "columns", level=None, fill_value=None):
        return self._flex_arith_method(
            other, roperator.rtruediv, level=level, fill_value=fill_value, axis=axis
        )

    rdiv = rtruediv

    @Appender(ops.make_flex_doc("floordiv", "dataframe"))
    def floordiv(self, other, axis: Axis = "columns", level=None, fill_value=None):
        return self._flex_arith_method(
            other, operator.floordiv, level=level, fill_value=fill_value, axis=axis
        )

    @Appender(ops.make_flex_doc("rfloordiv", "dataframe"))
    def rfloordiv(self, other, axis: Axis = "columns", level=None, fill_value=None):
        return self._flex_arith_method(
            other, roperator.rfloordiv, level=level, fill_value=fill_value, axis=axis
        )

    @Appender(ops.make_flex_doc("mod", "dataframe"))
    def mod(self, other, axis: Axis = "columns", level=None, fill_value=None):
        return self._flex_arith_method(
            other, operator.mod, level=level, fill_value=fill_value, axis=axis
        )

    @Appender(ops.make_flex_doc("rmod", "dataframe"))
    def rmod(self, other, axis: Axis = "columns", level=None, fill_value=None):
        return self._flex_arith_method(
            other, roperator.rmod, level=level, fill_value=fill_value, axis=axis
        )

    @Appender(ops.make_flex_doc("pow", "dataframe"))
    def pow(self, other, axis: Axis = "columns", level=None, fill_value=None):
        return self._flex_arith_method(
            other, operator.pow, level=level, fill_value=fill_value, axis=axis
        )

    @Appender(ops.make_flex_doc("rpow", "dataframe"))
    def rpow(self, other, axis: Axis = "columns", level=None, fill_value=None):
        return self._flex_arith_method(
            other, roperator.rpow, level=level, fill_value=fill_value, axis=axis
        )

    # ----------------------------------------------------------------------
    # Combination-Related

    @doc(
        _shared_docs["compare"],
        dedent(
            """
        Returns
        -------
        DataFrame
            DataFrame that shows the differences stacked side by side.

            The resulting index will be a MultiIndex with 'self' and 'other'
            stacked alternately at the inner level.

        Raises
        ------
        ValueError
            When the two DataFrames don't have identical labels or shape.

        See Also
        --------
        Series.compare : Compare with another Series and show differences.
        DataFrame.equals : Test whether two objects contain the same elements.

        Notes
        -----
        Matching NaNs will not appear as a difference.

        Can only compare identically-labeled
        (i.e. same shape, identical row and column labels) DataFrames

        Examples
        --------
        >>> df = pd.DataFrame(
        ...     {{
        ...         "col1": ["a", "a", "b", "b", "a"],
        ...         "col2": [1.0, 2.0, 3.0, np.nan, 5.0],
        ...         "col3": [1.0, 2.0, 3.0, 4.0, 5.0]
        ...     }},
        ...     columns=["col1", "col2", "col3"],
        ... )
        >>> df
          col1  col2  col3
        0    a   1.0   1.0
        1    a   2.0   2.0
        2    b   3.0   3.0
        3    b   NaN   4.0
        4    a   5.0   5.0

        >>> df2 = df.copy()
        >>> df2.loc[0, 'col1'] = 'c'
        >>> df2.loc[2, 'col3'] = 4.0
        >>> df2
          col1  col2  col3
        0    c   1.0   1.0
        1    a   2.0   2.0
        2    b   3.0   4.0
        3    b   NaN   4.0
        4    a   5.0   5.0

        Align the differences on columns

        >>> df.compare(df2)
          col1       col3
          self other self other
        0    a     c  NaN   NaN
        2  NaN   NaN  3.0   4.0

        Assign result_names

        >>> df.compare(df2, result_names=("left", "right"))
          col1       col3
          left right left right
        0    a     c  NaN   NaN
        2  NaN   NaN  3.0   4.0

        Stack the differences on rows

        >>> df.compare(df2, align_axis=0)
                col1  col3
        0 self     a   NaN
          other    c   NaN
        2 self   NaN   3.0
          other  NaN   4.0

        Keep the equal values

        >>> df.compare(df2, keep_equal=True)
          col1       col3
          self other self other
        0    a     c  1.0   1.0
        2    b     b  3.0   4.0

        Keep all original rows and columns

        >>> df.compare(df2, keep_shape=True)
          col1       col2       col3
          self other self other self other
        0    a     c  NaN   NaN  NaN   NaN
        1  NaN   NaN  NaN   NaN  NaN   NaN
        2  NaN   NaN  NaN   NaN  3.0   4.0
        3  NaN   NaN  NaN   NaN  NaN   NaN
        4  NaN   NaN  NaN   NaN  NaN   NaN

        Keep all original rows and columns and also all original values

        >>> df.compare(df2, keep_shape=True, keep_equal=True)
          col1       col2       col3
          self other self other self other
        0    a     c  1.0   1.0  1.0   1.0
        1    a     a  2.0   2.0  2.0   2.0
        2    b     b  3.0   3.0  3.0   4.0
        3    b     b  NaN   NaN  4.0   4.0
        4    a     a  5.0   5.0  5.0   5.0
        """
        ),
        klass=_shared_doc_kwargs["klass"],
    )
    def compare(
        self,
        other: DataFrame,
        align_axis: Axis = 1,
        keep_shape: bool = False,
        keep_equal: bool = False,
        result_names: Suffixes = ("self", "other"),
    ) -> DataFrame:
        return super().compare(
            other=other,
            align_axis=align_axis,
            keep_shape=keep_shape,
            keep_equal=keep_equal,
            result_names=result_names,
        )

    def combine(
        self,
        other: DataFrame,
        func: Callable[[Series, Series], Series | Hashable],
        fill_value=None,
        overwrite: bool = True,
    ) -> DataFrame:
        """
        Perform column-wise combine with another DataFrame.

        Combines a DataFrame with `other` DataFrame using `func`
        to element-wise combine columns. The row and column indexes of the
        resulting DataFrame will be the union of the two.

        Parameters
        ----------
        other : DataFrame
            The DataFrame to merge column-wise.
        func : function
            Function that takes two series as inputs and return a Series or a
            scalar. Used to merge the two dataframes column by columns.
        fill_value : scalar value, default None
            The value to fill NaNs with prior to passing any column to the
            merge func.
        overwrite : bool, default True
            If True, columns in `self` that do not exist in `other` will be
            overwritten with NaNs.

        Returns
        -------
        DataFrame
            Combination of the provided DataFrames.

        See Also
        --------
        DataFrame.combine_first : Combine two DataFrame objects and default to
            non-null values in frame calling the method.

        Examples
        --------
        Combine using a simple function that chooses the smaller column.

        >>> df1 = pd.DataFrame({'A': [0, 0], 'B': [4, 4]})
        >>> df2 = pd.DataFrame({'A': [1, 1], 'B': [3, 3]})
        >>> take_smaller = lambda s1, s2: s1 if s1.sum() < s2.sum() else s2
        >>> df1.combine(df2, take_smaller)
           A  B
        0  0  3
        1  0  3

        Example using a true element-wise combine function.

        >>> df1 = pd.DataFrame({'A': [5, 0], 'B': [2, 4]})
        >>> df2 = pd.DataFrame({'A': [1, 1], 'B': [3, 3]})
        >>> df1.combine(df2, np.minimum)
           A  B
        0  1  2
        1  0  3

        Using `fill_value` fills Nones prior to passing the column to the
        merge function.

        >>> df1 = pd.DataFrame({'A': [0, 0], 'B': [None, 4]})
        >>> df2 = pd.DataFrame({'A': [1, 1], 'B': [3, 3]})
        >>> df1.combine(df2, take_smaller, fill_value=-5)
           A    B
        0  0 -5.0
        1  0  4.0

        However, if the same element in both dataframes is None, that None
        is preserved

        >>> df1 = pd.DataFrame({'A': [0, 0], 'B': [None, 4]})
        >>> df2 = pd.DataFrame({'A': [1, 1], 'B': [None, 3]})
        >>> df1.combine(df2, take_smaller, fill_value=-5)
            A    B
        0  0 -5.0
        1  0  3.0

        Example that demonstrates the use of `overwrite` and behavior when
        the axis differ between the dataframes.

        >>> df1 = pd.DataFrame({'A': [0, 0], 'B': [4, 4]})
        >>> df2 = pd.DataFrame({'B': [3, 3], 'C': [-10, 1], }, index=[1, 2])
        >>> df1.combine(df2, take_smaller)
             A    B     C
        0  NaN  NaN   NaN
        1  NaN  3.0 -10.0
        2  NaN  3.0   1.0

        >>> df1.combine(df2, take_smaller, overwrite=False)
             A    B     C
        0  0.0  NaN   NaN
        1  0.0  3.0 -10.0
        2  NaN  3.0   1.0

        Demonstrating the preference of the passed in dataframe.

        >>> df2 = pd.DataFrame({'B': [3, 3], 'C': [1, 1], }, index=[1, 2])
        >>> df2.combine(df1, take_smaller)
           A    B   C
        0  0.0  NaN NaN
        1  0.0  3.0 NaN
        2  NaN  3.0 NaN

        >>> df2.combine(df1, take_smaller, overwrite=False)
             A    B   C
        0  0.0  NaN NaN
        1  0.0  3.0 1.0
        2  NaN  3.0 1.0
        """
        other_idxlen = len(other.index)  # save for compare

        this, other = self.align(other, copy=False)
        new_index = this.index

        if other.empty and len(new_index) == len(self.index):
            return self.copy()

        if self.empty and len(other) == other_idxlen:
            return other.copy()

        # sorts if possible; otherwise align above ensures that these are set-equal
        new_columns = this.columns.union(other.columns)
        do_fill = fill_value is not None
        result = {}
        for col in new_columns:
            series = this[col]
            other_series = other[col]

            this_dtype = series.dtype
            other_dtype = other_series.dtype

            this_mask = isna(series)
            other_mask = isna(other_series)

            # don't overwrite columns unnecessarily
            # DO propagate if this column is not in the intersection
            if not overwrite and other_mask.all():
                result[col] = this[col].copy()
                continue

            if do_fill:
                series = series.copy()
                other_series = other_series.copy()
                series[this_mask] = fill_value
                other_series[other_mask] = fill_value

            if col not in self.columns:
                # If self DataFrame does not have col in other DataFrame,
                # try to promote series, which is all NaN, as other_dtype.
                new_dtype = other_dtype
                try:
                    series = series.astype(new_dtype, copy=False)
                except ValueError:
                    # e.g. new_dtype is integer types
                    pass
            else:
                # if we have different dtypes, possibly promote
                new_dtype = find_common_type([this_dtype, other_dtype])
                series = series.astype(new_dtype, copy=False)
                other_series = other_series.astype(new_dtype, copy=False)

            arr = func(series, other_series)
            if isinstance(new_dtype, np.dtype):
                # if new_dtype is an EA Dtype, then `func` is expected to return
                # the correct dtype without any additional casting
                # error: No overload variant of "maybe_downcast_to_dtype" matches
                # argument types "Union[Series, Hashable]", "dtype[Any]"
                arr = maybe_downcast_to_dtype(  # type: ignore[call-overload]
                    arr, new_dtype
                )

            result[col] = arr

        # convert_objects just in case
        frame_result = self._constructor(result, index=new_index, columns=new_columns)
        return frame_result.__finalize__(self, method="combine")

    def combine_first(self, other: DataFrame) -> DataFrame:
        """
        Update null elements with value in the same location in `other`.

        Combine two DataFrame objects by filling null values in one DataFrame
        with non-null values from other DataFrame. The row and column indexes
        of the resulting DataFrame will be the union of the two. The resulting
        dataframe contains the 'first' dataframe values and overrides the
        second one values where both first.loc[index, col] and
        second.loc[index, col] are not missing values, upon calling
        first.combine_first(second).

        Parameters
        ----------
        other : DataFrame
            Provided DataFrame to use to fill null values.

        Returns
        -------
        DataFrame
            The result of combining the provided DataFrame with the other object.

        See Also
        --------
        DataFrame.combine : Perform series-wise operation on two DataFrames
            using a given function.

        Examples
        --------
        >>> df1 = pd.DataFrame({'A': [None, 0], 'B': [None, 4]})
        >>> df2 = pd.DataFrame({'A': [1, 1], 'B': [3, 3]})
        >>> df1.combine_first(df2)
             A    B
        0  1.0  3.0
        1  0.0  4.0

        Null values still persist if the location of that null value
        does not exist in `other`

        >>> df1 = pd.DataFrame({'A': [None, 0], 'B': [4, None]})
        >>> df2 = pd.DataFrame({'B': [3, 3], 'C': [1, 1]}, index=[1, 2])
        >>> df1.combine_first(df2)
             A    B    C
        0  NaN  4.0  NaN
        1  0.0  3.0  1.0
        2  NaN  3.0  1.0
        """
        from pandas.core.computation import expressions

        def combiner(x, y):
            mask = extract_array(isna(x))

            x_values = extract_array(x, extract_numpy=True)
            y_values = extract_array(y, extract_numpy=True)

            # If the column y in other DataFrame is not in first DataFrame,
            # just return y_values.
            if y.name not in self.columns:
                return y_values

            return expressions.where(mask, y_values, x_values)

        if len(other) == 0:
            combined = self.reindex(
                self.columns.append(other.columns.difference(self.columns)), axis=1
            )
            combined = combined.astype(other.dtypes)
        else:
            combined = self.combine(other, combiner, overwrite=False)

        dtypes = {
            col: find_common_type([self.dtypes[col], other.dtypes[col]])
            for col in self.columns.intersection(other.columns)
            if combined.dtypes[col] != self.dtypes[col]
        }

        if dtypes:
            combined = combined.astype(dtypes)

        return combined.__finalize__(self, method="combine_first")

    def update(
        self,
        other,
        join: UpdateJoin = "left",
        overwrite: bool = True,
        filter_func=None,
        errors: IgnoreRaise = "ignore",
    ) -> None:
        """
        Modify in place using non-NA values from another DataFrame.

        Aligns on indices. There is no return value.

        Parameters
        ----------
        other : DataFrame, or object coercible into a DataFrame
            Should have at least one matching index/column label
            with the original DataFrame. If a Series is passed,
            its name attribute must be set, and that will be
            used as the column name to align with the original DataFrame.
        join : {'left'}, default 'left'
            Only left join is implemented, keeping the index and columns of the
            original object.
        overwrite : bool, default True
            How to handle non-NA values for overlapping keys:

            * True: overwrite original DataFrame's values
              with values from `other`.
            * False: only update values that are NA in
              the original DataFrame.

        filter_func : callable(1d-array) -> bool 1d-array, optional
            Can choose to replace values other than NA. Return True for values
            that should be updated.
        errors : {'raise', 'ignore'}, default 'ignore'
            If 'raise', will raise a ValueError if the DataFrame and `other`
            both contain non-NA data in the same place.

        Returns
        -------
        None
            This method directly changes calling object.

        Raises
        ------
        ValueError
            * When `errors='raise'` and there's overlapping non-NA data.
            * When `errors` is not either `'ignore'` or `'raise'`
        NotImplementedError
            * If `join != 'left'`

        See Also
        --------
        dict.update : Similar method for dictionaries.
        DataFrame.merge : For column(s)-on-column(s) operations.

        Examples
        --------
        >>> df = pd.DataFrame({'A': [1, 2, 3],
        ...                    'B': [400, 500, 600]})
        >>> new_df = pd.DataFrame({'B': [4, 5, 6],
        ...                        'C': [7, 8, 9]})
        >>> df.update(new_df)
        >>> df
           A  B
        0  1  4
        1  2  5
        2  3  6

        The DataFrame's length does not increase as a result of the update,
        only values at matching index/column labels are updated.

        >>> df = pd.DataFrame({'A': ['a', 'b', 'c'],
        ...                    'B': ['x', 'y', 'z']})
        >>> new_df = pd.DataFrame({'B': ['d', 'e', 'f', 'g', 'h', 'i']})
        >>> df.update(new_df)
        >>> df
           A  B
        0  a  d
        1  b  e
        2  c  f

        For Series, its name attribute must be set.

        >>> df = pd.DataFrame({'A': ['a', 'b', 'c'],
        ...                    'B': ['x', 'y', 'z']})
        >>> new_column = pd.Series(['d', 'e'], name='B', index=[0, 2])
        >>> df.update(new_column)
        >>> df
           A  B
        0  a  d
        1  b  y
        2  c  e
        >>> df = pd.DataFrame({'A': ['a', 'b', 'c'],
        ...                    'B': ['x', 'y', 'z']})
        >>> new_df = pd.DataFrame({'B': ['d', 'e']}, index=[1, 2])
        >>> df.update(new_df)
        >>> df
           A  B
        0  a  x
        1  b  d
        2  c  e

        If `other` contains NaNs the corresponding values are not updated
        in the original dataframe.

        >>> df = pd.DataFrame({'A': [1, 2, 3],
        ...                    'B': [400, 500, 600]})
        >>> new_df = pd.DataFrame({'B': [4, np.nan, 6]})
        >>> df.update(new_df)
        >>> df
           A    B
        0  1    4
        1  2  500
        2  3    6
        """
        if not PYPY and using_copy_on_write():
            if sys.getrefcount(self) <= REF_COUNT:
                warnings.warn(
                    _chained_assignment_method_msg,
                    ChainedAssignmentError,
                    stacklevel=2,
                )

        from pandas.core.computation import expressions

        # TODO: Support other joins
        if join != "left":  # pragma: no cover
            raise NotImplementedError("Only left join is supported")
        if errors not in ["ignore", "raise"]:
            raise ValueError("The parameter errors must be either 'ignore' or 'raise'")

        if not isinstance(other, DataFrame):
            other = DataFrame(other)

        other = other.reindex(self.index)

        for col in self.columns.intersection(other.columns):
            this = self[col]._values
            that = other[col]._values

            if filter_func is not None:
                mask = ~filter_func(this) | isna(that)
            else:
                if errors == "raise":
                    mask_this = notna(that)
                    mask_that = notna(this)
                    if any(mask_this & mask_that):
                        raise ValueError("Data overlaps.")

                if overwrite:
                    mask = isna(that)
                else:
                    mask = notna(this)

            # don't overwrite columns unnecessarily
            if mask.all():
                continue

            self.loc[:, col] = expressions.where(mask, this, that)

    # ----------------------------------------------------------------------
    # Data reshaping
    @Appender(
        dedent(
            """
        Examples
        --------
        >>> df = pd.DataFrame({'Animal': ['Falcon', 'Falcon',
        ...                               'Parrot', 'Parrot'],
        ...                    'Max Speed': [380., 370., 24., 26.]})
        >>> df
           Animal  Max Speed
        0  Falcon      380.0
        1  Falcon      370.0
        2  Parrot       24.0
        3  Parrot       26.0
        >>> df.groupby(['Animal']).mean()
                Max Speed
        Animal
        Falcon      375.0
        Parrot       25.0

        **Hierarchical Indexes**

        We can groupby different levels of a hierarchical index
        using the `level` parameter:

        >>> arrays = [['Falcon', 'Falcon', 'Parrot', 'Parrot'],
        ...           ['Captive', 'Wild', 'Captive', 'Wild']]
        >>> index = pd.MultiIndex.from_arrays(arrays, names=('Animal', 'Type'))
        >>> df = pd.DataFrame({'Max Speed': [390., 350., 30., 20.]},
        ...                   index=index)
        >>> df
                        Max Speed
        Animal Type
        Falcon Captive      390.0
               Wild         350.0
        Parrot Captive       30.0
               Wild          20.0
        >>> df.groupby(level=0).mean()
                Max Speed
        Animal
        Falcon      370.0
        Parrot       25.0
        >>> df.groupby(level="Type").mean()
                 Max Speed
        Type
        Captive      210.0
        Wild         185.0

        We can also choose to include NA in group keys or not by setting
        `dropna` parameter, the default setting is `True`.

        >>> l = [[1, 2, 3], [1, None, 4], [2, 1, 3], [1, 2, 2]]
        >>> df = pd.DataFrame(l, columns=["a", "b", "c"])

        >>> df.groupby(by=["b"]).sum()
            a   c
        b
        1.0 2   3
        2.0 2   5

        >>> df.groupby(by=["b"], dropna=False).sum()
            a   c
        b
        1.0 2   3
        2.0 2   5
        NaN 1   4

        >>> l = [["a", 12, 12], [None, 12.3, 33.], ["b", 12.3, 123], ["a", 1, 1]]
        >>> df = pd.DataFrame(l, columns=["a", "b", "c"])

        >>> df.groupby(by="a").sum()
            b     c
        a
        a   13.0   13.0
        b   12.3  123.0

        >>> df.groupby(by="a", dropna=False).sum()
            b     c
        a
        a   13.0   13.0
        b   12.3  123.0
        NaN 12.3   33.0

        When using ``.apply()``, use ``group_keys`` to include or exclude the
        group keys. The ``group_keys`` argument defaults to ``True`` (include).

        >>> df = pd.DataFrame({'Animal': ['Falcon', 'Falcon',
        ...                               'Parrot', 'Parrot'],
        ...                    'Max Speed': [380., 370., 24., 26.]})
        >>> df.groupby("Animal", group_keys=True).apply(lambda x: x)
                  Animal  Max Speed
        Animal
        Falcon 0  Falcon      380.0
               1  Falcon      370.0
        Parrot 2  Parrot       24.0
               3  Parrot       26.0

        >>> df.groupby("Animal", group_keys=False).apply(lambda x: x)
           Animal  Max Speed
        0  Falcon      380.0
        1  Falcon      370.0
        2  Parrot       24.0
        3  Parrot       26.0
        """
        )
    )
    @Appender(_shared_docs["groupby"] % _shared_doc_kwargs)
    def groupby(
        self,
        by=None,
        axis: Axis | lib.NoDefault = lib.no_default,
        level: IndexLabel | None = None,
        as_index: bool = True,
        sort: bool = True,
        group_keys: bool = True,
        observed: bool | lib.NoDefault = lib.no_default,
        dropna: bool = True,
    ) -> DataFrameGroupBy:
        if axis is not lib.no_default:
            axis = self._get_axis_number(axis)
            if axis == 1:
                warnings.warn(
                    "DataFrame.groupby with axis=1 is deprecated. Do "
                    "`frame.T.groupby(...)` without axis instead.",
                    FutureWarning,
                    stacklevel=find_stack_level(),
                )
            else:
                warnings.warn(
                    "The 'axis' keyword in DataFrame.groupby is deprecated and "
                    "will be removed in a future version.",
                    FutureWarning,
                    stacklevel=find_stack_level(),
                )
        else:
            axis = 0

        from pandas.core.groupby.generic import DataFrameGroupBy

        if level is None and by is None:
            raise TypeError("You have to supply one of 'by' and 'level'")

        return DataFrameGroupBy(
            obj=self,
            keys=by,
            axis=axis,
            level=level,
            as_index=as_index,
            sort=sort,
            group_keys=group_keys,
            observed=observed,
            dropna=dropna,
        )

    _shared_docs[
        "pivot"
    ] = """
        Return reshaped DataFrame organized by given index / column values.

        Reshape data (produce a "pivot" table) based on column values. Uses
        unique values from specified `index` / `columns` to form axes of the
        resulting DataFrame. This function does not support data
        aggregation, multiple values will result in a MultiIndex in the
        columns. See the :ref:`User Guide <reshaping>` for more on reshaping.

        Parameters
        ----------%s
        columns : str or object or a list of str
            Column to use to make new frame's columns.
        index : str or object or a list of str, optional
            Column to use to make new frame's index. If not given, uses existing index.
        values : str, object or a list of the previous, optional
            Column(s) to use for populating new frame's values. If not
            specified, all remaining columns will be used and the result will
            have hierarchically indexed columns.

        Returns
        -------
        DataFrame
            Returns reshaped DataFrame.

        Raises
        ------
        ValueError:
            When there are any `index`, `columns` combinations with multiple
            values. `DataFrame.pivot_table` when you need to aggregate.

        See Also
        --------
        DataFrame.pivot_table : Generalization of pivot that can handle
            duplicate values for one index/column pair.
        DataFrame.unstack : Pivot based on the index values instead of a
            column.
        wide_to_long : Wide panel to long format. Less flexible but more
            user-friendly than melt.

        Notes
        -----
        For finer-tuned control, see hierarchical indexing documentation along
        with the related stack/unstack methods.

        Reference :ref:`the user guide <reshaping.pivot>` for more examples.

        Examples
        --------
        >>> df = pd.DataFrame({'foo': ['one', 'one', 'one', 'two', 'two',
        ...                            'two'],
        ...                    'bar': ['A', 'B', 'C', 'A', 'B', 'C'],
        ...                    'baz': [1, 2, 3, 4, 5, 6],
        ...                    'zoo': ['x', 'y', 'z', 'q', 'w', 't']})
        >>> df
            foo   bar  baz  zoo
        0   one   A    1    x
        1   one   B    2    y
        2   one   C    3    z
        3   two   A    4    q
        4   two   B    5    w
        5   two   C    6    t

        >>> df.pivot(index='foo', columns='bar', values='baz')
        bar  A   B   C
        foo
        one  1   2   3
        two  4   5   6

        >>> df.pivot(index='foo', columns='bar')['baz']
        bar  A   B   C
        foo
        one  1   2   3
        two  4   5   6

        >>> df.pivot(index='foo', columns='bar', values=['baz', 'zoo'])
              baz       zoo
        bar   A  B  C   A  B  C
        foo
        one   1  2  3   x  y  z
        two   4  5  6   q  w  t

        You could also assign a list of column names or a list of index names.

        >>> df = pd.DataFrame({
        ...        "lev1": [1, 1, 1, 2, 2, 2],
        ...        "lev2": [1, 1, 2, 1, 1, 2],
        ...        "lev3": [1, 2, 1, 2, 1, 2],
        ...        "lev4": [1, 2, 3, 4, 5, 6],
        ...        "values": [0, 1, 2, 3, 4, 5]})
        >>> df
            lev1 lev2 lev3 lev4 values
        0   1    1    1    1    0
        1   1    1    2    2    1
        2   1    2    1    3    2
        3   2    1    2    4    3
        4   2    1    1    5    4
        5   2    2    2    6    5

        >>> df.pivot(index="lev1", columns=["lev2", "lev3"], values="values")
        lev2    1         2
        lev3    1    2    1    2
        lev1
        1     0.0  1.0  2.0  NaN
        2     4.0  3.0  NaN  5.0

        >>> df.pivot(index=["lev1", "lev2"], columns=["lev3"], values="values")
              lev3    1    2
        lev1  lev2
           1     1  0.0  1.0
                 2  2.0  NaN
           2     1  4.0  3.0
                 2  NaN  5.0

        A ValueError is raised if there are any duplicates.

        >>> df = pd.DataFrame({"foo": ['one', 'one', 'two', 'two'],
        ...                    "bar": ['A', 'A', 'B', 'C'],
        ...                    "baz": [1, 2, 3, 4]})
        >>> df
           foo bar  baz
        0  one   A    1
        1  one   A    2
        2  two   B    3
        3  two   C    4

        Notice that the first two rows are the same for our `index`
        and `columns` arguments.

        >>> df.pivot(index='foo', columns='bar', values='baz')
        Traceback (most recent call last):
           ...
        ValueError: Index contains duplicate entries, cannot reshape
        """

    @Substitution("")
    @Appender(_shared_docs["pivot"])
    def pivot(
        self, *, columns, index=lib.no_default, values=lib.no_default
    ) -> DataFrame:
        from pandas.core.reshape.pivot import pivot

        return pivot(self, index=index, columns=columns, values=values)

    _shared_docs[
        "pivot_table"
    ] = """
        Create a spreadsheet-style pivot table as a DataFrame.

        The levels in the pivot table will be stored in MultiIndex objects
        (hierarchical indexes) on the index and columns of the result DataFrame.

        Parameters
        ----------%s
        values : list-like or scalar, optional
            Column or columns to aggregate.
        index : column, Grouper, array, or list of the previous
            Keys to group by on the pivot table index. If a list is passed,
            it can contain any of the other types (except list). If an array is
            passed, it must be the same length as the data and will be used in
            the same manner as column values.
        columns : column, Grouper, array, or list of the previous
            Keys to group by on the pivot table column. If a list is passed,
            it can contain any of the other types (except list). If an array is
            passed, it must be the same length as the data and will be used in
            the same manner as column values.
        aggfunc : function, list of functions, dict, default "mean"
            If a list of functions is passed, the resulting pivot table will have
            hierarchical columns whose top level are the function names
            (inferred from the function objects themselves).
            If a dict is passed, the key is column to aggregate and the value is
            function or list of functions. If ``margin=True``, aggfunc will be
            used to calculate the partial aggregates.
        fill_value : scalar, default None
            Value to replace missing values with (in the resulting pivot table,
            after aggregation).
        margins : bool, default False
            If ``margins=True``, special ``All`` columns and rows
            will be added with partial group aggregates across the categories
            on the rows and columns.
        dropna : bool, default True
            Do not include columns whose entries are all NaN. If True,
            rows with a NaN value in any column will be omitted before
            computing margins.
        margins_name : str, default 'All'
            Name of the row / column that will contain the totals
            when margins is True.
        observed : bool, default False
            This only applies if any of the groupers are Categoricals.
            If True: only show observed values for categorical groupers.
            If False: show all values for categorical groupers.

        sort : bool, default True
            Specifies if the result should be sorted.

            .. versionadded:: 1.3.0

        Returns
        -------
        DataFrame
            An Excel style pivot table.

        See Also
        --------
        DataFrame.pivot : Pivot without aggregation that can handle
            non-numeric data.
        DataFrame.melt: Unpivot a DataFrame from wide to long format,
            optionally leaving identifiers set.
        wide_to_long : Wide panel to long format. Less flexible but more
            user-friendly than melt.

        Notes
        -----
        Reference :ref:`the user guide <reshaping.pivot>` for more examples.

        Examples
        --------
        >>> df = pd.DataFrame({"A": ["foo", "foo", "foo", "foo", "foo",
        ...                          "bar", "bar", "bar", "bar"],
        ...                    "B": ["one", "one", "one", "two", "two",
        ...                          "one", "one", "two", "two"],
        ...                    "C": ["small", "large", "large", "small",
        ...                          "small", "large", "small", "small",
        ...                          "large"],
        ...                    "D": [1, 2, 2, 3, 3, 4, 5, 6, 7],
        ...                    "E": [2, 4, 5, 5, 6, 6, 8, 9, 9]})
        >>> df
             A    B      C  D  E
        0  foo  one  small  1  2
        1  foo  one  large  2  4
        2  foo  one  large  2  5
        3  foo  two  small  3  5
        4  foo  two  small  3  6
        5  bar  one  large  4  6
        6  bar  one  small  5  8
        7  bar  two  small  6  9
        8  bar  two  large  7  9

        This first example aggregates values by taking the sum.

        >>> table = pd.pivot_table(df, values='D', index=['A', 'B'],
        ...                        columns=['C'], aggfunc="sum")
        >>> table
        C        large  small
        A   B
        bar one    4.0    5.0
            two    7.0    6.0
        foo one    4.0    1.0
            two    NaN    6.0

        We can also fill missing values using the `fill_value` parameter.

        >>> table = pd.pivot_table(df, values='D', index=['A', 'B'],
        ...                        columns=['C'], aggfunc="sum", fill_value=0)
        >>> table
        C        large  small
        A   B
        bar one      4      5
            two      7      6
        foo one      4      1
            two      0      6

        The next example aggregates by taking the mean across multiple columns.

        >>> table = pd.pivot_table(df, values=['D', 'E'], index=['A', 'C'],
        ...                        aggfunc={'D': "mean", 'E': "mean"})
        >>> table
                        D         E
        A   C
        bar large  5.500000  7.500000
            small  5.500000  8.500000
        foo large  2.000000  4.500000
            small  2.333333  4.333333

        We can also calculate multiple types of aggregations for any given
        value column.

        >>> table = pd.pivot_table(df, values=['D', 'E'], index=['A', 'C'],
        ...                        aggfunc={'D': "mean",
        ...                                 'E': ["min", "max", "mean"]})
        >>> table
                          D   E
                       mean max      mean  min
        A   C
        bar large  5.500000   9  7.500000    6
            small  5.500000   9  8.500000    8
        foo large  2.000000   5  4.500000    4
            small  2.333333   6  4.333333    2
        """

    @Substitution("")
    @Appender(_shared_docs["pivot_table"])
    def pivot_table(
        self,
        values=None,
        index=None,
        columns=None,
        aggfunc: AggFuncType = "mean",
        fill_value=None,
        margins: bool = False,
        dropna: bool = True,
        margins_name: Level = "All",
        observed: bool = False,
        sort: bool = True,
    ) -> DataFrame:
        from pandas.core.reshape.pivot import pivot_table

        return pivot_table(
            self,
            values=values,
            index=index,
            columns=columns,
            aggfunc=aggfunc,
            fill_value=fill_value,
            margins=margins,
            dropna=dropna,
            margins_name=margins_name,
            observed=observed,
            sort=sort,
        )

    def stack(self, level: IndexLabel = -1, dropna: bool = True, sort: bool = True):
        """
        Stack the prescribed level(s) from columns to index.

        Return a reshaped DataFrame or Series having a multi-level
        index with one or more new inner-most levels compared to the current
        DataFrame. The new inner-most levels are created by pivoting the
        columns of the current dataframe:

          - if the columns have a single level, the output is a Series;
          - if the columns have multiple levels, the new index
            level(s) is (are) taken from the prescribed level(s) and
            the output is a DataFrame.

        Parameters
        ----------
        level : int, str, list, default -1
            Level(s) to stack from the column axis onto the index
            axis, defined as one index or label, or a list of indices
            or labels.
        dropna : bool, default True
            Whether to drop rows in the resulting Frame/Series with
            missing values. Stacking a column level onto the index
            axis can create combinations of index and column values
            that are missing from the original dataframe. See Examples
            section.
        sort : bool, default True
            Whether to sort the levels of the resulting MultiIndex.

        Returns
        -------
        DataFrame or Series
            Stacked dataframe or series.

        See Also
        --------
        DataFrame.unstack : Unstack prescribed level(s) from index axis
             onto column axis.
        DataFrame.pivot : Reshape dataframe from long format to wide
             format.
        DataFrame.pivot_table : Create a spreadsheet-style pivot table
             as a DataFrame.

        Notes
        -----
        The function is named by analogy with a collection of books
        being reorganized from being side by side on a horizontal
        position (the columns of the dataframe) to being stacked
        vertically on top of each other (in the index of the
        dataframe).

        Reference :ref:`the user guide <reshaping.stacking>` for more examples.

        Examples
        --------
        **Single level columns**

        >>> df_single_level_cols = pd.DataFrame([[0, 1], [2, 3]],
        ...                                     index=['cat', 'dog'],
        ...                                     columns=['weight', 'height'])

        Stacking a dataframe with a single level column axis returns a Series:

        >>> df_single_level_cols
             weight height
        cat       0      1
        dog       2      3
        >>> df_single_level_cols.stack()
        cat  weight    0
             height    1
        dog  weight    2
             height    3
        dtype: int64

        **Multi level columns: simple case**

        >>> multicol1 = pd.MultiIndex.from_tuples([('weight', 'kg'),
        ...                                        ('weight', 'pounds')])
        >>> df_multi_level_cols1 = pd.DataFrame([[1, 2], [2, 4]],
        ...                                     index=['cat', 'dog'],
        ...                                     columns=multicol1)

        Stacking a dataframe with a multi-level column axis:

        >>> df_multi_level_cols1
             weight
                 kg    pounds
        cat       1        2
        dog       2        4
        >>> df_multi_level_cols1.stack()
                    weight
        cat kg           1
            pounds       2
        dog kg           2
            pounds       4

        **Missing values**

        >>> multicol2 = pd.MultiIndex.from_tuples([('weight', 'kg'),
        ...                                        ('height', 'm')])
        >>> df_multi_level_cols2 = pd.DataFrame([[1.0, 2.0], [3.0, 4.0]],
        ...                                     index=['cat', 'dog'],
        ...                                     columns=multicol2)

        It is common to have missing values when stacking a dataframe
        with multi-level columns, as the stacked dataframe typically
        has more values than the original dataframe. Missing values
        are filled with NaNs:

        >>> df_multi_level_cols2
            weight height
                kg      m
        cat    1.0    2.0
        dog    3.0    4.0
        >>> df_multi_level_cols2.stack()
                weight  height
        cat kg     1.0     NaN
            m      NaN     2.0
        dog kg     3.0     NaN
            m      NaN     4.0

        **Prescribing the level(s) to be stacked**

        The first parameter controls which level or levels are stacked:

        >>> df_multi_level_cols2.stack(0)
                     kg    m
        cat height  NaN  2.0
            weight  1.0  NaN
        dog height  NaN  4.0
            weight  3.0  NaN
        >>> df_multi_level_cols2.stack([0, 1])
        cat  height  m     2.0
             weight  kg    1.0
        dog  height  m     4.0
             weight  kg    3.0
        dtype: float64

        **Dropping missing values**

        >>> df_multi_level_cols3 = pd.DataFrame([[None, 1.0], [2.0, 3.0]],
        ...                                     index=['cat', 'dog'],
        ...                                     columns=multicol2)

        Note that rows where all values are missing are dropped by
        default but this behaviour can be controlled via the dropna
        keyword parameter:

        >>> df_multi_level_cols3
            weight height
                kg      m
        cat    NaN    1.0
        dog    2.0    3.0
        >>> df_multi_level_cols3.stack(dropna=False)
                weight  height
        cat kg     NaN     NaN
            m      NaN     1.0
        dog kg     2.0     NaN
            m      NaN     3.0
        >>> df_multi_level_cols3.stack(dropna=True)
                weight  height
        cat m      NaN     1.0
        dog kg     2.0     NaN
            m      NaN     3.0
        """
        from pandas.core.reshape.reshape import (
            stack,
            stack_multiple,
        )

        if isinstance(level, (tuple, list)):
            result = stack_multiple(self, level, dropna=dropna, sort=sort)
        else:
            result = stack(self, level, dropna=dropna, sort=sort)

        return result.__finalize__(self, method="stack")

    def explode(
        self,
        column: IndexLabel,
        ignore_index: bool = False,
    ) -> DataFrame:
        """
        Transform each element of a list-like to a row, replicating index values.

        Parameters
        ----------
        column : IndexLabel
            Column(s) to explode.
            For multiple columns, specify a non-empty list with each element
            be str or tuple, and all specified columns their list-like data
            on same row of the frame must have matching length.

            .. versionadded:: 1.3.0
                Multi-column explode

        ignore_index : bool, default False
            If True, the resulting index will be labeled 0, 1, …, n - 1.

        Returns
        -------
        DataFrame
            Exploded lists to rows of the subset columns;
            index will be duplicated for these rows.

        Raises
        ------
        ValueError :
            * If columns of the frame are not unique.
            * If specified columns to explode is empty list.
            * If specified columns to explode have not matching count of
              elements rowwise in the frame.

        See Also
        --------
        DataFrame.unstack : Pivot a level of the (necessarily hierarchical)
            index labels.
        DataFrame.melt : Unpivot a DataFrame from wide format to long format.
        Series.explode : Explode a DataFrame from list-like columns to long format.

        Notes
        -----
        This routine will explode list-likes including lists, tuples, sets,
        Series, and np.ndarray. The result dtype of the subset rows will
        be object. Scalars will be returned unchanged, and empty list-likes will
        result in a np.nan for that row. In addition, the ordering of rows in the
        output will be non-deterministic when exploding sets.

        Reference :ref:`the user guide <reshaping.explode>` for more examples.

        Examples
        --------
        >>> df = pd.DataFrame({'A': [[0, 1, 2], 'foo', [], [3, 4]],
        ...                    'B': 1,
        ...                    'C': [['a', 'b', 'c'], np.nan, [], ['d', 'e']]})
        >>> df
                   A  B          C
        0  [0, 1, 2]  1  [a, b, c]
        1        foo  1        NaN
        2         []  1         []
        3     [3, 4]  1     [d, e]

        Single-column explode.

        >>> df.explode('A')
             A  B          C
        0    0  1  [a, b, c]
        0    1  1  [a, b, c]
        0    2  1  [a, b, c]
        1  foo  1        NaN
        2  NaN  1         []
        3    3  1     [d, e]
        3    4  1     [d, e]

        Multi-column explode.

        >>> df.explode(list('AC'))
             A  B    C
        0    0  1    a
        0    1  1    b
        0    2  1    c
        1  foo  1  NaN
        2  NaN  1  NaN
        3    3  1    d
        3    4  1    e
        """
        if not self.columns.is_unique:
            duplicate_cols = self.columns[self.columns.duplicated()].tolist()
            raise ValueError(
                f"DataFrame columns must be unique. Duplicate columns: {duplicate_cols}"
            )

        columns: list[Hashable]
        if is_scalar(column) or isinstance(column, tuple):
            columns = [column]
        elif isinstance(column, list) and all(
            is_scalar(c) or isinstance(c, tuple) for c in column
        ):
            if not column:
                raise ValueError("column must be nonempty")
            if len(column) > len(set(column)):
                raise ValueError("column must be unique")
            columns = column
        else:
            raise ValueError("column must be a scalar, tuple, or list thereof")

        df = self.reset_index(drop=True)
        if len(columns) == 1:
            result = df[columns[0]].explode()
        else:
            mylen = lambda x: len(x) if (is_list_like(x) and len(x) > 0) else 1
            counts0 = self[columns[0]].apply(mylen)
            for c in columns[1:]:
                if not all(counts0 == self[c].apply(mylen)):
                    raise ValueError("columns must have matching element counts")
            result = DataFrame({c: df[c].explode() for c in columns})
        result = df.drop(columns, axis=1).join(result)
        if ignore_index:
            result.index = default_index(len(result))
        else:
            result.index = self.index.take(result.index)
        result = result.reindex(columns=self.columns, copy=False)

        return result.__finalize__(self, method="explode")

    def unstack(self, level: IndexLabel = -1, fill_value=None, sort: bool = True):
        """
        Pivot a level of the (necessarily hierarchical) index labels.

        Returns a DataFrame having a new level of column labels whose inner-most level
        consists of the pivoted index labels.

        If the index is not a MultiIndex, the output will be a Series
        (the analogue of stack when the columns are not a MultiIndex).

        Parameters
        ----------
        level : int, str, or list of these, default -1 (last level)
            Level(s) of index to unstack, can pass level name.
        fill_value : int, str or dict
            Replace NaN with this value if the unstack produces missing values.
        sort : bool, default True
            Sort the level(s) in the resulting MultiIndex columns.

        Returns
        -------
        Series or DataFrame

        See Also
        --------
        DataFrame.pivot : Pivot a table based on column values.
        DataFrame.stack : Pivot a level of the column labels (inverse operation
            from `unstack`).

        Notes
        -----
        Reference :ref:`the user guide <reshaping.stacking>` for more examples.

        Examples
        --------
        >>> index = pd.MultiIndex.from_tuples([('one', 'a'), ('one', 'b'),
        ...                                    ('two', 'a'), ('two', 'b')])
        >>> s = pd.Series(np.arange(1.0, 5.0), index=index)
        >>> s
        one  a   1.0
             b   2.0
        two  a   3.0
             b   4.0
        dtype: float64

        >>> s.unstack(level=-1)
             a   b
        one  1.0  2.0
        two  3.0  4.0

        >>> s.unstack(level=0)
           one  two
        a  1.0   3.0
        b  2.0   4.0

        >>> df = s.unstack(level=0)
        >>> df.unstack()
        one  a  1.0
             b  2.0
        two  a  3.0
             b  4.0
        dtype: float64
        """
        from pandas.core.reshape.reshape import unstack

        result = unstack(self, level, fill_value, sort)

        return result.__finalize__(self, method="unstack")

    @Appender(_shared_docs["melt"] % {"caller": "df.melt(", "other": "melt"})
    def melt(
        self,
        id_vars=None,
        value_vars=None,
        var_name=None,
        value_name: Hashable = "value",
        col_level: Level | None = None,
        ignore_index: bool = True,
    ) -> DataFrame:
        return melt(
            self,
            id_vars=id_vars,
            value_vars=value_vars,
            var_name=var_name,
            value_name=value_name,
            col_level=col_level,
            ignore_index=ignore_index,
        ).__finalize__(self, method="melt")

    # ----------------------------------------------------------------------
    # Time series-related

    @doc(
        Series.diff,
        klass="DataFrame",
        extra_params="axis : {0 or 'index', 1 or 'columns'}, default 0\n    "
        "Take difference over rows (0) or columns (1).\n",
        other_klass="Series",
        examples=dedent(
            """
        Difference with previous row

        >>> df = pd.DataFrame({'a': [1, 2, 3, 4, 5, 6],
        ...                    'b': [1, 1, 2, 3, 5, 8],
        ...                    'c': [1, 4, 9, 16, 25, 36]})
        >>> df
           a  b   c
        0  1  1   1
        1  2  1   4
        2  3  2   9
        3  4  3  16
        4  5  5  25
        5  6  8  36

        >>> df.diff()
             a    b     c
        0  NaN  NaN   NaN
        1  1.0  0.0   3.0
        2  1.0  1.0   5.0
        3  1.0  1.0   7.0
        4  1.0  2.0   9.0
        5  1.0  3.0  11.0

        Difference with previous column

        >>> df.diff(axis=1)
            a  b   c
        0 NaN  0   0
        1 NaN -1   3
        2 NaN -1   7
        3 NaN -1  13
        4 NaN  0  20
        5 NaN  2  28

        Difference with 3rd previous row

        >>> df.diff(periods=3)
             a    b     c
        0  NaN  NaN   NaN
        1  NaN  NaN   NaN
        2  NaN  NaN   NaN
        3  3.0  2.0  15.0
        4  3.0  4.0  21.0
        5  3.0  6.0  27.0

        Difference with following row

        >>> df.diff(periods=-1)
             a    b     c
        0 -1.0  0.0  -3.0
        1 -1.0 -1.0  -5.0
        2 -1.0 -1.0  -7.0
        3 -1.0 -2.0  -9.0
        4 -1.0 -3.0 -11.0
        5  NaN  NaN   NaN

        Overflow in input dtype

        >>> df = pd.DataFrame({'a': [1, 0]}, dtype=np.uint8)
        >>> df.diff()
               a
        0    NaN
        1  255.0"""
        ),
    )
    def diff(self, periods: int = 1, axis: Axis = 0) -> DataFrame:
        if not lib.is_integer(periods):
            if not (is_float(periods) and periods.is_integer()):
                raise ValueError("periods must be an integer")
            periods = int(periods)

        axis = self._get_axis_number(axis)
        if axis == 1:
            if periods != 0:
                # in the periods == 0 case, this is equivalent diff of 0 periods
                #  along axis=0, and the Manager method may be somewhat more
                #  performant, so we dispatch in that case.
                return self - self.shift(periods, axis=axis)
            # With periods=0 this is equivalent to a diff with axis=0
            axis = 0

        new_data = self._mgr.diff(n=periods)
        res_df = self._constructor_from_mgr(new_data, axes=new_data.axes)
        return res_df.__finalize__(self, "diff")

    # ----------------------------------------------------------------------
    # Function application

    def _gotitem(
        self,
        key: IndexLabel,
        ndim: int,
        subset: DataFrame | Series | None = None,
    ) -> DataFrame | Series:
        """
        Sub-classes to define. Return a sliced object.

        Parameters
        ----------
        key : string / list of selections
        ndim : {1, 2}
            requested ndim of result
        subset : object, default None
            subset to act on
        """
        if subset is None:
            subset = self
        elif subset.ndim == 1:  # is Series
            return subset

        # TODO: _shallow_copy(subset)?
        return subset[key]

    _agg_see_also_doc = dedent(
        """
    See Also
    --------
    DataFrame.apply : Perform any type of operations.
    DataFrame.transform : Perform transformation type operations.
    core.groupby.GroupBy : Perform operations over groups.
    core.resample.Resampler : Perform operations over resampled bins.
    core.window.Rolling : Perform operations over rolling window.
    core.window.Expanding : Perform operations over expanding window.
    core.window.ExponentialMovingWindow : Perform operation over exponential weighted
        window.
    """
    )

    _agg_examples_doc = dedent(
        """
    Examples
    --------
    >>> df = pd.DataFrame([[1, 2, 3],
    ...                    [4, 5, 6],
    ...                    [7, 8, 9],
    ...                    [np.nan, np.nan, np.nan]],
    ...                   columns=['A', 'B', 'C'])

    Aggregate these functions over the rows.

    >>> df.agg(['sum', 'min'])
            A     B     C
    sum  12.0  15.0  18.0
    min   1.0   2.0   3.0

    Different aggregations per column.

    >>> df.agg({'A' : ['sum', 'min'], 'B' : ['min', 'max']})
            A    B
    sum  12.0  NaN
    min   1.0  2.0
    max   NaN  8.0

    Aggregate different functions over the columns and rename the index of the resulting
    DataFrame.

    >>> df.agg(x=('A', 'max'), y=('B', 'min'), z=('C', 'mean'))
         A    B    C
    x  7.0  NaN  NaN
    y  NaN  2.0  NaN
    z  NaN  NaN  6.0

    Aggregate over the columns.

    >>> df.agg("mean", axis="columns")
    0    2.0
    1    5.0
    2    8.0
    3    NaN
    dtype: float64
    """
    )

    @doc(
        _shared_docs["aggregate"],
        klass=_shared_doc_kwargs["klass"],
        axis=_shared_doc_kwargs["axis"],
        see_also=_agg_see_also_doc,
        examples=_agg_examples_doc,
    )
    def aggregate(self, func=None, axis: Axis = 0, *args, **kwargs):
        from pandas.core.apply import frame_apply

        axis = self._get_axis_number(axis)

        op = frame_apply(self, func=func, axis=axis, args=args, kwargs=kwargs)
        result = op.agg()
        result = reconstruct_and_relabel_result(result, func, **kwargs)
        return result

    agg = aggregate

    @doc(
        _shared_docs["transform"],
        klass=_shared_doc_kwargs["klass"],
        axis=_shared_doc_kwargs["axis"],
    )
    def transform(
        self, func: AggFuncType, axis: Axis = 0, *args, **kwargs
    ) -> DataFrame:
        from pandas.core.apply import frame_apply

        op = frame_apply(self, func=func, axis=axis, args=args, kwargs=kwargs)
        result = op.transform()
        assert isinstance(result, DataFrame)
        return result

    def apply(
        self,
        func: AggFuncType,
        axis: Axis = 0,
        raw: bool = False,
        result_type: Literal["expand", "reduce", "broadcast"] | None = None,
        args=(),
        by_row: Literal[False, "compat"] = "compat",
        **kwargs,
    ):
        """
        Apply a function along an axis of the DataFrame.

        Objects passed to the function are Series objects whose index is
        either the DataFrame's index (``axis=0``) or the DataFrame's columns
        (``axis=1``). By default (``result_type=None``), the final return type
        is inferred from the return type of the applied function. Otherwise,
        it depends on the `result_type` argument.

        Parameters
        ----------
        func : function
            Function to apply to each column or row.
        axis : {0 or 'index', 1 or 'columns'}, default 0
            Axis along which the function is applied:

            * 0 or 'index': apply function to each column.
            * 1 or 'columns': apply function to each row.

        raw : bool, default False
            Determines if row or column is passed as a Series or ndarray object:

            * ``False`` : passes each row or column as a Series to the
              function.
            * ``True`` : the passed function will receive ndarray objects
              instead.
              If you are just applying a NumPy reduction function this will
              achieve much better performance.

        result_type : {'expand', 'reduce', 'broadcast', None}, default None
            These only act when ``axis=1`` (columns):

            * 'expand' : list-like results will be turned into columns.
            * 'reduce' : returns a Series if possible rather than expanding
              list-like results. This is the opposite of 'expand'.
            * 'broadcast' : results will be broadcast to the original shape
              of the DataFrame, the original index and columns will be
              retained.

            The default behaviour (None) depends on the return value of the
            applied function: list-like results will be returned as a Series
            of those. However if the apply function returns a Series these
            are expanded to columns.
        args : tuple
            Positional arguments to pass to `func` in addition to the
            array/series.
        by_row : False or "compat", default "compat"
            Only has an effect when ``func`` is a listlike or dictlike of funcs
            and the func isn't a string.
            If "compat", will if possible first translate the func into pandas
            methods (e.g. ``Series().apply(np.sum)`` will be translated to
            ``Series().sum()``). If that doesn't work, will try call to apply again with
            ``by_row=True`` and if that fails, will call apply again with
            ``by_row=False`` (backward compatible).
            If False, the funcs will be passed the whole Series at once.

            .. versionadded:: 2.1.0
        **kwargs
            Additional keyword arguments to pass as keywords arguments to
            `func`.

        Returns
        -------
        Series or DataFrame
            Result of applying ``func`` along the given axis of the
            DataFrame.

        See Also
        --------
        DataFrame.map: For elementwise operations.
        DataFrame.aggregate: Only perform aggregating type operations.
        DataFrame.transform: Only perform transforming type operations.

        Notes
        -----
        Functions that mutate the passed object can produce unexpected
        behavior or errors and are not supported. See :ref:`gotchas.udf-mutation`
        for more details.

        Examples
        --------
        >>> df = pd.DataFrame([[4, 9]] * 3, columns=['A', 'B'])
        >>> df
           A  B
        0  4  9
        1  4  9
        2  4  9

        Using a numpy universal function (in this case the same as
        ``np.sqrt(df)``):

        >>> df.apply(np.sqrt)
             A    B
        0  2.0  3.0
        1  2.0  3.0
        2  2.0  3.0

        Using a reducing function on either axis

        >>> df.apply(np.sum, axis=0)
        A    12
        B    27
        dtype: int64

        >>> df.apply(np.sum, axis=1)
        0    13
        1    13
        2    13
        dtype: int64

        Returning a list-like will result in a Series

        >>> df.apply(lambda x: [1, 2], axis=1)
        0    [1, 2]
        1    [1, 2]
        2    [1, 2]
        dtype: object

        Passing ``result_type='expand'`` will expand list-like results
        to columns of a Dataframe

        >>> df.apply(lambda x: [1, 2], axis=1, result_type='expand')
           0  1
        0  1  2
        1  1  2
        2  1  2

        Returning a Series inside the function is similar to passing
        ``result_type='expand'``. The resulting column names
        will be the Series index.

        >>> df.apply(lambda x: pd.Series([1, 2], index=['foo', 'bar']), axis=1)
           foo  bar
        0    1    2
        1    1    2
        2    1    2

        Passing ``result_type='broadcast'`` will ensure the same shape
        result, whether list-like or scalar is returned by the function,
        and broadcast it along the axis. The resulting column names will
        be the originals.

        >>> df.apply(lambda x: [1, 2], axis=1, result_type='broadcast')
           A  B
        0  1  2
        1  1  2
        2  1  2
        """
        from pandas.core.apply import frame_apply

        op = frame_apply(
            self,
            func=func,
            axis=axis,
            raw=raw,
            result_type=result_type,
            by_row=by_row,
            args=args,
            kwargs=kwargs,
        )
        return op.apply().__finalize__(self, method="apply")

    def map(
        self, func: PythonFuncType, na_action: str | None = None, **kwargs
    ) -> DataFrame:
        """
        Apply a function to a Dataframe elementwise.

        .. versionadded:: 2.1.0

           DataFrame.applymap was deprecated and renamed to DataFrame.map.

        This method applies a function that accepts and returns a scalar
        to every element of a DataFrame.

        Parameters
        ----------
        func : callable
            Python function, returns a single value from a single value.
        na_action : {None, 'ignore'}, default None
            If ‘ignore’, propagate NaN values, without passing them to func.
        **kwargs
            Additional keyword arguments to pass as keywords arguments to
            `func`.

        Returns
        -------
        DataFrame
            Transformed DataFrame.

        See Also
        --------
        DataFrame.apply : Apply a function along input axis of DataFrame.
        DataFrame.replace: Replace values given in `to_replace` with `value`.
        Series.map : Apply a function elementwise on a Series.

        Examples
        --------
        >>> df = pd.DataFrame([[1, 2.12], [3.356, 4.567]])
        >>> df
               0      1
        0  1.000  2.120
        1  3.356  4.567

        >>> df.map(lambda x: len(str(x)))
           0  1
        0  3  4
        1  5  5

        Like Series.map, NA values can be ignored:

        >>> df_copy = df.copy()
        >>> df_copy.iloc[0, 0] = pd.NA
        >>> df_copy.map(lambda x: len(str(x)), na_action='ignore')
             0  1
        0  NaN  4
        1  5.0  5

        Note that a vectorized version of `func` often exists, which will
        be much faster. You could square each number elementwise.

        >>> df.map(lambda x: x**2)
                   0          1
        0   1.000000   4.494400
        1  11.262736  20.857489

        But it's better to avoid map in that case.

        >>> df ** 2
                   0          1
        0   1.000000   4.494400
        1  11.262736  20.857489
        """
        if na_action not in {"ignore", None}:
            raise ValueError(
                f"na_action must be 'ignore' or None. Got {repr(na_action)}"
            )

        if self.empty:
            return self.copy()

        func = functools.partial(func, **kwargs)

        def infer(x):
            return x._map_values(func, na_action=na_action)

        return self.apply(infer).__finalize__(self, "map")

    def applymap(
        self, func: PythonFuncType, na_action: NaAction | None = None, **kwargs
    ) -> DataFrame:
        """
        Apply a function to a Dataframe elementwise.

        .. deprecated:: 2.1.0

           DataFrame.applymap has been deprecated. Use DataFrame.map instead.

        This method applies a function that accepts and returns a scalar
        to every element of a DataFrame.

        Parameters
        ----------
        func : callable
            Python function, returns a single value from a single value.
        na_action : {None, 'ignore'}, default None
            If ‘ignore’, propagate NaN values, without passing them to func.
        **kwargs
            Additional keyword arguments to pass as keywords arguments to
            `func`.

        Returns
        -------
        DataFrame
            Transformed DataFrame.

        See Also
        --------
        DataFrame.apply : Apply a function along input axis of DataFrame.
        DataFrame.map : Apply a function along input axis of DataFrame.
        DataFrame.replace: Replace values given in `to_replace` with `value`.

        Examples
        --------
        >>> df = pd.DataFrame([[1, 2.12], [3.356, 4.567]])
        >>> df
               0      1
        0  1.000  2.120
        1  3.356  4.567

        >>> df.map(lambda x: len(str(x)))
           0  1
        0  3  4
        1  5  5
        """
        warnings.warn(
            "DataFrame.applymap has been deprecated. Use DataFrame.map instead.",
            FutureWarning,
            stacklevel=find_stack_level(),
        )
        return self.map(func, na_action=na_action, **kwargs)

    # ----------------------------------------------------------------------
    # Merging / joining methods

    def _append(
        self,
        other,
        ignore_index: bool = False,
        verify_integrity: bool = False,
        sort: bool = False,
    ) -> DataFrame:
        if isinstance(other, (Series, dict)):
            if isinstance(other, dict):
                if not ignore_index:
                    raise TypeError("Can only append a dict if ignore_index=True")
                other = Series(other)
            if other.name is None and not ignore_index:
                raise TypeError(
                    "Can only append a Series if ignore_index=True "
                    "or if the Series has a name"
                )

            index = Index(
                [other.name],
                name=self.index.names
                if isinstance(self.index, MultiIndex)
                else self.index.name,
            )
            row_df = other.to_frame().T
            # infer_objects is needed for
            #  test_append_empty_frame_to_series_with_dateutil_tz
            other = row_df.infer_objects(copy=False).rename_axis(
                index.names, copy=False
            )
        elif isinstance(other, list):
            if not other:
                pass
            elif not isinstance(other[0], DataFrame):
                other = DataFrame(other)
                if self.index.name is not None and not ignore_index:
                    other.index.name = self.index.name

        from pandas.core.reshape.concat import concat

        if isinstance(other, (list, tuple)):
            to_concat = [self, *other]
        else:
            to_concat = [self, other]

        result = concat(
            to_concat,
            ignore_index=ignore_index,
            verify_integrity=verify_integrity,
            sort=sort,
        )
        return result.__finalize__(self, method="append")

    def join(
        self,
        other: DataFrame | Series | Iterable[DataFrame | Series],
        on: IndexLabel | None = None,
        how: MergeHow = "left",
        lsuffix: str = "",
        rsuffix: str = "",
        sort: bool = False,
        validate: JoinValidate | None = None,
    ) -> DataFrame:
        """
        Join columns of another DataFrame.

        Join columns with `other` DataFrame either on index or on a key
        column. Efficiently join multiple DataFrame objects by index at once by
        passing a list.

        Parameters
        ----------
        other : DataFrame, Series, or a list containing any combination of them
            Index should be similar to one of the columns in this one. If a
            Series is passed, its name attribute must be set, and that will be
            used as the column name in the resulting joined DataFrame.
        on : str, list of str, or array-like, optional
            Column or index level name(s) in the caller to join on the index
            in `other`, otherwise joins index-on-index. If multiple
            values given, the `other` DataFrame must have a MultiIndex. Can
            pass an array as the join key if it is not already contained in
            the calling DataFrame. Like an Excel VLOOKUP operation.
        how : {'left', 'right', 'outer', 'inner', 'cross'}, default 'left'
            How to handle the operation of the two objects.

            * left: use calling frame's index (or column if on is specified)
            * right: use `other`'s index.
            * outer: form union of calling frame's index (or column if on is
              specified) with `other`'s index, and sort it.
              lexicographically.
            * inner: form intersection of calling frame's index (or column if
              on is specified) with `other`'s index, preserving the order
              of the calling's one.
            * cross: creates the cartesian product from both frames, preserves the order
              of the left keys.

              .. versionadded:: 1.2.0

        lsuffix : str, default ''
            Suffix to use from left frame's overlapping columns.
        rsuffix : str, default ''
            Suffix to use from right frame's overlapping columns.
        sort : bool, default False
            Order result DataFrame lexicographically by the join key. If False,
            the order of the join key depends on the join type (how keyword).
        validate : str, optional
            If specified, checks if join is of specified type.

            * "one_to_one" or "1:1": check if join keys are unique in both left
               and right datasets.
            * "one_to_many" or "1:m": check if join keys are unique in left dataset.
            * "many_to_one" or "m:1": check if join keys are unique in right dataset.
            * "many_to_many" or "m:m": allowed, but does not result in checks.

            .. versionadded:: 1.5.0

        Returns
        -------
        DataFrame
            A dataframe containing columns from both the caller and `other`.

        See Also
        --------
        DataFrame.merge : For column(s)-on-column(s) operations.

        Notes
        -----
        Parameters `on`, `lsuffix`, and `rsuffix` are not supported when
        passing a list of `DataFrame` objects.

        Examples
        --------
        >>> df = pd.DataFrame({'key': ['K0', 'K1', 'K2', 'K3', 'K4', 'K5'],
        ...                    'A': ['A0', 'A1', 'A2', 'A3', 'A4', 'A5']})

        >>> df
          key   A
        0  K0  A0
        1  K1  A1
        2  K2  A2
        3  K3  A3
        4  K4  A4
        5  K5  A5

        >>> other = pd.DataFrame({'key': ['K0', 'K1', 'K2'],
        ...                       'B': ['B0', 'B1', 'B2']})

        >>> other
          key   B
        0  K0  B0
        1  K1  B1
        2  K2  B2

        Join DataFrames using their indexes.

        >>> df.join(other, lsuffix='_caller', rsuffix='_other')
          key_caller   A key_other    B
        0         K0  A0        K0   B0
        1         K1  A1        K1   B1
        2         K2  A2        K2   B2
        3         K3  A3       NaN  NaN
        4         K4  A4       NaN  NaN
        5         K5  A5       NaN  NaN

        If we want to join using the key columns, we need to set key to be
        the index in both `df` and `other`. The joined DataFrame will have
        key as its index.

        >>> df.set_index('key').join(other.set_index('key'))
              A    B
        key
        K0   A0   B0
        K1   A1   B1
        K2   A2   B2
        K3   A3  NaN
        K4   A4  NaN
        K5   A5  NaN

        Another option to join using the key columns is to use the `on`
        parameter. DataFrame.join always uses `other`'s index but we can use
        any column in `df`. This method preserves the original DataFrame's
        index in the result.

        >>> df.join(other.set_index('key'), on='key')
          key   A    B
        0  K0  A0   B0
        1  K1  A1   B1
        2  K2  A2   B2
        3  K3  A3  NaN
        4  K4  A4  NaN
        5  K5  A5  NaN

        Using non-unique key values shows how they are matched.

        >>> df = pd.DataFrame({'key': ['K0', 'K1', 'K1', 'K3', 'K0', 'K1'],
        ...                    'A': ['A0', 'A1', 'A2', 'A3', 'A4', 'A5']})

        >>> df
          key   A
        0  K0  A0
        1  K1  A1
        2  K1  A2
        3  K3  A3
        4  K0  A4
        5  K1  A5

        >>> df.join(other.set_index('key'), on='key', validate='m:1')
          key   A    B
        0  K0  A0   B0
        1  K1  A1   B1
        2  K1  A2   B1
        3  K3  A3  NaN
        4  K0  A4   B0
        5  K1  A5   B1
        """
        from pandas.core.reshape.concat import concat
        from pandas.core.reshape.merge import merge

        if isinstance(other, Series):
            if other.name is None:
                raise ValueError("Other Series must have a name")
            other = DataFrame({other.name: other})

        if isinstance(other, DataFrame):
            if how == "cross":
                return merge(
                    self,
                    other,
                    how=how,
                    on=on,
                    suffixes=(lsuffix, rsuffix),
                    sort=sort,
                    validate=validate,
                )
            return merge(
                self,
                other,
                left_on=on,
                how=how,
                left_index=on is None,
                right_index=True,
                suffixes=(lsuffix, rsuffix),
                sort=sort,
                validate=validate,
            )
        else:
            if on is not None:
                raise ValueError(
                    "Joining multiple DataFrames only supported for joining on index"
                )

            if rsuffix or lsuffix:
                raise ValueError(
                    "Suffixes not supported when joining multiple DataFrames"
                )

            # Mypy thinks the RHS is a
            # "Union[DataFrame, Series, Iterable[Union[DataFrame, Series]]]" whereas
            # the LHS is an "Iterable[DataFrame]", but in reality both types are
            # "Iterable[Union[DataFrame, Series]]" due to the if statements
            frames = [cast("DataFrame | Series", self)] + list(other)

            can_concat = all(df.index.is_unique for df in frames)

            # join indexes only using concat
            if can_concat:
                if how == "left":
                    res = concat(
                        frames, axis=1, join="outer", verify_integrity=True, sort=sort
                    )
                    return res.reindex(self.index, copy=False)
                else:
                    return concat(
                        frames, axis=1, join=how, verify_integrity=True, sort=sort
                    )

            joined = frames[0]

            for frame in frames[1:]:
                joined = merge(
                    joined,
                    frame,
                    how=how,
                    left_index=True,
                    right_index=True,
                    validate=validate,
                )

            return joined

    @Substitution("")
    @Appender(_merge_doc, indents=2)
    def merge(
        self,
        right: DataFrame | Series,
        how: MergeHow = "inner",
        on: IndexLabel | None = None,
        left_on: IndexLabel | None = None,
        right_on: IndexLabel | None = None,
        left_index: bool = False,
        right_index: bool = False,
        sort: bool = False,
        suffixes: Suffixes = ("_x", "_y"),
        copy: bool | None = None,
        indicator: str | bool = False,
        validate: MergeValidate | None = None,
    ) -> DataFrame:
        from pandas.core.reshape.merge import merge

        return merge(
            self,
            right,
            how=how,
            on=on,
            left_on=left_on,
            right_on=right_on,
            left_index=left_index,
            right_index=right_index,
            sort=sort,
            suffixes=suffixes,
            copy=copy,
            indicator=indicator,
            validate=validate,
        )

    def round(
        self, decimals: int | dict[IndexLabel, int] | Series = 0, *args, **kwargs
    ) -> DataFrame:
        """
        Round a DataFrame to a variable number of decimal places.

        Parameters
        ----------
        decimals : int, dict, Series
            Number of decimal places to round each column to. If an int is
            given, round each column to the same number of places.
            Otherwise dict and Series round to variable numbers of places.
            Column names should be in the keys if `decimals` is a
            dict-like, or in the index if `decimals` is a Series. Any
            columns not included in `decimals` will be left as is. Elements
            of `decimals` which are not columns of the input will be
            ignored.
        *args
            Additional keywords have no effect but might be accepted for
            compatibility with numpy.
        **kwargs
            Additional keywords have no effect but might be accepted for
            compatibility with numpy.

        Returns
        -------
        DataFrame
            A DataFrame with the affected columns rounded to the specified
            number of decimal places.

        See Also
        --------
        numpy.around : Round a numpy array to the given number of decimals.
        Series.round : Round a Series to the given number of decimals.

        Examples
        --------
        >>> df = pd.DataFrame([(.21, .32), (.01, .67), (.66, .03), (.21, .18)],
        ...                   columns=['dogs', 'cats'])
        >>> df
            dogs  cats
        0  0.21  0.32
        1  0.01  0.67
        2  0.66  0.03
        3  0.21  0.18

        By providing an integer each column is rounded to the same number
        of decimal places

        >>> df.round(1)
            dogs  cats
        0   0.2   0.3
        1   0.0   0.7
        2   0.7   0.0
        3   0.2   0.2

        With a dict, the number of places for specific columns can be
        specified with the column names as key and the number of decimal
        places as value

        >>> df.round({'dogs': 1, 'cats': 0})
            dogs  cats
        0   0.2   0.0
        1   0.0   1.0
        2   0.7   0.0
        3   0.2   0.0

        Using a Series, the number of places for specific columns can be
        specified with the column names as index and the number of
        decimal places as value

        >>> decimals = pd.Series([0, 1], index=['cats', 'dogs'])
        >>> df.round(decimals)
            dogs  cats
        0   0.2   0.0
        1   0.0   1.0
        2   0.7   0.0
        3   0.2   0.0
        """
        from pandas.core.reshape.concat import concat

        def _dict_round(df: DataFrame, decimals):
            for col, vals in df.items():
                try:
                    yield _series_round(vals, decimals[col])
                except KeyError:
                    yield vals

        def _series_round(ser: Series, decimals: int) -> Series:
            if is_integer_dtype(ser.dtype) or is_float_dtype(ser.dtype):
                return ser.round(decimals)
            return ser

        nv.validate_round(args, kwargs)

        if isinstance(decimals, (dict, Series)):
            if isinstance(decimals, Series) and not decimals.index.is_unique:
                raise ValueError("Index of decimals must be unique")
            if is_dict_like(decimals) and not all(
                is_integer(value) for _, value in decimals.items()
            ):
                raise TypeError("Values in decimals must be integers")
            new_cols = list(_dict_round(self, decimals))
        elif is_integer(decimals):
            # Dispatch to Block.round
            # Argument "decimals" to "round" of "BaseBlockManager" has incompatible
            # type "Union[int, integer[Any]]"; expected "int"
            new_mgr = self._mgr.round(
                decimals=decimals,  # type: ignore[arg-type]
                using_cow=using_copy_on_write(),
            )
            return self._constructor_from_mgr(new_mgr, axes=new_mgr.axes).__finalize__(
                self, method="round"
            )
        else:
            raise TypeError("decimals must be an integer, a dict-like or a Series")

        if new_cols is not None and len(new_cols) > 0:
            return self._constructor(
                concat(new_cols, axis=1), index=self.index, columns=self.columns
            ).__finalize__(self, method="round")
        else:
            return self.copy(deep=False)

    # ----------------------------------------------------------------------
    # Statistical methods, etc.

    def corr(
        self,
        method: CorrelationMethod = "pearson",
        min_periods: int = 1,
        numeric_only: bool = False,
    ) -> DataFrame:
        """
        Compute pairwise correlation of columns, excluding NA/null values.

        Parameters
        ----------
        method : {'pearson', 'kendall', 'spearman'} or callable
            Method of correlation:

            * pearson : standard correlation coefficient
            * kendall : Kendall Tau correlation coefficient
            * spearman : Spearman rank correlation
            * callable: callable with input two 1d ndarrays
                and returning a float. Note that the returned matrix from corr
                will have 1 along the diagonals and will be symmetric
                regardless of the callable's behavior.
        min_periods : int, optional
            Minimum number of observations required per pair of columns
            to have a valid result. Currently only available for Pearson
            and Spearman correlation.
        numeric_only : bool, default False
            Include only `float`, `int` or `boolean` data.

            .. versionadded:: 1.5.0

            .. versionchanged:: 2.0.0
                The default value of ``numeric_only`` is now ``False``.

        Returns
        -------
        DataFrame
            Correlation matrix.

        See Also
        --------
        DataFrame.corrwith : Compute pairwise correlation with another
            DataFrame or Series.
        Series.corr : Compute the correlation between two Series.

        Notes
        -----
        Pearson, Kendall and Spearman correlation are currently computed using pairwise complete observations.

        * `Pearson correlation coefficient <https://en.wikipedia.org/wiki/Pearson_correlation_coefficient>`_
        * `Kendall rank correlation coefficient <https://en.wikipedia.org/wiki/Kendall_rank_correlation_coefficient>`_
        * `Spearman's rank correlation coefficient <https://en.wikipedia.org/wiki/Spearman%27s_rank_correlation_coefficient>`_

        Examples
        --------
        >>> def histogram_intersection(a, b):
        ...     v = np.minimum(a, b).sum().round(decimals=1)
        ...     return v
        >>> df = pd.DataFrame([(.2, .3), (.0, .6), (.6, .0), (.2, .1)],
        ...                   columns=['dogs', 'cats'])
        >>> df.corr(method=histogram_intersection)
              dogs  cats
        dogs   1.0   0.3
        cats   0.3   1.0

        >>> df = pd.DataFrame([(1, 1), (2, np.nan), (np.nan, 3), (4, 4)],
        ...                   columns=['dogs', 'cats'])
        >>> df.corr(min_periods=3)
              dogs  cats
        dogs   1.0   NaN
        cats   NaN   1.0
        """  # noqa: E501
        data = self._get_numeric_data() if numeric_only else self
        cols = data.columns
        idx = cols.copy()
        mat = data.to_numpy(dtype=float, na_value=np.nan, copy=False)

        if method == "pearson":
            correl = libalgos.nancorr(mat, minp=min_periods)
        elif method == "spearman":
            correl = libalgos.nancorr_spearman(mat, minp=min_periods)
        elif method == "kendall" or callable(method):
            if min_periods is None:
                min_periods = 1
            mat = mat.T
            corrf = nanops.get_corr_func(method)
            K = len(cols)
            correl = np.empty((K, K), dtype=float)
            mask = np.isfinite(mat)
            for i, ac in enumerate(mat):
                for j, bc in enumerate(mat):
                    if i > j:
                        continue

                    valid = mask[i] & mask[j]
                    if valid.sum() < min_periods:
                        c = np.nan
                    elif i == j:
                        c = 1.0
                    elif not valid.all():
                        c = corrf(ac[valid], bc[valid])
                    else:
                        c = corrf(ac, bc)
                    correl[i, j] = c
                    correl[j, i] = c
        else:
            raise ValueError(
                "method must be either 'pearson', "
                "'spearman', 'kendall', or a callable, "
                f"'{method}' was supplied"
            )

        result = self._constructor(correl, index=idx, columns=cols, copy=False)
        return result.__finalize__(self, method="corr")

    def cov(
        self,
        min_periods: int | None = None,
        ddof: int | None = 1,
        numeric_only: bool = False,
    ) -> DataFrame:
        """
        Compute pairwise covariance of columns, excluding NA/null values.

        Compute the pairwise covariance among the series of a DataFrame.
        The returned data frame is the `covariance matrix
        <https://en.wikipedia.org/wiki/Covariance_matrix>`__ of the columns
        of the DataFrame.

        Both NA and null values are automatically excluded from the
        calculation. (See the note below about bias from missing values.)
        A threshold can be set for the minimum number of
        observations for each value created. Comparisons with observations
        below this threshold will be returned as ``NaN``.

        This method is generally used for the analysis of time series data to
        understand the relationship between different measures
        across time.

        Parameters
        ----------
        min_periods : int, optional
            Minimum number of observations required per pair of columns
            to have a valid result.

        ddof : int, default 1
            Delta degrees of freedom.  The divisor used in calculations
            is ``N - ddof``, where ``N`` represents the number of elements.
            This argument is applicable only when no ``nan`` is in the dataframe.

        numeric_only : bool, default False
            Include only `float`, `int` or `boolean` data.

            .. versionadded:: 1.5.0

            .. versionchanged:: 2.0.0
                The default value of ``numeric_only`` is now ``False``.

        Returns
        -------
        DataFrame
            The covariance matrix of the series of the DataFrame.

        See Also
        --------
        Series.cov : Compute covariance with another Series.
        core.window.ewm.ExponentialMovingWindow.cov : Exponential weighted sample
            covariance.
        core.window.expanding.Expanding.cov : Expanding sample covariance.
        core.window.rolling.Rolling.cov : Rolling sample covariance.

        Notes
        -----
        Returns the covariance matrix of the DataFrame's time series.
        The covariance is normalized by N-ddof.

        For DataFrames that have Series that are missing data (assuming that
        data is `missing at random
        <https://en.wikipedia.org/wiki/Missing_data#Missing_at_random>`__)
        the returned covariance matrix will be an unbiased estimate
        of the variance and covariance between the member Series.

        However, for many applications this estimate may not be acceptable
        because the estimate covariance matrix is not guaranteed to be positive
        semi-definite. This could lead to estimate correlations having
        absolute values which are greater than one, and/or a non-invertible
        covariance matrix. See `Estimation of covariance matrices
        <https://en.wikipedia.org/w/index.php?title=Estimation_of_covariance_
        matrices>`__ for more details.

        Examples
        --------
        >>> df = pd.DataFrame([(1, 2), (0, 3), (2, 0), (1, 1)],
        ...                   columns=['dogs', 'cats'])
        >>> df.cov()
                  dogs      cats
        dogs  0.666667 -1.000000
        cats -1.000000  1.666667

        >>> np.random.seed(42)
        >>> df = pd.DataFrame(np.random.randn(1000, 5),
        ...                   columns=['a', 'b', 'c', 'd', 'e'])
        >>> df.cov()
                  a         b         c         d         e
        a  0.998438 -0.020161  0.059277 -0.008943  0.014144
        b -0.020161  1.059352 -0.008543 -0.024738  0.009826
        c  0.059277 -0.008543  1.010670 -0.001486 -0.000271
        d -0.008943 -0.024738 -0.001486  0.921297 -0.013692
        e  0.014144  0.009826 -0.000271 -0.013692  0.977795

        **Minimum number of periods**

        This method also supports an optional ``min_periods`` keyword
        that specifies the required minimum number of non-NA observations for
        each column pair in order to have a valid result:

        >>> np.random.seed(42)
        >>> df = pd.DataFrame(np.random.randn(20, 3),
        ...                   columns=['a', 'b', 'c'])
        >>> df.loc[df.index[:5], 'a'] = np.nan
        >>> df.loc[df.index[5:10], 'b'] = np.nan
        >>> df.cov(min_periods=12)
                  a         b         c
        a  0.316741       NaN -0.150812
        b       NaN  1.248003  0.191417
        c -0.150812  0.191417  0.895202
        """
        data = self._get_numeric_data() if numeric_only else self
        cols = data.columns
        idx = cols.copy()
        mat = data.to_numpy(dtype=float, na_value=np.nan, copy=False)

        if notna(mat).all():
            if min_periods is not None and min_periods > len(mat):
                base_cov = np.empty((mat.shape[1], mat.shape[1]))
                base_cov.fill(np.nan)
            else:
                base_cov = np.cov(mat.T, ddof=ddof)
            base_cov = base_cov.reshape((len(cols), len(cols)))
        else:
            base_cov = libalgos.nancorr(mat, cov=True, minp=min_periods)

        result = self._constructor(base_cov, index=idx, columns=cols, copy=False)
        return result.__finalize__(self, method="cov")

    def corrwith(
        self,
        other: DataFrame | Series,
        axis: Axis = 0,
        drop: bool = False,
        method: CorrelationMethod = "pearson",
        numeric_only: bool = False,
    ) -> Series:
        """
        Compute pairwise correlation.

        Pairwise correlation is computed between rows or columns of
        DataFrame with rows or columns of Series or DataFrame. DataFrames
        are first aligned along both axes before computing the
        correlations.

        Parameters
        ----------
        other : DataFrame, Series
            Object with which to compute correlations.
        axis : {0 or 'index', 1 or 'columns'}, default 0
            The axis to use. 0 or 'index' to compute row-wise, 1 or 'columns' for
            column-wise.
        drop : bool, default False
            Drop missing indices from result.
        method : {'pearson', 'kendall', 'spearman'} or callable
            Method of correlation:

            * pearson : standard correlation coefficient
            * kendall : Kendall Tau correlation coefficient
            * spearman : Spearman rank correlation
            * callable: callable with input two 1d ndarrays
                and returning a float.

        numeric_only : bool, default False
            Include only `float`, `int` or `boolean` data.

            .. versionadded:: 1.5.0

            .. versionchanged:: 2.0.0
                The default value of ``numeric_only`` is now ``False``.

        Returns
        -------
        Series
            Pairwise correlations.

        See Also
        --------
        DataFrame.corr : Compute pairwise correlation of columns.

        Examples
        --------
        >>> index = ["a", "b", "c", "d", "e"]
        >>> columns = ["one", "two", "three", "four"]
        >>> df1 = pd.DataFrame(np.arange(20).reshape(5, 4), index=index, columns=columns)
        >>> df2 = pd.DataFrame(np.arange(16).reshape(4, 4), index=index[:4], columns=columns)
        >>> df1.corrwith(df2)
        one      1.0
        two      1.0
        three    1.0
        four     1.0
        dtype: float64

        >>> df2.corrwith(df1, axis=1)
        a    1.0
        b    1.0
        c    1.0
        d    1.0
        e    NaN
        dtype: float64
        """  # noqa: E501
        axis = self._get_axis_number(axis)
        this = self._get_numeric_data() if numeric_only else self

        if isinstance(other, Series):
            return this.apply(lambda x: other.corr(x, method=method), axis=axis)

        if numeric_only:
            other = other._get_numeric_data()
        left, right = this.align(other, join="inner", copy=False)

        if axis == 1:
            left = left.T
            right = right.T

        if method == "pearson":
            # mask missing values
            left = left + right * 0
            right = right + left * 0

            # demeaned data
            ldem = left - left.mean(numeric_only=numeric_only)
            rdem = right - right.mean(numeric_only=numeric_only)

            num = (ldem * rdem).sum()
            dom = (
                (left.count() - 1)
                * left.std(numeric_only=numeric_only)
                * right.std(numeric_only=numeric_only)
            )

            correl = num / dom

        elif method in ["kendall", "spearman"] or callable(method):

            def c(x):
                return nanops.nancorr(x[0], x[1], method=method)

            correl = self._constructor_sliced(
                map(c, zip(left.values.T, right.values.T)),
                index=left.columns,
                copy=False,
            )

        else:
            raise ValueError(
                f"Invalid method {method} was passed, "
                "valid methods are: 'pearson', 'kendall', "
                "'spearman', or callable"
            )

        if not drop:
            # Find non-matching labels along the given axis
            # and append missing correlations (GH 22375)
            raxis: AxisInt = 1 if axis == 0 else 0
            result_index = this._get_axis(raxis).union(other._get_axis(raxis))
            idx_diff = result_index.difference(correl.index)

            if len(idx_diff) > 0:
                correl = correl._append(
                    Series([np.nan] * len(idx_diff), index=idx_diff)
                )

        return correl

    # ----------------------------------------------------------------------
    # ndarray-like stats methods

    def count(self, axis: Axis = 0, numeric_only: bool = False):
        """
        Count non-NA cells for each column or row.

        The values `None`, `NaN`, `NaT`, ``pandas.NA`` are considered NA.

        Parameters
        ----------
        axis : {0 or 'index', 1 or 'columns'}, default 0
            If 0 or 'index' counts are generated for each column.
            If 1 or 'columns' counts are generated for each row.
        numeric_only : bool, default False
            Include only `float`, `int` or `boolean` data.

        Returns
        -------
        Series or DataFrame
            For each column/row the number of non-NA/null entries.
            If `level` is specified returns a `DataFrame`.

        See Also
        --------
        Series.count: Number of non-NA elements in a Series.
        DataFrame.value_counts: Count unique combinations of columns.
        DataFrame.shape: Number of DataFrame rows and columns (including NA
            elements).
        DataFrame.isna: Boolean same-sized DataFrame showing places of NA
            elements.

        Examples
        --------
        Constructing DataFrame from a dictionary:

        >>> df = pd.DataFrame({"Person":
        ...                    ["John", "Myla", "Lewis", "John", "Myla"],
        ...                    "Age": [24., np.nan, 21., 33, 26],
        ...                    "Single": [False, True, True, True, False]})
        >>> df
           Person   Age  Single
        0    John  24.0   False
        1    Myla   NaN    True
        2   Lewis  21.0    True
        3    John  33.0    True
        4    Myla  26.0   False

        Notice the uncounted NA values:

        >>> df.count()
        Person    5
        Age       4
        Single    5
        dtype: int64

        Counts for each **row**:

        >>> df.count(axis='columns')
        0    3
        1    2
        2    3
        3    3
        4    3
        dtype: int64
        """
        axis = self._get_axis_number(axis)

        if numeric_only:
            frame = self._get_numeric_data()
        else:
            frame = self

        # GH #423
        if len(frame._get_axis(axis)) == 0:
            result = self._constructor_sliced(0, index=frame._get_agg_axis(axis))
        else:
            result = notna(frame).sum(axis=axis)

        return result.astype("int64").__finalize__(self, method="count")

    def _reduce(
        self,
        op,
        name: str,
        *,
        axis: Axis = 0,
        skipna: bool = True,
        numeric_only: bool = False,
        filter_type=None,
        **kwds,
    ):
        assert filter_type is None or filter_type == "bool", filter_type
        out_dtype = "bool" if filter_type == "bool" else None

        if axis is not None:
            axis = self._get_axis_number(axis)

        def func(values: np.ndarray):
            # We only use this in the case that operates on self.values
            return op(values, axis=axis, skipna=skipna, **kwds)

        def blk_func(values, axis: Axis = 1):
            if isinstance(values, ExtensionArray):
                if not is_1d_only_ea_dtype(values.dtype) and not isinstance(
                    self._mgr, ArrayManager
                ):
                    return values._reduce(name, axis=1, skipna=skipna, **kwds)
                sign = signature(values._reduce)
                if "keepdims" in sign.parameters:
                    return values._reduce(name, skipna=skipna, keepdims=True, **kwds)
                else:
                    warnings.warn(
                        f"{type(values)}._reduce will require a `keepdims` parameter "
                        "in the future",
                        FutureWarning,
                        stacklevel=find_stack_level(),
                    )
                    result = values._reduce(name, skipna=skipna, **kwds)
                    return np.array([result])
            else:
                return op(values, axis=axis, skipna=skipna, **kwds)

        def _get_data() -> DataFrame:
            if filter_type is None:
                data = self._get_numeric_data()
            else:
                # GH#25101, GH#24434
                assert filter_type == "bool"
                data = self._get_bool_data()
            return data

        # Case with EAs see GH#35881
        df = self
        if numeric_only:
            df = _get_data()
        if axis is None:
            return func(df.values)
        elif axis == 1:
            if len(df.index) == 0:
                # Taking a transpose would result in no columns, losing the dtype.
                # In the empty case, reducing along axis 0 or 1 gives the same
                # result dtype, so reduce with axis=0 and ignore values
                result = df._reduce(
                    op,
                    name,
                    axis=0,
                    skipna=skipna,
                    numeric_only=False,
                    filter_type=filter_type,
                    **kwds,
                ).iloc[:0]
                result.index = df.index
                return result
            df = df.T

        # After possibly _get_data and transposing, we are now in the
        #  simple case where we can use BlockManager.reduce
        res = df._mgr.reduce(blk_func)
        out = df._constructor_from_mgr(res, axes=res.axes).iloc[0]
        if out_dtype is not None and out.dtype != "boolean":
            out = out.astype(out_dtype)
        elif (df._mgr.get_dtypes() == object).any() and name not in ["any", "all"]:
            out = out.astype(object)
        elif len(self) == 0 and out.dtype == object and name in ("sum", "prod"):
            # Even if we are object dtype, follow numpy and return
            #  float64, see test_apply_funcs_over_empty
            out = out.astype(np.float64)

        return out

    def _reduce_axis1(self, name: str, func, skipna: bool) -> Series:
        """
        Special case for _reduce to try to avoid a potentially-expensive transpose.

        Apply the reduction block-wise along axis=1 and then reduce the resulting
        1D arrays.
        """
        if name == "all":
            result = np.ones(len(self), dtype=bool)
            ufunc = np.logical_and
        elif name == "any":
            result = np.zeros(len(self), dtype=bool)
            # error: Incompatible types in assignment
            # (expression has type "_UFunc_Nin2_Nout1[Literal['logical_or'],
            # Literal[20], Literal[False]]", variable has type
            # "_UFunc_Nin2_Nout1[Literal['logical_and'], Literal[20],
            # Literal[True]]")
            ufunc = np.logical_or  # type: ignore[assignment]
        else:
            raise NotImplementedError(name)

        for arr in self._mgr.arrays:
            middle = func(arr, axis=0, skipna=skipna)
            result = ufunc(result, middle)

        res_ser = self._constructor_sliced(result, index=self.index, copy=False)
        return res_ser

    @doc(make_doc("any", ndim=2))
    # error: Signature of "any" incompatible with supertype "NDFrame"
    def any(  # type: ignore[override]
        self,
        *,
        axis: Axis = 0,
        bool_only: bool = False,
        skipna: bool = True,
        **kwargs,
    ) -> Series:
        # error: Incompatible return value type (got "Union[Series, bool]",
        # expected "Series")
        return self._logical_func(  # type: ignore[return-value]
            "any", nanops.nanany, axis, bool_only, skipna, **kwargs
        )

    @doc(make_doc("all", ndim=2))
    def all(
        self,
        axis: Axis = 0,
        bool_only: bool = False,
        skipna: bool = True,
        **kwargs,
    ) -> Series:
        # error: Incompatible return value type (got "Union[Series, bool]",
        # expected "Series")
        return self._logical_func(  # type: ignore[return-value]
            "all", nanops.nanall, axis, bool_only, skipna, **kwargs
        )

    @doc(make_doc("min", ndim=2))
    def min(
        self,
        axis: Axis | None = 0,
        skipna: bool = True,
        numeric_only: bool = False,
        **kwargs,
    ):
        return super().min(axis, skipna, numeric_only, **kwargs)

    @doc(make_doc("max", ndim=2))
    def max(
        self,
        axis: Axis | None = 0,
        skipna: bool = True,
        numeric_only: bool = False,
        **kwargs,
    ):
        return super().max(axis, skipna, numeric_only, **kwargs)

    @doc(make_doc("sum", ndim=2))
    def sum(
        self,
        axis: Axis | None = 0,
        skipna: bool = True,
        numeric_only: bool = False,
        min_count: int = 0,
        **kwargs,
    ):
        result = super().sum(axis, skipna, numeric_only, min_count, **kwargs)
        return result.__finalize__(self, method="sum")

    @doc(make_doc("prod", ndim=2))
    def prod(
        self,
        axis: Axis | None = 0,
        skipna: bool = True,
        numeric_only: bool = False,
        min_count: int = 0,
        **kwargs,
    ):
        return super().prod(axis, skipna, numeric_only, min_count, **kwargs)

    @doc(make_doc("mean", ndim=2))
    def mean(
        self,
        axis: Axis | None = 0,
        skipna: bool = True,
        numeric_only: bool = False,
        **kwargs,
    ):
        return super().mean(axis, skipna, numeric_only, **kwargs)

    @doc(make_doc("median", ndim=2))
    def median(
        self,
        axis: Axis | None = 0,
        skipna: bool = True,
        numeric_only: bool = False,
        **kwargs,
    ):
        return super().median(axis, skipna, numeric_only, **kwargs)

    @doc(make_doc("sem", ndim=2))
    def sem(
        self,
        axis: Axis | None = 0,
        skipna: bool = True,
        ddof: int = 1,
        numeric_only: bool = False,
        **kwargs,
    ):
        return super().sem(axis, skipna, ddof, numeric_only, **kwargs)

    @doc(make_doc("var", ndim=2))
    def var(
        self,
        axis: Axis | None = 0,
        skipna: bool = True,
        ddof: int = 1,
        numeric_only: bool = False,
        **kwargs,
    ):
        return super().var(axis, skipna, ddof, numeric_only, **kwargs)

    @doc(make_doc("std", ndim=2))
    def std(
        self,
        axis: Axis | None = 0,
        skipna: bool = True,
        ddof: int = 1,
        numeric_only: bool = False,
        **kwargs,
    ):
        result = cast(Series, super().std(axis, skipna, ddof, numeric_only, **kwargs))
        return result.__finalize__(self, method="std")

    @doc(make_doc("skew", ndim=2))
    def skew(
        self,
        axis: Axis | None = 0,
        skipna: bool = True,
        numeric_only: bool = False,
        **kwargs,
    ):
        return super().skew(axis, skipna, numeric_only, **kwargs)

    @doc(make_doc("kurt", ndim=2))
    def kurt(
        self,
        axis: Axis | None = 0,
        skipna: bool = True,
        numeric_only: bool = False,
        **kwargs,
    ):
        return super().kurt(axis, skipna, numeric_only, **kwargs)

    kurtosis = kurt
    product = prod

    @doc(make_doc("cummin", ndim=2))
    def cummin(self, axis: Axis | None = None, skipna: bool = True, *args, **kwargs):
        return NDFrame.cummin(self, axis, skipna, *args, **kwargs)

    @doc(make_doc("cummax", ndim=2))
    def cummax(self, axis: Axis | None = None, skipna: bool = True, *args, **kwargs):
        return NDFrame.cummax(self, axis, skipna, *args, **kwargs)

    @doc(make_doc("cumsum", ndim=2))
    def cumsum(self, axis: Axis | None = None, skipna: bool = True, *args, **kwargs):
        return NDFrame.cumsum(self, axis, skipna, *args, **kwargs)

    @doc(make_doc("cumprod", 2))
    def cumprod(self, axis: Axis | None = None, skipna: bool = True, *args, **kwargs):
        return NDFrame.cumprod(self, axis, skipna, *args, **kwargs)

    def nunique(self, axis: Axis = 0, dropna: bool = True) -> Series:
        """
        Count number of distinct elements in specified axis.

        Return Series with number of distinct elements. Can ignore NaN
        values.

        Parameters
        ----------
        axis : {0 or 'index', 1 or 'columns'}, default 0
            The axis to use. 0 or 'index' for row-wise, 1 or 'columns' for
            column-wise.
        dropna : bool, default True
            Don't include NaN in the counts.

        Returns
        -------
        Series

        See Also
        --------
        Series.nunique: Method nunique for Series.
        DataFrame.count: Count non-NA cells for each column or row.

        Examples
        --------
        >>> df = pd.DataFrame({'A': [4, 5, 6], 'B': [4, 1, 1]})
        >>> df.nunique()
        A    3
        B    2
        dtype: int64

        >>> df.nunique(axis=1)
        0    1
        1    2
        2    2
        dtype: int64
        """
        return self.apply(Series.nunique, axis=axis, dropna=dropna)

    @doc(_shared_docs["idxmin"], numeric_only_default="False")
    def idxmin(
        self, axis: Axis = 0, skipna: bool = True, numeric_only: bool = False
    ) -> Series:
        axis = self._get_axis_number(axis)

        if self.empty and len(self.axes[axis]):
            axis_dtype = self.axes[axis].dtype
            return self._constructor_sliced(dtype=axis_dtype)

        if numeric_only:
            data = self._get_numeric_data()
        else:
            data = self

        res = data._reduce(
            nanops.nanargmin, "argmin", axis=axis, skipna=skipna, numeric_only=False
        )
        indices = res._values

        # indices will always be 1d array since axis is not None and
        # values is a 2d array for DataFrame
        # indices will always be np.ndarray since axis is not N

        index = data._get_axis(axis)
        result = [index[i] if i >= 0 else np.nan for i in indices]
        final_result = data._constructor_sliced(result, index=data._get_agg_axis(axis))
        return final_result.__finalize__(self, method="idxmin")

    @doc(_shared_docs["idxmax"], numeric_only_default="False")
    def idxmax(
        self, axis: Axis = 0, skipna: bool = True, numeric_only: bool = False
    ) -> Series:
        axis = self._get_axis_number(axis)

        if self.empty and len(self.axes[axis]):
            axis_dtype = self.axes[axis].dtype
            return self._constructor_sliced(dtype=axis_dtype)

        if numeric_only:
            data = self._get_numeric_data()
        else:
            data = self

        res = data._reduce(
            nanops.nanargmax, "argmax", axis=axis, skipna=skipna, numeric_only=False
        )
        indices = res._values

        # indices will always be 1d array since axis is not None and
        # values is a 2d array for DataFrame
        assert isinstance(indices, (np.ndarray, ExtensionArray))  # for mypy

        index = data._get_axis(axis)
        result = [index[i] if i >= 0 else np.nan for i in indices]
        final_result = data._constructor_sliced(result, index=data._get_agg_axis(axis))
        return final_result.__finalize__(self, method="idxmax")

    def _get_agg_axis(self, axis_num: int) -> Index:
        """
        Let's be explicit about this.
        """
        if axis_num == 0:
            return self.columns
        elif axis_num == 1:
            return self.index
        else:
            raise ValueError(f"Axis must be 0 or 1 (got {repr(axis_num)})")

    def mode(
        self, axis: Axis = 0, numeric_only: bool = False, dropna: bool = True
    ) -> DataFrame:
        """
        Get the mode(s) of each element along the selected axis.

        The mode of a set of values is the value that appears most often.
        It can be multiple values.

        Parameters
        ----------
        axis : {0 or 'index', 1 or 'columns'}, default 0
            The axis to iterate over while searching for the mode:

            * 0 or 'index' : get mode of each column
            * 1 or 'columns' : get mode of each row.

        numeric_only : bool, default False
            If True, only apply to numeric columns.
        dropna : bool, default True
            Don't consider counts of NaN/NaT.

        Returns
        -------
        DataFrame
            The modes of each column or row.

        See Also
        --------
        Series.mode : Return the highest frequency value in a Series.
        Series.value_counts : Return the counts of values in a Series.

        Examples
        --------
        >>> df = pd.DataFrame([('bird', 2, 2),
        ...                    ('mammal', 4, np.nan),
        ...                    ('arthropod', 8, 0),
        ...                    ('bird', 2, np.nan)],
        ...                   index=('falcon', 'horse', 'spider', 'ostrich'),
        ...                   columns=('species', 'legs', 'wings'))
        >>> df
                   species  legs  wings
        falcon        bird     2    2.0
        horse       mammal     4    NaN
        spider   arthropod     8    0.0
        ostrich       bird     2    NaN

        By default, missing values are not considered, and the mode of wings
        are both 0 and 2. Because the resulting DataFrame has two rows,
        the second row of ``species`` and ``legs`` contains ``NaN``.

        >>> df.mode()
          species  legs  wings
        0    bird   2.0    0.0
        1     NaN   NaN    2.0

        Setting ``dropna=False`` ``NaN`` values are considered and they can be
        the mode (like for wings).

        >>> df.mode(dropna=False)
          species  legs  wings
        0    bird     2    NaN

        Setting ``numeric_only=True``, only the mode of numeric columns is
        computed, and columns of other types are ignored.

        >>> df.mode(numeric_only=True)
           legs  wings
        0   2.0    0.0
        1   NaN    2.0

        To compute the mode over columns and not rows, use the axis parameter:

        >>> df.mode(axis='columns', numeric_only=True)
                   0    1
        falcon   2.0  NaN
        horse    4.0  NaN
        spider   0.0  8.0
        ostrich  2.0  NaN
        """
        data = self if not numeric_only else self._get_numeric_data()

        def f(s):
            return s.mode(dropna=dropna)

        data = data.apply(f, axis=axis)
        # Ensure index is type stable (should always use int index)
        if data.empty:
            data.index = default_index(0)

        return data

    @overload
    def quantile(
        self,
        q: float = ...,
        axis: Axis = ...,
        numeric_only: bool = ...,
        interpolation: QuantileInterpolation = ...,
    ) -> Series:
        ...

    @overload
    def quantile(
        self,
        q: AnyArrayLike | Sequence[float],
        axis: Axis = ...,
        numeric_only: bool = ...,
        interpolation: QuantileInterpolation = ...,
    ) -> Series | DataFrame:
        ...

    @overload
    def quantile(
        self,
        q: float | AnyArrayLike | Sequence[float] = ...,
        axis: Axis = ...,
        numeric_only: bool = ...,
        interpolation: QuantileInterpolation = ...,
    ) -> Series | DataFrame:
        ...

    def quantile(
        self,
        q: float | AnyArrayLike | Sequence[float] = 0.5,
        axis: Axis = 0,
        numeric_only: bool = False,
        interpolation: QuantileInterpolation = "linear",
        method: Literal["single", "table"] = "single",
    ) -> Series | DataFrame:
        """
        Return values at the given quantile over requested axis.

        Parameters
        ----------
        q : float or array-like, default 0.5 (50% quantile)
            Value between 0 <= q <= 1, the quantile(s) to compute.
        axis : {0 or 'index', 1 or 'columns'}, default 0
            Equals 0 or 'index' for row-wise, 1 or 'columns' for column-wise.
        numeric_only : bool, default False
            Include only `float`, `int` or `boolean` data.

            .. versionchanged:: 2.0.0
                The default value of ``numeric_only`` is now ``False``.

        interpolation : {'linear', 'lower', 'higher', 'midpoint', 'nearest'}
            This optional parameter specifies the interpolation method to use,
            when the desired quantile lies between two data points `i` and `j`:

            * linear: `i + (j - i) * fraction`, where `fraction` is the
              fractional part of the index surrounded by `i` and `j`.
            * lower: `i`.
            * higher: `j`.
            * nearest: `i` or `j` whichever is nearest.
            * midpoint: (`i` + `j`) / 2.
        method : {'single', 'table'}, default 'single'
            Whether to compute quantiles per-column ('single') or over all columns
            ('table'). When 'table', the only allowed interpolation methods are
            'nearest', 'lower', and 'higher'.

        Returns
        -------
        Series or DataFrame

            If ``q`` is an array, a DataFrame will be returned where the
              index is ``q``, the columns are the columns of self, and the
              values are the quantiles.
            If ``q`` is a float, a Series will be returned where the
              index is the columns of self and the values are the quantiles.

        See Also
        --------
        core.window.rolling.Rolling.quantile: Rolling quantile.
        numpy.percentile: Numpy function to compute the percentile.

        Examples
        --------
        >>> df = pd.DataFrame(np.array([[1, 1], [2, 10], [3, 100], [4, 100]]),
        ...                   columns=['a', 'b'])
        >>> df.quantile(.1)
        a    1.3
        b    3.7
        Name: 0.1, dtype: float64
        >>> df.quantile([.1, .5])
               a     b
        0.1  1.3   3.7
        0.5  2.5  55.0

        Specifying `method='table'` will compute the quantile over all columns.

        >>> df.quantile(.1, method="table", interpolation="nearest")
        a    1
        b    1
        Name: 0.1, dtype: int64
        >>> df.quantile([.1, .5], method="table", interpolation="nearest")
             a    b
        0.1  1    1
        0.5  3  100

        Specifying `numeric_only=False` will also compute the quantile of
        datetime and timedelta data.

        >>> df = pd.DataFrame({'A': [1, 2],
        ...                    'B': [pd.Timestamp('2010'),
        ...                          pd.Timestamp('2011')],
        ...                    'C': [pd.Timedelta('1 days'),
        ...                          pd.Timedelta('2 days')]})
        >>> df.quantile(0.5, numeric_only=False)
        A                    1.5
        B    2010-07-02 12:00:00
        C        1 days 12:00:00
        Name: 0.5, dtype: object
        """
        validate_percentile(q)
        axis = self._get_axis_number(axis)

        if not is_list_like(q):
            # BlockManager.quantile expects listlike, so we wrap and unwrap here
            # error: List item 0 has incompatible type "Union[float, Union[Union[
            # ExtensionArray, ndarray[Any, Any]], Index, Series], Sequence[float]]";
            # expected "float"
            res_df = self.quantile(  # type: ignore[call-overload]
                [q],
                axis=axis,
                numeric_only=numeric_only,
                interpolation=interpolation,
                method=method,
            )
            if method == "single":
                res = res_df.iloc[0]
            else:
                # cannot directly iloc over sparse arrays
                res = res_df.T.iloc[:, 0]
            if axis == 1 and len(self) == 0:
                # GH#41544 try to get an appropriate dtype
                dtype = find_common_type(list(self.dtypes))
                if needs_i8_conversion(dtype):
                    return res.astype(dtype)
            return res

        q = Index(q, dtype=np.float64)
        data = self._get_numeric_data() if numeric_only else self

        if axis == 1:
            data = data.T

        if len(data.columns) == 0:
            # GH#23925 _get_numeric_data may have dropped all columns
            cols = Index([], name=self.columns.name)

            dtype = np.float64
            if axis == 1:
                # GH#41544 try to get an appropriate dtype
                cdtype = find_common_type(list(self.dtypes))
                if needs_i8_conversion(cdtype):
                    dtype = cdtype

            res = self._constructor([], index=q, columns=cols, dtype=dtype)
            return res.__finalize__(self, method="quantile")

        valid_method = {"single", "table"}
        if method not in valid_method:
            raise ValueError(
                f"Invalid method: {method}. Method must be in {valid_method}."
            )
        if method == "single":
            res = data._mgr.quantile(qs=q, interpolation=interpolation)
        elif method == "table":
            valid_interpolation = {"nearest", "lower", "higher"}
            if interpolation not in valid_interpolation:
                raise ValueError(
                    f"Invalid interpolation: {interpolation}. "
                    f"Interpolation must be in {valid_interpolation}"
                )
            # handle degenerate case
            if len(data) == 0:
                if data.ndim == 2:
                    dtype = find_common_type(list(self.dtypes))
                else:
                    dtype = self.dtype
                return self._constructor([], index=q, columns=data.columns, dtype=dtype)

            q_idx = np.quantile(  # type: ignore[call-overload]
                np.arange(len(data)), q, **{np_percentile_argname: interpolation}
            )

            by = data.columns
            if len(by) > 1:
                keys = [data._get_label_or_level_values(x) for x in by]
                indexer = lexsort_indexer(keys)
            else:
                k = data._get_label_or_level_values(by[0])
                indexer = nargsort(k)

            res = data._mgr.take(indexer[q_idx], verify=False)
            res.axes[1] = q

        result = self._constructor_from_mgr(res, axes=res.axes)
        return result.__finalize__(self, method="quantile")

    def to_timestamp(
        self,
        freq: Frequency | None = None,
        how: ToTimestampHow = "start",
        axis: Axis = 0,
        copy: bool | None = None,
    ) -> DataFrame:
        """
        Cast to DatetimeIndex of timestamps, at *beginning* of period.

        Parameters
        ----------
        freq : str, default frequency of PeriodIndex
            Desired frequency.
        how : {'s', 'e', 'start', 'end'}
            Convention for converting period to timestamp; start of period
            vs. end.
        axis : {0 or 'index', 1 or 'columns'}, default 0
            The axis to convert (the index by default).
        copy : bool, default True
            If False then underlying input data is not copied.

        Returns
        -------
        DataFrame
            The DataFrame has a DatetimeIndex.

        Examples
        --------
        >>> idx = pd.PeriodIndex(['2023', '2024'], freq='Y')
        >>> d = {'col1': [1, 2], 'col2': [3, 4]}
        >>> df1 = pd.DataFrame(data=d, index=idx)
        >>> df1
              col1   col2
        2023     1      3
        2024	 2      4

        The resulting timestamps will be at the beginning of the year in this case

        >>> df1 = df1.to_timestamp()
        >>> df1
                    col1   col2
        2023-01-01     1      3
        2024-01-01     2      4
        >>> df1.index
        DatetimeIndex(['2023-01-01', '2024-01-01'], dtype='datetime64[ns]', freq=None)

        Using `freq` which is the offset that the Timestamps will have

        >>> df2 = pd.DataFrame(data=d, index=idx)
        >>> df2 = df2.to_timestamp(freq='M')
        >>> df2
                    col1   col2
        2023-01-31     1      3
        2024-01-31     2      4
        >>> df2.index
        DatetimeIndex(['2023-01-31', '2024-01-31'], dtype='datetime64[ns]', freq=None)
        """
        new_obj = self.copy(deep=copy and not using_copy_on_write())

        axis_name = self._get_axis_name(axis)
        old_ax = getattr(self, axis_name)
        if not isinstance(old_ax, PeriodIndex):
            raise TypeError(f"unsupported Type {type(old_ax).__name__}")

        new_ax = old_ax.to_timestamp(freq=freq, how=how)

        setattr(new_obj, axis_name, new_ax)
        return new_obj

    def to_period(
        self, freq: Frequency | None = None, axis: Axis = 0, copy: bool | None = None
    ) -> DataFrame:
        """
        Convert DataFrame from DatetimeIndex to PeriodIndex.

        Convert DataFrame from DatetimeIndex to PeriodIndex with desired
        frequency (inferred from index if not passed).

        Parameters
        ----------
        freq : str, default
            Frequency of the PeriodIndex.
        axis : {0 or 'index', 1 or 'columns'}, default 0
            The axis to convert (the index by default).
        copy : bool, default True
            If False then underlying input data is not copied.

        Returns
        -------
        DataFrame
            The DataFrame has a PeriodIndex.

        Examples
        --------
        >>> idx = pd.to_datetime(
        ...     [
        ...         "2001-03-31 00:00:00",
        ...         "2002-05-31 00:00:00",
        ...         "2003-08-31 00:00:00",
        ...     ]
        ... )

        >>> idx
        DatetimeIndex(['2001-03-31', '2002-05-31', '2003-08-31'],
        dtype='datetime64[ns]', freq=None)

        >>> idx.to_period("M")
        PeriodIndex(['2001-03', '2002-05', '2003-08'], dtype='period[M]')

        For the yearly frequency

        >>> idx.to_period("Y")
        PeriodIndex(['2001', '2002', '2003'], dtype='period[A-DEC]')
        """
        new_obj = self.copy(deep=copy and not using_copy_on_write())

        axis_name = self._get_axis_name(axis)
        old_ax = getattr(self, axis_name)
        if not isinstance(old_ax, DatetimeIndex):
            raise TypeError(f"unsupported Type {type(old_ax).__name__}")

        new_ax = old_ax.to_period(freq=freq)

        setattr(new_obj, axis_name, new_ax)
        return new_obj

    def isin(self, values: Series | DataFrame | Sequence | Mapping) -> DataFrame:
        """
        Whether each element in the DataFrame is contained in values.

        Parameters
        ----------
        values : iterable, Series, DataFrame or dict
            The result will only be true at a location if all the
            labels match. If `values` is a Series, that's the index. If
            `values` is a dict, the keys must be the column names,
            which must match. If `values` is a DataFrame,
            then both the index and column labels must match.

        Returns
        -------
        DataFrame
            DataFrame of booleans showing whether each element in the DataFrame
            is contained in values.

        See Also
        --------
        DataFrame.eq: Equality test for DataFrame.
        Series.isin: Equivalent method on Series.
        Series.str.contains: Test if pattern or regex is contained within a
            string of a Series or Index.

        Examples
        --------
        >>> df = pd.DataFrame({'num_legs': [2, 4], 'num_wings': [2, 0]},
        ...                   index=['falcon', 'dog'])
        >>> df
                num_legs  num_wings
        falcon         2          2
        dog            4          0

        When ``values`` is a list check whether every value in the DataFrame
        is present in the list (which animals have 0 or 2 legs or wings)

        >>> df.isin([0, 2])
                num_legs  num_wings
        falcon      True       True
        dog        False       True

        To check if ``values`` is *not* in the DataFrame, use the ``~`` operator:

        >>> ~df.isin([0, 2])
                num_legs  num_wings
        falcon     False      False
        dog         True      False

        When ``values`` is a dict, we can pass values to check for each
        column separately:

        >>> df.isin({'num_wings': [0, 3]})
                num_legs  num_wings
        falcon     False      False
        dog        False       True

        When ``values`` is a Series or DataFrame the index and column must
        match. Note that 'falcon' does not match based on the number of legs
        in other.

        >>> other = pd.DataFrame({'num_legs': [8, 3], 'num_wings': [0, 2]},
        ...                      index=['spider', 'falcon'])
        >>> df.isin(other)
                num_legs  num_wings
        falcon     False       True
        dog        False      False
        """
        if isinstance(values, dict):
            from pandas.core.reshape.concat import concat

            values = collections.defaultdict(list, values)
            result = concat(
                (
                    self.iloc[:, [i]].isin(values[col])
                    for i, col in enumerate(self.columns)
                ),
                axis=1,
            )
        elif isinstance(values, Series):
            if not values.index.is_unique:
                raise ValueError("cannot compute isin with a duplicate axis.")
            result = self.eq(values.reindex_like(self), axis="index")
        elif isinstance(values, DataFrame):
            if not (values.columns.is_unique and values.index.is_unique):
                raise ValueError("cannot compute isin with a duplicate axis.")
            result = self.eq(values.reindex_like(self))
        else:
            if not is_list_like(values):
                raise TypeError(
                    "only list-like or dict-like objects are allowed "
                    "to be passed to DataFrame.isin(), "
                    f"you passed a '{type(values).__name__}'"
                )

            def isin_(x):
                # error: Argument 2 to "isin" has incompatible type "Union[Series,
                # DataFrame, Sequence[Any], Mapping[Any, Any]]"; expected
                # "Union[Union[Union[ExtensionArray, ndarray[Any, Any]], Index,
                # Series], List[Any], range]"
                result = algorithms.isin(
                    x.ravel(),
                    values,  # type: ignore[arg-type]
                )
                return result.reshape(x.shape)

            res_mgr = self._mgr.apply(isin_)
            result = self._constructor_from_mgr(
                res_mgr,
                axes=res_mgr.axes,
            )
        return result.__finalize__(self, method="isin")

    # ----------------------------------------------------------------------
    # Add index and columns
    _AXIS_ORDERS: list[Literal["index", "columns"]] = ["index", "columns"]
    _AXIS_TO_AXIS_NUMBER: dict[Axis, int] = {
        **NDFrame._AXIS_TO_AXIS_NUMBER,
        1: 1,
        "columns": 1,
    }
    _AXIS_LEN = len(_AXIS_ORDERS)
    _info_axis_number: Literal[1] = 1
    _info_axis_name: Literal["columns"] = "columns"

    index = properties.AxisProperty(
        axis=1,
        doc="""
        The index (row labels) of the DataFrame.

        The index of a DataFrame is a series of labels that identify each row.
        The labels can be integers, strings, or any other hashable type. The index
        is used for label-based access and alignment, and can be accessed or
        modified using this attribute.

        Returns
        -------
        pandas.Index
            The index labels of the DataFrame.

        See Also
        --------
        DataFrame.columns : The column labels of the DataFrame.
        DataFrame.to_numpy : Convert the DataFrame to a NumPy array.

        Examples
        --------
        >>> df = pd.DataFrame({'Name': ['Alice', 'Bob', 'Aritra'],
        ...                    'Age': [25, 30, 35],
        ...                    'Location': ['Seattle', 'New York', 'Kona']},
        ...                   index=([10, 20, 30]))
        >>> df.index
        Index([10, 20, 30], dtype='int64')

        In this example, we create a DataFrame with 3 rows and 3 columns,
        including Name, Age, and Location information. We set the index labels to
        be the integers 10, 20, and 30. We then access the `index` attribute of the
        DataFrame, which returns an `Index` object containing the index labels.

        >>> df.index = [100, 200, 300]
        >>> df
            Name  Age Location
        100  Alice   25  Seattle
        200    Bob   30 New York
        300  Aritra  35    Kona

        In this example, we modify the index labels of the DataFrame by assigning
        a new list of labels to the `index` attribute. The DataFrame is then
        updated with the new labels, and the output shows the modified DataFrame.
        """,
    )
    columns = properties.AxisProperty(
        axis=0,
        doc=dedent(
            """
                The column labels of the DataFrame.

                Examples
                --------
                >>> df = pd.DataFrame({'A': [1, 2], 'B': [3, 4]})
                >>> df
                     A  B
                0    1  3
                1    2  4
                >>> df.columns
                Index(['A', 'B'], dtype='object')
                """
        ),
    )

    # ----------------------------------------------------------------------
    # Add plotting methods to DataFrame
    plot = CachedAccessor("plot", pandas.plotting.PlotAccessor)
    hist = pandas.plotting.hist_frame
    boxplot = pandas.plotting.boxplot_frame
    sparse = CachedAccessor("sparse", SparseFrameAccessor)

    # ----------------------------------------------------------------------
    # Internal Interface Methods

    def _to_dict_of_blocks(self, copy: bool = True):
        """
        Return a dict of dtype -> Constructor Types that
        each is a homogeneous dtype.

        Internal ONLY - only works for BlockManager
        """
        mgr = self._mgr
        # convert to BlockManager if needed -> this way support ArrayManager as well
        mgr = mgr_to_mgr(mgr, "block")
        mgr = cast(BlockManager, mgr)
        return {
            k: self._constructor_from_mgr(v, axes=v.axes).__finalize__(self)
            for k, v, in mgr.to_dict(copy=copy).items()
        }

    @property
    def values(self) -> np.ndarray:
        """
        Return a Numpy representation of the DataFrame.

        .. warning::

           We recommend using :meth:`DataFrame.to_numpy` instead.

        Only the values in the DataFrame will be returned, the axes labels
        will be removed.

        Returns
        -------
        numpy.ndarray
            The values of the DataFrame.

        See Also
        --------
        DataFrame.to_numpy : Recommended alternative to this method.
        DataFrame.index : Retrieve the index labels.
        DataFrame.columns : Retrieving the column names.

        Notes
        -----
        The dtype will be a lower-common-denominator dtype (implicit
        upcasting); that is to say if the dtypes (even of numeric types)
        are mixed, the one that accommodates all will be chosen. Use this
        with care if you are not dealing with the blocks.

        e.g. If the dtypes are float16 and float32, dtype will be upcast to
        float32.  If dtypes are int32 and uint8, dtype will be upcast to
        int32. By :func:`numpy.find_common_type` convention, mixing int64
        and uint64 will result in a float64 dtype.

        Examples
        --------
        A DataFrame where all columns are the same type (e.g., int64) results
        in an array of the same type.

        >>> df = pd.DataFrame({'age':    [ 3,  29],
        ...                    'height': [94, 170],
        ...                    'weight': [31, 115]})
        >>> df
           age  height  weight
        0    3      94      31
        1   29     170     115
        >>> df.dtypes
        age       int64
        height    int64
        weight    int64
        dtype: object
        >>> df.values
        array([[  3,  94,  31],
               [ 29, 170, 115]])

        A DataFrame with mixed type columns(e.g., str/object, int64, float32)
        results in an ndarray of the broadest type that accommodates these
        mixed types (e.g., object).

        >>> df2 = pd.DataFrame([('parrot',   24.0, 'second'),
        ...                     ('lion',     80.5, 1),
        ...                     ('monkey', np.nan, None)],
        ...                   columns=('name', 'max_speed', 'rank'))
        >>> df2.dtypes
        name          object
        max_speed    float64
        rank          object
        dtype: object
        >>> df2.values
        array([['parrot', 24.0, 'second'],
               ['lion', 80.5, 1],
               ['monkey', nan, None]], dtype=object)
        """
        return self._mgr.as_array()


def _from_nested_dict(data) -> collections.defaultdict:
    new_data: collections.defaultdict = collections.defaultdict(dict)
    for index, s in data.items():
        for col, v in s.items():
            new_data[col][index] = v
    return new_data


def _reindex_for_setitem(
    value: DataFrame | Series, index: Index
) -> tuple[ArrayLike, BlockValuesRefs | None]:
    # reindex if necessary

    if value.index.equals(index) or not len(index):
        if using_copy_on_write() and isinstance(value, Series):
            return value._values, value._references
        return value._values.copy(), None

    # GH#4107
    try:
        reindexed_value = value.reindex(index)._values
    except ValueError as err:
        # raised in MultiIndex.from_tuples, see test_insert_error_msmgs
        if not value.index.is_unique:
            # duplicate axis
            raise err

        raise TypeError(
            "incompatible index of inserted column with frame index"
        ) from err
    return reindexed_value, None<|MERGE_RESOLUTION|>--- conflicted
+++ resolved
@@ -652,7 +652,18 @@
 
     _constructor_sliced: Callable[..., Series] = Series
 
-<<<<<<< HEAD
+    def _sliced_from_mgr(self, mgr, axes) -> Series:
+        return Series._from_mgr(mgr, axes)
+
+    def _constructor_sliced_from_mgr(self, mgr, axes):
+        ser = self._sliced_from_mgr(mgr, axes=axes)
+        ser._name = None  # caller is responsible for setting real name
+        if type(self) is DataFrame:
+            # fastpath avoiding constructor call
+            return ser
+        assert axes is mgr.axes
+        return self._constructor_sliced(ser, copy=False)
+
     def __init_subclass__(cls, /, **kwargs) -> None:
         super().__init_subclass__(**kwargs)
         if cls._constructor is not DataFrame._constructor:
@@ -669,19 +680,6 @@
                 FutureWarning,
                 stacklevel=find_stack_level(),
             )
-=======
-    def _sliced_from_mgr(self, mgr, axes) -> Series:
-        return Series._from_mgr(mgr, axes)
-
-    def _constructor_sliced_from_mgr(self, mgr, axes):
-        ser = self._sliced_from_mgr(mgr, axes=axes)
-        ser._name = None  # caller is responsible for setting real name
-        if type(self) is DataFrame:
-            # fastpath avoiding constructor call
-            return ser
-        assert axes is mgr.axes
-        return self._constructor_sliced(ser, copy=False)
->>>>>>> ee18e060
 
     # ----------------------------------------------------------------------
     # Constructors
