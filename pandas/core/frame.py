--- conflicted
+++ resolved
@@ -1844,102 +1844,6 @@
         return np.rec.fromarrays(arrays, dtype={"names": names, "formats": formats})
 
     @classmethod
-<<<<<<< HEAD
-    def from_items(cls, items, columns=None, orient="columns"):
-        """
-        Construct a DataFrame from a list of tuples.
-
-        .. deprecated:: 0.23.0
-          `from_items` is deprecated and will be removed in a future version.
-          Use :meth:`DataFrame.from_dict(dict(items)) <DataFrame.from_dict>`
-          instead.
-
-        Convert (key, value) pairs to DataFrame. The keys will be the axis
-        index (usually the columns, but depends on the specified
-        orientation). The values should be arrays or Series.
-
-        Parameters
-        ----------
-        items : sequence of (key, value) pairs
-            Values should be arrays or Series.
-        columns : sequence of column labels, optional
-            Must be passed if orient='index'.
-        orient : {'columns', 'index'}, default 'columns'
-            The "orientation" of the data. If the keys of the
-            input correspond to column labels, pass 'columns'
-            (default). Otherwise if the keys correspond to the index,
-            pass 'index'.
-
-        Returns
-        -------
-        DataFrame
-        """
-
-        warnings.warn(
-            "from_items is deprecated. Please use "
-            "DataFrame.from_dict(dict(items), ...) instead. ",
-            FutureWarning,
-            stacklevel=2,
-        )
-
-        keys, values = zip(*items)
-
-        if orient == "columns":
-            if columns is not None:
-                columns = ensure_index(columns)
-
-                idict = dict(items)
-                if len(idict) < len(items):
-                    if not columns.equals(ensure_index(keys)):
-                        raise ValueError(
-                            "With non-unique item names, passed "
-                            "columns must be identical"
-                        )
-                    arrays = values
-                else:
-                    arrays = [idict[k] for k in columns if k in idict]
-            else:
-                columns = ensure_index(keys)
-                arrays = values
-
-            # GH 17312
-            # Provide more informative error msg when scalar values passed
-            try:
-                return cls._from_arrays(arrays, columns, None)
-
-            except ValueError:
-                if not is_nested_list_like(values):
-                    raise ValueError(
-                        "The value in each (key, value) pair "
-                        "must be an array, Series, or dict"
-                    )
-
-        elif orient == "index":
-            if columns is None:
-                raise TypeError("Must pass columns with orient='index'")
-
-            keys = ensure_index(keys)
-
-            # GH 17312
-            # Provide more informative error msg when scalar values passed
-            try:
-                arr = np.array(values, dtype=object).T
-                data = [lib.maybe_convert_objects(v) for v in arr]
-                return cls._from_arrays(data, columns, keys)
-
-            except TypeError:
-                if not is_nested_list_like(values):
-                    raise ValueError(
-                        "The value in each (key, value) pair "
-                        "must be an array, Series, or dict"
-                    )
-
-        else:  # pragma: no cover
-            raise ValueError("'orient' must be either 'columns' or 'index'")
-
-    @classmethod
-=======
->>>>>>> ea2e26ae
     def _from_arrays(cls, arrays, columns, index, dtype=None):
         mgr = arrays_to_mgr(arrays, columns, index, columns, dtype=dtype)
         return cls(mgr)
@@ -3507,26 +3411,8 @@
         """
         data = self.copy()
 
-<<<<<<< HEAD
-        # >= 3.6 preserve order of kwargs
-        if PY36:
-            for k, v in kwargs.items():
-                data[k] = com.apply_if_callable(v, data)
-        else:
-            # <= 3.5: do all calculations first...
-            results = {}
-            for k, v in kwargs.items():
-                results[k] = com.apply_if_callable(v, data)
-
-            # <= 3.5 and earlier
-            results = sorted(results.items())
-            # ... and then assign
-            for k, v in results:
-                data[k] = v
-=======
         for k, v in kwargs.items():
             data[k] = com.apply_if_callable(v, data)
->>>>>>> ea2e26ae
         return data
 
     def _sanitize_column(self, key, value, broadcast=True):
