"""
DataFrame
---------
An efficient 2D container for potentially mixed-type time series or other
labeled data series.

Similar to its R counterpart, data.frame, except providing automatic data
alignment and a host of useful data manipulation methods having to do with the
labeling information
"""
from __future__ import annotations

import collections
from collections import abc
import datetime
import functools
from io import StringIO
import itertools
from textwrap import dedent
from typing import (
    IO,
    TYPE_CHECKING,
    Any,
    Callable,
    Hashable,
    Iterable,
    Iterator,
    Literal,
    Sequence,
    cast,
    overload,
)
import warnings

import numpy as np
import numpy.ma as ma

from pandas._config import get_option

from pandas._libs import (
    algos as libalgos,
    lib,
    properties,
)
from pandas._libs.hashtable import duplicated
from pandas._libs.lib import no_default
from pandas._typing import (
    AggFuncType,
    AnyArrayLike,
    ArrayLike,
    Axes,
    Axis,
    ColspaceArgType,
    CompressionOptions,
    Dtype,
    DtypeObj,
    FilePath,
    FillnaOptions,
    FloatFormatType,
    FormattersType,
    Frequency,
    IndexKeyFunc,
    IndexLabel,
    Level,
    PythonFuncType,
    ReadBuffer,
    Renamer,
    Scalar,
    StorageOptions,
    Suffixes,
    TimedeltaConvertibleTypes,
    TimestampConvertibleTypes,
    ValueKeyFunc,
    WriteBuffer,
    npt,
)
from pandas.compat._optional import import_optional_dependency
from pandas.compat.numpy import function as nv
from pandas.util._decorators import (
    Appender,
    Substitution,
    deprecate_kwarg,
    deprecate_nonkeyword_arguments,
    doc,
    rewrite_axis_style_signature,
)
from pandas.util._exceptions import find_stack_level
from pandas.util._validators import (
    validate_ascending,
    validate_axis_style_args,
    validate_bool_kwarg,
    validate_percentile,
)

from pandas.core.dtypes.cast import (
<<<<<<< HEAD
    LossySetitemError,
=======
    can_hold_element,
>>>>>>> 275b1877
    construct_1d_arraylike_from_scalar,
    construct_2d_arraylike_from_scalar,
    find_common_type,
    infer_dtype_from_scalar,
    invalidate_string_dtypes,
    maybe_box_native,
    maybe_downcast_to_dtype,
)
from pandas.core.dtypes.common import (
    ensure_platform_int,
    infer_dtype_from_object,
    is_1d_only_ea_dtype,
    is_1d_only_ea_obj,
    is_bool_dtype,
    is_dataclass,
    is_datetime64_any_dtype,
    is_dict_like,
    is_dtype_equal,
    is_extension_array_dtype,
    is_float,
    is_float_dtype,
    is_hashable,
    is_integer,
    is_integer_dtype,
    is_iterator,
    is_list_like,
    is_object_dtype,
    is_scalar,
    is_sequence,
    needs_i8_conversion,
    pandas_dtype,
)
from pandas.core.dtypes.dtypes import ExtensionDtype
from pandas.core.dtypes.missing import (
    isna,
    notna,
)

from pandas.core import (
    algorithms,
    common as com,
    nanops,
    ops,
)
from pandas.core.accessor import CachedAccessor
from pandas.core.apply import (
    reconstruct_func,
    relabel_result,
)
from pandas.core.array_algos.take import take_2d_multi
from pandas.core.arraylike import OpsMixin
from pandas.core.arrays import (
    DatetimeArray,
    ExtensionArray,
    PeriodArray,
    TimedeltaArray,
)
from pandas.core.arrays.sparse import SparseFrameAccessor
from pandas.core.construction import (
    extract_array,
    sanitize_array,
    sanitize_masked_array,
)
from pandas.core.generic import NDFrame
from pandas.core.indexers import check_key_length
from pandas.core.indexes.api import (
    DatetimeIndex,
    Index,
    PeriodIndex,
    default_index,
    ensure_index,
    ensure_index_from_sequences,
)
from pandas.core.indexes.multi import (
    MultiIndex,
    maybe_droplevels,
)
from pandas.core.indexing import (
    check_bool_indexer,
    check_deprecated_indexers,
    convert_to_index_sliceable,
)
from pandas.core.internals import (
    ArrayManager,
    BlockManager,
)
from pandas.core.internals.construction import (
    arrays_to_mgr,
    dataclasses_to_dicts,
    dict_to_mgr,
    mgr_to_mgr,
    ndarray_to_mgr,
    nested_data_to_arrays,
    rec_array_to_mgr,
    reorder_arrays,
    to_arrays,
    treat_as_nested,
)
from pandas.core.reshape.melt import melt
from pandas.core.series import Series
from pandas.core.shared_docs import _shared_docs
from pandas.core.sorting import (
    get_group_index,
    lexsort_indexer,
    nargsort,
)

from pandas.io.common import get_handle
from pandas.io.formats import (
    console,
    format as fmt,
)
from pandas.io.formats.info import (
    INFO_DOCSTRING,
    DataFrameInfo,
    frame_sub_kwargs,
)
import pandas.plotting

if TYPE_CHECKING:

    from pandas.core.groupby.generic import DataFrameGroupBy
    from pandas.core.internals import SingleDataManager
    from pandas.core.resample import Resampler

    from pandas.io.formats.style import Styler

# ---------------------------------------------------------------------
# Docstring templates

_shared_doc_kwargs = {
    "axes": "index, columns",
    "klass": "DataFrame",
    "axes_single_arg": "{0 or 'index', 1 or 'columns'}",
    "axis": """axis : {0 or 'index', 1 or 'columns'}, default 0
        If 0 or 'index': apply function to each column.
        If 1 or 'columns': apply function to each row.""",
    "inplace": """
    inplace : bool, default False
        If True, performs operation inplace and returns None.""",
    "optional_by": """
        by : str or list of str
            Name or list of names to sort by.

            - if `axis` is 0 or `'index'` then `by` may contain index
              levels and/or column labels.
            - if `axis` is 1 or `'columns'` then `by` may contain column
              levels and/or index labels.""",
    "optional_labels": """labels : array-like, optional
            New labels / index to conform the axis specified by 'axis' to.""",
    "optional_axis": """axis : int or str, optional
            Axis to target. Can be either the axis name ('index', 'columns')
            or number (0, 1).""",
    "replace_iloc": """
    This differs from updating with ``.loc`` or ``.iloc``, which require
    you to specify a location to update with some value.""",
}

_numeric_only_doc = """numeric_only : bool or None, default None
    Include only float, int, boolean data. If None, will attempt to use
    everything, then use only numeric data
"""

_merge_doc = """
Merge DataFrame or named Series objects with a database-style join.

A named Series object is treated as a DataFrame with a single named column.

The join is done on columns or indexes. If joining columns on
columns, the DataFrame indexes *will be ignored*. Otherwise if joining indexes
on indexes or indexes on a column or columns, the index will be passed on.
When performing a cross merge, no column specifications to merge on are
allowed.

.. warning::

    If both key columns contain rows where the key is a null value, those
    rows will be matched against each other. This is different from usual SQL
    join behaviour and can lead to unexpected results.

Parameters
----------%s
right : DataFrame or named Series
    Object to merge with.
how : {'left', 'right', 'outer', 'inner', 'cross'}, default 'inner'
    Type of merge to be performed.

    * left: use only keys from left frame, similar to a SQL left outer join;
      preserve key order.
    * right: use only keys from right frame, similar to a SQL right outer join;
      preserve key order.
    * outer: use union of keys from both frames, similar to a SQL full outer
      join; sort keys lexicographically.
    * inner: use intersection of keys from both frames, similar to a SQL inner
      join; preserve the order of the left keys.
    * cross: creates the cartesian product from both frames, preserves the order
      of the left keys.

      .. versionadded:: 1.2.0

on : label or list
    Column or index level names to join on. These must be found in both
    DataFrames. If `on` is None and not merging on indexes then this defaults
    to the intersection of the columns in both DataFrames.
left_on : label or list, or array-like
    Column or index level names to join on in the left DataFrame. Can also
    be an array or list of arrays of the length of the left DataFrame.
    These arrays are treated as if they are columns.
right_on : label or list, or array-like
    Column or index level names to join on in the right DataFrame. Can also
    be an array or list of arrays of the length of the right DataFrame.
    These arrays are treated as if they are columns.
left_index : bool, default False
    Use the index from the left DataFrame as the join key(s). If it is a
    MultiIndex, the number of keys in the other DataFrame (either the index
    or a number of columns) must match the number of levels.
right_index : bool, default False
    Use the index from the right DataFrame as the join key. Same caveats as
    left_index.
sort : bool, default False
    Sort the join keys lexicographically in the result DataFrame. If False,
    the order of the join keys depends on the join type (how keyword).
suffixes : list-like, default is ("_x", "_y")
    A length-2 sequence where each element is optionally a string
    indicating the suffix to add to overlapping column names in
    `left` and `right` respectively. Pass a value of `None` instead
    of a string to indicate that the column name from `left` or
    `right` should be left as-is, with no suffix. At least one of the
    values must not be None.
copy : bool, default True
    If False, avoid copy if possible.
indicator : bool or str, default False
    If True, adds a column to the output DataFrame called "_merge" with
    information on the source of each row. The column can be given a different
    name by providing a string argument. The column will have a Categorical
    type with the value of "left_only" for observations whose merge key only
    appears in the left DataFrame, "right_only" for observations
    whose merge key only appears in the right DataFrame, and "both"
    if the observation's merge key is found in both DataFrames.

validate : str, optional
    If specified, checks if merge is of specified type.

    * "one_to_one" or "1:1": check if merge keys are unique in both
      left and right datasets.
    * "one_to_many" or "1:m": check if merge keys are unique in left
      dataset.
    * "many_to_one" or "m:1": check if merge keys are unique in right
      dataset.
    * "many_to_many" or "m:m": allowed, but does not result in checks.

Returns
-------
DataFrame
    A DataFrame of the two merged objects.

See Also
--------
merge_ordered : Merge with optional filling/interpolation.
merge_asof : Merge on nearest keys.
DataFrame.join : Similar method using indices.

Notes
-----
Support for specifying index levels as the `on`, `left_on`, and
`right_on` parameters was added in version 0.23.0
Support for merging named Series objects was added in version 0.24.0

Examples
--------
>>> df1 = pd.DataFrame({'lkey': ['foo', 'bar', 'baz', 'foo'],
...                     'value': [1, 2, 3, 5]})
>>> df2 = pd.DataFrame({'rkey': ['foo', 'bar', 'baz', 'foo'],
...                     'value': [5, 6, 7, 8]})
>>> df1
    lkey value
0   foo      1
1   bar      2
2   baz      3
3   foo      5
>>> df2
    rkey value
0   foo      5
1   bar      6
2   baz      7
3   foo      8

Merge df1 and df2 on the lkey and rkey columns. The value columns have
the default suffixes, _x and _y, appended.

>>> df1.merge(df2, left_on='lkey', right_on='rkey')
  lkey  value_x rkey  value_y
0  foo        1  foo        5
1  foo        1  foo        8
2  foo        5  foo        5
3  foo        5  foo        8
4  bar        2  bar        6
5  baz        3  baz        7

Merge DataFrames df1 and df2 with specified left and right suffixes
appended to any overlapping columns.

>>> df1.merge(df2, left_on='lkey', right_on='rkey',
...           suffixes=('_left', '_right'))
  lkey  value_left rkey  value_right
0  foo           1  foo            5
1  foo           1  foo            8
2  foo           5  foo            5
3  foo           5  foo            8
4  bar           2  bar            6
5  baz           3  baz            7

Merge DataFrames df1 and df2, but raise an exception if the DataFrames have
any overlapping columns.

>>> df1.merge(df2, left_on='lkey', right_on='rkey', suffixes=(False, False))
Traceback (most recent call last):
...
ValueError: columns overlap but no suffix specified:
    Index(['value'], dtype='object')

>>> df1 = pd.DataFrame({'a': ['foo', 'bar'], 'b': [1, 2]})
>>> df2 = pd.DataFrame({'a': ['foo', 'baz'], 'c': [3, 4]})
>>> df1
      a  b
0   foo  1
1   bar  2
>>> df2
      a  c
0   foo  3
1   baz  4

>>> df1.merge(df2, how='inner', on='a')
      a  b  c
0   foo  1  3

>>> df1.merge(df2, how='left', on='a')
      a  b  c
0   foo  1  3.0
1   bar  2  NaN

>>> df1 = pd.DataFrame({'left': ['foo', 'bar']})
>>> df2 = pd.DataFrame({'right': [7, 8]})
>>> df1
    left
0   foo
1   bar
>>> df2
    right
0   7
1   8

>>> df1.merge(df2, how='cross')
   left  right
0   foo      7
1   foo      8
2   bar      7
3   bar      8
"""


# -----------------------------------------------------------------------
# DataFrame class


class DataFrame(NDFrame, OpsMixin):
    """
    Two-dimensional, size-mutable, potentially heterogeneous tabular data.

    Data structure also contains labeled axes (rows and columns).
    Arithmetic operations align on both row and column labels. Can be
    thought of as a dict-like container for Series objects. The primary
    pandas data structure.

    Parameters
    ----------
    data : ndarray (structured or homogeneous), Iterable, dict, or DataFrame
        Dict can contain Series, arrays, constants, dataclass or list-like objects. If
        data is a dict, column order follows insertion-order. If a dict contains Series
        which have an index defined, it is aligned by its index.

        .. versionchanged:: 0.25.0
           If data is a list of dicts, column order follows insertion-order.

    index : Index or array-like
        Index to use for resulting frame. Will default to RangeIndex if
        no indexing information part of input data and no index provided.
    columns : Index or array-like
        Column labels to use for resulting frame when data does not have them,
        defaulting to RangeIndex(0, 1, 2, ..., n). If data contains column labels,
        will perform column selection instead.
    dtype : dtype, default None
        Data type to force. Only a single dtype is allowed. If None, infer.
    copy : bool or None, default None
        Copy data from inputs.
        For dict data, the default of None behaves like ``copy=True``.  For DataFrame
        or 2d ndarray input, the default of None behaves like ``copy=False``.
        If data is a dict containing one or more Series (possibly of different dtypes),
        ``copy=False`` will ensure that these inputs are not copied.

        .. versionchanged:: 1.3.0

    See Also
    --------
    DataFrame.from_records : Constructor from tuples, also record arrays.
    DataFrame.from_dict : From dicts of Series, arrays, or dicts.
    read_csv : Read a comma-separated values (csv) file into DataFrame.
    read_table : Read general delimited file into DataFrame.
    read_clipboard : Read text from clipboard into DataFrame.

    Examples
    --------
    Constructing DataFrame from a dictionary.

    >>> d = {'col1': [1, 2], 'col2': [3, 4]}
    >>> df = pd.DataFrame(data=d)
    >>> df
       col1  col2
    0     1     3
    1     2     4

    Notice that the inferred dtype is int64.

    >>> df.dtypes
    col1    int64
    col2    int64
    dtype: object

    To enforce a single dtype:

    >>> df = pd.DataFrame(data=d, dtype=np.int8)
    >>> df.dtypes
    col1    int8
    col2    int8
    dtype: object

    Constructing DataFrame from a dictionary including Series:

    >>> d = {'col1': [0, 1, 2, 3], 'col2': pd.Series([2, 3], index=[2, 3])}
    >>> pd.DataFrame(data=d, index=[0, 1, 2, 3])
       col1  col2
    0     0   NaN
    1     1   NaN
    2     2   2.0
    3     3   3.0

    Constructing DataFrame from numpy ndarray:

    >>> df2 = pd.DataFrame(np.array([[1, 2, 3], [4, 5, 6], [7, 8, 9]]),
    ...                    columns=['a', 'b', 'c'])
    >>> df2
       a  b  c
    0  1  2  3
    1  4  5  6
    2  7  8  9

    Constructing DataFrame from a numpy ndarray that has labeled columns:

    >>> data = np.array([(1, 2, 3), (4, 5, 6), (7, 8, 9)],
    ...                 dtype=[("a", "i4"), ("b", "i4"), ("c", "i4")])
    >>> df3 = pd.DataFrame(data, columns=['c', 'a'])
    ...
    >>> df3
       c  a
    0  3  1
    1  6  4
    2  9  7

    Constructing DataFrame from dataclass:

    >>> from dataclasses import make_dataclass
    >>> Point = make_dataclass("Point", [("x", int), ("y", int)])
    >>> pd.DataFrame([Point(0, 0), Point(0, 3), Point(2, 3)])
       x  y
    0  0  0
    1  0  3
    2  2  3
    """

    _internal_names_set = {"columns", "index"} | NDFrame._internal_names_set
    _typ = "dataframe"
    _HANDLED_TYPES = (Series, Index, ExtensionArray, np.ndarray)
    _accessors: set[str] = {"sparse"}
    _hidden_attrs: frozenset[str] = NDFrame._hidden_attrs | frozenset([])
    _mgr: BlockManager | ArrayManager

    @property
    def _constructor(self) -> type[DataFrame]:
        return DataFrame

    _constructor_sliced: type[Series] = Series

    # ----------------------------------------------------------------------
    # Constructors

    def __init__(
        self,
        data=None,
        index: Axes | None = None,
        columns: Axes | None = None,
        dtype: Dtype | None = None,
        copy: bool | None = None,
    ):

        if data is None:
            data = {}
        if dtype is not None:
            dtype = self._validate_dtype(dtype)

        if isinstance(data, DataFrame):
            data = data._mgr

        if isinstance(data, (BlockManager, ArrayManager)):
            # first check if a Manager is passed without any other arguments
            # -> use fastpath (without checking Manager type)
            if index is None and columns is None and dtype is None and not copy:
                # GH#33357 fastpath
                NDFrame.__init__(self, data)
                return

        manager = get_option("mode.data_manager")

        if copy is None:
            if isinstance(data, dict):
                # retain pre-GH#38939 default behavior
                copy = True
            elif (
                manager == "array"
                and isinstance(data, (np.ndarray, ExtensionArray))
                and data.ndim == 2
            ):
                # INFO(ArrayManager) by default copy the 2D input array to get
                # contiguous 1D arrays
                copy = True
            else:
                copy = False

        if isinstance(data, (BlockManager, ArrayManager)):
            mgr = self._init_mgr(
                data, axes={"index": index, "columns": columns}, dtype=dtype, copy=copy
            )

        elif isinstance(data, dict):
            # GH#38939 de facto copy defaults to False only in non-dict cases
            mgr = dict_to_mgr(data, index, columns, dtype=dtype, copy=copy, typ=manager)
        elif isinstance(data, ma.MaskedArray):
            import numpy.ma.mrecords as mrecords

            # masked recarray
            if isinstance(data, mrecords.MaskedRecords):
                mgr = rec_array_to_mgr(
                    data,
                    index,
                    columns,
                    dtype,
                    copy,
                    typ=manager,
                )
                warnings.warn(
                    "Support for MaskedRecords is deprecated and will be "
                    "removed in a future version.  Pass "
                    "{name: data[name] for name in data.dtype.names} instead.",
                    FutureWarning,
                    stacklevel=find_stack_level(),
                )

            # a masked array
            else:
                data = sanitize_masked_array(data)
                mgr = ndarray_to_mgr(
                    data,
                    index,
                    columns,
                    dtype=dtype,
                    copy=copy,
                    typ=manager,
                )

        elif isinstance(data, (np.ndarray, Series, Index, ExtensionArray)):
            if data.dtype.names:
                # i.e. numpy structured array
                data = cast(np.ndarray, data)
                mgr = rec_array_to_mgr(
                    data,
                    index,
                    columns,
                    dtype,
                    copy,
                    typ=manager,
                )
            elif getattr(data, "name", None) is not None:
                # i.e. Series/Index with non-None name
                mgr = dict_to_mgr(
                    # error: Item "ndarray" of "Union[ndarray, Series, Index]" has no
                    # attribute "name"
                    {data.name: data},  # type: ignore[union-attr]
                    index,
                    columns,
                    dtype=dtype,
                    typ=manager,
                )
            else:
                mgr = ndarray_to_mgr(
                    data,
                    index,
                    columns,
                    dtype=dtype,
                    copy=copy,
                    typ=manager,
                )

        # For data is list-like, or Iterable (will consume into list)
        elif is_list_like(data):
            if not isinstance(data, (abc.Sequence, ExtensionArray)):
                if hasattr(data, "__array__"):
                    # GH#44616 big perf improvement for e.g. pytorch tensor
                    data = np.asarray(data)
                else:
                    data = list(data)
            if len(data) > 0:
                if is_dataclass(data[0]):
                    data = dataclasses_to_dicts(data)
                if not isinstance(data, np.ndarray) and treat_as_nested(data):
                    # exclude ndarray as we may have cast it a few lines above
                    if columns is not None:
                        # error: Argument 1 to "ensure_index" has incompatible type
                        # "Collection[Any]"; expected "Union[Union[Union[ExtensionArray,
                        # ndarray], Index, Series], Sequence[Any]]"
                        columns = ensure_index(columns)  # type: ignore[arg-type]
                    arrays, columns, index = nested_data_to_arrays(
                        # error: Argument 3 to "nested_data_to_arrays" has incompatible
                        # type "Optional[Collection[Any]]"; expected "Optional[Index]"
                        data,
                        columns,
                        index,  # type: ignore[arg-type]
                        dtype,
                    )
                    mgr = arrays_to_mgr(
                        arrays,
                        columns,
                        index,
                        dtype=dtype,
                        typ=manager,
                    )
                else:
                    mgr = ndarray_to_mgr(
                        data,
                        index,
                        columns,
                        dtype=dtype,
                        copy=copy,
                        typ=manager,
                    )
            else:
                mgr = dict_to_mgr(
                    {},
                    index,
                    columns,
                    dtype=dtype,
                    typ=manager,
                )
        # For data is scalar
        else:
            if index is None or columns is None:
                raise ValueError("DataFrame constructor not properly called!")

            # Argument 1 to "ensure_index" has incompatible type "Collection[Any]";
            # expected "Union[Union[Union[ExtensionArray, ndarray],
            # Index, Series], Sequence[Any]]"
            index = ensure_index(index)  # type: ignore[arg-type]
            # Argument 1 to "ensure_index" has incompatible type "Collection[Any]";
            # expected "Union[Union[Union[ExtensionArray, ndarray],
            # Index, Series], Sequence[Any]]"
            columns = ensure_index(columns)  # type: ignore[arg-type]

            if not dtype:
                dtype, _ = infer_dtype_from_scalar(data, pandas_dtype=True)

            # For data is a scalar extension dtype
            if isinstance(dtype, ExtensionDtype):
                # TODO(EA2D): special case not needed with 2D EAs

                values = [
                    construct_1d_arraylike_from_scalar(data, len(index), dtype)
                    for _ in range(len(columns))
                ]
                mgr = arrays_to_mgr(values, columns, index, dtype=None, typ=manager)
            else:
                arr2d = construct_2d_arraylike_from_scalar(
                    data,
                    len(index),
                    len(columns),
                    dtype,
                    copy,
                )

                mgr = ndarray_to_mgr(
                    arr2d,
                    index,
                    columns,
                    dtype=arr2d.dtype,
                    copy=False,
                    typ=manager,
                )

        # ensure correct Manager type according to settings
        mgr = mgr_to_mgr(mgr, typ=manager)

        NDFrame.__init__(self, mgr)

    # ----------------------------------------------------------------------

    @property
    def axes(self) -> list[Index]:
        """
        Return a list representing the axes of the DataFrame.

        It has the row axis labels and column axis labels as the only members.
        They are returned in that order.

        Examples
        --------
        >>> df = pd.DataFrame({'col1': [1, 2], 'col2': [3, 4]})
        >>> df.axes
        [RangeIndex(start=0, stop=2, step=1), Index(['col1', 'col2'],
        dtype='object')]
        """
        return [self.index, self.columns]

    @property
    def shape(self) -> tuple[int, int]:
        """
        Return a tuple representing the dimensionality of the DataFrame.

        See Also
        --------
        ndarray.shape : Tuple of array dimensions.

        Examples
        --------
        >>> df = pd.DataFrame({'col1': [1, 2], 'col2': [3, 4]})
        >>> df.shape
        (2, 2)

        >>> df = pd.DataFrame({'col1': [1, 2], 'col2': [3, 4],
        ...                    'col3': [5, 6]})
        >>> df.shape
        (2, 3)
        """
        return len(self.index), len(self.columns)

    @property
    def _is_homogeneous_type(self) -> bool:
        """
        Whether all the columns in a DataFrame have the same type.

        Returns
        -------
        bool

        See Also
        --------
        Index._is_homogeneous_type : Whether the object has a single
            dtype.
        MultiIndex._is_homogeneous_type : Whether all the levels of a
            MultiIndex have the same dtype.

        Examples
        --------
        >>> DataFrame({"A": [1, 2], "B": [3, 4]})._is_homogeneous_type
        True
        >>> DataFrame({"A": [1, 2], "B": [3.0, 4.0]})._is_homogeneous_type
        False

        Items with the same type but different sizes are considered
        different types.

        >>> DataFrame({
        ...    "A": np.array([1, 2], dtype=np.int32),
        ...    "B": np.array([1, 2], dtype=np.int64)})._is_homogeneous_type
        False
        """
        if isinstance(self._mgr, ArrayManager):
            return len({arr.dtype for arr in self._mgr.arrays}) == 1
        if self._mgr.any_extension_types:
            return len({block.dtype for block in self._mgr.blocks}) == 1
        else:
            return not self._is_mixed_type

    @property
    def _can_fast_transpose(self) -> bool:
        """
        Can we transpose this DataFrame without creating any new array objects.
        """
        if isinstance(self._mgr, ArrayManager):
            return False
        blocks = self._mgr.blocks
        if len(blocks) != 1:
            return False

        dtype = blocks[0].dtype
        # TODO(EA2D) special case would be unnecessary with 2D EAs
        return not is_1d_only_ea_dtype(dtype)

    # error: Return type "Union[ndarray, DatetimeArray, TimedeltaArray]" of
    # "_values" incompatible with return type "ndarray" in supertype "NDFrame"
    @property
    def _values(  # type: ignore[override]
        self,
    ) -> np.ndarray | DatetimeArray | TimedeltaArray | PeriodArray:
        """
        Analogue to ._values that may return a 2D ExtensionArray.
        """
        self._consolidate_inplace()

        mgr = self._mgr

        if isinstance(mgr, ArrayManager):
            if len(mgr.arrays) == 1 and not is_1d_only_ea_obj(mgr.arrays[0]):
                # error: Item "ExtensionArray" of "Union[ndarray, ExtensionArray]"
                # has no attribute "reshape"
                return mgr.arrays[0].reshape(-1, 1)  # type: ignore[union-attr]
            return self.values

        blocks = mgr.blocks
        if len(blocks) != 1:
            return self.values

        arr = blocks[0].values
        if arr.ndim == 1:
            # non-2D ExtensionArray
            return self.values

        # more generally, whatever we allow in NDArrayBackedExtensionBlock
        arr = cast("np.ndarray | DatetimeArray | TimedeltaArray | PeriodArray", arr)
        return arr.T

    # ----------------------------------------------------------------------
    # Rendering Methods

    def _repr_fits_vertical_(self) -> bool:
        """
        Check length against max_rows.
        """
        max_rows = get_option("display.max_rows")
        return len(self) <= max_rows

    def _repr_fits_horizontal_(self, ignore_width: bool = False) -> bool:
        """
        Check if full repr fits in horizontal boundaries imposed by the display
        options width and max_columns.

        In case of non-interactive session, no boundaries apply.

        `ignore_width` is here so ipynb+HTML output can behave the way
        users expect. display.max_columns remains in effect.
        GH3541, GH3573
        """
        width, height = console.get_console_size()
        max_columns = get_option("display.max_columns")
        nb_columns = len(self.columns)

        # exceed max columns
        if (max_columns and nb_columns > max_columns) or (
            (not ignore_width) and width and nb_columns > (width // 2)
        ):
            return False

        # used by repr_html under IPython notebook or scripts ignore terminal
        # dims
        if ignore_width or not console.in_interactive_session():
            return True

        if get_option("display.width") is not None or console.in_ipython_frontend():
            # check at least the column row for excessive width
            max_rows = 1
        else:
            max_rows = get_option("display.max_rows")

        # when auto-detecting, so width=None and not in ipython front end
        # check whether repr fits horizontal by actually checking
        # the width of the rendered repr
        buf = StringIO()

        # only care about the stuff we'll actually print out
        # and to_string on entire frame may be expensive
        d = self

        if max_rows is not None:  # unlimited rows
            # min of two, where one may be None
            d = d.iloc[: min(max_rows, len(d))]
        else:
            return True

        d.to_string(buf=buf)
        value = buf.getvalue()
        repr_width = max(len(line) for line in value.split("\n"))

        return repr_width < width

    def _info_repr(self) -> bool:
        """
        True if the repr should show the info view.
        """
        info_repr_option = get_option("display.large_repr") == "info"
        return info_repr_option and not (
            self._repr_fits_horizontal_() and self._repr_fits_vertical_()
        )

    def __repr__(self) -> str:
        """
        Return a string representation for a particular DataFrame.
        """
        if self._info_repr():
            buf = StringIO()
            self.info(buf=buf)
            return buf.getvalue()

        repr_params = fmt.get_dataframe_repr_params()
        return self.to_string(**repr_params)

    def _repr_html_(self) -> str | None:
        """
        Return a html representation for a particular DataFrame.

        Mainly for IPython notebook.
        """
        if self._info_repr():
            buf = StringIO()
            self.info(buf=buf)
            # need to escape the <class>, should be the first line.
            val = buf.getvalue().replace("<", r"&lt;", 1)
            val = val.replace(">", r"&gt;", 1)
            return "<pre>" + val + "</pre>"

        if get_option("display.notebook_repr_html"):
            max_rows = get_option("display.max_rows")
            min_rows = get_option("display.min_rows")
            max_cols = get_option("display.max_columns")
            show_dimensions = get_option("display.show_dimensions")

            formatter = fmt.DataFrameFormatter(
                self,
                columns=None,
                col_space=None,
                na_rep="NaN",
                formatters=None,
                float_format=None,
                sparsify=None,
                justify=None,
                index_names=True,
                header=True,
                index=True,
                bold_rows=True,
                escape=True,
                max_rows=max_rows,
                min_rows=min_rows,
                max_cols=max_cols,
                show_dimensions=show_dimensions,
                decimal=".",
            )
            return fmt.DataFrameRenderer(formatter).to_html(notebook=True)
        else:
            return None

    @overload
    def to_string(
        self,
        buf: None = ...,
        columns: Sequence[str] | None = ...,
        col_space: int | list[int] | dict[Hashable, int] | None = ...,
        header: bool | Sequence[str] = ...,
        index: bool = ...,
        na_rep: str = ...,
        formatters: fmt.FormattersType | None = ...,
        float_format: fmt.FloatFormatType | None = ...,
        sparsify: bool | None = ...,
        index_names: bool = ...,
        justify: str | None = ...,
        max_rows: int | None = ...,
        max_cols: int | None = ...,
        show_dimensions: bool = ...,
        decimal: str = ...,
        line_width: int | None = ...,
        min_rows: int | None = ...,
        max_colwidth: int | None = ...,
        encoding: str | None = ...,
    ) -> str:
        ...

    @overload
    def to_string(
        self,
        buf: FilePath | WriteBuffer[str],
        columns: Sequence[str] | None = ...,
        col_space: int | list[int] | dict[Hashable, int] | None = ...,
        header: bool | Sequence[str] = ...,
        index: bool = ...,
        na_rep: str = ...,
        formatters: fmt.FormattersType | None = ...,
        float_format: fmt.FloatFormatType | None = ...,
        sparsify: bool | None = ...,
        index_names: bool = ...,
        justify: str | None = ...,
        max_rows: int | None = ...,
        max_cols: int | None = ...,
        show_dimensions: bool = ...,
        decimal: str = ...,
        line_width: int | None = ...,
        min_rows: int | None = ...,
        max_colwidth: int | None = ...,
        encoding: str | None = ...,
    ) -> None:
        ...

    @Substitution(
        header_type="bool or sequence of str",
        header="Write out the column names. If a list of strings "
        "is given, it is assumed to be aliases for the "
        "column names",
        col_space_type="int, list or dict of int",
        col_space="The minimum width of each column. If a list of ints is given "
        "every integers corresponds with one column. If a dict is given, the key "
        "references the column, while the value defines the space to use.",
    )
    @Substitution(shared_params=fmt.common_docstring, returns=fmt.return_docstring)
    def to_string(
        self,
        buf: FilePath | WriteBuffer[str] | None = None,
        columns: Sequence[str] | None = None,
        col_space: int | list[int] | dict[Hashable, int] | None = None,
        header: bool | Sequence[str] = True,
        index: bool = True,
        na_rep: str = "NaN",
        formatters: fmt.FormattersType | None = None,
        float_format: fmt.FloatFormatType | None = None,
        sparsify: bool | None = None,
        index_names: bool = True,
        justify: str | None = None,
        max_rows: int | None = None,
        max_cols: int | None = None,
        show_dimensions: bool = False,
        decimal: str = ".",
        line_width: int | None = None,
        min_rows: int | None = None,
        max_colwidth: int | None = None,
        encoding: str | None = None,
    ) -> str | None:
        """
        Render a DataFrame to a console-friendly tabular output.
        %(shared_params)s
        line_width : int, optional
            Width to wrap a line in characters.
        min_rows : int, optional
            The number of rows to display in the console in a truncated repr
            (when number of rows is above `max_rows`).
        max_colwidth : int, optional
            Max width to truncate each column in characters. By default, no limit.

            .. versionadded:: 1.0.0
        encoding : str, default "utf-8"
            Set character encoding.

            .. versionadded:: 1.0
        %(returns)s
        See Also
        --------
        to_html : Convert DataFrame to HTML.

        Examples
        --------
        >>> d = {'col1': [1, 2, 3], 'col2': [4, 5, 6]}
        >>> df = pd.DataFrame(d)
        >>> print(df.to_string())
           col1  col2
        0     1     4
        1     2     5
        2     3     6
        """
        from pandas import option_context

        with option_context("display.max_colwidth", max_colwidth):
            formatter = fmt.DataFrameFormatter(
                self,
                columns=columns,
                col_space=col_space,
                na_rep=na_rep,
                formatters=formatters,
                float_format=float_format,
                sparsify=sparsify,
                justify=justify,
                index_names=index_names,
                header=header,
                index=index,
                min_rows=min_rows,
                max_rows=max_rows,
                max_cols=max_cols,
                show_dimensions=show_dimensions,
                decimal=decimal,
            )
            return fmt.DataFrameRenderer(formatter).to_string(
                buf=buf,
                encoding=encoding,
                line_width=line_width,
            )

    # ----------------------------------------------------------------------

    @property
    def style(self) -> Styler:
        """
        Returns a Styler object.

        Contains methods for building a styled HTML representation of the DataFrame.

        See Also
        --------
        io.formats.style.Styler : Helps style a DataFrame or Series according to the
            data with HTML and CSS.
        """
        from pandas.io.formats.style import Styler

        return Styler(self)

    _shared_docs[
        "items"
    ] = r"""
        Iterate over (column name, Series) pairs.

        Iterates over the DataFrame columns, returning a tuple with
        the column name and the content as a Series.

        Yields
        ------
        label : object
            The column names for the DataFrame being iterated over.
        content : Series
            The column entries belonging to each label, as a Series.

        See Also
        --------
        DataFrame.iterrows : Iterate over DataFrame rows as
            (index, Series) pairs.
        DataFrame.itertuples : Iterate over DataFrame rows as namedtuples
            of the values.

        Examples
        --------
        >>> df = pd.DataFrame({'species': ['bear', 'bear', 'marsupial'],
        ...                   'population': [1864, 22000, 80000]},
        ...                   index=['panda', 'polar', 'koala'])
        >>> df
                species   population
        panda   bear      1864
        polar   bear      22000
        koala   marsupial 80000
        >>> for label, content in df.items():
        ...     print(f'label: {label}')
        ...     print(f'content: {content}', sep='\n')
        ...
        label: species
        content:
        panda         bear
        polar         bear
        koala    marsupial
        Name: species, dtype: object
        label: population
        content:
        panda     1864
        polar    22000
        koala    80000
        Name: population, dtype: int64
        """

    @Appender(_shared_docs["items"])
    def items(self) -> Iterable[tuple[Hashable, Series]]:
        if self.columns.is_unique and hasattr(self, "_item_cache"):
            for k in self.columns:
                yield k, self._get_item_cache(k)
        else:
            for i, k in enumerate(self.columns):
                yield k, self._ixs(i, axis=1)

    @Appender(_shared_docs["items"])
    def iteritems(self) -> Iterable[tuple[Hashable, Series]]:
        warnings.warn(
            "iteritems is deprecated and will be removed in a future version. "
            "Use .items instead.",
            FutureWarning,
            stacklevel=find_stack_level(),
        )
        yield from self.items()

    def iterrows(self) -> Iterable[tuple[Hashable, Series]]:
        """
        Iterate over DataFrame rows as (index, Series) pairs.

        Yields
        ------
        index : label or tuple of label
            The index of the row. A tuple for a `MultiIndex`.
        data : Series
            The data of the row as a Series.

        See Also
        --------
        DataFrame.itertuples : Iterate over DataFrame rows as namedtuples of the values.
        DataFrame.items : Iterate over (column name, Series) pairs.

        Notes
        -----
        1. Because ``iterrows`` returns a Series for each row,
           it does **not** preserve dtypes across the rows (dtypes are
           preserved across columns for DataFrames). For example,

           >>> df = pd.DataFrame([[1, 1.5]], columns=['int', 'float'])
           >>> row = next(df.iterrows())[1]
           >>> row
           int      1.0
           float    1.5
           Name: 0, dtype: float64
           >>> print(row['int'].dtype)
           float64
           >>> print(df['int'].dtype)
           int64

           To preserve dtypes while iterating over the rows, it is better
           to use :meth:`itertuples` which returns namedtuples of the values
           and which is generally faster than ``iterrows``.

        2. You should **never modify** something you are iterating over.
           This is not guaranteed to work in all cases. Depending on the
           data types, the iterator returns a copy and not a view, and writing
           to it will have no effect.
        """
        columns = self.columns
        klass = self._constructor_sliced
        for k, v in zip(self.index, self.values):
            s = klass(v, index=columns, name=k)
            yield k, s

    def itertuples(
        self, index: bool = True, name: str | None = "Pandas"
    ) -> Iterable[tuple[Any, ...]]:
        """
        Iterate over DataFrame rows as namedtuples.

        Parameters
        ----------
        index : bool, default True
            If True, return the index as the first element of the tuple.
        name : str or None, default "Pandas"
            The name of the returned namedtuples or None to return regular
            tuples.

        Returns
        -------
        iterator
            An object to iterate over namedtuples for each row in the
            DataFrame with the first field possibly being the index and
            following fields being the column values.

        See Also
        --------
        DataFrame.iterrows : Iterate over DataFrame rows as (index, Series)
            pairs.
        DataFrame.items : Iterate over (column name, Series) pairs.

        Notes
        -----
        The column names will be renamed to positional names if they are
        invalid Python identifiers, repeated, or start with an underscore.

        Examples
        --------
        >>> df = pd.DataFrame({'num_legs': [4, 2], 'num_wings': [0, 2]},
        ...                   index=['dog', 'hawk'])
        >>> df
              num_legs  num_wings
        dog          4          0
        hawk         2          2
        >>> for row in df.itertuples():
        ...     print(row)
        ...
        Pandas(Index='dog', num_legs=4, num_wings=0)
        Pandas(Index='hawk', num_legs=2, num_wings=2)

        By setting the `index` parameter to False we can remove the index
        as the first element of the tuple:

        >>> for row in df.itertuples(index=False):
        ...     print(row)
        ...
        Pandas(num_legs=4, num_wings=0)
        Pandas(num_legs=2, num_wings=2)

        With the `name` parameter set we set a custom name for the yielded
        namedtuples:

        >>> for row in df.itertuples(name='Animal'):
        ...     print(row)
        ...
        Animal(Index='dog', num_legs=4, num_wings=0)
        Animal(Index='hawk', num_legs=2, num_wings=2)
        """
        arrays = []
        fields = list(self.columns)
        if index:
            arrays.append(self.index)
            fields.insert(0, "Index")

        # use integer indexing because of possible duplicate column names
        arrays.extend(self.iloc[:, k] for k in range(len(self.columns)))

        if name is not None:
            # https://github.com/python/mypy/issues/9046
            # error: namedtuple() expects a string literal as the first argument
            itertuple = collections.namedtuple(  # type: ignore[misc]
                name, fields, rename=True
            )
            return map(itertuple._make, zip(*arrays))

        # fallback to regular tuples
        return zip(*arrays)

    def __len__(self) -> int:
        """
        Returns length of info axis, but here we use the index.
        """
        return len(self.index)

    @overload
    def dot(self, other: Series) -> Series:
        ...

    @overload
    def dot(self, other: DataFrame | Index | ArrayLike) -> DataFrame:
        ...

    def dot(self, other: AnyArrayLike | DataFrame) -> DataFrame | Series:
        """
        Compute the matrix multiplication between the DataFrame and other.

        This method computes the matrix product between the DataFrame and the
        values of an other Series, DataFrame or a numpy array.

        It can also be called using ``self @ other`` in Python >= 3.5.

        Parameters
        ----------
        other : Series, DataFrame or array-like
            The other object to compute the matrix product with.

        Returns
        -------
        Series or DataFrame
            If other is a Series, return the matrix product between self and
            other as a Series. If other is a DataFrame or a numpy.array, return
            the matrix product of self and other in a DataFrame of a np.array.

        See Also
        --------
        Series.dot: Similar method for Series.

        Notes
        -----
        The dimensions of DataFrame and other must be compatible in order to
        compute the matrix multiplication. In addition, the column names of
        DataFrame and the index of other must contain the same values, as they
        will be aligned prior to the multiplication.

        The dot method for Series computes the inner product, instead of the
        matrix product here.

        Examples
        --------
        Here we multiply a DataFrame with a Series.

        >>> df = pd.DataFrame([[0, 1, -2, -1], [1, 1, 1, 1]])
        >>> s = pd.Series([1, 1, 2, 1])
        >>> df.dot(s)
        0    -4
        1     5
        dtype: int64

        Here we multiply a DataFrame with another DataFrame.

        >>> other = pd.DataFrame([[0, 1], [1, 2], [-1, -1], [2, 0]])
        >>> df.dot(other)
            0   1
        0   1   4
        1   2   2

        Note that the dot method give the same result as @

        >>> df @ other
            0   1
        0   1   4
        1   2   2

        The dot method works also if other is an np.array.

        >>> arr = np.array([[0, 1], [1, 2], [-1, -1], [2, 0]])
        >>> df.dot(arr)
            0   1
        0   1   4
        1   2   2

        Note how shuffling of the objects does not change the result.

        >>> s2 = s.reindex([1, 0, 2, 3])
        >>> df.dot(s2)
        0    -4
        1     5
        dtype: int64
        """
        if isinstance(other, (Series, DataFrame)):
            common = self.columns.union(other.index)
            if len(common) > len(self.columns) or len(common) > len(other.index):
                raise ValueError("matrices are not aligned")

            left = self.reindex(columns=common, copy=False)
            right = other.reindex(index=common, copy=False)
            lvals = left.values
            rvals = right._values
        else:
            left = self
            lvals = self.values
            rvals = np.asarray(other)
            if lvals.shape[1] != rvals.shape[0]:
                raise ValueError(
                    f"Dot product shape mismatch, {lvals.shape} vs {rvals.shape}"
                )

        if isinstance(other, DataFrame):
            return self._constructor(
                np.dot(lvals, rvals), index=left.index, columns=other.columns
            )
        elif isinstance(other, Series):
            return self._constructor_sliced(np.dot(lvals, rvals), index=left.index)
        elif isinstance(rvals, (np.ndarray, Index)):
            result = np.dot(lvals, rvals)
            if result.ndim == 2:
                return self._constructor(result, index=left.index)
            else:
                return self._constructor_sliced(result, index=left.index)
        else:  # pragma: no cover
            raise TypeError(f"unsupported type: {type(other)}")

    @overload
    def __matmul__(self, other: Series) -> Series:
        ...

    @overload
    def __matmul__(
        self, other: AnyArrayLike | DataFrame | Series
    ) -> DataFrame | Series:
        ...

    def __matmul__(
        self, other: AnyArrayLike | DataFrame | Series
    ) -> DataFrame | Series:
        """
        Matrix multiplication using binary `@` operator in Python>=3.5.
        """
        return self.dot(other)

    def __rmatmul__(self, other):
        """
        Matrix multiplication using binary `@` operator in Python>=3.5.
        """
        try:
            return self.T.dot(np.transpose(other)).T
        except ValueError as err:
            if "shape mismatch" not in str(err):
                raise
            # GH#21581 give exception message for original shapes
            msg = f"shapes {np.shape(other)} and {self.shape} not aligned"
            raise ValueError(msg) from err

    # ----------------------------------------------------------------------
    # IO methods (to / from other formats)

    @classmethod
    def from_dict(
        cls,
        data,
        orient: str = "columns",
        dtype: Dtype | None = None,
        columns=None,
    ) -> DataFrame:
        """
        Construct DataFrame from dict of array-like or dicts.

        Creates DataFrame object from dictionary by columns or by index
        allowing dtype specification.

        Parameters
        ----------
        data : dict
            Of the form {field : array-like} or {field : dict}.
        orient : {'columns', 'index', 'tight'}, default 'columns'
            The "orientation" of the data. If the keys of the passed dict
            should be the columns of the resulting DataFrame, pass 'columns'
            (default). Otherwise if the keys should be rows, pass 'index'.
            If 'tight', assume a dict with keys ['index', 'columns', 'data',
            'index_names', 'column_names'].

            .. versionadded:: 1.4.0
               'tight' as an allowed value for the ``orient`` argument

        dtype : dtype, default None
            Data type to force, otherwise infer.
        columns : list, default None
            Column labels to use when ``orient='index'``. Raises a ValueError
            if used with ``orient='columns'`` or ``orient='tight'``.

        Returns
        -------
        DataFrame

        See Also
        --------
        DataFrame.from_records : DataFrame from structured ndarray, sequence
            of tuples or dicts, or DataFrame.
        DataFrame : DataFrame object creation using constructor.
        DataFrame.to_dict : Convert the DataFrame to a dictionary.

        Examples
        --------
        By default the keys of the dict become the DataFrame columns:

        >>> data = {'col_1': [3, 2, 1, 0], 'col_2': ['a', 'b', 'c', 'd']}
        >>> pd.DataFrame.from_dict(data)
           col_1 col_2
        0      3     a
        1      2     b
        2      1     c
        3      0     d

        Specify ``orient='index'`` to create the DataFrame using dictionary
        keys as rows:

        >>> data = {'row_1': [3, 2, 1, 0], 'row_2': ['a', 'b', 'c', 'd']}
        >>> pd.DataFrame.from_dict(data, orient='index')
               0  1  2  3
        row_1  3  2  1  0
        row_2  a  b  c  d

        When using the 'index' orientation, the column names can be
        specified manually:

        >>> pd.DataFrame.from_dict(data, orient='index',
        ...                        columns=['A', 'B', 'C', 'D'])
               A  B  C  D
        row_1  3  2  1  0
        row_2  a  b  c  d

        Specify ``orient='tight'`` to create the DataFrame using a 'tight'
        format:

        >>> data = {'index': [('a', 'b'), ('a', 'c')],
        ...         'columns': [('x', 1), ('y', 2)],
        ...         'data': [[1, 3], [2, 4]],
        ...         'index_names': ['n1', 'n2'],
        ...         'column_names': ['z1', 'z2']}
        >>> pd.DataFrame.from_dict(data, orient='tight')
        z1     x  y
        z2     1  2
        n1 n2
        a  b   1  3
           c   2  4
        """
        index = None
        orient = orient.lower()
        if orient == "index":
            if len(data) > 0:
                # TODO speed up Series case
                if isinstance(list(data.values())[0], (Series, dict)):
                    data = _from_nested_dict(data)
                else:
                    data, index = list(data.values()), list(data.keys())
        elif orient == "columns" or orient == "tight":
            if columns is not None:
                raise ValueError(f"cannot use columns parameter with orient='{orient}'")
        else:  # pragma: no cover
            raise ValueError("only recognize index or columns for orient")

        if orient != "tight":
            return cls(data, index=index, columns=columns, dtype=dtype)
        else:
            realdata = data["data"]

            def create_index(indexlist, namelist):
                index: Index
                if len(namelist) > 1:
                    index = MultiIndex.from_tuples(indexlist, names=namelist)
                else:
                    index = Index(indexlist, name=namelist[0])
                return index

            index = create_index(data["index"], data["index_names"])
            columns = create_index(data["columns"], data["column_names"])
            return cls(realdata, index=index, columns=columns, dtype=dtype)

    def to_numpy(
        self,
        dtype: npt.DTypeLike | None = None,
        copy: bool = False,
        na_value=lib.no_default,
    ) -> np.ndarray:
        """
        Convert the DataFrame to a NumPy array.

        By default, the dtype of the returned array will be the common NumPy
        dtype of all types in the DataFrame. For example, if the dtypes are
        ``float16`` and ``float32``, the results dtype will be ``float32``.
        This may require copying data and coercing values, which may be
        expensive.

        Parameters
        ----------
        dtype : str or numpy.dtype, optional
            The dtype to pass to :meth:`numpy.asarray`.
        copy : bool, default False
            Whether to ensure that the returned value is not a view on
            another array. Note that ``copy=False`` does not *ensure* that
            ``to_numpy()`` is no-copy. Rather, ``copy=True`` ensure that
            a copy is made, even if not strictly necessary.
        na_value : Any, optional
            The value to use for missing values. The default value depends
            on `dtype` and the dtypes of the DataFrame columns.

            .. versionadded:: 1.1.0

        Returns
        -------
        numpy.ndarray

        See Also
        --------
        Series.to_numpy : Similar method for Series.

        Examples
        --------
        >>> pd.DataFrame({"A": [1, 2], "B": [3, 4]}).to_numpy()
        array([[1, 3],
               [2, 4]])

        With heterogeneous data, the lowest common type will have to
        be used.

        >>> df = pd.DataFrame({"A": [1, 2], "B": [3.0, 4.5]})
        >>> df.to_numpy()
        array([[1. , 3. ],
               [2. , 4.5]])

        For a mix of numeric and non-numeric types, the output array will
        have object dtype.

        >>> df['C'] = pd.date_range('2000', periods=2)
        >>> df.to_numpy()
        array([[1, 3.0, Timestamp('2000-01-01 00:00:00')],
               [2, 4.5, Timestamp('2000-01-02 00:00:00')]], dtype=object)
        """
        self._consolidate_inplace()
        if dtype is not None:
            dtype = np.dtype(dtype)
        result = self._mgr.as_array(dtype=dtype, copy=copy, na_value=na_value)
        if result.dtype is not dtype:
            result = np.array(result, dtype=dtype, copy=False)

        return result

    def to_dict(self, orient: str = "dict", into=dict):
        """
        Convert the DataFrame to a dictionary.

        The type of the key-value pairs can be customized with the parameters
        (see below).

        Parameters
        ----------
        orient : str {'dict', 'list', 'series', 'split', 'records', 'index'}
            Determines the type of the values of the dictionary.

            - 'dict' (default) : dict like {column -> {index -> value}}
            - 'list' : dict like {column -> [values]}
            - 'series' : dict like {column -> Series(values)}
            - 'split' : dict like
              {'index' -> [index], 'columns' -> [columns], 'data' -> [values]}
            - 'tight' : dict like
              {'index' -> [index], 'columns' -> [columns], 'data' -> [values],
              'index_names' -> [index.names], 'column_names' -> [column.names]}
            - 'records' : list like
              [{column -> value}, ... , {column -> value}]
            - 'index' : dict like {index -> {column -> value}}

            Abbreviations are allowed. `s` indicates `series` and `sp`
            indicates `split`.

            .. versionadded:: 1.4.0
                'tight' as an allowed value for the ``orient`` argument

        into : class, default dict
            The collections.abc.Mapping subclass used for all Mappings
            in the return value.  Can be the actual class or an empty
            instance of the mapping type you want.  If you want a
            collections.defaultdict, you must pass it initialized.

        Returns
        -------
        dict, list or collections.abc.Mapping
            Return a collections.abc.Mapping object representing the DataFrame.
            The resulting transformation depends on the `orient` parameter.

        See Also
        --------
        DataFrame.from_dict: Create a DataFrame from a dictionary.
        DataFrame.to_json: Convert a DataFrame to JSON format.

        Examples
        --------
        >>> df = pd.DataFrame({'col1': [1, 2],
        ...                    'col2': [0.5, 0.75]},
        ...                   index=['row1', 'row2'])
        >>> df
              col1  col2
        row1     1  0.50
        row2     2  0.75
        >>> df.to_dict()
        {'col1': {'row1': 1, 'row2': 2}, 'col2': {'row1': 0.5, 'row2': 0.75}}

        You can specify the return orientation.

        >>> df.to_dict('series')
        {'col1': row1    1
                 row2    2
        Name: col1, dtype: int64,
        'col2': row1    0.50
                row2    0.75
        Name: col2, dtype: float64}

        >>> df.to_dict('split')
        {'index': ['row1', 'row2'], 'columns': ['col1', 'col2'],
         'data': [[1, 0.5], [2, 0.75]]}

        >>> df.to_dict('records')
        [{'col1': 1, 'col2': 0.5}, {'col1': 2, 'col2': 0.75}]

        >>> df.to_dict('index')
        {'row1': {'col1': 1, 'col2': 0.5}, 'row2': {'col1': 2, 'col2': 0.75}}

        >>> df.to_dict('tight')
        {'index': ['row1', 'row2'], 'columns': ['col1', 'col2'],
         'data': [[1, 0.5], [2, 0.75]], 'index_names': [None], 'column_names': [None]}

        You can also specify the mapping type.

        >>> from collections import OrderedDict, defaultdict
        >>> df.to_dict(into=OrderedDict)
        OrderedDict([('col1', OrderedDict([('row1', 1), ('row2', 2)])),
                     ('col2', OrderedDict([('row1', 0.5), ('row2', 0.75)]))])

        If you want a `defaultdict`, you need to initialize it:

        >>> dd = defaultdict(list)
        >>> df.to_dict('records', into=dd)
        [defaultdict(<class 'list'>, {'col1': 1, 'col2': 0.5}),
         defaultdict(<class 'list'>, {'col1': 2, 'col2': 0.75})]
        """
        if not self.columns.is_unique:
            warnings.warn(
                "DataFrame columns are not unique, some columns will be omitted.",
                UserWarning,
                stacklevel=find_stack_level(),
            )
        # GH16122
        into_c = com.standardize_mapping(into)

        orient = orient.lower()
        # GH32515
        if orient.startswith(("d", "l", "s", "r", "i")) and orient not in {
            "dict",
            "list",
            "series",
            "split",
            "records",
            "index",
        }:
            warnings.warn(
                "Using short name for 'orient' is deprecated. Only the "
                "options: ('dict', list, 'series', 'split', 'records', 'index') "
                "will be used in a future version. Use one of the above "
                "to silence this warning.",
                FutureWarning,
                stacklevel=find_stack_level(),
            )

            if orient.startswith("d"):
                orient = "dict"
            elif orient.startswith("l"):
                orient = "list"
            elif orient.startswith("sp"):
                orient = "split"
            elif orient.startswith("s"):
                orient = "series"
            elif orient.startswith("r"):
                orient = "records"
            elif orient.startswith("i"):
                orient = "index"

        if orient == "dict":
            return into_c((k, v.to_dict(into)) for k, v in self.items())

        elif orient == "list":
            return into_c((k, v.tolist()) for k, v in self.items())

        elif orient == "split":
            return into_c(
                (
                    ("index", self.index.tolist()),
                    ("columns", self.columns.tolist()),
                    (
                        "data",
                        [
                            list(map(maybe_box_native, t))
                            for t in self.itertuples(index=False, name=None)
                        ],
                    ),
                )
            )

        elif orient == "tight":
            return into_c(
                (
                    ("index", self.index.tolist()),
                    ("columns", self.columns.tolist()),
                    (
                        "data",
                        [
                            list(map(maybe_box_native, t))
                            for t in self.itertuples(index=False, name=None)
                        ],
                    ),
                    ("index_names", list(self.index.names)),
                    ("column_names", list(self.columns.names)),
                )
            )

        elif orient == "series":
            return into_c((k, v) for k, v in self.items())

        elif orient == "records":
            columns = self.columns.tolist()
            rows = (
                dict(zip(columns, row))
                for row in self.itertuples(index=False, name=None)
            )
            return [
                into_c((k, maybe_box_native(v)) for k, v in row.items()) for row in rows
            ]

        elif orient == "index":
            if not self.index.is_unique:
                raise ValueError("DataFrame index must be unique for orient='index'.")
            return into_c(
                (t[0], dict(zip(self.columns, t[1:])))
                for t in self.itertuples(name=None)
            )

        else:
            raise ValueError(f"orient '{orient}' not understood")

    def to_gbq(
        self,
        destination_table: str,
        project_id: str | None = None,
        chunksize: int | None = None,
        reauth: bool = False,
        if_exists: str = "fail",
        auth_local_webserver: bool = False,
        table_schema: list[dict[str, str]] | None = None,
        location: str | None = None,
        progress_bar: bool = True,
        credentials=None,
    ) -> None:
        """
        Write a DataFrame to a Google BigQuery table.

        This function requires the `pandas-gbq package
        <https://pandas-gbq.readthedocs.io>`__.

        See the `How to authenticate with Google BigQuery
        <https://pandas-gbq.readthedocs.io/en/latest/howto/authentication.html>`__
        guide for authentication instructions.

        Parameters
        ----------
        destination_table : str
            Name of table to be written, in the form ``dataset.tablename``.
        project_id : str, optional
            Google BigQuery Account project ID. Optional when available from
            the environment.
        chunksize : int, optional
            Number of rows to be inserted in each chunk from the dataframe.
            Set to ``None`` to load the whole dataframe at once.
        reauth : bool, default False
            Force Google BigQuery to re-authenticate the user. This is useful
            if multiple accounts are used.
        if_exists : str, default 'fail'
            Behavior when the destination table exists. Value can be one of:

            ``'fail'``
                If table exists raise pandas_gbq.gbq.TableCreationError.
            ``'replace'``
                If table exists, drop it, recreate it, and insert data.
            ``'append'``
                If table exists, insert data. Create if does not exist.
        auth_local_webserver : bool, default False
            Use the `local webserver flow`_ instead of the `console flow`_
            when getting user credentials.

            .. _local webserver flow:
                https://google-auth-oauthlib.readthedocs.io/en/latest/reference/google_auth_oauthlib.flow.html#google_auth_oauthlib.flow.InstalledAppFlow.run_local_server
            .. _console flow:
                https://google-auth-oauthlib.readthedocs.io/en/latest/reference/google_auth_oauthlib.flow.html#google_auth_oauthlib.flow.InstalledAppFlow.run_console

            *New in version 0.2.0 of pandas-gbq*.
        table_schema : list of dicts, optional
            List of BigQuery table fields to which according DataFrame
            columns conform to, e.g. ``[{'name': 'col1', 'type':
            'STRING'},...]``. If schema is not provided, it will be
            generated according to dtypes of DataFrame columns. See
            BigQuery API documentation on available names of a field.

            *New in version 0.3.1 of pandas-gbq*.
        location : str, optional
            Location where the load job should run. See the `BigQuery locations
            documentation
            <https://cloud.google.com/bigquery/docs/dataset-locations>`__ for a
            list of available locations. The location must match that of the
            target dataset.

            *New in version 0.5.0 of pandas-gbq*.
        progress_bar : bool, default True
            Use the library `tqdm` to show the progress bar for the upload,
            chunk by chunk.

            *New in version 0.5.0 of pandas-gbq*.
        credentials : google.auth.credentials.Credentials, optional
            Credentials for accessing Google APIs. Use this parameter to
            override default credentials, such as to use Compute Engine
            :class:`google.auth.compute_engine.Credentials` or Service
            Account :class:`google.oauth2.service_account.Credentials`
            directly.

            *New in version 0.8.0 of pandas-gbq*.

        See Also
        --------
        pandas_gbq.to_gbq : This function in the pandas-gbq library.
        read_gbq : Read a DataFrame from Google BigQuery.
        """
        from pandas.io import gbq

        gbq.to_gbq(
            self,
            destination_table,
            project_id=project_id,
            chunksize=chunksize,
            reauth=reauth,
            if_exists=if_exists,
            auth_local_webserver=auth_local_webserver,
            table_schema=table_schema,
            location=location,
            progress_bar=progress_bar,
            credentials=credentials,
        )

    @classmethod
    def from_records(
        cls,
        data,
        index=None,
        exclude=None,
        columns=None,
        coerce_float: bool = False,
        nrows: int | None = None,
    ) -> DataFrame:
        """
        Convert structured or record ndarray to DataFrame.

        Creates a DataFrame object from a structured ndarray, sequence of
        tuples or dicts, or DataFrame.

        Parameters
        ----------
        data : structured ndarray, sequence of tuples or dicts, or DataFrame
            Structured input data.
        index : str, list of fields, array-like
            Field of array to use as the index, alternately a specific set of
            input labels to use.
        exclude : sequence, default None
            Columns or fields to exclude.
        columns : sequence, default None
            Column names to use. If the passed data do not have names
            associated with them, this argument provides names for the
            columns. Otherwise this argument indicates the order of the columns
            in the result (any names not found in the data will become all-NA
            columns).
        coerce_float : bool, default False
            Attempt to convert values of non-string, non-numeric objects (like
            decimal.Decimal) to floating point, useful for SQL result sets.
        nrows : int, default None
            Number of rows to read if data is an iterator.

        Returns
        -------
        DataFrame

        See Also
        --------
        DataFrame.from_dict : DataFrame from dict of array-like or dicts.
        DataFrame : DataFrame object creation using constructor.

        Examples
        --------
        Data can be provided as a structured ndarray:

        >>> data = np.array([(3, 'a'), (2, 'b'), (1, 'c'), (0, 'd')],
        ...                 dtype=[('col_1', 'i4'), ('col_2', 'U1')])
        >>> pd.DataFrame.from_records(data)
           col_1 col_2
        0      3     a
        1      2     b
        2      1     c
        3      0     d

        Data can be provided as a list of dicts:

        >>> data = [{'col_1': 3, 'col_2': 'a'},
        ...         {'col_1': 2, 'col_2': 'b'},
        ...         {'col_1': 1, 'col_2': 'c'},
        ...         {'col_1': 0, 'col_2': 'd'}]
        >>> pd.DataFrame.from_records(data)
           col_1 col_2
        0      3     a
        1      2     b
        2      1     c
        3      0     d

        Data can be provided as a list of tuples with corresponding columns:

        >>> data = [(3, 'a'), (2, 'b'), (1, 'c'), (0, 'd')]
        >>> pd.DataFrame.from_records(data, columns=['col_1', 'col_2'])
           col_1 col_2
        0      3     a
        1      2     b
        2      1     c
        3      0     d
        """
        result_index = None

        # Make a copy of the input columns so we can modify it
        if columns is not None:
            columns = ensure_index(columns)

        def maybe_reorder(
            arrays: list[ArrayLike], arr_columns: Index, columns: Index, index
        ) -> tuple[list[ArrayLike], Index, Index | None]:
            """
            If our desired 'columns' do not match the data's pre-existing 'arr_columns',
            we re-order our arrays.  This is like a pre-emptive (cheap) reindex.
            """
            if len(arrays):
                length = len(arrays[0])
            else:
                length = 0

            result_index = None
            if len(arrays) == 0 and index is None and length == 0:
                # for backward compat use an object Index instead of RangeIndex
                result_index = Index([])

            arrays, arr_columns = reorder_arrays(arrays, arr_columns, columns, length)
            return arrays, arr_columns, result_index

        if is_iterator(data):
            if nrows == 0:
                return cls()

            try:
                first_row = next(data)
            except StopIteration:
                return cls(index=index, columns=columns)

            dtype = None
            if hasattr(first_row, "dtype") and first_row.dtype.names:
                dtype = first_row.dtype

            values = [first_row]

            if nrows is None:
                values += data
            else:
                values.extend(itertools.islice(data, nrows - 1))

            if dtype is not None:
                data = np.array(values, dtype=dtype)
            else:
                data = values

        if isinstance(data, dict):
            if columns is None:
                columns = arr_columns = ensure_index(sorted(data))
                arrays = [data[k] for k in columns]
            else:
                arrays = []
                arr_columns_list = []
                for k, v in data.items():
                    if k in columns:
                        arr_columns_list.append(k)
                        arrays.append(v)

                arr_columns = Index(arr_columns_list)
                arrays, arr_columns, result_index = maybe_reorder(
                    arrays, arr_columns, columns, index
                )

        elif isinstance(data, (np.ndarray, DataFrame)):
            arrays, columns = to_arrays(data, columns)
            arr_columns = columns
        else:
            arrays, arr_columns = to_arrays(data, columns)
            if coerce_float:
                for i, arr in enumerate(arrays):
                    if arr.dtype == object:
                        # error: Argument 1 to "maybe_convert_objects" has
                        # incompatible type "Union[ExtensionArray, ndarray]";
                        # expected "ndarray"
                        arrays[i] = lib.maybe_convert_objects(
                            arr,  # type: ignore[arg-type]
                            try_float=True,
                        )

            arr_columns = ensure_index(arr_columns)
            if columns is None:
                columns = arr_columns
            else:
                arrays, arr_columns, result_index = maybe_reorder(
                    arrays, arr_columns, columns, index
                )

        if exclude is None:
            exclude = set()
        else:
            exclude = set(exclude)

        if index is not None:
            if isinstance(index, str) or not hasattr(index, "__iter__"):
                i = columns.get_loc(index)
                exclude.add(index)
                if len(arrays) > 0:
                    result_index = Index(arrays[i], name=index)
                else:
                    result_index = Index([], name=index)
            else:
                try:
                    index_data = [arrays[arr_columns.get_loc(field)] for field in index]
                except (KeyError, TypeError):
                    # raised by get_loc, see GH#29258
                    result_index = index
                else:
                    result_index = ensure_index_from_sequences(index_data, names=index)
                    exclude.update(index)

        if any(exclude):
            arr_exclude = [x for x in exclude if x in arr_columns]
            to_remove = [arr_columns.get_loc(col) for col in arr_exclude]
            arrays = [v for i, v in enumerate(arrays) if i not in to_remove]

            columns = columns.drop(exclude)

        manager = get_option("mode.data_manager")
        mgr = arrays_to_mgr(arrays, columns, result_index, typ=manager)

        return cls(mgr)

    def to_records(
        self, index=True, column_dtypes=None, index_dtypes=None
    ) -> np.recarray:
        """
        Convert DataFrame to a NumPy record array.

        Index will be included as the first field of the record array if
        requested.

        Parameters
        ----------
        index : bool, default True
            Include index in resulting record array, stored in 'index'
            field or using the index label, if set.
        column_dtypes : str, type, dict, default None
            If a string or type, the data type to store all columns. If
            a dictionary, a mapping of column names and indices (zero-indexed)
            to specific data types.
        index_dtypes : str, type, dict, default None
            If a string or type, the data type to store all index levels. If
            a dictionary, a mapping of index level names and indices
            (zero-indexed) to specific data types.

            This mapping is applied only if `index=True`.

        Returns
        -------
        numpy.recarray
            NumPy ndarray with the DataFrame labels as fields and each row
            of the DataFrame as entries.

        See Also
        --------
        DataFrame.from_records: Convert structured or record ndarray
            to DataFrame.
        numpy.recarray: An ndarray that allows field access using
            attributes, analogous to typed columns in a
            spreadsheet.

        Examples
        --------
        >>> df = pd.DataFrame({'A': [1, 2], 'B': [0.5, 0.75]},
        ...                   index=['a', 'b'])
        >>> df
           A     B
        a  1  0.50
        b  2  0.75
        >>> df.to_records()
        rec.array([('a', 1, 0.5 ), ('b', 2, 0.75)],
                  dtype=[('index', 'O'), ('A', '<i8'), ('B', '<f8')])

        If the DataFrame index has no label then the recarray field name
        is set to 'index'. If the index has a label then this is used as the
        field name:

        >>> df.index = df.index.rename("I")
        >>> df.to_records()
        rec.array([('a', 1, 0.5 ), ('b', 2, 0.75)],
                  dtype=[('I', 'O'), ('A', '<i8'), ('B', '<f8')])

        The index can be excluded from the record array:

        >>> df.to_records(index=False)
        rec.array([(1, 0.5 ), (2, 0.75)],
                  dtype=[('A', '<i8'), ('B', '<f8')])

        Data types can be specified for the columns:

        >>> df.to_records(column_dtypes={"A": "int32"})
        rec.array([('a', 1, 0.5 ), ('b', 2, 0.75)],
                  dtype=[('I', 'O'), ('A', '<i4'), ('B', '<f8')])

        As well as for the index:

        >>> df.to_records(index_dtypes="<S2")
        rec.array([(b'a', 1, 0.5 ), (b'b', 2, 0.75)],
                  dtype=[('I', 'S2'), ('A', '<i8'), ('B', '<f8')])

        >>> index_dtypes = f"<S{df.index.str.len().max()}"
        >>> df.to_records(index_dtypes=index_dtypes)
        rec.array([(b'a', 1, 0.5 ), (b'b', 2, 0.75)],
                  dtype=[('I', 'S1'), ('A', '<i8'), ('B', '<f8')])
        """
        if index:
            if isinstance(self.index, MultiIndex):
                # array of tuples to numpy cols. copy copy copy
                ix_vals = list(map(np.array, zip(*self.index._values)))
            else:
                # error: List item 0 has incompatible type "ArrayLike"; expected
                # "ndarray"
                ix_vals = [self.index.values]  # type: ignore[list-item]

            arrays = ix_vals + [
                np.asarray(self.iloc[:, i]) for i in range(len(self.columns))
            ]

            index_names = list(self.index.names)

            if isinstance(self.index, MultiIndex):
                index_names = com.fill_missing_names(index_names)
            elif index_names[0] is None:
                index_names = ["index"]

            names = [str(name) for name in itertools.chain(index_names, self.columns)]
        else:
            arrays = [np.asarray(self.iloc[:, i]) for i in range(len(self.columns))]
            names = [str(c) for c in self.columns]
            index_names = []

        index_len = len(index_names)
        formats = []

        for i, v in enumerate(arrays):
            index = i

            # When the names and arrays are collected, we
            # first collect those in the DataFrame's index,
            # followed by those in its columns.
            #
            # Thus, the total length of the array is:
            # len(index_names) + len(DataFrame.columns).
            #
            # This check allows us to see whether we are
            # handling a name / array in the index or column.
            if index < index_len:
                dtype_mapping = index_dtypes
                name = index_names[index]
            else:
                index -= index_len
                dtype_mapping = column_dtypes
                name = self.columns[index]

            # We have a dictionary, so we get the data type
            # associated with the index or column (which can
            # be denoted by its name in the DataFrame or its
            # position in DataFrame's array of indices or
            # columns, whichever is applicable.
            if is_dict_like(dtype_mapping):
                if name in dtype_mapping:
                    dtype_mapping = dtype_mapping[name]
                elif index in dtype_mapping:
                    dtype_mapping = dtype_mapping[index]
                else:
                    dtype_mapping = None

            # If no mapping can be found, use the array's
            # dtype attribute for formatting.
            #
            # A valid dtype must either be a type or
            # string naming a type.
            if dtype_mapping is None:
                formats.append(v.dtype)
            elif isinstance(dtype_mapping, (type, np.dtype, str)):
                # Argument 1 to "append" of "list" has incompatible type
                # "Union[type, dtype[Any], str]"; expected "dtype[_SCT]"  [arg-type]
                formats.append(dtype_mapping)  # type: ignore[arg-type]
            else:
                element = "row" if i < index_len else "column"
                msg = f"Invalid dtype {dtype_mapping} specified for {element} {name}"
                raise ValueError(msg)

        return np.rec.fromarrays(arrays, dtype={"names": names, "formats": formats})

    @classmethod
    def _from_arrays(
        cls,
        arrays,
        columns,
        index,
        dtype: Dtype | None = None,
        verify_integrity: bool = True,
    ) -> DataFrame:
        """
        Create DataFrame from a list of arrays corresponding to the columns.

        Parameters
        ----------
        arrays : list-like of arrays
            Each array in the list corresponds to one column, in order.
        columns : list-like, Index
            The column names for the resulting DataFrame.
        index : list-like, Index
            The rows labels for the resulting DataFrame.
        dtype : dtype, optional
            Optional dtype to enforce for all arrays.
        verify_integrity : bool, default True
            Validate and homogenize all input. If set to False, it is assumed
            that all elements of `arrays` are actual arrays how they will be
            stored in a block (numpy ndarray or ExtensionArray), have the same
            length as and are aligned with the index, and that `columns` and
            `index` are ensured to be an Index object.

        Returns
        -------
        DataFrame
        """
        if dtype is not None:
            dtype = pandas_dtype(dtype)

        manager = get_option("mode.data_manager")
        columns = ensure_index(columns)
        if len(columns) != len(arrays):
            raise ValueError("len(columns) must match len(arrays)")
        mgr = arrays_to_mgr(
            arrays,
            columns,
            index,
            dtype=dtype,
            verify_integrity=verify_integrity,
            typ=manager,
        )
        return cls(mgr)

    @doc(
        storage_options=_shared_docs["storage_options"],
        compression_options=_shared_docs["compression_options"] % "path",
    )
    @deprecate_kwarg(old_arg_name="fname", new_arg_name="path")
    def to_stata(
        self,
        path: FilePath | WriteBuffer[bytes],
        convert_dates: dict[Hashable, str] | None = None,
        write_index: bool = True,
        byteorder: str | None = None,
        time_stamp: datetime.datetime | None = None,
        data_label: str | None = None,
        variable_labels: dict[Hashable, str] | None = None,
        version: int | None = 114,
        convert_strl: Sequence[Hashable] | None = None,
        compression: CompressionOptions = "infer",
        storage_options: StorageOptions = None,
        *,
        value_labels: dict[Hashable, dict[float | int, str]] | None = None,
    ) -> None:
        """
        Export DataFrame object to Stata dta format.

        Writes the DataFrame to a Stata dataset file.
        "dta" files contain a Stata dataset.

        Parameters
        ----------
        path : str, path object, or buffer
            String, path object (implementing ``os.PathLike[str]``), or file-like
            object implementing a binary ``write()`` function.

            .. versionchanged:: 1.0.0

            Previously this was "fname"

        convert_dates : dict
            Dictionary mapping columns containing datetime types to stata
            internal format to use when writing the dates. Options are 'tc',
            'td', 'tm', 'tw', 'th', 'tq', 'ty'. Column can be either an integer
            or a name. Datetime columns that do not have a conversion type
            specified will be converted to 'tc'. Raises NotImplementedError if
            a datetime column has timezone information.
        write_index : bool
            Write the index to Stata dataset.
        byteorder : str
            Can be ">", "<", "little", or "big". default is `sys.byteorder`.
        time_stamp : datetime
            A datetime to use as file creation date.  Default is the current
            time.
        data_label : str, optional
            A label for the data set.  Must be 80 characters or smaller.
        variable_labels : dict
            Dictionary containing columns as keys and variable labels as
            values. Each label must be 80 characters or smaller.
        version : {{114, 117, 118, 119, None}}, default 114
            Version to use in the output dta file. Set to None to let pandas
            decide between 118 or 119 formats depending on the number of
            columns in the frame. Version 114 can be read by Stata 10 and
            later. Version 117 can be read by Stata 13 or later. Version 118
            is supported in Stata 14 and later. Version 119 is supported in
            Stata 15 and later. Version 114 limits string variables to 244
            characters or fewer while versions 117 and later allow strings
            with lengths up to 2,000,000 characters. Versions 118 and 119
            support Unicode characters, and version 119 supports more than
            32,767 variables.

            Version 119 should usually only be used when the number of
            variables exceeds the capacity of dta format 118. Exporting
            smaller datasets in format 119 may have unintended consequences,
            and, as of November 2020, Stata SE cannot read version 119 files.

            .. versionchanged:: 1.0.0

                Added support for formats 118 and 119.

        convert_strl : list, optional
            List of column names to convert to string columns to Stata StrL
            format. Only available if version is 117.  Storing strings in the
            StrL format can produce smaller dta files if strings have more than
            8 characters and values are repeated.
        {compression_options}

            .. versionadded:: 1.1.0

            .. versionchanged:: 1.4.0 Zstandard support.

        {storage_options}

            .. versionadded:: 1.2.0

        value_labels : dict of dicts
            Dictionary containing columns as keys and dictionaries of column value
            to labels as values. Labels for a single variable must be 32,000
            characters or smaller.

            .. versionadded:: 1.4.0

        Raises
        ------
        NotImplementedError
            * If datetimes contain timezone information
            * Column dtype is not representable in Stata
        ValueError
            * Columns listed in convert_dates are neither datetime64[ns]
              or datetime.datetime
            * Column listed in convert_dates is not in DataFrame
            * Categorical label contains more than 32,000 characters

        See Also
        --------
        read_stata : Import Stata data files.
        io.stata.StataWriter : Low-level writer for Stata data files.
        io.stata.StataWriter117 : Low-level writer for version 117 files.

        Examples
        --------
        >>> df = pd.DataFrame({{'animal': ['falcon', 'parrot', 'falcon',
        ...                               'parrot'],
        ...                    'speed': [350, 18, 361, 15]}})
        >>> df.to_stata('animals.dta')  # doctest: +SKIP
        """
        if version not in (114, 117, 118, 119, None):
            raise ValueError("Only formats 114, 117, 118 and 119 are supported.")
        if version == 114:
            if convert_strl is not None:
                raise ValueError("strl is not supported in format 114")
            from pandas.io.stata import StataWriter as statawriter
        elif version == 117:
            # mypy: Name 'statawriter' already defined (possibly by an import)
            from pandas.io.stata import (  # type: ignore[no-redef]
                StataWriter117 as statawriter,
            )
        else:  # versions 118 and 119
            # mypy: Name 'statawriter' already defined (possibly by an import)
            from pandas.io.stata import (  # type: ignore[no-redef]
                StataWriterUTF8 as statawriter,
            )

        kwargs: dict[str, Any] = {}
        if version is None or version >= 117:
            # strl conversion is only supported >= 117
            kwargs["convert_strl"] = convert_strl
        if version is None or version >= 118:
            # Specifying the version is only supported for UTF8 (118 or 119)
            kwargs["version"] = version

        writer = statawriter(
            path,
            self,
            convert_dates=convert_dates,
            byteorder=byteorder,
            time_stamp=time_stamp,
            data_label=data_label,
            write_index=write_index,
            variable_labels=variable_labels,
            compression=compression,
            storage_options=storage_options,
            value_labels=value_labels,
            **kwargs,
        )
        writer.write_file()

    @deprecate_kwarg(old_arg_name="fname", new_arg_name="path")
    def to_feather(self, path: FilePath | WriteBuffer[bytes], **kwargs) -> None:
        """
        Write a DataFrame to the binary Feather format.

        Parameters
        ----------
        path : str, path object, file-like object
            String, path object (implementing ``os.PathLike[str]``), or file-like
            object implementing a binary ``write()`` function. If a string or a path,
            it will be used as Root Directory path when writing a partitioned dataset.
        **kwargs :
            Additional keywords passed to :func:`pyarrow.feather.write_feather`.
            Starting with pyarrow 0.17, this includes the `compression`,
            `compression_level`, `chunksize` and `version` keywords.

            .. versionadded:: 1.1.0

        Notes
        -----
        This function writes the dataframe as a `feather file
        <https://arrow.apache.org/docs/python/feather.html>`_. Requires a default
        index. For saving the DataFrame with your custom index use a method that
        supports custom indices e.g. `to_parquet`.
        """
        from pandas.io.feather_format import to_feather

        to_feather(self, path, **kwargs)

    @doc(
        Series.to_markdown,
        klass=_shared_doc_kwargs["klass"],
        storage_options=_shared_docs["storage_options"],
        examples="""Examples
        --------
        >>> df = pd.DataFrame(
        ...     data={"animal_1": ["elk", "pig"], "animal_2": ["dog", "quetzal"]}
        ... )
        >>> print(df.to_markdown())
        |    | animal_1   | animal_2   |
        |---:|:-----------|:-----------|
        |  0 | elk        | dog        |
        |  1 | pig        | quetzal    |

        Output markdown with a tabulate option.

        >>> print(df.to_markdown(tablefmt="grid"))
        +----+------------+------------+
        |    | animal_1   | animal_2   |
        +====+============+============+
        |  0 | elk        | dog        |
        +----+------------+------------+
        |  1 | pig        | quetzal    |
        +----+------------+------------+""",
    )
    def to_markdown(
        self,
        buf: IO[str] | str | None = None,
        mode: str = "wt",
        index: bool = True,
        storage_options: StorageOptions = None,
        **kwargs,
    ) -> str | None:
        if "showindex" in kwargs:
            warnings.warn(
                "'showindex' is deprecated. Only 'index' will be used "
                "in a future version. Use 'index' to silence this warning.",
                FutureWarning,
                stacklevel=find_stack_level(),
            )

        kwargs.setdefault("headers", "keys")
        kwargs.setdefault("tablefmt", "pipe")
        kwargs.setdefault("showindex", index)
        tabulate = import_optional_dependency("tabulate")
        result = tabulate.tabulate(self, **kwargs)
        if buf is None:
            return result

        with get_handle(buf, mode, storage_options=storage_options) as handles:
            handles.handle.write(result)
        return None

    @doc(storage_options=_shared_docs["storage_options"])
    @deprecate_kwarg(old_arg_name="fname", new_arg_name="path")
    def to_parquet(
        self,
        path: FilePath | WriteBuffer[bytes] | None = None,
        engine: str = "auto",
        compression: str | None = "snappy",
        index: bool | None = None,
        partition_cols: list[str] | None = None,
        storage_options: StorageOptions = None,
        **kwargs,
    ) -> bytes | None:
        """
        Write a DataFrame to the binary parquet format.

        This function writes the dataframe as a `parquet file
        <https://parquet.apache.org/>`_. You can choose different parquet
        backends, and have the option of compression. See
        :ref:`the user guide <io.parquet>` for more details.

        Parameters
        ----------
        path : str, path object, file-like object, or None, default None
            String, path object (implementing ``os.PathLike[str]``), or file-like
            object implementing a binary ``write()`` function. If None, the result is
            returned as bytes. If a string or path, it will be used as Root Directory
            path when writing a partitioned dataset.

            .. versionchanged:: 1.2.0

            Previously this was "fname"

        engine : {{'auto', 'pyarrow', 'fastparquet'}}, default 'auto'
            Parquet library to use. If 'auto', then the option
            ``io.parquet.engine`` is used. The default ``io.parquet.engine``
            behavior is to try 'pyarrow', falling back to 'fastparquet' if
            'pyarrow' is unavailable.
        compression : {{'snappy', 'gzip', 'brotli', None}}, default 'snappy'
            Name of the compression to use. Use ``None`` for no compression.
        index : bool, default None
            If ``True``, include the dataframe's index(es) in the file output.
            If ``False``, they will not be written to the file.
            If ``None``, similar to ``True`` the dataframe's index(es)
            will be saved. However, instead of being saved as values,
            the RangeIndex will be stored as a range in the metadata so it
            doesn't require much space and is faster. Other indexes will
            be included as columns in the file output.
        partition_cols : list, optional, default None
            Column names by which to partition the dataset.
            Columns are partitioned in the order they are given.
            Must be None if path is not a string.
        {storage_options}

            .. versionadded:: 1.2.0

        **kwargs
            Additional arguments passed to the parquet library. See
            :ref:`pandas io <io.parquet>` for more details.

        Returns
        -------
        bytes if no path argument is provided else None

        See Also
        --------
        read_parquet : Read a parquet file.
        DataFrame.to_csv : Write a csv file.
        DataFrame.to_sql : Write to a sql table.
        DataFrame.to_hdf : Write to hdf.

        Notes
        -----
        This function requires either the `fastparquet
        <https://pypi.org/project/fastparquet>`_ or `pyarrow
        <https://arrow.apache.org/docs/python/>`_ library.

        Examples
        --------
        >>> df = pd.DataFrame(data={{'col1': [1, 2], 'col2': [3, 4]}})
        >>> df.to_parquet('df.parquet.gzip',
        ...               compression='gzip')  # doctest: +SKIP
        >>> pd.read_parquet('df.parquet.gzip')  # doctest: +SKIP
           col1  col2
        0     1     3
        1     2     4

        If you want to get a buffer to the parquet content you can use a io.BytesIO
        object, as long as you don't use partition_cols, which creates multiple files.

        >>> import io
        >>> f = io.BytesIO()
        >>> df.to_parquet(f)
        >>> f.seek(0)
        0
        >>> content = f.read()
        """
        from pandas.io.parquet import to_parquet

        return to_parquet(
            self,
            path,
            engine,
            compression=compression,
            index=index,
            partition_cols=partition_cols,
            storage_options=storage_options,
            **kwargs,
        )

    @Substitution(
        header_type="bool",
        header="Whether to print column labels, default True",
        col_space_type="str or int, list or dict of int or str",
        col_space="The minimum width of each column in CSS length "
        "units.  An int is assumed to be px units.\n\n"
        "            .. versionadded:: 0.25.0\n"
        "                Ability to use str",
    )
    @Substitution(shared_params=fmt.common_docstring, returns=fmt.return_docstring)
    def to_html(
        self,
        buf: FilePath | WriteBuffer[str] | None = None,
        columns: Sequence[str] | None = None,
        col_space: ColspaceArgType | None = None,
        header: bool | Sequence[str] = True,
        index: bool = True,
        na_rep: str = "NaN",
        formatters: FormattersType | None = None,
        float_format: FloatFormatType | None = None,
        sparsify: bool | None = None,
        index_names: bool = True,
        justify: str | None = None,
        max_rows: int | None = None,
        max_cols: int | None = None,
        show_dimensions: bool | str = False,
        decimal: str = ".",
        bold_rows: bool = True,
        classes: str | list | tuple | None = None,
        escape: bool = True,
        notebook: bool = False,
        border: int | None = None,
        table_id: str | None = None,
        render_links: bool = False,
        encoding: str | None = None,
    ):
        """
        Render a DataFrame as an HTML table.
        %(shared_params)s
        bold_rows : bool, default True
            Make the row labels bold in the output.
        classes : str or list or tuple, default None
            CSS class(es) to apply to the resulting html table.
        escape : bool, default True
            Convert the characters <, >, and & to HTML-safe sequences.
        notebook : {True, False}, default False
            Whether the generated HTML is for IPython Notebook.
        border : int
            A ``border=border`` attribute is included in the opening
            `<table>` tag. Default ``pd.options.display.html.border``.
        table_id : str, optional
            A css id is included in the opening `<table>` tag if specified.
        render_links : bool, default False
            Convert URLs to HTML links.
        encoding : str, default "utf-8"
            Set character encoding.

            .. versionadded:: 1.0
        %(returns)s
        See Also
        --------
        to_string : Convert DataFrame to a string.
        """
        if justify is not None and justify not in fmt._VALID_JUSTIFY_PARAMETERS:
            raise ValueError("Invalid value for justify parameter")

        formatter = fmt.DataFrameFormatter(
            self,
            columns=columns,
            col_space=col_space,
            na_rep=na_rep,
            header=header,
            index=index,
            formatters=formatters,
            float_format=float_format,
            bold_rows=bold_rows,
            sparsify=sparsify,
            justify=justify,
            index_names=index_names,
            escape=escape,
            decimal=decimal,
            max_rows=max_rows,
            max_cols=max_cols,
            show_dimensions=show_dimensions,
        )
        # TODO: a generic formatter wld b in DataFrameFormatter
        return fmt.DataFrameRenderer(formatter).to_html(
            buf=buf,
            classes=classes,
            notebook=notebook,
            border=border,
            encoding=encoding,
            table_id=table_id,
            render_links=render_links,
        )

    @doc(
        storage_options=_shared_docs["storage_options"],
        compression_options=_shared_docs["compression_options"] % "path_or_buffer",
    )
    def to_xml(
        self,
        path_or_buffer: FilePath | WriteBuffer[bytes] | WriteBuffer[str] | None = None,
        index: bool = True,
        root_name: str | None = "data",
        row_name: str | None = "row",
        na_rep: str | None = None,
        attr_cols: list[str] | None = None,
        elem_cols: list[str] | None = None,
        namespaces: dict[str | None, str] | None = None,
        prefix: str | None = None,
        encoding: str = "utf-8",
        xml_declaration: bool | None = True,
        pretty_print: bool | None = True,
        parser: str | None = "lxml",
        stylesheet: FilePath | ReadBuffer[str] | ReadBuffer[bytes] | None = None,
        compression: CompressionOptions = "infer",
        storage_options: StorageOptions = None,
    ) -> str | None:
        """
        Render a DataFrame to an XML document.

        .. versionadded:: 1.3.0

        Parameters
        ----------
        path_or_buffer : str, path object, file-like object, or None, default None
            String, path object (implementing ``os.PathLike[str]``), or file-like
            object implementing a ``write()`` function. If None, the result is returned
            as a string.
        index : bool, default True
            Whether to include index in XML document.
        root_name : str, default 'data'
            The name of root element in XML document.
        row_name : str, default 'row'
            The name of row element in XML document.
        na_rep : str, optional
            Missing data representation.
        attr_cols : list-like, optional
            List of columns to write as attributes in row element.
            Hierarchical columns will be flattened with underscore
            delimiting the different levels.
        elem_cols : list-like, optional
            List of columns to write as children in row element. By default,
            all columns output as children of row element. Hierarchical
            columns will be flattened with underscore delimiting the
            different levels.
        namespaces : dict, optional
            All namespaces to be defined in root element. Keys of dict
            should be prefix names and values of dict corresponding URIs.
            Default namespaces should be given empty string key. For
            example, ::

                namespaces = {{"": "https://example.com"}}

        prefix : str, optional
            Namespace prefix to be used for every element and/or attribute
            in document. This should be one of the keys in ``namespaces``
            dict.
        encoding : str, default 'utf-8'
            Encoding of the resulting document.
        xml_declaration : bool, default True
            Whether to include the XML declaration at start of document.
        pretty_print : bool, default True
            Whether output should be pretty printed with indentation and
            line breaks.
        parser : {{'lxml','etree'}}, default 'lxml'
            Parser module to use for building of tree. Only 'lxml' and
            'etree' are supported. With 'lxml', the ability to use XSLT
            stylesheet is supported.
        stylesheet : str, path object or file-like object, optional
            A URL, file-like object, or a raw string containing an XSLT
            script used to transform the raw XML output. Script should use
            layout of elements and attributes from original output. This
            argument requires ``lxml`` to be installed. Only XSLT 1.0
            scripts and not later versions is currently supported.
        {compression_options}

            .. versionchanged:: 1.4.0 Zstandard support.

        {storage_options}

        Returns
        -------
        None or str
            If ``io`` is None, returns the resulting XML format as a
            string. Otherwise returns None.

        See Also
        --------
        to_json : Convert the pandas object to a JSON string.
        to_html : Convert DataFrame to a html.

        Examples
        --------
        >>> df = pd.DataFrame({{'shape': ['square', 'circle', 'triangle'],
        ...                    'degrees': [360, 360, 180],
        ...                    'sides': [4, np.nan, 3]}})

        >>> df.to_xml()  # doctest: +SKIP
        <?xml version='1.0' encoding='utf-8'?>
        <data>
          <row>
            <index>0</index>
            <shape>square</shape>
            <degrees>360</degrees>
            <sides>4.0</sides>
          </row>
          <row>
            <index>1</index>
            <shape>circle</shape>
            <degrees>360</degrees>
            <sides/>
          </row>
          <row>
            <index>2</index>
            <shape>triangle</shape>
            <degrees>180</degrees>
            <sides>3.0</sides>
          </row>
        </data>

        >>> df.to_xml(attr_cols=[
        ...           'index', 'shape', 'degrees', 'sides'
        ...           ])  # doctest: +SKIP
        <?xml version='1.0' encoding='utf-8'?>
        <data>
          <row index="0" shape="square" degrees="360" sides="4.0"/>
          <row index="1" shape="circle" degrees="360"/>
          <row index="2" shape="triangle" degrees="180" sides="3.0"/>
        </data>

        >>> df.to_xml(namespaces={{"doc": "https://example.com"}},
        ...           prefix="doc")  # doctest: +SKIP
        <?xml version='1.0' encoding='utf-8'?>
        <doc:data xmlns:doc="https://example.com">
          <doc:row>
            <doc:index>0</doc:index>
            <doc:shape>square</doc:shape>
            <doc:degrees>360</doc:degrees>
            <doc:sides>4.0</doc:sides>
          </doc:row>
          <doc:row>
            <doc:index>1</doc:index>
            <doc:shape>circle</doc:shape>
            <doc:degrees>360</doc:degrees>
            <doc:sides/>
          </doc:row>
          <doc:row>
            <doc:index>2</doc:index>
            <doc:shape>triangle</doc:shape>
            <doc:degrees>180</doc:degrees>
            <doc:sides>3.0</doc:sides>
          </doc:row>
        </doc:data>
        """

        from pandas.io.formats.xml import (
            EtreeXMLFormatter,
            LxmlXMLFormatter,
        )

        lxml = import_optional_dependency("lxml.etree", errors="ignore")

        TreeBuilder: type[EtreeXMLFormatter] | type[LxmlXMLFormatter]

        if parser == "lxml":
            if lxml is not None:
                TreeBuilder = LxmlXMLFormatter
            else:
                raise ImportError(
                    "lxml not found, please install or use the etree parser."
                )

        elif parser == "etree":
            TreeBuilder = EtreeXMLFormatter

        else:
            raise ValueError("Values for parser can only be lxml or etree.")

        xml_formatter = TreeBuilder(
            self,
            path_or_buffer=path_or_buffer,
            index=index,
            root_name=root_name,
            row_name=row_name,
            na_rep=na_rep,
            attr_cols=attr_cols,
            elem_cols=elem_cols,
            namespaces=namespaces,
            prefix=prefix,
            encoding=encoding,
            xml_declaration=xml_declaration,
            pretty_print=pretty_print,
            stylesheet=stylesheet,
            compression=compression,
            storage_options=storage_options,
        )

        return xml_formatter.write_output()

    # ----------------------------------------------------------------------
    @doc(INFO_DOCSTRING, **frame_sub_kwargs)
    def info(
        self,
        verbose: bool | None = None,
        buf: WriteBuffer[str] | None = None,
        max_cols: int | None = None,
        memory_usage: bool | str | None = None,
        show_counts: bool | None = None,
        null_counts: bool | None = None,
    ) -> None:
        if null_counts is not None:
            if show_counts is not None:
                raise ValueError("null_counts used with show_counts. Use show_counts.")
            warnings.warn(
                "null_counts is deprecated. Use show_counts instead",
                FutureWarning,
                stacklevel=find_stack_level(),
            )
            show_counts = null_counts
        info = DataFrameInfo(
            data=self,
            memory_usage=memory_usage,
        )
        info.render(
            buf=buf,
            max_cols=max_cols,
            verbose=verbose,
            show_counts=show_counts,
        )

    def memory_usage(self, index: bool = True, deep: bool = False) -> Series:
        """
        Return the memory usage of each column in bytes.

        The memory usage can optionally include the contribution of
        the index and elements of `object` dtype.

        This value is displayed in `DataFrame.info` by default. This can be
        suppressed by setting ``pandas.options.display.memory_usage`` to False.

        Parameters
        ----------
        index : bool, default True
            Specifies whether to include the memory usage of the DataFrame's
            index in returned Series. If ``index=True``, the memory usage of
            the index is the first item in the output.
        deep : bool, default False
            If True, introspect the data deeply by interrogating
            `object` dtypes for system-level memory consumption, and include
            it in the returned values.

        Returns
        -------
        Series
            A Series whose index is the original column names and whose values
            is the memory usage of each column in bytes.

        See Also
        --------
        numpy.ndarray.nbytes : Total bytes consumed by the elements of an
            ndarray.
        Series.memory_usage : Bytes consumed by a Series.
        Categorical : Memory-efficient array for string values with
            many repeated values.
        DataFrame.info : Concise summary of a DataFrame.

        Notes
        -----
        See the :ref:`Frequently Asked Questions <df-memory-usage>` for more
        details.

        Examples
        --------
        >>> dtypes = ['int64', 'float64', 'complex128', 'object', 'bool']
        >>> data = dict([(t, np.ones(shape=5000, dtype=int).astype(t))
        ...              for t in dtypes])
        >>> df = pd.DataFrame(data)
        >>> df.head()
           int64  float64            complex128  object  bool
        0      1      1.0              1.0+0.0j       1  True
        1      1      1.0              1.0+0.0j       1  True
        2      1      1.0              1.0+0.0j       1  True
        3      1      1.0              1.0+0.0j       1  True
        4      1      1.0              1.0+0.0j       1  True

        >>> df.memory_usage()
        Index           128
        int64         40000
        float64       40000
        complex128    80000
        object        40000
        bool           5000
        dtype: int64

        >>> df.memory_usage(index=False)
        int64         40000
        float64       40000
        complex128    80000
        object        40000
        bool           5000
        dtype: int64

        The memory footprint of `object` dtype columns is ignored by default:

        >>> df.memory_usage(deep=True)
        Index            128
        int64          40000
        float64        40000
        complex128     80000
        object        180000
        bool            5000
        dtype: int64

        Use a Categorical for efficient storage of an object-dtype column with
        many repeated values.

        >>> df['object'].astype('category').memory_usage(deep=True)
        5244
        """
        result = self._constructor_sliced(
            [c.memory_usage(index=False, deep=deep) for col, c in self.items()],
            index=self.columns,
        )
        if index:
            index_memory_usage = self._constructor_sliced(
                self.index.memory_usage(deep=deep), index=["Index"]
            )
            result = index_memory_usage._append(result)
        return result

    def transpose(self, *args, copy: bool = False) -> DataFrame:
        """
        Transpose index and columns.

        Reflect the DataFrame over its main diagonal by writing rows as columns
        and vice-versa. The property :attr:`.T` is an accessor to the method
        :meth:`transpose`.

        Parameters
        ----------
        *args : tuple, optional
            Accepted for compatibility with NumPy.
        copy : bool, default False
            Whether to copy the data after transposing, even for DataFrames
            with a single dtype.

            Note that a copy is always required for mixed dtype DataFrames,
            or for DataFrames with any extension types.

        Returns
        -------
        DataFrame
            The transposed DataFrame.

        See Also
        --------
        numpy.transpose : Permute the dimensions of a given array.

        Notes
        -----
        Transposing a DataFrame with mixed dtypes will result in a homogeneous
        DataFrame with the `object` dtype. In such a case, a copy of the data
        is always made.

        Examples
        --------
        **Square DataFrame with homogeneous dtype**

        >>> d1 = {'col1': [1, 2], 'col2': [3, 4]}
        >>> df1 = pd.DataFrame(data=d1)
        >>> df1
           col1  col2
        0     1     3
        1     2     4

        >>> df1_transposed = df1.T # or df1.transpose()
        >>> df1_transposed
              0  1
        col1  1  2
        col2  3  4

        When the dtype is homogeneous in the original DataFrame, we get a
        transposed DataFrame with the same dtype:

        >>> df1.dtypes
        col1    int64
        col2    int64
        dtype: object
        >>> df1_transposed.dtypes
        0    int64
        1    int64
        dtype: object

        **Non-square DataFrame with mixed dtypes**

        >>> d2 = {'name': ['Alice', 'Bob'],
        ...       'score': [9.5, 8],
        ...       'employed': [False, True],
        ...       'kids': [0, 0]}
        >>> df2 = pd.DataFrame(data=d2)
        >>> df2
            name  score  employed  kids
        0  Alice    9.5     False     0
        1    Bob    8.0      True     0

        >>> df2_transposed = df2.T # or df2.transpose()
        >>> df2_transposed
                      0     1
        name      Alice   Bob
        score       9.5   8.0
        employed  False  True
        kids          0     0

        When the DataFrame has mixed dtypes, we get a transposed DataFrame with
        the `object` dtype:

        >>> df2.dtypes
        name         object
        score       float64
        employed       bool
        kids          int64
        dtype: object
        >>> df2_transposed.dtypes
        0    object
        1    object
        dtype: object
        """
        nv.validate_transpose(args, {})
        # construct the args

        dtypes = list(self.dtypes)

        if self._can_fast_transpose:
            # Note: tests pass without this, but this improves perf quite a bit.
            new_vals = self._values.T
            if copy:
                new_vals = new_vals.copy()

            result = self._constructor(new_vals, index=self.columns, columns=self.index)

        elif (
            self._is_homogeneous_type and dtypes and is_extension_array_dtype(dtypes[0])
        ):
            # We have EAs with the same dtype. We can preserve that dtype in transpose.
            dtype = dtypes[0]
            arr_type = dtype.construct_array_type()
            values = self.values

            new_values = [arr_type._from_sequence(row, dtype=dtype) for row in values]
            result = type(self)._from_arrays(
                new_values, index=self.columns, columns=self.index
            )

        else:
            new_arr = self.values.T
            if copy:
                new_arr = new_arr.copy()
            result = self._constructor(new_arr, index=self.columns, columns=self.index)

        return result.__finalize__(self, method="transpose")

    @property
    def T(self) -> DataFrame:
        return self.transpose()

    # ----------------------------------------------------------------------
    # Indexing Methods

    def _ixs(self, i: int, axis: int = 0):
        """
        Parameters
        ----------
        i : int
        axis : int

        Notes
        -----
        If slice passed, the resulting data will be a view.
        """
        # irow
        if axis == 0:
            new_values = self._mgr.fast_xs(i)

            # if we are a copy, mark as such
            copy = isinstance(new_values, np.ndarray) and new_values.base is None
            result = self._constructor_sliced(
                new_values,
                index=self.columns,
                name=self.index[i],
                dtype=new_values.dtype,
            )
            result._set_is_copy(self, copy=copy)
            return result

        # icol
        else:
            label = self.columns[i]

            col_mgr = self._mgr.iget(i)
            result = self._box_col_values(col_mgr, i)

            # this is a cached value, mark it so
            result._set_as_cached(label, self)
            return result

    def _get_column_array(self, i: int) -> ArrayLike:
        """
        Get the values of the i'th column (ndarray or ExtensionArray, as stored
        in the Block)
        """
        return self._mgr.iget_values(i)

    def _iter_column_arrays(self) -> Iterator[ArrayLike]:
        """
        Iterate over the arrays of all columns in order.
        This returns the values as stored in the Block (ndarray or ExtensionArray).
        """
        for i in range(len(self.columns)):
            yield self._get_column_array(i)

    def __getitem__(self, key):
        check_deprecated_indexers(key)
        key = lib.item_from_zerodim(key)
        key = com.apply_if_callable(key, self)

        if is_hashable(key) and not is_iterator(key):
            # is_iterator to exclude generator e.g. test_getitem_listlike
            # shortcut if the key is in columns
            if self.columns.is_unique and key in self.columns:
                if isinstance(self.columns, MultiIndex):
                    return self._getitem_multilevel(key)
                return self._get_item_cache(key)

        # Do we have a slicer (on rows)?
        indexer = convert_to_index_sliceable(self, key)
        if indexer is not None:
            if isinstance(indexer, np.ndarray):
                indexer = lib.maybe_indices_to_slice(
                    indexer.astype(np.intp, copy=False), len(self)
                )
                if isinstance(indexer, np.ndarray):
                    # GH#43223 If we can not convert, use take
                    return self.take(indexer, axis=0)
            # either we have a slice or we have a string that can be converted
            #  to a slice for partial-string date indexing
            return self._slice(indexer, axis=0)

        # Do we have a (boolean) DataFrame?
        if isinstance(key, DataFrame):
            return self.where(key)

        # Do we have a (boolean) 1d indexer?
        if com.is_bool_indexer(key):
            return self._getitem_bool_array(key)

        # We are left with two options: a single key, and a collection of keys,
        # We interpret tuples as collections only for non-MultiIndex
        is_single_key = isinstance(key, tuple) or not is_list_like(key)

        if is_single_key:
            if self.columns.nlevels > 1:
                return self._getitem_multilevel(key)
            indexer = self.columns.get_loc(key)
            if is_integer(indexer):
                indexer = [indexer]
        else:
            if is_iterator(key):
                key = list(key)
            indexer = self.columns._get_indexer_strict(key, "columns")[1]

        # take() does not accept boolean indexers
        if getattr(indexer, "dtype", None) == bool:
            indexer = np.where(indexer)[0]

        data = self._take_with_is_copy(indexer, axis=1)

        if is_single_key:
            # What does looking for a single key in a non-unique index return?
            # The behavior is inconsistent. It returns a Series, except when
            # - the key itself is repeated (test on data.shape, #9519), or
            # - we have a MultiIndex on columns (test on self.columns, #21309)
            if data.shape[1] == 1 and not isinstance(self.columns, MultiIndex):
                # GH#26490 using data[key] can cause RecursionError
                return data._get_item_cache(key)

        return data

    def _getitem_bool_array(self, key):
        # also raises Exception if object array with NA values
        # warning here just in case -- previously __setitem__ was
        # reindexing but __getitem__ was not; it seems more reasonable to
        # go with the __setitem__ behavior since that is more consistent
        # with all other indexing behavior
        if isinstance(key, Series) and not key.index.equals(self.index):
            warnings.warn(
                "Boolean Series key will be reindexed to match DataFrame index.",
                UserWarning,
                stacklevel=find_stack_level(),
            )
        elif len(key) != len(self.index):
            raise ValueError(
                f"Item wrong length {len(key)} instead of {len(self.index)}."
            )

        # check_bool_indexer will throw exception if Series key cannot
        # be reindexed to match DataFrame rows
        key = check_bool_indexer(self.index, key)
        indexer = key.nonzero()[0]
        return self._take_with_is_copy(indexer, axis=0)

    def _getitem_multilevel(self, key):
        # self.columns is a MultiIndex
        loc = self.columns.get_loc(key)
        if isinstance(loc, (slice, np.ndarray)):
            new_columns = self.columns[loc]
            result_columns = maybe_droplevels(new_columns, key)
            if self._is_mixed_type:
                result = self.reindex(columns=new_columns)
                result.columns = result_columns
            else:
                new_values = self.values[:, loc]
                result = self._constructor(
                    new_values, index=self.index, columns=result_columns
                )
                result = result.__finalize__(self)

            # If there is only one column being returned, and its name is
            # either an empty string, or a tuple with an empty string as its
            # first element, then treat the empty string as a placeholder
            # and return the column as if the user had provided that empty
            # string in the key. If the result is a Series, exclude the
            # implied empty string from its name.
            if len(result.columns) == 1:
                top = result.columns[0]
                if isinstance(top, tuple):
                    top = top[0]
                if top == "":
                    result = result[""]
                    if isinstance(result, Series):
                        result = self._constructor_sliced(
                            result, index=self.index, name=key
                        )

            result._set_is_copy(self)
            return result
        else:
            # loc is neither a slice nor ndarray, so must be an int
            return self._ixs(loc, axis=1)

    def _get_value(self, index, col, takeable: bool = False) -> Scalar:
        """
        Quickly retrieve single value at passed column and index.

        Parameters
        ----------
        index : row label
        col : column label
        takeable : interpret the index/col as indexers, default False

        Returns
        -------
        scalar

        Notes
        -----
        Assumes that both `self.index._index_as_unique` and
        `self.columns._index_as_unique`; Caller is responsible for checking.
        """
        if takeable:
            series = self._ixs(col, axis=1)
            return series._values[index]

        series = self._get_item_cache(col)
        engine = self.index._engine

        if not isinstance(self.index, MultiIndex):
            # CategoricalIndex: Trying to use the engine fastpath may give incorrect
            #  results if our categories are integers that dont match our codes
            # IntervalIndex: IntervalTree has no get_loc
            row = self.index.get_loc(index)
            return series._values[row]

        # For MultiIndex going through engine effectively restricts us to
        #  same-length tuples; see test_get_set_value_no_partial_indexing
        loc = engine.get_loc(index)
        return series._values[loc]

    def __setitem__(self, key, value):
        key = com.apply_if_callable(key, self)

        # see if we can slice the rows
        indexer = convert_to_index_sliceable(self, key)
        if indexer is not None:
            # either we have a slice or we have a string that can be converted
            #  to a slice for partial-string date indexing
            return self._setitem_slice(indexer, value)

        if isinstance(key, DataFrame) or getattr(key, "ndim", None) == 2:
            self._setitem_frame(key, value)
        elif isinstance(key, (Series, np.ndarray, list, Index)):
            self._setitem_array(key, value)
        elif isinstance(value, DataFrame):
            self._set_item_frame_value(key, value)
        elif (
            is_list_like(value)
            and not self.columns.is_unique
            and 1 < len(self.columns.get_indexer_for([key])) == len(value)
        ):
            # Column to set is duplicated
            self._setitem_array([key], value)
        else:
            # set column
            self._set_item(key, value)

    def _setitem_slice(self, key: slice, value):
        # NB: we can't just use self.loc[key] = value because that
        #  operates on labels and we need to operate positional for
        #  backwards-compat, xref GH#31469
        self._check_setitem_copy()
        self.iloc[key] = value

    def _setitem_array(self, key, value):
        # also raises Exception if object array with NA values
        if com.is_bool_indexer(key):
            # bool indexer is indexing along rows
            if len(key) != len(self.index):
                raise ValueError(
                    f"Item wrong length {len(key)} instead of {len(self.index)}!"
                )
            key = check_bool_indexer(self.index, key)
            indexer = key.nonzero()[0]
            self._check_setitem_copy()
            if isinstance(value, DataFrame):
                # GH#39931 reindex since iloc does not align
                value = value.reindex(self.index.take(indexer))
            self.iloc[indexer] = value

        else:
            # Note: unlike self.iloc[:, indexer] = value, this will
            #  never try to overwrite values inplace

            if isinstance(value, DataFrame):
                check_key_length(self.columns, key, value)
                for k1, k2 in zip(key, value.columns):
                    self[k1] = value[k2]

            elif not is_list_like(value):
                for col in key:
                    self[col] = value

            elif isinstance(value, np.ndarray) and value.ndim == 2:
                self._iset_not_inplace(key, value)

            elif np.ndim(value) > 1:
                # list of lists
                value = DataFrame(value).values
                return self._setitem_array(key, value)

            else:
                self._iset_not_inplace(key, value)

    def _iset_not_inplace(self, key, value):
        # GH#39510 when setting with df[key] = obj with a list-like key and
        #  list-like value, we iterate over those listlikes and set columns
        #  one at a time.  This is different from dispatching to
        #  `self.loc[:, key]= value`  because loc.__setitem__ may overwrite
        #  data inplace, whereas this will insert new arrays.

        def igetitem(obj, i: int):
            # Note: we catch DataFrame obj before getting here, but
            #  hypothetically would return obj.iloc[:, i]
            if isinstance(obj, np.ndarray):
                return obj[..., i]
            else:
                return obj[i]

        if self.columns.is_unique:
            if np.shape(value)[-1] != len(key):
                raise ValueError("Columns must be same length as key")

            for i, col in enumerate(key):
                self[col] = igetitem(value, i)

        else:

            ilocs = self.columns.get_indexer_non_unique(key)[0]
            if (ilocs < 0).any():
                # key entries not in self.columns
                raise NotImplementedError

            if np.shape(value)[-1] != len(ilocs):
                raise ValueError("Columns must be same length as key")

            assert np.ndim(value) <= 2

            orig_columns = self.columns

            # Using self.iloc[:, i] = ... may set values inplace, which
            #  by convention we do not do in __setitem__
            try:
                self.columns = Index(range(len(self.columns)))
                for i, iloc in enumerate(ilocs):
                    self[iloc] = igetitem(value, i)
            finally:
                self.columns = orig_columns

    def _setitem_frame(self, key, value):
        # support boolean setting with DataFrame input, e.g.
        # df[df > df2] = 0
        if isinstance(key, np.ndarray):
            if key.shape != self.shape:
                raise ValueError("Array conditional must be same shape as self")
            key = self._constructor(key, **self._construct_axes_dict())

        if key.size and not is_bool_dtype(key.values):
            raise TypeError(
                "Must pass DataFrame or 2-d ndarray with boolean values only"
            )

        self._check_inplace_setting(value)
        self._check_setitem_copy()
        self._where(-key, value, inplace=True)

    def _set_item_frame_value(self, key, value: DataFrame) -> None:
        self._ensure_valid_index(value)

        # align columns
        if key in self.columns:
            loc = self.columns.get_loc(key)
            cols = self.columns[loc]
            len_cols = 1 if is_scalar(cols) else len(cols)
            if len_cols != len(value.columns):
                raise ValueError("Columns must be same length as key")

            # align right-hand-side columns if self.columns
            # is multi-index and self[key] is a sub-frame
            if isinstance(self.columns, MultiIndex) and isinstance(
                loc, (slice, Series, np.ndarray, Index)
            ):
                cols = maybe_droplevels(cols, key)
                if len(cols) and not cols.equals(value.columns):
                    value = value.reindex(cols, axis=1)

        # now align rows
        arraylike = _reindex_for_setitem(value, self.index)
        self._set_item_mgr(key, arraylike)

    def _iset_item_mgr(
        self, loc: int | slice | np.ndarray, value, inplace: bool = False
    ) -> None:
        # when called from _set_item_mgr loc can be anything returned from get_loc
        self._mgr.iset(loc, value, inplace=inplace)
        self._clear_item_cache()

    def _set_item_mgr(self, key, value: ArrayLike) -> None:
        try:
            loc = self._info_axis.get_loc(key)
        except KeyError:
            # This item wasn't present, just insert at end
            self._mgr.insert(len(self._info_axis), key, value)
        else:
            self._iset_item_mgr(loc, value)

        # check if we are modifying a copy
        # try to set first as we want an invalid
        # value exception to occur first
        if len(self):
            self._check_setitem_copy()

    def _iset_item(self, loc: int, value) -> None:
        arraylike = self._sanitize_column(value)
        self._iset_item_mgr(loc, arraylike, inplace=True)

        # check if we are modifying a copy
        # try to set first as we want an invalid
        # value exception to occur first
        if len(self):
            self._check_setitem_copy()

    def _set_item(self, key, value) -> None:
        """
        Add series to DataFrame in specified column.

        If series is a numpy-array (not a Series/TimeSeries), it must be the
        same length as the DataFrames index or an error will be thrown.

        Series/TimeSeries will be conformed to the DataFrames index to
        ensure homogeneity.
        """
        value = self._sanitize_column(value)

        if (
            key in self.columns
            and value.ndim == 1
            and not is_extension_array_dtype(value)
        ):
            # broadcast across multiple columns if necessary
            if not self.columns.is_unique or isinstance(self.columns, MultiIndex):
                existing_piece = self[key]
                if isinstance(existing_piece, DataFrame):
                    value = np.tile(value, (len(existing_piece.columns), 1)).T

        self._set_item_mgr(key, value)

    def _set_value(
        self, index: IndexLabel, col, value: Scalar, takeable: bool = False
    ) -> None:
        """
        Put single value at passed column and index.

        Parameters
        ----------
        index : Label
            row label
        col : Label
            column label
        value : scalar
        takeable : bool, default False
            Sets whether or not index/col interpreted as indexers
        """
        try:
            if takeable:
                series = self._ixs(col, axis=1)
                loc = index
            else:
                series = self._get_item_cache(col)
                loc = self.index.get_loc(index)

<<<<<<< HEAD
            # series._set_value will do validation that may raise TypeError
            #  or LossySetitemError
            series._set_value(loc, value, takeable=True)
        except (KeyError, TypeError, LossySetitemError):
=======
            # setitem_inplace will do validation that may raise TypeError
            #  or ValueError
            series._mgr.setitem_inplace(loc, value)

        except (KeyError, TypeError, ValueError):
>>>>>>> 275b1877
            # set using a non-recursive method & reset the cache
            if takeable:
                self.iloc[index, col] = value
            else:
                self.loc[index, col] = value
            self._item_cache.pop(col, None)

    def _ensure_valid_index(self, value) -> None:
        """
        Ensure that if we don't have an index, that we can create one from the
        passed value.
        """
        # GH5632, make sure that we are a Series convertible
        if not len(self.index) and is_list_like(value) and len(value):
            if not isinstance(value, DataFrame):
                try:
                    value = Series(value)
                except (ValueError, NotImplementedError, TypeError) as err:
                    raise ValueError(
                        "Cannot set a frame with no defined index "
                        "and a value that cannot be converted to a Series"
                    ) from err

            # GH31368 preserve name of index
            index_copy = value.index.copy()
            if self.index.name is not None:
                index_copy.name = self.index.name

            self._mgr = self._mgr.reindex_axis(index_copy, axis=1, fill_value=np.nan)

    def _box_col_values(self, values: SingleDataManager, loc: int) -> Series:
        """
        Provide boxed values for a column.
        """
        # Lookup in columns so that if e.g. a str datetime was passed
        #  we attach the Timestamp object as the name.
        name = self.columns[loc]
        klass = self._constructor_sliced
        # We get index=self.index bc values is a SingleDataManager
        return klass(values, name=name, fastpath=True).__finalize__(self)

    # ----------------------------------------------------------------------
    # Lookup Caching

    def _clear_item_cache(self) -> None:
        self._item_cache.clear()

    def _get_item_cache(self, item: Hashable) -> Series:
        """Return the cached item, item represents a label indexer."""
        cache = self._item_cache
        res = cache.get(item)
        if res is None:
            # All places that call _get_item_cache have unique columns,
            #  pending resolution of GH#33047

            loc = self.columns.get_loc(item)
            res = self._ixs(loc, axis=1)

            cache[item] = res

            # for a chain
            res._is_copy = self._is_copy
        return res

    def _reset_cacher(self) -> None:
        # no-op for DataFrame
        pass

    def _maybe_cache_changed(self, item, value: Series, inplace: bool) -> None:
        """
        The object has called back to us saying maybe it has changed.
        """
        loc = self._info_axis.get_loc(item)
        arraylike = value._values
        self._mgr.iset(loc, arraylike, inplace=inplace)

    # ----------------------------------------------------------------------
    # Unsorted

    def query(self, expr: str, inplace: bool = False, **kwargs):
        """
        Query the columns of a DataFrame with a boolean expression.

        Parameters
        ----------
        expr : str
            The query string to evaluate.

            You can refer to variables
            in the environment by prefixing them with an '@' character like
            ``@a + b``.

            You can refer to column names that are not valid Python variable names
            by surrounding them in backticks. Thus, column names containing spaces
            or punctuations (besides underscores) or starting with digits must be
            surrounded by backticks. (For example, a column named "Area (cm^2)" would
            be referenced as ```Area (cm^2)```). Column names which are Python keywords
            (like "list", "for", "import", etc) cannot be used.

            For example, if one of your columns is called ``a a`` and you want
            to sum it with ``b``, your query should be ```a a` + b``.

            .. versionadded:: 0.25.0
                Backtick quoting introduced.

            .. versionadded:: 1.0.0
                Expanding functionality of backtick quoting for more than only spaces.

        inplace : bool
            Whether the query should modify the data in place or return
            a modified copy.
        **kwargs
            See the documentation for :func:`eval` for complete details
            on the keyword arguments accepted by :meth:`DataFrame.query`.

        Returns
        -------
        DataFrame or None
            DataFrame resulting from the provided query expression or
            None if ``inplace=True``.

        See Also
        --------
        eval : Evaluate a string describing operations on
            DataFrame columns.
        DataFrame.eval : Evaluate a string describing operations on
            DataFrame columns.

        Notes
        -----
        The result of the evaluation of this expression is first passed to
        :attr:`DataFrame.loc` and if that fails because of a
        multidimensional key (e.g., a DataFrame) then the result will be passed
        to :meth:`DataFrame.__getitem__`.

        This method uses the top-level :func:`eval` function to
        evaluate the passed query.

        The :meth:`~pandas.DataFrame.query` method uses a slightly
        modified Python syntax by default. For example, the ``&`` and ``|``
        (bitwise) operators have the precedence of their boolean cousins,
        :keyword:`and` and :keyword:`or`. This *is* syntactically valid Python,
        however the semantics are different.

        You can change the semantics of the expression by passing the keyword
        argument ``parser='python'``. This enforces the same semantics as
        evaluation in Python space. Likewise, you can pass ``engine='python'``
        to evaluate an expression using Python itself as a backend. This is not
        recommended as it is inefficient compared to using ``numexpr`` as the
        engine.

        The :attr:`DataFrame.index` and
        :attr:`DataFrame.columns` attributes of the
        :class:`~pandas.DataFrame` instance are placed in the query namespace
        by default, which allows you to treat both the index and columns of the
        frame as a column in the frame.
        The identifier ``index`` is used for the frame index; you can also
        use the name of the index to identify it in a query. Please note that
        Python keywords may not be used as identifiers.

        For further details and examples see the ``query`` documentation in
        :ref:`indexing <indexing.query>`.

        *Backtick quoted variables*

        Backtick quoted variables are parsed as literal Python code and
        are converted internally to a Python valid identifier.
        This can lead to the following problems.

        During parsing a number of disallowed characters inside the backtick
        quoted string are replaced by strings that are allowed as a Python identifier.
        These characters include all operators in Python, the space character, the
        question mark, the exclamation mark, the dollar sign, and the euro sign.
        For other characters that fall outside the ASCII range (U+0001..U+007F)
        and those that are not further specified in PEP 3131,
        the query parser will raise an error.
        This excludes whitespace different than the space character,
        but also the hashtag (as it is used for comments) and the backtick
        itself (backtick can also not be escaped).

        In a special case, quotes that make a pair around a backtick can
        confuse the parser.
        For example, ```it's` > `that's``` will raise an error,
        as it forms a quoted string (``'s > `that'``) with a backtick inside.

        See also the Python documentation about lexical analysis
        (https://docs.python.org/3/reference/lexical_analysis.html)
        in combination with the source code in :mod:`pandas.core.computation.parsing`.

        Examples
        --------
        >>> df = pd.DataFrame({'A': range(1, 6),
        ...                    'B': range(10, 0, -2),
        ...                    'C C': range(10, 5, -1)})
        >>> df
           A   B  C C
        0  1  10   10
        1  2   8    9
        2  3   6    8
        3  4   4    7
        4  5   2    6
        >>> df.query('A > B')
           A  B  C C
        4  5  2    6

        The previous expression is equivalent to

        >>> df[df.A > df.B]
           A  B  C C
        4  5  2    6

        For columns with spaces in their name, you can use backtick quoting.

        >>> df.query('B == `C C`')
           A   B  C C
        0  1  10   10

        The previous expression is equivalent to

        >>> df[df.B == df['C C']]
           A   B  C C
        0  1  10   10
        """
        inplace = validate_bool_kwarg(inplace, "inplace")
        if not isinstance(expr, str):
            msg = f"expr must be a string to be evaluated, {type(expr)} given"
            raise ValueError(msg)
        kwargs["level"] = kwargs.pop("level", 0) + 1
        kwargs["target"] = None
        res = self.eval(expr, **kwargs)

        try:
            result = self.loc[res]
        except ValueError:
            # when res is multi-dimensional loc raises, but this is sometimes a
            # valid query
            result = self[res]

        if inplace:
            self._update_inplace(result)
            return None
        else:
            return result

    def eval(self, expr: str, inplace: bool = False, **kwargs):
        """
        Evaluate a string describing operations on DataFrame columns.

        Operates on columns only, not specific rows or elements.  This allows
        `eval` to run arbitrary code, which can make you vulnerable to code
        injection if you pass user input to this function.

        Parameters
        ----------
        expr : str
            The expression string to evaluate.
        inplace : bool, default False
            If the expression contains an assignment, whether to perform the
            operation inplace and mutate the existing DataFrame. Otherwise,
            a new DataFrame is returned.
        **kwargs
            See the documentation for :func:`eval` for complete details
            on the keyword arguments accepted by
            :meth:`~pandas.DataFrame.query`.

        Returns
        -------
        ndarray, scalar, pandas object, or None
            The result of the evaluation or None if ``inplace=True``.

        See Also
        --------
        DataFrame.query : Evaluates a boolean expression to query the columns
            of a frame.
        DataFrame.assign : Can evaluate an expression or function to create new
            values for a column.
        eval : Evaluate a Python expression as a string using various
            backends.

        Notes
        -----
        For more details see the API documentation for :func:`~eval`.
        For detailed examples see :ref:`enhancing performance with eval
        <enhancingperf.eval>`.

        Examples
        --------
        >>> df = pd.DataFrame({'A': range(1, 6), 'B': range(10, 0, -2)})
        >>> df
           A   B
        0  1  10
        1  2   8
        2  3   6
        3  4   4
        4  5   2
        >>> df.eval('A + B')
        0    11
        1    10
        2     9
        3     8
        4     7
        dtype: int64

        Assignment is allowed though by default the original DataFrame is not
        modified.

        >>> df.eval('C = A + B')
           A   B   C
        0  1  10  11
        1  2   8  10
        2  3   6   9
        3  4   4   8
        4  5   2   7
        >>> df
           A   B
        0  1  10
        1  2   8
        2  3   6
        3  4   4
        4  5   2

        Use ``inplace=True`` to modify the original DataFrame.

        >>> df.eval('C = A + B', inplace=True)
        >>> df
           A   B   C
        0  1  10  11
        1  2   8  10
        2  3   6   9
        3  4   4   8
        4  5   2   7

        Multiple columns can be assigned to using multi-line expressions:

        >>> df.eval(
        ...     '''
        ... C = A + B
        ... D = A - B
        ... '''
        ... )
           A   B   C  D
        0  1  10  11 -9
        1  2   8  10 -6
        2  3   6   9 -3
        3  4   4   8  0
        4  5   2   7  3
        """
        from pandas.core.computation.eval import eval as _eval

        inplace = validate_bool_kwarg(inplace, "inplace")
        kwargs["level"] = kwargs.pop("level", 0) + 1
        index_resolvers = self._get_index_resolvers()
        column_resolvers = self._get_cleaned_column_resolvers()
        resolvers = column_resolvers, index_resolvers
        if "target" not in kwargs:
            kwargs["target"] = self
        kwargs["resolvers"] = tuple(kwargs.get("resolvers", ())) + resolvers

        return _eval(expr, inplace=inplace, **kwargs)

    def select_dtypes(self, include=None, exclude=None) -> DataFrame:
        """
        Return a subset of the DataFrame's columns based on the column dtypes.

        Parameters
        ----------
        include, exclude : scalar or list-like
            A selection of dtypes or strings to be included/excluded. At least
            one of these parameters must be supplied.

        Returns
        -------
        DataFrame
            The subset of the frame including the dtypes in ``include`` and
            excluding the dtypes in ``exclude``.

        Raises
        ------
        ValueError
            * If both of ``include`` and ``exclude`` are empty
            * If ``include`` and ``exclude`` have overlapping elements
            * If any kind of string dtype is passed in.

        See Also
        --------
        DataFrame.dtypes: Return Series with the data type of each column.

        Notes
        -----
        * To select all *numeric* types, use ``np.number`` or ``'number'``
        * To select strings you must use the ``object`` dtype, but note that
          this will return *all* object dtype columns
        * See the `numpy dtype hierarchy
          <https://numpy.org/doc/stable/reference/arrays.scalars.html>`__
        * To select datetimes, use ``np.datetime64``, ``'datetime'`` or
          ``'datetime64'``
        * To select timedeltas, use ``np.timedelta64``, ``'timedelta'`` or
          ``'timedelta64'``
        * To select Pandas categorical dtypes, use ``'category'``
        * To select Pandas datetimetz dtypes, use ``'datetimetz'`` (new in
          0.20.0) or ``'datetime64[ns, tz]'``

        Examples
        --------
        >>> df = pd.DataFrame({'a': [1, 2] * 3,
        ...                    'b': [True, False] * 3,
        ...                    'c': [1.0, 2.0] * 3})
        >>> df
                a      b  c
        0       1   True  1.0
        1       2  False  2.0
        2       1   True  1.0
        3       2  False  2.0
        4       1   True  1.0
        5       2  False  2.0

        >>> df.select_dtypes(include='bool')
           b
        0  True
        1  False
        2  True
        3  False
        4  True
        5  False

        >>> df.select_dtypes(include=['float64'])
           c
        0  1.0
        1  2.0
        2  1.0
        3  2.0
        4  1.0
        5  2.0

        >>> df.select_dtypes(exclude=['int64'])
               b    c
        0   True  1.0
        1  False  2.0
        2   True  1.0
        3  False  2.0
        4   True  1.0
        5  False  2.0
        """
        if not is_list_like(include):
            include = (include,) if include is not None else ()
        if not is_list_like(exclude):
            exclude = (exclude,) if exclude is not None else ()

        selection = (frozenset(include), frozenset(exclude))

        if not any(selection):
            raise ValueError("at least one of include or exclude must be nonempty")

        # convert the myriad valid dtypes object to a single representation
        def check_int_infer_dtype(dtypes):
            converted_dtypes: list[type] = []
            for dtype in dtypes:
                # Numpy maps int to different types (int32, in64) on Windows and Linux
                # see https://github.com/numpy/numpy/issues/9464
                if (isinstance(dtype, str) and dtype == "int") or (dtype is int):
                    converted_dtypes.append(np.int32)
                    converted_dtypes.append(np.int64)
                elif dtype == "float" or dtype is float:
                    # GH#42452 : np.dtype("float") coerces to np.float64 from Numpy 1.20
                    converted_dtypes.extend([np.float64, np.float32])
                else:
                    converted_dtypes.append(infer_dtype_from_object(dtype))
            return frozenset(converted_dtypes)

        include = check_int_infer_dtype(include)
        exclude = check_int_infer_dtype(exclude)

        for dtypes in (include, exclude):
            invalidate_string_dtypes(dtypes)

        # can't both include AND exclude!
        if not include.isdisjoint(exclude):
            raise ValueError(f"include and exclude overlap on {(include & exclude)}")

        def dtype_predicate(dtype: DtypeObj, dtypes_set) -> bool:
            return issubclass(dtype.type, tuple(dtypes_set)) or (
                np.number in dtypes_set and getattr(dtype, "_is_numeric", False)
            )

        def predicate(arr: ArrayLike) -> bool:
            dtype = arr.dtype
            if include:
                if not dtype_predicate(dtype, include):
                    return False

            if exclude:
                if dtype_predicate(dtype, exclude):
                    return False

            return True

        mgr = self._mgr._get_data_subset(predicate)
        return type(self)(mgr).__finalize__(self)

    def insert(
        self,
        loc: int,
        column: Hashable,
        value: Scalar | AnyArrayLike,
        allow_duplicates: bool | lib.NoDefault = lib.no_default,
    ) -> None:
        """
        Insert column into DataFrame at specified location.

        Raises a ValueError if `column` is already contained in the DataFrame,
        unless `allow_duplicates` is set to True.

        Parameters
        ----------
        loc : int
            Insertion index. Must verify 0 <= loc <= len(columns).
        column : str, number, or hashable object
            Label of the inserted column.
        value : Scalar, Series, or array-like
        allow_duplicates : bool, optional, default lib.no_default

        See Also
        --------
        Index.insert : Insert new item by index.

        Examples
        --------
        >>> df = pd.DataFrame({'col1': [1, 2], 'col2': [3, 4]})
        >>> df
           col1  col2
        0     1     3
        1     2     4
        >>> df.insert(1, "newcol", [99, 99])
        >>> df
           col1  newcol  col2
        0     1      99     3
        1     2      99     4
        >>> df.insert(0, "col1", [100, 100], allow_duplicates=True)
        >>> df
           col1  col1  newcol  col2
        0   100     1      99     3
        1   100     2      99     4

        Notice that pandas uses index alignment in case of `value` from type `Series`:

        >>> df.insert(0, "col0", pd.Series([5, 6], index=[1, 2]))
        >>> df
           col0  col1  col1  newcol  col2
        0   NaN   100     1      99     3
        1   5.0   100     2      99     4
        """
        if allow_duplicates is lib.no_default:
            allow_duplicates = False
        if allow_duplicates and not self.flags.allows_duplicate_labels:
            raise ValueError(
                "Cannot specify 'allow_duplicates=True' when "
                "'self.flags.allows_duplicate_labels' is False."
            )
        if not allow_duplicates and column in self.columns:
            # Should this be a different kind of error??
            raise ValueError(f"cannot insert {column}, already exists")
        if not isinstance(loc, int):
            raise TypeError("loc must be int")

        value = self._sanitize_column(value)
        self._mgr.insert(loc, column, value)

    def assign(self, **kwargs) -> DataFrame:
        r"""
        Assign new columns to a DataFrame.

        Returns a new object with all original columns in addition to new ones.
        Existing columns that are re-assigned will be overwritten.

        Parameters
        ----------
        **kwargs : dict of {str: callable or Series}
            The column names are keywords. If the values are
            callable, they are computed on the DataFrame and
            assigned to the new columns. The callable must not
            change input DataFrame (though pandas doesn't check it).
            If the values are not callable, (e.g. a Series, scalar, or array),
            they are simply assigned.

        Returns
        -------
        DataFrame
            A new DataFrame with the new columns in addition to
            all the existing columns.

        Notes
        -----
        Assigning multiple columns within the same ``assign`` is possible.
        Later items in '\*\*kwargs' may refer to newly created or modified
        columns in 'df'; items are computed and assigned into 'df' in order.

        Examples
        --------
        >>> df = pd.DataFrame({'temp_c': [17.0, 25.0]},
        ...                   index=['Portland', 'Berkeley'])
        >>> df
                  temp_c
        Portland    17.0
        Berkeley    25.0

        Where the value is a callable, evaluated on `df`:

        >>> df.assign(temp_f=lambda x: x.temp_c * 9 / 5 + 32)
                  temp_c  temp_f
        Portland    17.0    62.6
        Berkeley    25.0    77.0

        Alternatively, the same behavior can be achieved by directly
        referencing an existing Series or sequence:

        >>> df.assign(temp_f=df['temp_c'] * 9 / 5 + 32)
                  temp_c  temp_f
        Portland    17.0    62.6
        Berkeley    25.0    77.0

        You can create multiple columns within the same assign where one
        of the columns depends on another one defined within the same assign:

        >>> df.assign(temp_f=lambda x: x['temp_c'] * 9 / 5 + 32,
        ...           temp_k=lambda x: (x['temp_f'] +  459.67) * 5 / 9)
                  temp_c  temp_f  temp_k
        Portland    17.0    62.6  290.15
        Berkeley    25.0    77.0  298.15
        """
        data = self.copy()

        for k, v in kwargs.items():
            data[k] = com.apply_if_callable(v, data)
        return data

    def _sanitize_column(self, value) -> ArrayLike:
        """
        Ensures new columns (which go into the BlockManager as new blocks) are
        always copied and converted into an array.

        Parameters
        ----------
        value : scalar, Series, or array-like

        Returns
        -------
        numpy.ndarray or ExtensionArray
        """
        self._ensure_valid_index(value)

        # We should never get here with DataFrame value
        if isinstance(value, Series):
            return _reindex_for_setitem(value, self.index)

        if is_list_like(value):
            com.require_length_match(value, self.index)
        return sanitize_array(value, self.index, copy=True, allow_2d=True)

    @property
    def _series(self):
        return {
            item: Series(
                self._mgr.iget(idx), index=self.index, name=item, fastpath=True
            )
            for idx, item in enumerate(self.columns)
        }

    def lookup(
        self, row_labels: Sequence[IndexLabel], col_labels: Sequence[IndexLabel]
    ) -> np.ndarray:
        """
        Label-based "fancy indexing" function for DataFrame.
        Given equal-length arrays of row and column labels, return an
        array of the values corresponding to each (row, col) pair.

        .. deprecated:: 1.2.0
            DataFrame.lookup is deprecated,
            use pandas.factorize and NumPy indexing instead.
            For further details see
            :ref:`Looking up values by index/column labels <indexing.lookup>`.

        Parameters
        ----------
        row_labels : sequence
            The row labels to use for lookup.
        col_labels : sequence
            The column labels to use for lookup.

        Returns
        -------
        numpy.ndarray
            The found values.
        """
        msg = (
            "The 'lookup' method is deprecated and will be "
            "removed in a future version. "
            "You can use DataFrame.melt and DataFrame.loc "
            "as a substitute."
        )
        warnings.warn(msg, FutureWarning, stacklevel=find_stack_level())

        n = len(row_labels)
        if n != len(col_labels):
            raise ValueError("Row labels must have same size as column labels")
        if not (self.index.is_unique and self.columns.is_unique):
            # GH#33041
            raise ValueError("DataFrame.lookup requires unique index and columns")

        thresh = 1000
        if not self._is_mixed_type or n > thresh:
            values = self.values
            ridx = self.index.get_indexer(row_labels)
            cidx = self.columns.get_indexer(col_labels)
            if (ridx == -1).any():
                raise KeyError("One or more row labels was not found")
            if (cidx == -1).any():
                raise KeyError("One or more column labels was not found")
            flat_index = ridx * len(self.columns) + cidx
            result = values.flat[flat_index]
        else:
            result = np.empty(n, dtype="O")
            for i, (r, c) in enumerate(zip(row_labels, col_labels)):
                result[i] = self._get_value(r, c)

        if is_object_dtype(result):
            result = lib.maybe_convert_objects(result)

        return result

    # ----------------------------------------------------------------------
    # Reindexing and alignment

    def _reindex_axes(self, axes, level, limit, tolerance, method, fill_value, copy):
        frame = self

        columns = axes["columns"]
        if columns is not None:
            frame = frame._reindex_columns(
                columns, method, copy, level, fill_value, limit, tolerance
            )

        index = axes["index"]
        if index is not None:
            frame = frame._reindex_index(
                index, method, copy, level, fill_value, limit, tolerance
            )

        return frame

    def _reindex_index(
        self,
        new_index,
        method,
        copy: bool,
        level: Level,
        fill_value=np.nan,
        limit=None,
        tolerance=None,
    ):
        new_index, indexer = self.index.reindex(
            new_index, method=method, level=level, limit=limit, tolerance=tolerance
        )
        return self._reindex_with_indexers(
            {0: [new_index, indexer]},
            copy=copy,
            fill_value=fill_value,
            allow_dups=False,
        )

    def _reindex_columns(
        self,
        new_columns,
        method,
        copy: bool,
        level: Level,
        fill_value=None,
        limit=None,
        tolerance=None,
    ):
        new_columns, indexer = self.columns.reindex(
            new_columns, method=method, level=level, limit=limit, tolerance=tolerance
        )
        return self._reindex_with_indexers(
            {1: [new_columns, indexer]},
            copy=copy,
            fill_value=fill_value,
            allow_dups=False,
        )

    def _reindex_multi(
        self, axes: dict[str, Index], copy: bool, fill_value
    ) -> DataFrame:
        """
        We are guaranteed non-Nones in the axes.
        """

        new_index, row_indexer = self.index.reindex(axes["index"])
        new_columns, col_indexer = self.columns.reindex(axes["columns"])

        if row_indexer is not None and col_indexer is not None:
            # Fastpath. By doing two 'take's at once we avoid making an
            #  unnecessary copy.
            # We only get here with `not self._is_mixed_type`, which (almost)
            #  ensures that self.values is cheap. It may be worth making this
            #  condition more specific.
            indexer = row_indexer, col_indexer
            new_values = take_2d_multi(self.values, indexer, fill_value=fill_value)
            return self._constructor(new_values, index=new_index, columns=new_columns)
        else:
            return self._reindex_with_indexers(
                {0: [new_index, row_indexer], 1: [new_columns, col_indexer]},
                copy=copy,
                fill_value=fill_value,
            )

    @doc(NDFrame.align, **_shared_doc_kwargs)
    def align(
        self,
        other,
        join: str = "outer",
        axis: Axis | None = None,
        level: Level | None = None,
        copy: bool = True,
        fill_value=None,
        method: str | None = None,
        limit=None,
        fill_axis: Axis = 0,
        broadcast_axis: Axis | None = None,
    ) -> DataFrame:
        return super().align(
            other,
            join=join,
            axis=axis,
            level=level,
            copy=copy,
            fill_value=fill_value,
            method=method,
            limit=limit,
            fill_axis=fill_axis,
            broadcast_axis=broadcast_axis,
        )

    @overload
    def set_axis(
        self, labels, axis: Axis = ..., inplace: Literal[False] = ...
    ) -> DataFrame:
        ...

    @overload
    def set_axis(self, labels, axis: Axis, inplace: Literal[True]) -> None:
        ...

    @overload
    def set_axis(self, labels, *, inplace: Literal[True]) -> None:
        ...

    @overload
    def set_axis(
        self, labels, axis: Axis = ..., inplace: bool = ...
    ) -> DataFrame | None:
        ...

    @deprecate_nonkeyword_arguments(version=None, allowed_args=["self", "labels"])
    @Appender(
        """
        Examples
        --------
        >>> df = pd.DataFrame({"A": [1, 2, 3], "B": [4, 5, 6]})

        Change the row labels.

        >>> df.set_axis(['a', 'b', 'c'], axis='index')
           A  B
        a  1  4
        b  2  5
        c  3  6

        Change the column labels.

        >>> df.set_axis(['I', 'II'], axis='columns')
           I  II
        0  1   4
        1  2   5
        2  3   6

        Now, update the labels inplace.

        >>> df.set_axis(['i', 'ii'], axis='columns', inplace=True)
        >>> df
           i  ii
        0  1   4
        1  2   5
        2  3   6
        """
    )
    @Substitution(
        **_shared_doc_kwargs,
        extended_summary_sub=" column or",
        axis_description_sub=", and 1 identifies the columns",
        see_also_sub=" or columns",
    )
    @Appender(NDFrame.set_axis.__doc__)
    def set_axis(self, labels, axis: Axis = 0, inplace: bool = False):
        return super().set_axis(labels, axis=axis, inplace=inplace)

    @Substitution(**_shared_doc_kwargs)
    @Appender(NDFrame.reindex.__doc__)
    @rewrite_axis_style_signature(
        "labels",
        [
            ("method", None),
            ("copy", True),
            ("level", None),
            ("fill_value", np.nan),
            ("limit", None),
            ("tolerance", None),
        ],
    )
    def reindex(self, *args, **kwargs) -> DataFrame:
        axes = validate_axis_style_args(self, args, kwargs, "labels", "reindex")
        kwargs.update(axes)
        # Pop these, since the values are in `kwargs` under different names
        kwargs.pop("axis", None)
        kwargs.pop("labels", None)
        return super().reindex(**kwargs)

    @deprecate_nonkeyword_arguments(version=None, allowed_args=["self", "labels"])
    def drop(
        self,
        labels=None,
        axis: Axis = 0,
        index=None,
        columns=None,
        level: Level | None = None,
        inplace: bool = False,
        errors: str = "raise",
    ):
        """
        Drop specified labels from rows or columns.

        Remove rows or columns by specifying label names and corresponding
        axis, or by specifying directly index or column names. When using a
        multi-index, labels on different levels can be removed by specifying
        the level. See the `user guide <advanced.shown_levels>`
        for more information about the now unused levels.

        Parameters
        ----------
        labels : single label or list-like
            Index or column labels to drop. A tuple will be used as a single
            label and not treated as a list-like.
        axis : {0 or 'index', 1 or 'columns'}, default 0
            Whether to drop labels from the index (0 or 'index') or
            columns (1 or 'columns').
        index : single label or list-like
            Alternative to specifying axis (``labels, axis=0``
            is equivalent to ``index=labels``).
        columns : single label or list-like
            Alternative to specifying axis (``labels, axis=1``
            is equivalent to ``columns=labels``).
        level : int or level name, optional
            For MultiIndex, level from which the labels will be removed.
        inplace : bool, default False
            If False, return a copy. Otherwise, do operation
            inplace and return None.
        errors : {'ignore', 'raise'}, default 'raise'
            If 'ignore', suppress error and only existing labels are
            dropped.

        Returns
        -------
        DataFrame or None
            DataFrame without the removed index or column labels or
            None if ``inplace=True``.

        Raises
        ------
        KeyError
            If any of the labels is not found in the selected axis.

        See Also
        --------
        DataFrame.loc : Label-location based indexer for selection by label.
        DataFrame.dropna : Return DataFrame with labels on given axis omitted
            where (all or any) data are missing.
        DataFrame.drop_duplicates : Return DataFrame with duplicate rows
            removed, optionally only considering certain columns.
        Series.drop : Return Series with specified index labels removed.

        Examples
        --------
        >>> df = pd.DataFrame(np.arange(12).reshape(3, 4),
        ...                   columns=['A', 'B', 'C', 'D'])
        >>> df
           A  B   C   D
        0  0  1   2   3
        1  4  5   6   7
        2  8  9  10  11

        Drop columns

        >>> df.drop(['B', 'C'], axis=1)
           A   D
        0  0   3
        1  4   7
        2  8  11

        >>> df.drop(columns=['B', 'C'])
           A   D
        0  0   3
        1  4   7
        2  8  11

        Drop a row by index

        >>> df.drop([0, 1])
           A  B   C   D
        2  8  9  10  11

        Drop columns and/or rows of MultiIndex DataFrame

        >>> midx = pd.MultiIndex(levels=[['lama', 'cow', 'falcon'],
        ...                              ['speed', 'weight', 'length']],
        ...                      codes=[[0, 0, 0, 1, 1, 1, 2, 2, 2],
        ...                             [0, 1, 2, 0, 1, 2, 0, 1, 2]])
        >>> df = pd.DataFrame(index=midx, columns=['big', 'small'],
        ...                   data=[[45, 30], [200, 100], [1.5, 1], [30, 20],
        ...                         [250, 150], [1.5, 0.8], [320, 250],
        ...                         [1, 0.8], [0.3, 0.2]])
        >>> df
                        big     small
        lama    speed   45.0    30.0
                weight  200.0   100.0
                length  1.5     1.0
        cow     speed   30.0    20.0
                weight  250.0   150.0
                length  1.5     0.8
        falcon  speed   320.0   250.0
                weight  1.0     0.8
                length  0.3     0.2

        Drop a specific index combination from the MultiIndex
        DataFrame, i.e., drop the combination ``'falcon'`` and
        ``'weight'``, which deletes only the corresponding row

        >>> df.drop(index=('falcon', 'weight'))
                        big     small
        lama    speed   45.0    30.0
                weight  200.0   100.0
                length  1.5     1.0
        cow     speed   30.0    20.0
                weight  250.0   150.0
                length  1.5     0.8
        falcon  speed   320.0   250.0
                length  0.3     0.2

        >>> df.drop(index='cow', columns='small')
                        big
        lama    speed   45.0
                weight  200.0
                length  1.5
        falcon  speed   320.0
                weight  1.0
                length  0.3

        >>> df.drop(index='length', level=1)
                        big     small
        lama    speed   45.0    30.0
                weight  200.0   100.0
        cow     speed   30.0    20.0
                weight  250.0   150.0
        falcon  speed   320.0   250.0
                weight  1.0     0.8
        """
        return super().drop(
            labels=labels,
            axis=axis,
            index=index,
            columns=columns,
            level=level,
            inplace=inplace,
            errors=errors,
        )

    def rename(
        self,
        mapper: Renamer | None = None,
        *,
        index: Renamer | None = None,
        columns: Renamer | None = None,
        axis: Axis | None = None,
        copy: bool = True,
        inplace: bool = False,
        level: Level | None = None,
        errors: str = "ignore",
    ) -> DataFrame | None:
        """
        Alter axes labels.

        Function / dict values must be unique (1-to-1). Labels not contained in
        a dict / Series will be left as-is. Extra labels listed don't throw an
        error.

        See the :ref:`user guide <basics.rename>` for more.

        Parameters
        ----------
        mapper : dict-like or function
            Dict-like or function transformations to apply to
            that axis' values. Use either ``mapper`` and ``axis`` to
            specify the axis to target with ``mapper``, or ``index`` and
            ``columns``.
        index : dict-like or function
            Alternative to specifying axis (``mapper, axis=0``
            is equivalent to ``index=mapper``).
        columns : dict-like or function
            Alternative to specifying axis (``mapper, axis=1``
            is equivalent to ``columns=mapper``).
        axis : {0 or 'index', 1 or 'columns'}, default 0
            Axis to target with ``mapper``. Can be either the axis name
            ('index', 'columns') or number (0, 1). The default is 'index'.
        copy : bool, default True
            Also copy underlying data.
        inplace : bool, default False
            Whether to return a new DataFrame. If True then value of copy is
            ignored.
        level : int or level name, default None
            In case of a MultiIndex, only rename labels in the specified
            level.
        errors : {'ignore', 'raise'}, default 'ignore'
            If 'raise', raise a `KeyError` when a dict-like `mapper`, `index`,
            or `columns` contains labels that are not present in the Index
            being transformed.
            If 'ignore', existing keys will be renamed and extra keys will be
            ignored.

        Returns
        -------
        DataFrame or None
            DataFrame with the renamed axis labels or None if ``inplace=True``.

        Raises
        ------
        KeyError
            If any of the labels is not found in the selected axis and
            "errors='raise'".

        See Also
        --------
        DataFrame.rename_axis : Set the name of the axis.

        Examples
        --------
        ``DataFrame.rename`` supports two calling conventions

        * ``(index=index_mapper, columns=columns_mapper, ...)``
        * ``(mapper, axis={'index', 'columns'}, ...)``

        We *highly* recommend using keyword arguments to clarify your
        intent.

        Rename columns using a mapping:

        >>> df = pd.DataFrame({"A": [1, 2, 3], "B": [4, 5, 6]})
        >>> df.rename(columns={"A": "a", "B": "c"})
           a  c
        0  1  4
        1  2  5
        2  3  6

        Rename index using a mapping:

        >>> df.rename(index={0: "x", 1: "y", 2: "z"})
           A  B
        x  1  4
        y  2  5
        z  3  6

        Cast index labels to a different type:

        >>> df.index
        RangeIndex(start=0, stop=3, step=1)
        >>> df.rename(index=str).index
        Index(['0', '1', '2'], dtype='object')

        >>> df.rename(columns={"A": "a", "B": "b", "C": "c"}, errors="raise")
        Traceback (most recent call last):
        KeyError: ['C'] not found in axis

        Using axis-style parameters:

        >>> df.rename(str.lower, axis='columns')
           a  b
        0  1  4
        1  2  5
        2  3  6

        >>> df.rename({1: 2, 2: 4}, axis='index')
           A  B
        0  1  4
        2  2  5
        4  3  6
        """
        return super()._rename(
            mapper=mapper,
            index=index,
            columns=columns,
            axis=axis,
            copy=copy,
            inplace=inplace,
            level=level,
            errors=errors,
        )

    @overload
    def fillna(
        self,
        value=...,
        method: FillnaOptions | None = ...,
        axis: Axis | None = ...,
        inplace: Literal[False] = ...,
        limit=...,
        downcast=...,
    ) -> DataFrame:
        ...

    @overload
    def fillna(
        self,
        value,
        method: FillnaOptions | None,
        axis: Axis | None,
        inplace: Literal[True],
        limit=...,
        downcast=...,
    ) -> None:
        ...

    @overload
    def fillna(
        self,
        *,
        inplace: Literal[True],
        limit=...,
        downcast=...,
    ) -> None:
        ...

    @overload
    def fillna(
        self,
        value,
        *,
        inplace: Literal[True],
        limit=...,
        downcast=...,
    ) -> None:
        ...

    @overload
    def fillna(
        self,
        *,
        method: FillnaOptions | None,
        inplace: Literal[True],
        limit=...,
        downcast=...,
    ) -> None:
        ...

    @overload
    def fillna(
        self,
        *,
        axis: Axis | None,
        inplace: Literal[True],
        limit=...,
        downcast=...,
    ) -> None:
        ...

    @overload
    def fillna(
        self,
        *,
        method: FillnaOptions | None,
        axis: Axis | None,
        inplace: Literal[True],
        limit=...,
        downcast=...,
    ) -> None:
        ...

    @overload
    def fillna(
        self,
        value,
        *,
        axis: Axis | None,
        inplace: Literal[True],
        limit=...,
        downcast=...,
    ) -> None:
        ...

    @overload
    def fillna(
        self,
        value,
        method: FillnaOptions | None,
        *,
        inplace: Literal[True],
        limit=...,
        downcast=...,
    ) -> None:
        ...

    @overload
    def fillna(
        self,
        value=...,
        method: FillnaOptions | None = ...,
        axis: Axis | None = ...,
        inplace: bool = ...,
        limit=...,
        downcast=...,
    ) -> DataFrame | None:
        ...

    @deprecate_nonkeyword_arguments(version=None, allowed_args=["self", "value"])
    @doc(NDFrame.fillna, **_shared_doc_kwargs)
    def fillna(
        self,
        value: object | ArrayLike | None = None,
        method: FillnaOptions | None = None,
        axis: Axis | None = None,
        inplace: bool = False,
        limit=None,
        downcast=None,
    ) -> DataFrame | None:
        return super().fillna(
            value=value,
            method=method,
            axis=axis,
            inplace=inplace,
            limit=limit,
            downcast=downcast,
        )

    def pop(self, item: Hashable) -> Series:
        """
        Return item and drop from frame. Raise KeyError if not found.

        Parameters
        ----------
        item : label
            Label of column to be popped.

        Returns
        -------
        Series

        Examples
        --------
        >>> df = pd.DataFrame([('falcon', 'bird', 389.0),
        ...                    ('parrot', 'bird', 24.0),
        ...                    ('lion', 'mammal', 80.5),
        ...                    ('monkey', 'mammal', np.nan)],
        ...                   columns=('name', 'class', 'max_speed'))
        >>> df
             name   class  max_speed
        0  falcon    bird      389.0
        1  parrot    bird       24.0
        2    lion  mammal       80.5
        3  monkey  mammal        NaN

        >>> df.pop('class')
        0      bird
        1      bird
        2    mammal
        3    mammal
        Name: class, dtype: object

        >>> df
             name  max_speed
        0  falcon      389.0
        1  parrot       24.0
        2    lion       80.5
        3  monkey        NaN
        """
        return super().pop(item=item)

    @doc(NDFrame.replace, **_shared_doc_kwargs)
    def replace(
        self,
        to_replace=None,
        value=lib.no_default,
        inplace: bool = False,
        limit=None,
        regex: bool = False,
        method: str | lib.NoDefault = lib.no_default,
    ):
        return super().replace(
            to_replace=to_replace,
            value=value,
            inplace=inplace,
            limit=limit,
            regex=regex,
            method=method,
        )

    def _replace_columnwise(
        self, mapping: dict[Hashable, tuple[Any, Any]], inplace: bool, regex
    ):
        """
        Dispatch to Series.replace column-wise.

        Parameters
        ----------
        mapping : dict
            of the form {col: (target, value)}
        inplace : bool
        regex : bool or same types as `to_replace` in DataFrame.replace

        Returns
        -------
        DataFrame or None
        """
        # Operate column-wise
        res = self if inplace else self.copy()
        ax = self.columns

        for i in range(len(ax)):
            if ax[i] in mapping:
                ser = self.iloc[:, i]

                target, value = mapping[ax[i]]
                newobj = ser.replace(target, value, regex=regex)

                res.iloc[:, i] = newobj

        if inplace:
            return
        return res.__finalize__(self)

    @doc(NDFrame.shift, klass=_shared_doc_kwargs["klass"])
    def shift(
        self,
        periods=1,
        freq: Frequency | None = None,
        axis: Axis = 0,
        fill_value=lib.no_default,
    ) -> DataFrame:
        axis = self._get_axis_number(axis)

        ncols = len(self.columns)
        if axis == 1 and periods != 0 and fill_value is lib.no_default and ncols > 0:
            # We will infer fill_value to match the closest column

            # Use a column that we know is valid for our column's dtype GH#38434
            label = self.columns[0]

            if periods > 0:
                result = self.iloc[:, :-periods]
                for col in range(min(ncols, abs(periods))):
                    # TODO(EA2D): doing this in a loop unnecessary with 2D EAs
                    # Define filler inside loop so we get a copy
                    filler = self.iloc[:, 0].shift(len(self))
                    result.insert(0, label, filler, allow_duplicates=True)
            else:
                result = self.iloc[:, -periods:]
                for col in range(min(ncols, abs(periods))):
                    # Define filler inside loop so we get a copy
                    filler = self.iloc[:, -1].shift(len(self))
                    result.insert(
                        len(result.columns), label, filler, allow_duplicates=True
                    )

            result.columns = self.columns.copy()
            return result
        elif (
            axis == 1
            and periods != 0
            and fill_value is not lib.no_default
            and ncols > 0
        ):
            arrays = self._mgr.arrays
            if len(arrays) > 1 or (
                # If we only have one block and we know that we can't
                #  keep the same dtype (i.e. the _can_hold_element check)
                #  then we can go through the reindex_indexer path
                #  (and avoid casting logic in the Block method).
                #  The exception to this (until 2.0) is datetimelike
                #  dtypes with integers, which cast.
                not can_hold_element(arrays[0], fill_value)
                # TODO(2.0): remove special case for integer-with-datetimelike
                #  once deprecation is enforced
                and not (
                    lib.is_integer(fill_value) and needs_i8_conversion(arrays[0].dtype)
                )
            ):
                # GH#35488 we need to watch out for multi-block cases
                # We only get here with fill_value not-lib.no_default
                nper = abs(periods)
                nper = min(nper, ncols)
                if periods > 0:
                    indexer = np.array(
                        [-1] * nper + list(range(ncols - periods)), dtype=np.intp
                    )
                else:
                    indexer = np.array(
                        list(range(nper, ncols)) + [-1] * nper, dtype=np.intp
                    )
                mgr = self._mgr.reindex_indexer(
                    self.columns,
                    indexer,
                    axis=0,
                    fill_value=fill_value,
                    allow_dups=True,
                )
                res_df = self._constructor(mgr)
                return res_df.__finalize__(self, method="shift")

        return super().shift(
            periods=periods, freq=freq, axis=axis, fill_value=fill_value
        )

    @deprecate_nonkeyword_arguments(version=None, allowed_args=["self", "keys"])
    def set_index(
        self,
        keys,
        drop: bool = True,
        append: bool = False,
        inplace: bool = False,
        verify_integrity: bool = False,
    ):
        """
        Set the DataFrame index using existing columns.

        Set the DataFrame index (row labels) using one or more existing
        columns or arrays (of the correct length). The index can replace the
        existing index or expand on it.

        Parameters
        ----------
        keys : label or array-like or list of labels/arrays
            This parameter can be either a single column key, a single array of
            the same length as the calling DataFrame, or a list containing an
            arbitrary combination of column keys and arrays. Here, "array"
            encompasses :class:`Series`, :class:`Index`, ``np.ndarray``, and
            instances of :class:`~collections.abc.Iterator`.
        drop : bool, default True
            Delete columns to be used as the new index.
        append : bool, default False
            Whether to append columns to existing index.
        inplace : bool, default False
            If True, modifies the DataFrame in place (do not create a new object).
        verify_integrity : bool, default False
            Check the new index for duplicates. Otherwise defer the check until
            necessary. Setting to False will improve the performance of this
            method.

        Returns
        -------
        DataFrame or None
            Changed row labels or None if ``inplace=True``.

        See Also
        --------
        DataFrame.reset_index : Opposite of set_index.
        DataFrame.reindex : Change to new indices or expand indices.
        DataFrame.reindex_like : Change to same indices as other DataFrame.

        Examples
        --------
        >>> df = pd.DataFrame({'month': [1, 4, 7, 10],
        ...                    'year': [2012, 2014, 2013, 2014],
        ...                    'sale': [55, 40, 84, 31]})
        >>> df
           month  year  sale
        0      1  2012    55
        1      4  2014    40
        2      7  2013    84
        3     10  2014    31

        Set the index to become the 'month' column:

        >>> df.set_index('month')
               year  sale
        month
        1      2012    55
        4      2014    40
        7      2013    84
        10     2014    31

        Create a MultiIndex using columns 'year' and 'month':

        >>> df.set_index(['year', 'month'])
                    sale
        year  month
        2012  1     55
        2014  4     40
        2013  7     84
        2014  10    31

        Create a MultiIndex using an Index and a column:

        >>> df.set_index([pd.Index([1, 2, 3, 4]), 'year'])
                 month  sale
           year
        1  2012  1      55
        2  2014  4      40
        3  2013  7      84
        4  2014  10     31

        Create a MultiIndex using two Series:

        >>> s = pd.Series([1, 2, 3, 4])
        >>> df.set_index([s, s**2])
              month  year  sale
        1 1       1  2012    55
        2 4       4  2014    40
        3 9       7  2013    84
        4 16     10  2014    31
        """
        inplace = validate_bool_kwarg(inplace, "inplace")
        self._check_inplace_and_allows_duplicate_labels(inplace)
        if not isinstance(keys, list):
            keys = [keys]

        err_msg = (
            'The parameter "keys" may be a column key, one-dimensional '
            "array, or a list containing only valid column keys and "
            "one-dimensional arrays."
        )

        missing: list[Hashable] = []
        for col in keys:
            if isinstance(col, (Index, Series, np.ndarray, list, abc.Iterator)):
                # arrays are fine as long as they are one-dimensional
                # iterators get converted to list below
                if getattr(col, "ndim", 1) != 1:
                    raise ValueError(err_msg)
            else:
                # everything else gets tried as a key; see GH 24969
                try:
                    found = col in self.columns
                except TypeError as err:
                    raise TypeError(
                        f"{err_msg}. Received column of type {type(col)}"
                    ) from err
                else:
                    if not found:
                        missing.append(col)

        if missing:
            raise KeyError(f"None of {missing} are in the columns")

        if inplace:
            frame = self
        else:
            frame = self.copy()

        arrays = []
        names: list[Hashable] = []
        if append:
            names = list(self.index.names)
            if isinstance(self.index, MultiIndex):
                for i in range(self.index.nlevels):
                    arrays.append(self.index._get_level_values(i))
            else:
                arrays.append(self.index)

        to_remove: list[Hashable] = []
        for col in keys:
            if isinstance(col, MultiIndex):
                for n in range(col.nlevels):
                    arrays.append(col._get_level_values(n))
                names.extend(col.names)
            elif isinstance(col, (Index, Series)):
                # if Index then not MultiIndex (treated above)

                # error: Argument 1 to "append" of "list" has incompatible type
                #  "Union[Index, Series]"; expected "Index"
                arrays.append(col)  # type:ignore[arg-type]
                names.append(col.name)
            elif isinstance(col, (list, np.ndarray)):
                # error: Argument 1 to "append" of "list" has incompatible type
                # "Union[List[Any], ndarray]"; expected "Index"
                arrays.append(col)  # type: ignore[arg-type]
                names.append(None)
            elif isinstance(col, abc.Iterator):
                # error: Argument 1 to "append" of "list" has incompatible type
                # "List[Any]"; expected "Index"
                arrays.append(list(col))  # type: ignore[arg-type]
                names.append(None)
            # from here, col can only be a column label
            else:
                arrays.append(frame[col]._values)
                names.append(col)
                if drop:
                    to_remove.append(col)

            if len(arrays[-1]) != len(self):
                # check newest element against length of calling frame, since
                # ensure_index_from_sequences would not raise for append=False.
                raise ValueError(
                    f"Length mismatch: Expected {len(self)} rows, "
                    f"received array of length {len(arrays[-1])}"
                )

        index = ensure_index_from_sequences(arrays, names)

        if verify_integrity and not index.is_unique:
            duplicates = index[index.duplicated()].unique()
            raise ValueError(f"Index has duplicate keys: {duplicates}")

        # use set to handle duplicate column names gracefully in case of drop
        for c in set(to_remove):
            del frame[c]

        # clear up memory usage
        index._cleanup()

        frame.index = index

        if not inplace:
            return frame

    @overload
    def reset_index(
        self,
        level: Hashable | Sequence[Hashable] | None = ...,
        drop: bool = ...,
        inplace: Literal[False] = ...,
        col_level: Hashable = ...,
        col_fill: Hashable = ...,
        allow_duplicates: bool | lib.NoDefault = ...,
    ) -> DataFrame:
        ...

    @overload
    def reset_index(
        self,
        level: Hashable | Sequence[Hashable] | None,
        drop: bool,
        inplace: Literal[True],
        col_level: Hashable = ...,
        col_fill: Hashable = ...,
        allow_duplicates: bool | lib.NoDefault = ...,
    ) -> None:
        ...

    @overload
    def reset_index(
        self,
        *,
        drop: bool,
        inplace: Literal[True],
        col_level: Hashable = ...,
        col_fill: Hashable = ...,
        allow_duplicates: bool | lib.NoDefault = ...,
    ) -> None:
        ...

    @overload
    def reset_index(
        self,
        level: Hashable | Sequence[Hashable] | None,
        *,
        inplace: Literal[True],
        col_level: Hashable = ...,
        col_fill: Hashable = ...,
        allow_duplicates: bool | lib.NoDefault = ...,
    ) -> None:
        ...

    @overload
    def reset_index(
        self,
        *,
        inplace: Literal[True],
        col_level: Hashable = ...,
        col_fill: Hashable = ...,
        allow_duplicates: bool | lib.NoDefault = ...,
    ) -> None:
        ...

    @overload
    def reset_index(
        self,
        level: Hashable | Sequence[Hashable] | None = ...,
        drop: bool = ...,
        inplace: bool = ...,
        col_level: Hashable = ...,
        col_fill: Hashable = ...,
        allow_duplicates: bool | lib.NoDefault = ...,
    ) -> DataFrame | None:
        ...

    @deprecate_nonkeyword_arguments(version=None, allowed_args=["self", "level"])
    def reset_index(
        self,
        level: Hashable | Sequence[Hashable] | None = None,
        drop: bool = False,
        inplace: bool = False,
        col_level: Hashable = 0,
        col_fill: Hashable = "",
        allow_duplicates: bool | lib.NoDefault = lib.no_default,
    ) -> DataFrame | None:
        """
        Reset the index, or a level of it.

        Reset the index of the DataFrame, and use the default one instead.
        If the DataFrame has a MultiIndex, this method can remove one or more
        levels.

        Parameters
        ----------
        level : int, str, tuple, or list, default None
            Only remove the given levels from the index. Removes all levels by
            default.
        drop : bool, default False
            Do not try to insert index into dataframe columns. This resets
            the index to the default integer index.
        inplace : bool, default False
            Modify the DataFrame in place (do not create a new object).
        col_level : int or str, default 0
            If the columns have multiple levels, determines which level the
            labels are inserted into. By default it is inserted into the first
            level.
        col_fill : object, default ''
            If the columns have multiple levels, determines how the other
            levels are named. If None then the index name is repeated.
        allow_duplicates : bool, optional, default lib.no_default
            Allow duplicate column labels to be created.

            .. versionadded:: 1.5.0

        Returns
        -------
        DataFrame or None
            DataFrame with the new index or None if ``inplace=True``.

        See Also
        --------
        DataFrame.set_index : Opposite of reset_index.
        DataFrame.reindex : Change to new indices or expand indices.
        DataFrame.reindex_like : Change to same indices as other DataFrame.

        Examples
        --------
        >>> df = pd.DataFrame([('bird', 389.0),
        ...                    ('bird', 24.0),
        ...                    ('mammal', 80.5),
        ...                    ('mammal', np.nan)],
        ...                   index=['falcon', 'parrot', 'lion', 'monkey'],
        ...                   columns=('class', 'max_speed'))
        >>> df
                 class  max_speed
        falcon    bird      389.0
        parrot    bird       24.0
        lion    mammal       80.5
        monkey  mammal        NaN

        When we reset the index, the old index is added as a column, and a
        new sequential index is used:

        >>> df.reset_index()
            index   class  max_speed
        0  falcon    bird      389.0
        1  parrot    bird       24.0
        2    lion  mammal       80.5
        3  monkey  mammal        NaN

        We can use the `drop` parameter to avoid the old index being added as
        a column:

        >>> df.reset_index(drop=True)
            class  max_speed
        0    bird      389.0
        1    bird       24.0
        2  mammal       80.5
        3  mammal        NaN

        You can also use `reset_index` with `MultiIndex`.

        >>> index = pd.MultiIndex.from_tuples([('bird', 'falcon'),
        ...                                    ('bird', 'parrot'),
        ...                                    ('mammal', 'lion'),
        ...                                    ('mammal', 'monkey')],
        ...                                   names=['class', 'name'])
        >>> columns = pd.MultiIndex.from_tuples([('speed', 'max'),
        ...                                      ('species', 'type')])
        >>> df = pd.DataFrame([(389.0, 'fly'),
        ...                    ( 24.0, 'fly'),
        ...                    ( 80.5, 'run'),
        ...                    (np.nan, 'jump')],
        ...                   index=index,
        ...                   columns=columns)
        >>> df
                       speed species
                         max    type
        class  name
        bird   falcon  389.0     fly
               parrot   24.0     fly
        mammal lion     80.5     run
               monkey    NaN    jump

        If the index has multiple levels, we can reset a subset of them:

        >>> df.reset_index(level='class')
                 class  speed species
                          max    type
        name
        falcon    bird  389.0     fly
        parrot    bird   24.0     fly
        lion    mammal   80.5     run
        monkey  mammal    NaN    jump

        If we are not dropping the index, by default, it is placed in the top
        level. We can place it in another level:

        >>> df.reset_index(level='class', col_level=1)
                        speed species
                 class    max    type
        name
        falcon    bird  389.0     fly
        parrot    bird   24.0     fly
        lion    mammal   80.5     run
        monkey  mammal    NaN    jump

        When the index is inserted under another level, we can specify under
        which one with the parameter `col_fill`:

        >>> df.reset_index(level='class', col_level=1, col_fill='species')
                      species  speed species
                        class    max    type
        name
        falcon           bird  389.0     fly
        parrot           bird   24.0     fly
        lion           mammal   80.5     run
        monkey         mammal    NaN    jump

        If we specify a nonexistent level for `col_fill`, it is created:

        >>> df.reset_index(level='class', col_level=1, col_fill='genus')
                        genus  speed species
                        class    max    type
        name
        falcon           bird  389.0     fly
        parrot           bird   24.0     fly
        lion           mammal   80.5     run
        monkey         mammal    NaN    jump
        """
        inplace = validate_bool_kwarg(inplace, "inplace")
        self._check_inplace_and_allows_duplicate_labels(inplace)
        if inplace:
            new_obj = self
        else:
            new_obj = self.copy()
        if allow_duplicates is not lib.no_default:
            allow_duplicates = validate_bool_kwarg(allow_duplicates, "allow_duplicates")

        new_index = default_index(len(new_obj))
        if level is not None:
            if not isinstance(level, (tuple, list)):
                level = [level]
            level = [self.index._get_level_number(lev) for lev in level]
            if len(level) < self.index.nlevels:
                new_index = self.index.droplevel(level)

        if not drop:
            to_insert: Iterable[tuple[Any, Any | None]]
            if isinstance(self.index, MultiIndex):
                names = com.fill_missing_names(self.index.names)
                to_insert = zip(self.index.levels, self.index.codes)
            else:
                default = "index" if "index" not in self else "level_0"
                names = [default] if self.index.name is None else [self.index.name]
                to_insert = ((self.index, None),)

            multi_col = isinstance(self.columns, MultiIndex)
            for i, (lev, lab) in reversed(list(enumerate(to_insert))):
                if level is not None and i not in level:
                    continue
                name = names[i]
                if multi_col:
                    col_name = list(name) if isinstance(name, tuple) else [name]
                    if col_fill is None:
                        if len(col_name) not in (1, self.columns.nlevels):
                            raise ValueError(
                                "col_fill=None is incompatible "
                                f"with incomplete column name {name}"
                            )
                        col_fill = col_name[0]

                    lev_num = self.columns._get_level_number(col_level)
                    name_lst = [col_fill] * lev_num + col_name
                    missing = self.columns.nlevels - len(name_lst)
                    name_lst += [col_fill] * missing
                    name = tuple(name_lst)

                # to ndarray and maybe infer different dtype
                level_values = lev._values
                if level_values.dtype == np.object_:
                    level_values = lib.maybe_convert_objects(level_values)

                if lab is not None:
                    # if we have the codes, extract the values with a mask
                    level_values = algorithms.take(
                        level_values, lab, allow_fill=True, fill_value=lev._na_value
                    )

                new_obj.insert(
                    0,
                    name,
                    level_values,
                    allow_duplicates=allow_duplicates,
                )

        new_obj.index = new_index
        if not inplace:
            return new_obj

        return None

    # ----------------------------------------------------------------------
    # Reindex-based selection methods

    @doc(NDFrame.isna, klass=_shared_doc_kwargs["klass"])
    def isna(self) -> DataFrame:
        result = self._constructor(self._mgr.isna(func=isna))
        return result.__finalize__(self, method="isna")

    @doc(NDFrame.isna, klass=_shared_doc_kwargs["klass"])
    def isnull(self) -> DataFrame:
        """
        DataFrame.isnull is an alias for DataFrame.isna.
        """
        return self.isna()

    @doc(NDFrame.notna, klass=_shared_doc_kwargs["klass"])
    def notna(self) -> DataFrame:
        return ~self.isna()

    @doc(NDFrame.notna, klass=_shared_doc_kwargs["klass"])
    def notnull(self) -> DataFrame:
        """
        DataFrame.notnull is an alias for DataFrame.notna.
        """
        return ~self.isna()

    @deprecate_nonkeyword_arguments(version=None, allowed_args=["self"])
    def dropna(
        self,
        axis: Axis = 0,
        how: str = "any",
        thresh=None,
        subset: IndexLabel = None,
        inplace: bool = False,
    ):
        """
        Remove missing values.

        See the :ref:`User Guide <missing_data>` for more on which values are
        considered missing, and how to work with missing data.

        Parameters
        ----------
        axis : {0 or 'index', 1 or 'columns'}, default 0
            Determine if rows or columns which contain missing values are
            removed.

            * 0, or 'index' : Drop rows which contain missing values.
            * 1, or 'columns' : Drop columns which contain missing value.

            .. versionchanged:: 1.0.0

               Pass tuple or list to drop on multiple axes.
               Only a single axis is allowed.

        how : {'any', 'all'}, default 'any'
            Determine if row or column is removed from DataFrame, when we have
            at least one NA or all NA.

            * 'any' : If any NA values are present, drop that row or column.
            * 'all' : If all values are NA, drop that row or column.

        thresh : int, optional
            Require that many non-NA values.
        subset : column label or sequence of labels, optional
            Labels along other axis to consider, e.g. if you are dropping rows
            these would be a list of columns to include.
        inplace : bool, default False
            If True, do operation inplace and return None.

        Returns
        -------
        DataFrame or None
            DataFrame with NA entries dropped from it or None if ``inplace=True``.

        See Also
        --------
        DataFrame.isna: Indicate missing values.
        DataFrame.notna : Indicate existing (non-missing) values.
        DataFrame.fillna : Replace missing values.
        Series.dropna : Drop missing values.
        Index.dropna : Drop missing indices.

        Examples
        --------
        >>> df = pd.DataFrame({"name": ['Alfred', 'Batman', 'Catwoman'],
        ...                    "toy": [np.nan, 'Batmobile', 'Bullwhip'],
        ...                    "born": [pd.NaT, pd.Timestamp("1940-04-25"),
        ...                             pd.NaT]})
        >>> df
               name        toy       born
        0    Alfred        NaN        NaT
        1    Batman  Batmobile 1940-04-25
        2  Catwoman   Bullwhip        NaT

        Drop the rows where at least one element is missing.

        >>> df.dropna()
             name        toy       born
        1  Batman  Batmobile 1940-04-25

        Drop the columns where at least one element is missing.

        >>> df.dropna(axis='columns')
               name
        0    Alfred
        1    Batman
        2  Catwoman

        Drop the rows where all elements are missing.

        >>> df.dropna(how='all')
               name        toy       born
        0    Alfred        NaN        NaT
        1    Batman  Batmobile 1940-04-25
        2  Catwoman   Bullwhip        NaT

        Keep only the rows with at least 2 non-NA values.

        >>> df.dropna(thresh=2)
               name        toy       born
        1    Batman  Batmobile 1940-04-25
        2  Catwoman   Bullwhip        NaT

        Define in which columns to look for missing values.

        >>> df.dropna(subset=['name', 'toy'])
               name        toy       born
        1    Batman  Batmobile 1940-04-25
        2  Catwoman   Bullwhip        NaT

        Keep the DataFrame with valid entries in the same variable.

        >>> df.dropna(inplace=True)
        >>> df
             name        toy       born
        1  Batman  Batmobile 1940-04-25
        """
        inplace = validate_bool_kwarg(inplace, "inplace")
        if isinstance(axis, (tuple, list)):
            # GH20987
            raise TypeError("supplying multiple axes to axis is no longer supported.")

        axis = self._get_axis_number(axis)
        agg_axis = 1 - axis

        agg_obj = self
        if subset is not None:
            # subset needs to be list
            if not is_list_like(subset):
                subset = [subset]
            ax = self._get_axis(agg_axis)
            indices = ax.get_indexer_for(subset)
            check = indices == -1
            if check.any():
                raise KeyError(np.array(subset)[check].tolist())
            agg_obj = self.take(indices, axis=agg_axis)

        if thresh is not None:
            count = agg_obj.count(axis=agg_axis)
            mask = count >= thresh
        elif how == "any":
            # faster equivalent to 'agg_obj.count(agg_axis) == self.shape[agg_axis]'
            mask = notna(agg_obj).all(axis=agg_axis, bool_only=False)
        elif how == "all":
            # faster equivalent to 'agg_obj.count(agg_axis) > 0'
            mask = notna(agg_obj).any(axis=agg_axis, bool_only=False)
        else:
            if how is not None:
                raise ValueError(f"invalid how option: {how}")
            else:
                raise TypeError("must specify how or thresh")

        if np.all(mask):
            result = self.copy()
        else:
            result = self.loc(axis=axis)[mask]

        if inplace:
            self._update_inplace(result)
        else:
            return result

    @deprecate_nonkeyword_arguments(version=None, allowed_args=["self", "subset"])
    def drop_duplicates(
        self,
        subset: Hashable | Sequence[Hashable] | None = None,
        keep: Literal["first"] | Literal["last"] | Literal[False] = "first",
        inplace: bool = False,
        ignore_index: bool = False,
    ) -> DataFrame | None:
        """
        Return DataFrame with duplicate rows removed.

        Considering certain columns is optional. Indexes, including time indexes
        are ignored.

        Parameters
        ----------
        subset : column label or sequence of labels, optional
            Only consider certain columns for identifying duplicates, by
            default use all of the columns.
        keep : {'first', 'last', False}, default 'first'
            Determines which duplicates (if any) to keep.
            - ``first`` : Drop duplicates except for the first occurrence.
            - ``last`` : Drop duplicates except for the last occurrence.
            - False : Drop all duplicates.
        inplace : bool, default False
            Whether to drop duplicates in place or to return a copy.
        ignore_index : bool, default False
            If True, the resulting axis will be labeled 0, 1, …, n - 1.

            .. versionadded:: 1.0.0

        Returns
        -------
        DataFrame or None
            DataFrame with duplicates removed or None if ``inplace=True``.

        See Also
        --------
        DataFrame.value_counts: Count unique combinations of columns.

        Examples
        --------
        Consider dataset containing ramen rating.

        >>> df = pd.DataFrame({
        ...     'brand': ['Yum Yum', 'Yum Yum', 'Indomie', 'Indomie', 'Indomie'],
        ...     'style': ['cup', 'cup', 'cup', 'pack', 'pack'],
        ...     'rating': [4, 4, 3.5, 15, 5]
        ... })
        >>> df
            brand style  rating
        0  Yum Yum   cup     4.0
        1  Yum Yum   cup     4.0
        2  Indomie   cup     3.5
        3  Indomie  pack    15.0
        4  Indomie  pack     5.0

        By default, it removes duplicate rows based on all columns.

        >>> df.drop_duplicates()
            brand style  rating
        0  Yum Yum   cup     4.0
        2  Indomie   cup     3.5
        3  Indomie  pack    15.0
        4  Indomie  pack     5.0

        To remove duplicates on specific column(s), use ``subset``.

        >>> df.drop_duplicates(subset=['brand'])
            brand style  rating
        0  Yum Yum   cup     4.0
        2  Indomie   cup     3.5

        To remove duplicates and keep last occurrences, use ``keep``.

        >>> df.drop_duplicates(subset=['brand', 'style'], keep='last')
            brand style  rating
        1  Yum Yum   cup     4.0
        2  Indomie   cup     3.5
        4  Indomie  pack     5.0
        """
        if self.empty:
            return self.copy()

        inplace = validate_bool_kwarg(inplace, "inplace")
        ignore_index = validate_bool_kwarg(ignore_index, "ignore_index")
        duplicated = self.duplicated(subset, keep=keep)

        result = self[-duplicated]
        if ignore_index:
            result.index = default_index(len(result))

        if inplace:
            self._update_inplace(result)
            return None
        else:
            return result

    def duplicated(
        self,
        subset: Hashable | Sequence[Hashable] | None = None,
        keep: Literal["first"] | Literal["last"] | Literal[False] = "first",
    ) -> Series:
        """
        Return boolean Series denoting duplicate rows.

        Considering certain columns is optional.

        Parameters
        ----------
        subset : column label or sequence of labels, optional
            Only consider certain columns for identifying duplicates, by
            default use all of the columns.
        keep : {'first', 'last', False}, default 'first'
            Determines which duplicates (if any) to mark.

            - ``first`` : Mark duplicates as ``True`` except for the first occurrence.
            - ``last`` : Mark duplicates as ``True`` except for the last occurrence.
            - False : Mark all duplicates as ``True``.

        Returns
        -------
        Series
            Boolean series for each duplicated rows.

        See Also
        --------
        Index.duplicated : Equivalent method on index.
        Series.duplicated : Equivalent method on Series.
        Series.drop_duplicates : Remove duplicate values from Series.
        DataFrame.drop_duplicates : Remove duplicate values from DataFrame.

        Examples
        --------
        Consider dataset containing ramen rating.

        >>> df = pd.DataFrame({
        ...     'brand': ['Yum Yum', 'Yum Yum', 'Indomie', 'Indomie', 'Indomie'],
        ...     'style': ['cup', 'cup', 'cup', 'pack', 'pack'],
        ...     'rating': [4, 4, 3.5, 15, 5]
        ... })
        >>> df
            brand style  rating
        0  Yum Yum   cup     4.0
        1  Yum Yum   cup     4.0
        2  Indomie   cup     3.5
        3  Indomie  pack    15.0
        4  Indomie  pack     5.0

        By default, for each set of duplicated values, the first occurrence
        is set on False and all others on True.

        >>> df.duplicated()
        0    False
        1     True
        2    False
        3    False
        4    False
        dtype: bool

        By using 'last', the last occurrence of each set of duplicated values
        is set on False and all others on True.

        >>> df.duplicated(keep='last')
        0     True
        1    False
        2    False
        3    False
        4    False
        dtype: bool

        By setting ``keep`` on False, all duplicates are True.

        >>> df.duplicated(keep=False)
        0     True
        1     True
        2    False
        3    False
        4    False
        dtype: bool

        To find duplicates on specific column(s), use ``subset``.

        >>> df.duplicated(subset=['brand'])
        0    False
        1     True
        2    False
        3     True
        4     True
        dtype: bool
        """

        if self.empty:
            return self._constructor_sliced(dtype=bool)

        def f(vals) -> tuple[np.ndarray, int]:
            labels, shape = algorithms.factorize(vals, size_hint=len(self))
            return labels.astype("i8", copy=False), len(shape)

        if subset is None:
            # https://github.com/pandas-dev/pandas/issues/28770
            # Incompatible types in assignment (expression has type "Index", variable
            # has type "Sequence[Any]")
            subset = self.columns  # type: ignore[assignment]
        elif (
            not np.iterable(subset)
            or isinstance(subset, str)
            or isinstance(subset, tuple)
            and subset in self.columns
        ):
            subset = (subset,)

        #  needed for mypy since can't narrow types using np.iterable
        subset = cast(Sequence, subset)

        # Verify all columns in subset exist in the queried dataframe
        # Otherwise, raise a KeyError, same as if you try to __getitem__ with a
        # key that doesn't exist.
        diff = set(subset) - set(self.columns)
        if diff:
            raise KeyError(Index(diff))

        if len(subset) == 1 and self.columns.is_unique:
            # GH#45236 This is faster than get_group_index below
            result = self[subset[0]].duplicated(keep)
            result.name = None
        else:
            vals = (col.values for name, col in self.items() if name in subset)
            labels, shape = map(list, zip(*map(f, vals)))

            ids = get_group_index(
                labels,
                # error: Argument 1 to "tuple" has incompatible type "List[_T]";
                # expected "Iterable[int]"
                tuple(shape),  # type: ignore[arg-type]
                sort=False,
                xnull=False,
            )
            result = self._constructor_sliced(duplicated(ids, keep), index=self.index)
        return result.__finalize__(self, method="duplicated")

    # ----------------------------------------------------------------------
    # Sorting
    # TODO: Just move the sort_values doc here.
    @deprecate_nonkeyword_arguments(version=None, allowed_args=["self", "by"])
    @Substitution(**_shared_doc_kwargs)
    @Appender(NDFrame.sort_values.__doc__)
    # error: Signature of "sort_values" incompatible with supertype "NDFrame"
    def sort_values(  # type: ignore[override]
        self,
        by,
        axis: Axis = 0,
        ascending=True,
        inplace: bool = False,
        kind: str = "quicksort",
        na_position: str = "last",
        ignore_index: bool = False,
        key: ValueKeyFunc = None,
    ):
        inplace = validate_bool_kwarg(inplace, "inplace")
        axis = self._get_axis_number(axis)
        ascending = validate_ascending(ascending)
        if not isinstance(by, list):
            by = [by]
        if is_sequence(ascending) and len(by) != len(ascending):
            raise ValueError(
                f"Length of ascending ({len(ascending)}) != length of by ({len(by)})"
            )
        if len(by) > 1:

            keys = [self._get_label_or_level_values(x, axis=axis) for x in by]

            # need to rewrap columns in Series to apply key function
            if key is not None:
                # error: List comprehension has incompatible type List[Series];
                # expected List[ndarray]
                keys = [
                    Series(k, name=name)  # type: ignore[misc]
                    for (k, name) in zip(keys, by)
                ]

            indexer = lexsort_indexer(
                keys, orders=ascending, na_position=na_position, key=key
            )
        elif len(by):
            # len(by) == 1

            by = by[0]
            k = self._get_label_or_level_values(by, axis=axis)

            # need to rewrap column in Series to apply key function
            if key is not None:
                # error: Incompatible types in assignment (expression has type
                # "Series", variable has type "ndarray")
                k = Series(k, name=by)  # type: ignore[assignment]

            if isinstance(ascending, (tuple, list)):
                ascending = ascending[0]

            indexer = nargsort(
                k, kind=kind, ascending=ascending, na_position=na_position, key=key
            )
        else:
            return self.copy()

        new_data = self._mgr.take(
            indexer, axis=self._get_block_manager_axis(axis), verify=False
        )

        if ignore_index:
            new_data.set_axis(
                self._get_block_manager_axis(axis), default_index(len(indexer))
            )

        result = self._constructor(new_data)
        if inplace:
            return self._update_inplace(result)
        else:
            return result.__finalize__(self, method="sort_values")

    @deprecate_nonkeyword_arguments(version=None, allowed_args=["self"])
    def sort_index(
        self,
        axis: Axis = 0,
        level: Level | None = None,
        ascending: bool | int | Sequence[bool | int] = True,
        inplace: bool = False,
        kind: str = "quicksort",
        na_position: str = "last",
        sort_remaining: bool = True,
        ignore_index: bool = False,
        key: IndexKeyFunc = None,
    ):
        """
        Sort object by labels (along an axis).

        Returns a new DataFrame sorted by label if `inplace` argument is
        ``False``, otherwise updates the original DataFrame and returns None.

        Parameters
        ----------
        axis : {0 or 'index', 1 or 'columns'}, default 0
            The axis along which to sort.  The value 0 identifies the rows,
            and 1 identifies the columns.
        level : int or level name or list of ints or list of level names
            If not None, sort on values in specified index level(s).
        ascending : bool or list-like of bools, default True
            Sort ascending vs. descending. When the index is a MultiIndex the
            sort direction can be controlled for each level individually.
        inplace : bool, default False
            If True, perform operation in-place.
        kind : {'quicksort', 'mergesort', 'heapsort', 'stable'}, default 'quicksort'
            Choice of sorting algorithm. See also :func:`numpy.sort` for more
            information. `mergesort` and `stable` are the only stable algorithms. For
            DataFrames, this option is only applied when sorting on a single
            column or label.
        na_position : {'first', 'last'}, default 'last'
            Puts NaNs at the beginning if `first`; `last` puts NaNs at the end.
            Not implemented for MultiIndex.
        sort_remaining : bool, default True
            If True and sorting by level and index is multilevel, sort by other
            levels too (in order) after sorting by specified level.
        ignore_index : bool, default False
            If True, the resulting axis will be labeled 0, 1, …, n - 1.

            .. versionadded:: 1.0.0

        key : callable, optional
            If not None, apply the key function to the index values
            before sorting. This is similar to the `key` argument in the
            builtin :meth:`sorted` function, with the notable difference that
            this `key` function should be *vectorized*. It should expect an
            ``Index`` and return an ``Index`` of the same shape. For MultiIndex
            inputs, the key is applied *per level*.

            .. versionadded:: 1.1.0

        Returns
        -------
        DataFrame or None
            The original DataFrame sorted by the labels or None if ``inplace=True``.

        See Also
        --------
        Series.sort_index : Sort Series by the index.
        DataFrame.sort_values : Sort DataFrame by the value.
        Series.sort_values : Sort Series by the value.

        Examples
        --------
        >>> df = pd.DataFrame([1, 2, 3, 4, 5], index=[100, 29, 234, 1, 150],
        ...                   columns=['A'])
        >>> df.sort_index()
             A
        1    4
        29   2
        100  1
        150  5
        234  3

        By default, it sorts in ascending order, to sort in descending order,
        use ``ascending=False``

        >>> df.sort_index(ascending=False)
             A
        234  3
        150  5
        100  1
        29   2
        1    4

        A key function can be specified which is applied to the index before
        sorting. For a ``MultiIndex`` this is applied to each level separately.

        >>> df = pd.DataFrame({"a": [1, 2, 3, 4]}, index=['A', 'b', 'C', 'd'])
        >>> df.sort_index(key=lambda x: x.str.lower())
           a
        A  1
        b  2
        C  3
        d  4
        """
        return super().sort_index(
            axis,
            level,
            ascending,
            inplace,
            kind,
            na_position,
            sort_remaining,
            ignore_index,
            key,
        )

    def value_counts(
        self,
        subset: Sequence[Hashable] | None = None,
        normalize: bool = False,
        sort: bool = True,
        ascending: bool = False,
        dropna: bool = True,
    ):
        """
        Return a Series containing counts of unique rows in the DataFrame.

        .. versionadded:: 1.1.0

        Parameters
        ----------
        subset : list-like, optional
            Columns to use when counting unique combinations.
        normalize : bool, default False
            Return proportions rather than frequencies.
        sort : bool, default True
            Sort by frequencies.
        ascending : bool, default False
            Sort in ascending order.
        dropna : bool, default True
            Don’t include counts of rows that contain NA values.

            .. versionadded:: 1.3.0

        Returns
        -------
        Series

        See Also
        --------
        Series.value_counts: Equivalent method on Series.

        Notes
        -----
        The returned Series will have a MultiIndex with one level per input
        column. By default, rows that contain any NA values are omitted from
        the result. By default, the resulting Series will be in descending
        order so that the first element is the most frequently-occurring row.

        Examples
        --------
        >>> df = pd.DataFrame({'num_legs': [2, 4, 4, 6],
        ...                    'num_wings': [2, 0, 0, 0]},
        ...                   index=['falcon', 'dog', 'cat', 'ant'])
        >>> df
                num_legs  num_wings
        falcon         2          2
        dog            4          0
        cat            4          0
        ant            6          0

        >>> df.value_counts()
        num_legs  num_wings
        4         0            2
        2         2            1
        6         0            1
        dtype: int64

        >>> df.value_counts(sort=False)
        num_legs  num_wings
        2         2            1
        4         0            2
        6         0            1
        dtype: int64

        >>> df.value_counts(ascending=True)
        num_legs  num_wings
        2         2            1
        6         0            1
        4         0            2
        dtype: int64

        >>> df.value_counts(normalize=True)
        num_legs  num_wings
        4         0            0.50
        2         2            0.25
        6         0            0.25
        dtype: float64

        With `dropna` set to `False` we can also count rows with NA values.

        >>> df = pd.DataFrame({'first_name': ['John', 'Anne', 'John', 'Beth'],
        ...                    'middle_name': ['Smith', pd.NA, pd.NA, 'Louise']})
        >>> df
          first_name middle_name
        0       John       Smith
        1       Anne        <NA>
        2       John        <NA>
        3       Beth      Louise

        >>> df.value_counts()
        first_name  middle_name
        Beth        Louise         1
        John        Smith          1
        dtype: int64

        >>> df.value_counts(dropna=False)
        first_name  middle_name
        Anne        NaN            1
        Beth        Louise         1
        John        Smith          1
                    NaN            1
        dtype: int64
        """
        if subset is None:
            subset = self.columns.tolist()

        counts = self.groupby(subset, dropna=dropna).grouper.size()

        if sort:
            counts = counts.sort_values(ascending=ascending)
        if normalize:
            counts /= counts.sum()

        # Force MultiIndex for single column
        if len(subset) == 1:
            counts.index = MultiIndex.from_arrays(
                [counts.index], names=[counts.index.name]
            )

        return counts

    def nlargest(self, n: int, columns: IndexLabel, keep: str = "first") -> DataFrame:
        """
        Return the first `n` rows ordered by `columns` in descending order.

        Return the first `n` rows with the largest values in `columns`, in
        descending order. The columns that are not specified are returned as
        well, but not used for ordering.

        This method is equivalent to
        ``df.sort_values(columns, ascending=False).head(n)``, but more
        performant.

        Parameters
        ----------
        n : int
            Number of rows to return.
        columns : label or list of labels
            Column label(s) to order by.
        keep : {'first', 'last', 'all'}, default 'first'
            Where there are duplicate values:

            - ``first`` : prioritize the first occurrence(s)
            - ``last`` : prioritize the last occurrence(s)
            - ``all`` : do not drop any duplicates, even it means
              selecting more than `n` items.

        Returns
        -------
        DataFrame
            The first `n` rows ordered by the given columns in descending
            order.

        See Also
        --------
        DataFrame.nsmallest : Return the first `n` rows ordered by `columns` in
            ascending order.
        DataFrame.sort_values : Sort DataFrame by the values.
        DataFrame.head : Return the first `n` rows without re-ordering.

        Notes
        -----
        This function cannot be used with all column types. For example, when
        specifying columns with `object` or `category` dtypes, ``TypeError`` is
        raised.

        Examples
        --------
        >>> df = pd.DataFrame({'population': [59000000, 65000000, 434000,
        ...                                   434000, 434000, 337000, 11300,
        ...                                   11300, 11300],
        ...                    'GDP': [1937894, 2583560 , 12011, 4520, 12128,
        ...                            17036, 182, 38, 311],
        ...                    'alpha-2': ["IT", "FR", "MT", "MV", "BN",
        ...                                "IS", "NR", "TV", "AI"]},
        ...                   index=["Italy", "France", "Malta",
        ...                          "Maldives", "Brunei", "Iceland",
        ...                          "Nauru", "Tuvalu", "Anguilla"])
        >>> df
                  population      GDP alpha-2
        Italy       59000000  1937894      IT
        France      65000000  2583560      FR
        Malta         434000    12011      MT
        Maldives      434000     4520      MV
        Brunei        434000    12128      BN
        Iceland       337000    17036      IS
        Nauru          11300      182      NR
        Tuvalu         11300       38      TV
        Anguilla       11300      311      AI

        In the following example, we will use ``nlargest`` to select the three
        rows having the largest values in column "population".

        >>> df.nlargest(3, 'population')
                population      GDP alpha-2
        France    65000000  2583560      FR
        Italy     59000000  1937894      IT
        Malta       434000    12011      MT

        When using ``keep='last'``, ties are resolved in reverse order:

        >>> df.nlargest(3, 'population', keep='last')
                population      GDP alpha-2
        France    65000000  2583560      FR
        Italy     59000000  1937894      IT
        Brunei      434000    12128      BN

        When using ``keep='all'``, all duplicate items are maintained:

        >>> df.nlargest(3, 'population', keep='all')
                  population      GDP alpha-2
        France      65000000  2583560      FR
        Italy       59000000  1937894      IT
        Malta         434000    12011      MT
        Maldives      434000     4520      MV
        Brunei        434000    12128      BN

        To order by the largest values in column "population" and then "GDP",
        we can specify multiple columns like in the next example.

        >>> df.nlargest(3, ['population', 'GDP'])
                population      GDP alpha-2
        France    65000000  2583560      FR
        Italy     59000000  1937894      IT
        Brunei      434000    12128      BN
        """
        return algorithms.SelectNFrame(self, n=n, keep=keep, columns=columns).nlargest()

    def nsmallest(self, n: int, columns: IndexLabel, keep: str = "first") -> DataFrame:
        """
        Return the first `n` rows ordered by `columns` in ascending order.

        Return the first `n` rows with the smallest values in `columns`, in
        ascending order. The columns that are not specified are returned as
        well, but not used for ordering.

        This method is equivalent to
        ``df.sort_values(columns, ascending=True).head(n)``, but more
        performant.

        Parameters
        ----------
        n : int
            Number of items to retrieve.
        columns : list or str
            Column name or names to order by.
        keep : {'first', 'last', 'all'}, default 'first'
            Where there are duplicate values:

            - ``first`` : take the first occurrence.
            - ``last`` : take the last occurrence.
            - ``all`` : do not drop any duplicates, even it means
              selecting more than `n` items.

        Returns
        -------
        DataFrame

        See Also
        --------
        DataFrame.nlargest : Return the first `n` rows ordered by `columns` in
            descending order.
        DataFrame.sort_values : Sort DataFrame by the values.
        DataFrame.head : Return the first `n` rows without re-ordering.

        Examples
        --------
        >>> df = pd.DataFrame({'population': [59000000, 65000000, 434000,
        ...                                   434000, 434000, 337000, 337000,
        ...                                   11300, 11300],
        ...                    'GDP': [1937894, 2583560 , 12011, 4520, 12128,
        ...                            17036, 182, 38, 311],
        ...                    'alpha-2': ["IT", "FR", "MT", "MV", "BN",
        ...                                "IS", "NR", "TV", "AI"]},
        ...                   index=["Italy", "France", "Malta",
        ...                          "Maldives", "Brunei", "Iceland",
        ...                          "Nauru", "Tuvalu", "Anguilla"])
        >>> df
                  population      GDP alpha-2
        Italy       59000000  1937894      IT
        France      65000000  2583560      FR
        Malta         434000    12011      MT
        Maldives      434000     4520      MV
        Brunei        434000    12128      BN
        Iceland       337000    17036      IS
        Nauru         337000      182      NR
        Tuvalu         11300       38      TV
        Anguilla       11300      311      AI

        In the following example, we will use ``nsmallest`` to select the
        three rows having the smallest values in column "population".

        >>> df.nsmallest(3, 'population')
                  population    GDP alpha-2
        Tuvalu         11300     38      TV
        Anguilla       11300    311      AI
        Iceland       337000  17036      IS

        When using ``keep='last'``, ties are resolved in reverse order:

        >>> df.nsmallest(3, 'population', keep='last')
                  population  GDP alpha-2
        Anguilla       11300  311      AI
        Tuvalu         11300   38      TV
        Nauru         337000  182      NR

        When using ``keep='all'``, all duplicate items are maintained:

        >>> df.nsmallest(3, 'population', keep='all')
                  population    GDP alpha-2
        Tuvalu         11300     38      TV
        Anguilla       11300    311      AI
        Iceland       337000  17036      IS
        Nauru         337000    182      NR

        To order by the smallest values in column "population" and then "GDP", we can
        specify multiple columns like in the next example.

        >>> df.nsmallest(3, ['population', 'GDP'])
                  population  GDP alpha-2
        Tuvalu         11300   38      TV
        Anguilla       11300  311      AI
        Nauru         337000  182      NR
        """
        return algorithms.SelectNFrame(
            self, n=n, keep=keep, columns=columns
        ).nsmallest()

    @doc(
        Series.swaplevel,
        klass=_shared_doc_kwargs["klass"],
        extra_params=dedent(
            """axis : {0 or 'index', 1 or 'columns'}, default 0
            The axis to swap levels on. 0 or 'index' for row-wise, 1 or
            'columns' for column-wise."""
        ),
        examples=dedent(
            """\
        Examples
        --------
        >>> df = pd.DataFrame(
        ...     {"Grade": ["A", "B", "A", "C"]},
        ...     index=[
        ...         ["Final exam", "Final exam", "Coursework", "Coursework"],
        ...         ["History", "Geography", "History", "Geography"],
        ...         ["January", "February", "March", "April"],
        ...     ],
        ... )
        >>> df
                                            Grade
        Final exam  History     January      A
                    Geography   February     B
        Coursework  History     March        A
                    Geography   April        C

        In the following example, we will swap the levels of the indices.
        Here, we will swap the levels column-wise, but levels can be swapped row-wise
        in a similar manner. Note that column-wise is the default behaviour.
        By not supplying any arguments for i and j, we swap the last and second to
        last indices.

        >>> df.swaplevel()
                                            Grade
        Final exam  January     History         A
                    February    Geography       B
        Coursework  March       History         A
                    April       Geography       C

        By supplying one argument, we can choose which index to swap the last
        index with. We can for example swap the first index with the last one as
        follows.

        >>> df.swaplevel(0)
                                            Grade
        January     History     Final exam      A
        February    Geography   Final exam      B
        March       History     Coursework      A
        April       Geography   Coursework      C

        We can also define explicitly which indices we want to swap by supplying values
        for both i and j. Here, we for example swap the first and second indices.

        >>> df.swaplevel(0, 1)
                                            Grade
        History     Final exam  January         A
        Geography   Final exam  February        B
        History     Coursework  March           A
        Geography   Coursework  April           C"""
        ),
    )
    def swaplevel(self, i: Axis = -2, j: Axis = -1, axis: Axis = 0) -> DataFrame:
        result = self.copy()

        axis = self._get_axis_number(axis)

        if not isinstance(result._get_axis(axis), MultiIndex):  # pragma: no cover
            raise TypeError("Can only swap levels on a hierarchical axis.")

        if axis == 0:
            assert isinstance(result.index, MultiIndex)
            result.index = result.index.swaplevel(i, j)
        else:
            assert isinstance(result.columns, MultiIndex)
            result.columns = result.columns.swaplevel(i, j)
        return result

    def reorder_levels(self, order: Sequence[Axis], axis: Axis = 0) -> DataFrame:
        """
        Rearrange index levels using input order. May not drop or duplicate levels.

        Parameters
        ----------
        order : list of int or list of str
            List representing new level order. Reference level by number
            (position) or by key (label).
        axis : {0 or 'index', 1 or 'columns'}, default 0
            Where to reorder levels.

        Returns
        -------
        DataFrame

        Examples
        --------
        >>> data = {
        ...     "class": ["Mammals", "Mammals", "Reptiles"],
        ...     "diet": ["Omnivore", "Carnivore", "Carnivore"],
        ...     "species": ["Humans", "Dogs", "Snakes"],
        ... }
        >>> df = pd.DataFrame(data, columns=["class", "diet", "species"])
        >>> df = df.set_index(["class", "diet"])
        >>> df
                                          species
        class      diet
        Mammals    Omnivore                Humans
                   Carnivore                 Dogs
        Reptiles   Carnivore               Snakes

        Let's reorder the levels of the index:

        >>> df.reorder_levels(["diet", "class"])
                                          species
        diet      class
        Omnivore  Mammals                  Humans
        Carnivore Mammals                    Dogs
                  Reptiles                 Snakes
        """
        axis = self._get_axis_number(axis)
        if not isinstance(self._get_axis(axis), MultiIndex):  # pragma: no cover
            raise TypeError("Can only reorder levels on a hierarchical axis.")

        result = self.copy()

        if axis == 0:
            assert isinstance(result.index, MultiIndex)
            result.index = result.index.reorder_levels(order)
        else:
            assert isinstance(result.columns, MultiIndex)
            result.columns = result.columns.reorder_levels(order)
        return result

    # ----------------------------------------------------------------------
    # Arithmetic Methods

    def _cmp_method(self, other, op):
        axis = 1  # only relevant for Series other case

        self, other = ops.align_method_FRAME(self, other, axis, flex=False, level=None)

        # See GH#4537 for discussion of scalar op behavior
        new_data = self._dispatch_frame_op(other, op, axis=axis)
        return self._construct_result(new_data)

    def _arith_method(self, other, op):
        if ops.should_reindex_frame_op(self, other, op, 1, 1, None, None):
            return ops.frame_arith_method_with_reindex(self, other, op)

        axis = 1  # only relevant for Series other case
        other = ops.maybe_prepare_scalar_for_op(other, (self.shape[axis],))

        self, other = ops.align_method_FRAME(self, other, axis, flex=True, level=None)

        new_data = self._dispatch_frame_op(other, op, axis=axis)
        return self._construct_result(new_data)

    _logical_method = _arith_method

    def _dispatch_frame_op(self, right, func: Callable, axis: int | None = None):
        """
        Evaluate the frame operation func(left, right) by evaluating
        column-by-column, dispatching to the Series implementation.

        Parameters
        ----------
        right : scalar, Series, or DataFrame
        func : arithmetic or comparison operator
        axis : {None, 0, 1}

        Returns
        -------
        DataFrame
        """
        # Get the appropriate array-op to apply to each column/block's values.
        array_op = ops.get_array_op(func)

        right = lib.item_from_zerodim(right)
        if not is_list_like(right):
            # i.e. scalar, faster than checking np.ndim(right) == 0
            with np.errstate(all="ignore"):
                bm = self._mgr.apply(array_op, right=right)
            return self._constructor(bm)

        elif isinstance(right, DataFrame):
            assert self.index.equals(right.index)
            assert self.columns.equals(right.columns)
            # TODO: The previous assertion `assert right._indexed_same(self)`
            #  fails in cases with empty columns reached via
            #  _frame_arith_method_with_reindex

            # TODO operate_blockwise expects a manager of the same type
            with np.errstate(all="ignore"):
                bm = self._mgr.operate_blockwise(
                    # error: Argument 1 to "operate_blockwise" of "ArrayManager" has
                    # incompatible type "Union[ArrayManager, BlockManager]"; expected
                    # "ArrayManager"
                    # error: Argument 1 to "operate_blockwise" of "BlockManager" has
                    # incompatible type "Union[ArrayManager, BlockManager]"; expected
                    # "BlockManager"
                    right._mgr,  # type: ignore[arg-type]
                    array_op,
                )
            return self._constructor(bm)

        elif isinstance(right, Series) and axis == 1:
            # axis=1 means we want to operate row-by-row
            assert right.index.equals(self.columns)

            right = right._values
            # maybe_align_as_frame ensures we do not have an ndarray here
            assert not isinstance(right, np.ndarray)

            with np.errstate(all="ignore"):
                arrays = [
                    array_op(_left, _right)
                    for _left, _right in zip(self._iter_column_arrays(), right)
                ]

        elif isinstance(right, Series):
            assert right.index.equals(self.index)  # Handle other cases later
            right = right._values

            with np.errstate(all="ignore"):
                arrays = [array_op(left, right) for left in self._iter_column_arrays()]

        else:
            # Remaining cases have less-obvious dispatch rules
            raise NotImplementedError(right)

        return type(self)._from_arrays(
            arrays, self.columns, self.index, verify_integrity=False
        )

    def _combine_frame(self, other: DataFrame, func, fill_value=None):
        # at this point we have `self._indexed_same(other)`

        if fill_value is None:
            # since _arith_op may be called in a loop, avoid function call
            #  overhead if possible by doing this check once
            _arith_op = func

        else:

            def _arith_op(left, right):
                # for the mixed_type case where we iterate over columns,
                # _arith_op(left, right) is equivalent to
                # left._binop(right, func, fill_value=fill_value)
                left, right = ops.fill_binop(left, right, fill_value)
                return func(left, right)

        new_data = self._dispatch_frame_op(other, _arith_op)
        return new_data

    def _construct_result(self, result) -> DataFrame:
        """
        Wrap the result of an arithmetic, comparison, or logical operation.

        Parameters
        ----------
        result : DataFrame

        Returns
        -------
        DataFrame
        """
        out = self._constructor(result, copy=False)
        # Pin columns instead of passing to constructor for compat with
        #  non-unique columns case
        out.columns = self.columns
        out.index = self.index
        return out

    def __divmod__(self, other) -> tuple[DataFrame, DataFrame]:
        # Naive implementation, room for optimization
        div = self // other
        mod = self - div * other
        return div, mod

    def __rdivmod__(self, other) -> tuple[DataFrame, DataFrame]:
        # Naive implementation, room for optimization
        div = other // self
        mod = other - div * self
        return div, mod

    # ----------------------------------------------------------------------
    # Combination-Related

    @doc(
        _shared_docs["compare"],
        """
Returns
-------
DataFrame
    DataFrame that shows the differences stacked side by side.

    The resulting index will be a MultiIndex with 'self' and 'other'
    stacked alternately at the inner level.

Raises
------
ValueError
    When the two DataFrames don't have identical labels or shape.

See Also
--------
Series.compare : Compare with another Series and show differences.
DataFrame.equals : Test whether two objects contain the same elements.

Notes
-----
Matching NaNs will not appear as a difference.

Can only compare identically-labeled
(i.e. same shape, identical row and column labels) DataFrames

Examples
--------
>>> df = pd.DataFrame(
...     {{
...         "col1": ["a", "a", "b", "b", "a"],
...         "col2": [1.0, 2.0, 3.0, np.nan, 5.0],
...         "col3": [1.0, 2.0, 3.0, 4.0, 5.0]
...     }},
...     columns=["col1", "col2", "col3"],
... )
>>> df
  col1  col2  col3
0    a   1.0   1.0
1    a   2.0   2.0
2    b   3.0   3.0
3    b   NaN   4.0
4    a   5.0   5.0

>>> df2 = df.copy()
>>> df2.loc[0, 'col1'] = 'c'
>>> df2.loc[2, 'col3'] = 4.0
>>> df2
  col1  col2  col3
0    c   1.0   1.0
1    a   2.0   2.0
2    b   3.0   4.0
3    b   NaN   4.0
4    a   5.0   5.0

Align the differences on columns

>>> df.compare(df2)
  col1       col3
  self other self other
0    a     c  NaN   NaN
2  NaN   NaN  3.0   4.0

Stack the differences on rows

>>> df.compare(df2, align_axis=0)
        col1  col3
0 self     a   NaN
  other    c   NaN
2 self   NaN   3.0
  other  NaN   4.0

Keep the equal values

>>> df.compare(df2, keep_equal=True)
  col1       col3
  self other self other
0    a     c  1.0   1.0
2    b     b  3.0   4.0

Keep all original rows and columns

>>> df.compare(df2, keep_shape=True)
  col1       col2       col3
  self other self other self other
0    a     c  NaN   NaN  NaN   NaN
1  NaN   NaN  NaN   NaN  NaN   NaN
2  NaN   NaN  NaN   NaN  3.0   4.0
3  NaN   NaN  NaN   NaN  NaN   NaN
4  NaN   NaN  NaN   NaN  NaN   NaN

Keep all original rows and columns and also all original values

>>> df.compare(df2, keep_shape=True, keep_equal=True)
  col1       col2       col3
  self other self other self other
0    a     c  1.0   1.0  1.0   1.0
1    a     a  2.0   2.0  2.0   2.0
2    b     b  3.0   3.0  3.0   4.0
3    b     b  NaN   NaN  4.0   4.0
4    a     a  5.0   5.0  5.0   5.0
""",
        klass=_shared_doc_kwargs["klass"],
    )
    def compare(
        self,
        other: DataFrame,
        align_axis: Axis = 1,
        keep_shape: bool = False,
        keep_equal: bool = False,
    ) -> DataFrame:
        return super().compare(
            other=other,
            align_axis=align_axis,
            keep_shape=keep_shape,
            keep_equal=keep_equal,
        )

    def combine(
        self, other: DataFrame, func, fill_value=None, overwrite: bool = True
    ) -> DataFrame:
        """
        Perform column-wise combine with another DataFrame.

        Combines a DataFrame with `other` DataFrame using `func`
        to element-wise combine columns. The row and column indexes of the
        resulting DataFrame will be the union of the two.

        Parameters
        ----------
        other : DataFrame
            The DataFrame to merge column-wise.
        func : function
            Function that takes two series as inputs and return a Series or a
            scalar. Used to merge the two dataframes column by columns.
        fill_value : scalar value, default None
            The value to fill NaNs with prior to passing any column to the
            merge func.
        overwrite : bool, default True
            If True, columns in `self` that do not exist in `other` will be
            overwritten with NaNs.

        Returns
        -------
        DataFrame
            Combination of the provided DataFrames.

        See Also
        --------
        DataFrame.combine_first : Combine two DataFrame objects and default to
            non-null values in frame calling the method.

        Examples
        --------
        Combine using a simple function that chooses the smaller column.

        >>> df1 = pd.DataFrame({'A': [0, 0], 'B': [4, 4]})
        >>> df2 = pd.DataFrame({'A': [1, 1], 'B': [3, 3]})
        >>> take_smaller = lambda s1, s2: s1 if s1.sum() < s2.sum() else s2
        >>> df1.combine(df2, take_smaller)
           A  B
        0  0  3
        1  0  3

        Example using a true element-wise combine function.

        >>> df1 = pd.DataFrame({'A': [5, 0], 'B': [2, 4]})
        >>> df2 = pd.DataFrame({'A': [1, 1], 'B': [3, 3]})
        >>> df1.combine(df2, np.minimum)
           A  B
        0  1  2
        1  0  3

        Using `fill_value` fills Nones prior to passing the column to the
        merge function.

        >>> df1 = pd.DataFrame({'A': [0, 0], 'B': [None, 4]})
        >>> df2 = pd.DataFrame({'A': [1, 1], 'B': [3, 3]})
        >>> df1.combine(df2, take_smaller, fill_value=-5)
           A    B
        0  0 -5.0
        1  0  4.0

        However, if the same element in both dataframes is None, that None
        is preserved

        >>> df1 = pd.DataFrame({'A': [0, 0], 'B': [None, 4]})
        >>> df2 = pd.DataFrame({'A': [1, 1], 'B': [None, 3]})
        >>> df1.combine(df2, take_smaller, fill_value=-5)
            A    B
        0  0 -5.0
        1  0  3.0

        Example that demonstrates the use of `overwrite` and behavior when
        the axis differ between the dataframes.

        >>> df1 = pd.DataFrame({'A': [0, 0], 'B': [4, 4]})
        >>> df2 = pd.DataFrame({'B': [3, 3], 'C': [-10, 1], }, index=[1, 2])
        >>> df1.combine(df2, take_smaller)
             A    B     C
        0  NaN  NaN   NaN
        1  NaN  3.0 -10.0
        2  NaN  3.0   1.0

        >>> df1.combine(df2, take_smaller, overwrite=False)
             A    B     C
        0  0.0  NaN   NaN
        1  0.0  3.0 -10.0
        2  NaN  3.0   1.0

        Demonstrating the preference of the passed in dataframe.

        >>> df2 = pd.DataFrame({'B': [3, 3], 'C': [1, 1], }, index=[1, 2])
        >>> df2.combine(df1, take_smaller)
           A    B   C
        0  0.0  NaN NaN
        1  0.0  3.0 NaN
        2  NaN  3.0 NaN

        >>> df2.combine(df1, take_smaller, overwrite=False)
             A    B   C
        0  0.0  NaN NaN
        1  0.0  3.0 1.0
        2  NaN  3.0 1.0
        """
        other_idxlen = len(other.index)  # save for compare

        this, other = self.align(other, copy=False)
        new_index = this.index

        if other.empty and len(new_index) == len(self.index):
            return self.copy()

        if self.empty and len(other) == other_idxlen:
            return other.copy()

        # sorts if possible
        new_columns = this.columns.union(other.columns)
        do_fill = fill_value is not None
        result = {}
        for col in new_columns:
            series = this[col]
            otherSeries = other[col]

            this_dtype = series.dtype
            other_dtype = otherSeries.dtype

            this_mask = isna(series)
            other_mask = isna(otherSeries)

            # don't overwrite columns unnecessarily
            # DO propagate if this column is not in the intersection
            if not overwrite and other_mask.all():
                result[col] = this[col].copy()
                continue

            if do_fill:
                series = series.copy()
                otherSeries = otherSeries.copy()
                series[this_mask] = fill_value
                otherSeries[other_mask] = fill_value

            if col not in self.columns:
                # If self DataFrame does not have col in other DataFrame,
                # try to promote series, which is all NaN, as other_dtype.
                new_dtype = other_dtype
                try:
                    series = series.astype(new_dtype, copy=False)
                except ValueError:
                    # e.g. new_dtype is integer types
                    pass
            else:
                # if we have different dtypes, possibly promote
                new_dtype = find_common_type([this_dtype, other_dtype])
                series = series.astype(new_dtype, copy=False)
                otherSeries = otherSeries.astype(new_dtype, copy=False)

            arr = func(series, otherSeries)
            if isinstance(new_dtype, np.dtype):
                # if new_dtype is an EA Dtype, then `func` is expected to return
                # the correct dtype without any additional casting
                arr = maybe_downcast_to_dtype(arr, new_dtype)

            result[col] = arr

        # convert_objects just in case
        return self._constructor(result, index=new_index, columns=new_columns)

    def combine_first(self, other: DataFrame) -> DataFrame:
        """
        Update null elements with value in the same location in `other`.

        Combine two DataFrame objects by filling null values in one DataFrame
        with non-null values from other DataFrame. The row and column indexes
        of the resulting DataFrame will be the union of the two.

        Parameters
        ----------
        other : DataFrame
            Provided DataFrame to use to fill null values.

        Returns
        -------
        DataFrame
            The result of combining the provided DataFrame with the other object.

        See Also
        --------
        DataFrame.combine : Perform series-wise operation on two DataFrames
            using a given function.

        Examples
        --------
        >>> df1 = pd.DataFrame({'A': [None, 0], 'B': [None, 4]})
        >>> df2 = pd.DataFrame({'A': [1, 1], 'B': [3, 3]})
        >>> df1.combine_first(df2)
             A    B
        0  1.0  3.0
        1  0.0  4.0

        Null values still persist if the location of that null value
        does not exist in `other`

        >>> df1 = pd.DataFrame({'A': [None, 0], 'B': [4, None]})
        >>> df2 = pd.DataFrame({'B': [3, 3], 'C': [1, 1]}, index=[1, 2])
        >>> df1.combine_first(df2)
             A    B    C
        0  NaN  4.0  NaN
        1  0.0  3.0  1.0
        2  NaN  3.0  1.0
        """
        import pandas.core.computation.expressions as expressions

        def combiner(x, y):
            mask = extract_array(isna(x))

            x_values = extract_array(x, extract_numpy=True)
            y_values = extract_array(y, extract_numpy=True)

            # If the column y in other DataFrame is not in first DataFrame,
            # just return y_values.
            if y.name not in self.columns:
                return y_values

            return expressions.where(mask, y_values, x_values)

        combined = self.combine(other, combiner, overwrite=False)

        dtypes = {
            col: find_common_type([self.dtypes[col], other.dtypes[col]])
            for col in self.columns.intersection(other.columns)
            if not is_dtype_equal(combined.dtypes[col], self.dtypes[col])
        }

        if dtypes:
            combined = combined.astype(dtypes)

        return combined

    def update(
        self,
        other,
        join: str = "left",
        overwrite: bool = True,
        filter_func=None,
        errors: str = "ignore",
    ) -> None:
        """
        Modify in place using non-NA values from another DataFrame.

        Aligns on indices. There is no return value.

        Parameters
        ----------
        other : DataFrame, or object coercible into a DataFrame
            Should have at least one matching index/column label
            with the original DataFrame. If a Series is passed,
            its name attribute must be set, and that will be
            used as the column name to align with the original DataFrame.
        join : {'left'}, default 'left'
            Only left join is implemented, keeping the index and columns of the
            original object.
        overwrite : bool, default True
            How to handle non-NA values for overlapping keys:

            * True: overwrite original DataFrame's values
              with values from `other`.
            * False: only update values that are NA in
              the original DataFrame.

        filter_func : callable(1d-array) -> bool 1d-array, optional
            Can choose to replace values other than NA. Return True for values
            that should be updated.
        errors : {'raise', 'ignore'}, default 'ignore'
            If 'raise', will raise a ValueError if the DataFrame and `other`
            both contain non-NA data in the same place.

        Returns
        -------
        None : method directly changes calling object

        Raises
        ------
        ValueError
            * When `errors='raise'` and there's overlapping non-NA data.
            * When `errors` is not either `'ignore'` or `'raise'`
        NotImplementedError
            * If `join != 'left'`

        See Also
        --------
        dict.update : Similar method for dictionaries.
        DataFrame.merge : For column(s)-on-column(s) operations.

        Examples
        --------
        >>> df = pd.DataFrame({'A': [1, 2, 3],
        ...                    'B': [400, 500, 600]})
        >>> new_df = pd.DataFrame({'B': [4, 5, 6],
        ...                        'C': [7, 8, 9]})
        >>> df.update(new_df)
        >>> df
           A  B
        0  1  4
        1  2  5
        2  3  6

        The DataFrame's length does not increase as a result of the update,
        only values at matching index/column labels are updated.

        >>> df = pd.DataFrame({'A': ['a', 'b', 'c'],
        ...                    'B': ['x', 'y', 'z']})
        >>> new_df = pd.DataFrame({'B': ['d', 'e', 'f', 'g', 'h', 'i']})
        >>> df.update(new_df)
        >>> df
           A  B
        0  a  d
        1  b  e
        2  c  f

        For Series, its name attribute must be set.

        >>> df = pd.DataFrame({'A': ['a', 'b', 'c'],
        ...                    'B': ['x', 'y', 'z']})
        >>> new_column = pd.Series(['d', 'e'], name='B', index=[0, 2])
        >>> df.update(new_column)
        >>> df
           A  B
        0  a  d
        1  b  y
        2  c  e
        >>> df = pd.DataFrame({'A': ['a', 'b', 'c'],
        ...                    'B': ['x', 'y', 'z']})
        >>> new_df = pd.DataFrame({'B': ['d', 'e']}, index=[1, 2])
        >>> df.update(new_df)
        >>> df
           A  B
        0  a  x
        1  b  d
        2  c  e

        If `other` contains NaNs the corresponding values are not updated
        in the original dataframe.

        >>> df = pd.DataFrame({'A': [1, 2, 3],
        ...                    'B': [400, 500, 600]})
        >>> new_df = pd.DataFrame({'B': [4, np.nan, 6]})
        >>> df.update(new_df)
        >>> df
           A      B
        0  1    4.0
        1  2  500.0
        2  3    6.0
        """
        import pandas.core.computation.expressions as expressions

        # TODO: Support other joins
        if join != "left":  # pragma: no cover
            raise NotImplementedError("Only left join is supported")
        if errors not in ["ignore", "raise"]:
            raise ValueError("The parameter errors must be either 'ignore' or 'raise'")

        if not isinstance(other, DataFrame):
            other = DataFrame(other)

        other = other.reindex_like(self)

        for col in self.columns:
            this = self[col]._values
            that = other[col]._values
            if filter_func is not None:
                with np.errstate(all="ignore"):
                    mask = ~filter_func(this) | isna(that)
            else:
                if errors == "raise":
                    mask_this = notna(that)
                    mask_that = notna(this)
                    if any(mask_this & mask_that):
                        raise ValueError("Data overlaps.")

                if overwrite:
                    mask = isna(that)
                else:
                    mask = notna(this)

            # don't overwrite columns unnecessarily
            if mask.all():
                continue

            self[col] = expressions.where(mask, this, that)

    # ----------------------------------------------------------------------
    # Data reshaping
    @Appender(
        """
Examples
--------
>>> df = pd.DataFrame({'Animal': ['Falcon', 'Falcon',
...                               'Parrot', 'Parrot'],
...                    'Max Speed': [380., 370., 24., 26.]})
>>> df
   Animal  Max Speed
0  Falcon      380.0
1  Falcon      370.0
2  Parrot       24.0
3  Parrot       26.0
>>> df.groupby(['Animal']).mean()
        Max Speed
Animal
Falcon      375.0
Parrot       25.0

**Hierarchical Indexes**

We can groupby different levels of a hierarchical index
using the `level` parameter:

>>> arrays = [['Falcon', 'Falcon', 'Parrot', 'Parrot'],
...           ['Captive', 'Wild', 'Captive', 'Wild']]
>>> index = pd.MultiIndex.from_arrays(arrays, names=('Animal', 'Type'))
>>> df = pd.DataFrame({'Max Speed': [390., 350., 30., 20.]},
...                   index=index)
>>> df
                Max Speed
Animal Type
Falcon Captive      390.0
       Wild         350.0
Parrot Captive       30.0
       Wild          20.0
>>> df.groupby(level=0).mean()
        Max Speed
Animal
Falcon      370.0
Parrot       25.0
>>> df.groupby(level="Type").mean()
         Max Speed
Type
Captive      210.0
Wild         185.0

We can also choose to include NA in group keys or not by setting
`dropna` parameter, the default setting is `True`.

>>> l = [[1, 2, 3], [1, None, 4], [2, 1, 3], [1, 2, 2]]
>>> df = pd.DataFrame(l, columns=["a", "b", "c"])

>>> df.groupby(by=["b"]).sum()
    a   c
b
1.0 2   3
2.0 2   5

>>> df.groupby(by=["b"], dropna=False).sum()
    a   c
b
1.0 2   3
2.0 2   5
NaN 1   4

>>> l = [["a", 12, 12], [None, 12.3, 33.], ["b", 12.3, 123], ["a", 1, 1]]
>>> df = pd.DataFrame(l, columns=["a", "b", "c"])

>>> df.groupby(by="a").sum()
    b     c
a
a   13.0   13.0
b   12.3  123.0

>>> df.groupby(by="a", dropna=False).sum()
    b     c
a
a   13.0   13.0
b   12.3  123.0
NaN 12.3   33.0
"""
    )
    @Appender(_shared_docs["groupby"] % _shared_doc_kwargs)
    def groupby(
        self,
        by=None,
        axis: Axis = 0,
        level: Level | None = None,
        as_index: bool = True,
        sort: bool = True,
        group_keys: bool = True,
        squeeze: bool | lib.NoDefault = no_default,
        observed: bool = False,
        dropna: bool = True,
    ) -> DataFrameGroupBy:
        from pandas.core.groupby.generic import DataFrameGroupBy

        if squeeze is not no_default:
            warnings.warn(
                (
                    "The `squeeze` parameter is deprecated and "
                    "will be removed in a future version."
                ),
                FutureWarning,
                stacklevel=find_stack_level(),
            )
        else:
            squeeze = False

        if level is None and by is None:
            raise TypeError("You have to supply one of 'by' and 'level'")
        axis = self._get_axis_number(axis)

        # https://github.com/python/mypy/issues/7642
        # error: Argument "squeeze" to "DataFrameGroupBy" has incompatible type
        # "Union[bool, NoDefault]"; expected "bool"
        return DataFrameGroupBy(
            obj=self,
            keys=by,
            axis=axis,
            level=level,
            as_index=as_index,
            sort=sort,
            group_keys=group_keys,
            squeeze=squeeze,  # type: ignore[arg-type]
            observed=observed,
            dropna=dropna,
        )

    _shared_docs[
        "pivot"
    ] = """
        Return reshaped DataFrame organized by given index / column values.

        Reshape data (produce a "pivot" table) based on column values. Uses
        unique values from specified `index` / `columns` to form axes of the
        resulting DataFrame. This function does not support data
        aggregation, multiple values will result in a MultiIndex in the
        columns. See the :ref:`User Guide <reshaping>` for more on reshaping.

        Parameters
        ----------%s
        index : str or object or a list of str, optional
            Column to use to make new frame's index. If None, uses
            existing index.

            .. versionchanged:: 1.1.0
               Also accept list of index names.

        columns : str or object or a list of str
            Column to use to make new frame's columns.

            .. versionchanged:: 1.1.0
               Also accept list of columns names.

        values : str, object or a list of the previous, optional
            Column(s) to use for populating new frame's values. If not
            specified, all remaining columns will be used and the result will
            have hierarchically indexed columns.

        Returns
        -------
        DataFrame
            Returns reshaped DataFrame.

        Raises
        ------
        ValueError:
            When there are any `index`, `columns` combinations with multiple
            values. `DataFrame.pivot_table` when you need to aggregate.

        See Also
        --------
        DataFrame.pivot_table : Generalization of pivot that can handle
            duplicate values for one index/column pair.
        DataFrame.unstack : Pivot based on the index values instead of a
            column.
        wide_to_long : Wide panel to long format. Less flexible but more
            user-friendly than melt.

        Notes
        -----
        For finer-tuned control, see hierarchical indexing documentation along
        with the related stack/unstack methods.

        Reference :ref:`the user guide <reshaping.pivot>` for more examples.

        Examples
        --------
        >>> df = pd.DataFrame({'foo': ['one', 'one', 'one', 'two', 'two',
        ...                            'two'],
        ...                    'bar': ['A', 'B', 'C', 'A', 'B', 'C'],
        ...                    'baz': [1, 2, 3, 4, 5, 6],
        ...                    'zoo': ['x', 'y', 'z', 'q', 'w', 't']})
        >>> df
            foo   bar  baz  zoo
        0   one   A    1    x
        1   one   B    2    y
        2   one   C    3    z
        3   two   A    4    q
        4   two   B    5    w
        5   two   C    6    t

        >>> df.pivot(index='foo', columns='bar', values='baz')
        bar  A   B   C
        foo
        one  1   2   3
        two  4   5   6

        >>> df.pivot(index='foo', columns='bar')['baz']
        bar  A   B   C
        foo
        one  1   2   3
        two  4   5   6

        >>> df.pivot(index='foo', columns='bar', values=['baz', 'zoo'])
              baz       zoo
        bar   A  B  C   A  B  C
        foo
        one   1  2  3   x  y  z
        two   4  5  6   q  w  t

        You could also assign a list of column names or a list of index names.

        >>> df = pd.DataFrame({
        ...        "lev1": [1, 1, 1, 2, 2, 2],
        ...        "lev2": [1, 1, 2, 1, 1, 2],
        ...        "lev3": [1, 2, 1, 2, 1, 2],
        ...        "lev4": [1, 2, 3, 4, 5, 6],
        ...        "values": [0, 1, 2, 3, 4, 5]})
        >>> df
            lev1 lev2 lev3 lev4 values
        0   1    1    1    1    0
        1   1    1    2    2    1
        2   1    2    1    3    2
        3   2    1    2    4    3
        4   2    1    1    5    4
        5   2    2    2    6    5

        >>> df.pivot(index="lev1", columns=["lev2", "lev3"],values="values")
        lev2    1         2
        lev3    1    2    1    2
        lev1
        1     0.0  1.0  2.0  NaN
        2     4.0  3.0  NaN  5.0

        >>> df.pivot(index=["lev1", "lev2"], columns=["lev3"],values="values")
              lev3    1    2
        lev1  lev2
           1     1  0.0  1.0
                 2  2.0  NaN
           2     1  4.0  3.0
                 2  NaN  5.0

        A ValueError is raised if there are any duplicates.

        >>> df = pd.DataFrame({"foo": ['one', 'one', 'two', 'two'],
        ...                    "bar": ['A', 'A', 'B', 'C'],
        ...                    "baz": [1, 2, 3, 4]})
        >>> df
           foo bar  baz
        0  one   A    1
        1  one   A    2
        2  two   B    3
        3  two   C    4

        Notice that the first two rows are the same for our `index`
        and `columns` arguments.

        >>> df.pivot(index='foo', columns='bar', values='baz')
        Traceback (most recent call last):
           ...
        ValueError: Index contains duplicate entries, cannot reshape
        """

    @Substitution("")
    @Appender(_shared_docs["pivot"])
    def pivot(self, index=None, columns=None, values=None) -> DataFrame:
        from pandas.core.reshape.pivot import pivot

        return pivot(self, index=index, columns=columns, values=values)

    _shared_docs[
        "pivot_table"
    ] = """
        Create a spreadsheet-style pivot table as a DataFrame.

        The levels in the pivot table will be stored in MultiIndex objects
        (hierarchical indexes) on the index and columns of the result DataFrame.

        Parameters
        ----------%s
        values : column to aggregate, optional
        index : column, Grouper, array, or list of the previous
            If an array is passed, it must be the same length as the data. The
            list can contain any of the other types (except list).
            Keys to group by on the pivot table index.  If an array is passed,
            it is being used as the same manner as column values.
        columns : column, Grouper, array, or list of the previous
            If an array is passed, it must be the same length as the data. The
            list can contain any of the other types (except list).
            Keys to group by on the pivot table column.  If an array is passed,
            it is being used as the same manner as column values.
        aggfunc : function, list of functions, dict, default numpy.mean
            If list of functions passed, the resulting pivot table will have
            hierarchical columns whose top level are the function names
            (inferred from the function objects themselves)
            If dict is passed, the key is column to aggregate and value
            is function or list of functions.
        fill_value : scalar, default None
            Value to replace missing values with (in the resulting pivot table,
            after aggregation).
        margins : bool, default False
            Add all row / columns (e.g. for subtotal / grand totals).
        dropna : bool, default True
            Do not include columns whose entries are all NaN.
        margins_name : str, default 'All'
            Name of the row / column that will contain the totals
            when margins is True.
        observed : bool, default False
            This only applies if any of the groupers are Categoricals.
            If True: only show observed values for categorical groupers.
            If False: show all values for categorical groupers.

            .. versionchanged:: 0.25.0

        sort : bool, default True
            Specifies if the result should be sorted.

            .. versionadded:: 1.3.0

        Returns
        -------
        DataFrame
            An Excel style pivot table.

        See Also
        --------
        DataFrame.pivot : Pivot without aggregation that can handle
            non-numeric data.
        DataFrame.melt: Unpivot a DataFrame from wide to long format,
            optionally leaving identifiers set.
        wide_to_long : Wide panel to long format. Less flexible but more
            user-friendly than melt.

        Notes
        -----
        Reference :ref:`the user guide <reshaping.pivot>` for more examples.

        Examples
        --------
        >>> df = pd.DataFrame({"A": ["foo", "foo", "foo", "foo", "foo",
        ...                          "bar", "bar", "bar", "bar"],
        ...                    "B": ["one", "one", "one", "two", "two",
        ...                          "one", "one", "two", "two"],
        ...                    "C": ["small", "large", "large", "small",
        ...                          "small", "large", "small", "small",
        ...                          "large"],
        ...                    "D": [1, 2, 2, 3, 3, 4, 5, 6, 7],
        ...                    "E": [2, 4, 5, 5, 6, 6, 8, 9, 9]})
        >>> df
             A    B      C  D  E
        0  foo  one  small  1  2
        1  foo  one  large  2  4
        2  foo  one  large  2  5
        3  foo  two  small  3  5
        4  foo  two  small  3  6
        5  bar  one  large  4  6
        6  bar  one  small  5  8
        7  bar  two  small  6  9
        8  bar  two  large  7  9

        This first example aggregates values by taking the sum.

        >>> table = pd.pivot_table(df, values='D', index=['A', 'B'],
        ...                     columns=['C'], aggfunc=np.sum)
        >>> table
        C        large  small
        A   B
        bar one    4.0    5.0
            two    7.0    6.0
        foo one    4.0    1.0
            two    NaN    6.0

        We can also fill missing values using the `fill_value` parameter.

        >>> table = pd.pivot_table(df, values='D', index=['A', 'B'],
        ...                     columns=['C'], aggfunc=np.sum, fill_value=0)
        >>> table
        C        large  small
        A   B
        bar one      4      5
            two      7      6
        foo one      4      1
            two      0      6

        The next example aggregates by taking the mean across multiple columns.

        >>> table = pd.pivot_table(df, values=['D', 'E'], index=['A', 'C'],
        ...                     aggfunc={'D': np.mean,
        ...                              'E': np.mean})
        >>> table
                        D         E
        A   C
        bar large  5.500000  7.500000
            small  5.500000  8.500000
        foo large  2.000000  4.500000
            small  2.333333  4.333333

        We can also calculate multiple types of aggregations for any given
        value column.

        >>> table = pd.pivot_table(df, values=['D', 'E'], index=['A', 'C'],
        ...                     aggfunc={'D': np.mean,
        ...                              'E': [min, max, np.mean]})
        >>> table
                          D   E
                       mean max      mean  min
        A   C
        bar large  5.500000   9  7.500000    6
            small  5.500000   9  8.500000    8
        foo large  2.000000   5  4.500000    4
            small  2.333333   6  4.333333    2
        """

    @Substitution("")
    @Appender(_shared_docs["pivot_table"])
    def pivot_table(
        self,
        values=None,
        index=None,
        columns=None,
        aggfunc="mean",
        fill_value=None,
        margins=False,
        dropna=True,
        margins_name="All",
        observed=False,
        sort=True,
    ) -> DataFrame:
        from pandas.core.reshape.pivot import pivot_table

        return pivot_table(
            self,
            values=values,
            index=index,
            columns=columns,
            aggfunc=aggfunc,
            fill_value=fill_value,
            margins=margins,
            dropna=dropna,
            margins_name=margins_name,
            observed=observed,
            sort=sort,
        )

    def stack(self, level: Level = -1, dropna: bool = True):
        """
        Stack the prescribed level(s) from columns to index.

        Return a reshaped DataFrame or Series having a multi-level
        index with one or more new inner-most levels compared to the current
        DataFrame. The new inner-most levels are created by pivoting the
        columns of the current dataframe:

          - if the columns have a single level, the output is a Series;
          - if the columns have multiple levels, the new index
            level(s) is (are) taken from the prescribed level(s) and
            the output is a DataFrame.

        Parameters
        ----------
        level : int, str, list, default -1
            Level(s) to stack from the column axis onto the index
            axis, defined as one index or label, or a list of indices
            or labels.
        dropna : bool, default True
            Whether to drop rows in the resulting Frame/Series with
            missing values. Stacking a column level onto the index
            axis can create combinations of index and column values
            that are missing from the original dataframe. See Examples
            section.

        Returns
        -------
        DataFrame or Series
            Stacked dataframe or series.

        See Also
        --------
        DataFrame.unstack : Unstack prescribed level(s) from index axis
             onto column axis.
        DataFrame.pivot : Reshape dataframe from long format to wide
             format.
        DataFrame.pivot_table : Create a spreadsheet-style pivot table
             as a DataFrame.

        Notes
        -----
        The function is named by analogy with a collection of books
        being reorganized from being side by side on a horizontal
        position (the columns of the dataframe) to being stacked
        vertically on top of each other (in the index of the
        dataframe).

        Reference :ref:`the user guide <reshaping.stacking>` for more examples.

        Examples
        --------
        **Single level columns**

        >>> df_single_level_cols = pd.DataFrame([[0, 1], [2, 3]],
        ...                                     index=['cat', 'dog'],
        ...                                     columns=['weight', 'height'])

        Stacking a dataframe with a single level column axis returns a Series:

        >>> df_single_level_cols
             weight height
        cat       0      1
        dog       2      3
        >>> df_single_level_cols.stack()
        cat  weight    0
             height    1
        dog  weight    2
             height    3
        dtype: int64

        **Multi level columns: simple case**

        >>> multicol1 = pd.MultiIndex.from_tuples([('weight', 'kg'),
        ...                                        ('weight', 'pounds')])
        >>> df_multi_level_cols1 = pd.DataFrame([[1, 2], [2, 4]],
        ...                                     index=['cat', 'dog'],
        ...                                     columns=multicol1)

        Stacking a dataframe with a multi-level column axis:

        >>> df_multi_level_cols1
             weight
                 kg    pounds
        cat       1        2
        dog       2        4
        >>> df_multi_level_cols1.stack()
                    weight
        cat kg           1
            pounds       2
        dog kg           2
            pounds       4

        **Missing values**

        >>> multicol2 = pd.MultiIndex.from_tuples([('weight', 'kg'),
        ...                                        ('height', 'm')])
        >>> df_multi_level_cols2 = pd.DataFrame([[1.0, 2.0], [3.0, 4.0]],
        ...                                     index=['cat', 'dog'],
        ...                                     columns=multicol2)

        It is common to have missing values when stacking a dataframe
        with multi-level columns, as the stacked dataframe typically
        has more values than the original dataframe. Missing values
        are filled with NaNs:

        >>> df_multi_level_cols2
            weight height
                kg      m
        cat    1.0    2.0
        dog    3.0    4.0
        >>> df_multi_level_cols2.stack()
                height  weight
        cat kg     NaN     1.0
            m      2.0     NaN
        dog kg     NaN     3.0
            m      4.0     NaN

        **Prescribing the level(s) to be stacked**

        The first parameter controls which level or levels are stacked:

        >>> df_multi_level_cols2.stack(0)
                     kg    m
        cat height  NaN  2.0
            weight  1.0  NaN
        dog height  NaN  4.0
            weight  3.0  NaN
        >>> df_multi_level_cols2.stack([0, 1])
        cat  height  m     2.0
             weight  kg    1.0
        dog  height  m     4.0
             weight  kg    3.0
        dtype: float64

        **Dropping missing values**

        >>> df_multi_level_cols3 = pd.DataFrame([[None, 1.0], [2.0, 3.0]],
        ...                                     index=['cat', 'dog'],
        ...                                     columns=multicol2)

        Note that rows where all values are missing are dropped by
        default but this behaviour can be controlled via the dropna
        keyword parameter:

        >>> df_multi_level_cols3
            weight height
                kg      m
        cat    NaN    1.0
        dog    2.0    3.0
        >>> df_multi_level_cols3.stack(dropna=False)
                height  weight
        cat kg     NaN     NaN
            m      1.0     NaN
        dog kg     NaN     2.0
            m      3.0     NaN
        >>> df_multi_level_cols3.stack(dropna=True)
                height  weight
        cat m      1.0     NaN
        dog kg     NaN     2.0
            m      3.0     NaN
        """
        from pandas.core.reshape.reshape import (
            stack,
            stack_multiple,
        )

        if isinstance(level, (tuple, list)):
            result = stack_multiple(self, level, dropna=dropna)
        else:
            result = stack(self, level, dropna=dropna)

        return result.__finalize__(self, method="stack")

    def explode(
        self,
        column: IndexLabel,
        ignore_index: bool = False,
    ) -> DataFrame:
        """
        Transform each element of a list-like to a row, replicating index values.

        .. versionadded:: 0.25.0

        Parameters
        ----------
        column : IndexLabel
            Column(s) to explode.
            For multiple columns, specify a non-empty list with each element
            be str or tuple, and all specified columns their list-like data
            on same row of the frame must have matching length.

            .. versionadded:: 1.3.0
                Multi-column explode

        ignore_index : bool, default False
            If True, the resulting index will be labeled 0, 1, …, n - 1.

            .. versionadded:: 1.1.0

        Returns
        -------
        DataFrame
            Exploded lists to rows of the subset columns;
            index will be duplicated for these rows.

        Raises
        ------
        ValueError :
            * If columns of the frame are not unique.
            * If specified columns to explode is empty list.
            * If specified columns to explode have not matching count of
              elements rowwise in the frame.

        See Also
        --------
        DataFrame.unstack : Pivot a level of the (necessarily hierarchical)
            index labels.
        DataFrame.melt : Unpivot a DataFrame from wide format to long format.
        Series.explode : Explode a DataFrame from list-like columns to long format.

        Notes
        -----
        This routine will explode list-likes including lists, tuples, sets,
        Series, and np.ndarray. The result dtype of the subset rows will
        be object. Scalars will be returned unchanged, and empty list-likes will
        result in a np.nan for that row. In addition, the ordering of rows in the
        output will be non-deterministic when exploding sets.

        Reference :ref:`the user guide <reshaping.explode>` for more examples.

        Examples
        --------
        >>> df = pd.DataFrame({'A': [[0, 1, 2], 'foo', [], [3, 4]],
        ...                    'B': 1,
        ...                    'C': [['a', 'b', 'c'], np.nan, [], ['d', 'e']]})
        >>> df
                   A  B          C
        0  [0, 1, 2]  1  [a, b, c]
        1        foo  1        NaN
        2         []  1         []
        3     [3, 4]  1     [d, e]

        Single-column explode.

        >>> df.explode('A')
             A  B          C
        0    0  1  [a, b, c]
        0    1  1  [a, b, c]
        0    2  1  [a, b, c]
        1  foo  1        NaN
        2  NaN  1         []
        3    3  1     [d, e]
        3    4  1     [d, e]

        Multi-column explode.

        >>> df.explode(list('AC'))
             A  B    C
        0    0  1    a
        0    1  1    b
        0    2  1    c
        1  foo  1  NaN
        2  NaN  1  NaN
        3    3  1    d
        3    4  1    e
        """
        if not self.columns.is_unique:
            raise ValueError("columns must be unique")

        columns: list[Hashable]
        if is_scalar(column) or isinstance(column, tuple):
            columns = [column]
        elif isinstance(column, list) and all(
            map(lambda c: is_scalar(c) or isinstance(c, tuple), column)
        ):
            if not column:
                raise ValueError("column must be nonempty")
            if len(column) > len(set(column)):
                raise ValueError("column must be unique")
            columns = column
        else:
            raise ValueError("column must be a scalar, tuple, or list thereof")

        df = self.reset_index(drop=True)
        if len(columns) == 1:
            result = df[columns[0]].explode()
        else:
            mylen = lambda x: len(x) if is_list_like(x) else -1
            counts0 = self[columns[0]].apply(mylen)
            for c in columns[1:]:
                if not all(counts0 == self[c].apply(mylen)):
                    raise ValueError("columns must have matching element counts")
            result = DataFrame({c: df[c].explode() for c in columns})
        result = df.drop(columns, axis=1).join(result)
        if ignore_index:
            result.index = default_index(len(result))
        else:
            result.index = self.index.take(result.index)
        result = result.reindex(columns=self.columns, copy=False)

        return result

    def unstack(self, level: Level = -1, fill_value=None):
        """
        Pivot a level of the (necessarily hierarchical) index labels.

        Returns a DataFrame having a new level of column labels whose inner-most level
        consists of the pivoted index labels.

        If the index is not a MultiIndex, the output will be a Series
        (the analogue of stack when the columns are not a MultiIndex).

        Parameters
        ----------
        level : int, str, or list of these, default -1 (last level)
            Level(s) of index to unstack, can pass level name.
        fill_value : int, str or dict
            Replace NaN with this value if the unstack produces missing values.

        Returns
        -------
        Series or DataFrame

        See Also
        --------
        DataFrame.pivot : Pivot a table based on column values.
        DataFrame.stack : Pivot a level of the column labels (inverse operation
            from `unstack`).

        Notes
        -----
        Reference :ref:`the user guide <reshaping.stacking>` for more examples.

        Examples
        --------
        >>> index = pd.MultiIndex.from_tuples([('one', 'a'), ('one', 'b'),
        ...                                    ('two', 'a'), ('two', 'b')])
        >>> s = pd.Series(np.arange(1.0, 5.0), index=index)
        >>> s
        one  a   1.0
             b   2.0
        two  a   3.0
             b   4.0
        dtype: float64

        >>> s.unstack(level=-1)
             a   b
        one  1.0  2.0
        two  3.0  4.0

        >>> s.unstack(level=0)
           one  two
        a  1.0   3.0
        b  2.0   4.0

        >>> df = s.unstack(level=0)
        >>> df.unstack()
        one  a  1.0
             b  2.0
        two  a  3.0
             b  4.0
        dtype: float64
        """
        from pandas.core.reshape.reshape import unstack

        result = unstack(self, level, fill_value)

        return result.__finalize__(self, method="unstack")

    @Appender(_shared_docs["melt"] % {"caller": "df.melt(", "other": "melt"})
    def melt(
        self,
        id_vars=None,
        value_vars=None,
        var_name=None,
        value_name="value",
        col_level: Level | None = None,
        ignore_index: bool = True,
    ) -> DataFrame:

        return melt(
            self,
            id_vars=id_vars,
            value_vars=value_vars,
            var_name=var_name,
            value_name=value_name,
            col_level=col_level,
            ignore_index=ignore_index,
        )

    # ----------------------------------------------------------------------
    # Time series-related

    @doc(
        Series.diff,
        klass="Dataframe",
        extra_params="axis : {0 or 'index', 1 or 'columns'}, default 0\n    "
        "Take difference over rows (0) or columns (1).\n",
        other_klass="Series",
        examples=dedent(
            """
        Difference with previous row

        >>> df = pd.DataFrame({'a': [1, 2, 3, 4, 5, 6],
        ...                    'b': [1, 1, 2, 3, 5, 8],
        ...                    'c': [1, 4, 9, 16, 25, 36]})
        >>> df
           a  b   c
        0  1  1   1
        1  2  1   4
        2  3  2   9
        3  4  3  16
        4  5  5  25
        5  6  8  36

        >>> df.diff()
             a    b     c
        0  NaN  NaN   NaN
        1  1.0  0.0   3.0
        2  1.0  1.0   5.0
        3  1.0  1.0   7.0
        4  1.0  2.0   9.0
        5  1.0  3.0  11.0

        Difference with previous column

        >>> df.diff(axis=1)
            a  b   c
        0 NaN  0   0
        1 NaN -1   3
        2 NaN -1   7
        3 NaN -1  13
        4 NaN  0  20
        5 NaN  2  28

        Difference with 3rd previous row

        >>> df.diff(periods=3)
             a    b     c
        0  NaN  NaN   NaN
        1  NaN  NaN   NaN
        2  NaN  NaN   NaN
        3  3.0  2.0  15.0
        4  3.0  4.0  21.0
        5  3.0  6.0  27.0

        Difference with following row

        >>> df.diff(periods=-1)
             a    b     c
        0 -1.0  0.0  -3.0
        1 -1.0 -1.0  -5.0
        2 -1.0 -1.0  -7.0
        3 -1.0 -2.0  -9.0
        4 -1.0 -3.0 -11.0
        5  NaN  NaN   NaN

        Overflow in input dtype

        >>> df = pd.DataFrame({'a': [1, 0]}, dtype=np.uint8)
        >>> df.diff()
               a
        0    NaN
        1  255.0"""
        ),
    )
    def diff(self, periods: int = 1, axis: Axis = 0) -> DataFrame:
        if not lib.is_integer(periods):
            if not (
                is_float(periods)
                # error: "int" has no attribute "is_integer"
                and periods.is_integer()  # type: ignore[attr-defined]
            ):
                raise ValueError("periods must be an integer")
            periods = int(periods)

        axis = self._get_axis_number(axis)
        if axis == 1 and periods != 0:
            return self - self.shift(periods, axis=axis)

        new_data = self._mgr.diff(n=periods, axis=axis)
        return self._constructor(new_data).__finalize__(self, "diff")

    # ----------------------------------------------------------------------
    # Function application

    def _gotitem(
        self,
        key: IndexLabel,
        ndim: int,
        subset: DataFrame | Series | None = None,
    ) -> DataFrame | Series:
        """
        Sub-classes to define. Return a sliced object.

        Parameters
        ----------
        key : string / list of selections
        ndim : {1, 2}
            requested ndim of result
        subset : object, default None
            subset to act on
        """
        if subset is None:
            subset = self
        elif subset.ndim == 1:  # is Series
            return subset

        # TODO: _shallow_copy(subset)?
        return subset[key]

    _agg_summary_and_see_also_doc = dedent(
        """
    The aggregation operations are always performed over an axis, either the
    index (default) or the column axis. This behavior is different from
    `numpy` aggregation functions (`mean`, `median`, `prod`, `sum`, `std`,
    `var`), where the default is to compute the aggregation of the flattened
    array, e.g., ``numpy.mean(arr_2d)`` as opposed to
    ``numpy.mean(arr_2d, axis=0)``.

    `agg` is an alias for `aggregate`. Use the alias.

    See Also
    --------
    DataFrame.apply : Perform any type of operations.
    DataFrame.transform : Perform transformation type operations.
    core.groupby.GroupBy : Perform operations over groups.
    core.resample.Resampler : Perform operations over resampled bins.
    core.window.Rolling : Perform operations over rolling window.
    core.window.Expanding : Perform operations over expanding window.
    core.window.ExponentialMovingWindow : Perform operation over exponential weighted
        window.
    """
    )

    _agg_examples_doc = dedent(
        """
    Examples
    --------
    >>> df = pd.DataFrame([[1, 2, 3],
    ...                    [4, 5, 6],
    ...                    [7, 8, 9],
    ...                    [np.nan, np.nan, np.nan]],
    ...                   columns=['A', 'B', 'C'])

    Aggregate these functions over the rows.

    >>> df.agg(['sum', 'min'])
            A     B     C
    sum  12.0  15.0  18.0
    min   1.0   2.0   3.0

    Different aggregations per column.

    >>> df.agg({'A' : ['sum', 'min'], 'B' : ['min', 'max']})
            A    B
    sum  12.0  NaN
    min   1.0  2.0
    max   NaN  8.0

    Aggregate different functions over the columns and rename the index of the resulting
    DataFrame.

    >>> df.agg(x=('A', max), y=('B', 'min'), z=('C', np.mean))
         A    B    C
    x  7.0  NaN  NaN
    y  NaN  2.0  NaN
    z  NaN  NaN  6.0

    Aggregate over the columns.

    >>> df.agg("mean", axis="columns")
    0    2.0
    1    5.0
    2    8.0
    3    NaN
    dtype: float64
    """
    )

    @doc(
        _shared_docs["aggregate"],
        klass=_shared_doc_kwargs["klass"],
        axis=_shared_doc_kwargs["axis"],
        see_also=_agg_summary_and_see_also_doc,
        examples=_agg_examples_doc,
    )
    def aggregate(self, func=None, axis: Axis = 0, *args, **kwargs):
        from pandas.core.apply import frame_apply

        axis = self._get_axis_number(axis)

        relabeling, func, columns, order = reconstruct_func(func, **kwargs)

        op = frame_apply(self, func=func, axis=axis, args=args, kwargs=kwargs)
        result = op.agg()

        if relabeling:
            # This is to keep the order to columns occurrence unchanged, and also
            # keep the order of new columns occurrence unchanged

            # For the return values of reconstruct_func, if relabeling is
            # False, columns and order will be None.
            assert columns is not None
            assert order is not None

            result_in_dict = relabel_result(result, func, columns, order)
            result = DataFrame(result_in_dict, index=columns)

        return result

    agg = aggregate

    @doc(
        _shared_docs["transform"],
        klass=_shared_doc_kwargs["klass"],
        axis=_shared_doc_kwargs["axis"],
    )
    def transform(
        self, func: AggFuncType, axis: Axis = 0, *args, **kwargs
    ) -> DataFrame:
        from pandas.core.apply import frame_apply

        op = frame_apply(self, func=func, axis=axis, args=args, kwargs=kwargs)
        result = op.transform()
        assert isinstance(result, DataFrame)
        return result

    def apply(
        self,
        func: AggFuncType,
        axis: Axis = 0,
        raw: bool = False,
        result_type=None,
        args=(),
        **kwargs,
    ):
        """
        Apply a function along an axis of the DataFrame.

        Objects passed to the function are Series objects whose index is
        either the DataFrame's index (``axis=0``) or the DataFrame's columns
        (``axis=1``). By default (``result_type=None``), the final return type
        is inferred from the return type of the applied function. Otherwise,
        it depends on the `result_type` argument.

        Parameters
        ----------
        func : function
            Function to apply to each column or row.
        axis : {0 or 'index', 1 or 'columns'}, default 0
            Axis along which the function is applied:

            * 0 or 'index': apply function to each column.
            * 1 or 'columns': apply function to each row.

        raw : bool, default False
            Determines if row or column is passed as a Series or ndarray object:

            * ``False`` : passes each row or column as a Series to the
              function.
            * ``True`` : the passed function will receive ndarray objects
              instead.
              If you are just applying a NumPy reduction function this will
              achieve much better performance.

        result_type : {'expand', 'reduce', 'broadcast', None}, default None
            These only act when ``axis=1`` (columns):

            * 'expand' : list-like results will be turned into columns.
            * 'reduce' : returns a Series if possible rather than expanding
              list-like results. This is the opposite of 'expand'.
            * 'broadcast' : results will be broadcast to the original shape
              of the DataFrame, the original index and columns will be
              retained.

            The default behaviour (None) depends on the return value of the
            applied function: list-like results will be returned as a Series
            of those. However if the apply function returns a Series these
            are expanded to columns.
        args : tuple
            Positional arguments to pass to `func` in addition to the
            array/series.
        **kwargs
            Additional keyword arguments to pass as keywords arguments to
            `func`.

        Returns
        -------
        Series or DataFrame
            Result of applying ``func`` along the given axis of the
            DataFrame.

        See Also
        --------
        DataFrame.applymap: For elementwise operations.
        DataFrame.aggregate: Only perform aggregating type operations.
        DataFrame.transform: Only perform transforming type operations.

        Notes
        -----
        Functions that mutate the passed object can produce unexpected
        behavior or errors and are not supported. See :ref:`gotchas.udf-mutation`
        for more details.

        Examples
        --------
        >>> df = pd.DataFrame([[4, 9]] * 3, columns=['A', 'B'])
        >>> df
           A  B
        0  4  9
        1  4  9
        2  4  9

        Using a numpy universal function (in this case the same as
        ``np.sqrt(df)``):

        >>> df.apply(np.sqrt)
             A    B
        0  2.0  3.0
        1  2.0  3.0
        2  2.0  3.0

        Using a reducing function on either axis

        >>> df.apply(np.sum, axis=0)
        A    12
        B    27
        dtype: int64

        >>> df.apply(np.sum, axis=1)
        0    13
        1    13
        2    13
        dtype: int64

        Returning a list-like will result in a Series

        >>> df.apply(lambda x: [1, 2], axis=1)
        0    [1, 2]
        1    [1, 2]
        2    [1, 2]
        dtype: object

        Passing ``result_type='expand'`` will expand list-like results
        to columns of a Dataframe

        >>> df.apply(lambda x: [1, 2], axis=1, result_type='expand')
           0  1
        0  1  2
        1  1  2
        2  1  2

        Returning a Series inside the function is similar to passing
        ``result_type='expand'``. The resulting column names
        will be the Series index.

        >>> df.apply(lambda x: pd.Series([1, 2], index=['foo', 'bar']), axis=1)
           foo  bar
        0    1    2
        1    1    2
        2    1    2

        Passing ``result_type='broadcast'`` will ensure the same shape
        result, whether list-like or scalar is returned by the function,
        and broadcast it along the axis. The resulting column names will
        be the originals.

        >>> df.apply(lambda x: [1, 2], axis=1, result_type='broadcast')
           A  B
        0  1  2
        1  1  2
        2  1  2
        """
        from pandas.core.apply import frame_apply

        op = frame_apply(
            self,
            func=func,
            axis=axis,
            raw=raw,
            result_type=result_type,
            args=args,
            kwargs=kwargs,
        )
        return op.apply().__finalize__(self, method="apply")

    def applymap(
        self, func: PythonFuncType, na_action: str | None = None, **kwargs
    ) -> DataFrame:
        """
        Apply a function to a Dataframe elementwise.

        This method applies a function that accepts and returns a scalar
        to every element of a DataFrame.

        Parameters
        ----------
        func : callable
            Python function, returns a single value from a single value.
        na_action : {None, 'ignore'}, default None
            If ‘ignore’, propagate NaN values, without passing them to func.

            .. versionadded:: 1.2

        **kwargs
            Additional keyword arguments to pass as keywords arguments to
            `func`.

            .. versionadded:: 1.3.0

        Returns
        -------
        DataFrame
            Transformed DataFrame.

        See Also
        --------
        DataFrame.apply : Apply a function along input axis of DataFrame.

        Examples
        --------
        >>> df = pd.DataFrame([[1, 2.12], [3.356, 4.567]])
        >>> df
               0      1
        0  1.000  2.120
        1  3.356  4.567

        >>> df.applymap(lambda x: len(str(x)))
           0  1
        0  3  4
        1  5  5

        Like Series.map, NA values can be ignored:

        >>> df_copy = df.copy()
        >>> df_copy.iloc[0, 0] = pd.NA
        >>> df_copy.applymap(lambda x: len(str(x)), na_action='ignore')
             0  1
        0  NaN  4
        1  5.0  5

        Note that a vectorized version of `func` often exists, which will
        be much faster. You could square each number elementwise.

        >>> df.applymap(lambda x: x**2)
                   0          1
        0   1.000000   4.494400
        1  11.262736  20.857489

        But it's better to avoid applymap in that case.

        >>> df ** 2
                   0          1
        0   1.000000   4.494400
        1  11.262736  20.857489
        """
        if na_action not in {"ignore", None}:
            raise ValueError(
                f"na_action must be 'ignore' or None. Got {repr(na_action)}"
            )
        ignore_na = na_action == "ignore"
        func = functools.partial(func, **kwargs)

        # if we have a dtype == 'M8[ns]', provide boxed values
        def infer(x):
            if x.empty:
                return lib.map_infer(x, func, ignore_na=ignore_na)
            return lib.map_infer(x.astype(object)._values, func, ignore_na=ignore_na)

        return self.apply(infer).__finalize__(self, "applymap")

    # ----------------------------------------------------------------------
    # Merging / joining methods

    def append(
        self,
        other,
        ignore_index: bool = False,
        verify_integrity: bool = False,
        sort: bool = False,
    ) -> DataFrame:
        """
        Append rows of `other` to the end of caller, returning a new object.

        Columns in `other` that are not in the caller are added as new columns.

        Parameters
        ----------
        other : DataFrame or Series/dict-like object, or list of these
            The data to append.
        ignore_index : bool, default False
            If True, the resulting axis will be labeled 0, 1, …, n - 1.
        verify_integrity : bool, default False
            If True, raise ValueError on creating index with duplicates.
        sort : bool, default False
            Sort columns if the columns of `self` and `other` are not aligned.

            .. versionchanged:: 1.0.0

                Changed to not sort by default.

        Returns
        -------
        DataFrame
            A new DataFrame consisting of the rows of caller and the rows of `other`.

        See Also
        --------
        concat : General function to concatenate DataFrame or Series objects.

        Notes
        -----
        If a list of dict/series is passed and the keys are all contained in
        the DataFrame's index, the order of the columns in the resulting
        DataFrame will be unchanged.

        Iteratively appending rows to a DataFrame can be more computationally
        intensive than a single concatenate. A better solution is to append
        those rows to a list and then concatenate the list with the original
        DataFrame all at once.

        Examples
        --------
        >>> df = pd.DataFrame([[1, 2], [3, 4]], columns=list('AB'), index=['x', 'y'])
        >>> df
           A  B
        x  1  2
        y  3  4
        >>> df2 = pd.DataFrame([[5, 6], [7, 8]], columns=list('AB'), index=['x', 'y'])
        >>> df.append(df2)
           A  B
        x  1  2
        y  3  4
        x  5  6
        y  7  8

        With `ignore_index` set to True:

        >>> df.append(df2, ignore_index=True)
           A  B
        0  1  2
        1  3  4
        2  5  6
        3  7  8

        The following, while not recommended methods for generating DataFrames,
        show two ways to generate a DataFrame from multiple data sources.

        Less efficient:

        >>> df = pd.DataFrame(columns=['A'])
        >>> for i in range(5):
        ...     df = df.append({'A': i}, ignore_index=True)
        >>> df
           A
        0  0
        1  1
        2  2
        3  3
        4  4

        More efficient:

        >>> pd.concat([pd.DataFrame([i], columns=['A']) for i in range(5)],
        ...           ignore_index=True)
           A
        0  0
        1  1
        2  2
        3  3
        4  4
        """
        warnings.warn(
            "The frame.append method is deprecated "
            "and will be removed from pandas in a future version. "
            "Use pandas.concat instead.",
            FutureWarning,
            stacklevel=find_stack_level(),
        )

        return self._append(other, ignore_index, verify_integrity, sort)

    def _append(
        self,
        other,
        ignore_index: bool = False,
        verify_integrity: bool = False,
        sort: bool = False,
    ) -> DataFrame:
        combined_columns = None
        if isinstance(other, (Series, dict)):
            if isinstance(other, dict):
                if not ignore_index:
                    raise TypeError("Can only append a dict if ignore_index=True")
                other = Series(other)
            if other.name is None and not ignore_index:
                raise TypeError(
                    "Can only append a Series if ignore_index=True "
                    "or if the Series has a name"
                )

            index = Index([other.name], name=self.index.name)
            idx_diff = other.index.difference(self.columns)
            combined_columns = self.columns.append(idx_diff)
            row_df = other.to_frame().T
            # infer_objects is needed for
            #  test_append_empty_frame_to_series_with_dateutil_tz
            other = row_df.infer_objects().rename_axis(index.names, copy=False)
        elif isinstance(other, list):
            if not other:
                pass
            elif not isinstance(other[0], DataFrame):
                other = DataFrame(other)
                if self.index.name is not None and not ignore_index:
                    other.index.name = self.index.name

        from pandas.core.reshape.concat import concat

        if isinstance(other, (list, tuple)):
            to_concat = [self, *other]
        else:
            to_concat = [self, other]

        result = concat(
            to_concat,
            ignore_index=ignore_index,
            verify_integrity=verify_integrity,
            sort=sort,
        )
        if (
            combined_columns is not None
            and not sort
            and not combined_columns.equals(result.columns)
        ):
            # TODO: reindexing here is a kludge bc union_indexes does not
            #  pass sort to index.union, xref #43375
            # combined_columns.equals check is necessary for preserving dtype
            #  in test_crosstab_normalize
            result = result.reindex(combined_columns, axis=1)
        return result.__finalize__(self, method="append")

    def join(
        self,
        other: DataFrame | Series,
        on: IndexLabel | None = None,
        how: str = "left",
        lsuffix: str = "",
        rsuffix: str = "",
        sort: bool = False,
    ) -> DataFrame:
        """
        Join columns of another DataFrame.

        Join columns with `other` DataFrame either on index or on a key
        column. Efficiently join multiple DataFrame objects by index at once by
        passing a list.

        Parameters
        ----------
        other : DataFrame, Series, or list of DataFrame
            Index should be similar to one of the columns in this one. If a
            Series is passed, its name attribute must be set, and that will be
            used as the column name in the resulting joined DataFrame.
        on : str, list of str, or array-like, optional
            Column or index level name(s) in the caller to join on the index
            in `other`, otherwise joins index-on-index. If multiple
            values given, the `other` DataFrame must have a MultiIndex. Can
            pass an array as the join key if it is not already contained in
            the calling DataFrame. Like an Excel VLOOKUP operation.
        how : {'left', 'right', 'outer', 'inner'}, default 'left'
            How to handle the operation of the two objects.

            * left: use calling frame's index (or column if on is specified)
            * right: use `other`'s index.
            * outer: form union of calling frame's index (or column if on is
              specified) with `other`'s index, and sort it.
              lexicographically.
            * inner: form intersection of calling frame's index (or column if
              on is specified) with `other`'s index, preserving the order
              of the calling's one.
            * cross: creates the cartesian product from both frames, preserves the order
              of the left keys.

              .. versionadded:: 1.2.0

        lsuffix : str, default ''
            Suffix to use from left frame's overlapping columns.
        rsuffix : str, default ''
            Suffix to use from right frame's overlapping columns.
        sort : bool, default False
            Order result DataFrame lexicographically by the join key. If False,
            the order of the join key depends on the join type (how keyword).

        Returns
        -------
        DataFrame
            A dataframe containing columns from both the caller and `other`.

        See Also
        --------
        DataFrame.merge : For column(s)-on-column(s) operations.

        Notes
        -----
        Parameters `on`, `lsuffix`, and `rsuffix` are not supported when
        passing a list of `DataFrame` objects.

        Support for specifying index levels as the `on` parameter was added
        in version 0.23.0.

        Examples
        --------
        >>> df = pd.DataFrame({'key': ['K0', 'K1', 'K2', 'K3', 'K4', 'K5'],
        ...                    'A': ['A0', 'A1', 'A2', 'A3', 'A4', 'A5']})

        >>> df
          key   A
        0  K0  A0
        1  K1  A1
        2  K2  A2
        3  K3  A3
        4  K4  A4
        5  K5  A5

        >>> other = pd.DataFrame({'key': ['K0', 'K1', 'K2'],
        ...                       'B': ['B0', 'B1', 'B2']})

        >>> other
          key   B
        0  K0  B0
        1  K1  B1
        2  K2  B2

        Join DataFrames using their indexes.

        >>> df.join(other, lsuffix='_caller', rsuffix='_other')
          key_caller   A key_other    B
        0         K0  A0        K0   B0
        1         K1  A1        K1   B1
        2         K2  A2        K2   B2
        3         K3  A3       NaN  NaN
        4         K4  A4       NaN  NaN
        5         K5  A5       NaN  NaN

        If we want to join using the key columns, we need to set key to be
        the index in both `df` and `other`. The joined DataFrame will have
        key as its index.

        >>> df.set_index('key').join(other.set_index('key'))
              A    B
        key
        K0   A0   B0
        K1   A1   B1
        K2   A2   B2
        K3   A3  NaN
        K4   A4  NaN
        K5   A5  NaN

        Another option to join using the key columns is to use the `on`
        parameter. DataFrame.join always uses `other`'s index but we can use
        any column in `df`. This method preserves the original DataFrame's
        index in the result.

        >>> df.join(other.set_index('key'), on='key')
          key   A    B
        0  K0  A0   B0
        1  K1  A1   B1
        2  K2  A2   B2
        3  K3  A3  NaN
        4  K4  A4  NaN
        5  K5  A5  NaN

        Using non-unique key values shows how they are matched.

        >>> df = pd.DataFrame({'key': ['K0', 'K1', 'K1', 'K3', 'K0', 'K1'],
        ...                    'A': ['A0', 'A1', 'A2', 'A3', 'A4', 'A5']})

        >>> df
          key   A
        0  K0  A0
        1  K1  A1
        2  K1  A2
        3  K3  A3
        4  K0  A4
        5  K1  A5

        >>> df.join(other.set_index('key'), on='key')
          key   A    B
        0  K0  A0   B0
        1  K1  A1   B1
        2  K1  A2   B1
        3  K3  A3  NaN
        4  K0  A4   B0
        5  K1  A5   B1
        """
        return self._join_compat(
            other, on=on, how=how, lsuffix=lsuffix, rsuffix=rsuffix, sort=sort
        )

    def _join_compat(
        self,
        other: DataFrame | Series,
        on: IndexLabel | None = None,
        how: str = "left",
        lsuffix: str = "",
        rsuffix: str = "",
        sort: bool = False,
    ):
        from pandas.core.reshape.concat import concat
        from pandas.core.reshape.merge import merge

        if isinstance(other, Series):
            if other.name is None:
                raise ValueError("Other Series must have a name")
            other = DataFrame({other.name: other})

        if isinstance(other, DataFrame):
            if how == "cross":
                return merge(
                    self,
                    other,
                    how=how,
                    on=on,
                    suffixes=(lsuffix, rsuffix),
                    sort=sort,
                )
            return merge(
                self,
                other,
                left_on=on,
                how=how,
                left_index=on is None,
                right_index=True,
                suffixes=(lsuffix, rsuffix),
                sort=sort,
            )
        else:
            if on is not None:
                raise ValueError(
                    "Joining multiple DataFrames only supported for joining on index"
                )

            frames = [self] + list(other)

            can_concat = all(df.index.is_unique for df in frames)

            # join indexes only using concat
            if can_concat:
                if how == "left":
                    res = concat(
                        frames, axis=1, join="outer", verify_integrity=True, sort=sort
                    )
                    return res.reindex(self.index, copy=False)
                else:
                    return concat(
                        frames, axis=1, join=how, verify_integrity=True, sort=sort
                    )

            joined = frames[0]

            for frame in frames[1:]:
                joined = merge(
                    joined, frame, how=how, left_index=True, right_index=True
                )

            return joined

    @Substitution("")
    @Appender(_merge_doc, indents=2)
    def merge(
        self,
        right: DataFrame | Series,
        how: str = "inner",
        on: IndexLabel | None = None,
        left_on: IndexLabel | None = None,
        right_on: IndexLabel | None = None,
        left_index: bool = False,
        right_index: bool = False,
        sort: bool = False,
        suffixes: Suffixes = ("_x", "_y"),
        copy: bool = True,
        indicator: bool = False,
        validate: str | None = None,
    ) -> DataFrame:
        from pandas.core.reshape.merge import merge

        return merge(
            self,
            right,
            how=how,
            on=on,
            left_on=left_on,
            right_on=right_on,
            left_index=left_index,
            right_index=right_index,
            sort=sort,
            suffixes=suffixes,
            copy=copy,
            indicator=indicator,
            validate=validate,
        )

    def round(
        self, decimals: int | dict[IndexLabel, int] | Series = 0, *args, **kwargs
    ) -> DataFrame:
        """
        Round a DataFrame to a variable number of decimal places.

        Parameters
        ----------
        decimals : int, dict, Series
            Number of decimal places to round each column to. If an int is
            given, round each column to the same number of places.
            Otherwise dict and Series round to variable numbers of places.
            Column names should be in the keys if `decimals` is a
            dict-like, or in the index if `decimals` is a Series. Any
            columns not included in `decimals` will be left as is. Elements
            of `decimals` which are not columns of the input will be
            ignored.
        *args
            Additional keywords have no effect but might be accepted for
            compatibility with numpy.
        **kwargs
            Additional keywords have no effect but might be accepted for
            compatibility with numpy.

        Returns
        -------
        DataFrame
            A DataFrame with the affected columns rounded to the specified
            number of decimal places.

        See Also
        --------
        numpy.around : Round a numpy array to the given number of decimals.
        Series.round : Round a Series to the given number of decimals.

        Examples
        --------
        >>> df = pd.DataFrame([(.21, .32), (.01, .67), (.66, .03), (.21, .18)],
        ...                   columns=['dogs', 'cats'])
        >>> df
            dogs  cats
        0  0.21  0.32
        1  0.01  0.67
        2  0.66  0.03
        3  0.21  0.18

        By providing an integer each column is rounded to the same number
        of decimal places

        >>> df.round(1)
            dogs  cats
        0   0.2   0.3
        1   0.0   0.7
        2   0.7   0.0
        3   0.2   0.2

        With a dict, the number of places for specific columns can be
        specified with the column names as key and the number of decimal
        places as value

        >>> df.round({'dogs': 1, 'cats': 0})
            dogs  cats
        0   0.2   0.0
        1   0.0   1.0
        2   0.7   0.0
        3   0.2   0.0

        Using a Series, the number of places for specific columns can be
        specified with the column names as index and the number of
        decimal places as value

        >>> decimals = pd.Series([0, 1], index=['cats', 'dogs'])
        >>> df.round(decimals)
            dogs  cats
        0   0.2   0.0
        1   0.0   1.0
        2   0.7   0.0
        3   0.2   0.0
        """
        from pandas.core.reshape.concat import concat

        def _dict_round(df: DataFrame, decimals):
            for col, vals in df.items():
                try:
                    yield _series_round(vals, decimals[col])
                except KeyError:
                    yield vals

        def _series_round(ser: Series, decimals: int):
            if is_integer_dtype(ser.dtype) or is_float_dtype(ser.dtype):
                return ser.round(decimals)
            return ser

        nv.validate_round(args, kwargs)

        if isinstance(decimals, (dict, Series)):
            if isinstance(decimals, Series) and not decimals.index.is_unique:
                raise ValueError("Index of decimals must be unique")
            if is_dict_like(decimals) and not all(
                is_integer(value) for _, value in decimals.items()
            ):
                raise TypeError("Values in decimals must be integers")
            new_cols = list(_dict_round(self, decimals))
        elif is_integer(decimals):
            # Dispatch to Series.round
            new_cols = [_series_round(v, decimals) for _, v in self.items()]
        else:
            raise TypeError("decimals must be an integer, a dict-like or a Series")

        if len(new_cols) > 0:
            return self._constructor(
                concat(new_cols, axis=1), index=self.index, columns=self.columns
            ).__finalize__(self, method="round")
        else:
            return self

    # ----------------------------------------------------------------------
    # Statistical methods, etc.

    def corr(
        self,
        method: str | Callable[[np.ndarray, np.ndarray], float] = "pearson",
        min_periods: int = 1,
    ) -> DataFrame:
        """
        Compute pairwise correlation of columns, excluding NA/null values.

        Parameters
        ----------
        method : {'pearson', 'kendall', 'spearman'} or callable
            Method of correlation:

            * pearson : standard correlation coefficient
            * kendall : Kendall Tau correlation coefficient
            * spearman : Spearman rank correlation
            * callable: callable with input two 1d ndarrays
                and returning a float. Note that the returned matrix from corr
                will have 1 along the diagonals and will be symmetric
                regardless of the callable's behavior.
        min_periods : int, optional
            Minimum number of observations required per pair of columns
            to have a valid result. Currently only available for Pearson
            and Spearman correlation.

        Returns
        -------
        DataFrame
            Correlation matrix.

        See Also
        --------
        DataFrame.corrwith : Compute pairwise correlation with another
            DataFrame or Series.
        Series.corr : Compute the correlation between two Series.

        Examples
        --------
        >>> def histogram_intersection(a, b):
        ...     v = np.minimum(a, b).sum().round(decimals=1)
        ...     return v
        >>> df = pd.DataFrame([(.2, .3), (.0, .6), (.6, .0), (.2, .1)],
        ...                   columns=['dogs', 'cats'])
        >>> df.corr(method=histogram_intersection)
              dogs  cats
        dogs   1.0   0.3
        cats   0.3   1.0
        """
        numeric_df = self._get_numeric_data()
        cols = numeric_df.columns
        idx = cols.copy()
        mat = numeric_df.to_numpy(dtype=float, na_value=np.nan, copy=False)

        if method == "pearson":
            correl = libalgos.nancorr(mat, minp=min_periods)
        elif method == "spearman":
            correl = libalgos.nancorr_spearman(mat, minp=min_periods)
        elif method == "kendall" or callable(method):
            if min_periods is None:
                min_periods = 1
            mat = mat.T
            corrf = nanops.get_corr_func(method)
            K = len(cols)
            correl = np.empty((K, K), dtype=float)
            mask = np.isfinite(mat)
            for i, ac in enumerate(mat):
                for j, bc in enumerate(mat):
                    if i > j:
                        continue

                    valid = mask[i] & mask[j]
                    if valid.sum() < min_periods:
                        c = np.nan
                    elif i == j:
                        c = 1.0
                    elif not valid.all():
                        c = corrf(ac[valid], bc[valid])
                    else:
                        c = corrf(ac, bc)
                    correl[i, j] = c
                    correl[j, i] = c
        else:
            raise ValueError(
                "method must be either 'pearson', "
                "'spearman', 'kendall', or a callable, "
                f"'{method}' was supplied"
            )

        return self._constructor(correl, index=idx, columns=cols)

    def cov(self, min_periods: int | None = None, ddof: int | None = 1) -> DataFrame:
        """
        Compute pairwise covariance of columns, excluding NA/null values.

        Compute the pairwise covariance among the series of a DataFrame.
        The returned data frame is the `covariance matrix
        <https://en.wikipedia.org/wiki/Covariance_matrix>`__ of the columns
        of the DataFrame.

        Both NA and null values are automatically excluded from the
        calculation. (See the note below about bias from missing values.)
        A threshold can be set for the minimum number of
        observations for each value created. Comparisons with observations
        below this threshold will be returned as ``NaN``.

        This method is generally used for the analysis of time series data to
        understand the relationship between different measures
        across time.

        Parameters
        ----------
        min_periods : int, optional
            Minimum number of observations required per pair of columns
            to have a valid result.

        ddof : int, default 1
            Delta degrees of freedom.  The divisor used in calculations
            is ``N - ddof``, where ``N`` represents the number of elements.

            .. versionadded:: 1.1.0

        Returns
        -------
        DataFrame
            The covariance matrix of the series of the DataFrame.

        See Also
        --------
        Series.cov : Compute covariance with another Series.
        core.window.ExponentialMovingWindow.cov: Exponential weighted sample covariance.
        core.window.Expanding.cov : Expanding sample covariance.
        core.window.Rolling.cov : Rolling sample covariance.

        Notes
        -----
        Returns the covariance matrix of the DataFrame's time series.
        The covariance is normalized by N-ddof.

        For DataFrames that have Series that are missing data (assuming that
        data is `missing at random
        <https://en.wikipedia.org/wiki/Missing_data#Missing_at_random>`__)
        the returned covariance matrix will be an unbiased estimate
        of the variance and covariance between the member Series.

        However, for many applications this estimate may not be acceptable
        because the estimate covariance matrix is not guaranteed to be positive
        semi-definite. This could lead to estimate correlations having
        absolute values which are greater than one, and/or a non-invertible
        covariance matrix. See `Estimation of covariance matrices
        <https://en.wikipedia.org/w/index.php?title=Estimation_of_covariance_
        matrices>`__ for more details.

        Examples
        --------
        >>> df = pd.DataFrame([(1, 2), (0, 3), (2, 0), (1, 1)],
        ...                   columns=['dogs', 'cats'])
        >>> df.cov()
                  dogs      cats
        dogs  0.666667 -1.000000
        cats -1.000000  1.666667

        >>> np.random.seed(42)
        >>> df = pd.DataFrame(np.random.randn(1000, 5),
        ...                   columns=['a', 'b', 'c', 'd', 'e'])
        >>> df.cov()
                  a         b         c         d         e
        a  0.998438 -0.020161  0.059277 -0.008943  0.014144
        b -0.020161  1.059352 -0.008543 -0.024738  0.009826
        c  0.059277 -0.008543  1.010670 -0.001486 -0.000271
        d -0.008943 -0.024738 -0.001486  0.921297 -0.013692
        e  0.014144  0.009826 -0.000271 -0.013692  0.977795

        **Minimum number of periods**

        This method also supports an optional ``min_periods`` keyword
        that specifies the required minimum number of non-NA observations for
        each column pair in order to have a valid result:

        >>> np.random.seed(42)
        >>> df = pd.DataFrame(np.random.randn(20, 3),
        ...                   columns=['a', 'b', 'c'])
        >>> df.loc[df.index[:5], 'a'] = np.nan
        >>> df.loc[df.index[5:10], 'b'] = np.nan
        >>> df.cov(min_periods=12)
                  a         b         c
        a  0.316741       NaN -0.150812
        b       NaN  1.248003  0.191417
        c -0.150812  0.191417  0.895202
        """
        numeric_df = self._get_numeric_data()
        cols = numeric_df.columns
        idx = cols.copy()
        mat = numeric_df.to_numpy(dtype=float, na_value=np.nan, copy=False)

        if notna(mat).all():
            if min_periods is not None and min_periods > len(mat):
                base_cov = np.empty((mat.shape[1], mat.shape[1]))
                base_cov.fill(np.nan)
            else:
                base_cov = np.cov(mat.T, ddof=ddof)
            base_cov = base_cov.reshape((len(cols), len(cols)))
        else:
            base_cov = libalgos.nancorr(mat, cov=True, minp=min_periods)

        return self._constructor(base_cov, index=idx, columns=cols)

    def corrwith(self, other, axis: Axis = 0, drop=False, method="pearson") -> Series:
        """
        Compute pairwise correlation.

        Pairwise correlation is computed between rows or columns of
        DataFrame with rows or columns of Series or DataFrame. DataFrames
        are first aligned along both axes before computing the
        correlations.

        Parameters
        ----------
        other : DataFrame, Series
            Object with which to compute correlations.
        axis : {0 or 'index', 1 or 'columns'}, default 0
            The axis to use. 0 or 'index' to compute column-wise, 1 or 'columns' for
            row-wise.
        drop : bool, default False
            Drop missing indices from result.
        method : {'pearson', 'kendall', 'spearman'} or callable
            Method of correlation:

            * pearson : standard correlation coefficient
            * kendall : Kendall Tau correlation coefficient
            * spearman : Spearman rank correlation
            * callable: callable with input two 1d ndarrays
                and returning a float.

        Returns
        -------
        Series
            Pairwise correlations.

        See Also
        --------
        DataFrame.corr : Compute pairwise correlation of columns.
        """
        axis = self._get_axis_number(axis)
        this = self._get_numeric_data()

        if isinstance(other, Series):
            return this.apply(lambda x: other.corr(x, method=method), axis=axis)

        other = other._get_numeric_data()
        left, right = this.align(other, join="inner", copy=False)

        if axis == 1:
            left = left.T
            right = right.T

        if method == "pearson":
            # mask missing values
            left = left + right * 0
            right = right + left * 0

            # demeaned data
            ldem = left - left.mean()
            rdem = right - right.mean()

            num = (ldem * rdem).sum()
            dom = (left.count() - 1) * left.std() * right.std()

            correl = num / dom

        elif method in ["kendall", "spearman"] or callable(method):

            def c(x):
                return nanops.nancorr(x[0], x[1], method=method)

            correl = self._constructor_sliced(
                map(c, zip(left.values.T, right.values.T)), index=left.columns
            )

        else:
            raise ValueError(
                f"Invalid method {method} was passed, "
                "valid methods are: 'pearson', 'kendall', "
                "'spearman', or callable"
            )

        if not drop:
            # Find non-matching labels along the given axis
            # and append missing correlations (GH 22375)
            raxis = 1 if axis == 0 else 0
            result_index = this._get_axis(raxis).union(other._get_axis(raxis))
            idx_diff = result_index.difference(correl.index)

            if len(idx_diff) > 0:
                correl = correl._append(
                    Series([np.nan] * len(idx_diff), index=idx_diff)
                )

        return correl

    # ----------------------------------------------------------------------
    # ndarray-like stats methods

    def count(
        self, axis: Axis = 0, level: Level | None = None, numeric_only: bool = False
    ):
        """
        Count non-NA cells for each column or row.

        The values `None`, `NaN`, `NaT`, and optionally `numpy.inf` (depending
        on `pandas.options.mode.use_inf_as_na`) are considered NA.

        Parameters
        ----------
        axis : {0 or 'index', 1 or 'columns'}, default 0
            If 0 or 'index' counts are generated for each column.
            If 1 or 'columns' counts are generated for each row.
        level : int or str, optional
            If the axis is a `MultiIndex` (hierarchical), count along a
            particular `level`, collapsing into a `DataFrame`.
            A `str` specifies the level name.
        numeric_only : bool, default False
            Include only `float`, `int` or `boolean` data.

        Returns
        -------
        Series or DataFrame
            For each column/row the number of non-NA/null entries.
            If `level` is specified returns a `DataFrame`.

        See Also
        --------
        Series.count: Number of non-NA elements in a Series.
        DataFrame.value_counts: Count unique combinations of columns.
        DataFrame.shape: Number of DataFrame rows and columns (including NA
            elements).
        DataFrame.isna: Boolean same-sized DataFrame showing places of NA
            elements.

        Examples
        --------
        Constructing DataFrame from a dictionary:

        >>> df = pd.DataFrame({"Person":
        ...                    ["John", "Myla", "Lewis", "John", "Myla"],
        ...                    "Age": [24., np.nan, 21., 33, 26],
        ...                    "Single": [False, True, True, True, False]})
        >>> df
           Person   Age  Single
        0    John  24.0   False
        1    Myla   NaN    True
        2   Lewis  21.0    True
        3    John  33.0    True
        4    Myla  26.0   False

        Notice the uncounted NA values:

        >>> df.count()
        Person    5
        Age       4
        Single    5
        dtype: int64

        Counts for each **row**:

        >>> df.count(axis='columns')
        0    3
        1    2
        2    3
        3    3
        4    3
        dtype: int64
        """
        axis = self._get_axis_number(axis)
        if level is not None:
            warnings.warn(
                "Using the level keyword in DataFrame and Series aggregations is "
                "deprecated and will be removed in a future version. Use groupby "
                "instead. df.count(level=1) should use df.groupby(level=1).count().",
                FutureWarning,
                stacklevel=find_stack_level(),
            )
            res = self._count_level(level, axis=axis, numeric_only=numeric_only)
            return res.__finalize__(self, method="count")

        if numeric_only:
            frame = self._get_numeric_data()
        else:
            frame = self

        # GH #423
        if len(frame._get_axis(axis)) == 0:
            result = self._constructor_sliced(0, index=frame._get_agg_axis(axis))
        else:
            if frame._is_mixed_type or frame._mgr.any_extension_types:
                # the or any_extension_types is really only hit for single-
                # column frames with an extension array
                result = notna(frame).sum(axis=axis)
            else:
                # GH13407
                series_counts = notna(frame).sum(axis=axis)
                counts = series_counts.values
                result = self._constructor_sliced(
                    counts, index=frame._get_agg_axis(axis)
                )

        return result.astype("int64").__finalize__(self, method="count")

    def _count_level(self, level: Level, axis: int = 0, numeric_only: bool = False):
        if numeric_only:
            frame = self._get_numeric_data()
        else:
            frame = self

        count_axis = frame._get_axis(axis)
        agg_axis = frame._get_agg_axis(axis)

        if not isinstance(count_axis, MultiIndex):
            raise TypeError(
                f"Can only count levels on hierarchical {self._get_axis_name(axis)}."
            )

        # Mask NaNs: Mask rows or columns where the index level is NaN, and all
        # values in the DataFrame that are NaN
        if frame._is_mixed_type:
            # Since we have mixed types, calling notna(frame.values) might
            # upcast everything to object
            values_mask = notna(frame).values
        else:
            # But use the speedup when we have homogeneous dtypes
            values_mask = notna(frame.values)

        index_mask = notna(count_axis.get_level_values(level=level))
        if axis == 1:
            mask = index_mask & values_mask
        else:
            mask = index_mask.reshape(-1, 1) & values_mask

        if isinstance(level, str):
            level = count_axis._get_level_number(level)

        level_name = count_axis._names[level]
        level_index = count_axis.levels[level]._rename(name=level_name)
        level_codes = ensure_platform_int(count_axis.codes[level])
        counts = lib.count_level_2d(mask, level_codes, len(level_index), axis=axis)

        if axis == 1:
            result = self._constructor(counts, index=agg_axis, columns=level_index)
        else:
            result = self._constructor(counts, index=level_index, columns=agg_axis)

        return result

    def _reduce(
        self,
        op,
        name: str,
        *,
        axis: Axis = 0,
        skipna: bool = True,
        numeric_only: bool | None = None,
        filter_type=None,
        **kwds,
    ):

        assert filter_type is None or filter_type == "bool", filter_type
        out_dtype = "bool" if filter_type == "bool" else None

        if numeric_only is None and name in ["mean", "median"]:
            own_dtypes = [arr.dtype for arr in self._mgr.arrays]

            dtype_is_dt = np.array(
                [is_datetime64_any_dtype(dtype) for dtype in own_dtypes],
                dtype=bool,
            )
            if dtype_is_dt.any():
                warnings.warn(
                    "DataFrame.mean and DataFrame.median with numeric_only=None "
                    "will include datetime64 and datetime64tz columns in a "
                    "future version.",
                    FutureWarning,
                    stacklevel=find_stack_level(),
                )
                # Non-copy equivalent to
                #  dt64_cols = self.dtypes.apply(is_datetime64_any_dtype)
                #  cols = self.columns[~dt64_cols]
                #  self = self[cols]
                predicate = lambda x: not is_datetime64_any_dtype(x.dtype)
                mgr = self._mgr._get_data_subset(predicate)
                self = type(self)(mgr)

        # TODO: Make other agg func handle axis=None properly GH#21597
        axis = self._get_axis_number(axis)
        labels = self._get_agg_axis(axis)
        assert axis in [0, 1]

        def func(values: np.ndarray):
            # We only use this in the case that operates on self.values
            return op(values, axis=axis, skipna=skipna, **kwds)

        def blk_func(values, axis=1):
            if isinstance(values, ExtensionArray):
                if not is_1d_only_ea_obj(values) and not isinstance(
                    self._mgr, ArrayManager
                ):
                    return values._reduce(name, axis=1, skipna=skipna, **kwds)
                return values._reduce(name, skipna=skipna, **kwds)
            else:
                return op(values, axis=axis, skipna=skipna, **kwds)

        def _get_data() -> DataFrame:
            if filter_type is None:
                data = self._get_numeric_data()
            else:
                # GH#25101, GH#24434
                assert filter_type == "bool"
                data = self._get_bool_data()
            return data

        if numeric_only is not None or axis == 0:
            # For numeric_only non-None and axis non-None, we know
            #  which blocks to use and no try/except is needed.
            #  For numeric_only=None only the case with axis==0 and no object
            #  dtypes are unambiguous can be handled with BlockManager.reduce
            # Case with EAs see GH#35881
            df = self
            if numeric_only is True:
                df = _get_data()
            if axis == 1:
                df = df.T
                axis = 0

            ignore_failures = numeric_only is None

            # After possibly _get_data and transposing, we are now in the
            #  simple case where we can use BlockManager.reduce
            res, _ = df._mgr.reduce(blk_func, ignore_failures=ignore_failures)
            out = df._constructor(res).iloc[0]
            if out_dtype is not None:
                out = out.astype(out_dtype)
            if axis == 0 and len(self) == 0 and name in ["sum", "prod"]:
                # Even if we are object dtype, follow numpy and return
                #  float64, see test_apply_funcs_over_empty
                out = out.astype(np.float64)

            if numeric_only is None and out.shape[0] != df.shape[1]:
                # columns have been dropped GH#41480
                arg_name = "numeric_only"
                if name in ["all", "any"]:
                    arg_name = "bool_only"
                warnings.warn(
                    "Dropping of nuisance columns in DataFrame reductions "
                    f"(with '{arg_name}=None') is deprecated; in a future "
                    "version this will raise TypeError.  Select only valid "
                    "columns before calling the reduction.",
                    FutureWarning,
                    stacklevel=find_stack_level(),
                )

            return out

        assert numeric_only is None

        data = self
        values = data.values

        try:
            result = func(values)

        except TypeError:
            # e.g. in nanops trying to convert strs to float

            data = _get_data()
            labels = data._get_agg_axis(axis)

            values = data.values
            with np.errstate(all="ignore"):
                result = func(values)

            # columns have been dropped GH#41480
            arg_name = "numeric_only"
            if name in ["all", "any"]:
                arg_name = "bool_only"
            warnings.warn(
                "Dropping of nuisance columns in DataFrame reductions "
                f"(with '{arg_name}=None') is deprecated; in a future "
                "version this will raise TypeError.  Select only valid "
                "columns before calling the reduction.",
                FutureWarning,
                stacklevel=find_stack_level(),
            )

        if hasattr(result, "dtype"):
            if filter_type == "bool" and notna(result).all():
                result = result.astype(np.bool_)
            elif filter_type is None and is_object_dtype(result.dtype):
                try:
                    result = result.astype(np.float64)
                except (ValueError, TypeError):
                    # try to coerce to the original dtypes item by item if we can
                    pass

        result = self._constructor_sliced(result, index=labels)
        return result

    def _reduce_axis1(self, name: str, func, skipna: bool) -> Series:
        """
        Special case for _reduce to try to avoid a potentially-expensive transpose.

        Apply the reduction block-wise along axis=1 and then reduce the resulting
        1D arrays.
        """
        if name == "all":
            result = np.ones(len(self), dtype=bool)
            ufunc = np.logical_and
        elif name == "any":
            result = np.zeros(len(self), dtype=bool)
            # error: Incompatible types in assignment
            # (expression has type "_UFunc_Nin2_Nout1[Literal['logical_or'],
            # Literal[20], Literal[False]]", variable has type
            # "_UFunc_Nin2_Nout1[Literal['logical_and'], Literal[20],
            # Literal[True]]")
            ufunc = np.logical_or  # type: ignore[assignment]
        else:
            raise NotImplementedError(name)

        for arr in self._mgr.arrays:
            middle = func(arr, axis=0, skipna=skipna)
            result = ufunc(result, middle)

        res_ser = self._constructor_sliced(result, index=self.index)
        return res_ser

    def nunique(self, axis: Axis = 0, dropna: bool = True) -> Series:
        """
        Count number of distinct elements in specified axis.

        Return Series with number of distinct elements. Can ignore NaN
        values.

        Parameters
        ----------
        axis : {0 or 'index', 1 or 'columns'}, default 0
            The axis to use. 0 or 'index' for row-wise, 1 or 'columns' for
            column-wise.
        dropna : bool, default True
            Don't include NaN in the counts.

        Returns
        -------
        Series

        See Also
        --------
        Series.nunique: Method nunique for Series.
        DataFrame.count: Count non-NA cells for each column or row.

        Examples
        --------
        >>> df = pd.DataFrame({'A': [4, 5, 6], 'B': [4, 1, 1]})
        >>> df.nunique()
        A    3
        B    2
        dtype: int64

        >>> df.nunique(axis=1)
        0    1
        1    2
        2    2
        dtype: int64
        """
        return self.apply(Series.nunique, axis=axis, dropna=dropna)

    def idxmin(self, axis: Axis = 0, skipna: bool = True) -> Series:
        """
        Return index of first occurrence of minimum over requested axis.

        NA/null values are excluded.

        Parameters
        ----------
        axis : {0 or 'index', 1 or 'columns'}, default 0
            The axis to use. 0 or 'index' for row-wise, 1 or 'columns' for column-wise.
        skipna : bool, default True
            Exclude NA/null values. If an entire row/column is NA, the result
            will be NA.

        Returns
        -------
        Series
            Indexes of minima along the specified axis.

        Raises
        ------
        ValueError
            * If the row/column is empty

        See Also
        --------
        Series.idxmin : Return index of the minimum element.

        Notes
        -----
        This method is the DataFrame version of ``ndarray.argmin``.

        Examples
        --------
        Consider a dataset containing food consumption in Argentina.

        >>> df = pd.DataFrame({'consumption': [10.51, 103.11, 55.48],
        ...                    'co2_emissions': [37.2, 19.66, 1712]},
        ...                    index=['Pork', 'Wheat Products', 'Beef'])

        >>> df
                        consumption  co2_emissions
        Pork                  10.51         37.20
        Wheat Products       103.11         19.66
        Beef                  55.48       1712.00

        By default, it returns the index for the minimum value in each column.

        >>> df.idxmin()
        consumption                Pork
        co2_emissions    Wheat Products
        dtype: object

        To return the index for the minimum value in each row, use ``axis="columns"``.

        >>> df.idxmin(axis="columns")
        Pork                consumption
        Wheat Products    co2_emissions
        Beef                consumption
        dtype: object
        """
        axis = self._get_axis_number(axis)

        res = self._reduce(
            nanops.nanargmin, "argmin", axis=axis, skipna=skipna, numeric_only=False
        )
        indices = res._values

        # indices will always be np.ndarray since axis is not None and
        # values is a 2d array for DataFrame
        # error: Item "int" of "Union[int, Any]" has no attribute "__iter__"
        assert isinstance(indices, np.ndarray)  # for mypy

        index = self._get_axis(axis)
        result = [index[i] if i >= 0 else np.nan for i in indices]
        return self._constructor_sliced(result, index=self._get_agg_axis(axis))

    def idxmax(self, axis: Axis = 0, skipna: bool = True) -> Series:
        """
        Return index of first occurrence of maximum over requested axis.

        NA/null values are excluded.

        Parameters
        ----------
        axis : {0 or 'index', 1 or 'columns'}, default 0
            The axis to use. 0 or 'index' for row-wise, 1 or 'columns' for column-wise.
        skipna : bool, default True
            Exclude NA/null values. If an entire row/column is NA, the result
            will be NA.

        Returns
        -------
        Series
            Indexes of maxima along the specified axis.

        Raises
        ------
        ValueError
            * If the row/column is empty

        See Also
        --------
        Series.idxmax : Return index of the maximum element.

        Notes
        -----
        This method is the DataFrame version of ``ndarray.argmax``.

        Examples
        --------
        Consider a dataset containing food consumption in Argentina.

        >>> df = pd.DataFrame({'consumption': [10.51, 103.11, 55.48],
        ...                    'co2_emissions': [37.2, 19.66, 1712]},
        ...                    index=['Pork', 'Wheat Products', 'Beef'])

        >>> df
                        consumption  co2_emissions
        Pork                  10.51         37.20
        Wheat Products       103.11         19.66
        Beef                  55.48       1712.00

        By default, it returns the index for the maximum value in each column.

        >>> df.idxmax()
        consumption     Wheat Products
        co2_emissions             Beef
        dtype: object

        To return the index for the maximum value in each row, use ``axis="columns"``.

        >>> df.idxmax(axis="columns")
        Pork              co2_emissions
        Wheat Products     consumption
        Beef              co2_emissions
        dtype: object
        """
        axis = self._get_axis_number(axis)

        res = self._reduce(
            nanops.nanargmax, "argmax", axis=axis, skipna=skipna, numeric_only=False
        )
        indices = res._values

        # indices will always be np.ndarray since axis is not None and
        # values is a 2d array for DataFrame
        # error: Item "int" of "Union[int, Any]" has no attribute "__iter__"
        assert isinstance(indices, np.ndarray)  # for mypy

        index = self._get_axis(axis)
        result = [index[i] if i >= 0 else np.nan for i in indices]
        return self._constructor_sliced(result, index=self._get_agg_axis(axis))

    def _get_agg_axis(self, axis_num: int) -> Index:
        """
        Let's be explicit about this.
        """
        if axis_num == 0:
            return self.columns
        elif axis_num == 1:
            return self.index
        else:
            raise ValueError(f"Axis must be 0 or 1 (got {repr(axis_num)})")

    def mode(
        self, axis: Axis = 0, numeric_only: bool = False, dropna: bool = True
    ) -> DataFrame:
        """
        Get the mode(s) of each element along the selected axis.

        The mode of a set of values is the value that appears most often.
        It can be multiple values.

        Parameters
        ----------
        axis : {0 or 'index', 1 or 'columns'}, default 0
            The axis to iterate over while searching for the mode:

            * 0 or 'index' : get mode of each column
            * 1 or 'columns' : get mode of each row.

        numeric_only : bool, default False
            If True, only apply to numeric columns.
        dropna : bool, default True
            Don't consider counts of NaN/NaT.

        Returns
        -------
        DataFrame
            The modes of each column or row.

        See Also
        --------
        Series.mode : Return the highest frequency value in a Series.
        Series.value_counts : Return the counts of values in a Series.

        Examples
        --------
        >>> df = pd.DataFrame([('bird', 2, 2),
        ...                    ('mammal', 4, np.nan),
        ...                    ('arthropod', 8, 0),
        ...                    ('bird', 2, np.nan)],
        ...                   index=('falcon', 'horse', 'spider', 'ostrich'),
        ...                   columns=('species', 'legs', 'wings'))
        >>> df
                   species  legs  wings
        falcon        bird     2    2.0
        horse       mammal     4    NaN
        spider   arthropod     8    0.0
        ostrich       bird     2    NaN

        By default, missing values are not considered, and the mode of wings
        are both 0 and 2. Because the resulting DataFrame has two rows,
        the second row of ``species`` and ``legs`` contains ``NaN``.

        >>> df.mode()
          species  legs  wings
        0    bird   2.0    0.0
        1     NaN   NaN    2.0

        Setting ``dropna=False`` ``NaN`` values are considered and they can be
        the mode (like for wings).

        >>> df.mode(dropna=False)
          species  legs  wings
        0    bird     2    NaN

        Setting ``numeric_only=True``, only the mode of numeric columns is
        computed, and columns of other types are ignored.

        >>> df.mode(numeric_only=True)
           legs  wings
        0   2.0    0.0
        1   NaN    2.0

        To compute the mode over columns and not rows, use the axis parameter:

        >>> df.mode(axis='columns', numeric_only=True)
                   0    1
        falcon   2.0  NaN
        horse    4.0  NaN
        spider   0.0  8.0
        ostrich  2.0  NaN
        """
        data = self if not numeric_only else self._get_numeric_data()

        def f(s):
            return s.mode(dropna=dropna)

        data = data.apply(f, axis=axis)
        # Ensure index is type stable (should always use int index)
        if data.empty:
            data.index = default_index(0)

        return data

    def quantile(
        self,
        q=0.5,
        axis: Axis = 0,
        numeric_only: bool = True,
        interpolation: str = "linear",
    ):
        """
        Return values at the given quantile over requested axis.

        Parameters
        ----------
        q : float or array-like, default 0.5 (50% quantile)
            Value between 0 <= q <= 1, the quantile(s) to compute.
        axis : {0, 1, 'index', 'columns'}, default 0
            Equals 0 or 'index' for row-wise, 1 or 'columns' for column-wise.
        numeric_only : bool, default True
            If False, the quantile of datetime and timedelta data will be
            computed as well.
        interpolation : {'linear', 'lower', 'higher', 'midpoint', 'nearest'}
            This optional parameter specifies the interpolation method to use,
            when the desired quantile lies between two data points `i` and `j`:

            * linear: `i + (j - i) * fraction`, where `fraction` is the
              fractional part of the index surrounded by `i` and `j`.
            * lower: `i`.
            * higher: `j`.
            * nearest: `i` or `j` whichever is nearest.
            * midpoint: (`i` + `j`) / 2.

        Returns
        -------
        Series or DataFrame

            If ``q`` is an array, a DataFrame will be returned where the
              index is ``q``, the columns are the columns of self, and the
              values are the quantiles.
            If ``q`` is a float, a Series will be returned where the
              index is the columns of self and the values are the quantiles.

        See Also
        --------
        core.window.Rolling.quantile: Rolling quantile.
        numpy.percentile: Numpy function to compute the percentile.

        Examples
        --------
        >>> df = pd.DataFrame(np.array([[1, 1], [2, 10], [3, 100], [4, 100]]),
        ...                   columns=['a', 'b'])
        >>> df.quantile(.1)
        a    1.3
        b    3.7
        Name: 0.1, dtype: float64
        >>> df.quantile([.1, .5])
               a     b
        0.1  1.3   3.7
        0.5  2.5  55.0

        Specifying `numeric_only=False` will also compute the quantile of
        datetime and timedelta data.

        >>> df = pd.DataFrame({'A': [1, 2],
        ...                    'B': [pd.Timestamp('2010'),
        ...                          pd.Timestamp('2011')],
        ...                    'C': [pd.Timedelta('1 days'),
        ...                          pd.Timedelta('2 days')]})
        >>> df.quantile(0.5, numeric_only=False)
        A                    1.5
        B    2010-07-02 12:00:00
        C        1 days 12:00:00
        Name: 0.5, dtype: object
        """
        validate_percentile(q)
        axis = self._get_axis_number(axis)

        if not is_list_like(q):
            # BlockManager.quantile expects listlike, so we wrap and unwrap here
            res_df = self.quantile(
                [q], axis=axis, numeric_only=numeric_only, interpolation=interpolation
            )
            res = res_df.iloc[0]
            if axis == 1 and len(self) == 0:
                # GH#41544 try to get an appropriate dtype
                dtype = find_common_type(list(self.dtypes))
                if needs_i8_conversion(dtype):
                    return res.astype(dtype)
            return res

        q = Index(q, dtype=np.float64)
        data = self._get_numeric_data() if numeric_only else self

        if axis == 1:
            data = data.T

        if len(data.columns) == 0:
            # GH#23925 _get_numeric_data may have dropped all columns
            cols = Index([], name=self.columns.name)

            dtype = np.float64
            if axis == 1:
                # GH#41544 try to get an appropriate dtype
                cdtype = find_common_type(list(self.dtypes))
                if needs_i8_conversion(cdtype):
                    dtype = cdtype

            if is_list_like(q):
                res = self._constructor([], index=q, columns=cols, dtype=dtype)
                return res.__finalize__(self, method="quantile")
            return self._constructor_sliced([], index=cols, name=q, dtype=dtype)

        res = data._mgr.quantile(qs=q, axis=1, interpolation=interpolation)

        result = self._constructor(res)
        return result.__finalize__(self, method="quantile")

    @doc(NDFrame.asfreq, **_shared_doc_kwargs)
    def asfreq(
        self,
        freq: Frequency,
        method=None,
        how: str | None = None,
        normalize: bool = False,
        fill_value=None,
    ) -> DataFrame:
        return super().asfreq(
            freq=freq,
            method=method,
            how=how,
            normalize=normalize,
            fill_value=fill_value,
        )

    @doc(NDFrame.resample, **_shared_doc_kwargs)
    def resample(
        self,
        rule,
        axis=0,
        closed: str | None = None,
        label: str | None = None,
        convention: str = "start",
        kind: str | None = None,
        loffset=None,
        base: int | None = None,
        on=None,
        level=None,
        origin: str | TimestampConvertibleTypes = "start_day",
        offset: TimedeltaConvertibleTypes | None = None,
    ) -> Resampler:
        return super().resample(
            rule=rule,
            axis=axis,
            closed=closed,
            label=label,
            convention=convention,
            kind=kind,
            loffset=loffset,
            base=base,
            on=on,
            level=level,
            origin=origin,
            offset=offset,
        )

    def to_timestamp(
        self,
        freq: Frequency | None = None,
        how: str = "start",
        axis: Axis = 0,
        copy: bool = True,
    ) -> DataFrame:
        """
        Cast to DatetimeIndex of timestamps, at *beginning* of period.

        Parameters
        ----------
        freq : str, default frequency of PeriodIndex
            Desired frequency.
        how : {'s', 'e', 'start', 'end'}
            Convention for converting period to timestamp; start of period
            vs. end.
        axis : {0 or 'index', 1 or 'columns'}, default 0
            The axis to convert (the index by default).
        copy : bool, default True
            If False then underlying input data is not copied.

        Returns
        -------
        DataFrame with DatetimeIndex
        """
        new_obj = self.copy(deep=copy)

        axis_name = self._get_axis_name(axis)
        old_ax = getattr(self, axis_name)
        if not isinstance(old_ax, PeriodIndex):
            raise TypeError(f"unsupported Type {type(old_ax).__name__}")

        new_ax = old_ax.to_timestamp(freq=freq, how=how)

        setattr(new_obj, axis_name, new_ax)
        return new_obj

    def to_period(
        self, freq: Frequency | None = None, axis: Axis = 0, copy: bool = True
    ) -> DataFrame:
        """
        Convert DataFrame from DatetimeIndex to PeriodIndex.

        Convert DataFrame from DatetimeIndex to PeriodIndex with desired
        frequency (inferred from index if not passed).

        Parameters
        ----------
        freq : str, default
            Frequency of the PeriodIndex.
        axis : {0 or 'index', 1 or 'columns'}, default 0
            The axis to convert (the index by default).
        copy : bool, default True
            If False then underlying input data is not copied.

        Returns
        -------
        DataFrame with PeriodIndex

        Examples
        --------
        >>> idx = pd.to_datetime(
        ...     [
        ...         "2001-03-31 00:00:00",
        ...         "2002-05-31 00:00:00",
        ...         "2003-08-31 00:00:00",
        ...     ]
        ... )

        >>> idx
        DatetimeIndex(['2001-03-31', '2002-05-31', '2003-08-31'],
        dtype='datetime64[ns]', freq=None)

        >>> idx.to_period("M")
        PeriodIndex(['2001-03', '2002-05', '2003-08'], dtype='period[M]')

        For the yearly frequency

        >>> idx.to_period("Y")
        PeriodIndex(['2001', '2002', '2003'], dtype='period[A-DEC]')
        """
        new_obj = self.copy(deep=copy)

        axis_name = self._get_axis_name(axis)
        old_ax = getattr(self, axis_name)
        if not isinstance(old_ax, DatetimeIndex):
            raise TypeError(f"unsupported Type {type(old_ax).__name__}")

        new_ax = old_ax.to_period(freq=freq)

        setattr(new_obj, axis_name, new_ax)
        return new_obj

    def isin(self, values) -> DataFrame:
        """
        Whether each element in the DataFrame is contained in values.

        Parameters
        ----------
        values : iterable, Series, DataFrame or dict
            The result will only be true at a location if all the
            labels match. If `values` is a Series, that's the index. If
            `values` is a dict, the keys must be the column names,
            which must match. If `values` is a DataFrame,
            then both the index and column labels must match.

        Returns
        -------
        DataFrame
            DataFrame of booleans showing whether each element in the DataFrame
            is contained in values.

        See Also
        --------
        DataFrame.eq: Equality test for DataFrame.
        Series.isin: Equivalent method on Series.
        Series.str.contains: Test if pattern or regex is contained within a
            string of a Series or Index.

        Examples
        --------
        >>> df = pd.DataFrame({'num_legs': [2, 4], 'num_wings': [2, 0]},
        ...                   index=['falcon', 'dog'])
        >>> df
                num_legs  num_wings
        falcon         2          2
        dog            4          0

        When ``values`` is a list check whether every value in the DataFrame
        is present in the list (which animals have 0 or 2 legs or wings)

        >>> df.isin([0, 2])
                num_legs  num_wings
        falcon      True       True
        dog        False       True

        To check if ``values`` is *not* in the DataFrame, use the ``~`` operator:

        >>> ~df.isin([0, 2])
                num_legs  num_wings
        falcon     False      False
        dog         True      False

        When ``values`` is a dict, we can pass values to check for each
        column separately:

        >>> df.isin({'num_wings': [0, 3]})
                num_legs  num_wings
        falcon     False      False
        dog        False       True

        When ``values`` is a Series or DataFrame the index and column must
        match. Note that 'falcon' does not match based on the number of legs
        in other.

        >>> other = pd.DataFrame({'num_legs': [8, 3], 'num_wings': [0, 2]},
        ...                      index=['spider', 'falcon'])
        >>> df.isin(other)
                num_legs  num_wings
        falcon     False       True
        dog        False      False
        """
        if isinstance(values, dict):
            from pandas.core.reshape.concat import concat

            values = collections.defaultdict(list, values)
            result = concat(
                (
                    self.iloc[:, [i]].isin(values[col])
                    for i, col in enumerate(self.columns)
                ),
                axis=1,
            )
        elif isinstance(values, Series):
            if not values.index.is_unique:
                raise ValueError("cannot compute isin with a duplicate axis.")
            result = self.eq(values.reindex_like(self), axis="index")
        elif isinstance(values, DataFrame):
            if not (values.columns.is_unique and values.index.is_unique):
                raise ValueError("cannot compute isin with a duplicate axis.")
            result = self.eq(values.reindex_like(self))
        else:
            if not is_list_like(values):
                raise TypeError(
                    "only list-like or dict-like objects are allowed "
                    "to be passed to DataFrame.isin(), "
                    f"you passed a '{type(values).__name__}'"
                )
            result = self._constructor(
                algorithms.isin(self.values.ravel(), values).reshape(self.shape),
                self.index,
                self.columns,
            )
        return result.__finalize__(self, method="isin")

    # ----------------------------------------------------------------------
    # Add index and columns
    _AXIS_ORDERS = ["index", "columns"]
    _AXIS_TO_AXIS_NUMBER: dict[Axis, int] = {
        **NDFrame._AXIS_TO_AXIS_NUMBER,
        1: 1,
        "columns": 1,
    }
    _AXIS_LEN = len(_AXIS_ORDERS)
    _info_axis_number = 1
    _info_axis_name = "columns"

    index: Index = properties.AxisProperty(
        axis=1, doc="The index (row labels) of the DataFrame."
    )
    columns: Index = properties.AxisProperty(
        axis=0, doc="The column labels of the DataFrame."
    )

    @property
    def _AXIS_NUMBERS(self) -> dict[str, int]:
        """.. deprecated:: 1.1.0"""
        super()._AXIS_NUMBERS
        return {"index": 0, "columns": 1}

    @property
    def _AXIS_NAMES(self) -> dict[int, str]:
        """.. deprecated:: 1.1.0"""
        super()._AXIS_NAMES
        return {0: "index", 1: "columns"}

    # ----------------------------------------------------------------------
    # Add plotting methods to DataFrame
    plot = CachedAccessor("plot", pandas.plotting.PlotAccessor)
    hist = pandas.plotting.hist_frame
    boxplot = pandas.plotting.boxplot_frame
    sparse = CachedAccessor("sparse", SparseFrameAccessor)

    # ----------------------------------------------------------------------
    # Internal Interface Methods

    def _to_dict_of_blocks(self, copy: bool = True):
        """
        Return a dict of dtype -> Constructor Types that
        each is a homogeneous dtype.

        Internal ONLY - only works for BlockManager
        """
        mgr = self._mgr
        # convert to BlockManager if needed -> this way support ArrayManager as well
        mgr = mgr_to_mgr(mgr, "block")
        mgr = cast(BlockManager, mgr)
        return {
            k: self._constructor(v).__finalize__(self)
            for k, v, in mgr.to_dict(copy=copy).items()
        }

    @property
    def values(self) -> np.ndarray:
        """
        Return a Numpy representation of the DataFrame.

        .. warning::

           We recommend using :meth:`DataFrame.to_numpy` instead.

        Only the values in the DataFrame will be returned, the axes labels
        will be removed.

        Returns
        -------
        numpy.ndarray
            The values of the DataFrame.

        See Also
        --------
        DataFrame.to_numpy : Recommended alternative to this method.
        DataFrame.index : Retrieve the index labels.
        DataFrame.columns : Retrieving the column names.

        Notes
        -----
        The dtype will be a lower-common-denominator dtype (implicit
        upcasting); that is to say if the dtypes (even of numeric types)
        are mixed, the one that accommodates all will be chosen. Use this
        with care if you are not dealing with the blocks.

        e.g. If the dtypes are float16 and float32, dtype will be upcast to
        float32.  If dtypes are int32 and uint8, dtype will be upcast to
        int32. By :func:`numpy.find_common_type` convention, mixing int64
        and uint64 will result in a float64 dtype.

        Examples
        --------
        A DataFrame where all columns are the same type (e.g., int64) results
        in an array of the same type.

        >>> df = pd.DataFrame({'age':    [ 3,  29],
        ...                    'height': [94, 170],
        ...                    'weight': [31, 115]})
        >>> df
           age  height  weight
        0    3      94      31
        1   29     170     115
        >>> df.dtypes
        age       int64
        height    int64
        weight    int64
        dtype: object
        >>> df.values
        array([[  3,  94,  31],
               [ 29, 170, 115]])

        A DataFrame with mixed type columns(e.g., str/object, int64, float32)
        results in an ndarray of the broadest type that accommodates these
        mixed types (e.g., object).

        >>> df2 = pd.DataFrame([('parrot',   24.0, 'second'),
        ...                     ('lion',     80.5, 1),
        ...                     ('monkey', np.nan, None)],
        ...                   columns=('name', 'max_speed', 'rank'))
        >>> df2.dtypes
        name          object
        max_speed    float64
        rank          object
        dtype: object
        >>> df2.values
        array([['parrot', 24.0, 'second'],
               ['lion', 80.5, 1],
               ['monkey', nan, None]], dtype=object)
        """
        self._consolidate_inplace()
        return self._mgr.as_array()

    @deprecate_nonkeyword_arguments(version=None, allowed_args=["self"])
    def ffill(
        self: DataFrame,
        axis: None | Axis = None,
        inplace: bool = False,
        limit: None | int = None,
        downcast=None,
    ) -> DataFrame | None:
        return super().ffill(axis, inplace, limit, downcast)

    @deprecate_nonkeyword_arguments(version=None, allowed_args=["self"])
    def bfill(
        self: DataFrame,
        axis: None | Axis = None,
        inplace: bool = False,
        limit: None | int = None,
        downcast=None,
    ) -> DataFrame | None:
        return super().bfill(axis, inplace, limit, downcast)

    @deprecate_nonkeyword_arguments(
        version=None, allowed_args=["self", "lower", "upper"]
    )
    def clip(
        self: DataFrame,
        lower=None,
        upper=None,
        axis: Axis | None = None,
        inplace: bool = False,
        *args,
        **kwargs,
    ) -> DataFrame | None:
        return super().clip(lower, upper, axis, inplace, *args, **kwargs)

    @deprecate_nonkeyword_arguments(version=None, allowed_args=["self", "method"])
    def interpolate(
        self: DataFrame,
        method: str = "linear",
        axis: Axis = 0,
        limit: int | None = None,
        inplace: bool = False,
        limit_direction: str | None = None,
        limit_area: str | None = None,
        downcast: str | None = None,
        **kwargs,
    ) -> DataFrame | None:
        return super().interpolate(
            method,
            axis,
            limit,
            inplace,
            limit_direction,
            limit_area,
            downcast,
            **kwargs,
        )

    @deprecate_nonkeyword_arguments(
        version=None, allowed_args=["self", "cond", "other"]
    )
    def where(
        self,
        cond,
        other=lib.no_default,
        inplace=False,
        axis=None,
        level=None,
        errors="raise",
        try_cast=lib.no_default,
    ):
        return super().where(cond, other, inplace, axis, level, errors, try_cast)

    @deprecate_nonkeyword_arguments(
        version=None, allowed_args=["self", "cond", "other"]
    )
    def mask(
        self,
        cond,
        other=np.nan,
        inplace=False,
        axis=None,
        level=None,
        errors="raise",
        try_cast=lib.no_default,
    ):
        return super().mask(cond, other, inplace, axis, level, errors, try_cast)


DataFrame._add_numeric_operations()

ops.add_flex_arithmetic_methods(DataFrame)


def _from_nested_dict(data) -> collections.defaultdict:
    new_data: collections.defaultdict = collections.defaultdict(dict)
    for index, s in data.items():
        for col, v in s.items():
            new_data[col][index] = v
    return new_data


def _reindex_for_setitem(value: DataFrame | Series, index: Index) -> ArrayLike:
    # reindex if necessary

    if value.index.equals(index) or not len(index):
        return value._values.copy()

    # GH#4107
    try:
        reindexed_value = value.reindex(index)._values
    except ValueError as err:
        # raised in MultiIndex.from_tuples, see test_insert_error_msmgs
        if not value.index.is_unique:
            # duplicate axis
            raise err

        raise TypeError(
            "incompatible index of inserted column with frame index"
        ) from err
    return reindexed_value<|MERGE_RESOLUTION|>--- conflicted
+++ resolved
@@ -93,11 +93,8 @@
 )
 
 from pandas.core.dtypes.cast import (
-<<<<<<< HEAD
     LossySetitemError,
-=======
     can_hold_element,
->>>>>>> 275b1877
     construct_1d_arraylike_from_scalar,
     construct_2d_arraylike_from_scalar,
     find_common_type,
@@ -3886,18 +3883,11 @@
                 series = self._get_item_cache(col)
                 loc = self.index.get_loc(index)
 
-<<<<<<< HEAD
-            # series._set_value will do validation that may raise TypeError
-            #  or LossySetitemError
-            series._set_value(loc, value, takeable=True)
-        except (KeyError, TypeError, LossySetitemError):
-=======
-            # setitem_inplace will do validation that may raise TypeError
-            #  or ValueError
+            # setitem_inplace will do validation that may raise TypeError,
+            #  ValueError, or LossySetitemError
             series._mgr.setitem_inplace(loc, value)
 
-        except (KeyError, TypeError, ValueError):
->>>>>>> 275b1877
+        except (KeyError, TypeError, ValueError, LossySetitemError):
             # set using a non-recursive method & reset the cache
             if takeable:
                 self.iloc[index, col] = value
