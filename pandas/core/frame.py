--- conflicted
+++ resolved
@@ -1027,20 +1027,14 @@
         # use integer indexing because of possible duplicate column names
         arrays.extend(self.iloc[:, k] for k in range(len(self.columns)))
 
-<<<<<<< HEAD
-        # Python 3 supports at most 255 arguments to constructor
-        if name is not None and len(self.columns) + index < 256:
+        # Python versions before 3.7 support at most 255 arguments to constructors
+        can_return_named_tuples = PY37 or len(self.columns) + index < 255
+        if name is not None and can_return_named_tuples:
             # https://github.com/python/mypy/issues/848
             # error: namedtuple() expects a string literal as the first argument  [misc]
             itertuple = collections.namedtuple(  # type: ignore
                 name, fields, rename=True
             )
-=======
-        # Python versions before 3.7 support at most 255 arguments to constructors
-        can_return_named_tuples = PY37 or len(self.columns) + index < 255
-        if name is not None and can_return_named_tuples:
-            itertuple = collections.namedtuple(name, fields, rename=True)
->>>>>>> 0913ed04
             return map(itertuple._make, zip(*arrays))
 
         # fallback to regular tuples
@@ -1957,18 +1951,18 @@
                 raise ValueError("strl is not supported in format 114")
             from pandas.io.stata import StataWriter as statawriter
         else:
-<<<<<<< HEAD
-            # https://github.com/python/mypy/issues/1153
-            # error: Name 'statawriter' already defined (possibly by an import)
-            from pandas.io.stata import (  # type: ignore
-                StataWriter117 as statawriter,
-            )
-=======
             if version == 117:
-                from pandas.io.stata import StataWriter117 as statawriter
+                # https://github.com/python/mypy/issues/1153
+                # error: Name 'statawriter' already defined (possibly by an import)
+                from pandas.io.stata import (  # type: ignore
+                    StataWriter117 as statawriter,
+                )
             else:
-                from pandas.io.stata import StataWriter118 as statawriter
->>>>>>> 0913ed04
+                # https://github.com/python/mypy/issues/1153
+                # error: Name 'statawriter' already defined (possibly by an import)
+                from pandas.io.stata import (  # type: ignore
+                    StataWriter118 as statawriter,
+                )
 
             kwargs["convert_strl"] = convert_strl
 
