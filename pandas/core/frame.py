"""
DataFrame
---------
An efficient 2D container for potentially mixed-type time series or other
labeled data series.

Similar to its R counterpart, data.frame, except providing automatic data
alignment and a host of useful data manipulation methods having to do with the
labeling information
"""
from __future__ import annotations

import collections
from collections import abc
import datetime
from io import StringIO
import itertools
from textwrap import dedent
from typing import (
    IO,
    TYPE_CHECKING,
    Any,
    AnyStr,
    Dict,
    FrozenSet,
    Hashable,
    Iterable,
    Iterator,
    List,
    Optional,
    Sequence,
    Set,
    Tuple,
    Type,
    Union,
    cast,
)
import warnings

import numpy as np
import numpy.ma as ma

from pandas._config import get_option

from pandas._libs import algos as libalgos, lib, properties
from pandas._libs.lib import no_default
from pandas._typing import (
    AggFuncType,
    ArrayLike,
    Axes,
    Axis,
    CompressionOptions,
    Dtype,
    FilePathOrBuffer,
    FrameOrSeriesUnion,
    IndexKeyFunc,
    Label,
    Level,
    Renamer,
    StorageOptions,
    ValueKeyFunc,
)
from pandas.compat._optional import import_optional_dependency
from pandas.compat.numpy import function as nv
from pandas.util._decorators import (
    Appender,
    Substitution,
    deprecate_kwarg,
    doc,
    rewrite_axis_style_signature,
)
from pandas.util._validators import (
    validate_axis_style_args,
    validate_bool_kwarg,
    validate_percentile,
)

from pandas.core.dtypes.cast import (
    cast_scalar_to_array,
    coerce_to_dtypes,
    construct_1d_arraylike_from_scalar,
    find_common_type,
    infer_dtype_from_scalar,
    invalidate_string_dtypes,
    maybe_cast_to_datetime,
    maybe_casted_values,
    maybe_convert_platform,
    maybe_downcast_to_dtype,
    maybe_infer_to_datetimelike,
    maybe_upcast,
    validate_numeric_casting,
)
from pandas.core.dtypes.common import (
    ensure_int64,
    ensure_platform_int,
    infer_dtype_from_object,
    is_bool_dtype,
    is_dataclass,
    is_datetime64_any_dtype,
    is_dict_like,
    is_dtype_equal,
    is_extension_array_dtype,
    is_float,
    is_float_dtype,
    is_hashable,
    is_integer,
    is_integer_dtype,
    is_iterator,
    is_list_like,
    is_named_tuple,
    is_object_dtype,
    is_scalar,
    is_sequence,
    needs_i8_conversion,
    pandas_dtype,
)
from pandas.core.dtypes.missing import isna, notna

from pandas.core import algorithms, common as com, nanops, ops
from pandas.core.accessor import CachedAccessor
from pandas.core.aggregation import (
    aggregate,
    reconstruct_func,
    relabel_result,
    transform,
)
from pandas.core.arraylike import OpsMixin
from pandas.core.arrays import Categorical, ExtensionArray
from pandas.core.arrays.sparse import SparseFrameAccessor
from pandas.core.construction import extract_array
from pandas.core.generic import NDFrame, _shared_docs
from pandas.core.indexes import base as ibase
from pandas.core.indexes.api import Index, ensure_index, ensure_index_from_sequences
from pandas.core.indexes.multi import MultiIndex, maybe_droplevels
from pandas.core.indexing import check_bool_indexer, convert_to_index_sliceable
from pandas.core.internals import ArrayManager, BlockManager
from pandas.core.internals.construction import (
    arrays_to_mgr,
    dataclasses_to_dicts,
    get_names_from_index,
    init_dict,
    init_ndarray,
    masked_rec_array_to_mgr,
    reorder_arrays,
    sanitize_index,
    to_arrays,
)
from pandas.core.reshape.melt import melt
from pandas.core.series import Series
from pandas.core.sorting import get_group_index, lexsort_indexer, nargsort

from pandas.io.common import get_filepath_or_buffer
from pandas.io.formats import console, format as fmt
from pandas.io.formats.info import DataFrameInfo
import pandas.plotting

if TYPE_CHECKING:
    from pandas.core.groupby.generic import DataFrameGroupBy

    from pandas.io.formats.style import Styler

# ---------------------------------------------------------------------
# Docstring templates

_shared_doc_kwargs = dict(
    axes="index, columns",
    klass="DataFrame",
    axes_single_arg="{0 or 'index', 1 or 'columns'}",
    axis="""axis : {0 or 'index', 1 or 'columns'}, default 0
        If 0 or 'index': apply function to each column.
        If 1 or 'columns': apply function to each row.""",
    optional_by="""
        by : str or list of str
            Name or list of names to sort by.

            - if `axis` is 0 or `'index'` then `by` may contain index
              levels and/or column labels.
            - if `axis` is 1 or `'columns'` then `by` may contain column
              levels and/or index labels.""",
    optional_labels="""labels : array-like, optional
            New labels / index to conform the axis specified by 'axis' to.""",
    optional_axis="""axis : int or str, optional
            Axis to target. Can be either the axis name ('index', 'columns')
            or number (0, 1).""",
)

_numeric_only_doc = """numeric_only : boolean, default None
    Include only float, int, boolean data. If None, will attempt to use
    everything, then use only numeric data
"""

_merge_doc = """
Merge DataFrame or named Series objects with a database-style join.

The join is done on columns or indexes. If joining columns on
columns, the DataFrame indexes *will be ignored*. Otherwise if joining indexes
on indexes or indexes on a column or columns, the index will be passed on.

Parameters
----------%s
right : DataFrame or named Series
    Object to merge with.
how : {'left', 'right', 'outer', 'inner'}, default 'inner'
    Type of merge to be performed.

    * left: use only keys from left frame, similar to a SQL left outer join;
      preserve key order.
    * right: use only keys from right frame, similar to a SQL right outer join;
      preserve key order.
    * outer: use union of keys from both frames, similar to a SQL full outer
      join; sort keys lexicographically.
    * inner: use intersection of keys from both frames, similar to a SQL inner
      join; preserve the order of the left keys.
on : label or list
    Column or index level names to join on. These must be found in both
    DataFrames. If `on` is None and not merging on indexes then this defaults
    to the intersection of the columns in both DataFrames.
left_on : label or list, or array-like
    Column or index level names to join on in the left DataFrame. Can also
    be an array or list of arrays of the length of the left DataFrame.
    These arrays are treated as if they are columns.
right_on : label or list, or array-like
    Column or index level names to join on in the right DataFrame. Can also
    be an array or list of arrays of the length of the right DataFrame.
    These arrays are treated as if they are columns.
left_index : bool, default False
    Use the index from the left DataFrame as the join key(s). If it is a
    MultiIndex, the number of keys in the other DataFrame (either the index
    or a number of columns) must match the number of levels.
right_index : bool, default False
    Use the index from the right DataFrame as the join key. Same caveats as
    left_index.
sort : bool, default False
    Sort the join keys lexicographically in the result DataFrame. If False,
    the order of the join keys depends on the join type (how keyword).
suffixes : list-like, default is ("_x", "_y")
    A length-2 sequence where each element is optionally a string
    indicating the suffix to add to overlapping column names in
    `left` and `right` respectively. Pass a value of `None` instead
    of a string to indicate that the column name from `left` or
    `right` should be left as-is, with no suffix. At least one of the
    values must not be None.
copy : bool, default True
    If False, avoid copy if possible.
indicator : bool or str, default False
    If True, adds a column to the output DataFrame called "_merge" with
    information on the source of each row. The column can be given a different
    name by providing a string argument. The column will have a Categorical
    type with the value of "left_only" for observations whose merge key only
    appears in the left DataFrame, "right_only" for observations
    whose merge key only appears in the right DataFrame, and "both"
    if the observation's merge key is found in both DataFrames.

validate : str, optional
    If specified, checks if merge is of specified type.

    * "one_to_one" or "1:1": check if merge keys are unique in both
      left and right datasets.
    * "one_to_many" or "1:m": check if merge keys are unique in left
      dataset.
    * "many_to_one" or "m:1": check if merge keys are unique in right
      dataset.
    * "many_to_many" or "m:m": allowed, but does not result in checks.

Returns
-------
DataFrame
    A DataFrame of the two merged objects.

See Also
--------
merge_ordered : Merge with optional filling/interpolation.
merge_asof : Merge on nearest keys.
DataFrame.join : Similar method using indices.

Notes
-----
Support for specifying index levels as the `on`, `left_on`, and
`right_on` parameters was added in version 0.23.0
Support for merging named Series objects was added in version 0.24.0

Examples
--------
>>> df1 = pd.DataFrame({'lkey': ['foo', 'bar', 'baz', 'foo'],
...                     'value': [1, 2, 3, 5]})
>>> df2 = pd.DataFrame({'rkey': ['foo', 'bar', 'baz', 'foo'],
...                     'value': [5, 6, 7, 8]})
>>> df1
    lkey value
0   foo      1
1   bar      2
2   baz      3
3   foo      5
>>> df2
    rkey value
0   foo      5
1   bar      6
2   baz      7
3   foo      8

Merge df1 and df2 on the lkey and rkey columns. The value columns have
the default suffixes, _x and _y, appended.

>>> df1.merge(df2, left_on='lkey', right_on='rkey')
  lkey  value_x rkey  value_y
0  foo        1  foo        5
1  foo        1  foo        8
2  foo        5  foo        5
3  foo        5  foo        8
4  bar        2  bar        6
5  baz        3  baz        7

Merge DataFrames df1 and df2 with specified left and right suffixes
appended to any overlapping columns.

>>> df1.merge(df2, left_on='lkey', right_on='rkey',
...           suffixes=('_left', '_right'))
  lkey  value_left rkey  value_right
0  foo           1  foo            5
1  foo           1  foo            8
2  foo           5  foo            5
3  foo           5  foo            8
4  bar           2  bar            6
5  baz           3  baz            7

Merge DataFrames df1 and df2, but raise an exception if the DataFrames have
any overlapping columns.

>>> df1.merge(df2, left_on='lkey', right_on='rkey', suffixes=(False, False))
Traceback (most recent call last):
...
ValueError: columns overlap but no suffix specified:
    Index(['value'], dtype='object')
"""


# -----------------------------------------------------------------------
# DataFrame class


class DataFrame(NDFrame, OpsMixin):
    """
    Two-dimensional, size-mutable, potentially heterogeneous tabular data.

    Data structure also contains labeled axes (rows and columns).
    Arithmetic operations align on both row and column labels. Can be
    thought of as a dict-like container for Series objects. The primary
    pandas data structure.

    Parameters
    ----------
    data : ndarray (structured or homogeneous), Iterable, dict, or DataFrame
        Dict can contain Series, arrays, constants, or list-like objects. If
        data is a dict, column order follows insertion-order.

        .. versionchanged:: 0.25.0
           If data is a list of dicts, column order follows insertion-order.

    index : Index or array-like
        Index to use for resulting frame. Will default to RangeIndex if
        no indexing information part of input data and no index provided.
    columns : Index or array-like
        Column labels to use for resulting frame. Will default to
        RangeIndex (0, 1, 2, ..., n) if no column labels are provided.
    dtype : dtype, default None
        Data type to force. Only a single dtype is allowed. If None, infer.
    copy : bool, default False
        Copy data from inputs. Only affects DataFrame / 2d ndarray input.

    See Also
    --------
    DataFrame.from_records : Constructor from tuples, also record arrays.
    DataFrame.from_dict : From dicts of Series, arrays, or dicts.
    read_csv : Read a comma-separated values (csv) file into DataFrame.
    read_table : Read general delimited file into DataFrame.
    read_clipboard : Read text from clipboard into DataFrame.

    Examples
    --------
    Constructing DataFrame from a dictionary.

    >>> d = {'col1': [1, 2], 'col2': [3, 4]}
    >>> df = pd.DataFrame(data=d)
    >>> df
       col1  col2
    0     1     3
    1     2     4

    Notice that the inferred dtype is int64.

    >>> df.dtypes
    col1    int64
    col2    int64
    dtype: object

    To enforce a single dtype:

    >>> df = pd.DataFrame(data=d, dtype=np.int8)
    >>> df.dtypes
    col1    int8
    col2    int8
    dtype: object

    Constructing DataFrame from numpy ndarray:

    >>> df2 = pd.DataFrame(np.array([[1, 2, 3], [4, 5, 6], [7, 8, 9]]),
    ...                    columns=['a', 'b', 'c'])
    >>> df2
       a  b  c
    0  1  2  3
    1  4  5  6
    2  7  8  9
    """

    _internal_names_set = {"columns", "index"} | NDFrame._internal_names_set
    _typ = "dataframe"

    @property
    def _constructor(self) -> Type[DataFrame]:
        return DataFrame

    _constructor_sliced: Type[Series] = Series
    _deprecations: FrozenSet[str] = NDFrame._deprecations | frozenset([])
    _accessors: Set[str] = {"sparse"}

    @property
    def _constructor_expanddim(self):
        # GH#31549 raising NotImplementedError on a property causes trouble
        #  for `inspect`
        def constructor(*args, **kwargs):
            raise NotImplementedError("Not supported for DataFrames!")

        return constructor

    # ----------------------------------------------------------------------
    # Constructors

    def __init__(
        self,
        data=None,
        index: Optional[Axes] = None,
        columns: Optional[Axes] = None,
        dtype: Optional[Dtype] = None,
        copy: bool = False,
        # TODO do we want to keep this as a keyword as well? (I think it can be handy)
        # can we somehow make it a "private" keyword? (`_manager` ?)
        manager: Optional[str] = None,
    ):
        if data is None:
            data = {}
        if dtype is not None:
            dtype = self._validate_dtype(dtype)

        if isinstance(data, DataFrame):
            data = data._mgr

        if isinstance(data, (BlockManager, ArrayManager)):
            if index is None and columns is None and dtype is None and copy is False:
                # GH#33357 fastpath
                NDFrame.__init__(self, data)
                return

            mgr = self._init_mgr(
                data, axes=dict(index=index, columns=columns), dtype=dtype, copy=copy
            )

        elif isinstance(data, dict):
            mgr = init_dict(data, index, columns, dtype=dtype)
        elif isinstance(data, ma.MaskedArray):
            import numpy.ma.mrecords as mrecords

            # masked recarray
            if isinstance(data, mrecords.MaskedRecords):
                mgr = masked_rec_array_to_mgr(data, index, columns, dtype, copy)

            # a masked array
            else:
                mask = ma.getmaskarray(data)
                if mask.any():
                    data, fill_value = maybe_upcast(data, copy=True)
                    data.soften_mask()  # set hardmask False if it was True
                    data[mask] = fill_value
                else:
                    data = data.copy()
                mgr = init_ndarray(data, index, columns, dtype=dtype, copy=copy)

        elif isinstance(data, (np.ndarray, Series, Index)):
            if data.dtype.names:
                data_columns = list(data.dtype.names)
                data = {k: data[k] for k in data_columns}
                if columns is None:
                    columns = data_columns
                mgr = init_dict(data, index, columns, dtype=dtype)
            elif getattr(data, "name", None) is not None:
                mgr = init_dict({data.name: data}, index, columns, dtype=dtype)
            else:
                mgr = init_ndarray(data, index, columns, dtype=dtype, copy=copy)

        # For data is list-like, or Iterable (will consume into list)
        elif isinstance(data, abc.Iterable) and not isinstance(data, (str, bytes)):
            if not isinstance(data, (abc.Sequence, ExtensionArray)):
                data = list(data)
            if len(data) > 0:
                if is_dataclass(data[0]):
                    data = dataclasses_to_dicts(data)
                if is_list_like(data[0]) and getattr(data[0], "ndim", 1) == 1:
                    if is_named_tuple(data[0]) and columns is None:
                        columns = data[0]._fields
                    arrays, columns = to_arrays(data, columns, dtype=dtype)
                    columns = ensure_index(columns)

                    # set the index
                    if index is None:
                        if isinstance(data[0], Series):
                            index = get_names_from_index(data)
                        elif isinstance(data[0], Categorical):
                            index = ibase.default_index(len(data[0]))
                        else:
                            index = ibase.default_index(len(data))

                    mgr = arrays_to_mgr(arrays, columns, index, columns, dtype=dtype)
                else:
                    mgr = init_ndarray(data, index, columns, dtype=dtype, copy=copy)
            else:
                mgr = init_dict({}, index, columns, dtype=dtype)
        # For data is scalar
        else:
            if index is None or columns is None:
                raise ValueError("DataFrame constructor not properly called!")

            if not dtype:
                dtype, _ = infer_dtype_from_scalar(data, pandas_dtype=True)

            # For data is a scalar extension dtype
            if is_extension_array_dtype(dtype):

                values = [
                    construct_1d_arraylike_from_scalar(data, len(index), dtype)
                    for _ in range(len(columns))
                ]
                mgr = arrays_to_mgr(values, columns, index, columns, dtype=None)
            else:
                # Attempt to coerce to a numpy array
                try:
                    arr = np.array(data, dtype=dtype, copy=copy)
                except (ValueError, TypeError) as err:
                    exc = TypeError(
                        "DataFrame constructor called with "
                        f"incompatible data and dtype: {err}"
                    )
                    raise exc from err

                if arr.ndim != 0:
                    raise ValueError("DataFrame constructor not properly called!")

                values = cast_scalar_to_array(
                    (len(index), len(columns)), data, dtype=dtype
                )

                mgr = init_ndarray(
                    values, index, columns, dtype=values.dtype, copy=False
                )

        if manager is None:
            manager = get_option("mode.data_manager")

        if manager == "array" and not isinstance(mgr, ArrayManager):
            # TODO proper initialization
            df = DataFrame(mgr, manager="block")
            arrays = [arr.copy() for arr in df._iter_column_arrays()]
            mgr = ArrayManager(arrays, [mgr.axes[1], mgr.axes[0]])
        # TODO check for case of manager="block" but mgr is ArrayManager

        NDFrame.__init__(self, mgr)

    # ----------------------------------------------------------------------

    @property
    def axes(self) -> List[Index]:
        """
        Return a list representing the axes of the DataFrame.

        It has the row axis labels and column axis labels as the only members.
        They are returned in that order.

        Examples
        --------
        >>> df = pd.DataFrame({'col1': [1, 2], 'col2': [3, 4]})
        >>> df.axes
        [RangeIndex(start=0, stop=2, step=1), Index(['col1', 'col2'],
        dtype='object')]
        """
        return [self.index, self.columns]

    @property
    def shape(self) -> Tuple[int, int]:
        """
        Return a tuple representing the dimensionality of the DataFrame.

        See Also
        --------
        ndarray.shape

        Examples
        --------
        >>> df = pd.DataFrame({'col1': [1, 2], 'col2': [3, 4]})
        >>> df.shape
        (2, 2)

        >>> df = pd.DataFrame({'col1': [1, 2], 'col2': [3, 4],
        ...                    'col3': [5, 6]})
        >>> df.shape
        (2, 3)
        """
        return len(self.index), len(self.columns)

    @property
    def _is_homogeneous_type(self) -> bool:
        """
        Whether all the columns in a DataFrame have the same type.

        Returns
        -------
        bool

        See Also
        --------
        Index._is_homogeneous_type : Whether the object has a single
            dtype.
        MultiIndex._is_homogeneous_type : Whether all the levels of a
            MultiIndex have the same dtype.

        Examples
        --------
        >>> DataFrame({"A": [1, 2], "B": [3, 4]})._is_homogeneous_type
        True
        >>> DataFrame({"A": [1, 2], "B": [3.0, 4.0]})._is_homogeneous_type
        False

        Items with the same type but different sizes are considered
        different types.

        >>> DataFrame({
        ...    "A": np.array([1, 2], dtype=np.int32),
        ...    "B": np.array([1, 2], dtype=np.int64)})._is_homogeneous_type
        False
        """
        if isinstance(self._mgr, ArrayManager):
            return False
        if self._mgr.any_extension_types:
            return len({block.dtype for block in self._mgr.blocks}) == 1
        else:
            return not self._is_mixed_type

    @property
    def _can_fast_transpose(self) -> bool:
        """
        Can we transpose this DataFrame without creating any new array objects.
        """
<<<<<<< HEAD
        if isinstance(self._data, ArrayManager):
            return False
        if self._data.any_extension_types:
=======
        if self._mgr.any_extension_types:
>>>>>>> c2a96c64
            # TODO(EA2D) special case would be unnecessary with 2D EAs
            return False
        return len(self._mgr.blocks) == 1

    # ----------------------------------------------------------------------
    # Rendering Methods

    def _repr_fits_vertical_(self) -> bool:
        """
        Check length against max_rows.
        """
        max_rows = get_option("display.max_rows")
        return len(self) <= max_rows

    def _repr_fits_horizontal_(self, ignore_width: bool = False) -> bool:
        """
        Check if full repr fits in horizontal boundaries imposed by the display
        options width and max_columns.

        In case of non-interactive session, no boundaries apply.

        `ignore_width` is here so ipynb+HTML output can behave the way
        users expect. display.max_columns remains in effect.
        GH3541, GH3573
        """
        width, height = console.get_console_size()
        max_columns = get_option("display.max_columns")
        nb_columns = len(self.columns)

        # exceed max columns
        if (max_columns and nb_columns > max_columns) or (
            (not ignore_width) and width and nb_columns > (width // 2)
        ):
            return False

        # used by repr_html under IPython notebook or scripts ignore terminal
        # dims
        if ignore_width or not console.in_interactive_session():
            return True

        if get_option("display.width") is not None or console.in_ipython_frontend():
            # check at least the column row for excessive width
            max_rows = 1
        else:
            max_rows = get_option("display.max_rows")

        # when auto-detecting, so width=None and not in ipython front end
        # check whether repr fits horizontal by actually checking
        # the width of the rendered repr
        buf = StringIO()

        # only care about the stuff we'll actually print out
        # and to_string on entire frame may be expensive
        d = self

        if not (max_rows is None):  # unlimited rows
            # min of two, where one may be None
            d = d.iloc[: min(max_rows, len(d))]
        else:
            return True

        d.to_string(buf=buf)
        value = buf.getvalue()
        repr_width = max(len(l) for l in value.split("\n"))

        return repr_width < width

    def _info_repr(self) -> bool:
        """
        True if the repr should show the info view.
        """
        info_repr_option = get_option("display.large_repr") == "info"
        return info_repr_option and not (
            self._repr_fits_horizontal_() and self._repr_fits_vertical_()
        )

    def __repr__(self) -> str:
        """
        Return a string representation for a particular DataFrame.
        """
        buf = StringIO("")
        if self._info_repr():
            self.info(buf=buf)
            return buf.getvalue()

        max_rows = get_option("display.max_rows")
        min_rows = get_option("display.min_rows")
        max_cols = get_option("display.max_columns")
        max_colwidth = get_option("display.max_colwidth")
        show_dimensions = get_option("display.show_dimensions")
        if get_option("display.expand_frame_repr"):
            width, _ = console.get_console_size()
        else:
            width = None
        self.to_string(
            buf=buf,
            max_rows=max_rows,
            min_rows=min_rows,
            max_cols=max_cols,
            line_width=width,
            max_colwidth=max_colwidth,
            show_dimensions=show_dimensions,
        )

        return buf.getvalue()

    def _repr_html_(self) -> Optional[str]:
        """
        Return a html representation for a particular DataFrame.

        Mainly for IPython notebook.
        """
        if self._info_repr():
            buf = StringIO("")
            self.info(buf=buf)
            # need to escape the <class>, should be the first line.
            val = buf.getvalue().replace("<", r"&lt;", 1)
            val = val.replace(">", r"&gt;", 1)
            return "<pre>" + val + "</pre>"

        if get_option("display.notebook_repr_html"):
            max_rows = get_option("display.max_rows")
            min_rows = get_option("display.min_rows")
            max_cols = get_option("display.max_columns")
            show_dimensions = get_option("display.show_dimensions")

            formatter = fmt.DataFrameFormatter(
                self,
                columns=None,
                col_space=None,
                na_rep="NaN",
                formatters=None,
                float_format=None,
                sparsify=None,
                justify=None,
                index_names=True,
                header=True,
                index=True,
                bold_rows=True,
                escape=True,
                max_rows=max_rows,
                min_rows=min_rows,
                max_cols=max_cols,
                show_dimensions=show_dimensions,
                decimal=".",
                table_id=None,
                render_links=False,
            )
            return formatter.to_html(notebook=True)
        else:
            return None

    @Substitution(
        header_type="bool or sequence",
        header="Write out the column names. If a list of strings "
        "is given, it is assumed to be aliases for the "
        "column names",
        col_space_type="int, list or dict of int",
        col_space="The minimum width of each column",
    )
    @Substitution(shared_params=fmt.common_docstring, returns=fmt.return_docstring)
    def to_string(
        self,
        buf: Optional[FilePathOrBuffer[str]] = None,
        columns: Optional[Sequence[str]] = None,
        col_space: Optional[int] = None,
        header: Union[bool, Sequence[str]] = True,
        index: bool = True,
        na_rep: str = "NaN",
        formatters: Optional[fmt.FormattersType] = None,
        float_format: Optional[fmt.FloatFormatType] = None,
        sparsify: Optional[bool] = None,
        index_names: bool = True,
        justify: Optional[str] = None,
        max_rows: Optional[int] = None,
        min_rows: Optional[int] = None,
        max_cols: Optional[int] = None,
        show_dimensions: bool = False,
        decimal: str = ".",
        line_width: Optional[int] = None,
        max_colwidth: Optional[int] = None,
        encoding: Optional[str] = None,
    ) -> Optional[str]:
        """
        Render a DataFrame to a console-friendly tabular output.
        %(shared_params)s
        line_width : int, optional
            Width to wrap a line in characters.
        max_colwidth : int, optional
            Max width to truncate each column in characters. By default, no limit.

            .. versionadded:: 1.0.0
        encoding : str, default "utf-8"
            Set character encoding.

            .. versionadded:: 1.0
        %(returns)s
        See Also
        --------
        to_html : Convert DataFrame to HTML.

        Examples
        --------
        >>> d = {'col1': [1, 2, 3], 'col2': [4, 5, 6]}
        >>> df = pd.DataFrame(d)
        >>> print(df.to_string())
           col1  col2
        0     1     4
        1     2     5
        2     3     6
        """
        from pandas import option_context

        with option_context("display.max_colwidth", max_colwidth):
            formatter = fmt.DataFrameFormatter(
                self,
                columns=columns,
                col_space=col_space,
                na_rep=na_rep,
                formatters=formatters,
                float_format=float_format,
                sparsify=sparsify,
                justify=justify,
                index_names=index_names,
                header=header,
                index=index,
                min_rows=min_rows,
                max_rows=max_rows,
                max_cols=max_cols,
                show_dimensions=show_dimensions,
                decimal=decimal,
                line_width=line_width,
            )
            return formatter.to_string(buf=buf, encoding=encoding)

    # ----------------------------------------------------------------------

    @property
    def style(self) -> Styler:
        """
        Returns a Styler object.

        Contains methods for building a styled HTML representation of the DataFrame.

        See Also
        --------
        io.formats.style.Styler : Helps style a DataFrame or Series according to the
            data with HTML and CSS.
        """
        from pandas.io.formats.style import Styler

        return Styler(self)

    _shared_docs[
        "items"
    ] = r"""
        Iterate over (column name, Series) pairs.

        Iterates over the DataFrame columns, returning a tuple with
        the column name and the content as a Series.

        Yields
        ------
        label : object
            The column names for the DataFrame being iterated over.
        content : Series
            The column entries belonging to each label, as a Series.

        See Also
        --------
        DataFrame.iterrows : Iterate over DataFrame rows as
            (index, Series) pairs.
        DataFrame.itertuples : Iterate over DataFrame rows as namedtuples
            of the values.

        Examples
        --------
        >>> df = pd.DataFrame({'species': ['bear', 'bear', 'marsupial'],
        ...                   'population': [1864, 22000, 80000]},
        ...                   index=['panda', 'polar', 'koala'])
        >>> df
                species   population
        panda   bear      1864
        polar   bear      22000
        koala   marsupial 80000
        >>> for label, content in df.items():
        ...     print(f'label: {label}')
        ...     print(f'content: {content}', sep='\n')
        ...
        label: species
        content:
        panda         bear
        polar         bear
        koala    marsupial
        Name: species, dtype: object
        label: population
        content:
        panda     1864
        polar    22000
        koala    80000
        Name: population, dtype: int64
        """

    @Appender(_shared_docs["items"])
    def items(self) -> Iterable[Tuple[Label, Series]]:
        if self.columns.is_unique and hasattr(self, "_item_cache"):
            for k in self.columns:
                yield k, self._get_item_cache(k)
        else:
            for i, k in enumerate(self.columns):
                yield k, self._ixs(i, axis=1)

    @Appender(_shared_docs["items"])
    def iteritems(self) -> Iterable[Tuple[Label, Series]]:
        yield from self.items()

    def iterrows(self) -> Iterable[Tuple[Label, Series]]:
        """
        Iterate over DataFrame rows as (index, Series) pairs.

        Yields
        ------
        index : label or tuple of label
            The index of the row. A tuple for a `MultiIndex`.
        data : Series
            The data of the row as a Series.

        it : generator
            A generator that iterates over the rows of the frame.

        See Also
        --------
        DataFrame.itertuples : Iterate over DataFrame rows as namedtuples of the values.
        DataFrame.items : Iterate over (column name, Series) pairs.

        Notes
        -----
        1. Because ``iterrows`` returns a Series for each row,
           it does **not** preserve dtypes across the rows (dtypes are
           preserved across columns for DataFrames). For example,

           >>> df = pd.DataFrame([[1, 1.5]], columns=['int', 'float'])
           >>> row = next(df.iterrows())[1]
           >>> row
           int      1.0
           float    1.5
           Name: 0, dtype: float64
           >>> print(row['int'].dtype)
           float64
           >>> print(df['int'].dtype)
           int64

           To preserve dtypes while iterating over the rows, it is better
           to use :meth:`itertuples` which returns namedtuples of the values
           and which is generally faster than ``iterrows``.

        2. You should **never modify** something you are iterating over.
           This is not guaranteed to work in all cases. Depending on the
           data types, the iterator returns a copy and not a view, and writing
           to it will have no effect.
        """
        columns = self.columns
        klass = self._constructor_sliced
        for k, v in zip(self.index, self.values):
            s = klass(v, index=columns, name=k)
            yield k, s

    def itertuples(self, index: bool = True, name: Optional[str] = "Pandas"):
        """
        Iterate over DataFrame rows as namedtuples.

        Parameters
        ----------
        index : bool, default True
            If True, return the index as the first element of the tuple.
        name : str or None, default "Pandas"
            The name of the returned namedtuples or None to return regular
            tuples.

        Returns
        -------
        iterator
            An object to iterate over namedtuples for each row in the
            DataFrame with the first field possibly being the index and
            following fields being the column values.

        See Also
        --------
        DataFrame.iterrows : Iterate over DataFrame rows as (index, Series)
            pairs.
        DataFrame.items : Iterate over (column name, Series) pairs.

        Notes
        -----
        The column names will be renamed to positional names if they are
        invalid Python identifiers, repeated, or start with an underscore.
        On python versions < 3.7 regular tuples are returned for DataFrames
        with a large number of columns (>254).

        Examples
        --------
        >>> df = pd.DataFrame({'num_legs': [4, 2], 'num_wings': [0, 2]},
        ...                   index=['dog', 'hawk'])
        >>> df
              num_legs  num_wings
        dog          4          0
        hawk         2          2
        >>> for row in df.itertuples():
        ...     print(row)
        ...
        Pandas(Index='dog', num_legs=4, num_wings=0)
        Pandas(Index='hawk', num_legs=2, num_wings=2)

        By setting the `index` parameter to False we can remove the index
        as the first element of the tuple:

        >>> for row in df.itertuples(index=False):
        ...     print(row)
        ...
        Pandas(num_legs=4, num_wings=0)
        Pandas(num_legs=2, num_wings=2)

        With the `name` parameter set we set a custom name for the yielded
        namedtuples:

        >>> for row in df.itertuples(name='Animal'):
        ...     print(row)
        ...
        Animal(Index='dog', num_legs=4, num_wings=0)
        Animal(Index='hawk', num_legs=2, num_wings=2)
        """
        arrays = []
        fields = list(self.columns)
        if index:
            arrays.append(self.index)
            fields.insert(0, "Index")

        # use integer indexing because of possible duplicate column names
        arrays.extend(self.iloc[:, k] for k in range(len(self.columns)))

        if name is not None:
            # https://github.com/python/mypy/issues/9046
            # error: namedtuple() expects a string literal as the first argument
            itertuple = collections.namedtuple(  # type: ignore[misc]
                name, fields, rename=True
            )
            return map(itertuple._make, zip(*arrays))

        # fallback to regular tuples
        return zip(*arrays)

    def __len__(self) -> int:
        """
        Returns length of info axis, but here we use the index.
        """
        return len(self.index)

    def dot(self, other):
        """
        Compute the matrix multiplication between the DataFrame and other.

        This method computes the matrix product between the DataFrame and the
        values of an other Series, DataFrame or a numpy array.

        It can also be called using ``self @ other`` in Python >= 3.5.

        Parameters
        ----------
        other : Series, DataFrame or array-like
            The other object to compute the matrix product with.

        Returns
        -------
        Series or DataFrame
            If other is a Series, return the matrix product between self and
            other as a Series. If other is a DataFrame or a numpy.array, return
            the matrix product of self and other in a DataFrame of a np.array.

        See Also
        --------
        Series.dot: Similar method for Series.

        Notes
        -----
        The dimensions of DataFrame and other must be compatible in order to
        compute the matrix multiplication. In addition, the column names of
        DataFrame and the index of other must contain the same values, as they
        will be aligned prior to the multiplication.

        The dot method for Series computes the inner product, instead of the
        matrix product here.

        Examples
        --------
        Here we multiply a DataFrame with a Series.

        >>> df = pd.DataFrame([[0, 1, -2, -1], [1, 1, 1, 1]])
        >>> s = pd.Series([1, 1, 2, 1])
        >>> df.dot(s)
        0    -4
        1     5
        dtype: int64

        Here we multiply a DataFrame with another DataFrame.

        >>> other = pd.DataFrame([[0, 1], [1, 2], [-1, -1], [2, 0]])
        >>> df.dot(other)
            0   1
        0   1   4
        1   2   2

        Note that the dot method give the same result as @

        >>> df @ other
            0   1
        0   1   4
        1   2   2

        The dot method works also if other is an np.array.

        >>> arr = np.array([[0, 1], [1, 2], [-1, -1], [2, 0]])
        >>> df.dot(arr)
            0   1
        0   1   4
        1   2   2

        Note how shuffling of the objects does not change the result.

        >>> s2 = s.reindex([1, 0, 2, 3])
        >>> df.dot(s2)
        0    -4
        1     5
        dtype: int64
        """
        if isinstance(other, (Series, DataFrame)):
            common = self.columns.union(other.index)
            if len(common) > len(self.columns) or len(common) > len(other.index):
                raise ValueError("matrices are not aligned")

            left = self.reindex(columns=common, copy=False)
            right = other.reindex(index=common, copy=False)
            lvals = left.values
            rvals = right._values
        else:
            left = self
            lvals = self.values
            rvals = np.asarray(other)
            if lvals.shape[1] != rvals.shape[0]:
                raise ValueError(
                    f"Dot product shape mismatch, {lvals.shape} vs {rvals.shape}"
                )

        if isinstance(other, DataFrame):
            return self._constructor(
                np.dot(lvals, rvals), index=left.index, columns=other.columns
            )
        elif isinstance(other, Series):
            return self._constructor_sliced(np.dot(lvals, rvals), index=left.index)
        elif isinstance(rvals, (np.ndarray, Index)):
            result = np.dot(lvals, rvals)
            if result.ndim == 2:
                return self._constructor(result, index=left.index)
            else:
                return self._constructor_sliced(result, index=left.index)
        else:  # pragma: no cover
            raise TypeError(f"unsupported type: {type(other)}")

    def __matmul__(self, other):
        """
        Matrix multiplication using binary `@` operator in Python>=3.5.
        """
        return self.dot(other)

    def __rmatmul__(self, other):
        """
        Matrix multiplication using binary `@` operator in Python>=3.5.
        """
        try:
            return self.T.dot(np.transpose(other)).T
        except ValueError as err:
            if "shape mismatch" not in str(err):
                raise
            # GH#21581 give exception message for original shapes
            msg = f"shapes {np.shape(other)} and {self.shape} not aligned"
            raise ValueError(msg) from err

    # ----------------------------------------------------------------------
    # IO methods (to / from other formats)

    @classmethod
    def from_dict(cls, data, orient="columns", dtype=None, columns=None) -> DataFrame:
        """
        Construct DataFrame from dict of array-like or dicts.

        Creates DataFrame object from dictionary by columns or by index
        allowing dtype specification.

        Parameters
        ----------
        data : dict
            Of the form {field : array-like} or {field : dict}.
        orient : {'columns', 'index'}, default 'columns'
            The "orientation" of the data. If the keys of the passed dict
            should be the columns of the resulting DataFrame, pass 'columns'
            (default). Otherwise if the keys should be rows, pass 'index'.
        dtype : dtype, default None
            Data type to force, otherwise infer.
        columns : list, default None
            Column labels to use when ``orient='index'``. Raises a ValueError
            if used with ``orient='columns'``.

        Returns
        -------
        DataFrame

        See Also
        --------
        DataFrame.from_records : DataFrame from structured ndarray, sequence
            of tuples or dicts, or DataFrame.
        DataFrame : DataFrame object creation using constructor.

        Examples
        --------
        By default the keys of the dict become the DataFrame columns:

        >>> data = {'col_1': [3, 2, 1, 0], 'col_2': ['a', 'b', 'c', 'd']}
        >>> pd.DataFrame.from_dict(data)
           col_1 col_2
        0      3     a
        1      2     b
        2      1     c
        3      0     d

        Specify ``orient='index'`` to create the DataFrame using dictionary
        keys as rows:

        >>> data = {'row_1': [3, 2, 1, 0], 'row_2': ['a', 'b', 'c', 'd']}
        >>> pd.DataFrame.from_dict(data, orient='index')
               0  1  2  3
        row_1  3  2  1  0
        row_2  a  b  c  d

        When using the 'index' orientation, the column names can be
        specified manually:

        >>> pd.DataFrame.from_dict(data, orient='index',
        ...                        columns=['A', 'B', 'C', 'D'])
               A  B  C  D
        row_1  3  2  1  0
        row_2  a  b  c  d
        """
        index = None
        orient = orient.lower()
        if orient == "index":
            if len(data) > 0:
                # TODO speed up Series case
                if isinstance(list(data.values())[0], (Series, dict)):
                    data = _from_nested_dict(data)
                else:
                    data, index = list(data.values()), list(data.keys())
        elif orient == "columns":
            if columns is not None:
                raise ValueError("cannot use columns parameter with orient='columns'")
        else:  # pragma: no cover
            raise ValueError("only recognize index or columns for orient")

        return cls(data, index=index, columns=columns, dtype=dtype)

    def to_numpy(
        self, dtype=None, copy: bool = False, na_value=lib.no_default
    ) -> np.ndarray:
        """
        Convert the DataFrame to a NumPy array.

        .. versionadded:: 0.24.0

        By default, the dtype of the returned array will be the common NumPy
        dtype of all types in the DataFrame. For example, if the dtypes are
        ``float16`` and ``float32``, the results dtype will be ``float32``.
        This may require copying data and coercing values, which may be
        expensive.

        Parameters
        ----------
        dtype : str or numpy.dtype, optional
            The dtype to pass to :meth:`numpy.asarray`.
        copy : bool, default False
            Whether to ensure that the returned value is not a view on
            another array. Note that ``copy=False`` does not *ensure* that
            ``to_numpy()`` is no-copy. Rather, ``copy=True`` ensure that
            a copy is made, even if not strictly necessary.
        na_value : Any, optional
            The value to use for missing values. The default value depends
            on `dtype` and the dtypes of the DataFrame columns.

            .. versionadded:: 1.1.0

        Returns
        -------
        numpy.ndarray

        See Also
        --------
        Series.to_numpy : Similar method for Series.

        Examples
        --------
        >>> pd.DataFrame({"A": [1, 2], "B": [3, 4]}).to_numpy()
        array([[1, 3],
               [2, 4]])

        With heterogeneous data, the lowest common type will have to
        be used.

        >>> df = pd.DataFrame({"A": [1, 2], "B": [3.0, 4.5]})
        >>> df.to_numpy()
        array([[1. , 3. ],
               [2. , 4.5]])

        For a mix of numeric and non-numeric types, the output array will
        have object dtype.

        >>> df['C'] = pd.date_range('2000', periods=2)
        >>> df.to_numpy()
        array([[1, 3.0, Timestamp('2000-01-01 00:00:00')],
               [2, 4.5, Timestamp('2000-01-02 00:00:00')]], dtype=object)
        """
        self._consolidate_inplace()
        result = self._mgr.as_array(
            transpose=self._AXIS_REVERSED, dtype=dtype, copy=copy, na_value=na_value
        )
        if result.dtype is not dtype:
            result = np.array(result, dtype=dtype, copy=False)

        return result

    def to_dict(self, orient="dict", into=dict):
        """
        Convert the DataFrame to a dictionary.

        The type of the key-value pairs can be customized with the parameters
        (see below).

        Parameters
        ----------
        orient : str {'dict', 'list', 'series', 'split', 'records', 'index'}
            Determines the type of the values of the dictionary.

            - 'dict' (default) : dict like {column -> {index -> value}}
            - 'list' : dict like {column -> [values]}
            - 'series' : dict like {column -> Series(values)}
            - 'split' : dict like
              {'index' -> [index], 'columns' -> [columns], 'data' -> [values]}
            - 'records' : list like
              [{column -> value}, ... , {column -> value}]
            - 'index' : dict like {index -> {column -> value}}

            Abbreviations are allowed. `s` indicates `series` and `sp`
            indicates `split`.

        into : class, default dict
            The collections.abc.Mapping subclass used for all Mappings
            in the return value.  Can be the actual class or an empty
            instance of the mapping type you want.  If you want a
            collections.defaultdict, you must pass it initialized.

        Returns
        -------
        dict, list or collections.abc.Mapping
            Return a collections.abc.Mapping object representing the DataFrame.
            The resulting transformation depends on the `orient` parameter.

        See Also
        --------
        DataFrame.from_dict: Create a DataFrame from a dictionary.
        DataFrame.to_json: Convert a DataFrame to JSON format.

        Examples
        --------
        >>> df = pd.DataFrame({'col1': [1, 2],
        ...                    'col2': [0.5, 0.75]},
        ...                   index=['row1', 'row2'])
        >>> df
              col1  col2
        row1     1  0.50
        row2     2  0.75
        >>> df.to_dict()
        {'col1': {'row1': 1, 'row2': 2}, 'col2': {'row1': 0.5, 'row2': 0.75}}

        You can specify the return orientation.

        >>> df.to_dict('series')
        {'col1': row1    1
                 row2    2
        Name: col1, dtype: int64,
        'col2': row1    0.50
                row2    0.75
        Name: col2, dtype: float64}

        >>> df.to_dict('split')
        {'index': ['row1', 'row2'], 'columns': ['col1', 'col2'],
         'data': [[1, 0.5], [2, 0.75]]}

        >>> df.to_dict('records')
        [{'col1': 1, 'col2': 0.5}, {'col1': 2, 'col2': 0.75}]

        >>> df.to_dict('index')
        {'row1': {'col1': 1, 'col2': 0.5}, 'row2': {'col1': 2, 'col2': 0.75}}

        You can also specify the mapping type.

        >>> from collections import OrderedDict, defaultdict
        >>> df.to_dict(into=OrderedDict)
        OrderedDict([('col1', OrderedDict([('row1', 1), ('row2', 2)])),
                     ('col2', OrderedDict([('row1', 0.5), ('row2', 0.75)]))])

        If you want a `defaultdict`, you need to initialize it:

        >>> dd = defaultdict(list)
        >>> df.to_dict('records', into=dd)
        [defaultdict(<class 'list'>, {'col1': 1, 'col2': 0.5}),
         defaultdict(<class 'list'>, {'col1': 2, 'col2': 0.75})]
        """
        if not self.columns.is_unique:
            warnings.warn(
                "DataFrame columns are not unique, some columns will be omitted.",
                UserWarning,
                stacklevel=2,
            )
        # GH16122
        into_c = com.standardize_mapping(into)

        orient = orient.lower()
        # GH32515
        if orient.startswith(("d", "l", "s", "r", "i")) and orient not in {
            "dict",
            "list",
            "series",
            "split",
            "records",
            "index",
        }:
            warnings.warn(
                "Using short name for 'orient' is deprecated. Only the "
                "options: ('dict', list, 'series', 'split', 'records', 'index') "
                "will be used in a future version. Use one of the above "
                "to silence this warning.",
                FutureWarning,
            )

            if orient.startswith("d"):
                orient = "dict"
            elif orient.startswith("l"):
                orient = "list"
            elif orient.startswith("sp"):
                orient = "split"
            elif orient.startswith("s"):
                orient = "series"
            elif orient.startswith("r"):
                orient = "records"
            elif orient.startswith("i"):
                orient = "index"

        if orient == "dict":
            return into_c((k, v.to_dict(into)) for k, v in self.items())

        elif orient == "list":
            return into_c((k, v.tolist()) for k, v in self.items())

        elif orient == "split":
            return into_c(
                (
                    ("index", self.index.tolist()),
                    ("columns", self.columns.tolist()),
                    (
                        "data",
                        [
                            list(map(com.maybe_box_datetimelike, t))
                            for t in self.itertuples(index=False, name=None)
                        ],
                    ),
                )
            )

        elif orient == "series":
            return into_c((k, com.maybe_box_datetimelike(v)) for k, v in self.items())

        elif orient == "records":
            columns = self.columns.tolist()
            rows = (
                dict(zip(columns, row))
                for row in self.itertuples(index=False, name=None)
            )
            return [
                into_c((k, com.maybe_box_datetimelike(v)) for k, v in row.items())
                for row in rows
            ]

        elif orient == "index":
            if not self.index.is_unique:
                raise ValueError("DataFrame index must be unique for orient='index'.")
            return into_c(
                (t[0], dict(zip(self.columns, t[1:])))
                for t in self.itertuples(name=None)
            )

        else:
            raise ValueError(f"orient '{orient}' not understood")

    def to_gbq(
        self,
        destination_table,
        project_id=None,
        chunksize=None,
        reauth=False,
        if_exists="fail",
        auth_local_webserver=False,
        table_schema=None,
        location=None,
        progress_bar=True,
        credentials=None,
    ) -> None:
        """
        Write a DataFrame to a Google BigQuery table.

        This function requires the `pandas-gbq package
        <https://pandas-gbq.readthedocs.io>`__.

        See the `How to authenticate with Google BigQuery
        <https://pandas-gbq.readthedocs.io/en/latest/howto/authentication.html>`__
        guide for authentication instructions.

        Parameters
        ----------
        destination_table : str
            Name of table to be written, in the form ``dataset.tablename``.
        project_id : str, optional
            Google BigQuery Account project ID. Optional when available from
            the environment.
        chunksize : int, optional
            Number of rows to be inserted in each chunk from the dataframe.
            Set to ``None`` to load the whole dataframe at once.
        reauth : bool, default False
            Force Google BigQuery to re-authenticate the user. This is useful
            if multiple accounts are used.
        if_exists : str, default 'fail'
            Behavior when the destination table exists. Value can be one of:

            ``'fail'``
                If table exists raise pandas_gbq.gbq.TableCreationError.
            ``'replace'``
                If table exists, drop it, recreate it, and insert data.
            ``'append'``
                If table exists, insert data. Create if does not exist.
        auth_local_webserver : bool, default False
            Use the `local webserver flow`_ instead of the `console flow`_
            when getting user credentials.

            .. _local webserver flow:
                https://google-auth-oauthlib.readthedocs.io/en/latest/reference/google_auth_oauthlib.flow.html#google_auth_oauthlib.flow.InstalledAppFlow.run_local_server
            .. _console flow:
                https://google-auth-oauthlib.readthedocs.io/en/latest/reference/google_auth_oauthlib.flow.html#google_auth_oauthlib.flow.InstalledAppFlow.run_console

            *New in version 0.2.0 of pandas-gbq*.
        table_schema : list of dicts, optional
            List of BigQuery table fields to which according DataFrame
            columns conform to, e.g. ``[{'name': 'col1', 'type':
            'STRING'},...]``. If schema is not provided, it will be
            generated according to dtypes of DataFrame columns. See
            BigQuery API documentation on available names of a field.

            *New in version 0.3.1 of pandas-gbq*.
        location : str, optional
            Location where the load job should run. See the `BigQuery locations
            documentation
            <https://cloud.google.com/bigquery/docs/dataset-locations>`__ for a
            list of available locations. The location must match that of the
            target dataset.

            *New in version 0.5.0 of pandas-gbq*.
        progress_bar : bool, default True
            Use the library `tqdm` to show the progress bar for the upload,
            chunk by chunk.

            *New in version 0.5.0 of pandas-gbq*.
        credentials : google.auth.credentials.Credentials, optional
            Credentials for accessing Google APIs. Use this parameter to
            override default credentials, such as to use Compute Engine
            :class:`google.auth.compute_engine.Credentials` or Service
            Account :class:`google.oauth2.service_account.Credentials`
            directly.

            *New in version 0.8.0 of pandas-gbq*.

            .. versionadded:: 0.24.0

        See Also
        --------
        pandas_gbq.to_gbq : This function in the pandas-gbq library.
        read_gbq : Read a DataFrame from Google BigQuery.
        """
        from pandas.io import gbq

        gbq.to_gbq(
            self,
            destination_table,
            project_id=project_id,
            chunksize=chunksize,
            reauth=reauth,
            if_exists=if_exists,
            auth_local_webserver=auth_local_webserver,
            table_schema=table_schema,
            location=location,
            progress_bar=progress_bar,
            credentials=credentials,
        )

    @classmethod
    def from_records(
        cls,
        data,
        index=None,
        exclude=None,
        columns=None,
        coerce_float=False,
        nrows=None,
    ) -> DataFrame:
        """
        Convert structured or record ndarray to DataFrame.

        Creates a DataFrame object from a structured ndarray, sequence of
        tuples or dicts, or DataFrame.

        Parameters
        ----------
        data : structured ndarray, sequence of tuples or dicts, or DataFrame
            Structured input data.
        index : str, list of fields, array-like
            Field of array to use as the index, alternately a specific set of
            input labels to use.
        exclude : sequence, default None
            Columns or fields to exclude.
        columns : sequence, default None
            Column names to use. If the passed data do not have names
            associated with them, this argument provides names for the
            columns. Otherwise this argument indicates the order of the columns
            in the result (any names not found in the data will become all-NA
            columns).
        coerce_float : bool, default False
            Attempt to convert values of non-string, non-numeric objects (like
            decimal.Decimal) to floating point, useful for SQL result sets.
        nrows : int, default None
            Number of rows to read if data is an iterator.

        Returns
        -------
        DataFrame

        See Also
        --------
        DataFrame.from_dict : DataFrame from dict of array-like or dicts.
        DataFrame : DataFrame object creation using constructor.

        Examples
        --------
        Data can be provided as a structured ndarray:

        >>> data = np.array([(3, 'a'), (2, 'b'), (1, 'c'), (0, 'd')],
        ...                 dtype=[('col_1', 'i4'), ('col_2', 'U1')])
        >>> pd.DataFrame.from_records(data)
           col_1 col_2
        0      3     a
        1      2     b
        2      1     c
        3      0     d

        Data can be provided as a list of dicts:

        >>> data = [{'col_1': 3, 'col_2': 'a'},
        ...         {'col_1': 2, 'col_2': 'b'},
        ...         {'col_1': 1, 'col_2': 'c'},
        ...         {'col_1': 0, 'col_2': 'd'}]
        >>> pd.DataFrame.from_records(data)
           col_1 col_2
        0      3     a
        1      2     b
        2      1     c
        3      0     d

        Data can be provided as a list of tuples with corresponding columns:

        >>> data = [(3, 'a'), (2, 'b'), (1, 'c'), (0, 'd')]
        >>> pd.DataFrame.from_records(data, columns=['col_1', 'col_2'])
           col_1 col_2
        0      3     a
        1      2     b
        2      1     c
        3      0     d
        """
        # Make a copy of the input columns so we can modify it
        if columns is not None:
            columns = ensure_index(columns)

        if is_iterator(data):
            if nrows == 0:
                return cls()

            try:
                first_row = next(data)
            except StopIteration:
                return cls(index=index, columns=columns)

            dtype = None
            if hasattr(first_row, "dtype") and first_row.dtype.names:
                dtype = first_row.dtype

            values = [first_row]

            if nrows is None:
                values += data
            else:
                values.extend(itertools.islice(data, nrows - 1))

            if dtype is not None:
                data = np.array(values, dtype=dtype)
            else:
                data = values

        if isinstance(data, dict):
            if columns is None:
                columns = arr_columns = ensure_index(sorted(data))
                arrays = [data[k] for k in columns]
            else:
                arrays = []
                arr_columns_list = []
                for k, v in data.items():
                    if k in columns:
                        arr_columns_list.append(k)
                        arrays.append(v)

                arrays, arr_columns = reorder_arrays(arrays, arr_columns_list, columns)

        elif isinstance(data, (np.ndarray, DataFrame)):
            arrays, columns = to_arrays(data, columns)
            if columns is not None:
                columns = ensure_index(columns)
            arr_columns = columns
        else:
            arrays, arr_columns = to_arrays(data, columns, coerce_float=coerce_float)

            arr_columns = ensure_index(arr_columns)
            if columns is not None:
                columns = ensure_index(columns)
            else:
                columns = arr_columns

        if exclude is None:
            exclude = set()
        else:
            exclude = set(exclude)

        result_index = None
        if index is not None:
            if isinstance(index, str) or not hasattr(index, "__iter__"):
                i = columns.get_loc(index)
                exclude.add(index)
                if len(arrays) > 0:
                    result_index = Index(arrays[i], name=index)
                else:
                    result_index = Index([], name=index)
            else:
                try:
                    index_data = [arrays[arr_columns.get_loc(field)] for field in index]
                except (KeyError, TypeError):
                    # raised by get_loc, see GH#29258
                    result_index = index
                else:
                    result_index = ensure_index_from_sequences(index_data, names=index)
                    exclude.update(index)

        if any(exclude):
            arr_exclude = [x for x in exclude if x in arr_columns]
            to_remove = [arr_columns.get_loc(col) for col in arr_exclude]
            arrays = [v for i, v in enumerate(arrays) if i not in to_remove]

            arr_columns = arr_columns.drop(arr_exclude)
            columns = columns.drop(exclude)

        mgr = arrays_to_mgr(arrays, arr_columns, result_index, columns)

        return cls(mgr)

    def to_records(
        self, index=True, column_dtypes=None, index_dtypes=None
    ) -> np.recarray:
        """
        Convert DataFrame to a NumPy record array.

        Index will be included as the first field of the record array if
        requested.

        Parameters
        ----------
        index : bool, default True
            Include index in resulting record array, stored in 'index'
            field or using the index label, if set.
        column_dtypes : str, type, dict, default None
            .. versionadded:: 0.24.0

            If a string or type, the data type to store all columns. If
            a dictionary, a mapping of column names and indices (zero-indexed)
            to specific data types.
        index_dtypes : str, type, dict, default None
            .. versionadded:: 0.24.0

            If a string or type, the data type to store all index levels. If
            a dictionary, a mapping of index level names and indices
            (zero-indexed) to specific data types.

            This mapping is applied only if `index=True`.

        Returns
        -------
        numpy.recarray
            NumPy ndarray with the DataFrame labels as fields and each row
            of the DataFrame as entries.

        See Also
        --------
        DataFrame.from_records: Convert structured or record ndarray
            to DataFrame.
        numpy.recarray: An ndarray that allows field access using
            attributes, analogous to typed columns in a
            spreadsheet.

        Examples
        --------
        >>> df = pd.DataFrame({'A': [1, 2], 'B': [0.5, 0.75]},
        ...                   index=['a', 'b'])
        >>> df
           A     B
        a  1  0.50
        b  2  0.75
        >>> df.to_records()
        rec.array([('a', 1, 0.5 ), ('b', 2, 0.75)],
                  dtype=[('index', 'O'), ('A', '<i8'), ('B', '<f8')])

        If the DataFrame index has no label then the recarray field name
        is set to 'index'. If the index has a label then this is used as the
        field name:

        >>> df.index = df.index.rename("I")
        >>> df.to_records()
        rec.array([('a', 1, 0.5 ), ('b', 2, 0.75)],
                  dtype=[('I', 'O'), ('A', '<i8'), ('B', '<f8')])

        The index can be excluded from the record array:

        >>> df.to_records(index=False)
        rec.array([(1, 0.5 ), (2, 0.75)],
                  dtype=[('A', '<i8'), ('B', '<f8')])

        Data types can be specified for the columns:

        >>> df.to_records(column_dtypes={"A": "int32"})
        rec.array([('a', 1, 0.5 ), ('b', 2, 0.75)],
                  dtype=[('I', 'O'), ('A', '<i4'), ('B', '<f8')])

        As well as for the index:

        >>> df.to_records(index_dtypes="<S2")
        rec.array([(b'a', 1, 0.5 ), (b'b', 2, 0.75)],
                  dtype=[('I', 'S2'), ('A', '<i8'), ('B', '<f8')])

        >>> index_dtypes = f"<S{df.index.str.len().max()}"
        >>> df.to_records(index_dtypes=index_dtypes)
        rec.array([(b'a', 1, 0.5 ), (b'b', 2, 0.75)],
                  dtype=[('I', 'S1'), ('A', '<i8'), ('B', '<f8')])
        """
        if index:
            if isinstance(self.index, MultiIndex):
                # array of tuples to numpy cols. copy copy copy
                ix_vals = list(map(np.array, zip(*self.index._values)))
            else:
                ix_vals = [self.index.values]

            arrays = ix_vals + [
                np.asarray(self.iloc[:, i]) for i in range(len(self.columns))
            ]

            count = 0
            index_names = list(self.index.names)

            if isinstance(self.index, MultiIndex):
                for i, n in enumerate(index_names):
                    if n is None:
                        index_names[i] = f"level_{count}"
                        count += 1
            elif index_names[0] is None:
                index_names = ["index"]

            names = [str(name) for name in itertools.chain(index_names, self.columns)]
        else:
            arrays = [np.asarray(self.iloc[:, i]) for i in range(len(self.columns))]
            names = [str(c) for c in self.columns]
            index_names = []

        index_len = len(index_names)
        formats = []

        for i, v in enumerate(arrays):
            index = i

            # When the names and arrays are collected, we
            # first collect those in the DataFrame's index,
            # followed by those in its columns.
            #
            # Thus, the total length of the array is:
            # len(index_names) + len(DataFrame.columns).
            #
            # This check allows us to see whether we are
            # handling a name / array in the index or column.
            if index < index_len:
                dtype_mapping = index_dtypes
                name = index_names[index]
            else:
                index -= index_len
                dtype_mapping = column_dtypes
                name = self.columns[index]

            # We have a dictionary, so we get the data type
            # associated with the index or column (which can
            # be denoted by its name in the DataFrame or its
            # position in DataFrame's array of indices or
            # columns, whichever is applicable.
            if is_dict_like(dtype_mapping):
                if name in dtype_mapping:
                    dtype_mapping = dtype_mapping[name]
                elif index in dtype_mapping:
                    dtype_mapping = dtype_mapping[index]
                else:
                    dtype_mapping = None

            # If no mapping can be found, use the array's
            # dtype attribute for formatting.
            #
            # A valid dtype must either be a type or
            # string naming a type.
            if dtype_mapping is None:
                formats.append(v.dtype)
            elif isinstance(dtype_mapping, (type, np.dtype, str)):
                formats.append(dtype_mapping)
            else:
                element = "row" if i < index_len else "column"
                msg = f"Invalid dtype {dtype_mapping} specified for {element} {name}"
                raise ValueError(msg)

        return np.rec.fromarrays(arrays, dtype={"names": names, "formats": formats})

    @classmethod
    def _from_arrays(
        cls,
        arrays,
        columns,
        index,
        dtype: Optional[Dtype] = None,
        verify_integrity: bool = True,
    ) -> DataFrame:
        """
        Create DataFrame from a list of arrays corresponding to the columns.

        Parameters
        ----------
        arrays : list-like of arrays
            Each array in the list corresponds to one column, in order.
        columns : list-like, Index
            The column names for the resulting DataFrame.
        index : list-like, Index
            The rows labels for the resulting DataFrame.
        dtype : dtype, optional
            Optional dtype to enforce for all arrays.
        verify_integrity : bool, default True
            Validate and homogenize all input. If set to False, it is assumed
            that all elements of `arrays` are actual arrays how they will be
            stored in a block (numpy ndarray or ExtensionArray), have the same
            length as and are aligned with the index, and that `columns` and
            `index` are ensured to be an Index object.

        Returns
        -------
        DataFrame
        """
        if dtype is not None:
            dtype = pandas_dtype(dtype)

        mgr = arrays_to_mgr(
            arrays,
            columns,
            index,
            columns,
            dtype=dtype,
            verify_integrity=verify_integrity,
        )
        return cls(mgr)

    @deprecate_kwarg(old_arg_name="fname", new_arg_name="path")
    def to_stata(
        self,
        path: FilePathOrBuffer,
        convert_dates: Optional[Dict[Label, str]] = None,
        write_index: bool = True,
        byteorder: Optional[str] = None,
        time_stamp: Optional[datetime.datetime] = None,
        data_label: Optional[str] = None,
        variable_labels: Optional[Dict[Label, str]] = None,
        version: Optional[int] = 114,
        convert_strl: Optional[Sequence[Label]] = None,
        compression: CompressionOptions = "infer",
        storage_options: StorageOptions = None,
    ) -> None:
        """
        Export DataFrame object to Stata dta format.

        Writes the DataFrame to a Stata dataset file.
        "dta" files contain a Stata dataset.

        Parameters
        ----------
        path : str, buffer or path object
            String, path object (pathlib.Path or py._path.local.LocalPath) or
            object implementing a binary write() function. If using a buffer
            then the buffer will not be automatically closed after the file
            data has been written.

            .. versionchanged:: 1.0.0

            Previously this was "fname"

        convert_dates : dict
            Dictionary mapping columns containing datetime types to stata
            internal format to use when writing the dates. Options are 'tc',
            'td', 'tm', 'tw', 'th', 'tq', 'ty'. Column can be either an integer
            or a name. Datetime columns that do not have a conversion type
            specified will be converted to 'tc'. Raises NotImplementedError if
            a datetime column has timezone information.
        write_index : bool
            Write the index to Stata dataset.
        byteorder : str
            Can be ">", "<", "little", or "big". default is `sys.byteorder`.
        time_stamp : datetime
            A datetime to use as file creation date.  Default is the current
            time.
        data_label : str, optional
            A label for the data set.  Must be 80 characters or smaller.
        variable_labels : dict
            Dictionary containing columns as keys and variable labels as
            values. Each label must be 80 characters or smaller.
        version : {114, 117, 118, 119, None}, default 114
            Version to use in the output dta file. Set to None to let pandas
            decide between 118 or 119 formats depending on the number of
            columns in the frame. Version 114 can be read by Stata 10 and
            later. Version 117 can be read by Stata 13 or later. Version 118
            is supported in Stata 14 and later. Version 119 is supported in
            Stata 15 and later. Version 114 limits string variables to 244
            characters or fewer while versions 117 and later allow strings
            with lengths up to 2,000,000 characters. Versions 118 and 119
            support Unicode characters, and version 119 supports more than
            32,767 variables.

            .. versionchanged:: 1.0.0

                Added support for formats 118 and 119.

        convert_strl : list, optional
            List of column names to convert to string columns to Stata StrL
            format. Only available if version is 117.  Storing strings in the
            StrL format can produce smaller dta files if strings have more than
            8 characters and values are repeated.
        compression : str or dict, default 'infer'
            For on-the-fly compression of the output dta. If string, specifies
            compression mode. If dict, value at key 'method' specifies
            compression mode. Compression mode must be one of {'infer', 'gzip',
            'bz2', 'zip', 'xz', None}. If compression mode is 'infer' and
            `fname` is path-like, then detect compression from the following
            extensions: '.gz', '.bz2', '.zip', or '.xz' (otherwise no
            compression). If dict and compression mode is one of {'zip',
            'gzip', 'bz2'}, or inferred as one of the above, other entries
            passed as additional compression options.

            .. versionadded:: 1.1.0

        storage_options : dict, optional
            Extra options that make sense for a particular storage connection, e.g.
            host, port, username, password, etc., if using a URL that will
            be parsed by ``fsspec``, e.g., starting "s3://", "gcs://". An error
            will be raised if providing this argument with a local path or
            a file-like buffer. See the fsspec and backend storage implementation
            docs for the set of allowed keys and values.

            .. versionadded:: 1.2.0

        Raises
        ------
        NotImplementedError
            * If datetimes contain timezone information
            * Column dtype is not representable in Stata
        ValueError
            * Columns listed in convert_dates are neither datetime64[ns]
              or datetime.datetime
            * Column listed in convert_dates is not in DataFrame
            * Categorical label contains more than 32,000 characters

        See Also
        --------
        read_stata : Import Stata data files.
        io.stata.StataWriter : Low-level writer for Stata data files.
        io.stata.StataWriter117 : Low-level writer for version 117 files.

        Examples
        --------
        >>> df = pd.DataFrame({'animal': ['falcon', 'parrot', 'falcon',
        ...                               'parrot'],
        ...                    'speed': [350, 18, 361, 15]})
        >>> df.to_stata('animals.dta')  # doctest: +SKIP
        """
        if version not in (114, 117, 118, 119, None):
            raise ValueError("Only formats 114, 117, 118 and 119 are supported.")
        if version == 114:
            if convert_strl is not None:
                raise ValueError("strl is not supported in format 114")
            from pandas.io.stata import StataWriter as statawriter
        elif version == 117:
            # mypy: Name 'statawriter' already defined (possibly by an import)
            from pandas.io.stata import (  # type: ignore[no-redef]
                StataWriter117 as statawriter,
            )
        else:  # versions 118 and 119
            # mypy: Name 'statawriter' already defined (possibly by an import)
            from pandas.io.stata import (  # type: ignore[no-redef]
                StataWriterUTF8 as statawriter,
            )

        kwargs: Dict[str, Any] = {}
        if version is None or version >= 117:
            # strl conversion is only supported >= 117
            kwargs["convert_strl"] = convert_strl
        if version is None or version >= 118:
            # Specifying the version is only supported for UTF8 (118 or 119)
            kwargs["version"] = version

        # mypy: Too many arguments for "StataWriter"
        writer = statawriter(  # type: ignore[call-arg]
            path,
            self,
            convert_dates=convert_dates,
            byteorder=byteorder,
            time_stamp=time_stamp,
            data_label=data_label,
            write_index=write_index,
            variable_labels=variable_labels,
            compression=compression,
            storage_options=storage_options,
            **kwargs,
        )
        writer.write_file()

    @deprecate_kwarg(old_arg_name="fname", new_arg_name="path")
    def to_feather(self, path: FilePathOrBuffer[AnyStr], **kwargs) -> None:
        """
        Write a DataFrame to the binary Feather format.

        Parameters
        ----------
        path : str or file-like object
            If a string, it will be used as Root Directory path.
        **kwargs :
            Additional keywords passed to :func:`pyarrow.feather.write_feather`.
            Starting with pyarrow 0.17, this includes the `compression`,
            `compression_level`, `chunksize` and `version` keywords.

            .. versionadded:: 1.1.0
        """
        from pandas.io.feather_format import to_feather

        to_feather(self, path, **kwargs)

    @doc(
        Series.to_markdown,
        klass=_shared_doc_kwargs["klass"],
        examples="""Examples
        --------
        >>> df = pd.DataFrame(
        ...     data={"animal_1": ["elk", "pig"], "animal_2": ["dog", "quetzal"]}
        ... )
        >>> print(df.to_markdown())
        |    | animal_1   | animal_2   |
        |---:|:-----------|:-----------|
        |  0 | elk        | dog        |
        |  1 | pig        | quetzal    |

        Output markdown with a tabulate option.

        >>> print(df.to_markdown(tablefmt="grid"))
        +----+------------+------------+
        |    | animal_1   | animal_2   |
        +====+============+============+
        |  0 | elk        | dog        |
        +----+------------+------------+
        |  1 | pig        | quetzal    |
        +----+------------+------------+
        """,
    )
    def to_markdown(
        self,
        buf: Optional[Union[IO[str], str]] = None,
        mode: str = "wt",
        index: bool = True,
        storage_options: StorageOptions = None,
        **kwargs,
    ) -> Optional[str]:
        if "showindex" in kwargs:
            warnings.warn(
                "'showindex' is deprecated. Only 'index' will be used "
                "in a future version. Use 'index' to silence this warning.",
                FutureWarning,
                stacklevel=2,
            )

        kwargs.setdefault("headers", "keys")
        kwargs.setdefault("tablefmt", "pipe")
        kwargs.setdefault("showindex", index)
        tabulate = import_optional_dependency("tabulate")
        result = tabulate.tabulate(self, **kwargs)
        if buf is None:
            return result
        ioargs = get_filepath_or_buffer(buf, mode=mode, storage_options=storage_options)
        assert not isinstance(ioargs.filepath_or_buffer, str)
        ioargs.filepath_or_buffer.writelines(result)
        if ioargs.should_close:
            ioargs.filepath_or_buffer.close()
        return None

    @deprecate_kwarg(old_arg_name="fname", new_arg_name="path")
    def to_parquet(
        self,
        path: FilePathOrBuffer[AnyStr],
        engine: str = "auto",
        compression: Optional[str] = "snappy",
        index: Optional[bool] = None,
        partition_cols: Optional[List[str]] = None,
        storage_options: StorageOptions = None,
        **kwargs,
    ) -> None:
        """
        Write a DataFrame to the binary parquet format.

        This function writes the dataframe as a `parquet file
        <https://parquet.apache.org/>`_. You can choose different parquet
        backends, and have the option of compression. See
        :ref:`the user guide <io.parquet>` for more details.

        Parameters
        ----------
        path : str or file-like object
            If a string, it will be used as Root Directory path
            when writing a partitioned dataset. By file-like object,
            we refer to objects with a write() method, such as a file handle
            (e.g. via builtin open function) or io.BytesIO. The engine
            fastparquet does not accept file-like objects.

            .. versionchanged:: 1.0.0

            Previously this was "fname"

        engine : {'auto', 'pyarrow', 'fastparquet'}, default 'auto'
            Parquet library to use. If 'auto', then the option
            ``io.parquet.engine`` is used. The default ``io.parquet.engine``
            behavior is to try 'pyarrow', falling back to 'fastparquet' if
            'pyarrow' is unavailable.
        compression : {'snappy', 'gzip', 'brotli', None}, default 'snappy'
            Name of the compression to use. Use ``None`` for no compression.
        index : bool, default None
            If ``True``, include the dataframe's index(es) in the file output.
            If ``False``, they will not be written to the file.
            If ``None``, similar to ``True`` the dataframe's index(es)
            will be saved. However, instead of being saved as values,
            the RangeIndex will be stored as a range in the metadata so it
            doesn't require much space and is faster. Other indexes will
            be included as columns in the file output.

            .. versionadded:: 0.24.0

        partition_cols : list, optional, default None
            Column names by which to partition the dataset.
            Columns are partitioned in the order they are given.
            Must be None if path is not a string.

            .. versionadded:: 0.24.0

        storage_options : dict, optional
            Extra options that make sense for a particular storage connection, e.g.
            host, port, username, password, etc., if using a URL that will
            be parsed by ``fsspec``, e.g., starting "s3://", "gcs://". An error
            will be raised if providing this argument with a local path or
            a file-like buffer. See the fsspec and backend storage implementation
            docs for the set of allowed keys and values.

            .. versionadded:: 1.2.0

        **kwargs
            Additional arguments passed to the parquet library. See
            :ref:`pandas io <io.parquet>` for more details.

        See Also
        --------
        read_parquet : Read a parquet file.
        DataFrame.to_csv : Write a csv file.
        DataFrame.to_sql : Write to a sql table.
        DataFrame.to_hdf : Write to hdf.

        Notes
        -----
        This function requires either the `fastparquet
        <https://pypi.org/project/fastparquet>`_ or `pyarrow
        <https://arrow.apache.org/docs/python/>`_ library.

        Examples
        --------
        >>> df = pd.DataFrame(data={'col1': [1, 2], 'col2': [3, 4]})
        >>> df.to_parquet('df.parquet.gzip',
        ...               compression='gzip')  # doctest: +SKIP
        >>> pd.read_parquet('df.parquet.gzip')  # doctest: +SKIP
           col1  col2
        0     1     3
        1     2     4

        If you want to get a buffer to the parquet content you can use a io.BytesIO
        object, as long as you don't use partition_cols, which creates multiple files.

        >>> import io
        >>> f = io.BytesIO()
        >>> df.to_parquet(f)
        >>> f.seek(0)
        0
        >>> content = f.read()
        """
        from pandas.io.parquet import to_parquet

        to_parquet(
            self,
            path,
            engine,
            compression=compression,
            index=index,
            partition_cols=partition_cols,
            storage_options=storage_options,
            **kwargs,
        )

    @Substitution(
        header_type="bool",
        header="Whether to print column labels, default True",
        col_space_type="str or int, list or dict of int or str",
        col_space="The minimum width of each column in CSS length "
        "units.  An int is assumed to be px units.\n\n"
        "            .. versionadded:: 0.25.0\n"
        "                Ability to use str",
    )
    @Substitution(shared_params=fmt.common_docstring, returns=fmt.return_docstring)
    def to_html(
        self,
        buf=None,
        columns=None,
        col_space=None,
        header=True,
        index=True,
        na_rep="NaN",
        formatters=None,
        float_format=None,
        sparsify=None,
        index_names=True,
        justify=None,
        max_rows=None,
        max_cols=None,
        show_dimensions=False,
        decimal=".",
        bold_rows=True,
        classes=None,
        escape=True,
        notebook=False,
        border=None,
        table_id=None,
        render_links=False,
        encoding=None,
    ):
        """
        Render a DataFrame as an HTML table.
        %(shared_params)s
        bold_rows : bool, default True
            Make the row labels bold in the output.
        classes : str or list or tuple, default None
            CSS class(es) to apply to the resulting html table.
        escape : bool, default True
            Convert the characters <, >, and & to HTML-safe sequences.
        notebook : {True, False}, default False
            Whether the generated HTML is for IPython Notebook.
        border : int
            A ``border=border`` attribute is included in the opening
            `<table>` tag. Default ``pd.options.display.html.border``.
        encoding : str, default "utf-8"
            Set character encoding.

            .. versionadded:: 1.0

        table_id : str, optional
            A css id is included in the opening `<table>` tag if specified.
        render_links : bool, default False
            Convert URLs to HTML links.

            .. versionadded:: 0.24.0
        %(returns)s
        See Also
        --------
        to_string : Convert DataFrame to a string.
        """
        if justify is not None and justify not in fmt._VALID_JUSTIFY_PARAMETERS:
            raise ValueError("Invalid value for justify parameter")

        formatter = fmt.DataFrameFormatter(
            self,
            columns=columns,
            col_space=col_space,
            na_rep=na_rep,
            formatters=formatters,
            float_format=float_format,
            sparsify=sparsify,
            justify=justify,
            index_names=index_names,
            header=header,
            index=index,
            bold_rows=bold_rows,
            escape=escape,
            max_rows=max_rows,
            max_cols=max_cols,
            show_dimensions=show_dimensions,
            decimal=decimal,
            table_id=table_id,
            render_links=render_links,
        )
        # TODO: a generic formatter wld b in DataFrameFormatter
        return formatter.to_html(
            buf=buf,
            classes=classes,
            notebook=notebook,
            border=border,
            encoding=encoding,
        )

    # ----------------------------------------------------------------------
    @Substitution(
        klass="DataFrame",
        type_sub=" and columns",
        max_cols_sub=(
            """max_cols : int, optional
                When to switch from the verbose to the truncated output. If the
                DataFrame has more than `max_cols` columns, the truncated output
                is used. By default, the setting in
                ``pandas.options.display.max_info_columns`` is used.
            """
        ),
        examples_sub=(
            """
            >>> int_values = [1, 2, 3, 4, 5]
            >>> text_values = ['alpha', 'beta', 'gamma', 'delta', 'epsilon']
            >>> float_values = [0.0, 0.25, 0.5, 0.75, 1.0]
            >>> df = pd.DataFrame({"int_col": int_values, "text_col": text_values,
            ...                   "float_col": float_values})
            >>> df
                int_col text_col  float_col
            0        1    alpha       0.00
            1        2     beta       0.25
            2        3    gamma       0.50
            3        4    delta       0.75
            4        5  epsilon       1.00

            Prints information of all columns:

            >>> df.info(verbose=True)
            <class 'pandas.core.frame.DataFrame'>
            RangeIndex: 5 entries, 0 to 4
            Data columns (total 3 columns):
             #   Column     Non-Null Count  Dtype
            ---  ------     --------------  -----
             0   int_col    5 non-null      int64
             1   text_col   5 non-null      object
             2   float_col  5 non-null      float64
            dtypes: float64(1), int64(1), object(1)
            memory usage: 248.0+ bytes

            Prints a summary of columns count and its dtypes but not per column
            information:

            >>> df.info(verbose=False)
            <class 'pandas.core.frame.DataFrame'>
            RangeIndex: 5 entries, 0 to 4
            Columns: 3 entries, int_col to float_col
            dtypes: float64(1), int64(1), object(1)
            memory usage: 248.0+ bytes

            Pipe output of DataFrame.info to buffer instead of sys.stdout, get
            buffer content and writes to a text file:

            >>> import io
            >>> buffer = io.StringIO()
            >>> df.info(buf=buffer)
            >>> s = buffer.getvalue()
            >>> with open("df_info.txt", "w",
            ...           encoding="utf-8") as f:  # doctest: +SKIP
            ...     f.write(s)
            260

            The `memory_usage` parameter allows deep introspection mode, specially
            useful for big DataFrames and fine-tune memory optimization:

            >>> random_strings_array = np.random.choice(['a', 'b', 'c'], 10 ** 6)
            >>> df = pd.DataFrame({
            ...     'column_1': np.random.choice(['a', 'b', 'c'], 10 ** 6),
            ...     'column_2': np.random.choice(['a', 'b', 'c'], 10 ** 6),
            ...     'column_3': np.random.choice(['a', 'b', 'c'], 10 ** 6)
            ... })
            >>> df.info()
            <class 'pandas.core.frame.DataFrame'>
            RangeIndex: 1000000 entries, 0 to 999999
            Data columns (total 3 columns):
             #   Column    Non-Null Count    Dtype
            ---  ------    --------------    -----
             0   column_1  1000000 non-null  object
             1   column_2  1000000 non-null  object
             2   column_3  1000000 non-null  object
            dtypes: object(3)
            memory usage: 22.9+ MB

            >>> df.info(memory_usage='deep')
            <class 'pandas.core.frame.DataFrame'>
            RangeIndex: 1000000 entries, 0 to 999999
            Data columns (total 3 columns):
             #   Column    Non-Null Count    Dtype
            ---  ------    --------------    -----
             0   column_1  1000000 non-null  object
             1   column_2  1000000 non-null  object
             2   column_3  1000000 non-null  object
            dtypes: object(3)
            memory usage: 165.9 MB"""
        ),
        see_also_sub=(
            """
            DataFrame.describe: Generate descriptive statistics of DataFrame
                columns.
            DataFrame.memory_usage: Memory usage of DataFrame columns."""
        ),
    )
    @doc(DataFrameInfo.info)
    def info(
        self,
        verbose: Optional[bool] = None,
        buf: Optional[IO[str]] = None,
        max_cols: Optional[int] = None,
        memory_usage: Optional[Union[bool, str]] = None,
        null_counts: Optional[bool] = None,
    ) -> None:
        return DataFrameInfo(
            self, verbose, buf, max_cols, memory_usage, null_counts
        ).info()

    def memory_usage(self, index=True, deep=False) -> Series:
        """
        Return the memory usage of each column in bytes.

        The memory usage can optionally include the contribution of
        the index and elements of `object` dtype.

        This value is displayed in `DataFrame.info` by default. This can be
        suppressed by setting ``pandas.options.display.memory_usage`` to False.

        Parameters
        ----------
        index : bool, default True
            Specifies whether to include the memory usage of the DataFrame's
            index in returned Series. If ``index=True``, the memory usage of
            the index is the first item in the output.
        deep : bool, default False
            If True, introspect the data deeply by interrogating
            `object` dtypes for system-level memory consumption, and include
            it in the returned values.

        Returns
        -------
        Series
            A Series whose index is the original column names and whose values
            is the memory usage of each column in bytes.

        See Also
        --------
        numpy.ndarray.nbytes : Total bytes consumed by the elements of an
            ndarray.
        Series.memory_usage : Bytes consumed by a Series.
        Categorical : Memory-efficient array for string values with
            many repeated values.
        DataFrame.info : Concise summary of a DataFrame.

        Examples
        --------
        >>> dtypes = ['int64', 'float64', 'complex128', 'object', 'bool']
        >>> data = dict([(t, np.ones(shape=5000, dtype=int).astype(t))
        ...              for t in dtypes])
        >>> df = pd.DataFrame(data)
        >>> df.head()
           int64  float64            complex128  object  bool
        0      1      1.0              1.0+0.0j       1  True
        1      1      1.0              1.0+0.0j       1  True
        2      1      1.0              1.0+0.0j       1  True
        3      1      1.0              1.0+0.0j       1  True
        4      1      1.0              1.0+0.0j       1  True

        >>> df.memory_usage()
        Index           128
        int64         40000
        float64       40000
        complex128    80000
        object        40000
        bool           5000
        dtype: int64

        >>> df.memory_usage(index=False)
        int64         40000
        float64       40000
        complex128    80000
        object        40000
        bool           5000
        dtype: int64

        The memory footprint of `object` dtype columns is ignored by default:

        >>> df.memory_usage(deep=True)
        Index            128
        int64          40000
        float64        40000
        complex128     80000
        object        180000
        bool            5000
        dtype: int64

        Use a Categorical for efficient storage of an object-dtype column with
        many repeated values.

        >>> df['object'].astype('category').memory_usage(deep=True)
        5216
        """
        result = self._constructor_sliced(
            [c.memory_usage(index=False, deep=deep) for col, c in self.items()],
            index=self.columns,
        )
        if index:
            result = self._constructor_sliced(
                self.index.memory_usage(deep=deep), index=["Index"]
            ).append(result)
        return result

    def transpose(self, *args, copy: bool = False) -> DataFrame:
        """
        Transpose index and columns.

        Reflect the DataFrame over its main diagonal by writing rows as columns
        and vice-versa. The property :attr:`.T` is an accessor to the method
        :meth:`transpose`.

        Parameters
        ----------
        *args : tuple, optional
            Accepted for compatibility with NumPy.
        copy : bool, default False
            Whether to copy the data after transposing, even for DataFrames
            with a single dtype.

            Note that a copy is always required for mixed dtype DataFrames,
            or for DataFrames with any extension types.

        Returns
        -------
        DataFrame
            The transposed DataFrame.

        See Also
        --------
        numpy.transpose : Permute the dimensions of a given array.

        Notes
        -----
        Transposing a DataFrame with mixed dtypes will result in a homogeneous
        DataFrame with the `object` dtype. In such a case, a copy of the data
        is always made.

        Examples
        --------
        **Square DataFrame with homogeneous dtype**

        >>> d1 = {'col1': [1, 2], 'col2': [3, 4]}
        >>> df1 = pd.DataFrame(data=d1)
        >>> df1
           col1  col2
        0     1     3
        1     2     4

        >>> df1_transposed = df1.T # or df1.transpose()
        >>> df1_transposed
              0  1
        col1  1  2
        col2  3  4

        When the dtype is homogeneous in the original DataFrame, we get a
        transposed DataFrame with the same dtype:

        >>> df1.dtypes
        col1    int64
        col2    int64
        dtype: object
        >>> df1_transposed.dtypes
        0    int64
        1    int64
        dtype: object

        **Non-square DataFrame with mixed dtypes**

        >>> d2 = {'name': ['Alice', 'Bob'],
        ...       'score': [9.5, 8],
        ...       'employed': [False, True],
        ...       'kids': [0, 0]}
        >>> df2 = pd.DataFrame(data=d2)
        >>> df2
            name  score  employed  kids
        0  Alice    9.5     False     0
        1    Bob    8.0      True     0

        >>> df2_transposed = df2.T # or df2.transpose()
        >>> df2_transposed
                      0     1
        name      Alice   Bob
        score       9.5   8.0
        employed  False  True
        kids          0     0

        When the DataFrame has mixed dtypes, we get a transposed DataFrame with
        the `object` dtype:

        >>> df2.dtypes
        name         object
        score       float64
        employed       bool
        kids          int64
        dtype: object
        >>> df2_transposed.dtypes
        0    object
        1    object
        dtype: object
        """
        nv.validate_transpose(args, dict())
        # construct the args

        dtypes = list(self.dtypes)
        if self._is_homogeneous_type and dtypes and is_extension_array_dtype(dtypes[0]):
            # We have EAs with the same dtype. We can preserve that dtype in transpose.
            dtype = dtypes[0]
            arr_type = dtype.construct_array_type()
            values = self.values

            new_values = [arr_type._from_sequence(row, dtype=dtype) for row in values]
            result = self._constructor(
                dict(zip(self.index, new_values)), index=self.columns
            )

        else:
            new_values = self.values.T
            if copy:
                new_values = new_values.copy()
            result = self._constructor(
                new_values, index=self.columns, columns=self.index
            )

        return result.__finalize__(self, method="transpose")

    @property
    def T(self) -> DataFrame:
        return self.transpose()

    # ----------------------------------------------------------------------
    # Indexing Methods

    def _ixs(self, i: int, axis: int = 0):
        """
        Parameters
        ----------
        i : int
        axis : int

        Notes
        -----
        If slice passed, the resulting data will be a view.
        """
        # irow
        if axis == 0:
            new_values = self._mgr.fast_xs(i)

            # if we are a copy, mark as such
            copy = isinstance(new_values, np.ndarray) and new_values.base is None
            result = self._constructor_sliced(
                new_values,
                index=self.columns,
                name=self.index[i],
                dtype=new_values.dtype,
            )
            result._set_is_copy(self, copy=copy)
            return result

        # icol
        else:
            label = self.columns[i]

            values = self._mgr.iget(i)
            result = self._box_col_values(values, i)

            # this is a cached value, mark it so
            result._set_as_cached(label, self)

            return result

    def _get_column_array(self, i: int) -> ArrayLike:
        """
        Get the values of the i'th column (ndarray or ExtensionArray, as stored
        in the Block)
        """
        return self._mgr.iget_values(i)

    def _iter_column_arrays(self) -> Iterator[ArrayLike]:
        """
        Iterate over the arrays of all columns in order.
        This returns the values as stored in the Block (ndarray or ExtensionArray).
        """
        for i in range(len(self.columns)):
            yield self._get_column_array(i)

    def __getitem__(self, key):
        key = lib.item_from_zerodim(key)
        key = com.apply_if_callable(key, self)

        if is_hashable(key):
            # shortcut if the key is in columns
            if self.columns.is_unique and key in self.columns:
                if self.columns.nlevels > 1:
                    return self._getitem_multilevel(key)
                return self._get_item_cache(key)

        # Do we have a slicer (on rows)?
        indexer = convert_to_index_sliceable(self, key)
        if indexer is not None:
            # either we have a slice or we have a string that can be converted
            #  to a slice for partial-string date indexing
            return self._slice(indexer, axis=0)

        # Do we have a (boolean) DataFrame?
        if isinstance(key, DataFrame):
            return self.where(key)

        # Do we have a (boolean) 1d indexer?
        if com.is_bool_indexer(key):
            return self._getitem_bool_array(key)

        # We are left with two options: a single key, and a collection of keys,
        # We interpret tuples as collections only for non-MultiIndex
        is_single_key = isinstance(key, tuple) or not is_list_like(key)

        if is_single_key:
            if self.columns.nlevels > 1:
                return self._getitem_multilevel(key)
            indexer = self.columns.get_loc(key)
            if is_integer(indexer):
                indexer = [indexer]
        else:
            if is_iterator(key):
                key = list(key)
            indexer = self.loc._get_listlike_indexer(key, axis=1, raise_missing=True)[1]

        # take() does not accept boolean indexers
        if getattr(indexer, "dtype", None) == bool:
            indexer = np.where(indexer)[0]

        data = self._take_with_is_copy(indexer, axis=1)

        if is_single_key:
            # What does looking for a single key in a non-unique index return?
            # The behavior is inconsistent. It returns a Series, except when
            # - the key itself is repeated (test on data.shape, #9519), or
            # - we have a MultiIndex on columns (test on self.columns, #21309)
            if data.shape[1] == 1 and not isinstance(self.columns, MultiIndex):
                data = data[key]

        return data

    def _getitem_bool_array(self, key):
        # also raises Exception if object array with NA values
        # warning here just in case -- previously __setitem__ was
        # reindexing but __getitem__ was not; it seems more reasonable to
        # go with the __setitem__ behavior since that is more consistent
        # with all other indexing behavior
        if isinstance(key, Series) and not key.index.equals(self.index):
            warnings.warn(
                "Boolean Series key will be reindexed to match DataFrame index.",
                UserWarning,
                stacklevel=3,
            )
        elif len(key) != len(self.index):
            raise ValueError(
                f"Item wrong length {len(key)} instead of {len(self.index)}."
            )

        # check_bool_indexer will throw exception if Series key cannot
        # be reindexed to match DataFrame rows
        key = check_bool_indexer(self.index, key)
        indexer = key.nonzero()[0]
        return self._take_with_is_copy(indexer, axis=0)

    def _getitem_multilevel(self, key):
        # self.columns is a MultiIndex
        loc = self.columns.get_loc(key)
        if isinstance(loc, (slice, np.ndarray)):
            new_columns = self.columns[loc]
            result_columns = maybe_droplevels(new_columns, key)
            if self._is_mixed_type:
                result = self.reindex(columns=new_columns)
                result.columns = result_columns
            else:
                new_values = self.values[:, loc]
                result = self._constructor(
                    new_values, index=self.index, columns=result_columns
                )
                result = result.__finalize__(self)

            # If there is only one column being returned, and its name is
            # either an empty string, or a tuple with an empty string as its
            # first element, then treat the empty string as a placeholder
            # and return the column as if the user had provided that empty
            # string in the key. If the result is a Series, exclude the
            # implied empty string from its name.
            if len(result.columns) == 1:
                top = result.columns[0]
                if isinstance(top, tuple):
                    top = top[0]
                if top == "":
                    result = result[""]
                    if isinstance(result, Series):
                        result = self._constructor_sliced(
                            result, index=self.index, name=key
                        )

            result._set_is_copy(self)
            return result
        else:
            # loc is neither a slice nor ndarray, so must be an int
            return self._ixs(loc, axis=1)

    def _get_value(self, index, col, takeable: bool = False):
        """
        Quickly retrieve single value at passed column and index.

        Parameters
        ----------
        index : row label
        col : column label
        takeable : interpret the index/col as indexers, default False

        Returns
        -------
        scalar
        """
        if takeable:
            series = self._ixs(col, axis=1)
            return series._values[index]

        series = self._get_item_cache(col)
        engine = self.index._engine

        try:
            loc = engine.get_loc(index)
            return series._values[loc]
        except KeyError:
            # GH 20629
            if self.index.nlevels > 1:
                # partial indexing forbidden
                raise

        # we cannot handle direct indexing
        # use positional
        col = self.columns.get_loc(col)
        index = self.index.get_loc(index)
        return self._get_value(index, col, takeable=True)

    def __setitem__(self, key, value):
        key = com.apply_if_callable(key, self)

        # see if we can slice the rows
        indexer = convert_to_index_sliceable(self, key)
        if indexer is not None:
            # either we have a slice or we have a string that can be converted
            #  to a slice for partial-string date indexing
            return self._setitem_slice(indexer, value)

        if isinstance(key, DataFrame) or getattr(key, "ndim", None) == 2:
            self._setitem_frame(key, value)
        elif isinstance(key, (Series, np.ndarray, list, Index)):
            self._setitem_array(key, value)
        else:
            # set column
            self._set_item(key, value)

    def _setitem_slice(self, key: slice, value):
        # NB: we can't just use self.loc[key] = value because that
        #  operates on labels and we need to operate positional for
        #  backwards-compat, xref GH#31469
        self._check_setitem_copy()
        self.iloc._setitem_with_indexer(key, value)

    def _setitem_array(self, key, value):
        # also raises Exception if object array with NA values
        if com.is_bool_indexer(key):
            if len(key) != len(self.index):
                raise ValueError(
                    f"Item wrong length {len(key)} instead of {len(self.index)}!"
                )
            key = check_bool_indexer(self.index, key)
            indexer = key.nonzero()[0]
            self._check_setitem_copy()
            self.iloc._setitem_with_indexer(indexer, value)
        else:
            if isinstance(value, DataFrame):
                if len(value.columns) != len(key):
                    raise ValueError("Columns must be same length as key")
                for k1, k2 in zip(key, value.columns):
                    self[k1] = value[k2]
            else:
                self.loc._ensure_listlike_indexer(key, axis=1, value=value)
                indexer = self.loc._get_listlike_indexer(
                    key, axis=1, raise_missing=False
                )[1]
                self._check_setitem_copy()
                self.iloc._setitem_with_indexer((slice(None), indexer), value)

    def _setitem_frame(self, key, value):
        # support boolean setting with DataFrame input, e.g.
        # df[df > df2] = 0
        if isinstance(key, np.ndarray):
            if key.shape != self.shape:
                raise ValueError("Array conditional must be same shape as self")
            key = self._constructor(key, **self._construct_axes_dict())

        if key.size and not is_bool_dtype(key.values):
            raise TypeError(
                "Must pass DataFrame or 2-d ndarray with boolean values only"
            )

        self._check_inplace_setting(value)
        self._check_setitem_copy()
        self._where(-key, value, inplace=True)

    def _iset_item(self, loc: int, value):
        self._ensure_valid_index(value)

        # technically _sanitize_column expects a label, not a position,
        #  but the behavior is the same as long as we pass broadcast=False
        value = self._sanitize_column(loc, value, broadcast=False)
        NDFrame._iset_item(self, loc, value)

        # check if we are modifying a copy
        # try to set first as we want an invalid
        # value exception to occur first
        if len(self):
            self._check_setitem_copy()

    def _set_item(self, key, value):
        """
        Add series to DataFrame in specified column.

        If series is a numpy-array (not a Series/TimeSeries), it must be the
        same length as the DataFrames index or an error will be thrown.

        Series/TimeSeries will be conformed to the DataFrames index to
        ensure homogeneity.
        """
        self._ensure_valid_index(value)
        value = self._sanitize_column(key, value)
        NDFrame._set_item(self, key, value)

        # check if we are modifying a copy
        # try to set first as we want an invalid
        # value exception to occur first
        if len(self):
            self._check_setitem_copy()

    def _set_value(self, index, col, value, takeable: bool = False):
        """
        Put single value at passed column and index.

        Parameters
        ----------
        index : row label
        col : column label
        value : scalar
        takeable : interpret the index/col as indexers, default False
        """
        try:
            if takeable is True:
                series = self._ixs(col, axis=1)
                series._set_value(index, value, takeable=True)
                return

            series = self._get_item_cache(col)
            engine = self.index._engine
            loc = engine.get_loc(index)
            validate_numeric_casting(series.dtype, value)

            series._values[loc] = value
            # Note: trying to use series._set_value breaks tests in
            #  tests.frame.indexing.test_indexing and tests.indexing.test_partial
        except (KeyError, TypeError):
            # set using a non-recursive method & reset the cache
            if takeable:
                self.iloc[index, col] = value
            else:
                self.loc[index, col] = value
            self._item_cache.pop(col, None)

    def _ensure_valid_index(self, value):
        """
        Ensure that if we don't have an index, that we can create one from the
        passed value.
        """
        # GH5632, make sure that we are a Series convertible
        if not len(self.index) and is_list_like(value) and len(value):
            try:
                value = Series(value)
            except (ValueError, NotImplementedError, TypeError) as err:
                raise ValueError(
                    "Cannot set a frame with no defined index "
                    "and a value that cannot be converted to a Series"
                ) from err

            # GH31368 preserve name of index
            index_copy = value.index.copy()
            if self.index.name is not None:
                index_copy.name = self.index.name

            self._mgr = self._mgr.reindex_axis(index_copy, axis=1, fill_value=np.nan)

    def _box_col_values(self, values, loc: int) -> Series:
        """
        Provide boxed values for a column.
        """
        # Lookup in columns so that if e.g. a str datetime was passed
        #  we attach the Timestamp object as the name.
        name = self.columns[loc]
        klass = self._constructor_sliced
        return klass(values, index=self.index, name=name, fastpath=True)

    # ----------------------------------------------------------------------
    # Unsorted

    def query(self, expr, inplace=False, **kwargs):
        """
        Query the columns of a DataFrame with a boolean expression.

        Parameters
        ----------
        expr : str
            The query string to evaluate.

            You can refer to variables
            in the environment by prefixing them with an '@' character like
            ``@a + b``.

            You can refer to column names that are not valid Python variable names
            by surrounding them in backticks. Thus, column names containing spaces
            or punctuations (besides underscores) or starting with digits must be
            surrounded by backticks. (For example, a column named "Area (cm^2) would
            be referenced as `Area (cm^2)`). Column names which are Python keywords
            (like "list", "for", "import", etc) cannot be used.

            For example, if one of your columns is called ``a a`` and you want
            to sum it with ``b``, your query should be ```a a` + b``.

            .. versionadded:: 0.25.0
                Backtick quoting introduced.

            .. versionadded:: 1.0.0
                Expanding functionality of backtick quoting for more than only spaces.

        inplace : bool
            Whether the query should modify the data in place or return
            a modified copy.
        **kwargs
            See the documentation for :func:`eval` for complete details
            on the keyword arguments accepted by :meth:`DataFrame.query`.

        Returns
        -------
        DataFrame or None
            DataFrame resulting from the provided query expression or
            None if ``inplace=True``.

        See Also
        --------
        eval : Evaluate a string describing operations on
            DataFrame columns.
        DataFrame.eval : Evaluate a string describing operations on
            DataFrame columns.

        Notes
        -----
        The result of the evaluation of this expression is first passed to
        :attr:`DataFrame.loc` and if that fails because of a
        multidimensional key (e.g., a DataFrame) then the result will be passed
        to :meth:`DataFrame.__getitem__`.

        This method uses the top-level :func:`eval` function to
        evaluate the passed query.

        The :meth:`~pandas.DataFrame.query` method uses a slightly
        modified Python syntax by default. For example, the ``&`` and ``|``
        (bitwise) operators have the precedence of their boolean cousins,
        :keyword:`and` and :keyword:`or`. This *is* syntactically valid Python,
        however the semantics are different.

        You can change the semantics of the expression by passing the keyword
        argument ``parser='python'``. This enforces the same semantics as
        evaluation in Python space. Likewise, you can pass ``engine='python'``
        to evaluate an expression using Python itself as a backend. This is not
        recommended as it is inefficient compared to using ``numexpr`` as the
        engine.

        The :attr:`DataFrame.index` and
        :attr:`DataFrame.columns` attributes of the
        :class:`~pandas.DataFrame` instance are placed in the query namespace
        by default, which allows you to treat both the index and columns of the
        frame as a column in the frame.
        The identifier ``index`` is used for the frame index; you can also
        use the name of the index to identify it in a query. Please note that
        Python keywords may not be used as identifiers.

        For further details and examples see the ``query`` documentation in
        :ref:`indexing <indexing.query>`.

        *Backtick quoted variables*

        Backtick quoted variables are parsed as literal Python code and
        are converted internally to a Python valid identifier.
        This can lead to the following problems.

        During parsing a number of disallowed characters inside the backtick
        quoted string are replaced by strings that are allowed as a Python identifier.
        These characters include all operators in Python, the space character, the
        question mark, the exclamation mark, the dollar sign, and the euro sign.
        For other characters that fall outside the ASCII range (U+0001..U+007F)
        and those that are not further specified in PEP 3131,
        the query parser will raise an error.
        This excludes whitespace different than the space character,
        but also the hashtag (as it is used for comments) and the backtick
        itself (backtick can also not be escaped).

        In a special case, quotes that make a pair around a backtick can
        confuse the parser.
        For example, ```it's` > `that's``` will raise an error,
        as it forms a quoted string (``'s > `that'``) with a backtick inside.

        See also the Python documentation about lexical analysis
        (https://docs.python.org/3/reference/lexical_analysis.html)
        in combination with the source code in :mod:`pandas.core.computation.parsing`.

        Examples
        --------
        >>> df = pd.DataFrame({'A': range(1, 6),
        ...                    'B': range(10, 0, -2),
        ...                    'C C': range(10, 5, -1)})
        >>> df
           A   B  C C
        0  1  10   10
        1  2   8    9
        2  3   6    8
        3  4   4    7
        4  5   2    6
        >>> df.query('A > B')
           A  B  C C
        4  5  2    6

        The previous expression is equivalent to

        >>> df[df.A > df.B]
           A  B  C C
        4  5  2    6

        For columns with spaces in their name, you can use backtick quoting.

        >>> df.query('B == `C C`')
           A   B  C C
        0  1  10   10

        The previous expression is equivalent to

        >>> df[df.B == df['C C']]
           A   B  C C
        0  1  10   10
        """
        inplace = validate_bool_kwarg(inplace, "inplace")
        if not isinstance(expr, str):
            msg = f"expr must be a string to be evaluated, {type(expr)} given"
            raise ValueError(msg)
        kwargs["level"] = kwargs.pop("level", 0) + 1
        kwargs["target"] = None
        res = self.eval(expr, **kwargs)

        try:
            result = self.loc[res]
        except ValueError:
            # when res is multi-dimensional loc raises, but this is sometimes a
            # valid query
            result = self[res]

        if inplace:
            self._update_inplace(result)
        else:
            return result

    def eval(self, expr, inplace=False, **kwargs):
        """
        Evaluate a string describing operations on DataFrame columns.

        Operates on columns only, not specific rows or elements.  This allows
        `eval` to run arbitrary code, which can make you vulnerable to code
        injection if you pass user input to this function.

        Parameters
        ----------
        expr : str
            The expression string to evaluate.
        inplace : bool, default False
            If the expression contains an assignment, whether to perform the
            operation inplace and mutate the existing DataFrame. Otherwise,
            a new DataFrame is returned.
        **kwargs
            See the documentation for :func:`eval` for complete details
            on the keyword arguments accepted by
            :meth:`~pandas.DataFrame.query`.

        Returns
        -------
        ndarray, scalar, pandas object, or None
            The result of the evaluation or None if ``inplace=True``.

        See Also
        --------
        DataFrame.query : Evaluates a boolean expression to query the columns
            of a frame.
        DataFrame.assign : Can evaluate an expression or function to create new
            values for a column.
        eval : Evaluate a Python expression as a string using various
            backends.

        Notes
        -----
        For more details see the API documentation for :func:`~eval`.
        For detailed examples see :ref:`enhancing performance with eval
        <enhancingperf.eval>`.

        Examples
        --------
        >>> df = pd.DataFrame({'A': range(1, 6), 'B': range(10, 0, -2)})
        >>> df
           A   B
        0  1  10
        1  2   8
        2  3   6
        3  4   4
        4  5   2
        >>> df.eval('A + B')
        0    11
        1    10
        2     9
        3     8
        4     7
        dtype: int64

        Assignment is allowed though by default the original DataFrame is not
        modified.

        >>> df.eval('C = A + B')
           A   B   C
        0  1  10  11
        1  2   8  10
        2  3   6   9
        3  4   4   8
        4  5   2   7
        >>> df
           A   B
        0  1  10
        1  2   8
        2  3   6
        3  4   4
        4  5   2

        Use ``inplace=True`` to modify the original DataFrame.

        >>> df.eval('C = A + B', inplace=True)
        >>> df
           A   B   C
        0  1  10  11
        1  2   8  10
        2  3   6   9
        3  4   4   8
        4  5   2   7

        Multiple columns can be assigned to using multi-line expressions:

        >>> df.eval(
        ...     '''
        ... C = A + B
        ... D = A - B
        ... '''
        ... )
           A   B   C  D
        0  1  10  11 -9
        1  2   8  10 -6
        2  3   6   9 -3
        3  4   4   8  0
        4  5   2   7  3
        """
        from pandas.core.computation.eval import eval as _eval

        inplace = validate_bool_kwarg(inplace, "inplace")
        resolvers = kwargs.pop("resolvers", None)
        kwargs["level"] = kwargs.pop("level", 0) + 1
        if resolvers is None:
            index_resolvers = self._get_index_resolvers()
            column_resolvers = self._get_cleaned_column_resolvers()
            resolvers = column_resolvers, index_resolvers
        if "target" not in kwargs:
            kwargs["target"] = self
        kwargs["resolvers"] = kwargs.get("resolvers", ()) + tuple(resolvers)

        return _eval(expr, inplace=inplace, **kwargs)

    def select_dtypes(self, include=None, exclude=None) -> DataFrame:
        """
        Return a subset of the DataFrame's columns based on the column dtypes.

        Parameters
        ----------
        include, exclude : scalar or list-like
            A selection of dtypes or strings to be included/excluded. At least
            one of these parameters must be supplied.

        Returns
        -------
        DataFrame
            The subset of the frame including the dtypes in ``include`` and
            excluding the dtypes in ``exclude``.

        Raises
        ------
        ValueError
            * If both of ``include`` and ``exclude`` are empty
            * If ``include`` and ``exclude`` have overlapping elements
            * If any kind of string dtype is passed in.

        See Also
        --------
        DataFrame.dtypes: Return Series with the data type of each column.

        Notes
        -----
        * To select all *numeric* types, use ``np.number`` or ``'number'``
        * To select strings you must use the ``object`` dtype, but note that
          this will return *all* object dtype columns
        * See the `numpy dtype hierarchy
          <https://numpy.org/doc/stable/reference/arrays.scalars.html>`__
        * To select datetimes, use ``np.datetime64``, ``'datetime'`` or
          ``'datetime64'``
        * To select timedeltas, use ``np.timedelta64``, ``'timedelta'`` or
          ``'timedelta64'``
        * To select Pandas categorical dtypes, use ``'category'``
        * To select Pandas datetimetz dtypes, use ``'datetimetz'`` (new in
          0.20.0) or ``'datetime64[ns, tz]'``

        Examples
        --------
        >>> df = pd.DataFrame({'a': [1, 2] * 3,
        ...                    'b': [True, False] * 3,
        ...                    'c': [1.0, 2.0] * 3})
        >>> df
                a      b  c
        0       1   True  1.0
        1       2  False  2.0
        2       1   True  1.0
        3       2  False  2.0
        4       1   True  1.0
        5       2  False  2.0

        >>> df.select_dtypes(include='bool')
           b
        0  True
        1  False
        2  True
        3  False
        4  True
        5  False

        >>> df.select_dtypes(include=['float64'])
           c
        0  1.0
        1  2.0
        2  1.0
        3  2.0
        4  1.0
        5  2.0

        >>> df.select_dtypes(exclude=['int64'])
               b    c
        0   True  1.0
        1  False  2.0
        2   True  1.0
        3  False  2.0
        4   True  1.0
        5  False  2.0
        """
        if not is_list_like(include):
            include = (include,) if include is not None else ()
        if not is_list_like(exclude):
            exclude = (exclude,) if exclude is not None else ()

        selection = (frozenset(include), frozenset(exclude))

        if not any(selection):
            raise ValueError("at least one of include or exclude must be nonempty")

        # convert the myriad valid dtypes object to a single representation
        include = frozenset(infer_dtype_from_object(x) for x in include)
        exclude = frozenset(infer_dtype_from_object(x) for x in exclude)
        for dtypes in (include, exclude):
            invalidate_string_dtypes(dtypes)

        # can't both include AND exclude!
        if not include.isdisjoint(exclude):
            raise ValueError(f"include and exclude overlap on {(include & exclude)}")

        # We raise when both include and exclude are empty
        # Hence, we can just shrink the columns we want to keep
        keep_these = np.full(self.shape[1], True)

        def extract_unique_dtypes_from_dtypes_set(
            dtypes_set: FrozenSet[Dtype], unique_dtypes: np.ndarray
        ) -> List[Dtype]:
            extracted_dtypes = [
                unique_dtype
                for unique_dtype in unique_dtypes
                # error: Argument 1 to "tuple" has incompatible type
                # "FrozenSet[Union[ExtensionDtype, str, Any, Type[str],
                # Type[float], Type[int], Type[complex], Type[bool]]]";
                # expected "Iterable[Union[type, Tuple[Any, ...]]]"
                if issubclass(
                    unique_dtype.type, tuple(dtypes_set)  # type: ignore[arg-type]
                )
            ]
            return extracted_dtypes

        unique_dtypes = self.dtypes.unique()

        if include:
            included_dtypes = extract_unique_dtypes_from_dtypes_set(
                include, unique_dtypes
            )
            keep_these &= self.dtypes.isin(included_dtypes)

        if exclude:
            excluded_dtypes = extract_unique_dtypes_from_dtypes_set(
                exclude, unique_dtypes
            )
            keep_these &= ~self.dtypes.isin(excluded_dtypes)

        return self.iloc[:, keep_these.values]

    def insert(self, loc, column, value, allow_duplicates=False) -> None:
        """
        Insert column into DataFrame at specified location.

        Raises a ValueError if `column` is already contained in the DataFrame,
        unless `allow_duplicates` is set to True.

        Parameters
        ----------
        loc : int
            Insertion index. Must verify 0 <= loc <= len(columns).
        column : str, number, or hashable object
            Label of the inserted column.
        value : int, Series, or array-like
        allow_duplicates : bool, optional
        """
        if allow_duplicates and not self.flags.allows_duplicate_labels:
            raise ValueError(
                "Cannot specify 'allow_duplicates=True' when "
                "'self.flags.allows_duplicate_labels' is False."
            )
        self._ensure_valid_index(value)
        value = self._sanitize_column(column, value, broadcast=False)
        self._mgr.insert(loc, column, value, allow_duplicates=allow_duplicates)

    def assign(self, **kwargs) -> DataFrame:
        r"""
        Assign new columns to a DataFrame.

        Returns a new object with all original columns in addition to new ones.
        Existing columns that are re-assigned will be overwritten.

        Parameters
        ----------
        **kwargs : dict of {str: callable or Series}
            The column names are keywords. If the values are
            callable, they are computed on the DataFrame and
            assigned to the new columns. The callable must not
            change input DataFrame (though pandas doesn't check it).
            If the values are not callable, (e.g. a Series, scalar, or array),
            they are simply assigned.

        Returns
        -------
        DataFrame
            A new DataFrame with the new columns in addition to
            all the existing columns.

        Notes
        -----
        Assigning multiple columns within the same ``assign`` is possible.
        Later items in '\*\*kwargs' may refer to newly created or modified
        columns in 'df'; items are computed and assigned into 'df' in order.

        Examples
        --------
        >>> df = pd.DataFrame({'temp_c': [17.0, 25.0]},
        ...                   index=['Portland', 'Berkeley'])
        >>> df
                  temp_c
        Portland    17.0
        Berkeley    25.0

        Where the value is a callable, evaluated on `df`:

        >>> df.assign(temp_f=lambda x: x.temp_c * 9 / 5 + 32)
                  temp_c  temp_f
        Portland    17.0    62.6
        Berkeley    25.0    77.0

        Alternatively, the same behavior can be achieved by directly
        referencing an existing Series or sequence:

        >>> df.assign(temp_f=df['temp_c'] * 9 / 5 + 32)
                  temp_c  temp_f
        Portland    17.0    62.6
        Berkeley    25.0    77.0

        You can create multiple columns within the same assign where one
        of the columns depends on another one defined within the same assign:

        >>> df.assign(temp_f=lambda x: x['temp_c'] * 9 / 5 + 32,
        ...           temp_k=lambda x: (x['temp_f'] +  459.67) * 5 / 9)
                  temp_c  temp_f  temp_k
        Portland    17.0    62.6  290.15
        Berkeley    25.0    77.0  298.15
        """
        data = self.copy()

        for k, v in kwargs.items():
            data[k] = com.apply_if_callable(v, data)
        return data

    def _sanitize_column(self, key, value, broadcast=True):
        """
        Ensures new columns (which go into the BlockManager as new blocks) are
        always copied and converted into an array.

        Parameters
        ----------
        key : object
        value : scalar, Series, or array-like
        broadcast : bool, default True
            If ``key`` matches multiple duplicate column names in the
            DataFrame, this parameter indicates whether ``value`` should be
            tiled so that the returned array contains a (duplicated) column for
            each occurrence of the key. If False, ``value`` will not be tiled.

        Returns
        -------
        numpy.ndarray
        """

        def reindexer(value):
            # reindex if necessary

            if value.index.equals(self.index) or not len(self.index):
                value = value._values.copy()
            else:

                # GH 4107
                try:
                    value = value.reindex(self.index)._values
                except ValueError as err:
                    # raised in MultiIndex.from_tuples, see test_insert_error_msmgs
                    if not value.index.is_unique:
                        # duplicate axis
                        raise err

                    # other
                    raise TypeError(
                        "incompatible index of inserted column with frame index"
                    ) from err
            return value

        if isinstance(value, Series):
            value = reindexer(value)

        elif isinstance(value, DataFrame):
            # align right-hand-side columns if self.columns
            # is multi-index and self[key] is a sub-frame
            if isinstance(self.columns, MultiIndex) and key in self.columns:
                loc = self.columns.get_loc(key)
                if isinstance(loc, (slice, Series, np.ndarray, Index)):
                    cols = maybe_droplevels(self.columns[loc], key)
                    if len(cols) and not cols.equals(value.columns):
                        value = value.reindex(cols, axis=1)
            # now align rows
            value = reindexer(value).T

        elif isinstance(value, ExtensionArray):
            # Explicitly copy here, instead of in sanitize_index,
            # as sanitize_index won't copy an EA, even with copy=True
            value = value.copy()
            value = sanitize_index(value, self.index)

        elif isinstance(value, Index) or is_sequence(value):

            # turn me into an ndarray
            value = sanitize_index(value, self.index)
            if not isinstance(value, (np.ndarray, Index)):
                if isinstance(value, list) and len(value) > 0:
                    value = maybe_convert_platform(value)
                else:
                    value = com.asarray_tuplesafe(value)
            elif value.ndim == 2:
                value = value.copy().T
            elif isinstance(value, Index):
                value = value.copy(deep=True)
            else:
                value = value.copy()

            # possibly infer to datetimelike
            if is_object_dtype(value.dtype):
                value = maybe_infer_to_datetimelike(value)

        else:
            # cast ignores pandas dtypes. so save the dtype first
            infer_dtype, _ = infer_dtype_from_scalar(value, pandas_dtype=True)

            # upcast
            if is_extension_array_dtype(infer_dtype):
                value = construct_1d_arraylike_from_scalar(
                    value, len(self.index), infer_dtype
                )
            else:
                value = cast_scalar_to_array(len(self.index), value)

            value = maybe_cast_to_datetime(value, infer_dtype)

        # return internal types directly
        if is_extension_array_dtype(value):
            return value

        # broadcast across multiple columns if necessary
        if broadcast and key in self.columns and value.ndim == 1:
            if not self.columns.is_unique or isinstance(self.columns, MultiIndex):
                existing_piece = self[key]
                if isinstance(existing_piece, DataFrame):
                    value = np.tile(value, (len(existing_piece.columns), 1))

        return np.atleast_2d(np.asarray(value))

    @property
    def _series(self):
        return {
            item: Series(
                self._mgr.iget(idx), index=self.index, name=item, fastpath=True
            )
            for idx, item in enumerate(self.columns)
        }

    def lookup(self, row_labels, col_labels) -> np.ndarray:
        """
        Label-based "fancy indexing" function for DataFrame.
        Given equal-length arrays of row and column labels, return an
        array of the values corresponding to each (row, col) pair.

        .. deprecated:: 1.2.0
            DataFrame.lookup is deprecated,
            use DataFrame.melt and DataFrame.loc instead.
            For an example see :meth:`~pandas.DataFrame.lookup`
            in the user guide.

        Parameters
        ----------
        row_labels : sequence
            The row labels to use for lookup.
        col_labels : sequence
            The column labels to use for lookup.

        Returns
        -------
        numpy.ndarray
            The found values.
        """
        msg = (
            "The 'lookup' method is deprecated and will be"
            "removed in a future version."
            "You can use DataFrame.melt and DataFrame.loc"
            "as a substitute."
        )
        warnings.warn(msg, FutureWarning, stacklevel=2)

        n = len(row_labels)
        if n != len(col_labels):
            raise ValueError("Row labels must have same size as column labels")
        if not (self.index.is_unique and self.columns.is_unique):
            # GH#33041
            raise ValueError("DataFrame.lookup requires unique index and columns")

        thresh = 1000
        if not self._is_mixed_type or n > thresh:
            values = self.values
            ridx = self.index.get_indexer(row_labels)
            cidx = self.columns.get_indexer(col_labels)
            if (ridx == -1).any():
                raise KeyError("One or more row labels was not found")
            if (cidx == -1).any():
                raise KeyError("One or more column labels was not found")
            flat_index = ridx * len(self.columns) + cidx
            result = values.flat[flat_index]
        else:
            result = np.empty(n, dtype="O")
            for i, (r, c) in enumerate(zip(row_labels, col_labels)):
                result[i] = self._get_value(r, c)

        if is_object_dtype(result):
            result = lib.maybe_convert_objects(result)

        return result

    # ----------------------------------------------------------------------
    # Reindexing and alignment

    def _reindex_axes(self, axes, level, limit, tolerance, method, fill_value, copy):
        frame = self

        columns = axes["columns"]
        if columns is not None:
            frame = frame._reindex_columns(
                columns, method, copy, level, fill_value, limit, tolerance
            )

        index = axes["index"]
        if index is not None:
            frame = frame._reindex_index(
                index, method, copy, level, fill_value, limit, tolerance
            )

        return frame

    def _reindex_index(
        self,
        new_index,
        method,
        copy,
        level,
        fill_value=np.nan,
        limit=None,
        tolerance=None,
    ):
        new_index, indexer = self.index.reindex(
            new_index, method=method, level=level, limit=limit, tolerance=tolerance
        )
        return self._reindex_with_indexers(
            {0: [new_index, indexer]},
            copy=copy,
            fill_value=fill_value,
            allow_dups=False,
        )

    def _reindex_columns(
        self,
        new_columns,
        method,
        copy,
        level,
        fill_value=None,
        limit=None,
        tolerance=None,
    ):
        new_columns, indexer = self.columns.reindex(
            new_columns, method=method, level=level, limit=limit, tolerance=tolerance
        )
        return self._reindex_with_indexers(
            {1: [new_columns, indexer]},
            copy=copy,
            fill_value=fill_value,
            allow_dups=False,
        )

    def _reindex_multi(self, axes, copy, fill_value) -> DataFrame:
        """
        We are guaranteed non-Nones in the axes.
        """
        new_index, row_indexer = self.index.reindex(axes["index"])
        new_columns, col_indexer = self.columns.reindex(axes["columns"])

        if row_indexer is not None and col_indexer is not None:
            indexer = row_indexer, col_indexer
            new_values = algorithms.take_2d_multi(
                self.values, indexer, fill_value=fill_value
            )
            return self._constructor(new_values, index=new_index, columns=new_columns)
        else:
            return self._reindex_with_indexers(
                {0: [new_index, row_indexer], 1: [new_columns, col_indexer]},
                copy=copy,
                fill_value=fill_value,
            )

    @doc(NDFrame.align, **_shared_doc_kwargs)
    def align(
        self,
        other,
        join="outer",
        axis=None,
        level=None,
        copy=True,
        fill_value=None,
        method=None,
        limit=None,
        fill_axis=0,
        broadcast_axis=None,
    ) -> DataFrame:
        return super().align(
            other,
            join=join,
            axis=axis,
            level=level,
            copy=copy,
            fill_value=fill_value,
            method=method,
            limit=limit,
            fill_axis=fill_axis,
            broadcast_axis=broadcast_axis,
        )

    @Appender(
        """
        Examples
        --------
        >>> df = pd.DataFrame({"A": [1, 2, 3], "B": [4, 5, 6]})

        Change the row labels.

        >>> df.set_axis(['a', 'b', 'c'], axis='index')
           A  B
        a  1  4
        b  2  5
        c  3  6

        Change the column labels.

        >>> df.set_axis(['I', 'II'], axis='columns')
           I  II
        0  1   4
        1  2   5
        2  3   6

        Now, update the labels inplace.

        >>> df.set_axis(['i', 'ii'], axis='columns', inplace=True)
        >>> df
           i  ii
        0  1   4
        1  2   5
        2  3   6
        """
    )
    @Substitution(
        **_shared_doc_kwargs,
        extended_summary_sub=" column or",
        axis_description_sub=", and 1 identifies the columns",
        see_also_sub=" or columns",
    )
    @Appender(NDFrame.set_axis.__doc__)
    def set_axis(self, labels, axis: Axis = 0, inplace: bool = False):
        return super().set_axis(labels, axis=axis, inplace=inplace)

    @Substitution(**_shared_doc_kwargs)
    @Appender(NDFrame.reindex.__doc__)
    @rewrite_axis_style_signature(
        "labels",
        [
            ("method", None),
            ("copy", True),
            ("level", None),
            ("fill_value", np.nan),
            ("limit", None),
            ("tolerance", None),
        ],
    )
    def reindex(self, *args, **kwargs) -> DataFrame:
        axes = validate_axis_style_args(self, args, kwargs, "labels", "reindex")
        kwargs.update(axes)
        # Pop these, since the values are in `kwargs` under different names
        kwargs.pop("axis", None)
        kwargs.pop("labels", None)
        return super().reindex(**kwargs)

    def drop(
        self,
        labels=None,
        axis=0,
        index=None,
        columns=None,
        level=None,
        inplace=False,
        errors="raise",
    ):
        """
        Drop specified labels from rows or columns.

        Remove rows or columns by specifying label names and corresponding
        axis, or by specifying directly index or column names. When using a
        multi-index, labels on different levels can be removed by specifying
        the level.

        Parameters
        ----------
        labels : single label or list-like
            Index or column labels to drop.
        axis : {0 or 'index', 1 or 'columns'}, default 0
            Whether to drop labels from the index (0 or 'index') or
            columns (1 or 'columns').
        index : single label or list-like
            Alternative to specifying axis (``labels, axis=0``
            is equivalent to ``index=labels``).
        columns : single label or list-like
            Alternative to specifying axis (``labels, axis=1``
            is equivalent to ``columns=labels``).
        level : int or level name, optional
            For MultiIndex, level from which the labels will be removed.
        inplace : bool, default False
            If False, return a copy. Otherwise, do operation
            inplace and return None.
        errors : {'ignore', 'raise'}, default 'raise'
            If 'ignore', suppress error and only existing labels are
            dropped.

        Returns
        -------
        DataFrame or None
            DataFrame without the removed index or column labels or
            None if ``inplace=True``.

        Raises
        ------
        KeyError
            If any of the labels is not found in the selected axis.

        See Also
        --------
        DataFrame.loc : Label-location based indexer for selection by label.
        DataFrame.dropna : Return DataFrame with labels on given axis omitted
            where (all or any) data are missing.
        DataFrame.drop_duplicates : Return DataFrame with duplicate rows
            removed, optionally only considering certain columns.
        Series.drop : Return Series with specified index labels removed.

        Examples
        --------
        >>> df = pd.DataFrame(np.arange(12).reshape(3, 4),
        ...                   columns=['A', 'B', 'C', 'D'])
        >>> df
           A  B   C   D
        0  0  1   2   3
        1  4  5   6   7
        2  8  9  10  11

        Drop columns

        >>> df.drop(['B', 'C'], axis=1)
           A   D
        0  0   3
        1  4   7
        2  8  11

        >>> df.drop(columns=['B', 'C'])
           A   D
        0  0   3
        1  4   7
        2  8  11

        Drop a row by index

        >>> df.drop([0, 1])
           A  B   C   D
        2  8  9  10  11

        Drop columns and/or rows of MultiIndex DataFrame

        >>> midx = pd.MultiIndex(levels=[['lama', 'cow', 'falcon'],
        ...                              ['speed', 'weight', 'length']],
        ...                      codes=[[0, 0, 0, 1, 1, 1, 2, 2, 2],
        ...                             [0, 1, 2, 0, 1, 2, 0, 1, 2]])
        >>> df = pd.DataFrame(index=midx, columns=['big', 'small'],
        ...                   data=[[45, 30], [200, 100], [1.5, 1], [30, 20],
        ...                         [250, 150], [1.5, 0.8], [320, 250],
        ...                         [1, 0.8], [0.3, 0.2]])
        >>> df
                        big     small
        lama    speed   45.0    30.0
                weight  200.0   100.0
                length  1.5     1.0
        cow     speed   30.0    20.0
                weight  250.0   150.0
                length  1.5     0.8
        falcon  speed   320.0   250.0
                weight  1.0     0.8
                length  0.3     0.2

        >>> df.drop(index='cow', columns='small')
                        big
        lama    speed   45.0
                weight  200.0
                length  1.5
        falcon  speed   320.0
                weight  1.0
                length  0.3

        >>> df.drop(index='length', level=1)
                        big     small
        lama    speed   45.0    30.0
                weight  200.0   100.0
        cow     speed   30.0    20.0
                weight  250.0   150.0
        falcon  speed   320.0   250.0
                weight  1.0     0.8
        """
        return super().drop(
            labels=labels,
            axis=axis,
            index=index,
            columns=columns,
            level=level,
            inplace=inplace,
            errors=errors,
        )

    @rewrite_axis_style_signature(
        "mapper",
        [("copy", True), ("inplace", False), ("level", None), ("errors", "ignore")],
    )
    def rename(
        self,
        mapper: Optional[Renamer] = None,
        *,
        index: Optional[Renamer] = None,
        columns: Optional[Renamer] = None,
        axis: Optional[Axis] = None,
        copy: bool = True,
        inplace: bool = False,
        level: Optional[Level] = None,
        errors: str = "ignore",
    ) -> Optional[DataFrame]:
        """
        Alter axes labels.

        Function / dict values must be unique (1-to-1). Labels not contained in
        a dict / Series will be left as-is. Extra labels listed don't throw an
        error.

        See the :ref:`user guide <basics.rename>` for more.

        Parameters
        ----------
        mapper : dict-like or function
            Dict-like or function transformations to apply to
            that axis' values. Use either ``mapper`` and ``axis`` to
            specify the axis to target with ``mapper``, or ``index`` and
            ``columns``.
        index : dict-like or function
            Alternative to specifying axis (``mapper, axis=0``
            is equivalent to ``index=mapper``).
        columns : dict-like or function
            Alternative to specifying axis (``mapper, axis=1``
            is equivalent to ``columns=mapper``).
        axis : {0 or 'index', 1 or 'columns'}, default 0
            Axis to target with ``mapper``. Can be either the axis name
            ('index', 'columns') or number (0, 1). The default is 'index'.
        copy : bool, default True
            Also copy underlying data.
        inplace : bool, default False
            Whether to return a new DataFrame. If True then value of copy is
            ignored.
        level : int or level name, default None
            In case of a MultiIndex, only rename labels in the specified
            level.
        errors : {'ignore', 'raise'}, default 'ignore'
            If 'raise', raise a `KeyError` when a dict-like `mapper`, `index`,
            or `columns` contains labels that are not present in the Index
            being transformed.
            If 'ignore', existing keys will be renamed and extra keys will be
            ignored.

        Returns
        -------
        DataFrame or None
            DataFrame with the renamed axis labels or None if ``inplace=True``.

        Raises
        ------
        KeyError
            If any of the labels is not found in the selected axis and
            "errors='raise'".

        See Also
        --------
        DataFrame.rename_axis : Set the name of the axis.

        Examples
        --------
        ``DataFrame.rename`` supports two calling conventions

        * ``(index=index_mapper, columns=columns_mapper, ...)``
        * ``(mapper, axis={'index', 'columns'}, ...)``

        We *highly* recommend using keyword arguments to clarify your
        intent.

        Rename columns using a mapping:

        >>> df = pd.DataFrame({"A": [1, 2, 3], "B": [4, 5, 6]})
        >>> df.rename(columns={"A": "a", "B": "c"})
           a  c
        0  1  4
        1  2  5
        2  3  6

        Rename index using a mapping:

        >>> df.rename(index={0: "x", 1: "y", 2: "z"})
           A  B
        x  1  4
        y  2  5
        z  3  6

        Cast index labels to a different type:

        >>> df.index
        RangeIndex(start=0, stop=3, step=1)
        >>> df.rename(index=str).index
        Index(['0', '1', '2'], dtype='object')

        >>> df.rename(columns={"A": "a", "B": "b", "C": "c"}, errors="raise")
        Traceback (most recent call last):
        KeyError: ['C'] not found in axis

        Using axis-style parameters:

        >>> df.rename(str.lower, axis='columns')
           a  b
        0  1  4
        1  2  5
        2  3  6

        >>> df.rename({1: 2, 2: 4}, axis='index')
           A  B
        0  1  4
        2  2  5
        4  3  6
        """
        return super().rename(
            mapper=mapper,
            index=index,
            columns=columns,
            axis=axis,
            copy=copy,
            inplace=inplace,
            level=level,
            errors=errors,
        )

    @doc(NDFrame.fillna, **_shared_doc_kwargs)
    def fillna(
        self,
        value=None,
        method=None,
        axis=None,
        inplace=False,
        limit=None,
        downcast=None,
    ) -> Optional[DataFrame]:
        return super().fillna(
            value=value,
            method=method,
            axis=axis,
            inplace=inplace,
            limit=limit,
            downcast=downcast,
        )

    def pop(self, item: Label) -> Series:
        """
        Return item and drop from frame. Raise KeyError if not found.

        Parameters
        ----------
        item : label
            Label of column to be popped.

        Returns
        -------
        Series

        Examples
        --------
        >>> df = pd.DataFrame([('falcon', 'bird', 389.0),
        ...                    ('parrot', 'bird', 24.0),
        ...                    ('lion', 'mammal', 80.5),
        ...                    ('monkey', 'mammal', np.nan)],
        ...                   columns=('name', 'class', 'max_speed'))
        >>> df
             name   class  max_speed
        0  falcon    bird      389.0
        1  parrot    bird       24.0
        2    lion  mammal       80.5
        3  monkey  mammal        NaN

        >>> df.pop('class')
        0      bird
        1      bird
        2    mammal
        3    mammal
        Name: class, dtype: object

        >>> df
             name  max_speed
        0  falcon      389.0
        1  parrot       24.0
        2    lion       80.5
        3  monkey        NaN
        """
        return super().pop(item=item)

    @doc(NDFrame.replace, **_shared_doc_kwargs)
    def replace(
        self,
        to_replace=None,
        value=None,
        inplace=False,
        limit=None,
        regex=False,
        method="pad",
    ):
        return super().replace(
            to_replace=to_replace,
            value=value,
            inplace=inplace,
            limit=limit,
            regex=regex,
            method=method,
        )

    def _replace_columnwise(
        self, mapping: Dict[Label, Tuple[Any, Any]], inplace: bool, regex
    ):
        """
        Dispatch to Series.replace column-wise.


        Parameters
        ----------
        mapping : dict
            of the form {col: (target, value)}
        inplace : bool
        regex : bool or same types as `to_replace` in DataFrame.replace

        Returns
        -------
        DataFrame or None
        """
        # Operate column-wise
        res = self if inplace else self.copy()
        ax = self.columns

        for i in range(len(ax)):
            if ax[i] in mapping:
                ser = self.iloc[:, i]

                target, value = mapping[ax[i]]
                newobj = ser.replace(target, value, regex=regex)

                res.iloc[:, i] = newobj

        if inplace:
            return
        return res.__finalize__(self)

    @doc(NDFrame.shift, klass=_shared_doc_kwargs["klass"])
    def shift(
        self, periods=1, freq=None, axis=0, fill_value=lib.no_default
    ) -> DataFrame:
        axis = self._get_axis_number(axis)

        ncols = len(self.columns)
        if axis == 1 and periods != 0 and fill_value is lib.no_default and ncols > 0:
            # We will infer fill_value to match the closest column

            if periods > 0:
                result = self.iloc[:, :-periods]
                for col in range(min(ncols, abs(periods))):
                    # TODO(EA2D): doing this in a loop unnecessary with 2D EAs
                    # Define filler inside loop so we get a copy
                    filler = self.iloc[:, 0].shift(len(self))
                    result.insert(0, col, filler, allow_duplicates=True)
            else:
                result = self.iloc[:, -periods:]
                for col in range(min(ncols, abs(periods))):
                    # Define filler inside loop so we get a copy
                    filler = self.iloc[:, -1].shift(len(self))
                    result.insert(
                        len(result.columns), col, filler, allow_duplicates=True
                    )

            result.columns = self.columns.copy()
            return result

        return super().shift(
            periods=periods, freq=freq, axis=axis, fill_value=fill_value
        )

    def set_index(
        self, keys, drop=True, append=False, inplace=False, verify_integrity=False
    ):
        """
        Set the DataFrame index using existing columns.

        Set the DataFrame index (row labels) using one or more existing
        columns or arrays (of the correct length). The index can replace the
        existing index or expand on it.

        Parameters
        ----------
        keys : label or array-like or list of labels/arrays
            This parameter can be either a single column key, a single array of
            the same length as the calling DataFrame, or a list containing an
            arbitrary combination of column keys and arrays. Here, "array"
            encompasses :class:`Series`, :class:`Index`, ``np.ndarray``, and
            instances of :class:`~collections.abc.Iterator`.
        drop : bool, default True
            Delete columns to be used as the new index.
        append : bool, default False
            Whether to append columns to existing index.
        inplace : bool, default False
            Modify the DataFrame in place (do not create a new object).
        verify_integrity : bool, default False
            Check the new index for duplicates. Otherwise defer the check until
            necessary. Setting to False will improve the performance of this
            method.

        Returns
        -------
        DataFrame or None
            Changed row labels or None if ``inplace=True``.

        See Also
        --------
        DataFrame.reset_index : Opposite of set_index.
        DataFrame.reindex : Change to new indices or expand indices.
        DataFrame.reindex_like : Change to same indices as other DataFrame.

        Examples
        --------
        >>> df = pd.DataFrame({'month': [1, 4, 7, 10],
        ...                    'year': [2012, 2014, 2013, 2014],
        ...                    'sale': [55, 40, 84, 31]})
        >>> df
           month  year  sale
        0      1  2012    55
        1      4  2014    40
        2      7  2013    84
        3     10  2014    31

        Set the index to become the 'month' column:

        >>> df.set_index('month')
               year  sale
        month
        1      2012    55
        4      2014    40
        7      2013    84
        10     2014    31

        Create a MultiIndex using columns 'year' and 'month':

        >>> df.set_index(['year', 'month'])
                    sale
        year  month
        2012  1     55
        2014  4     40
        2013  7     84
        2014  10    31

        Create a MultiIndex using an Index and a column:

        >>> df.set_index([pd.Index([1, 2, 3, 4]), 'year'])
                 month  sale
           year
        1  2012  1      55
        2  2014  4      40
        3  2013  7      84
        4  2014  10     31

        Create a MultiIndex using two Series:

        >>> s = pd.Series([1, 2, 3, 4])
        >>> df.set_index([s, s**2])
              month  year  sale
        1 1       1  2012    55
        2 4       4  2014    40
        3 9       7  2013    84
        4 16     10  2014    31
        """
        inplace = validate_bool_kwarg(inplace, "inplace")
        self._check_inplace_and_allows_duplicate_labels(inplace)
        if not isinstance(keys, list):
            keys = [keys]

        err_msg = (
            'The parameter "keys" may be a column key, one-dimensional '
            "array, or a list containing only valid column keys and "
            "one-dimensional arrays."
        )

        missing: List[Label] = []
        for col in keys:
            if isinstance(col, (Index, Series, np.ndarray, list, abc.Iterator)):
                # arrays are fine as long as they are one-dimensional
                # iterators get converted to list below
                if getattr(col, "ndim", 1) != 1:
                    raise ValueError(err_msg)
            else:
                # everything else gets tried as a key; see GH 24969
                try:
                    found = col in self.columns
                except TypeError as err:
                    raise TypeError(
                        f"{err_msg}. Received column of type {type(col)}"
                    ) from err
                else:
                    if not found:
                        missing.append(col)

        if missing:
            raise KeyError(f"None of {missing} are in the columns")

        if inplace:
            frame = self
        else:
            frame = self.copy()

        arrays = []
        names: List[Label] = []
        if append:
            names = list(self.index.names)
            if isinstance(self.index, MultiIndex):
                for i in range(self.index.nlevels):
                    arrays.append(self.index._get_level_values(i))
            else:
                arrays.append(self.index)

        to_remove: List[Label] = []
        for col in keys:
            if isinstance(col, MultiIndex):
                for n in range(col.nlevels):
                    arrays.append(col._get_level_values(n))
                names.extend(col.names)
            elif isinstance(col, (Index, Series)):
                # if Index then not MultiIndex (treated above)
                arrays.append(col)
                names.append(col.name)
            elif isinstance(col, (list, np.ndarray)):
                arrays.append(col)
                names.append(None)
            elif isinstance(col, abc.Iterator):
                arrays.append(list(col))
                names.append(None)
            # from here, col can only be a column label
            else:
                arrays.append(frame[col]._values)
                names.append(col)
                if drop:
                    to_remove.append(col)

            if len(arrays[-1]) != len(self):
                # check newest element against length of calling frame, since
                # ensure_index_from_sequences would not raise for append=False.
                raise ValueError(
                    f"Length mismatch: Expected {len(self)} rows, "
                    f"received array of length {len(arrays[-1])}"
                )

        index = ensure_index_from_sequences(arrays, names)

        if verify_integrity and not index.is_unique:
            duplicates = index[index.duplicated()].unique()
            raise ValueError(f"Index has duplicate keys: {duplicates}")

        # use set to handle duplicate column names gracefully in case of drop
        for c in set(to_remove):
            del frame[c]

        # clear up memory usage
        index._cleanup()

        frame.index = index

        if not inplace:
            return frame

    def reset_index(
        self,
        level: Optional[Union[Hashable, Sequence[Hashable]]] = None,
        drop: bool = False,
        inplace: bool = False,
        col_level: Hashable = 0,
        col_fill: Label = "",
    ) -> Optional[DataFrame]:
        """
        Reset the index, or a level of it.

        Reset the index of the DataFrame, and use the default one instead.
        If the DataFrame has a MultiIndex, this method can remove one or more
        levels.

        Parameters
        ----------
        level : int, str, tuple, or list, default None
            Only remove the given levels from the index. Removes all levels by
            default.
        drop : bool, default False
            Do not try to insert index into dataframe columns. This resets
            the index to the default integer index.
        inplace : bool, default False
            Modify the DataFrame in place (do not create a new object).
        col_level : int or str, default 0
            If the columns have multiple levels, determines which level the
            labels are inserted into. By default it is inserted into the first
            level.
        col_fill : object, default ''
            If the columns have multiple levels, determines how the other
            levels are named. If None then the index name is repeated.

        Returns
        -------
        DataFrame or None
            DataFrame with the new index or None if ``inplace=True``.

        See Also
        --------
        DataFrame.set_index : Opposite of reset_index.
        DataFrame.reindex : Change to new indices or expand indices.
        DataFrame.reindex_like : Change to same indices as other DataFrame.

        Examples
        --------
        >>> df = pd.DataFrame([('bird', 389.0),
        ...                    ('bird', 24.0),
        ...                    ('mammal', 80.5),
        ...                    ('mammal', np.nan)],
        ...                   index=['falcon', 'parrot', 'lion', 'monkey'],
        ...                   columns=('class', 'max_speed'))
        >>> df
                 class  max_speed
        falcon    bird      389.0
        parrot    bird       24.0
        lion    mammal       80.5
        monkey  mammal        NaN

        When we reset the index, the old index is added as a column, and a
        new sequential index is used:

        >>> df.reset_index()
            index   class  max_speed
        0  falcon    bird      389.0
        1  parrot    bird       24.0
        2    lion  mammal       80.5
        3  monkey  mammal        NaN

        We can use the `drop` parameter to avoid the old index being added as
        a column:

        >>> df.reset_index(drop=True)
            class  max_speed
        0    bird      389.0
        1    bird       24.0
        2  mammal       80.5
        3  mammal        NaN

        You can also use `reset_index` with `MultiIndex`.

        >>> index = pd.MultiIndex.from_tuples([('bird', 'falcon'),
        ...                                    ('bird', 'parrot'),
        ...                                    ('mammal', 'lion'),
        ...                                    ('mammal', 'monkey')],
        ...                                   names=['class', 'name'])
        >>> columns = pd.MultiIndex.from_tuples([('speed', 'max'),
        ...                                      ('species', 'type')])
        >>> df = pd.DataFrame([(389.0, 'fly'),
        ...                    ( 24.0, 'fly'),
        ...                    ( 80.5, 'run'),
        ...                    (np.nan, 'jump')],
        ...                   index=index,
        ...                   columns=columns)
        >>> df
                       speed species
                         max    type
        class  name
        bird   falcon  389.0     fly
               parrot   24.0     fly
        mammal lion     80.5     run
               monkey    NaN    jump

        If the index has multiple levels, we can reset a subset of them:

        >>> df.reset_index(level='class')
                 class  speed species
                          max    type
        name
        falcon    bird  389.0     fly
        parrot    bird   24.0     fly
        lion    mammal   80.5     run
        monkey  mammal    NaN    jump

        If we are not dropping the index, by default, it is placed in the top
        level. We can place it in another level:

        >>> df.reset_index(level='class', col_level=1)
                        speed species
                 class    max    type
        name
        falcon    bird  389.0     fly
        parrot    bird   24.0     fly
        lion    mammal   80.5     run
        monkey  mammal    NaN    jump

        When the index is inserted under another level, we can specify under
        which one with the parameter `col_fill`:

        >>> df.reset_index(level='class', col_level=1, col_fill='species')
                      species  speed species
                        class    max    type
        name
        falcon           bird  389.0     fly
        parrot           bird   24.0     fly
        lion           mammal   80.5     run
        monkey         mammal    NaN    jump

        If we specify a nonexistent level for `col_fill`, it is created:

        >>> df.reset_index(level='class', col_level=1, col_fill='genus')
                        genus  speed species
                        class    max    type
        name
        falcon           bird  389.0     fly
        parrot           bird   24.0     fly
        lion           mammal   80.5     run
        monkey         mammal    NaN    jump
        """
        inplace = validate_bool_kwarg(inplace, "inplace")
        self._check_inplace_and_allows_duplicate_labels(inplace)
        if inplace:
            new_obj = self
        else:
            new_obj = self.copy()

        new_index = ibase.default_index(len(new_obj))
        if level is not None:
            if not isinstance(level, (tuple, list)):
                level = [level]
            level = [self.index._get_level_number(lev) for lev in level]
            if len(level) < self.index.nlevels:
                new_index = self.index.droplevel(level)

        if not drop:
            to_insert: Iterable[Tuple[Any, Optional[Any]]]
            if isinstance(self.index, MultiIndex):
                names = [
                    (n if n is not None else f"level_{i}")
                    for i, n in enumerate(self.index.names)
                ]
                to_insert = zip(self.index.levels, self.index.codes)
            else:
                default = "index" if "index" not in self else "level_0"
                names = [default] if self.index.name is None else [self.index.name]
                to_insert = ((self.index, None),)

            multi_col = isinstance(self.columns, MultiIndex)
            for i, (lev, lab) in reversed(list(enumerate(to_insert))):
                if not (level is None or i in level):
                    continue
                name = names[i]
                if multi_col:
                    col_name = list(name) if isinstance(name, tuple) else [name]
                    if col_fill is None:
                        if len(col_name) not in (1, self.columns.nlevels):
                            raise ValueError(
                                "col_fill=None is incompatible "
                                f"with incomplete column name {name}"
                            )
                        col_fill = col_name[0]

                    lev_num = self.columns._get_level_number(col_level)
                    name_lst = [col_fill] * lev_num + col_name
                    missing = self.columns.nlevels - len(name_lst)
                    name_lst += [col_fill] * missing
                    name = tuple(name_lst)
                # to ndarray and maybe infer different dtype
                level_values = maybe_casted_values(lev, lab)
                new_obj.insert(0, name, level_values)

        new_obj.index = new_index
        if not inplace:
            return new_obj

        return None

    # ----------------------------------------------------------------------
    # Reindex-based selection methods

    @doc(NDFrame.isna, klass=_shared_doc_kwargs["klass"])
    def isna(self) -> DataFrame:
        result = self._constructor(self._mgr.isna(func=isna))
        return result.__finalize__(self, method="isna")

    @doc(NDFrame.isna, klass=_shared_doc_kwargs["klass"])
    def isnull(self) -> DataFrame:
        return self.isna()

    @doc(NDFrame.notna, klass=_shared_doc_kwargs["klass"])
    def notna(self) -> DataFrame:
        return ~self.isna()

    @doc(NDFrame.notna, klass=_shared_doc_kwargs["klass"])
    def notnull(self) -> DataFrame:
        return ~self.isna()

    def dropna(self, axis=0, how="any", thresh=None, subset=None, inplace=False):
        """
        Remove missing values.

        See the :ref:`User Guide <missing_data>` for more on which values are
        considered missing, and how to work with missing data.

        Parameters
        ----------
        axis : {0 or 'index', 1 or 'columns'}, default 0
            Determine if rows or columns which contain missing values are
            removed.

            * 0, or 'index' : Drop rows which contain missing values.
            * 1, or 'columns' : Drop columns which contain missing value.

            .. versionchanged:: 1.0.0

               Pass tuple or list to drop on multiple axes.
               Only a single axis is allowed.

        how : {'any', 'all'}, default 'any'
            Determine if row or column is removed from DataFrame, when we have
            at least one NA or all NA.

            * 'any' : If any NA values are present, drop that row or column.
            * 'all' : If all values are NA, drop that row or column.

        thresh : int, optional
            Require that many non-NA values.
        subset : array-like, optional
            Labels along other axis to consider, e.g. if you are dropping rows
            these would be a list of columns to include.
        inplace : bool, default False
            If True, do operation inplace and return None.

        Returns
        -------
        DataFrame or None
            DataFrame with NA entries dropped from it or None if ``inplace=True``.

        See Also
        --------
        DataFrame.isna: Indicate missing values.
        DataFrame.notna : Indicate existing (non-missing) values.
        DataFrame.fillna : Replace missing values.
        Series.dropna : Drop missing values.
        Index.dropna : Drop missing indices.

        Examples
        --------
        >>> df = pd.DataFrame({"name": ['Alfred', 'Batman', 'Catwoman'],
        ...                    "toy": [np.nan, 'Batmobile', 'Bullwhip'],
        ...                    "born": [pd.NaT, pd.Timestamp("1940-04-25"),
        ...                             pd.NaT]})
        >>> df
               name        toy       born
        0    Alfred        NaN        NaT
        1    Batman  Batmobile 1940-04-25
        2  Catwoman   Bullwhip        NaT

        Drop the rows where at least one element is missing.

        >>> df.dropna()
             name        toy       born
        1  Batman  Batmobile 1940-04-25

        Drop the columns where at least one element is missing.

        >>> df.dropna(axis='columns')
               name
        0    Alfred
        1    Batman
        2  Catwoman

        Drop the rows where all elements are missing.

        >>> df.dropna(how='all')
               name        toy       born
        0    Alfred        NaN        NaT
        1    Batman  Batmobile 1940-04-25
        2  Catwoman   Bullwhip        NaT

        Keep only the rows with at least 2 non-NA values.

        >>> df.dropna(thresh=2)
               name        toy       born
        1    Batman  Batmobile 1940-04-25
        2  Catwoman   Bullwhip        NaT

        Define in which columns to look for missing values.

        >>> df.dropna(subset=['name', 'toy'])
               name        toy       born
        1    Batman  Batmobile 1940-04-25
        2  Catwoman   Bullwhip        NaT

        Keep the DataFrame with valid entries in the same variable.

        >>> df.dropna(inplace=True)
        >>> df
             name        toy       born
        1  Batman  Batmobile 1940-04-25
        """
        inplace = validate_bool_kwarg(inplace, "inplace")
        if isinstance(axis, (tuple, list)):
            # GH20987
            raise TypeError("supplying multiple axes to axis is no longer supported.")

        axis = self._get_axis_number(axis)
        agg_axis = 1 - axis

        agg_obj = self
        if subset is not None:
            ax = self._get_axis(agg_axis)
            indices = ax.get_indexer_for(subset)
            check = indices == -1
            if check.any():
                raise KeyError(list(np.compress(check, subset)))
            agg_obj = self.take(indices, axis=agg_axis)

        count = agg_obj.count(axis=agg_axis)

        if thresh is not None:
            mask = count >= thresh
        elif how == "any":
            mask = count == len(agg_obj._get_axis(agg_axis))
        elif how == "all":
            mask = count > 0
        else:
            if how is not None:
                raise ValueError(f"invalid how option: {how}")
            else:
                raise TypeError("must specify how or thresh")

        result = self.loc(axis=axis)[mask]

        if inplace:
            self._update_inplace(result)
        else:
            return result

    def drop_duplicates(
        self,
        subset: Optional[Union[Hashable, Sequence[Hashable]]] = None,
        keep: Union[str, bool] = "first",
        inplace: bool = False,
        ignore_index: bool = False,
    ) -> Optional[DataFrame]:
        """
        Return DataFrame with duplicate rows removed.

        Considering certain columns is optional. Indexes, including time indexes
        are ignored.

        Parameters
        ----------
        subset : column label or sequence of labels, optional
            Only consider certain columns for identifying duplicates, by
            default use all of the columns.
        keep : {'first', 'last', False}, default 'first'
            Determines which duplicates (if any) to keep.
            - ``first`` : Drop duplicates except for the first occurrence.
            - ``last`` : Drop duplicates except for the last occurrence.
            - False : Drop all duplicates.
        inplace : bool, default False
            Whether to drop duplicates in place or to return a copy.
        ignore_index : bool, default False
            If True, the resulting axis will be labeled 0, 1, …, n - 1.

            .. versionadded:: 1.0.0

        Returns
        -------
        DataFrame or None
            DataFrame with duplicates removed or None if ``inplace=True``.

        See Also
        --------
        DataFrame.value_counts: Count unique combinations of columns.

        Examples
        --------
        Consider dataset containing ramen rating.

        >>> df = pd.DataFrame({
        ...     'brand': ['Yum Yum', 'Yum Yum', 'Indomie', 'Indomie', 'Indomie'],
        ...     'style': ['cup', 'cup', 'cup', 'pack', 'pack'],
        ...     'rating': [4, 4, 3.5, 15, 5]
        ... })
        >>> df
            brand style  rating
        0  Yum Yum   cup     4.0
        1  Yum Yum   cup     4.0
        2  Indomie   cup     3.5
        3  Indomie  pack    15.0
        4  Indomie  pack     5.0

        By default, it removes duplicate rows based on all columns.

        >>> df.drop_duplicates()
            brand style  rating
        0  Yum Yum   cup     4.0
        2  Indomie   cup     3.5
        3  Indomie  pack    15.0
        4  Indomie  pack     5.0

        To remove duplicates on specific column(s), use ``subset``.

        >>> df.drop_duplicates(subset=['brand'])
            brand style  rating
        0  Yum Yum   cup     4.0
        2  Indomie   cup     3.5

        To remove duplicates and keep last occurrences, use ``keep``.

        >>> df.drop_duplicates(subset=['brand', 'style'], keep='last')
            brand style  rating
        1  Yum Yum   cup     4.0
        2  Indomie   cup     3.5
        4  Indomie  pack     5.0
        """
        if self.empty:
            return self.copy()

        inplace = validate_bool_kwarg(inplace, "inplace")
        duplicated = self.duplicated(subset, keep=keep)

        result = self[-duplicated]
        if ignore_index:
            result.index = ibase.default_index(len(result))

        if inplace:
            self._update_inplace(result)
            return None
        else:
            return result

    def duplicated(
        self,
        subset: Optional[Union[Hashable, Sequence[Hashable]]] = None,
        keep: Union[str, bool] = "first",
    ) -> Series:
        """
        Return boolean Series denoting duplicate rows.

        Considering certain columns is optional.

        Parameters
        ----------
        subset : column label or sequence of labels, optional
            Only consider certain columns for identifying duplicates, by
            default use all of the columns.
        keep : {'first', 'last', False}, default 'first'
            Determines which duplicates (if any) to mark.

            - ``first`` : Mark duplicates as ``True`` except for the first occurrence.
            - ``last`` : Mark duplicates as ``True`` except for the last occurrence.
            - False : Mark all duplicates as ``True``.

        Returns
        -------
        Series
            Boolean series for each duplicated rows.

        See Also
        --------
        Index.duplicated : Equivalent method on index.
        Series.duplicated : Equivalent method on Series.
        Series.drop_duplicates : Remove duplicate values from Series.
        DataFrame.drop_duplicates : Remove duplicate values from DataFrame.

        Examples
        --------
        Consider dataset containing ramen rating.

        >>> df = pd.DataFrame({
        ...     'brand': ['Yum Yum', 'Yum Yum', 'Indomie', 'Indomie', 'Indomie'],
        ...     'style': ['cup', 'cup', 'cup', 'pack', 'pack'],
        ...     'rating': [4, 4, 3.5, 15, 5]
        ... })
        >>> df
            brand style  rating
        0  Yum Yum   cup     4.0
        1  Yum Yum   cup     4.0
        2  Indomie   cup     3.5
        3  Indomie  pack    15.0
        4  Indomie  pack     5.0

        By default, for each set of duplicated values, the first occurrence
        is set on False and all others on True.

        >>> df.duplicated()
        0    False
        1     True
        2    False
        3    False
        4    False
        dtype: bool

        By using 'last', the last occurrence of each set of duplicated values
        is set on False and all others on True.

        >>> df.duplicated(keep='last')
        0     True
        1    False
        2    False
        3    False
        4    False
        dtype: bool

        By setting ``keep`` on False, all duplicates are True.

        >>> df.duplicated(keep=False)
        0     True
        1     True
        2    False
        3    False
        4    False
        dtype: bool

        To find duplicates on specific column(s), use ``subset``.

        >>> df.duplicated(subset=['brand'])
        0    False
        1     True
        2    False
        3     True
        4     True
        dtype: bool
        """
        from pandas._libs.hashtable import SIZE_HINT_LIMIT, duplicated_int64

        if self.empty:
            return self._constructor_sliced(dtype=bool)

        def f(vals):
            labels, shape = algorithms.factorize(
                vals, size_hint=min(len(self), SIZE_HINT_LIMIT)
            )
            return labels.astype("i8", copy=False), len(shape)

        if subset is None:
            subset = self.columns
        elif (
            not np.iterable(subset)
            or isinstance(subset, str)
            or isinstance(subset, tuple)
            and subset in self.columns
        ):
            subset = (subset,)

        #  needed for mypy since can't narrow types using np.iterable
        subset = cast(Iterable, subset)

        # Verify all columns in subset exist in the queried dataframe
        # Otherwise, raise a KeyError, same as if you try to __getitem__ with a
        # key that doesn't exist.
        diff = Index(subset).difference(self.columns)
        if not diff.empty:
            raise KeyError(diff)

        vals = (col.values for name, col in self.items() if name in subset)
        labels, shape = map(list, zip(*map(f, vals)))

        ids = get_group_index(labels, shape, sort=False, xnull=False)
        return self._constructor_sliced(duplicated_int64(ids, keep), index=self.index)

    # ----------------------------------------------------------------------
    # Sorting
    # TODO: Just move the sort_values doc here.
    @Substitution(**_shared_doc_kwargs)
    @Appender(NDFrame.sort_values.__doc__)
    # error: Signature of "sort_values" incompatible with supertype "NDFrame"
    def sort_values(  # type: ignore[override]
        self,
        by,
        axis=0,
        ascending=True,
        inplace=False,
        kind="quicksort",
        na_position="last",
        ignore_index=False,
        key: ValueKeyFunc = None,
    ):
        inplace = validate_bool_kwarg(inplace, "inplace")
        axis = self._get_axis_number(axis)

        if not isinstance(by, list):
            by = [by]
        if is_sequence(ascending) and len(by) != len(ascending):
            raise ValueError(
                f"Length of ascending ({len(ascending)}) != length of by ({len(by)})"
            )
        if len(by) > 1:

            keys = [self._get_label_or_level_values(x, axis=axis) for x in by]

            # need to rewrap columns in Series to apply key function
            if key is not None:
                keys = [Series(k, name=name) for (k, name) in zip(keys, by)]

            indexer = lexsort_indexer(
                keys, orders=ascending, na_position=na_position, key=key
            )
            indexer = ensure_platform_int(indexer)
        else:

            by = by[0]
            k = self._get_label_or_level_values(by, axis=axis)

            # need to rewrap column in Series to apply key function
            if key is not None:
                k = Series(k, name=by)

            if isinstance(ascending, (tuple, list)):
                ascending = ascending[0]

            indexer = nargsort(
                k, kind=kind, ascending=ascending, na_position=na_position, key=key
            )

        new_data = self._mgr.take(
            indexer, axis=self._get_block_manager_axis(axis), verify=False
        )

        if ignore_index:
            new_data.set_axis(1, ibase.default_index(len(indexer)))

        result = self._constructor(new_data)
        if inplace:
            return self._update_inplace(result)
        else:
            return result.__finalize__(self, method="sort_values")

    def sort_index(
        self,
        axis=0,
        level=None,
        ascending: bool = True,
        inplace: bool = False,
        kind: str = "quicksort",
        na_position: str = "last",
        sort_remaining: bool = True,
        ignore_index: bool = False,
        key: IndexKeyFunc = None,
    ):
        """
        Sort object by labels (along an axis).

        Returns a new DataFrame sorted by label if `inplace` argument is
        ``False``, otherwise updates the original DataFrame and returns None.

        Parameters
        ----------
        axis : {0 or 'index', 1 or 'columns'}, default 0
            The axis along which to sort.  The value 0 identifies the rows,
            and 1 identifies the columns.
        level : int or level name or list of ints or list of level names
            If not None, sort on values in specified index level(s).
        ascending : bool or list of bools, default True
            Sort ascending vs. descending. When the index is a MultiIndex the
            sort direction can be controlled for each level individually.
        inplace : bool, default False
            If True, perform operation in-place.
        kind : {'quicksort', 'mergesort', 'heapsort'}, default 'quicksort'
            Choice of sorting algorithm. See also ndarray.np.sort for more
            information.  `mergesort` is the only stable algorithm. For
            DataFrames, this option is only applied when sorting on a single
            column or label.
        na_position : {'first', 'last'}, default 'last'
            Puts NaNs at the beginning if `first`; `last` puts NaNs at the end.
            Not implemented for MultiIndex.
        sort_remaining : bool, default True
            If True and sorting by level and index is multilevel, sort by other
            levels too (in order) after sorting by specified level.
        ignore_index : bool, default False
            If True, the resulting axis will be labeled 0, 1, …, n - 1.

            .. versionadded:: 1.0.0

        key : callable, optional
            If not None, apply the key function to the index values
            before sorting. This is similar to the `key` argument in the
            builtin :meth:`sorted` function, with the notable difference that
            this `key` function should be *vectorized*. It should expect an
            ``Index`` and return an ``Index`` of the same shape. For MultiIndex
            inputs, the key is applied *per level*.

            .. versionadded:: 1.1.0

        Returns
        -------
        DataFrame or None
            The original DataFrame sorted by the labels or None if ``inplace=True``.

        See Also
        --------
        Series.sort_index : Sort Series by the index.
        DataFrame.sort_values : Sort DataFrame by the value.
        Series.sort_values : Sort Series by the value.

        Examples
        --------
        >>> df = pd.DataFrame([1, 2, 3, 4, 5], index=[100, 29, 234, 1, 150],
        ...                   columns=['A'])
        >>> df.sort_index()
             A
        1    4
        29   2
        100  1
        150  5
        234  3

        By default, it sorts in ascending order, to sort in descending order,
        use ``ascending=False``

        >>> df.sort_index(ascending=False)
             A
        234  3
        150  5
        100  1
        29   2
        1    4

        A key function can be specified which is applied to the index before
        sorting. For a ``MultiIndex`` this is applied to each level separately.

        >>> df = pd.DataFrame({"a": [1, 2, 3, 4]}, index=['A', 'b', 'C', 'd'])
        >>> df.sort_index(key=lambda x: x.str.lower())
           a
        A  1
        b  2
        C  3
        d  4
        """
        return super().sort_index(
            axis,
            level,
            ascending,
            inplace,
            kind,
            na_position,
            sort_remaining,
            ignore_index,
            key,
        )

    def value_counts(
        self,
        subset: Optional[Sequence[Label]] = None,
        normalize: bool = False,
        sort: bool = True,
        ascending: bool = False,
    ):
        """
        Return a Series containing counts of unique rows in the DataFrame.

        .. versionadded:: 1.1.0

        Parameters
        ----------
        subset : list-like, optional
            Columns to use when counting unique combinations.
        normalize : bool, default False
            Return proportions rather than frequencies.
        sort : bool, default True
            Sort by frequencies.
        ascending : bool, default False
            Sort in ascending order.

        Returns
        -------
        Series

        See Also
        --------
        Series.value_counts: Equivalent method on Series.

        Notes
        -----
        The returned Series will have a MultiIndex with one level per input
        column. By default, rows that contain any NA values are omitted from
        the result. By default, the resulting Series will be in descending
        order so that the first element is the most frequently-occurring row.

        Examples
        --------
        >>> df = pd.DataFrame({'num_legs': [2, 4, 4, 6],
        ...                    'num_wings': [2, 0, 0, 0]},
        ...                   index=['falcon', 'dog', 'cat', 'ant'])
        >>> df
                num_legs  num_wings
        falcon         2          2
        dog            4          0
        cat            4          0
        ant            6          0

        >>> df.value_counts()
        num_legs  num_wings
        4         0            2
        6         0            1
        2         2            1
        dtype: int64

        >>> df.value_counts(sort=False)
        num_legs  num_wings
        2         2            1
        4         0            2
        6         0            1
        dtype: int64

        >>> df.value_counts(ascending=True)
        num_legs  num_wings
        2         2            1
        6         0            1
        4         0            2
        dtype: int64

        >>> df.value_counts(normalize=True)
        num_legs  num_wings
        4         0            0.50
        6         0            0.25
        2         2            0.25
        dtype: float64
        """
        if subset is None:
            subset = self.columns.tolist()

        counts = self.groupby(subset).grouper.size()

        if sort:
            counts = counts.sort_values(ascending=ascending)
        if normalize:
            counts /= counts.sum()

        # Force MultiIndex for single column
        if len(subset) == 1:
            counts.index = MultiIndex.from_arrays(
                [counts.index], names=[counts.index.name]
            )

        return counts

    def nlargest(self, n, columns, keep="first") -> DataFrame:
        """
        Return the first `n` rows ordered by `columns` in descending order.

        Return the first `n` rows with the largest values in `columns`, in
        descending order. The columns that are not specified are returned as
        well, but not used for ordering.

        This method is equivalent to
        ``df.sort_values(columns, ascending=False).head(n)``, but more
        performant.

        Parameters
        ----------
        n : int
            Number of rows to return.
        columns : label or list of labels
            Column label(s) to order by.
        keep : {'first', 'last', 'all'}, default 'first'
            Where there are duplicate values:

            - `first` : prioritize the first occurrence(s)
            - `last` : prioritize the last occurrence(s)
            - ``all`` : do not drop any duplicates, even it means
                        selecting more than `n` items.

            .. versionadded:: 0.24.0

        Returns
        -------
        DataFrame
            The first `n` rows ordered by the given columns in descending
            order.

        See Also
        --------
        DataFrame.nsmallest : Return the first `n` rows ordered by `columns` in
            ascending order.
        DataFrame.sort_values : Sort DataFrame by the values.
        DataFrame.head : Return the first `n` rows without re-ordering.

        Notes
        -----
        This function cannot be used with all column types. For example, when
        specifying columns with `object` or `category` dtypes, ``TypeError`` is
        raised.

        Examples
        --------
        >>> df = pd.DataFrame({'population': [59000000, 65000000, 434000,
        ...                                   434000, 434000, 337000, 11300,
        ...                                   11300, 11300],
        ...                    'GDP': [1937894, 2583560 , 12011, 4520, 12128,
        ...                            17036, 182, 38, 311],
        ...                    'alpha-2': ["IT", "FR", "MT", "MV", "BN",
        ...                                "IS", "NR", "TV", "AI"]},
        ...                   index=["Italy", "France", "Malta",
        ...                          "Maldives", "Brunei", "Iceland",
        ...                          "Nauru", "Tuvalu", "Anguilla"])
        >>> df
                  population      GDP alpha-2
        Italy       59000000  1937894      IT
        France      65000000  2583560      FR
        Malta         434000    12011      MT
        Maldives      434000     4520      MV
        Brunei        434000    12128      BN
        Iceland       337000    17036      IS
        Nauru          11300      182      NR
        Tuvalu         11300       38      TV
        Anguilla       11300      311      AI

        In the following example, we will use ``nlargest`` to select the three
        rows having the largest values in column "population".

        >>> df.nlargest(3, 'population')
                population      GDP alpha-2
        France    65000000  2583560      FR
        Italy     59000000  1937894      IT
        Malta       434000    12011      MT

        When using ``keep='last'``, ties are resolved in reverse order:

        >>> df.nlargest(3, 'population', keep='last')
                population      GDP alpha-2
        France    65000000  2583560      FR
        Italy     59000000  1937894      IT
        Brunei      434000    12128      BN

        When using ``keep='all'``, all duplicate items are maintained:

        >>> df.nlargest(3, 'population', keep='all')
                  population      GDP alpha-2
        France      65000000  2583560      FR
        Italy       59000000  1937894      IT
        Malta         434000    12011      MT
        Maldives      434000     4520      MV
        Brunei        434000    12128      BN

        To order by the largest values in column "population" and then "GDP",
        we can specify multiple columns like in the next example.

        >>> df.nlargest(3, ['population', 'GDP'])
                population      GDP alpha-2
        France    65000000  2583560      FR
        Italy     59000000  1937894      IT
        Brunei      434000    12128      BN
        """
        return algorithms.SelectNFrame(self, n=n, keep=keep, columns=columns).nlargest()

    def nsmallest(self, n, columns, keep="first") -> DataFrame:
        """
        Return the first `n` rows ordered by `columns` in ascending order.

        Return the first `n` rows with the smallest values in `columns`, in
        ascending order. The columns that are not specified are returned as
        well, but not used for ordering.

        This method is equivalent to
        ``df.sort_values(columns, ascending=True).head(n)``, but more
        performant.

        Parameters
        ----------
        n : int
            Number of items to retrieve.
        columns : list or str
            Column name or names to order by.
        keep : {'first', 'last', 'all'}, default 'first'
            Where there are duplicate values:

            - ``first`` : take the first occurrence.
            - ``last`` : take the last occurrence.
            - ``all`` : do not drop any duplicates, even it means
              selecting more than `n` items.

            .. versionadded:: 0.24.0

        Returns
        -------
        DataFrame

        See Also
        --------
        DataFrame.nlargest : Return the first `n` rows ordered by `columns` in
            descending order.
        DataFrame.sort_values : Sort DataFrame by the values.
        DataFrame.head : Return the first `n` rows without re-ordering.

        Examples
        --------
        >>> df = pd.DataFrame({'population': [59000000, 65000000, 434000,
        ...                                   434000, 434000, 337000, 337000,
        ...                                   11300, 11300],
        ...                    'GDP': [1937894, 2583560 , 12011, 4520, 12128,
        ...                            17036, 182, 38, 311],
        ...                    'alpha-2': ["IT", "FR", "MT", "MV", "BN",
        ...                                "IS", "NR", "TV", "AI"]},
        ...                   index=["Italy", "France", "Malta",
        ...                          "Maldives", "Brunei", "Iceland",
        ...                          "Nauru", "Tuvalu", "Anguilla"])
        >>> df
                  population      GDP alpha-2
        Italy       59000000  1937894      IT
        France      65000000  2583560      FR
        Malta         434000    12011      MT
        Maldives      434000     4520      MV
        Brunei        434000    12128      BN
        Iceland       337000    17036      IS
        Nauru         337000      182      NR
        Tuvalu         11300       38      TV
        Anguilla       11300      311      AI

        In the following example, we will use ``nsmallest`` to select the
        three rows having the smallest values in column "population".

        >>> df.nsmallest(3, 'population')
                  population    GDP alpha-2
        Tuvalu         11300     38      TV
        Anguilla       11300    311      AI
        Iceland       337000  17036      IS

        When using ``keep='last'``, ties are resolved in reverse order:

        >>> df.nsmallest(3, 'population', keep='last')
                  population  GDP alpha-2
        Anguilla       11300  311      AI
        Tuvalu         11300   38      TV
        Nauru         337000  182      NR

        When using ``keep='all'``, all duplicate items are maintained:

        >>> df.nsmallest(3, 'population', keep='all')
                  population    GDP alpha-2
        Tuvalu         11300     38      TV
        Anguilla       11300    311      AI
        Iceland       337000  17036      IS
        Nauru         337000    182      NR

        To order by the smallest values in column "population" and then "GDP", we can
        specify multiple columns like in the next example.

        >>> df.nsmallest(3, ['population', 'GDP'])
                  population  GDP alpha-2
        Tuvalu         11300   38      TV
        Anguilla       11300  311      AI
        Nauru         337000  182      NR
        """
        return algorithms.SelectNFrame(
            self, n=n, keep=keep, columns=columns
        ).nsmallest()

    def swaplevel(self, i=-2, j=-1, axis=0) -> DataFrame:
        """
        Swap levels i and j in a MultiIndex on a particular axis.

        Parameters
        ----------
        i, j : int or str
            Levels of the indices to be swapped. Can pass level name as string.
        axis : {0 or 'index', 1 or 'columns'}, default 0
            The axis to swap levels on. 0 or 'index' for row-wise, 1 or
            'columns' for column-wise.

        Returns
        -------
        DataFrame
        """
        result = self.copy()

        axis = self._get_axis_number(axis)

        if not isinstance(result._get_axis(axis), MultiIndex):  # pragma: no cover
            raise TypeError("Can only swap levels on a hierarchical axis.")

        if axis == 0:
            assert isinstance(result.index, MultiIndex)
            result.index = result.index.swaplevel(i, j)
        else:
            assert isinstance(result.columns, MultiIndex)
            result.columns = result.columns.swaplevel(i, j)
        return result

    def reorder_levels(self, order, axis=0) -> DataFrame:
        """
        Rearrange index levels using input order. May not drop or duplicate levels.

        Parameters
        ----------
        order : list of int or list of str
            List representing new level order. Reference level by number
            (position) or by key (label).
        axis : {0 or 'index', 1 or 'columns'}, default 0
            Where to reorder levels.

        Returns
        -------
        DataFrame
        """
        axis = self._get_axis_number(axis)
        if not isinstance(self._get_axis(axis), MultiIndex):  # pragma: no cover
            raise TypeError("Can only reorder levels on a hierarchical axis.")

        result = self.copy()

        if axis == 0:
            assert isinstance(result.index, MultiIndex)
            result.index = result.index.reorder_levels(order)
        else:
            assert isinstance(result.columns, MultiIndex)
            result.columns = result.columns.reorder_levels(order)
        return result

    # ----------------------------------------------------------------------
    # Arithmetic Methods

    def _cmp_method(self, other, op):
        axis = 1  # only relevant for Series other case

        self, other = ops.align_method_FRAME(self, other, axis, flex=False, level=None)

        # See GH#4537 for discussion of scalar op behavior
        new_data = self._dispatch_frame_op(other, op, axis=axis)
        return self._construct_result(new_data)

    def _arith_method(self, other, op):
        if ops.should_reindex_frame_op(self, other, op, 1, 1, None, None):
            return ops.frame_arith_method_with_reindex(self, other, op)

        axis = 1  # only relevant for Series other case

        self, other = ops.align_method_FRAME(self, other, axis, flex=True, level=None)

        new_data = self._dispatch_frame_op(other, op, axis=axis)
        return self._construct_result(new_data)

    _logical_method = _arith_method

    def _dispatch_frame_op(self, right, func, axis: Optional[int] = None):
        """
        Evaluate the frame operation func(left, right) by evaluating
        column-by-column, dispatching to the Series implementation.

        Parameters
        ----------
        right : scalar, Series, or DataFrame
        func : arithmetic or comparison operator
        axis : {None, 0, 1}

        Returns
        -------
        DataFrame
        """
        # Get the appropriate array-op to apply to each column/block's values.
        array_op = ops.get_array_op(func)

        right = lib.item_from_zerodim(right)
        if not is_list_like(right):
            # i.e. scalar, faster than checking np.ndim(right) == 0
            bm = self._mgr.apply(array_op, right=right)
            return type(self)(bm)

        elif isinstance(right, DataFrame):
            assert self.index.equals(right.index)
            assert self.columns.equals(right.columns)
            # TODO: The previous assertion `assert right._indexed_same(self)`
            #  fails in cases with empty columns reached via
            #  _frame_arith_method_with_reindex

            bm = self._mgr.operate_blockwise(right._mgr, array_op)
            return type(self)(bm)

        elif isinstance(right, Series) and axis == 1:
            # axis=1 means we want to operate row-by-row
            assert right.index.equals(self.columns)

            right = right._values
            # maybe_align_as_frame ensures we do not have an ndarray here
            assert not isinstance(right, np.ndarray)

            arrays = [array_op(l, r) for l, r in zip(self._iter_column_arrays(), right)]

        elif isinstance(right, Series):
            assert right.index.equals(self.index)  # Handle other cases later
            right = right._values

            arrays = [array_op(l, right) for l in self._iter_column_arrays()]

        else:
            # Remaining cases have less-obvious dispatch rules
            raise NotImplementedError(right)

        return type(self)._from_arrays(
            arrays, self.columns, self.index, verify_integrity=False
        )

    def _combine_frame(self, other: DataFrame, func, fill_value=None):
        # at this point we have `self._indexed_same(other)`

        if fill_value is None:
            # since _arith_op may be called in a loop, avoid function call
            #  overhead if possible by doing this check once
            _arith_op = func

        else:

            def _arith_op(left, right):
                # for the mixed_type case where we iterate over columns,
                # _arith_op(left, right) is equivalent to
                # left._binop(right, func, fill_value=fill_value)
                left, right = ops.fill_binop(left, right, fill_value)
                return func(left, right)

        new_data = self._dispatch_frame_op(other, _arith_op)
        return new_data

    def _construct_result(self, result) -> DataFrame:
        """
        Wrap the result of an arithmetic, comparison, or logical operation.

        Parameters
        ----------
        result : DataFrame

        Returns
        -------
        DataFrame
        """
        out = self._constructor(result, copy=False)
        # Pin columns instead of passing to constructor for compat with
        #  non-unique columns case
        out.columns = self.columns
        out.index = self.index
        return out

    # ----------------------------------------------------------------------
    # Combination-Related

    @Appender(
        """
Returns
-------
DataFrame
    DataFrame that shows the differences stacked side by side.

    The resulting index will be a MultiIndex with 'self' and 'other'
    stacked alternately at the inner level.

Raises
------
ValueError
    When the two DataFrames don't have identical labels or shape.

See Also
--------
Series.compare : Compare with another Series and show differences.
DataFrame.equals : Test whether two objects contain the same elements.

Notes
-----
Matching NaNs will not appear as a difference.

Can only compare identically-labeled
(i.e. same shape, identical row and column labels) DataFrames

Examples
--------
>>> df = pd.DataFrame(
...     {
...         "col1": ["a", "a", "b", "b", "a"],
...         "col2": [1.0, 2.0, 3.0, np.nan, 5.0],
...         "col3": [1.0, 2.0, 3.0, 4.0, 5.0]
...     },
...     columns=["col1", "col2", "col3"],
... )
>>> df
  col1  col2  col3
0    a   1.0   1.0
1    a   2.0   2.0
2    b   3.0   3.0
3    b   NaN   4.0
4    a   5.0   5.0

>>> df2 = df.copy()
>>> df2.loc[0, 'col1'] = 'c'
>>> df2.loc[2, 'col3'] = 4.0
>>> df2
  col1  col2  col3
0    c   1.0   1.0
1    a   2.0   2.0
2    b   3.0   4.0
3    b   NaN   4.0
4    a   5.0   5.0

Align the differences on columns

>>> df.compare(df2)
  col1       col3
  self other self other
0    a     c  NaN   NaN
2  NaN   NaN  3.0   4.0

Stack the differences on rows

>>> df.compare(df2, align_axis=0)
        col1  col3
0 self     a   NaN
  other    c   NaN
2 self   NaN   3.0
  other  NaN   4.0

Keep the equal values

>>> df.compare(df2, keep_equal=True)
  col1       col3
  self other self other
0    a     c  1.0   1.0
2    b     b  3.0   4.0

Keep all original rows and columns

>>> df.compare(df2, keep_shape=True)
  col1       col2       col3
  self other self other self other
0    a     c  NaN   NaN  NaN   NaN
1  NaN   NaN  NaN   NaN  NaN   NaN
2  NaN   NaN  NaN   NaN  3.0   4.0
3  NaN   NaN  NaN   NaN  NaN   NaN
4  NaN   NaN  NaN   NaN  NaN   NaN

Keep all original rows and columns and also all original values

>>> df.compare(df2, keep_shape=True, keep_equal=True)
  col1       col2       col3
  self other self other self other
0    a     c  1.0   1.0  1.0   1.0
1    a     a  2.0   2.0  2.0   2.0
2    b     b  3.0   3.0  3.0   4.0
3    b     b  NaN   NaN  4.0   4.0
4    a     a  5.0   5.0  5.0   5.0
"""
    )
    @Appender(_shared_docs["compare"] % _shared_doc_kwargs)
    def compare(
        self,
        other: DataFrame,
        align_axis: Axis = 1,
        keep_shape: bool = False,
        keep_equal: bool = False,
    ) -> DataFrame:
        return super().compare(
            other=other,
            align_axis=align_axis,
            keep_shape=keep_shape,
            keep_equal=keep_equal,
        )

    def combine(
        self, other: DataFrame, func, fill_value=None, overwrite=True
    ) -> DataFrame:
        """
        Perform column-wise combine with another DataFrame.

        Combines a DataFrame with `other` DataFrame using `func`
        to element-wise combine columns. The row and column indexes of the
        resulting DataFrame will be the union of the two.

        Parameters
        ----------
        other : DataFrame
            The DataFrame to merge column-wise.
        func : function
            Function that takes two series as inputs and return a Series or a
            scalar. Used to merge the two dataframes column by columns.
        fill_value : scalar value, default None
            The value to fill NaNs with prior to passing any column to the
            merge func.
        overwrite : bool, default True
            If True, columns in `self` that do not exist in `other` will be
            overwritten with NaNs.

        Returns
        -------
        DataFrame
            Combination of the provided DataFrames.

        See Also
        --------
        DataFrame.combine_first : Combine two DataFrame objects and default to
            non-null values in frame calling the method.

        Examples
        --------
        Combine using a simple function that chooses the smaller column.

        >>> df1 = pd.DataFrame({'A': [0, 0], 'B': [4, 4]})
        >>> df2 = pd.DataFrame({'A': [1, 1], 'B': [3, 3]})
        >>> take_smaller = lambda s1, s2: s1 if s1.sum() < s2.sum() else s2
        >>> df1.combine(df2, take_smaller)
           A  B
        0  0  3
        1  0  3

        Example using a true element-wise combine function.

        >>> df1 = pd.DataFrame({'A': [5, 0], 'B': [2, 4]})
        >>> df2 = pd.DataFrame({'A': [1, 1], 'B': [3, 3]})
        >>> df1.combine(df2, np.minimum)
           A  B
        0  1  2
        1  0  3

        Using `fill_value` fills Nones prior to passing the column to the
        merge function.

        >>> df1 = pd.DataFrame({'A': [0, 0], 'B': [None, 4]})
        >>> df2 = pd.DataFrame({'A': [1, 1], 'B': [3, 3]})
        >>> df1.combine(df2, take_smaller, fill_value=-5)
           A    B
        0  0 -5.0
        1  0  4.0

        However, if the same element in both dataframes is None, that None
        is preserved

        >>> df1 = pd.DataFrame({'A': [0, 0], 'B': [None, 4]})
        >>> df2 = pd.DataFrame({'A': [1, 1], 'B': [None, 3]})
        >>> df1.combine(df2, take_smaller, fill_value=-5)
            A    B
        0  0 -5.0
        1  0  3.0

        Example that demonstrates the use of `overwrite` and behavior when
        the axis differ between the dataframes.

        >>> df1 = pd.DataFrame({'A': [0, 0], 'B': [4, 4]})
        >>> df2 = pd.DataFrame({'B': [3, 3], 'C': [-10, 1], }, index=[1, 2])
        >>> df1.combine(df2, take_smaller)
             A    B     C
        0  NaN  NaN   NaN
        1  NaN  3.0 -10.0
        2  NaN  3.0   1.0

        >>> df1.combine(df2, take_smaller, overwrite=False)
             A    B     C
        0  0.0  NaN   NaN
        1  0.0  3.0 -10.0
        2  NaN  3.0   1.0

        Demonstrating the preference of the passed in dataframe.

        >>> df2 = pd.DataFrame({'B': [3, 3], 'C': [1, 1], }, index=[1, 2])
        >>> df2.combine(df1, take_smaller)
           A    B   C
        0  0.0  NaN NaN
        1  0.0  3.0 NaN
        2  NaN  3.0 NaN

        >>> df2.combine(df1, take_smaller, overwrite=False)
             A    B   C
        0  0.0  NaN NaN
        1  0.0  3.0 1.0
        2  NaN  3.0 1.0
        """
        other_idxlen = len(other.index)  # save for compare

        this, other = self.align(other, copy=False)
        new_index = this.index

        if other.empty and len(new_index) == len(self.index):
            return self.copy()

        if self.empty and len(other) == other_idxlen:
            return other.copy()

        # sorts if possible
        new_columns = this.columns.union(other.columns)
        do_fill = fill_value is not None
        result = {}
        for col in new_columns:
            series = this[col]
            otherSeries = other[col]

            this_dtype = series.dtype
            other_dtype = otherSeries.dtype

            this_mask = isna(series)
            other_mask = isna(otherSeries)

            # don't overwrite columns unnecessarily
            # DO propagate if this column is not in the intersection
            if not overwrite and other_mask.all():
                result[col] = this[col].copy()
                continue

            if do_fill:
                series = series.copy()
                otherSeries = otherSeries.copy()
                series[this_mask] = fill_value
                otherSeries[other_mask] = fill_value

            if col not in self.columns:
                # If self DataFrame does not have col in other DataFrame,
                # try to promote series, which is all NaN, as other_dtype.
                new_dtype = other_dtype
                try:
                    series = series.astype(new_dtype, copy=False)
                except ValueError:
                    # e.g. new_dtype is integer types
                    pass
            else:
                # if we have different dtypes, possibly promote
                new_dtype = find_common_type([this_dtype, other_dtype])
                if not is_dtype_equal(this_dtype, new_dtype):
                    series = series.astype(new_dtype)
                if not is_dtype_equal(other_dtype, new_dtype):
                    otherSeries = otherSeries.astype(new_dtype)

            arr = func(series, otherSeries)
            arr = maybe_downcast_to_dtype(arr, this_dtype)

            result[col] = arr

        # convert_objects just in case
        return self._constructor(result, index=new_index, columns=new_columns)

    def combine_first(self, other: DataFrame) -> DataFrame:
        """
        Update null elements with value in the same location in `other`.

        Combine two DataFrame objects by filling null values in one DataFrame
        with non-null values from other DataFrame. The row and column indexes
        of the resulting DataFrame will be the union of the two.

        Parameters
        ----------
        other : DataFrame
            Provided DataFrame to use to fill null values.

        Returns
        -------
        DataFrame

        See Also
        --------
        DataFrame.combine : Perform series-wise operation on two DataFrames
            using a given function.

        Examples
        --------
        >>> df1 = pd.DataFrame({'A': [None, 0], 'B': [None, 4]})
        >>> df2 = pd.DataFrame({'A': [1, 1], 'B': [3, 3]})
        >>> df1.combine_first(df2)
             A    B
        0  1.0  3.0
        1  0.0  4.0

        Null values still persist if the location of that null value
        does not exist in `other`

        >>> df1 = pd.DataFrame({'A': [None, 0], 'B': [4, None]})
        >>> df2 = pd.DataFrame({'B': [3, 3], 'C': [1, 1]}, index=[1, 2])
        >>> df1.combine_first(df2)
             A    B    C
        0  NaN  4.0  NaN
        1  0.0  3.0  1.0
        2  NaN  3.0  1.0
        """
        import pandas.core.computation.expressions as expressions

        def extract_values(arr):
            # Does two things:
            # 1. maybe gets the values from the Series / Index
            # 2. convert datelike to i8
            # TODO: extract_array?
            if isinstance(arr, (Index, Series)):
                arr = arr._values

            if needs_i8_conversion(arr.dtype):
                if is_extension_array_dtype(arr.dtype):
                    arr = arr.asi8
                else:
                    arr = arr.view("i8")
            return arr

        def combiner(x, y):
            mask = isna(x)
            # TODO: extract_array?
            if isinstance(mask, (Index, Series)):
                mask = mask._values

            x_values = extract_values(x)
            y_values = extract_values(y)

            # If the column y in other DataFrame is not in first DataFrame,
            # just return y_values.
            if y.name not in self.columns:
                return y_values

            return expressions.where(mask, y_values, x_values)

        return self.combine(other, combiner, overwrite=False)

    def update(
        self, other, join="left", overwrite=True, filter_func=None, errors="ignore"
    ) -> None:
        """
        Modify in place using non-NA values from another DataFrame.

        Aligns on indices. There is no return value.

        Parameters
        ----------
        other : DataFrame, or object coercible into a DataFrame
            Should have at least one matching index/column label
            with the original DataFrame. If a Series is passed,
            its name attribute must be set, and that will be
            used as the column name to align with the original DataFrame.
        join : {'left'}, default 'left'
            Only left join is implemented, keeping the index and columns of the
            original object.
        overwrite : bool, default True
            How to handle non-NA values for overlapping keys:

            * True: overwrite original DataFrame's values
              with values from `other`.
            * False: only update values that are NA in
              the original DataFrame.

        filter_func : callable(1d-array) -> bool 1d-array, optional
            Can choose to replace values other than NA. Return True for values
            that should be updated.
        errors : {'raise', 'ignore'}, default 'ignore'
            If 'raise', will raise a ValueError if the DataFrame and `other`
            both contain non-NA data in the same place.

            .. versionchanged:: 0.24.0
               Changed from `raise_conflict=False|True`
               to `errors='ignore'|'raise'`.

        Returns
        -------
        None : method directly changes calling object

        Raises
        ------
        ValueError
            * When `errors='raise'` and there's overlapping non-NA data.
            * When `errors` is not either `'ignore'` or `'raise'`
        NotImplementedError
            * If `join != 'left'`

        See Also
        --------
        dict.update : Similar method for dictionaries.
        DataFrame.merge : For column(s)-on-columns(s) operations.

        Examples
        --------
        >>> df = pd.DataFrame({'A': [1, 2, 3],
        ...                    'B': [400, 500, 600]})
        >>> new_df = pd.DataFrame({'B': [4, 5, 6],
        ...                        'C': [7, 8, 9]})
        >>> df.update(new_df)
        >>> df
           A  B
        0  1  4
        1  2  5
        2  3  6

        The DataFrame's length does not increase as a result of the update,
        only values at matching index/column labels are updated.

        >>> df = pd.DataFrame({'A': ['a', 'b', 'c'],
        ...                    'B': ['x', 'y', 'z']})
        >>> new_df = pd.DataFrame({'B': ['d', 'e', 'f', 'g', 'h', 'i']})
        >>> df.update(new_df)
        >>> df
           A  B
        0  a  d
        1  b  e
        2  c  f

        For Series, it's name attribute must be set.

        >>> df = pd.DataFrame({'A': ['a', 'b', 'c'],
        ...                    'B': ['x', 'y', 'z']})
        >>> new_column = pd.Series(['d', 'e'], name='B', index=[0, 2])
        >>> df.update(new_column)
        >>> df
           A  B
        0  a  d
        1  b  y
        2  c  e
        >>> df = pd.DataFrame({'A': ['a', 'b', 'c'],
        ...                    'B': ['x', 'y', 'z']})
        >>> new_df = pd.DataFrame({'B': ['d', 'e']}, index=[1, 2])
        >>> df.update(new_df)
        >>> df
           A  B
        0  a  x
        1  b  d
        2  c  e

        If `other` contains NaNs the corresponding values are not updated
        in the original dataframe.

        >>> df = pd.DataFrame({'A': [1, 2, 3],
        ...                    'B': [400, 500, 600]})
        >>> new_df = pd.DataFrame({'B': [4, np.nan, 6]})
        >>> df.update(new_df)
        >>> df
           A      B
        0  1    4.0
        1  2  500.0
        2  3    6.0
        """
        import pandas.core.computation.expressions as expressions

        # TODO: Support other joins
        if join != "left":  # pragma: no cover
            raise NotImplementedError("Only left join is supported")
        if errors not in ["ignore", "raise"]:
            raise ValueError("The parameter errors must be either 'ignore' or 'raise'")

        if not isinstance(other, DataFrame):
            other = DataFrame(other)

        other = other.reindex_like(self)

        for col in self.columns:
            this = self[col]._values
            that = other[col]._values
            if filter_func is not None:
                with np.errstate(all="ignore"):
                    mask = ~filter_func(this) | isna(that)
            else:
                if errors == "raise":
                    mask_this = notna(that)
                    mask_that = notna(this)
                    if any(mask_this & mask_that):
                        raise ValueError("Data overlaps.")

                if overwrite:
                    mask = isna(that)
                else:
                    mask = notna(this)

            # don't overwrite columns unnecessarily
            if mask.all():
                continue

            self[col] = expressions.where(mask, this, that)

    # ----------------------------------------------------------------------
    # Data reshaping
    @Appender(
        """
Examples
--------
>>> df = pd.DataFrame({'Animal': ['Falcon', 'Falcon',
...                               'Parrot', 'Parrot'],
...                    'Max Speed': [380., 370., 24., 26.]})
>>> df
   Animal  Max Speed
0  Falcon      380.0
1  Falcon      370.0
2  Parrot       24.0
3  Parrot       26.0
>>> df.groupby(['Animal']).mean()
        Max Speed
Animal
Falcon      375.0
Parrot       25.0

**Hierarchical Indexes**

We can groupby different levels of a hierarchical index
using the `level` parameter:

>>> arrays = [['Falcon', 'Falcon', 'Parrot', 'Parrot'],
...           ['Captive', 'Wild', 'Captive', 'Wild']]
>>> index = pd.MultiIndex.from_arrays(arrays, names=('Animal', 'Type'))
>>> df = pd.DataFrame({'Max Speed': [390., 350., 30., 20.]},
...                   index=index)
>>> df
                Max Speed
Animal Type
Falcon Captive      390.0
       Wild         350.0
Parrot Captive       30.0
       Wild          20.0
>>> df.groupby(level=0).mean()
        Max Speed
Animal
Falcon      370.0
Parrot       25.0
>>> df.groupby(level="Type").mean()
         Max Speed
Type
Captive      210.0
Wild         185.0

We can also choose to include NA in group keys or not by setting
`dropna` parameter, the default setting is `True`:

>>> l = [[1, 2, 3], [1, None, 4], [2, 1, 3], [1, 2, 2]]
>>> df = pd.DataFrame(l, columns=["a", "b", "c"])

>>> df.groupby(by=["b"]).sum()
    a   c
b
1.0 2   3
2.0 2   5

>>> df.groupby(by=["b"], dropna=False).sum()
    a   c
b
1.0 2   3
2.0 2   5
NaN 1   4

>>> l = [["a", 12, 12], [None, 12.3, 33.], ["b", 12.3, 123], ["a", 1, 1]]
>>> df = pd.DataFrame(l, columns=["a", "b", "c"])

>>> df.groupby(by="a").sum()
    b     c
a
a   13.0   13.0
b   12.3  123.0

>>> df.groupby(by="a", dropna=False).sum()
    b     c
a
a   13.0   13.0
b   12.3  123.0
NaN 12.3   33.0
"""
    )
    @Appender(_shared_docs["groupby"] % _shared_doc_kwargs)
    def groupby(
        self,
        by=None,
        axis=0,
        level=None,
        as_index: bool = True,
        sort: bool = True,
        group_keys: bool = True,
        squeeze: bool = no_default,
        observed: bool = False,
        dropna: bool = True,
    ) -> DataFrameGroupBy:
        from pandas.core.groupby.generic import DataFrameGroupBy

        if squeeze is not no_default:
            warnings.warn(
                (
                    "The `squeeze` parameter is deprecated and "
                    "will be removed in a future version."
                ),
                FutureWarning,
                stacklevel=2,
            )
        else:
            squeeze = False

        if level is None and by is None:
            raise TypeError("You have to supply one of 'by' and 'level'")
        axis = self._get_axis_number(axis)

        return DataFrameGroupBy(
            obj=self,
            keys=by,
            axis=axis,
            level=level,
            as_index=as_index,
            sort=sort,
            group_keys=group_keys,
            squeeze=squeeze,
            observed=observed,
            dropna=dropna,
        )

    _shared_docs[
        "pivot"
    ] = """
        Return reshaped DataFrame organized by given index / column values.

        Reshape data (produce a "pivot" table) based on column values. Uses
        unique values from specified `index` / `columns` to form axes of the
        resulting DataFrame. This function does not support data
        aggregation, multiple values will result in a MultiIndex in the
        columns. See the :ref:`User Guide <reshaping>` for more on reshaping.

        Parameters
        ----------%s
        index : str or object or a list of str, optional
            Column to use to make new frame's index. If None, uses
            existing index.

            .. versionchanged:: 1.1.0
               Also accept list of index names.

        columns : str or object or a list of str
            Column to use to make new frame's columns.

            .. versionchanged:: 1.1.0
               Also accept list of columns names.

        values : str, object or a list of the previous, optional
            Column(s) to use for populating new frame's values. If not
            specified, all remaining columns will be used and the result will
            have hierarchically indexed columns.

        Returns
        -------
        DataFrame
            Returns reshaped DataFrame.

        Raises
        ------
        ValueError:
            When there are any `index`, `columns` combinations with multiple
            values. `DataFrame.pivot_table` when you need to aggregate.

        See Also
        --------
        DataFrame.pivot_table : Generalization of pivot that can handle
            duplicate values for one index/column pair.
        DataFrame.unstack : Pivot based on the index values instead of a
            column.
        wide_to_long : Wide panel to long format. Less flexible but more
            user-friendly than melt.

        Notes
        -----
        For finer-tuned control, see hierarchical indexing documentation along
        with the related stack/unstack methods.

        Examples
        --------
        >>> df = pd.DataFrame({'foo': ['one', 'one', 'one', 'two', 'two',
        ...                            'two'],
        ...                    'bar': ['A', 'B', 'C', 'A', 'B', 'C'],
        ...                    'baz': [1, 2, 3, 4, 5, 6],
        ...                    'zoo': ['x', 'y', 'z', 'q', 'w', 't']})
        >>> df
            foo   bar  baz  zoo
        0   one   A    1    x
        1   one   B    2    y
        2   one   C    3    z
        3   two   A    4    q
        4   two   B    5    w
        5   two   C    6    t

        >>> df.pivot(index='foo', columns='bar', values='baz')
        bar  A   B   C
        foo
        one  1   2   3
        two  4   5   6

        >>> df.pivot(index='foo', columns='bar')['baz']
        bar  A   B   C
        foo
        one  1   2   3
        two  4   5   6

        >>> df.pivot(index='foo', columns='bar', values=['baz', 'zoo'])
              baz       zoo
        bar   A  B  C   A  B  C
        foo
        one   1  2  3   x  y  z
        two   4  5  6   q  w  t

        You could also assign a list of column names or a list of index names.

        >>> df = pd.DataFrame({
        ...        "lev1": [1, 1, 1, 2, 2, 2],
        ...        "lev2": [1, 1, 2, 1, 1, 2],
        ...        "lev3": [1, 2, 1, 2, 1, 2],
        ...        "lev4": [1, 2, 3, 4, 5, 6],
        ...        "values": [0, 1, 2, 3, 4, 5]})
        >>> df
            lev1 lev2 lev3 lev4 values
        0   1    1    1    1    0
        1   1    1    2    2    1
        2   1    2    1    3    2
        3   2    1    2    4    3
        4   2    1    1    5    4
        5   2    2    2    6    5

        >>> df.pivot(index="lev1", columns=["lev2", "lev3"],values="values")
        lev2    1         2
        lev3    1    2    1    2
        lev1
        1     0.0  1.0  2.0  NaN
        2     4.0  3.0  NaN  5.0

        >>> df.pivot(index=["lev1", "lev2"], columns=["lev3"],values="values")
              lev3    1    2
        lev1  lev2
           1     1  0.0  1.0
                 2  2.0  NaN
           2     1  4.0  3.0
                 2  NaN  5.0

        A ValueError is raised if there are any duplicates.

        >>> df = pd.DataFrame({"foo": ['one', 'one', 'two', 'two'],
        ...                    "bar": ['A', 'A', 'B', 'C'],
        ...                    "baz": [1, 2, 3, 4]})
        >>> df
           foo bar  baz
        0  one   A    1
        1  one   A    2
        2  two   B    3
        3  two   C    4

        Notice that the first two rows are the same for our `index`
        and `columns` arguments.

        >>> df.pivot(index='foo', columns='bar', values='baz')
        Traceback (most recent call last):
           ...
        ValueError: Index contains duplicate entries, cannot reshape
        """

    @Substitution("")
    @Appender(_shared_docs["pivot"])
    def pivot(self, index=None, columns=None, values=None) -> DataFrame:
        from pandas.core.reshape.pivot import pivot

        return pivot(self, index=index, columns=columns, values=values)

    _shared_docs[
        "pivot_table"
    ] = """
        Create a spreadsheet-style pivot table as a DataFrame.

        The levels in the pivot table will be stored in MultiIndex objects
        (hierarchical indexes) on the index and columns of the result DataFrame.

        Parameters
        ----------%s
        values : column to aggregate, optional
        index : column, Grouper, array, or list of the previous
            If an array is passed, it must be the same length as the data. The
            list can contain any of the other types (except list).
            Keys to group by on the pivot table index.  If an array is passed,
            it is being used as the same manner as column values.
        columns : column, Grouper, array, or list of the previous
            If an array is passed, it must be the same length as the data. The
            list can contain any of the other types (except list).
            Keys to group by on the pivot table column.  If an array is passed,
            it is being used as the same manner as column values.
        aggfunc : function, list of functions, dict, default numpy.mean
            If list of functions passed, the resulting pivot table will have
            hierarchical columns whose top level are the function names
            (inferred from the function objects themselves)
            If dict is passed, the key is column to aggregate and value
            is function or list of functions.
        fill_value : scalar, default None
            Value to replace missing values with (in the resulting pivot table,
            after aggregation).
        margins : bool, default False
            Add all row / columns (e.g. for subtotal / grand totals).
        dropna : bool, default True
            Do not include columns whose entries are all NaN.
        margins_name : str, default 'All'
            Name of the row / column that will contain the totals
            when margins is True.
        observed : bool, default False
            This only applies if any of the groupers are Categoricals.
            If True: only show observed values for categorical groupers.
            If False: show all values for categorical groupers.

            .. versionchanged:: 0.25.0

        Returns
        -------
        DataFrame
            An Excel style pivot table.

        See Also
        --------
        DataFrame.pivot : Pivot without aggregation that can handle
            non-numeric data.
        DataFrame.melt: Unpivot a DataFrame from wide to long format,
            optionally leaving identifiers set.
        wide_to_long : Wide panel to long format. Less flexible but more
            user-friendly than melt.

        Examples
        --------
        >>> df = pd.DataFrame({"A": ["foo", "foo", "foo", "foo", "foo",
        ...                          "bar", "bar", "bar", "bar"],
        ...                    "B": ["one", "one", "one", "two", "two",
        ...                          "one", "one", "two", "two"],
        ...                    "C": ["small", "large", "large", "small",
        ...                          "small", "large", "small", "small",
        ...                          "large"],
        ...                    "D": [1, 2, 2, 3, 3, 4, 5, 6, 7],
        ...                    "E": [2, 4, 5, 5, 6, 6, 8, 9, 9]})
        >>> df
             A    B      C  D  E
        0  foo  one  small  1  2
        1  foo  one  large  2  4
        2  foo  one  large  2  5
        3  foo  two  small  3  5
        4  foo  two  small  3  6
        5  bar  one  large  4  6
        6  bar  one  small  5  8
        7  bar  two  small  6  9
        8  bar  two  large  7  9

        This first example aggregates values by taking the sum.

        >>> table = pd.pivot_table(df, values='D', index=['A', 'B'],
        ...                     columns=['C'], aggfunc=np.sum)
        >>> table
        C        large  small
        A   B
        bar one    4.0    5.0
            two    7.0    6.0
        foo one    4.0    1.0
            two    NaN    6.0

        We can also fill missing values using the `fill_value` parameter.

        >>> table = pd.pivot_table(df, values='D', index=['A', 'B'],
        ...                     columns=['C'], aggfunc=np.sum, fill_value=0)
        >>> table
        C        large  small
        A   B
        bar one      4      5
            two      7      6
        foo one      4      1
            two      0      6

        The next example aggregates by taking the mean across multiple columns.

        >>> table = pd.pivot_table(df, values=['D', 'E'], index=['A', 'C'],
        ...                     aggfunc={'D': np.mean,
        ...                              'E': np.mean})
        >>> table
                        D         E
        A   C
        bar large  5.500000  7.500000
            small  5.500000  8.500000
        foo large  2.000000  4.500000
            small  2.333333  4.333333

        We can also calculate multiple types of aggregations for any given
        value column.

        >>> table = pd.pivot_table(df, values=['D', 'E'], index=['A', 'C'],
        ...                     aggfunc={'D': np.mean,
        ...                              'E': [min, max, np.mean]})
        >>> table
                        D    E
                    mean  max      mean  min
        A   C
        bar large  5.500000  9.0  7.500000  6.0
            small  5.500000  9.0  8.500000  8.0
        foo large  2.000000  5.0  4.500000  4.0
            small  2.333333  6.0  4.333333  2.0
        """

    @Substitution("")
    @Appender(_shared_docs["pivot_table"])
    def pivot_table(
        self,
        values=None,
        index=None,
        columns=None,
        aggfunc="mean",
        fill_value=None,
        margins=False,
        dropna=True,
        margins_name="All",
        observed=False,
    ) -> DataFrame:
        from pandas.core.reshape.pivot import pivot_table

        return pivot_table(
            self,
            values=values,
            index=index,
            columns=columns,
            aggfunc=aggfunc,
            fill_value=fill_value,
            margins=margins,
            dropna=dropna,
            margins_name=margins_name,
            observed=observed,
        )

    def stack(self, level=-1, dropna=True):
        """
        Stack the prescribed level(s) from columns to index.

        Return a reshaped DataFrame or Series having a multi-level
        index with one or more new inner-most levels compared to the current
        DataFrame. The new inner-most levels are created by pivoting the
        columns of the current dataframe:

          - if the columns have a single level, the output is a Series;
          - if the columns have multiple levels, the new index
            level(s) is (are) taken from the prescribed level(s) and
            the output is a DataFrame.

        Parameters
        ----------
        level : int, str, list, default -1
            Level(s) to stack from the column axis onto the index
            axis, defined as one index or label, or a list of indices
            or labels.
        dropna : bool, default True
            Whether to drop rows in the resulting Frame/Series with
            missing values. Stacking a column level onto the index
            axis can create combinations of index and column values
            that are missing from the original dataframe. See Examples
            section.

        Returns
        -------
        DataFrame or Series
            Stacked dataframe or series.

        See Also
        --------
        DataFrame.unstack : Unstack prescribed level(s) from index axis
             onto column axis.
        DataFrame.pivot : Reshape dataframe from long format to wide
             format.
        DataFrame.pivot_table : Create a spreadsheet-style pivot table
             as a DataFrame.

        Notes
        -----
        The function is named by analogy with a collection of books
        being reorganized from being side by side on a horizontal
        position (the columns of the dataframe) to being stacked
        vertically on top of each other (in the index of the
        dataframe).

        Examples
        --------
        **Single level columns**

        >>> df_single_level_cols = pd.DataFrame([[0, 1], [2, 3]],
        ...                                     index=['cat', 'dog'],
        ...                                     columns=['weight', 'height'])

        Stacking a dataframe with a single level column axis returns a Series:

        >>> df_single_level_cols
             weight height
        cat       0      1
        dog       2      3
        >>> df_single_level_cols.stack()
        cat  weight    0
             height    1
        dog  weight    2
             height    3
        dtype: int64

        **Multi level columns: simple case**

        >>> multicol1 = pd.MultiIndex.from_tuples([('weight', 'kg'),
        ...                                        ('weight', 'pounds')])
        >>> df_multi_level_cols1 = pd.DataFrame([[1, 2], [2, 4]],
        ...                                     index=['cat', 'dog'],
        ...                                     columns=multicol1)

        Stacking a dataframe with a multi-level column axis:

        >>> df_multi_level_cols1
             weight
                 kg    pounds
        cat       1        2
        dog       2        4
        >>> df_multi_level_cols1.stack()
                    weight
        cat kg           1
            pounds       2
        dog kg           2
            pounds       4

        **Missing values**

        >>> multicol2 = pd.MultiIndex.from_tuples([('weight', 'kg'),
        ...                                        ('height', 'm')])
        >>> df_multi_level_cols2 = pd.DataFrame([[1.0, 2.0], [3.0, 4.0]],
        ...                                     index=['cat', 'dog'],
        ...                                     columns=multicol2)

        It is common to have missing values when stacking a dataframe
        with multi-level columns, as the stacked dataframe typically
        has more values than the original dataframe. Missing values
        are filled with NaNs:

        >>> df_multi_level_cols2
            weight height
                kg      m
        cat    1.0    2.0
        dog    3.0    4.0
        >>> df_multi_level_cols2.stack()
                height  weight
        cat kg     NaN     1.0
            m      2.0     NaN
        dog kg     NaN     3.0
            m      4.0     NaN

        **Prescribing the level(s) to be stacked**

        The first parameter controls which level or levels are stacked:

        >>> df_multi_level_cols2.stack(0)
                     kg    m
        cat height  NaN  2.0
            weight  1.0  NaN
        dog height  NaN  4.0
            weight  3.0  NaN
        >>> df_multi_level_cols2.stack([0, 1])
        cat  height  m     2.0
             weight  kg    1.0
        dog  height  m     4.0
             weight  kg    3.0
        dtype: float64

        **Dropping missing values**

        >>> df_multi_level_cols3 = pd.DataFrame([[None, 1.0], [2.0, 3.0]],
        ...                                     index=['cat', 'dog'],
        ...                                     columns=multicol2)

        Note that rows where all values are missing are dropped by
        default but this behaviour can be controlled via the dropna
        keyword parameter:

        >>> df_multi_level_cols3
            weight height
                kg      m
        cat    NaN    1.0
        dog    2.0    3.0
        >>> df_multi_level_cols3.stack(dropna=False)
                height  weight
        cat kg     NaN     NaN
            m      1.0     NaN
        dog kg     NaN     2.0
            m      3.0     NaN
        >>> df_multi_level_cols3.stack(dropna=True)
                height  weight
        cat m      1.0     NaN
        dog kg     NaN     2.0
            m      3.0     NaN
        """
        from pandas.core.reshape.reshape import stack, stack_multiple

        if isinstance(level, (tuple, list)):
            return stack_multiple(self, level, dropna=dropna)
        else:
            return stack(self, level, dropna=dropna)

    def explode(
        self, column: Union[str, Tuple], ignore_index: bool = False
    ) -> DataFrame:
        """
        Transform each element of a list-like to a row, replicating index values.

        .. versionadded:: 0.25.0

        Parameters
        ----------
        column : str or tuple
            Column to explode.
        ignore_index : bool, default False
            If True, the resulting index will be labeled 0, 1, …, n - 1.

            .. versionadded:: 1.1.0

        Returns
        -------
        DataFrame
            Exploded lists to rows of the subset columns;
            index will be duplicated for these rows.

        Raises
        ------
        ValueError :
            if columns of the frame are not unique.

        See Also
        --------
        DataFrame.unstack : Pivot a level of the (necessarily hierarchical)
            index labels.
        DataFrame.melt : Unpivot a DataFrame from wide format to long format.
        Series.explode : Explode a DataFrame from list-like columns to long format.

        Notes
        -----
        This routine will explode list-likes including lists, tuples, sets,
        Series, and np.ndarray. The result dtype of the subset rows will
        be object. Scalars will be returned unchanged, and empty list-likes will
        result in a np.nan for that row. In addition, the ordering of rows in the
        output will be non-deterministic when exploding sets.

        Examples
        --------
        >>> df = pd.DataFrame({'A': [[1, 2, 3], 'foo', [], [3, 4]], 'B': 1})
        >>> df
                   A  B
        0  [1, 2, 3]  1
        1        foo  1
        2         []  1
        3     [3, 4]  1

        >>> df.explode('A')
             A  B
        0    1  1
        0    2  1
        0    3  1
        1  foo  1
        2  NaN  1
        3    3  1
        3    4  1
        """
        if not (is_scalar(column) or isinstance(column, tuple)):
            raise ValueError("column must be a scalar")
        if not self.columns.is_unique:
            raise ValueError("columns must be unique")

        df = self.reset_index(drop=True)
        # TODO: use overload to refine return type of reset_index
        assert df is not None  # needed for mypy
        result = df[column].explode()
        result = df.drop([column], axis=1).join(result)
        if ignore_index:
            result.index = ibase.default_index(len(result))
        else:
            result.index = self.index.take(result.index)
        result = result.reindex(columns=self.columns, copy=False)

        return result

    def unstack(self, level=-1, fill_value=None):
        """
        Pivot a level of the (necessarily hierarchical) index labels.

        Returns a DataFrame having a new level of column labels whose inner-most level
        consists of the pivoted index labels.

        If the index is not a MultiIndex, the output will be a Series
        (the analogue of stack when the columns are not a MultiIndex).

        Parameters
        ----------
        level : int, str, or list of these, default -1 (last level)
            Level(s) of index to unstack, can pass level name.
        fill_value : int, str or dict
            Replace NaN with this value if the unstack produces missing values.

        Returns
        -------
        Series or DataFrame

        See Also
        --------
        DataFrame.pivot : Pivot a table based on column values.
        DataFrame.stack : Pivot a level of the column labels (inverse operation
            from `unstack`).

        Examples
        --------
        >>> index = pd.MultiIndex.from_tuples([('one', 'a'), ('one', 'b'),
        ...                                    ('two', 'a'), ('two', 'b')])
        >>> s = pd.Series(np.arange(1.0, 5.0), index=index)
        >>> s
        one  a   1.0
             b   2.0
        two  a   3.0
             b   4.0
        dtype: float64

        >>> s.unstack(level=-1)
             a   b
        one  1.0  2.0
        two  3.0  4.0

        >>> s.unstack(level=0)
           one  two
        a  1.0   3.0
        b  2.0   4.0

        >>> df = s.unstack(level=0)
        >>> df.unstack()
        one  a  1.0
             b  2.0
        two  a  3.0
             b  4.0
        dtype: float64
        """
        from pandas.core.reshape.reshape import unstack

        return unstack(self, level, fill_value)

    @Appender(_shared_docs["melt"] % dict(caller="df.melt(", other="melt"))
    def melt(
        self,
        id_vars=None,
        value_vars=None,
        var_name=None,
        value_name="value",
        col_level=None,
        ignore_index=True,
    ) -> DataFrame:

        return melt(
            self,
            id_vars=id_vars,
            value_vars=value_vars,
            var_name=var_name,
            value_name=value_name,
            col_level=col_level,
            ignore_index=ignore_index,
        )

    # ----------------------------------------------------------------------
    # Time series-related

    @doc(
        Series.diff,
        klass="Dataframe",
        extra_params="axis : {0 or 'index', 1 or 'columns'}, default 0\n    "
        "Take difference over rows (0) or columns (1).\n",
        other_klass="Series",
        examples=dedent(
            """
        Difference with previous row

        >>> df = pd.DataFrame({'a': [1, 2, 3, 4, 5, 6],
        ...                    'b': [1, 1, 2, 3, 5, 8],
        ...                    'c': [1, 4, 9, 16, 25, 36]})
        >>> df
           a  b   c
        0  1  1   1
        1  2  1   4
        2  3  2   9
        3  4  3  16
        4  5  5  25
        5  6  8  36

        >>> df.diff()
             a    b     c
        0  NaN  NaN   NaN
        1  1.0  0.0   3.0
        2  1.0  1.0   5.0
        3  1.0  1.0   7.0
        4  1.0  2.0   9.0
        5  1.0  3.0  11.0

        Difference with previous column

        >>> df.diff(axis=1)
            a  b   c
        0 NaN  0   0
        1 NaN -1   3
        2 NaN -1   7
        3 NaN -1  13
        4 NaN  0  20
        5 NaN  2  28

        Difference with 3rd previous row

        >>> df.diff(periods=3)
             a    b     c
        0  NaN  NaN   NaN
        1  NaN  NaN   NaN
        2  NaN  NaN   NaN
        3  3.0  2.0  15.0
        4  3.0  4.0  21.0
        5  3.0  6.0  27.0

        Difference with following row

        >>> df.diff(periods=-1)
             a    b     c
        0 -1.0  0.0  -3.0
        1 -1.0 -1.0  -5.0
        2 -1.0 -1.0  -7.0
        3 -1.0 -2.0  -9.0
        4 -1.0 -3.0 -11.0
        5  NaN  NaN   NaN

        Overflow in input dtype

        >>> df = pd.DataFrame({'a': [1, 0]}, dtype=np.uint8)
        >>> df.diff()
               a
        0    NaN
        1  255.0"""
        ),
    )
    def diff(self, periods: int = 1, axis: Axis = 0) -> DataFrame:
        if not isinstance(periods, int):
            if not (is_float(periods) and periods.is_integer()):
                raise ValueError("periods must be an integer")
            periods = int(periods)

        bm_axis = self._get_block_manager_axis(axis)

        if bm_axis == 0 and periods != 0:
            return self - self.shift(periods, axis=axis)

        new_data = self._mgr.diff(n=periods, axis=bm_axis)
        return self._constructor(new_data)

    # ----------------------------------------------------------------------
    # Function application

    def _gotitem(
        self,
        key: Union[Label, List[Label]],
        ndim: int,
        subset: Optional[FrameOrSeriesUnion] = None,
    ) -> FrameOrSeriesUnion:
        """
        Sub-classes to define. Return a sliced object.

        Parameters
        ----------
        key : string / list of selections
        ndim : 1,2
            requested ndim of result
        subset : object, default None
            subset to act on
        """
        if subset is None:
            subset = self
        elif subset.ndim == 1:  # is Series
            return subset

        # TODO: _shallow_copy(subset)?
        return subset[key]

    _agg_summary_and_see_also_doc = dedent(
        """
    The aggregation operations are always performed over an axis, either the
    index (default) or the column axis. This behavior is different from
    `numpy` aggregation functions (`mean`, `median`, `prod`, `sum`, `std`,
    `var`), where the default is to compute the aggregation of the flattened
    array, e.g., ``numpy.mean(arr_2d)`` as opposed to
    ``numpy.mean(arr_2d, axis=0)``.

    `agg` is an alias for `aggregate`. Use the alias.

    See Also
    --------
    DataFrame.apply : Perform any type of operations.
    DataFrame.transform : Perform transformation type operations.
    core.groupby.GroupBy : Perform operations over groups.
    core.resample.Resampler : Perform operations over resampled bins.
    core.window.Rolling : Perform operations over rolling window.
    core.window.Expanding : Perform operations over expanding window.
    core.window.ExponentialMovingWindow : Perform operation over exponential weighted
        window.
    """
    )

    _agg_examples_doc = dedent(
        """
    Examples
    --------
    >>> df = pd.DataFrame([[1, 2, 3],
    ...                    [4, 5, 6],
    ...                    [7, 8, 9],
    ...                    [np.nan, np.nan, np.nan]],
    ...                   columns=['A', 'B', 'C'])

    Aggregate these functions over the rows.

    >>> df.agg(['sum', 'min'])
            A     B     C
    sum  12.0  15.0  18.0
    min   1.0   2.0   3.0

    Different aggregations per column.

    >>> df.agg({'A' : ['sum', 'min'], 'B' : ['min', 'max']})
            A    B
    max   NaN  8.0
    min   1.0  2.0
    sum  12.0  NaN

    Aggregate different functions over the columns and rename the index of the resulting
    DataFrame.

    >>> df.agg(x=('A', max), y=('B', 'min'), z=('C', np.mean))
         A    B    C
    x  7.0  NaN  NaN
    y  NaN  2.0  NaN
    z  NaN  NaN  6.0

    Aggregate over the columns.

    >>> df.agg("mean", axis="columns")
    0    2.0
    1    5.0
    2    8.0
    3    NaN
    dtype: float64
    """
    )

    @doc(
        _shared_docs["aggregate"],
        klass=_shared_doc_kwargs["klass"],
        axis=_shared_doc_kwargs["axis"],
        see_also=_agg_summary_and_see_also_doc,
        examples=_agg_examples_doc,
    )
    def aggregate(self, func=None, axis=0, *args, **kwargs):
        axis = self._get_axis_number(axis)

        relabeling, func, columns, order = reconstruct_func(func, **kwargs)

        result = None
        try:
            result, how = self._aggregate(func, axis, *args, **kwargs)
        except TypeError as err:
            exc = TypeError(
                "DataFrame constructor called with "
                f"incompatible data and dtype: {err}"
            )
            raise exc from err
        if result is None:
            return self.apply(func, axis=axis, args=args, **kwargs)

        if relabeling:
            # This is to keep the order to columns occurrence unchanged, and also
            # keep the order of new columns occurrence unchanged

            # For the return values of reconstruct_func, if relabeling is
            # False, columns and order will be None.
            assert columns is not None
            assert order is not None

            result_in_dict = relabel_result(result, func, columns, order)
            result = DataFrame(result_in_dict, index=columns)

        return result

    def _aggregate(self, arg, axis=0, *args, **kwargs):
        if axis == 1:
            # NDFrame.aggregate returns a tuple, and we need to transpose
            # only result
            result, how = aggregate(self.T, arg, *args, **kwargs)
            result = result.T if result is not None else result
            return result, how
        return aggregate(self, arg, *args, **kwargs)

    agg = aggregate

    @doc(
        _shared_docs["transform"],
        klass=_shared_doc_kwargs["klass"],
        axis=_shared_doc_kwargs["axis"],
    )
    def transform(
        self, func: AggFuncType, axis: Axis = 0, *args, **kwargs
    ) -> DataFrame:
        result = transform(self, func, axis, *args, **kwargs)
        assert isinstance(result, DataFrame)
        return result

    def apply(self, func, axis=0, raw=False, result_type=None, args=(), **kwds):
        """
        Apply a function along an axis of the DataFrame.

        Objects passed to the function are Series objects whose index is
        either the DataFrame's index (``axis=0``) or the DataFrame's columns
        (``axis=1``). By default (``result_type=None``), the final return type
        is inferred from the return type of the applied function. Otherwise,
        it depends on the `result_type` argument.

        Parameters
        ----------
        func : function
            Function to apply to each column or row.
        axis : {0 or 'index', 1 or 'columns'}, default 0
            Axis along which the function is applied:

            * 0 or 'index': apply function to each column.
            * 1 or 'columns': apply function to each row.

        raw : bool, default False
            Determines if row or column is passed as a Series or ndarray object:

            * ``False`` : passes each row or column as a Series to the
              function.
            * ``True`` : the passed function will receive ndarray objects
              instead.
              If you are just applying a NumPy reduction function this will
              achieve much better performance.

        result_type : {'expand', 'reduce', 'broadcast', None}, default None
            These only act when ``axis=1`` (columns):

            * 'expand' : list-like results will be turned into columns.
            * 'reduce' : returns a Series if possible rather than expanding
              list-like results. This is the opposite of 'expand'.
            * 'broadcast' : results will be broadcast to the original shape
              of the DataFrame, the original index and columns will be
              retained.

            The default behaviour (None) depends on the return value of the
            applied function: list-like results will be returned as a Series
            of those. However if the apply function returns a Series these
            are expanded to columns.
        args : tuple
            Positional arguments to pass to `func` in addition to the
            array/series.
        **kwds
            Additional keyword arguments to pass as keywords arguments to
            `func`.

        Returns
        -------
        Series or DataFrame
            Result of applying ``func`` along the given axis of the
            DataFrame.

        See Also
        --------
        DataFrame.applymap: For elementwise operations.
        DataFrame.aggregate: Only perform aggregating type operations.
        DataFrame.transform: Only perform transforming type operations.

        Examples
        --------
        >>> df = pd.DataFrame([[4, 9]] * 3, columns=['A', 'B'])
        >>> df
           A  B
        0  4  9
        1  4  9
        2  4  9

        Using a numpy universal function (in this case the same as
        ``np.sqrt(df)``):

        >>> df.apply(np.sqrt)
             A    B
        0  2.0  3.0
        1  2.0  3.0
        2  2.0  3.0

        Using a reducing function on either axis

        >>> df.apply(np.sum, axis=0)
        A    12
        B    27
        dtype: int64

        >>> df.apply(np.sum, axis=1)
        0    13
        1    13
        2    13
        dtype: int64

        Returning a list-like will result in a Series

        >>> df.apply(lambda x: [1, 2], axis=1)
        0    [1, 2]
        1    [1, 2]
        2    [1, 2]
        dtype: object

        Passing ``result_type='expand'`` will expand list-like results
        to columns of a Dataframe

        >>> df.apply(lambda x: [1, 2], axis=1, result_type='expand')
           0  1
        0  1  2
        1  1  2
        2  1  2

        Returning a Series inside the function is similar to passing
        ``result_type='expand'``. The resulting column names
        will be the Series index.

        >>> df.apply(lambda x: pd.Series([1, 2], index=['foo', 'bar']), axis=1)
           foo  bar
        0    1    2
        1    1    2
        2    1    2

        Passing ``result_type='broadcast'`` will ensure the same shape
        result, whether list-like or scalar is returned by the function,
        and broadcast it along the axis. The resulting column names will
        be the originals.

        >>> df.apply(lambda x: [1, 2], axis=1, result_type='broadcast')
           A  B
        0  1  2
        1  1  2
        2  1  2
        """
        from pandas.core.apply import frame_apply

        op = frame_apply(
            self,
            func=func,
            axis=axis,
            raw=raw,
            result_type=result_type,
            args=args,
            kwds=kwds,
        )
        return op.get_result()

    def applymap(self, func, na_action: Optional[str] = None) -> DataFrame:
        """
        Apply a function to a Dataframe elementwise.

        This method applies a function that accepts and returns a scalar
        to every element of a DataFrame.

        Parameters
        ----------
        func : callable
            Python function, returns a single value from a single value.
        na_action : {None, 'ignore'}, default None
            If ‘ignore’, propagate NaN values, without passing them to func.

            .. versionadded:: 1.2

        Returns
        -------
        DataFrame
            Transformed DataFrame.

        See Also
        --------
        DataFrame.apply : Apply a function along input axis of DataFrame.

        Examples
        --------
        >>> df = pd.DataFrame([[1, 2.12], [3.356, 4.567]])
        >>> df
               0      1
        0  1.000  2.120
        1  3.356  4.567

        >>> df.applymap(lambda x: len(str(x)))
           0  1
        0  3  4
        1  5  5

        Like Series.map, NA values can be ignored:

        >>> df_copy = df.copy()
        >>> df_copy.iloc[0, 0] = pd.NA
        >>> df_copy.applymap(lambda x: len(str(x)), na_action='ignore')
              0  1
        0  <NA>  4
        1     5  5

        Note that a vectorized version of `func` often exists, which will
        be much faster. You could square each number elementwise.

        >>> df.applymap(lambda x: x**2)
                   0          1
        0   1.000000   4.494400
        1  11.262736  20.857489

        But it's better to avoid applymap in that case.

        >>> df ** 2
                   0          1
        0   1.000000   4.494400
        1  11.262736  20.857489
        """
        if na_action not in {"ignore", None}:
            raise ValueError(
                f"na_action must be 'ignore' or None. Got {repr(na_action)}"
            )
        ignore_na = na_action == "ignore"

        # if we have a dtype == 'M8[ns]', provide boxed values
        def infer(x):
            if x.empty:
                return lib.map_infer(x, func, ignore_na=ignore_na)
            return lib.map_infer(x.astype(object)._values, func, ignore_na=ignore_na)

        return self.apply(infer)

    # ----------------------------------------------------------------------
    # Merging / joining methods

    def append(
        self, other, ignore_index=False, verify_integrity=False, sort=False
    ) -> DataFrame:
        """
        Append rows of `other` to the end of caller, returning a new object.

        Columns in `other` that are not in the caller are added as new columns.

        Parameters
        ----------
        other : DataFrame or Series/dict-like object, or list of these
            The data to append.
        ignore_index : bool, default False
            If True, the resulting axis will be labeled 0, 1, …, n - 1.
        verify_integrity : bool, default False
            If True, raise ValueError on creating index with duplicates.
        sort : bool, default False
            Sort columns if the columns of `self` and `other` are not aligned.

            .. versionchanged:: 1.0.0

                Changed to not sort by default.

        Returns
        -------
        DataFrame

        See Also
        --------
        concat : General function to concatenate DataFrame or Series objects.

        Notes
        -----
        If a list of dict/series is passed and the keys are all contained in
        the DataFrame's index, the order of the columns in the resulting
        DataFrame will be unchanged.

        Iteratively appending rows to a DataFrame can be more computationally
        intensive than a single concatenate. A better solution is to append
        those rows to a list and then concatenate the list with the original
        DataFrame all at once.

        Examples
        --------
        >>> df = pd.DataFrame([[1, 2], [3, 4]], columns=list('AB'))
        >>> df
           A  B
        0  1  2
        1  3  4
        >>> df2 = pd.DataFrame([[5, 6], [7, 8]], columns=list('AB'))
        >>> df.append(df2)
           A  B
        0  1  2
        1  3  4
        0  5  6
        1  7  8

        With `ignore_index` set to True:

        >>> df.append(df2, ignore_index=True)
           A  B
        0  1  2
        1  3  4
        2  5  6
        3  7  8

        The following, while not recommended methods for generating DataFrames,
        show two ways to generate a DataFrame from multiple data sources.

        Less efficient:

        >>> df = pd.DataFrame(columns=['A'])
        >>> for i in range(5):
        ...     df = df.append({'A': i}, ignore_index=True)
        >>> df
           A
        0  0
        1  1
        2  2
        3  3
        4  4

        More efficient:

        >>> pd.concat([pd.DataFrame([i], columns=['A']) for i in range(5)],
        ...           ignore_index=True)
           A
        0  0
        1  1
        2  2
        3  3
        4  4
        """
        if isinstance(other, (Series, dict)):
            if isinstance(other, dict):
                if not ignore_index:
                    raise TypeError("Can only append a dict if ignore_index=True")
                other = Series(other)
            if other.name is None and not ignore_index:
                raise TypeError(
                    "Can only append a Series if ignore_index=True "
                    "or if the Series has a name"
                )

            index = Index([other.name], name=self.index.name)
            idx_diff = other.index.difference(self.columns)
            try:
                combined_columns = self.columns.append(idx_diff)
            except TypeError:
                combined_columns = self.columns.astype(object).append(idx_diff)
            other = (
                other.reindex(combined_columns, copy=False)
                .to_frame()
                .T.infer_objects()
                .rename_axis(index.names, copy=False)
            )
            if not self.columns.equals(combined_columns):
                self = self.reindex(columns=combined_columns)
        elif isinstance(other, list):
            if not other:
                pass
            elif not isinstance(other[0], DataFrame):
                other = DataFrame(other)
                if (self.columns.get_indexer(other.columns) >= 0).all():
                    other = other.reindex(columns=self.columns)

        from pandas.core.reshape.concat import concat

        if isinstance(other, (list, tuple)):
            to_concat = [self, *other]
        else:
            to_concat = [self, other]
        return concat(
            to_concat,
            ignore_index=ignore_index,
            verify_integrity=verify_integrity,
            sort=sort,
        )

    def join(
        self, other, on=None, how="left", lsuffix="", rsuffix="", sort=False
    ) -> DataFrame:
        """
        Join columns of another DataFrame.

        Join columns with `other` DataFrame either on index or on a key
        column. Efficiently join multiple DataFrame objects by index at once by
        passing a list.

        Parameters
        ----------
        other : DataFrame, Series, or list of DataFrame
            Index should be similar to one of the columns in this one. If a
            Series is passed, its name attribute must be set, and that will be
            used as the column name in the resulting joined DataFrame.
        on : str, list of str, or array-like, optional
            Column or index level name(s) in the caller to join on the index
            in `other`, otherwise joins index-on-index. If multiple
            values given, the `other` DataFrame must have a MultiIndex. Can
            pass an array as the join key if it is not already contained in
            the calling DataFrame. Like an Excel VLOOKUP operation.
        how : {'left', 'right', 'outer', 'inner'}, default 'left'
            How to handle the operation of the two objects.

            * left: use calling frame's index (or column if on is specified)
            * right: use `other`'s index.
            * outer: form union of calling frame's index (or column if on is
              specified) with `other`'s index, and sort it.
              lexicographically.
            * inner: form intersection of calling frame's index (or column if
              on is specified) with `other`'s index, preserving the order
              of the calling's one.
        lsuffix : str, default ''
            Suffix to use from left frame's overlapping columns.
        rsuffix : str, default ''
            Suffix to use from right frame's overlapping columns.
        sort : bool, default False
            Order result DataFrame lexicographically by the join key. If False,
            the order of the join key depends on the join type (how keyword).

        Returns
        -------
        DataFrame
            A dataframe containing columns from both the caller and `other`.

        See Also
        --------
        DataFrame.merge : For column(s)-on-columns(s) operations.

        Notes
        -----
        Parameters `on`, `lsuffix`, and `rsuffix` are not supported when
        passing a list of `DataFrame` objects.

        Support for specifying index levels as the `on` parameter was added
        in version 0.23.0.

        Examples
        --------
        >>> df = pd.DataFrame({'key': ['K0', 'K1', 'K2', 'K3', 'K4', 'K5'],
        ...                    'A': ['A0', 'A1', 'A2', 'A3', 'A4', 'A5']})

        >>> df
          key   A
        0  K0  A0
        1  K1  A1
        2  K2  A2
        3  K3  A3
        4  K4  A4
        5  K5  A5

        >>> other = pd.DataFrame({'key': ['K0', 'K1', 'K2'],
        ...                       'B': ['B0', 'B1', 'B2']})

        >>> other
          key   B
        0  K0  B0
        1  K1  B1
        2  K2  B2

        Join DataFrames using their indexes.

        >>> df.join(other, lsuffix='_caller', rsuffix='_other')
          key_caller   A key_other    B
        0         K0  A0        K0   B0
        1         K1  A1        K1   B1
        2         K2  A2        K2   B2
        3         K3  A3       NaN  NaN
        4         K4  A4       NaN  NaN
        5         K5  A5       NaN  NaN

        If we want to join using the key columns, we need to set key to be
        the index in both `df` and `other`. The joined DataFrame will have
        key as its index.

        >>> df.set_index('key').join(other.set_index('key'))
              A    B
        key
        K0   A0   B0
        K1   A1   B1
        K2   A2   B2
        K3   A3  NaN
        K4   A4  NaN
        K5   A5  NaN

        Another option to join using the key columns is to use the `on`
        parameter. DataFrame.join always uses `other`'s index but we can use
        any column in `df`. This method preserves the original DataFrame's
        index in the result.

        >>> df.join(other.set_index('key'), on='key')
          key   A    B
        0  K0  A0   B0
        1  K1  A1   B1
        2  K2  A2   B2
        3  K3  A3  NaN
        4  K4  A4  NaN
        5  K5  A5  NaN
        """
        return self._join_compat(
            other, on=on, how=how, lsuffix=lsuffix, rsuffix=rsuffix, sort=sort
        )

    def _join_compat(
        self, other, on=None, how="left", lsuffix="", rsuffix="", sort=False
    ):
        from pandas.core.reshape.concat import concat
        from pandas.core.reshape.merge import merge

        if isinstance(other, Series):
            if other.name is None:
                raise ValueError("Other Series must have a name")
            other = DataFrame({other.name: other})

        if isinstance(other, DataFrame):
            return merge(
                self,
                other,
                left_on=on,
                how=how,
                left_index=on is None,
                right_index=True,
                suffixes=(lsuffix, rsuffix),
                sort=sort,
            )
        else:
            if on is not None:
                raise ValueError(
                    "Joining multiple DataFrames only supported for joining on index"
                )

            frames = [self] + list(other)

            can_concat = all(df.index.is_unique for df in frames)

            # join indexes only using concat
            if can_concat:
                if how == "left":
                    res = concat(
                        frames, axis=1, join="outer", verify_integrity=True, sort=sort
                    )
                    return res.reindex(self.index, copy=False)
                else:
                    return concat(
                        frames, axis=1, join=how, verify_integrity=True, sort=sort
                    )

            joined = frames[0]

            for frame in frames[1:]:
                joined = merge(
                    joined, frame, how=how, left_index=True, right_index=True
                )

            return joined

    @Substitution("")
    @Appender(_merge_doc, indents=2)
    def merge(
        self,
        right,
        how="inner",
        on=None,
        left_on=None,
        right_on=None,
        left_index=False,
        right_index=False,
        sort=False,
        suffixes=("_x", "_y"),
        copy=True,
        indicator=False,
        validate=None,
    ) -> DataFrame:
        from pandas.core.reshape.merge import merge

        return merge(
            self,
            right,
            how=how,
            on=on,
            left_on=left_on,
            right_on=right_on,
            left_index=left_index,
            right_index=right_index,
            sort=sort,
            suffixes=suffixes,
            copy=copy,
            indicator=indicator,
            validate=validate,
        )

    def round(self, decimals=0, *args, **kwargs) -> DataFrame:
        """
        Round a DataFrame to a variable number of decimal places.

        Parameters
        ----------
        decimals : int, dict, Series
            Number of decimal places to round each column to. If an int is
            given, round each column to the same number of places.
            Otherwise dict and Series round to variable numbers of places.
            Column names should be in the keys if `decimals` is a
            dict-like, or in the index if `decimals` is a Series. Any
            columns not included in `decimals` will be left as is. Elements
            of `decimals` which are not columns of the input will be
            ignored.
        *args
            Additional keywords have no effect but might be accepted for
            compatibility with numpy.
        **kwargs
            Additional keywords have no effect but might be accepted for
            compatibility with numpy.

        Returns
        -------
        DataFrame
            A DataFrame with the affected columns rounded to the specified
            number of decimal places.

        See Also
        --------
        numpy.around : Round a numpy array to the given number of decimals.
        Series.round : Round a Series to the given number of decimals.

        Examples
        --------
        >>> df = pd.DataFrame([(.21, .32), (.01, .67), (.66, .03), (.21, .18)],
        ...                   columns=['dogs', 'cats'])
        >>> df
            dogs  cats
        0  0.21  0.32
        1  0.01  0.67
        2  0.66  0.03
        3  0.21  0.18

        By providing an integer each column is rounded to the same number
        of decimal places

        >>> df.round(1)
            dogs  cats
        0   0.2   0.3
        1   0.0   0.7
        2   0.7   0.0
        3   0.2   0.2

        With a dict, the number of places for specific columns can be
        specified with the column names as key and the number of decimal
        places as value

        >>> df.round({'dogs': 1, 'cats': 0})
            dogs  cats
        0   0.2   0.0
        1   0.0   1.0
        2   0.7   0.0
        3   0.2   0.0

        Using a Series, the number of places for specific columns can be
        specified with the column names as index and the number of
        decimal places as value

        >>> decimals = pd.Series([0, 1], index=['cats', 'dogs'])
        >>> df.round(decimals)
            dogs  cats
        0   0.2   0.0
        1   0.0   1.0
        2   0.7   0.0
        3   0.2   0.0
        """
        from pandas.core.reshape.concat import concat

        def _dict_round(df, decimals):
            for col, vals in df.items():
                try:
                    yield _series_round(vals, decimals[col])
                except KeyError:
                    yield vals

        def _series_round(s, decimals):
            if is_integer_dtype(s) or is_float_dtype(s):
                return s.round(decimals)
            return s

        nv.validate_round(args, kwargs)

        if isinstance(decimals, (dict, Series)):
            if isinstance(decimals, Series):
                if not decimals.index.is_unique:
                    raise ValueError("Index of decimals must be unique")
            new_cols = list(_dict_round(self, decimals))
        elif is_integer(decimals):
            # Dispatch to Series.round
            new_cols = [_series_round(v, decimals) for _, v in self.items()]
        else:
            raise TypeError("decimals must be an integer, a dict-like or a Series")

        if len(new_cols) > 0:
            return self._constructor(
                concat(new_cols, axis=1), index=self.index, columns=self.columns
            )
        else:
            return self

    # ----------------------------------------------------------------------
    # Statistical methods, etc.

    def corr(self, method="pearson", min_periods=1) -> DataFrame:
        """
        Compute pairwise correlation of columns, excluding NA/null values.

        Parameters
        ----------
        method : {'pearson', 'kendall', 'spearman'} or callable
            Method of correlation:

            * pearson : standard correlation coefficient
            * kendall : Kendall Tau correlation coefficient
            * spearman : Spearman rank correlation
            * callable: callable with input two 1d ndarrays
                and returning a float. Note that the returned matrix from corr
                will have 1 along the diagonals and will be symmetric
                regardless of the callable's behavior.

                .. versionadded:: 0.24.0

        min_periods : int, optional
            Minimum number of observations required per pair of columns
            to have a valid result. Currently only available for Pearson
            and Spearman correlation.

        Returns
        -------
        DataFrame
            Correlation matrix.

        See Also
        --------
        DataFrame.corrwith : Compute pairwise correlation with another
            DataFrame or Series.
        Series.corr : Compute the correlation between two Series.

        Examples
        --------
        >>> def histogram_intersection(a, b):
        ...     v = np.minimum(a, b).sum().round(decimals=1)
        ...     return v
        >>> df = pd.DataFrame([(.2, .3), (.0, .6), (.6, .0), (.2, .1)],
        ...                   columns=['dogs', 'cats'])
        >>> df.corr(method=histogram_intersection)
              dogs  cats
        dogs   1.0   0.3
        cats   0.3   1.0
        """
        numeric_df = self._get_numeric_data()
        cols = numeric_df.columns
        idx = cols.copy()
        mat = numeric_df.to_numpy(dtype=float, na_value=np.nan, copy=False)

        if method == "pearson":
            correl = libalgos.nancorr(mat, minp=min_periods)
        elif method == "spearman":
            correl = libalgos.nancorr_spearman(mat, minp=min_periods)
        elif method == "kendall" or callable(method):
            if min_periods is None:
                min_periods = 1
            mat = mat.T
            corrf = nanops.get_corr_func(method)
            K = len(cols)
            correl = np.empty((K, K), dtype=float)
            mask = np.isfinite(mat)
            for i, ac in enumerate(mat):
                for j, bc in enumerate(mat):
                    if i > j:
                        continue

                    valid = mask[i] & mask[j]
                    if valid.sum() < min_periods:
                        c = np.nan
                    elif i == j:
                        c = 1.0
                    elif not valid.all():
                        c = corrf(ac[valid], bc[valid])
                    else:
                        c = corrf(ac, bc)
                    correl[i, j] = c
                    correl[j, i] = c
        else:
            raise ValueError(
                "method must be either 'pearson', "
                "'spearman', 'kendall', or a callable, "
                f"'{method}' was supplied"
            )

        return self._constructor(correl, index=idx, columns=cols)

    def cov(
        self, min_periods: Optional[int] = None, ddof: Optional[int] = 1
    ) -> DataFrame:
        """
        Compute pairwise covariance of columns, excluding NA/null values.

        Compute the pairwise covariance among the series of a DataFrame.
        The returned data frame is the `covariance matrix
        <https://en.wikipedia.org/wiki/Covariance_matrix>`__ of the columns
        of the DataFrame.

        Both NA and null values are automatically excluded from the
        calculation. (See the note below about bias from missing values.)
        A threshold can be set for the minimum number of
        observations for each value created. Comparisons with observations
        below this threshold will be returned as ``NaN``.

        This method is generally used for the analysis of time series data to
        understand the relationship between different measures
        across time.

        Parameters
        ----------
        min_periods : int, optional
            Minimum number of observations required per pair of columns
            to have a valid result.

        ddof : int, default 1
            Delta degrees of freedom.  The divisor used in calculations
            is ``N - ddof``, where ``N`` represents the number of elements.

            .. versionadded:: 1.1.0

        Returns
        -------
        DataFrame
            The covariance matrix of the series of the DataFrame.

        See Also
        --------
        Series.cov : Compute covariance with another Series.
        core.window.ExponentialMovingWindow.cov: Exponential weighted sample covariance.
        core.window.Expanding.cov : Expanding sample covariance.
        core.window.Rolling.cov : Rolling sample covariance.

        Notes
        -----
        Returns the covariance matrix of the DataFrame's time series.
        The covariance is normalized by N-ddof.

        For DataFrames that have Series that are missing data (assuming that
        data is `missing at random
        <https://en.wikipedia.org/wiki/Missing_data#Missing_at_random>`__)
        the returned covariance matrix will be an unbiased estimate
        of the variance and covariance between the member Series.

        However, for many applications this estimate may not be acceptable
        because the estimate covariance matrix is not guaranteed to be positive
        semi-definite. This could lead to estimate correlations having
        absolute values which are greater than one, and/or a non-invertible
        covariance matrix. See `Estimation of covariance matrices
        <https://en.wikipedia.org/w/index.php?title=Estimation_of_covariance_
        matrices>`__ for more details.

        Examples
        --------
        >>> df = pd.DataFrame([(1, 2), (0, 3), (2, 0), (1, 1)],
        ...                   columns=['dogs', 'cats'])
        >>> df.cov()
                  dogs      cats
        dogs  0.666667 -1.000000
        cats -1.000000  1.666667

        >>> np.random.seed(42)
        >>> df = pd.DataFrame(np.random.randn(1000, 5),
        ...                   columns=['a', 'b', 'c', 'd', 'e'])
        >>> df.cov()
                  a         b         c         d         e
        a  0.998438 -0.020161  0.059277 -0.008943  0.014144
        b -0.020161  1.059352 -0.008543 -0.024738  0.009826
        c  0.059277 -0.008543  1.010670 -0.001486 -0.000271
        d -0.008943 -0.024738 -0.001486  0.921297 -0.013692
        e  0.014144  0.009826 -0.000271 -0.013692  0.977795

        **Minimum number of periods**

        This method also supports an optional ``min_periods`` keyword
        that specifies the required minimum number of non-NA observations for
        each column pair in order to have a valid result:

        >>> np.random.seed(42)
        >>> df = pd.DataFrame(np.random.randn(20, 3),
        ...                   columns=['a', 'b', 'c'])
        >>> df.loc[df.index[:5], 'a'] = np.nan
        >>> df.loc[df.index[5:10], 'b'] = np.nan
        >>> df.cov(min_periods=12)
                  a         b         c
        a  0.316741       NaN -0.150812
        b       NaN  1.248003  0.191417
        c -0.150812  0.191417  0.895202
        """
        numeric_df = self._get_numeric_data()
        cols = numeric_df.columns
        idx = cols.copy()
        mat = numeric_df.to_numpy(dtype=float, na_value=np.nan, copy=False)

        if notna(mat).all():
            if min_periods is not None and min_periods > len(mat):
                base_cov = np.empty((mat.shape[1], mat.shape[1]))
                base_cov.fill(np.nan)
            else:
                base_cov = np.cov(mat.T, ddof=ddof)
            base_cov = base_cov.reshape((len(cols), len(cols)))
        else:
            base_cov = libalgos.nancorr(mat, cov=True, minp=min_periods)

        return self._constructor(base_cov, index=idx, columns=cols)

    def corrwith(self, other, axis=0, drop=False, method="pearson") -> Series:
        """
        Compute pairwise correlation.

        Pairwise correlation is computed between rows or columns of
        DataFrame with rows or columns of Series or DataFrame. DataFrames
        are first aligned along both axes before computing the
        correlations.

        Parameters
        ----------
        other : DataFrame, Series
            Object with which to compute correlations.
        axis : {0 or 'index', 1 or 'columns'}, default 0
            The axis to use. 0 or 'index' to compute column-wise, 1 or 'columns' for
            row-wise.
        drop : bool, default False
            Drop missing indices from result.
        method : {'pearson', 'kendall', 'spearman'} or callable
            Method of correlation:

            * pearson : standard correlation coefficient
            * kendall : Kendall Tau correlation coefficient
            * spearman : Spearman rank correlation
            * callable: callable with input two 1d ndarrays
                and returning a float.

            .. versionadded:: 0.24.0

        Returns
        -------
        Series
            Pairwise correlations.

        See Also
        --------
        DataFrame.corr : Compute pairwise correlation of columns.
        """
        axis = self._get_axis_number(axis)
        this = self._get_numeric_data()

        if isinstance(other, Series):
            return this.apply(lambda x: other.corr(x, method=method), axis=axis)

        other = other._get_numeric_data()
        left, right = this.align(other, join="inner", copy=False)

        if axis == 1:
            left = left.T
            right = right.T

        if method == "pearson":
            # mask missing values
            left = left + right * 0
            right = right + left * 0

            # demeaned data
            ldem = left - left.mean()
            rdem = right - right.mean()

            num = (ldem * rdem).sum()
            dom = (left.count() - 1) * left.std() * right.std()

            correl = num / dom

        elif method in ["kendall", "spearman"] or callable(method):

            def c(x):
                return nanops.nancorr(x[0], x[1], method=method)

            correl = self._constructor_sliced(
                map(c, zip(left.values.T, right.values.T)), index=left.columns
            )

        else:
            raise ValueError(
                f"Invalid method {method} was passed, "
                "valid methods are: 'pearson', 'kendall', "
                "'spearman', or callable"
            )

        if not drop:
            # Find non-matching labels along the given axis
            # and append missing correlations (GH 22375)
            raxis = 1 if axis == 0 else 0
            result_index = this._get_axis(raxis).union(other._get_axis(raxis))
            idx_diff = result_index.difference(correl.index)

            if len(idx_diff) > 0:
                correl = correl.append(Series([np.nan] * len(idx_diff), index=idx_diff))

        return correl

    # ----------------------------------------------------------------------
    # ndarray-like stats methods

    def count(self, axis=0, level=None, numeric_only=False):
        """
        Count non-NA cells for each column or row.

        The values `None`, `NaN`, `NaT`, and optionally `numpy.inf` (depending
        on `pandas.options.mode.use_inf_as_na`) are considered NA.

        Parameters
        ----------
        axis : {0 or 'index', 1 or 'columns'}, default 0
            If 0 or 'index' counts are generated for each column.
            If 1 or 'columns' counts are generated for each row.
        level : int or str, optional
            If the axis is a `MultiIndex` (hierarchical), count along a
            particular `level`, collapsing into a `DataFrame`.
            A `str` specifies the level name.
        numeric_only : bool, default False
            Include only `float`, `int` or `boolean` data.

        Returns
        -------
        Series or DataFrame
            For each column/row the number of non-NA/null entries.
            If `level` is specified returns a `DataFrame`.

        See Also
        --------
        Series.count: Number of non-NA elements in a Series.
        DataFrame.shape: Number of DataFrame rows and columns (including NA
            elements).
        DataFrame.isna: Boolean same-sized DataFrame showing places of NA
            elements.

        Examples
        --------
        Constructing DataFrame from a dictionary:

        >>> df = pd.DataFrame({"Person":
        ...                    ["John", "Myla", "Lewis", "John", "Myla"],
        ...                    "Age": [24., np.nan, 21., 33, 26],
        ...                    "Single": [False, True, True, True, False]})
        >>> df
           Person   Age  Single
        0    John  24.0   False
        1    Myla   NaN    True
        2   Lewis  21.0    True
        3    John  33.0    True
        4    Myla  26.0   False

        Notice the uncounted NA values:

        >>> df.count()
        Person    5
        Age       4
        Single    5
        dtype: int64

        Counts for each **row**:

        >>> df.count(axis='columns')
        0    3
        1    2
        2    3
        3    3
        4    3
        dtype: int64

        Counts for one level of a `MultiIndex`:

        >>> df.set_index(["Person", "Single"]).count(level="Person")
                Age
        Person
        John      2
        Lewis     1
        Myla      1
        """
        axis = self._get_axis_number(axis)
        if level is not None:
            return self._count_level(level, axis=axis, numeric_only=numeric_only)

        if numeric_only:
            frame = self._get_numeric_data()
        else:
            frame = self

        # GH #423
        if len(frame._get_axis(axis)) == 0:
            result = self._constructor_sliced(0, index=frame._get_agg_axis(axis))
        else:
            if frame._is_mixed_type or frame._mgr.any_extension_types:
                # the or any_extension_types is really only hit for single-
                # column frames with an extension array
                result = notna(frame).sum(axis=axis)
            else:
                # GH13407
                series_counts = notna(frame).sum(axis=axis)
                counts = series_counts.values
                result = self._constructor_sliced(
                    counts, index=frame._get_agg_axis(axis)
                )

        return result.astype("int64")

    def _count_level(self, level, axis=0, numeric_only=False):
        if numeric_only:
            frame = self._get_numeric_data()
        else:
            frame = self

        count_axis = frame._get_axis(axis)
        agg_axis = frame._get_agg_axis(axis)

        if not isinstance(count_axis, MultiIndex):
            raise TypeError(
                f"Can only count levels on hierarchical {self._get_axis_name(axis)}."
            )

        # Mask NaNs: Mask rows or columns where the index level is NaN, and all
        # values in the DataFrame that are NaN
        if frame._is_mixed_type:
            # Since we have mixed types, calling notna(frame.values) might
            # upcast everything to object
            values_mask = notna(frame).values
        else:
            # But use the speedup when we have homogeneous dtypes
            values_mask = notna(frame.values)

        index_mask = notna(count_axis.get_level_values(level=level))
        if axis == 1:
            mask = index_mask & values_mask
        else:
            mask = index_mask.reshape(-1, 1) & values_mask

        if isinstance(level, str):
            level = count_axis._get_level_number(level)

        level_name = count_axis._names[level]
        level_index = count_axis.levels[level]._shallow_copy(name=level_name)
        level_codes = ensure_int64(count_axis.codes[level])
        counts = lib.count_level_2d(mask, level_codes, len(level_index), axis=axis)

        if axis == 1:
            result = self._constructor(counts, index=agg_axis, columns=level_index)
        else:
            result = self._constructor(counts, index=level_index, columns=agg_axis)

        return result

    def _reduce(
        self,
        op,
        name: str,
        axis=0,
        skipna=True,
        numeric_only=None,
        filter_type=None,
        **kwds,
    ):

        assert filter_type is None or filter_type == "bool", filter_type
        out_dtype = "bool" if filter_type == "bool" else None

        dtype_is_dt = np.array(
            [
                is_datetime64_any_dtype(values.dtype)
                for values in self._iter_column_arrays()
            ],
            dtype=bool,
        )
        if numeric_only is None and name in ["mean", "median"] and dtype_is_dt.any():
            warnings.warn(
                "DataFrame.mean and DataFrame.median with numeric_only=None "
                "will include datetime64 and datetime64tz columns in a "
                "future version.",
                FutureWarning,
                stacklevel=5,
            )
            cols = self.columns[~dtype_is_dt]
            self = self[cols]

        any_object = self.dtypes.apply(is_object_dtype).any()
        # TODO: Make other agg func handle axis=None properly GH#21597
        axis = self._get_axis_number(axis)
        labels = self._get_agg_axis(axis)
        assert axis in [0, 1]

        def func(values):
            if is_extension_array_dtype(values.dtype):
                return extract_array(values)._reduce(name, skipna=skipna, **kwds)
            else:
                return op(values, axis=axis, skipna=skipna, **kwds)

        def blk_func(values):
            if isinstance(values, ExtensionArray):
                return values._reduce(name, skipna=skipna, **kwds)
            else:
                return op(values, axis=1, skipna=skipna, **kwds)

        def _get_data() -> DataFrame:
            if filter_type is None:
                data = self._get_numeric_data()
            else:
                # GH#25101, GH#24434
                assert filter_type == "bool"
                data = self._get_bool_data()
            return data

        if numeric_only is not None or (
            numeric_only is None
            and axis == 0
            and not any_object
            and not self._mgr.any_extension_types
        ):
            # For numeric_only non-None and axis non-None, we know
            #  which blocks to use and no try/except is needed.
            #  For numeric_only=None only the case with axis==0 and no object
            #  dtypes are unambiguous can be handled with BlockManager.reduce
            # Case with EAs see GH#35881
            df = self
            if numeric_only is True:
                df = _get_data()
            if axis == 1:
                df = df.T
                axis = 0

            ignore_failures = numeric_only is None

            # After possibly _get_data and transposing, we are now in the
            #  simple case where we can use BlockManager.reduce
            res, indexer = df._mgr.reduce(blk_func, ignore_failures=ignore_failures)
            out = df._constructor(res).iloc[0]
            if out_dtype is not None:
                out = out.astype(out_dtype)
            if axis == 0 and is_object_dtype(out.dtype):
                # GH#35865 careful to cast explicitly to object
                nvs = coerce_to_dtypes(out.values, df.dtypes.iloc[np.sort(indexer)])
                out[:] = np.array(nvs, dtype=object)
            return out

        assert numeric_only is None

        if not self._is_homogeneous_type or self._mgr.any_extension_types:
            # try to avoid self.values call

            if filter_type is None and axis == 0:
                # operate column-wise

                # numeric_only must be None here, as other cases caught above

                # this can end up with a non-reduction
                # but not always. if the types are mixed
                # with datelike then need to make sure a series

                # we only end up here if we have not specified
                # numeric_only and yet we have tried a
                # column-by-column reduction, where we have mixed type.
                # So let's just do what we can
                from pandas.core.apply import frame_apply

                opa = frame_apply(
                    self, func=func, result_type="expand", ignore_failures=True
                )
                result = opa.get_result()
                if result.ndim == self.ndim:
                    result = result.iloc[0].rename(None)
                return result

        data = self
        values = data.values

        try:
            result = func(values)

        except TypeError:
            # e.g. in nanops trying to convert strs to float

            data = _get_data()
            labels = data._get_agg_axis(axis)

            values = data.values
            with np.errstate(all="ignore"):
                result = func(values)

        if filter_type == "bool" and notna(result).all():
            result = result.astype(np.bool_)
        elif filter_type is None and is_object_dtype(result.dtype):
            try:
                result = result.astype(np.float64)
            except (ValueError, TypeError):
                # try to coerce to the original dtypes item by item if we can
                if axis == 0:
                    result = coerce_to_dtypes(result, data.dtypes)

        result = self._constructor_sliced(result, index=labels)
        return result

    def nunique(self, axis=0, dropna=True) -> Series:
        """
        Count distinct observations over requested axis.

        Return Series with number of distinct observations. Can ignore NaN
        values.

        Parameters
        ----------
        axis : {0 or 'index', 1 or 'columns'}, default 0
            The axis to use. 0 or 'index' for row-wise, 1 or 'columns' for
            column-wise.
        dropna : bool, default True
            Don't include NaN in the counts.

        Returns
        -------
        Series

        See Also
        --------
        Series.nunique: Method nunique for Series.
        DataFrame.count: Count non-NA cells for each column or row.

        Examples
        --------
        >>> df = pd.DataFrame({'A': [1, 2, 3], 'B': [1, 1, 1]})
        >>> df.nunique()
        A    3
        B    1
        dtype: int64

        >>> df.nunique(axis=1)
        0    1
        1    2
        2    2
        dtype: int64
        """
        return self.apply(Series.nunique, axis=axis, dropna=dropna)

    def idxmin(self, axis=0, skipna=True) -> Series:
        """
        Return index of first occurrence of minimum over requested axis.

        NA/null values are excluded.

        Parameters
        ----------
        axis : {0 or 'index', 1 or 'columns'}, default 0
            The axis to use. 0 or 'index' for row-wise, 1 or 'columns' for column-wise.
        skipna : bool, default True
            Exclude NA/null values. If an entire row/column is NA, the result
            will be NA.

        Returns
        -------
        Series
            Indexes of minima along the specified axis.

        Raises
        ------
        ValueError
            * If the row/column is empty

        See Also
        --------
        Series.idxmin : Return index of the minimum element.

        Notes
        -----
        This method is the DataFrame version of ``ndarray.argmin``.

        Examples
        --------
        Consider a dataset containing food consumption in Argentina.

        >>> df = pd.DataFrame({'consumption': [10.51, 103.11, 55.48],
        ...                    'co2_emissions': [37.2, 19.66, 1712]},
        ...                    index=['Pork', 'Wheat Products', 'Beef'])

        >>> df
                        consumption  co2_emissions
        Pork                  10.51         37.20
        Wheat Products       103.11         19.66
        Beef                  55.48       1712.00

        By default, it returns the index for the minimum value in each column.

        >>> df.idxmin()
        consumption                Pork
        co2_emissions    Wheat Products
        dtype: object

        To return the index for the minimum value in each row, use ``axis="columns"``.

        >>> df.idxmin(axis="columns")
        Pork                consumption
        Wheat Products    co2_emissions
        Beef                consumption
        dtype: object
        """
        axis = self._get_axis_number(axis)
        indices = nanops.nanargmin(self.values, axis=axis, skipna=skipna)

        # indices will always be np.ndarray since axis is not None and
        # values is a 2d array for DataFrame
        # error: Item "int" of "Union[int, Any]" has no attribute "__iter__"
        assert isinstance(indices, np.ndarray)  # for mypy

        index = self._get_axis(axis)
        result = [index[i] if i >= 0 else np.nan for i in indices]
        return self._constructor_sliced(result, index=self._get_agg_axis(axis))

    def idxmax(self, axis=0, skipna=True) -> Series:
        """
        Return index of first occurrence of maximum over requested axis.

        NA/null values are excluded.

        Parameters
        ----------
        axis : {0 or 'index', 1 or 'columns'}, default 0
            The axis to use. 0 or 'index' for row-wise, 1 or 'columns' for column-wise.
        skipna : bool, default True
            Exclude NA/null values. If an entire row/column is NA, the result
            will be NA.

        Returns
        -------
        Series
            Indexes of maxima along the specified axis.

        Raises
        ------
        ValueError
            * If the row/column is empty

        See Also
        --------
        Series.idxmax : Return index of the maximum element.

        Notes
        -----
        This method is the DataFrame version of ``ndarray.argmax``.

        Examples
        --------
        Consider a dataset containing food consumption in Argentina.

        >>> df = pd.DataFrame({'consumption': [10.51, 103.11, 55.48],
        ...                    'co2_emissions': [37.2, 19.66, 1712]},
        ...                    index=['Pork', 'Wheat Products', 'Beef'])

        >>> df
                        consumption  co2_emissions
        Pork                  10.51         37.20
        Wheat Products       103.11         19.66
        Beef                  55.48       1712.00

        By default, it returns the index for the maximum value in each column.

        >>> df.idxmax()
        consumption     Wheat Products
        co2_emissions             Beef
        dtype: object

        To return the index for the maximum value in each row, use ``axis="columns"``.

        >>> df.idxmax(axis="columns")
        Pork              co2_emissions
        Wheat Products     consumption
        Beef              co2_emissions
        dtype: object
        """
        axis = self._get_axis_number(axis)
        indices = nanops.nanargmax(self.values, axis=axis, skipna=skipna)

        # indices will always be np.ndarray since axis is not None and
        # values is a 2d array for DataFrame
        # error: Item "int" of "Union[int, Any]" has no attribute "__iter__"
        assert isinstance(indices, np.ndarray)  # for mypy

        index = self._get_axis(axis)
        result = [index[i] if i >= 0 else np.nan for i in indices]
        return self._constructor_sliced(result, index=self._get_agg_axis(axis))

    def _get_agg_axis(self, axis_num: int) -> Index:
        """
        Let's be explicit about this.
        """
        if axis_num == 0:
            return self.columns
        elif axis_num == 1:
            return self.index
        else:
            raise ValueError(f"Axis must be 0 or 1 (got {repr(axis_num)})")

    def mode(self, axis=0, numeric_only=False, dropna=True) -> DataFrame:
        """
        Get the mode(s) of each element along the selected axis.

        The mode of a set of values is the value that appears most often.
        It can be multiple values.

        Parameters
        ----------
        axis : {0 or 'index', 1 or 'columns'}, default 0
            The axis to iterate over while searching for the mode:

            * 0 or 'index' : get mode of each column
            * 1 or 'columns' : get mode of each row.

        numeric_only : bool, default False
            If True, only apply to numeric columns.
        dropna : bool, default True
            Don't consider counts of NaN/NaT.

            .. versionadded:: 0.24.0

        Returns
        -------
        DataFrame
            The modes of each column or row.

        See Also
        --------
        Series.mode : Return the highest frequency value in a Series.
        Series.value_counts : Return the counts of values in a Series.

        Examples
        --------
        >>> df = pd.DataFrame([('bird', 2, 2),
        ...                    ('mammal', 4, np.nan),
        ...                    ('arthropod', 8, 0),
        ...                    ('bird', 2, np.nan)],
        ...                   index=('falcon', 'horse', 'spider', 'ostrich'),
        ...                   columns=('species', 'legs', 'wings'))
        >>> df
                   species  legs  wings
        falcon        bird     2    2.0
        horse       mammal     4    NaN
        spider   arthropod     8    0.0
        ostrich       bird     2    NaN

        By default, missing values are not considered, and the mode of wings
        are both 0 and 2. Because the resulting DataFrame has two rows,
        the second row of ``species`` and ``legs`` contains ``NaN``.

        >>> df.mode()
          species  legs  wings
        0    bird   2.0    0.0
        1     NaN   NaN    2.0

        Setting ``dropna=False`` ``NaN`` values are considered and they can be
        the mode (like for wings).

        >>> df.mode(dropna=False)
          species  legs  wings
        0    bird     2    NaN

        Setting ``numeric_only=True``, only the mode of numeric columns is
        computed, and columns of other types are ignored.

        >>> df.mode(numeric_only=True)
           legs  wings
        0   2.0    0.0
        1   NaN    2.0

        To compute the mode over columns and not rows, use the axis parameter:

        >>> df.mode(axis='columns', numeric_only=True)
                   0    1
        falcon   2.0  NaN
        horse    4.0  NaN
        spider   0.0  8.0
        ostrich  2.0  NaN
        """
        data = self if not numeric_only else self._get_numeric_data()

        def f(s):
            return s.mode(dropna=dropna)

        return data.apply(f, axis=axis)

    def quantile(self, q=0.5, axis=0, numeric_only=True, interpolation="linear"):
        """
        Return values at the given quantile over requested axis.

        Parameters
        ----------
        q : float or array-like, default 0.5 (50% quantile)
            Value between 0 <= q <= 1, the quantile(s) to compute.
        axis : {0, 1, 'index', 'columns'}, default 0
            Equals 0 or 'index' for row-wise, 1 or 'columns' for column-wise.
        numeric_only : bool, default True
            If False, the quantile of datetime and timedelta data will be
            computed as well.
        interpolation : {'linear', 'lower', 'higher', 'midpoint', 'nearest'}
            This optional parameter specifies the interpolation method to use,
            when the desired quantile lies between two data points `i` and `j`:

            * linear: `i + (j - i) * fraction`, where `fraction` is the
              fractional part of the index surrounded by `i` and `j`.
            * lower: `i`.
            * higher: `j`.
            * nearest: `i` or `j` whichever is nearest.
            * midpoint: (`i` + `j`) / 2.

        Returns
        -------
        Series or DataFrame

            If ``q`` is an array, a DataFrame will be returned where the
              index is ``q``, the columns are the columns of self, and the
              values are the quantiles.
            If ``q`` is a float, a Series will be returned where the
              index is the columns of self and the values are the quantiles.

        See Also
        --------
        core.window.Rolling.quantile: Rolling quantile.
        numpy.percentile: Numpy function to compute the percentile.

        Examples
        --------
        >>> df = pd.DataFrame(np.array([[1, 1], [2, 10], [3, 100], [4, 100]]),
        ...                   columns=['a', 'b'])
        >>> df.quantile(.1)
        a    1.3
        b    3.7
        Name: 0.1, dtype: float64
        >>> df.quantile([.1, .5])
               a     b
        0.1  1.3   3.7
        0.5  2.5  55.0

        Specifying `numeric_only=False` will also compute the quantile of
        datetime and timedelta data.

        >>> df = pd.DataFrame({'A': [1, 2],
        ...                    'B': [pd.Timestamp('2010'),
        ...                          pd.Timestamp('2011')],
        ...                    'C': [pd.Timedelta('1 days'),
        ...                          pd.Timedelta('2 days')]})
        >>> df.quantile(0.5, numeric_only=False)
        A                    1.5
        B    2010-07-02 12:00:00
        C        1 days 12:00:00
        Name: 0.5, dtype: object
        """
        validate_percentile(q)

        data = self._get_numeric_data() if numeric_only else self
        axis = self._get_axis_number(axis)
        is_transposed = axis == 1

        if is_transposed:
            data = data.T

        if len(data.columns) == 0:
            # GH#23925 _get_numeric_data may have dropped all columns
            cols = Index([], name=self.columns.name)
            if is_list_like(q):
                return self._constructor([], index=q, columns=cols)
            return self._constructor_sliced([], index=cols, name=q, dtype=np.float64)

        result = data._mgr.quantile(
            qs=q, axis=1, interpolation=interpolation, transposed=is_transposed
        )

        if result.ndim == 2:
            result = self._constructor(result)
        else:
            result = self._constructor_sliced(result, name=q)

        if is_transposed:
            result = result.T

        return result

    def to_timestamp(
        self, freq=None, how: str = "start", axis: Axis = 0, copy: bool = True
    ) -> DataFrame:
        """
        Cast to DatetimeIndex of timestamps, at *beginning* of period.

        Parameters
        ----------
        freq : str, default frequency of PeriodIndex
            Desired frequency.
        how : {'s', 'e', 'start', 'end'}
            Convention for converting period to timestamp; start of period
            vs. end.
        axis : {0 or 'index', 1 or 'columns'}, default 0
            The axis to convert (the index by default).
        copy : bool, default True
            If False then underlying input data is not copied.

        Returns
        -------
        DataFrame with DatetimeIndex
        """
        new_obj = self.copy(deep=copy)

        axis_name = self._get_axis_name(axis)
        old_ax = getattr(self, axis_name)
        new_ax = old_ax.to_timestamp(freq=freq, how=how)

        setattr(new_obj, axis_name, new_ax)
        return new_obj

    def to_period(self, freq=None, axis: Axis = 0, copy: bool = True) -> DataFrame:
        """
        Convert DataFrame from DatetimeIndex to PeriodIndex.

        Convert DataFrame from DatetimeIndex to PeriodIndex with desired
        frequency (inferred from index if not passed).

        Parameters
        ----------
        freq : str, default
            Frequency of the PeriodIndex.
        axis : {0 or 'index', 1 or 'columns'}, default 0
            The axis to convert (the index by default).
        copy : bool, default True
            If False then underlying input data is not copied.

        Returns
        -------
        DataFrame with PeriodIndex
        """
        new_obj = self.copy(deep=copy)

        axis_name = self._get_axis_name(axis)
        old_ax = getattr(self, axis_name)
        new_ax = old_ax.to_period(freq=freq)

        setattr(new_obj, axis_name, new_ax)
        return new_obj

    def isin(self, values) -> DataFrame:
        """
        Whether each element in the DataFrame is contained in values.

        Parameters
        ----------
        values : iterable, Series, DataFrame or dict
            The result will only be true at a location if all the
            labels match. If `values` is a Series, that's the index. If
            `values` is a dict, the keys must be the column names,
            which must match. If `values` is a DataFrame,
            then both the index and column labels must match.

        Returns
        -------
        DataFrame
            DataFrame of booleans showing whether each element in the DataFrame
            is contained in values.

        See Also
        --------
        DataFrame.eq: Equality test for DataFrame.
        Series.isin: Equivalent method on Series.
        Series.str.contains: Test if pattern or regex is contained within a
            string of a Series or Index.

        Examples
        --------
        >>> df = pd.DataFrame({'num_legs': [2, 4], 'num_wings': [2, 0]},
        ...                   index=['falcon', 'dog'])
        >>> df
                num_legs  num_wings
        falcon         2          2
        dog            4          0

        When ``values`` is a list check whether every value in the DataFrame
        is present in the list (which animals have 0 or 2 legs or wings)

        >>> df.isin([0, 2])
                num_legs  num_wings
        falcon      True       True
        dog        False       True

        When ``values`` is a dict, we can pass values to check for each
        column separately:

        >>> df.isin({'num_wings': [0, 3]})
                num_legs  num_wings
        falcon     False      False
        dog        False       True

        When ``values`` is a Series or DataFrame the index and column must
        match. Note that 'falcon' does not match based on the number of legs
        in df2.

        >>> other = pd.DataFrame({'num_legs': [8, 2], 'num_wings': [0, 2]},
        ...                      index=['spider', 'falcon'])
        >>> df.isin(other)
                num_legs  num_wings
        falcon      True       True
        dog        False      False
        """
        if isinstance(values, dict):
            from pandas.core.reshape.concat import concat

            values = collections.defaultdict(list, values)
            return concat(
                (
                    self.iloc[:, [i]].isin(values[col])
                    for i, col in enumerate(self.columns)
                ),
                axis=1,
            )
        elif isinstance(values, Series):
            if not values.index.is_unique:
                raise ValueError("cannot compute isin with a duplicate axis.")
            return self.eq(values.reindex_like(self), axis="index")
        elif isinstance(values, DataFrame):
            if not (values.columns.is_unique and values.index.is_unique):
                raise ValueError("cannot compute isin with a duplicate axis.")
            return self.eq(values.reindex_like(self))
        else:
            if not is_list_like(values):
                raise TypeError(
                    "only list-like or dict-like objects are allowed "
                    "to be passed to DataFrame.isin(), "
                    f"you passed a '{type(values).__name__}'"
                )
            return self._constructor(
                algorithms.isin(self.values.ravel(), values).reshape(self.shape),
                self.index,
                self.columns,
            )

    # ----------------------------------------------------------------------
    # Add index and columns
    _AXIS_ORDERS = ["index", "columns"]
    _AXIS_TO_AXIS_NUMBER: Dict[Axis, int] = {
        **NDFrame._AXIS_TO_AXIS_NUMBER,
        1: 1,
        "columns": 1,
    }
    _AXIS_REVERSED = True
    _AXIS_LEN = len(_AXIS_ORDERS)
    _info_axis_number = 1
    _info_axis_name = "columns"

    index: Index = properties.AxisProperty(
        axis=1, doc="The index (row labels) of the DataFrame."
    )
    columns: Index = properties.AxisProperty(
        axis=0, doc="The column labels of the DataFrame."
    )

    @property
    def _AXIS_NUMBERS(self) -> Dict[str, int]:
        """.. deprecated:: 1.1.0"""
        super()._AXIS_NUMBERS
        return {"index": 0, "columns": 1}

    @property
    def _AXIS_NAMES(self) -> Dict[int, str]:
        """.. deprecated:: 1.1.0"""
        super()._AXIS_NAMES
        return {0: "index", 1: "columns"}

    # ----------------------------------------------------------------------
    # Add plotting methods to DataFrame
    plot = CachedAccessor("plot", pandas.plotting.PlotAccessor)
    hist = pandas.plotting.hist_frame
    boxplot = pandas.plotting.boxplot_frame
    sparse = CachedAccessor("sparse", SparseFrameAccessor)


DataFrame._add_numeric_operations()

ops.add_flex_arithmetic_methods(DataFrame)


def _from_nested_dict(data) -> collections.defaultdict:
    new_data: collections.defaultdict = collections.defaultdict(dict)
    for index, s in data.items():
        for col, v in s.items():
            new_data[col][index] = v
    return new_data<|MERGE_RESOLUTION|>--- conflicted
+++ resolved
@@ -657,13 +657,9 @@
         """
         Can we transpose this DataFrame without creating any new array objects.
         """
-<<<<<<< HEAD
-        if isinstance(self._data, ArrayManager):
+        if isinstance(self._mgr, ArrayManager):
             return False
-        if self._data.any_extension_types:
-=======
         if self._mgr.any_extension_types:
->>>>>>> c2a96c64
             # TODO(EA2D) special case would be unnecessary with 2D EAs
             return False
         return len(self._mgr.blocks) == 1
