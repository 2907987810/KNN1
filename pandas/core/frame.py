--- conflicted
+++ resolved
@@ -8944,12 +8944,7 @@
             if mask.all():
                 continue
 
-<<<<<<< HEAD
-            # self.loc[:, col] = expressions.where(mask, this, that)
-            self.loc[:, col] = self[col].where(mask, other[col])
-=======
             self.loc[:, col] = self[col].where(mask, that)
->>>>>>> e0f3a188
 
     # ----------------------------------------------------------------------
     # Data reshaping
