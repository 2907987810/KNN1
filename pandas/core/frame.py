# pylint: disable=E1101
# pylint: disable=W0212,W0703,W0622
"""
DataFrame
---------
An efficient 2D container for potentially mixed-type time series or other
labeled data series.

Similar to its R counterpart, data.frame, except providing automatic data
alignment and a host of useful data manipulation methods having to do with the
labeling information
"""
from __future__ import division

import collections
from collections import OrderedDict
import functools
import itertools
import sys
import warnings
from textwrap import dedent
from typing import List, Union

import numpy as np
import numpy.ma as ma

from pandas._config import get_option

from pandas._libs import lib, algos as libalgos

from pandas.util._decorators import (Appender, Substitution,
                                     rewrite_axis_style_signature,
                                     deprecate_kwarg)
from pandas.util._validators import (validate_bool_kwarg,
                                     validate_axis_style_args)

from pandas import compat
from pandas.compat import (
    PY36, Iterator, StringIO, lmap, lzip, raise_with_traceback,
    string_and_binary_types)
from pandas.compat.numpy import function as nv
from pandas.core.dtypes.cast import (
    maybe_upcast,
    cast_scalar_to_array,
    infer_dtype_from_scalar,
    maybe_cast_to_datetime,
    maybe_infer_to_datetimelike,
    maybe_convert_platform,
    maybe_downcast_to_dtype,
    invalidate_string_dtypes,
    coerce_to_dtypes,
    maybe_upcast_putmask,
    find_common_type)
from pandas.core.dtypes.common import (
    is_dict_like,
    is_datetime64tz_dtype,
    is_object_dtype,
    is_extension_type,
    is_extension_array_dtype,
    is_datetime64_any_dtype,
    is_bool_dtype,
    is_integer_dtype,
    is_float_dtype,
    is_integer,
    is_scalar,
    is_dtype_equal,
    needs_i8_conversion,
    infer_dtype_from_object,
    ensure_float64,
    ensure_int64,
    ensure_platform_int,
    is_list_like,
    is_nested_list_like,
    is_iterator,
    is_sequence,
    is_named_tuple)
from pandas.core.dtypes.generic import ABCSeries, ABCIndexClass, ABCMultiIndex
from pandas.core.dtypes.missing import isna, notna

from pandas.core import algorithms
from pandas.core import common as com
from pandas.core import nanops
from pandas.core import ops
from pandas.core.accessor import CachedAccessor
from pandas.core.arrays import Categorical, ExtensionArray
from pandas.core.arrays.datetimelike import (
    DatetimeLikeArrayMixin as DatetimeLikeArray
)
from pandas.core.generic import NDFrame, _shared_docs
from pandas.core.index import (Index, MultiIndex, ensure_index,
                               ensure_index_from_sequences)
from pandas.core.indexes import base as ibase
from pandas.core.indexes.datetimes import DatetimeIndex
from pandas.core.indexes.period import PeriodIndex
from pandas.core.indexing import (maybe_droplevels, convert_to_index_sliceable,
                                  check_bool_indexer)
from pandas.core.internals import BlockManager
from pandas.core.internals.construction import (
    masked_rec_array_to_mgr, get_names_from_index, to_arrays,
    reorder_arrays, init_ndarray, init_dict,
    arrays_to_mgr, sanitize_index)
from pandas.core.series import Series

from pandas.io.formats import console
from pandas.io.formats import format as fmt
from pandas.io.formats.printing import pprint_thing

import pandas.plotting._core as gfx

# ---------------------------------------------------------------------
# Docstring templates

_shared_doc_kwargs = dict(
    axes='index, columns', klass='DataFrame',
    axes_single_arg="{0 or 'index', 1 or 'columns'}",
    axis="""axis : {0 or 'index', 1 or 'columns'}, default 0
        If 0 or 'index': apply function to each column.
        If 1 or 'columns': apply function to each row.""",
    optional_by="""
        by : str or list of str
            Name or list of names to sort by.

            - if `axis` is 0 or `'index'` then `by` may contain index
              levels and/or column labels
            - if `axis` is 1 or `'columns'` then `by` may contain column
              levels and/or index labels

            .. versionchanged:: 0.23.0
               Allow specifying index or column level names.""",
    versionadded_to_excel='',
    optional_labels="""labels : array-like, optional
            New labels / index to conform the axis specified by 'axis' to.""",
    optional_axis="""axis : int or str, optional
            Axis to target. Can be either the axis name ('index', 'columns')
            or number (0, 1).""",
)

_numeric_only_doc = """numeric_only : boolean, default None
    Include only float, int, boolean data. If None, will attempt to use
    everything, then use only numeric data
"""

_merge_doc = """
Merge DataFrame or named Series objects with a database-style join.

The join is done on columns or indexes. If joining columns on
columns, the DataFrame indexes *will be ignored*. Otherwise if joining indexes
on indexes or indexes on a column or columns, the index will be passed on.

Parameters
----------%s
right : DataFrame or named Series
    Object to merge with.
how : {'left', 'right', 'outer', 'inner'}, default 'inner'
    Type of merge to be performed.

    * left: use only keys from left frame, similar to a SQL left outer join;
      preserve key order.
    * right: use only keys from right frame, similar to a SQL right outer join;
      preserve key order.
    * outer: use union of keys from both frames, similar to a SQL full outer
      join; sort keys lexicographically.
    * inner: use intersection of keys from both frames, similar to a SQL inner
      join; preserve the order of the left keys.
on : label or list
    Column or index level names to join on. These must be found in both
    DataFrames. If `on` is None and not merging on indexes then this defaults
    to the intersection of the columns in both DataFrames.
left_on : label or list, or array-like
    Column or index level names to join on in the left DataFrame. Can also
    be an array or list of arrays of the length of the left DataFrame.
    These arrays are treated as if they are columns.
right_on : label or list, or array-like
    Column or index level names to join on in the right DataFrame. Can also
    be an array or list of arrays of the length of the right DataFrame.
    These arrays are treated as if they are columns.
left_index : bool, default False
    Use the index from the left DataFrame as the join key(s). If it is a
    MultiIndex, the number of keys in the other DataFrame (either the index
    or a number of columns) must match the number of levels.
right_index : bool, default False
    Use the index from the right DataFrame as the join key. Same caveats as
    left_index.
sort : bool, default False
    Sort the join keys lexicographically in the result DataFrame. If False,
    the order of the join keys depends on the join type (how keyword).
suffixes : tuple of (str, str), default ('_x', '_y')
    Suffix to apply to overlapping column names in the left and right
    side, respectively. To raise an exception on overlapping columns use
    (False, False).
copy : bool, default True
    If False, avoid copy if possible.
indicator : bool or str, default False
    If True, adds a column to output DataFrame called "_merge" with
    information on the source of each row.
    If string, column with information on source of each row will be added to
    output DataFrame, and column will be named value of string.
    Information column is Categorical-type and takes on a value of "left_only"
    for observations whose merge key only appears in 'left' DataFrame,
    "right_only" for observations whose merge key only appears in 'right'
    DataFrame, and "both" if the observation's merge key is found in both.

validate : str, optional
    If specified, checks if merge is of specified type.

    * "one_to_one" or "1:1": check if merge keys are unique in both
      left and right datasets.
    * "one_to_many" or "1:m": check if merge keys are unique in left
      dataset.
    * "many_to_one" or "m:1": check if merge keys are unique in right
      dataset.
    * "many_to_many" or "m:m": allowed, but does not result in checks.

    .. versionadded:: 0.21.0

Returns
-------
DataFrame
    A DataFrame of the two merged objects.

See Also
--------
merge_ordered : Merge with optional filling/interpolation.
merge_asof : Merge on nearest keys.
DataFrame.join : Similar method using indices.

Notes
-----
Support for specifying index levels as the `on`, `left_on`, and
`right_on` parameters was added in version 0.23.0
Support for merging named Series objects was added in version 0.24.0

Examples
--------

>>> df1 = pd.DataFrame({'lkey': ['foo', 'bar', 'baz', 'foo'],
...                     'value': [1, 2, 3, 5]})
>>> df2 = pd.DataFrame({'rkey': ['foo', 'bar', 'baz', 'foo'],
...                     'value': [5, 6, 7, 8]})
>>> df1
    lkey value
0   foo      1
1   bar      2
2   baz      3
3   foo      5
>>> df2
    rkey value
0   foo      5
1   bar      6
2   baz      7
3   foo      8

Merge df1 and df2 on the lkey and rkey columns. The value columns have
the default suffixes, _x and _y, appended.

>>> df1.merge(df2, left_on='lkey', right_on='rkey')
  lkey  value_x rkey  value_y
0  foo        1  foo        5
1  foo        1  foo        8
2  foo        5  foo        5
3  foo        5  foo        8
4  bar        2  bar        6
5  baz        3  baz        7

Merge DataFrames df1 and df2 with specified left and right suffixes
appended to any overlapping columns.

>>> df1.merge(df2, left_on='lkey', right_on='rkey',
...           suffixes=('_left', '_right'))
  lkey  value_left rkey  value_right
0  foo           1  foo            5
1  foo           1  foo            8
2  foo           5  foo            5
3  foo           5  foo            8
4  bar           2  bar            6
5  baz           3  baz            7

Merge DataFrames df1 and df2, but raise an exception if the DataFrames have
any overlapping columns.

>>> df1.merge(df2, left_on='lkey', right_on='rkey', suffixes=(False, False))
Traceback (most recent call last):
...
ValueError: columns overlap but no suffix specified:
    Index(['value'], dtype='object')
"""

# -----------------------------------------------------------------------
# DataFrame class


class DataFrame(NDFrame):
    """
    Two-dimensional size-mutable, potentially heterogeneous tabular data
    structure with labeled axes (rows and columns). Arithmetic operations
    align on both row and column labels. Can be thought of as a dict-like
    container for Series objects. The primary pandas data structure.

    Parameters
    ----------
    data : ndarray (structured or homogeneous), Iterable, dict, or DataFrame
        Dict can contain Series, arrays, constants, or list-like objects

        .. versionchanged :: 0.23.0
           If data is a dict, argument order is maintained for Python 3.6
           and later.

    index : Index or array-like
        Index to use for resulting frame. Will default to RangeIndex if
        no indexing information part of input data and no index provided
    columns : Index or array-like
        Column labels to use for resulting frame. Will default to
        RangeIndex (0, 1, 2, ..., n) if no column labels are provided
    dtype : dtype, default None
        Data type to force. Only a single dtype is allowed. If None, infer
    copy : boolean, default False
        Copy data from inputs. Only affects DataFrame / 2d ndarray input

    See Also
    --------
    DataFrame.from_records : Constructor from tuples, also record arrays.
    DataFrame.from_dict : From dicts of Series, arrays, or dicts.
    DataFrame.from_items : From sequence of (key, value) pairs
        read_csv, pandas.read_table, pandas.read_clipboard.

    Examples
    --------
    Constructing DataFrame from a dictionary.

    >>> d = {'col1': [1, 2], 'col2': [3, 4]}
    >>> df = pd.DataFrame(data=d)
    >>> df
       col1  col2
    0     1     3
    1     2     4

    Notice that the inferred dtype is int64.

    >>> df.dtypes
    col1    int64
    col2    int64
    dtype: object

    To enforce a single dtype:

    >>> df = pd.DataFrame(data=d, dtype=np.int8)
    >>> df.dtypes
    col1    int8
    col2    int8
    dtype: object

    Constructing DataFrame from numpy ndarray:

    >>> df2 = pd.DataFrame(np.array([[1, 2, 3], [4, 5, 6], [7, 8, 9]]),
    ...                    columns=['a', 'b', 'c'])
    >>> df2
       a  b  c
    0  1  2  3
    1  4  5  6
    2  7  8  9
    """

    @property
    def _constructor(self):
        return DataFrame

    _constructor_sliced = Series
    _deprecations = NDFrame._deprecations | frozenset(
        ['get_value', 'set_value', 'from_csv', 'from_items'])
    _accessors = set()

    @property
    def _constructor_expanddim(self):
        # TODO: Raise NotImplementedError or change note in extending.rst
        from pandas.core.panel import Panel
        return Panel

    # ----------------------------------------------------------------------
    # Constructors

    def __init__(self, data=None, index=None, columns=None, dtype=None,
                 copy=False):
        if data is None:
            data = {}
        if dtype is not None:
            dtype = self._validate_dtype(dtype)

        if isinstance(data, DataFrame):
            data = data._data

        if isinstance(data, BlockManager):
            mgr = self._init_mgr(data, axes=dict(index=index, columns=columns),
                                 dtype=dtype, copy=copy)
        elif isinstance(data, dict):
            mgr = init_dict(data, index, columns, dtype=dtype)
        elif isinstance(data, ma.MaskedArray):
            import numpy.ma.mrecords as mrecords
            # masked recarray
            if isinstance(data, mrecords.MaskedRecords):
                mgr = masked_rec_array_to_mgr(data, index, columns, dtype,
                                              copy)

            # a masked array
            else:
                mask = ma.getmaskarray(data)
                if mask.any():
                    data, fill_value = maybe_upcast(data, copy=True)
                    data.soften_mask()  # set hardmask False if it was True
                    data[mask] = fill_value
                else:
                    data = data.copy()
                mgr = init_ndarray(data, index, columns, dtype=dtype,
                                   copy=copy)

        elif isinstance(data, (np.ndarray, Series, Index)):
            if data.dtype.names:
                data_columns = list(data.dtype.names)
                data = {k: data[k] for k in data_columns}
                if columns is None:
                    columns = data_columns
                mgr = init_dict(data, index, columns, dtype=dtype)
            elif getattr(data, 'name', None) is not None:
                mgr = init_dict({data.name: data}, index, columns,
                                dtype=dtype)
            else:
                mgr = init_ndarray(data, index, columns, dtype=dtype,
                                   copy=copy)

        # For data is list-like, or Iterable (will consume into list)
        elif (isinstance(data, compat.Iterable)
              and not isinstance(data, string_and_binary_types)):
            if not isinstance(data, compat.Sequence):
                data = list(data)
            if len(data) > 0:
                if is_list_like(data[0]) and getattr(data[0], 'ndim', 1) == 1:
                    if is_named_tuple(data[0]) and columns is None:
                        columns = data[0]._fields
                    arrays, columns = to_arrays(data, columns, dtype=dtype)
                    columns = ensure_index(columns)

                    # set the index
                    if index is None:
                        if isinstance(data[0], Series):
                            index = get_names_from_index(data)
                        elif isinstance(data[0], Categorical):
                            index = ibase.default_index(len(data[0]))
                        else:
                            index = ibase.default_index(len(data))

                    mgr = arrays_to_mgr(arrays, columns, index, columns,
                                        dtype=dtype)
                else:
                    mgr = init_ndarray(data, index, columns, dtype=dtype,
                                       copy=copy)
            else:
                mgr = init_dict({}, index, columns, dtype=dtype)
        else:
            try:
                arr = np.array(data, dtype=dtype, copy=copy)
            except (ValueError, TypeError) as e:
                exc = TypeError('DataFrame constructor called with '
                                'incompatible data and dtype: {e}'.format(e=e))
                raise_with_traceback(exc)

            if arr.ndim == 0 and index is not None and columns is not None:
                values = cast_scalar_to_array((len(index), len(columns)),
                                              data, dtype=dtype)
                mgr = init_ndarray(values, index, columns,
                                   dtype=values.dtype, copy=False)
            else:
                raise ValueError('DataFrame constructor not properly called!')

        NDFrame.__init__(self, mgr, fastpath=True)

    # ----------------------------------------------------------------------

    @property
    def axes(self):
        """
        Return a list representing the axes of the DataFrame.

        It has the row axis labels and column axis labels as the only members.
        They are returned in that order.

        Examples
        --------
        >>> df = pd.DataFrame({'col1': [1, 2], 'col2': [3, 4]})
        >>> df.axes
        [RangeIndex(start=0, stop=2, step=1), Index(['col1', 'col2'],
        dtype='object')]
        """
        return [self.index, self.columns]

    @property
    def shape(self):
        """
        Return a tuple representing the dimensionality of the DataFrame.

        See Also
        --------
        ndarray.shape

        Examples
        --------
        >>> df = pd.DataFrame({'col1': [1, 2], 'col2': [3, 4]})
        >>> df.shape
        (2, 2)

        >>> df = pd.DataFrame({'col1': [1, 2], 'col2': [3, 4],
        ...                    'col3': [5, 6]})
        >>> df.shape
        (2, 3)
        """
        return len(self.index), len(self.columns)

    @property
    def _is_homogeneous_type(self):
        """
        Whether all the columns in a DataFrame have the same type.

        Returns
        -------
        bool

        Examples
        --------
        >>> DataFrame({"A": [1, 2], "B": [3, 4]})._is_homogeneous_type
        True
        >>> DataFrame({"A": [1, 2], "B": [3.0, 4.0]})._is_homogeneous_type
        False

        Items with the same type but different sizes are considered
        different types.

        >>> DataFrame({
        ...    "A": np.array([1, 2], dtype=np.int32),
        ...    "B": np.array([1, 2], dtype=np.int64)})._is_homogeneous_type
        False
        """
        if self._data.any_extension_types:
            return len({block.dtype for block in self._data.blocks}) == 1
        else:
            return not self._data.is_mixed_type

    # ----------------------------------------------------------------------
    # Rendering Methods

    def _repr_fits_vertical_(self):
        """
        Check length against max_rows.
        """
        max_rows = get_option("display.max_rows")
        return len(self) <= max_rows

    def _repr_fits_horizontal_(self, ignore_width=False):
        """
        Check if full repr fits in horizontal boundaries imposed by the display
        options width and max_columns.

        In case off non-interactive session, no boundaries apply.

        `ignore_width` is here so ipnb+HTML output can behave the way
        users expect. display.max_columns remains in effect.
        GH3541, GH3573
        """

        width, height = console.get_console_size()
        max_columns = get_option("display.max_columns")
        nb_columns = len(self.columns)

        # exceed max columns
        if ((max_columns and nb_columns > max_columns) or
                ((not ignore_width) and width and nb_columns > (width // 2))):
            return False

        # used by repr_html under IPython notebook or scripts ignore terminal
        # dims
        if ignore_width or not console.in_interactive_session():
            return True

        if (get_option('display.width') is not None or
                console.in_ipython_frontend()):
            # check at least the column row for excessive width
            max_rows = 1
        else:
            max_rows = get_option("display.max_rows")

        # when auto-detecting, so width=None and not in ipython front end
        # check whether repr fits horizontal by actually checking
        # the width of the rendered repr
        buf = StringIO()

        # only care about the stuff we'll actually print out
        # and to_string on entire frame may be expensive
        d = self

        if not (max_rows is None):  # unlimited rows
            # min of two, where one may be None
            d = d.iloc[:min(max_rows, len(d))]
        else:
            return True

        d.to_string(buf=buf)
        value = buf.getvalue()
        repr_width = max(len(l) for l in value.split('\n'))

        return repr_width < width

    def _info_repr(self):
        """
        True if the repr should show the info view.
        """
        info_repr_option = (get_option("display.large_repr") == "info")
        return info_repr_option and not (self._repr_fits_horizontal_() and
                                         self._repr_fits_vertical_())

    def __unicode__(self):
        """
        Return a string representation for a particular DataFrame.

        Invoked by unicode(df) in py2 only. Yields a Unicode String in both
        py2/py3.
        """
        buf = StringIO("")
        if self._info_repr():
            self.info(buf=buf)
            return buf.getvalue()

        max_rows = get_option("display.max_rows")
        max_cols = get_option("display.max_columns")
        show_dimensions = get_option("display.show_dimensions")
        if get_option("display.expand_frame_repr"):
            width, _ = console.get_console_size()
        else:
            width = None
        self.to_string(buf=buf, max_rows=max_rows, max_cols=max_cols,
                       line_width=width, show_dimensions=show_dimensions)

        return buf.getvalue()

    def _repr_html_(self):
        """
        Return a html representation for a particular DataFrame.

        Mainly for IPython notebook.
        """
        if self._info_repr():
            buf = StringIO("")
            self.info(buf=buf)
            # need to escape the <class>, should be the first line.
            val = buf.getvalue().replace('<', r'&lt;', 1)
            val = val.replace('>', r'&gt;', 1)
            return '<pre>' + val + '</pre>'

        if get_option("display.notebook_repr_html"):
            max_rows = get_option("display.max_rows")
            max_cols = get_option("display.max_columns")
            show_dimensions = get_option("display.show_dimensions")

            return self.to_html(max_rows=max_rows, max_cols=max_cols,
                                show_dimensions=show_dimensions, notebook=True)
        else:
            return None

    @Substitution(header='Write out the column names. If a list of strings '
                         'is given, it is assumed to be aliases for the '
                         'column names')
    @Substitution(shared_params=fmt.common_docstring,
                  returns=fmt.return_docstring)
    def to_string(self, buf=None, columns=None, col_space=None, header=True,
                  index=True, na_rep='NaN', formatters=None, float_format=None,
                  sparsify=None, index_names=True, justify=None,
                  max_rows=None, max_cols=None, show_dimensions=False,
                  decimal='.', line_width=None):
        """
        Render a DataFrame to a console-friendly tabular output.
        %(shared_params)s
        line_width : int, optional
            Width to wrap a line in characters.
        %(returns)s
        See Also
        --------
        to_html : Convert DataFrame to HTML.

        Examples
        --------
        >>> d = {'col1': [1, 2, 3], 'col2': [4, 5, 6]}
        >>> df = pd.DataFrame(d)
        >>> print(df.to_string())
           col1  col2
        0     1     4
        1     2     5
        2     3     6
        """

        formatter = fmt.DataFrameFormatter(self, buf=buf, columns=columns,
                                           col_space=col_space, na_rep=na_rep,
                                           formatters=formatters,
                                           float_format=float_format,
                                           sparsify=sparsify, justify=justify,
                                           index_names=index_names,
                                           header=header, index=index,
                                           max_rows=max_rows,
                                           max_cols=max_cols,
                                           show_dimensions=show_dimensions,
                                           decimal=decimal,
                                           line_width=line_width)
        formatter.to_string()

        if buf is None:
            result = formatter.buf.getvalue()
            return result

    # ----------------------------------------------------------------------

    @property
    def style(self):
        """
        Property returning a Styler object containing methods for
        building a styled HTML representation fo the DataFrame.

        See Also
        --------
        io.formats.style.Styler
        """
        from pandas.io.formats.style import Styler
        return Styler(self)

    def iteritems(self):
        r"""
        Iterator over (column name, Series) pairs.

        Iterates over the DataFrame columns, returning a tuple with
        the column name and the content as a Series.

        Yields
        ------
        label : object
            The column names for the DataFrame being iterated over.
        content : Series
            The column entries belonging to each label, as a Series.

        See Also
        --------
        DataFrame.iterrows : Iterate over DataFrame rows as
            (index, Series) pairs.
        DataFrame.itertuples : Iterate over DataFrame rows as namedtuples
            of the values.

        Examples
        --------
        >>> df = pd.DataFrame({'species': ['bear', 'bear', 'marsupial'],
        ...                   'population': [1864, 22000, 80000]},
        ...                   index=['panda', 'polar', 'koala'])
        >>> df
                species   population
        panda 	bear 	  1864
        polar 	bear 	  22000
        koala 	marsupial 80000
        >>> for label, content in df.iteritems():
        ...     print('label:', label)
        ...     print('content:', content, sep='\n')
        ...
        label: species
        content:
        panda         bear
        polar         bear
        koala    marsupial
        Name: species, dtype: object
        label: population
        content:
        panda     1864
        polar    22000
        koala    80000
        Name: population, dtype: int64
        """
        if self.columns.is_unique and hasattr(self, '_item_cache'):
            for k in self.columns:
                yield k, self._get_item_cache(k)
        else:
            for i, k in enumerate(self.columns):
                yield k, self._ixs(i, axis=1)

    def iterrows(self):
        """
        Iterate over DataFrame rows as (index, Series) pairs.

        Yields
        ------
        index : label or tuple of label
            The index of the row. A tuple for a `MultiIndex`.
        data : Series
            The data of the row as a Series.

        it : generator
            A generator that iterates over the rows of the frame.

        See Also
        --------
        itertuples : Iterate over DataFrame rows as namedtuples of the values.
        iteritems : Iterate over (column name, Series) pairs.

        Notes
        -----

        1. Because ``iterrows`` returns a Series for each row,
           it does **not** preserve dtypes across the rows (dtypes are
           preserved across columns for DataFrames). For example,

           >>> df = pd.DataFrame([[1, 1.5]], columns=['int', 'float'])
           >>> row = next(df.iterrows())[1]
           >>> row
           int      1.0
           float    1.5
           Name: 0, dtype: float64
           >>> print(row['int'].dtype)
           float64
           >>> print(df['int'].dtype)
           int64

           To preserve dtypes while iterating over the rows, it is better
           to use :meth:`itertuples` which returns namedtuples of the values
           and which is generally faster than ``iterrows``.

        2. You should **never modify** something you are iterating over.
           This is not guaranteed to work in all cases. Depending on the
           data types, the iterator returns a copy and not a view, and writing
           to it will have no effect.
        """
        columns = self.columns
        klass = self._constructor_sliced
        for k, v in zip(self.index, self.values):
            s = klass(v, index=columns, name=k)
            yield k, s

    def itertuples(self, index=True, name="Pandas"):
        """
        Iterate over DataFrame rows as namedtuples.

        Parameters
        ----------
        index : bool, default True
            If True, return the index as the first element of the tuple.
        name : str or None, default "Pandas"
            The name of the returned namedtuples or None to return regular
            tuples.

        Yields
        -------
        collections.namedtuple
            Yields a namedtuple for each row in the DataFrame with the first
            field possibly being the index and following fields being the
            column values.

        See Also
        --------
        DataFrame.iterrows : Iterate over DataFrame rows as (index, Series)
            pairs.
        DataFrame.iteritems : Iterate over (column name, Series) pairs.

        Notes
        -----
        The column names will be renamed to positional names if they are
        invalid Python identifiers, repeated, or start with an underscore.
        With a large number of columns (>255), regular tuples are returned.

        Examples
        --------
        >>> df = pd.DataFrame({'num_legs': [4, 2], 'num_wings': [0, 2]},
        ...                   index=['dog', 'hawk'])
        >>> df
              num_legs  num_wings
        dog          4          0
        hawk         2          2
        >>> for row in df.itertuples():
        ...     print(row)
        ...
        Pandas(Index='dog', num_legs=4, num_wings=0)
        Pandas(Index='hawk', num_legs=2, num_wings=2)

        By setting the `index` parameter to False we can remove the index
        as the first element of the tuple:

        >>> for row in df.itertuples(index=False):
        ...     print(row)
        ...
        Pandas(num_legs=4, num_wings=0)
        Pandas(num_legs=2, num_wings=2)

        With the `name` parameter set we set a custom name for the yielded
        namedtuples:

        >>> for row in df.itertuples(name='Animal'):
        ...     print(row)
        ...
        Animal(Index='dog', num_legs=4, num_wings=0)
        Animal(Index='hawk', num_legs=2, num_wings=2)
        """
        arrays = []
        fields = list(self.columns)
        if index:
            arrays.append(self.index)
            fields.insert(0, "Index")

        # use integer indexing because of possible duplicate column names
        arrays.extend(self.iloc[:, k] for k in range(len(self.columns)))

        # Python 3 supports at most 255 arguments to constructor, and
        # things get slow with this many fields in Python 2
        if name is not None and len(self.columns) + index < 256:
            # `rename` is unsupported in Python 2.6
            try:
                itertuple = collections.namedtuple(name, fields, rename=True)
                return map(itertuple._make, zip(*arrays))

            except Exception:
                pass

        # fallback to regular tuples
        return zip(*arrays)

    items = iteritems

    def __len__(self):
        """
        Returns length of info axis, but here we use the index.
        """
        return len(self.index)

    def dot(self, other):
        """
        Compute the matrix mutiplication between the DataFrame and other.

        This method computes the matrix product between the DataFrame and the
        values of an other Series, DataFrame or a numpy array.

        It can also be called using ``self @ other`` in Python >= 3.5.

        Parameters
        ----------
        other : Series, DataFrame or array-like
            The other object to compute the matrix product with.

        Returns
        -------
        Series or DataFrame
            If other is a Series, return the matrix product between self and
            other as a Serie. If other is a DataFrame or a numpy.array, return
            the matrix product of self and other in a DataFrame of a np.array.

        See Also
        --------
        Series.dot: Similar method for Series.

        Notes
        -----
        The dimensions of DataFrame and other must be compatible in order to
        compute the matrix multiplication.

        The dot method for Series computes the inner product, instead of the
        matrix product here.

        Examples
        --------
        Here we multiply a DataFrame with a Series.

        >>> df = pd.DataFrame([[0, 1, -2, -1], [1, 1, 1, 1]])
        >>> s = pd.Series([1, 1, 2, 1])
        >>> df.dot(s)
        0    -4
        1     5
        dtype: int64

        Here we multiply a DataFrame with another DataFrame.

        >>> other = pd.DataFrame([[0, 1], [1, 2], [-1, -1], [2, 0]])
        >>> df.dot(other)
            0   1
        0   1   4
        1   2   2

        Note that the dot method give the same result as @

        >>> df @ other
            0   1
        0   1   4
        1   2   2

        The dot method works also if other is an np.array.

        >>> arr = np.array([[0, 1], [1, 2], [-1, -1], [2, 0]])
        >>> df.dot(arr)
            0   1
        0   1   4
        1   2   2
        """
        if isinstance(other, (Series, DataFrame)):
            common = self.columns.union(other.index)
            if (len(common) > len(self.columns) or
                    len(common) > len(other.index)):
                raise ValueError('matrices are not aligned')

            left = self.reindex(columns=common, copy=False)
            right = other.reindex(index=common, copy=False)
            lvals = left.values
            rvals = right.values
        else:
            left = self
            lvals = self.values
            rvals = np.asarray(other)
            if lvals.shape[1] != rvals.shape[0]:
                raise ValueError('Dot product shape mismatch, '
                                 '{s} vs {r}'.format(s=lvals.shape,
                                                     r=rvals.shape))

        if isinstance(other, DataFrame):
            return self._constructor(np.dot(lvals, rvals), index=left.index,
                                     columns=other.columns)
        elif isinstance(other, Series):
            return Series(np.dot(lvals, rvals), index=left.index)
        elif isinstance(rvals, (np.ndarray, Index)):
            result = np.dot(lvals, rvals)
            if result.ndim == 2:
                return self._constructor(result, index=left.index)
            else:
                return Series(result, index=left.index)
        else:  # pragma: no cover
            raise TypeError('unsupported type: {oth}'.format(oth=type(other)))

    def __matmul__(self, other):
        """
        Matrix multiplication using binary `@` operator in Python>=3.5.
        """
        return self.dot(other)

    def __rmatmul__(self, other):
        """
        Matrix multiplication using binary `@` operator in Python>=3.5.
        """
        return self.T.dot(np.transpose(other)).T

    # ----------------------------------------------------------------------
    # IO methods (to / from other formats)

    @classmethod
    def from_dict(cls, data, orient='columns', dtype=None, columns=None):
        """
        Construct DataFrame from dict of array-like or dicts.

        Creates DataFrame object from dictionary by columns or by index
        allowing dtype specification.

        Parameters
        ----------
        data : dict
            Of the form {field : array-like} or {field : dict}.
        orient : {'columns', 'index'}, default 'columns'
            The "orientation" of the data. If the keys of the passed dict
            should be the columns of the resulting DataFrame, pass 'columns'
            (default). Otherwise if the keys should be rows, pass 'index'.
        dtype : dtype, default None
            Data type to force, otherwise infer.
        columns : list, default None
            Column labels to use when ``orient='index'``. Raises a ValueError
            if used with ``orient='columns'``.

            .. versionadded:: 0.23.0

        Returns
        -------
        DataFrame

        See Also
        --------
        DataFrame.from_records : DataFrame from ndarray (structured
            dtype), list of tuples, dict, or DataFrame.
        DataFrame : DataFrame object creation using constructor.

        Examples
        --------
        By default the keys of the dict become the DataFrame columns:

        >>> data = {'col_1': [3, 2, 1, 0], 'col_2': ['a', 'b', 'c', 'd']}
        >>> pd.DataFrame.from_dict(data)
           col_1 col_2
        0      3     a
        1      2     b
        2      1     c
        3      0     d

        Specify ``orient='index'`` to create the DataFrame using dictionary
        keys as rows:

        >>> data = {'row_1': [3, 2, 1, 0], 'row_2': ['a', 'b', 'c', 'd']}
        >>> pd.DataFrame.from_dict(data, orient='index')
               0  1  2  3
        row_1  3  2  1  0
        row_2  a  b  c  d

        When using the 'index' orientation, the column names can be
        specified manually:

        >>> pd.DataFrame.from_dict(data, orient='index',
        ...                        columns=['A', 'B', 'C', 'D'])
               A  B  C  D
        row_1  3  2  1  0
        row_2  a  b  c  d
        """
        index = None
        orient = orient.lower()
        if orient == 'index':
            if len(data) > 0:
                # TODO speed up Series case
                if isinstance(list(data.values())[0], (Series, dict)):
                    data = _from_nested_dict(data)
                else:
                    data, index = list(data.values()), list(data.keys())
        elif orient == 'columns':
            if columns is not None:
                raise ValueError("cannot use columns parameter with "
                                 "orient='columns'")
        else:  # pragma: no cover
            raise ValueError('only recognize index or columns for orient')

        return cls(data, index=index, columns=columns, dtype=dtype)

    def to_numpy(self, dtype=None, copy=False):
        """
        Convert the DataFrame to a NumPy array.

        .. versionadded:: 0.24.0

        By default, the dtype of the returned array will be the common NumPy
        dtype of all types in the DataFrame. For example, if the dtypes are
        ``float16`` and ``float32``, the results dtype will be ``float32``.
        This may require copying data and coercing values, which may be
        expensive.

        Parameters
        ----------
        dtype : str or numpy.dtype, optional
            The dtype to pass to :meth:`numpy.asarray`
        copy : bool, default False
            Whether to ensure that the returned value is a not a view on
            another array. Note that ``copy=False`` does not *ensure* that
            ``to_numpy()`` is no-copy. Rather, ``copy=True`` ensure that
            a copy is made, even if not strictly necessary.

        Returns
        -------
        numpy.ndarray

        See Also
        --------
        Series.to_numpy : Similar method for Series.

        Examples
        --------
        >>> pd.DataFrame({"A": [1, 2], "B": [3, 4]}).to_numpy()
        array([[1, 3],
               [2, 4]])

        With heterogenous data, the lowest common type will have to
        be used.

        >>> df = pd.DataFrame({"A": [1, 2], "B": [3.0, 4.5]})
        >>> df.to_numpy()
        array([[1. , 3. ],
               [2. , 4.5]])

        For a mix of numeric and non-numeric types, the output array will
        have object dtype.

        >>> df['C'] = pd.date_range('2000', periods=2)
        >>> df.to_numpy()
        array([[1, 3.0, Timestamp('2000-01-01 00:00:00')],
               [2, 4.5, Timestamp('2000-01-02 00:00:00')]], dtype=object)
        """
        result = np.array(self.values, dtype=dtype, copy=copy)
        return result

    def to_dict(self, orient='dict', into=dict):
        """
        Convert the DataFrame to a dictionary.

        The type of the key-value pairs can be customized with the parameters
        (see below).

        Parameters
        ----------
        orient : str {'dict', 'list', 'series', 'split', 'records', 'index'}
            Determines the type of the values of the dictionary.

            - 'dict' (default) : dict like {column -> {index -> value}}
            - 'list' : dict like {column -> [values]}
            - 'series' : dict like {column -> Series(values)}
            - 'split' : dict like
              {'index' -> [index], 'columns' -> [columns], 'data' -> [values]}
            - 'records' : list like
              [{column -> value}, ... , {column -> value}]
            - 'index' : dict like {index -> {column -> value}}

            Abbreviations are allowed. `s` indicates `series` and `sp`
            indicates `split`.

        into : class, default dict
            The collections.Mapping subclass used for all Mappings
            in the return value.  Can be the actual class or an empty
            instance of the mapping type you want.  If you want a
            collections.defaultdict, you must pass it initialized.

            .. versionadded:: 0.21.0

        Returns
        -------
        dict, list or collections.Mapping
            Return a collections.Mapping object representing the DataFrame.
            The resulting transformation depends on the `orient` parameter.

        See Also
        --------
        DataFrame.from_dict: Create a DataFrame from a dictionary.
        DataFrame.to_json: Convert a DataFrame to JSON format.

        Examples
        --------
        >>> df = pd.DataFrame({'col1': [1, 2],
        ...                    'col2': [0.5, 0.75]},
        ...                   index=['row1', 'row2'])
        >>> df
              col1  col2
        row1     1  0.50
        row2     2  0.75
        >>> df.to_dict()
        {'col1': {'row1': 1, 'row2': 2}, 'col2': {'row1': 0.5, 'row2': 0.75}}

        You can specify the return orientation.

        >>> df.to_dict('series')
        {'col1': row1    1
                 row2    2
        Name: col1, dtype: int64,
        'col2': row1    0.50
                row2    0.75
        Name: col2, dtype: float64}

        >>> df.to_dict('split')
        {'index': ['row1', 'row2'], 'columns': ['col1', 'col2'],
         'data': [[1, 0.5], [2, 0.75]]}

        >>> df.to_dict('records')
        [{'col1': 1, 'col2': 0.5}, {'col1': 2, 'col2': 0.75}]

        >>> df.to_dict('index')
        {'row1': {'col1': 1, 'col2': 0.5}, 'row2': {'col1': 2, 'col2': 0.75}}

        You can also specify the mapping type.

        >>> from collections import OrderedDict, defaultdict
        >>> df.to_dict(into=OrderedDict)
        OrderedDict([('col1', OrderedDict([('row1', 1), ('row2', 2)])),
                     ('col2', OrderedDict([('row1', 0.5), ('row2', 0.75)]))])

        If you want a `defaultdict`, you need to initialize it:

        >>> dd = defaultdict(list)
        >>> df.to_dict('records', into=dd)
        [defaultdict(<class 'list'>, {'col1': 1, 'col2': 0.5}),
         defaultdict(<class 'list'>, {'col1': 2, 'col2': 0.75})]
        """
        if not self.columns.is_unique:
            warnings.warn("DataFrame columns are not unique, some "
                          "columns will be omitted.", UserWarning,
                          stacklevel=2)
        # GH16122
        into_c = com.standardize_mapping(into)
        if orient.lower().startswith('d'):
            return into_c(
                (k, v.to_dict(into)) for k, v in compat.iteritems(self))
        elif orient.lower().startswith('l'):
            return into_c((k, v.tolist()) for k, v in compat.iteritems(self))
        elif orient.lower().startswith('sp'):
            return into_c((('index', self.index.tolist()),
                           ('columns', self.columns.tolist()),
                           ('data', [
                               list(map(com.maybe_box_datetimelike, t))
                               for t in self.itertuples(index=False, name=None)
                           ])))
        elif orient.lower().startswith('s'):
            return into_c((k, com.maybe_box_datetimelike(v))
                          for k, v in compat.iteritems(self))
        elif orient.lower().startswith('r'):
            columns = self.columns.tolist()
            rows = (dict(zip(columns, row))
                    for row in self.itertuples(index=False, name=None))
            return [
                into_c((k, com.maybe_box_datetimelike(v))
                       for k, v in compat.iteritems(row))
                for row in rows]
        elif orient.lower().startswith('i'):
            if not self.index.is_unique:
                raise ValueError(
                    "DataFrame index must be unique for orient='index'."
                )
            return into_c((t[0], dict(zip(self.columns, t[1:])))
                          for t in self.itertuples(name=None))
        else:
            raise ValueError("orient '{o}' not understood".format(o=orient))

    def to_gbq(self, destination_table, project_id=None, chunksize=None,
               reauth=False, if_exists='fail', auth_local_webserver=False,
               table_schema=None, location=None, progress_bar=True,
               credentials=None, verbose=None, private_key=None):
        """
        Write a DataFrame to a Google BigQuery table.

        This function requires the `pandas-gbq package
        <https://pandas-gbq.readthedocs.io>`__.

        See the `How to authenticate with Google BigQuery
        <https://pandas-gbq.readthedocs.io/en/latest/howto/authentication.html>`__
        guide for authentication instructions.

        Parameters
        ----------
        destination_table : str
            Name of table to be written, in the form ``dataset.tablename``.
        project_id : str, optional
            Google BigQuery Account project ID. Optional when available from
            the environment.
        chunksize : int, optional
            Number of rows to be inserted in each chunk from the dataframe.
            Set to ``None`` to load the whole dataframe at once.
        reauth : bool, default False
            Force Google BigQuery to re-authenticate the user. This is useful
            if multiple accounts are used.
        if_exists : str, default 'fail'
            Behavior when the destination table exists. Value can be one of:

            ``'fail'``
                If table exists, do nothing.
            ``'replace'``
                If table exists, drop it, recreate it, and insert data.
            ``'append'``
                If table exists, insert data. Create if does not exist.
        auth_local_webserver : bool, default False
            Use the `local webserver flow`_ instead of the `console flow`_
            when getting user credentials.

            .. _local webserver flow:
                http://google-auth-oauthlib.readthedocs.io/en/latest/reference/google_auth_oauthlib.flow.html#google_auth_oauthlib.flow.InstalledAppFlow.run_local_server
            .. _console flow:
                http://google-auth-oauthlib.readthedocs.io/en/latest/reference/google_auth_oauthlib.flow.html#google_auth_oauthlib.flow.InstalledAppFlow.run_console

            *New in version 0.2.0 of pandas-gbq*.
        table_schema : list of dicts, optional
            List of BigQuery table fields to which according DataFrame
            columns conform to, e.g. ``[{'name': 'col1', 'type':
            'STRING'},...]``. If schema is not provided, it will be
            generated according to dtypes of DataFrame columns. See
            BigQuery API documentation on available names of a field.

            *New in version 0.3.1 of pandas-gbq*.
        location : str, optional
            Location where the load job should run. See the `BigQuery locations
            documentation
            <https://cloud.google.com/bigquery/docs/dataset-locations>`__ for a
            list of available locations. The location must match that of the
            target dataset.

            *New in version 0.5.0 of pandas-gbq*.
        progress_bar : bool, default True
            Use the library `tqdm` to show the progress bar for the upload,
            chunk by chunk.

            *New in version 0.5.0 of pandas-gbq*.
        credentials : google.auth.credentials.Credentials, optional
            Credentials for accessing Google APIs. Use this parameter to
            override default credentials, such as to use Compute Engine
            :class:`google.auth.compute_engine.Credentials` or Service
            Account :class:`google.oauth2.service_account.Credentials`
            directly.

            *New in version 0.8.0 of pandas-gbq*.

            .. versionadded:: 0.24.0
        verbose : bool, deprecated
            Deprecated in pandas-gbq version 0.4.0. Use the `logging module
            to adjust verbosity instead
            <https://pandas-gbq.readthedocs.io/en/latest/intro.html#logging>`__.
        private_key : str, deprecated
            Deprecated in pandas-gbq version 0.8.0. Use the ``credentials``
            parameter and
            :func:`google.oauth2.service_account.Credentials.from_service_account_info`
            or
            :func:`google.oauth2.service_account.Credentials.from_service_account_file`
            instead.

            Service account private key in JSON format. Can be file path
            or string contents. This is useful for remote server
            authentication (eg. Jupyter/IPython notebook on remote host).

        See Also
        --------
        pandas_gbq.to_gbq : This function in the pandas-gbq library.
        read_gbq : Read a DataFrame from Google BigQuery.
        """
        from pandas.io import gbq
        return gbq.to_gbq(
            self, destination_table, project_id=project_id,
            chunksize=chunksize, reauth=reauth, if_exists=if_exists,
            auth_local_webserver=auth_local_webserver,
            table_schema=table_schema, location=location,
            progress_bar=progress_bar, credentials=credentials,
            verbose=verbose, private_key=private_key)

    @classmethod
    def from_records(cls, data, index=None, exclude=None, columns=None,
                     coerce_float=False, nrows=None):
        """
        Convert structured or record ndarray to DataFrame.

        Parameters
        ----------
        data : ndarray (structured dtype), list of tuples, dict, or DataFrame
        index : string, list of fields, array-like
            Field of array to use as the index, alternately a specific set of
            input labels to use
        exclude : sequence, default None
            Columns or fields to exclude
        columns : sequence, default None
            Column names to use. If the passed data do not have names
            associated with them, this argument provides names for the
            columns. Otherwise this argument indicates the order of the columns
            in the result (any names not found in the data will become all-NA
            columns)
        coerce_float : boolean, default False
            Attempt to convert values of non-string, non-numeric objects (like
            decimal.Decimal) to floating point, useful for SQL result sets
        nrows : int, default None
            Number of rows to read if data is an iterator

        Returns
        -------
        DataFrame
        """

        # Make a copy of the input columns so we can modify it
        if columns is not None:
            columns = ensure_index(columns)

        if is_iterator(data):
            if nrows == 0:
                return cls()

            try:
                first_row = next(data)
            except StopIteration:
                return cls(index=index, columns=columns)

            dtype = None
            if hasattr(first_row, 'dtype') and first_row.dtype.names:
                dtype = first_row.dtype

            values = [first_row]

            if nrows is None:
                values += data
            else:
                values.extend(itertools.islice(data, nrows - 1))

            if dtype is not None:
                data = np.array(values, dtype=dtype)
            else:
                data = values

        if isinstance(data, dict):
            if columns is None:
                columns = arr_columns = ensure_index(sorted(data))
                arrays = [data[k] for k in columns]
            else:
                arrays = []
                arr_columns = []
                for k, v in compat.iteritems(data):
                    if k in columns:
                        arr_columns.append(k)
                        arrays.append(v)

                arrays, arr_columns = reorder_arrays(arrays, arr_columns,
                                                     columns)

        elif isinstance(data, (np.ndarray, DataFrame)):
            arrays, columns = to_arrays(data, columns)
            if columns is not None:
                columns = ensure_index(columns)
            arr_columns = columns
        else:
            arrays, arr_columns = to_arrays(data, columns,
                                            coerce_float=coerce_float)

            arr_columns = ensure_index(arr_columns)
            if columns is not None:
                columns = ensure_index(columns)
            else:
                columns = arr_columns

        if exclude is None:
            exclude = set()
        else:
            exclude = set(exclude)

        result_index = None
        if index is not None:
            if (isinstance(index, compat.string_types) or
                    not hasattr(index, "__iter__")):
                i = columns.get_loc(index)
                exclude.add(index)
                if len(arrays) > 0:
                    result_index = Index(arrays[i], name=index)
                else:
                    result_index = Index([], name=index)
            else:
                try:
                    index_data = [arrays[arr_columns.get_loc(field)]
                                  for field in index]
                    result_index = ensure_index_from_sequences(index_data,
                                                               names=index)

                    exclude.update(index)
                except Exception:
                    result_index = index

        if any(exclude):
            arr_exclude = [x for x in exclude if x in arr_columns]
            to_remove = [arr_columns.get_loc(col) for col in arr_exclude]
            arrays = [v for i, v in enumerate(arrays) if i not in to_remove]

            arr_columns = arr_columns.drop(arr_exclude)
            columns = columns.drop(exclude)

        mgr = arrays_to_mgr(arrays, arr_columns, result_index, columns)

        return cls(mgr)

    def to_records(self, index=True, convert_datetime64=None,
                   column_dtypes=None, index_dtypes=None):
        """
        Convert DataFrame to a NumPy record array.

        Index will be included as the first field of the record array if
        requested.

        Parameters
        ----------
        index : bool, default True
            Include index in resulting record array, stored in 'index'
            field or using the index label, if set.
        convert_datetime64 : bool, default None
            .. deprecated:: 0.23.0

            Whether to convert the index to datetime.datetime if it is a
            DatetimeIndex.
        column_dtypes : str, type, dict, default None
            .. versionadded:: 0.24.0

            If a string or type, the data type to store all columns. If
            a dictionary, a mapping of column names and indices (zero-indexed)
            to specific data types.
        index_dtypes : str, type, dict, default None
            .. versionadded:: 0.24.0

            If a string or type, the data type to store all index levels. If
            a dictionary, a mapping of index level names and indices
            (zero-indexed) to specific data types.

            This mapping is applied only if `index=True`.

        Returns
        -------
        numpy.recarray
            NumPy ndarray with the DataFrame labels as fields and each row
            of the DataFrame as entries.

        See Also
        --------
        DataFrame.from_records: Convert structured or record ndarray
            to DataFrame.
        numpy.recarray: An ndarray that allows field access using
            attributes, analogous to typed columns in a
            spreadsheet.

        Examples
        --------
        >>> df = pd.DataFrame({'A': [1, 2], 'B': [0.5, 0.75]},
        ...                   index=['a', 'b'])
        >>> df
           A     B
        a  1  0.50
        b  2  0.75
        >>> df.to_records()
        rec.array([('a', 1, 0.5 ), ('b', 2, 0.75)],
                  dtype=[('index', 'O'), ('A', '<i8'), ('B', '<f8')])

        If the DataFrame index has no label then the recarray field name
        is set to 'index'. If the index has a label then this is used as the
        field name:

        >>> df.index = df.index.rename("I")
        >>> df.to_records()
        rec.array([('a', 1, 0.5 ), ('b', 2, 0.75)],
                  dtype=[('I', 'O'), ('A', '<i8'), ('B', '<f8')])

        The index can be excluded from the record array:

        >>> df.to_records(index=False)
        rec.array([(1, 0.5 ), (2, 0.75)],
                  dtype=[('A', '<i8'), ('B', '<f8')])

        Data types can be specified for the columns:

        >>> df.to_records(column_dtypes={"A": "int32"})
        rec.array([('a', 1, 0.5 ), ('b', 2, 0.75)],
                  dtype=[('I', 'O'), ('A', '<i4'), ('B', '<f8')])

        As well as for the index:

        >>> df.to_records(index_dtypes="<S2")
        rec.array([(b'a', 1, 0.5 ), (b'b', 2, 0.75)],
                  dtype=[('I', 'S2'), ('A', '<i8'), ('B', '<f8')])

        >>> index_dtypes = "<S{}".format(df.index.str.len().max())
        >>> df.to_records(index_dtypes=index_dtypes)
        rec.array([(b'a', 1, 0.5 ), (b'b', 2, 0.75)],
                  dtype=[('I', 'S1'), ('A', '<i8'), ('B', '<f8')])
        """

        if convert_datetime64 is not None:
            warnings.warn("The 'convert_datetime64' parameter is "
                          "deprecated and will be removed in a future "
                          "version",
                          FutureWarning, stacklevel=2)

        if index:
            if is_datetime64_any_dtype(self.index) and convert_datetime64:
                ix_vals = [self.index.to_pydatetime()]
            else:
                if isinstance(self.index, MultiIndex):
                    # array of tuples to numpy cols. copy copy copy
                    ix_vals = lmap(np.array, zip(*self.index.values))
                else:
                    ix_vals = [self.index.values]

            arrays = ix_vals + [self[c].get_values() for c in self.columns]

            count = 0
            index_names = list(self.index.names)

            if isinstance(self.index, MultiIndex):
                for i, n in enumerate(index_names):
                    if n is None:
                        index_names[i] = 'level_%d' % count
                        count += 1
            elif index_names[0] is None:
                index_names = ['index']

            names = (lmap(compat.text_type, index_names) +
                     lmap(compat.text_type, self.columns))
        else:
            arrays = [self[c].get_values() for c in self.columns]
            names = lmap(compat.text_type, self.columns)
            index_names = []

        index_len = len(index_names)
        formats = []

        for i, v in enumerate(arrays):
            index = i

            # When the names and arrays are collected, we
            # first collect those in the DataFrame's index,
            # followed by those in its columns.
            #
            # Thus, the total length of the array is:
            # len(index_names) + len(DataFrame.columns).
            #
            # This check allows us to see whether we are
            # handling a name / array in the index or column.
            if index < index_len:
                dtype_mapping = index_dtypes
                name = index_names[index]
            else:
                index -= index_len
                dtype_mapping = column_dtypes
                name = self.columns[index]

            # We have a dictionary, so we get the data type
            # associated with the index or column (which can
            # be denoted by its name in the DataFrame or its
            # position in DataFrame's array of indices or
            # columns, whichever is applicable.
            if is_dict_like(dtype_mapping):
                if name in dtype_mapping:
                    dtype_mapping = dtype_mapping[name]
                elif index in dtype_mapping:
                    dtype_mapping = dtype_mapping[index]
                else:
                    dtype_mapping = None

            # If no mapping can be found, use the array's
            # dtype attribute for formatting.
            #
            # A valid dtype must either be a type or
            # string naming a type.
            if dtype_mapping is None:
                formats.append(v.dtype)
            elif isinstance(dtype_mapping, (type, np.dtype,
                                            compat.string_types)):
                formats.append(dtype_mapping)
            else:
                element = "row" if i < index_len else "column"
                msg = ("Invalid dtype {dtype} specified for "
                       "{element} {name}").format(dtype=dtype_mapping,
                                                  element=element, name=name)
                raise ValueError(msg)

        return np.rec.fromarrays(
            arrays,
            dtype={'names': names, 'formats': formats}
        )

    @classmethod
    def from_items(cls, items, columns=None, orient='columns'):
        """
        Construct a DataFrame from a list of tuples.

        .. deprecated:: 0.23.0
          `from_items` is deprecated and will be removed in a future version.
          Use :meth:`DataFrame.from_dict(dict(items)) <DataFrame.from_dict>`
          instead.
          :meth:`DataFrame.from_dict(OrderedDict(items)) <DataFrame.from_dict>`
          may be used to preserve the key order.

        Convert (key, value) pairs to DataFrame. The keys will be the axis
        index (usually the columns, but depends on the specified
        orientation). The values should be arrays or Series.

        Parameters
        ----------
        items : sequence of (key, value) pairs
            Values should be arrays or Series.
        columns : sequence of column labels, optional
            Must be passed if orient='index'.
        orient : {'columns', 'index'}, default 'columns'
            The "orientation" of the data. If the keys of the
            input correspond to column labels, pass 'columns'
            (default). Otherwise if the keys correspond to the index,
            pass 'index'.

        Returns
        -------
        DataFrame
        """

        warnings.warn("from_items is deprecated. Please use "
                      "DataFrame.from_dict(dict(items), ...) instead. "
                      "DataFrame.from_dict(OrderedDict(items)) may be used to "
                      "preserve the key order.",
                      FutureWarning, stacklevel=2)

        keys, values = lzip(*items)

        if orient == 'columns':
            if columns is not None:
                columns = ensure_index(columns)

                idict = dict(items)
                if len(idict) < len(items):
                    if not columns.equals(ensure_index(keys)):
                        raise ValueError('With non-unique item names, passed '
                                         'columns must be identical')
                    arrays = values
                else:
                    arrays = [idict[k] for k in columns if k in idict]
            else:
                columns = ensure_index(keys)
                arrays = values

            # GH 17312
            # Provide more informative error msg when scalar values passed
            try:
                return cls._from_arrays(arrays, columns, None)

            except ValueError:
                if not is_nested_list_like(values):
                    raise ValueError('The value in each (key, value) pair '
                                     'must be an array, Series, or dict')

        elif orient == 'index':
            if columns is None:
                raise TypeError("Must pass columns with orient='index'")

            keys = ensure_index(keys)

            # GH 17312
            # Provide more informative error msg when scalar values passed
            try:
                arr = np.array(values, dtype=object).T
                data = [lib.maybe_convert_objects(v) for v in arr]
                return cls._from_arrays(data, columns, keys)

            except TypeError:
                if not is_nested_list_like(values):
                    raise ValueError('The value in each (key, value) pair '
                                     'must be an array, Series, or dict')

        else:  # pragma: no cover
            raise ValueError("'orient' must be either 'columns' or 'index'")

    @classmethod
    def _from_arrays(cls, arrays, columns, index, dtype=None):
        mgr = arrays_to_mgr(arrays, columns, index, columns, dtype=dtype)
        return cls(mgr)

    @classmethod
    def from_csv(cls, path, header=0, sep=',', index_col=0, parse_dates=True,
                 encoding=None, tupleize_cols=None,
                 infer_datetime_format=False):
        """
        Read CSV file.

        .. deprecated:: 0.21.0
            Use :func:`read_csv` instead.

        It is preferable to use the more powerful :func:`read_csv`
        for most general purposes, but ``from_csv`` makes for an easy
        roundtrip to and from a file (the exact counterpart of
        ``to_csv``), especially with a DataFrame of time series data.

        This method only differs from the preferred :func:`read_csv`
        in some defaults:

        - `index_col` is ``0`` instead of ``None`` (take first column as index
          by default)
        - `parse_dates` is ``True`` instead of ``False`` (try parsing the index
          as datetime by default)

        So a ``pd.DataFrame.from_csv(path)`` can be replaced by
        ``pd.read_csv(path, index_col=0, parse_dates=True)``.

        Parameters
        ----------
        path : string file path or file handle / StringIO
        header : int, default 0
            Row to use as header (skip prior rows)
        sep : string, default ','
            Field delimiter
        index_col : int or sequence, default 0
            Column to use for index. If a sequence is given, a MultiIndex
            is used. Different default from read_table
        parse_dates : boolean, default True
            Parse dates. Different default from read_table
        tupleize_cols : boolean, default False
            write multi_index columns as a list of tuples (if True)
            or new (expanded format) if False)
        infer_datetime_format : boolean, default False
            If True and `parse_dates` is True for a column, try to infer the
            datetime format based on the first datetime string. If the format
            can be inferred, there often will be a large parsing speed-up.

        Returns
        -------
        DataFrame

        See Also
        --------
        read_csv
        """

        warnings.warn("from_csv is deprecated. Please use read_csv(...) "
                      "instead. Note that some of the default arguments are "
                      "different, so please refer to the documentation "
                      "for from_csv when changing your function calls",
                      FutureWarning, stacklevel=2)

        from pandas.io.parsers import read_csv
        return read_csv(path, header=header, sep=sep,
                        parse_dates=parse_dates, index_col=index_col,
                        encoding=encoding, tupleize_cols=tupleize_cols,
                        infer_datetime_format=infer_datetime_format)

    def to_sparse(self, fill_value=None, kind='block'):
        """
        Convert to SparseDataFrame.

        Implement the sparse version of the DataFrame meaning that any data
        matching a specific value it's omitted in the representation.
        The sparse DataFrame allows for a more efficient storage.

        Parameters
        ----------
        fill_value : float, default None
            The specific value that should be omitted in the representation.
        kind : {'block', 'integer'}, default 'block'
            The kind of the SparseIndex tracking where data is not equal to
            the fill value:

            - 'block' tracks only the locations and sizes of blocks of data.
            - 'integer' keeps an array with all the locations of the data.

            In most cases 'block' is recommended, since it's more memory
            efficient.

        Returns
        -------
        SparseDataFrame
            The sparse representation of the DataFrame.

        See Also
        --------
        DataFrame.to_dense :
            Converts the DataFrame back to the its dense form.

        Examples
        --------
        >>> df = pd.DataFrame([(np.nan, np.nan),
        ...                    (1., np.nan),
        ...                    (np.nan, 1.)])
        >>> df
             0    1
        0  NaN  NaN
        1  1.0  NaN
        2  NaN  1.0
        >>> type(df)
        <class 'pandas.core.frame.DataFrame'>

        >>> sdf = df.to_sparse()
        >>> sdf
             0    1
        0  NaN  NaN
        1  1.0  NaN
        2  NaN  1.0
        >>> type(sdf)
        <class 'pandas.core.sparse.frame.SparseDataFrame'>
        """
        from pandas.core.sparse.api import SparseDataFrame
        return SparseDataFrame(self._series, index=self.index,
                               columns=self.columns, default_kind=kind,
                               default_fill_value=fill_value)

    def to_panel(self):
        """
        Transform long (stacked) format (DataFrame) into wide (3D, Panel)
        format.

        .. deprecated:: 0.20.0

        Currently the index of the DataFrame must be a 2-level MultiIndex. This
        may be generalized later

        Returns
        -------
        Panel
        """
        raise NotImplementedError("Panel is being removed in pandas 0.25.0.")

    @deprecate_kwarg(old_arg_name='encoding', new_arg_name=None)
    def to_stata(self, fname, convert_dates=None, write_index=True,
                 encoding="latin-1", byteorder=None, time_stamp=None,
                 data_label=None, variable_labels=None, version=114,
                 convert_strl=None):
        """
        Export DataFrame object to Stata dta format.

        Writes the DataFrame to a Stata dataset file.
        "dta" files contain a Stata dataset.

        Parameters
        ----------
        fname : str, buffer or path object
            String, path object (pathlib.Path or py._path.local.LocalPath) or
            object implementing a binary write() function. If using a buffer
            then the buffer will not be automatically closed after the file
            data has been written.
        convert_dates : dict
            Dictionary mapping columns containing datetime types to stata
            internal format to use when writing the dates. Options are 'tc',
            'td', 'tm', 'tw', 'th', 'tq', 'ty'. Column can be either an integer
            or a name. Datetime columns that do not have a conversion type
            specified will be converted to 'tc'. Raises NotImplementedError if
            a datetime column has timezone information.
        write_index : bool
            Write the index to Stata dataset.
        encoding : str
            Default is latin-1. Unicode is not supported.
        byteorder : str
            Can be ">", "<", "little", or "big". default is `sys.byteorder`.
        time_stamp : datetime
            A datetime to use as file creation date.  Default is the current
            time.
        data_label : str, optional
            A label for the data set.  Must be 80 characters or smaller.
        variable_labels : dict
            Dictionary containing columns as keys and variable labels as
            values. Each label must be 80 characters or smaller.

            .. versionadded:: 0.19.0

        version : {114, 117}, default 114
            Version to use in the output dta file.  Version 114 can be used
            read by Stata 10 and later.  Version 117 can be read by Stata 13
            or later. Version 114 limits string variables to 244 characters or
            fewer while 117 allows strings with lengths up to 2,000,000
            characters.

            .. versionadded:: 0.23.0

        convert_strl : list, optional
            List of column names to convert to string columns to Stata StrL
            format. Only available if version is 117.  Storing strings in the
            StrL format can produce smaller dta files if strings have more than
            8 characters and values are repeated.

            .. versionadded:: 0.23.0

        Raises
        ------
        NotImplementedError
            * If datetimes contain timezone information
            * Column dtype is not representable in Stata
        ValueError
            * Columns listed in convert_dates are neither datetime64[ns]
              or datetime.datetime
            * Column listed in convert_dates is not in DataFrame
            * Categorical label contains more than 32,000 characters

            .. versionadded:: 0.19.0

        See Also
        --------
        read_stata : Import Stata data files.
        io.stata.StataWriter : Low-level writer for Stata data files.
        io.stata.StataWriter117 : Low-level writer for version 117 files.

        Examples
        --------
        >>> df = pd.DataFrame({'animal': ['falcon', 'parrot', 'falcon',
        ...                               'parrot'],
        ...                    'speed': [350, 18, 361, 15]})
        >>> df.to_stata('animals.dta')  # doctest: +SKIP
        """
        kwargs = {}
        if version not in (114, 117):
            raise ValueError('Only formats 114 and 117 supported.')
        if version == 114:
            if convert_strl is not None:
                raise ValueError('strl support is only available when using '
                                 'format 117')
            from pandas.io.stata import StataWriter as statawriter
        else:
            from pandas.io.stata import StataWriter117 as statawriter
            kwargs['convert_strl'] = convert_strl

        writer = statawriter(fname, self, convert_dates=convert_dates,
                             byteorder=byteorder, time_stamp=time_stamp,
                             data_label=data_label, write_index=write_index,
                             variable_labels=variable_labels, **kwargs)
        writer.write_file()

    def to_feather(self, fname):
        """
        Write out the binary feather-format for DataFrames.

        .. versionadded:: 0.20.0

        Parameters
        ----------
        fname : str
            string file path
        """
        from pandas.io.feather_format import to_feather
        to_feather(self, fname)

    def to_parquet(self, fname, engine='auto', compression='snappy',
                   index=None, partition_cols=None, **kwargs):
        """
        Write a DataFrame to the binary parquet format.

        .. versionadded:: 0.21.0

        This function writes the dataframe as a `parquet file
        <https://parquet.apache.org/>`_. You can choose different parquet
        backends, and have the option of compression. See
        :ref:`the user guide <io.parquet>` for more details.

        Parameters
        ----------
        fname : str
            File path or Root Directory path. Will be used as Root Directory
            path while writing a partitioned dataset.

            .. versionchanged:: 0.24.0

        engine : {'auto', 'pyarrow', 'fastparquet'}, default 'auto'
            Parquet library to use. If 'auto', then the option
            ``io.parquet.engine`` is used. The default ``io.parquet.engine``
            behavior is to try 'pyarrow', falling back to 'fastparquet' if
            'pyarrow' is unavailable.
        compression : {'snappy', 'gzip', 'brotli', None}, default 'snappy'
            Name of the compression to use. Use ``None`` for no compression.
        index : bool, default None
            If ``True``, include the dataframe's index(es) in the file output.
            If ``False``, they will not be written to the file. If ``None``,
            the behavior depends on the chosen engine.

            .. versionadded:: 0.24.0

        partition_cols : list, optional, default None
            Column names by which to partition the dataset
            Columns are partitioned in the order they are given

            .. versionadded:: 0.24.0

        **kwargs
            Additional arguments passed to the parquet library. See
            :ref:`pandas io <io.parquet>` for more details.

        See Also
        --------
        read_parquet : Read a parquet file.
        DataFrame.to_csv : Write a csv file.
        DataFrame.to_sql : Write to a sql table.
        DataFrame.to_hdf : Write to hdf.

        Notes
        -----
        This function requires either the `fastparquet
        <https://pypi.org/project/fastparquet>`_ or `pyarrow
        <https://arrow.apache.org/docs/python/>`_ library.

        Examples
        --------
        >>> df = pd.DataFrame(data={'col1': [1, 2], 'col2': [3, 4]})
        >>> df.to_parquet('df.parquet.gzip',
        ...               compression='gzip')  # doctest: +SKIP
        >>> pd.read_parquet('df.parquet.gzip')  # doctest: +SKIP
           col1  col2
        0     1     3
        1     2     4
        """
        from pandas.io.parquet import to_parquet
        to_parquet(self, fname, engine,
                   compression=compression, index=index,
                   partition_cols=partition_cols, **kwargs)

    @Substitution(header='Whether to print column labels, default True')
    @Substitution(shared_params=fmt.common_docstring,
                  returns=fmt.return_docstring)
    def to_html(self, buf=None, columns=None, col_space=None, header=True,
                index=True, na_rep='NaN', formatters=None, float_format=None,
                sparsify=None, index_names=True, justify=None, max_rows=None,
                max_cols=None, show_dimensions=False, decimal='.',
                bold_rows=True, classes=None, escape=True, notebook=False,
                border=None, table_id=None, render_links=False):
        """
        Render a DataFrame as an HTML table.
        %(shared_params)s
        bold_rows : bool, default True
            Make the row labels bold in the output.
        classes : str or list or tuple, default None
            CSS class(es) to apply to the resulting html table.
        escape : bool, default True
            Convert the characters <, >, and & to HTML-safe sequences.
        notebook : {True, False}, default False
            Whether the generated HTML is for IPython Notebook.
        border : int
            A ``border=border`` attribute is included in the opening
            `<table>` tag. Default ``pd.options.html.border``.

            .. versionadded:: 0.19.0

        table_id : str, optional
            A css id is included in the opening `<table>` tag if specified.

            .. versionadded:: 0.23.0

        render_links : bool, default False
            Convert URLs to HTML links.

            .. versionadded:: 0.24.0
        %(returns)s
        See Also
        --------
        to_string : Convert DataFrame to a string.
        """

        if (justify is not None and
                justify not in fmt._VALID_JUSTIFY_PARAMETERS):
            raise ValueError("Invalid value for justify parameter")

        formatter = fmt.DataFrameFormatter(self, buf=buf, columns=columns,
                                           col_space=col_space, na_rep=na_rep,
                                           formatters=formatters,
                                           float_format=float_format,
                                           sparsify=sparsify, justify=justify,
                                           index_names=index_names,
                                           header=header, index=index,
                                           bold_rows=bold_rows, escape=escape,
                                           max_rows=max_rows,
                                           max_cols=max_cols,
                                           show_dimensions=show_dimensions,
                                           decimal=decimal, table_id=table_id,
                                           render_links=render_links)
        # TODO: a generic formatter wld b in DataFrameFormatter
        formatter.to_html(classes=classes, notebook=notebook, border=border)

        if buf is None:
            return formatter.buf.getvalue()

    # ----------------------------------------------------------------------

    def info(self, verbose=None, buf=None, max_cols=None, memory_usage=None,
             null_counts=None):
        """
        Print a concise summary of a DataFrame.

        This method prints information about a DataFrame including
        the index dtype and column dtypes, non-null values and memory usage.

        Parameters
        ----------
        verbose : bool, optional
            Whether to print the full summary. By default, the setting in
            ``pandas.options.display.max_info_columns`` is followed.
        buf : writable buffer, defaults to sys.stdout
            Where to send the output. By default, the output is printed to
            sys.stdout. Pass a writable buffer if you need to further process
            the output.
        max_cols : int, optional
            When to switch from the verbose to the truncated output. If the
            DataFrame has more than `max_cols` columns, the truncated output
            is used. By default, the setting in
            ``pandas.options.display.max_info_columns`` is used.
        memory_usage : bool, str, optional
            Specifies whether total memory usage of the DataFrame
            elements (including the index) should be displayed. By default,
            this follows the ``pandas.options.display.memory_usage`` setting.

            True always show memory usage. False never shows memory usage.
            A value of 'deep' is equivalent to "True with deep introspection".
            Memory usage is shown in human-readable units (base-2
            representation). Without deep introspection a memory estimation is
            made based in column dtype and number of rows assuming values
            consume the same memory amount for corresponding dtypes. With deep
            memory introspection, a real memory usage calculation is performed
            at the cost of computational resources.
        null_counts : bool, optional
            Whether to show the non-null counts. By default, this is shown
            only if the frame is smaller than
            ``pandas.options.display.max_info_rows`` and
            ``pandas.options.display.max_info_columns``. A value of True always
            shows the counts, and False never shows the counts.

        Returns
        -------
        None
            This method prints a summary of a DataFrame and returns None.

        See Also
        --------
        DataFrame.describe: Generate descriptive statistics of DataFrame
            columns.
        DataFrame.memory_usage: Memory usage of DataFrame columns.

        Examples
        --------
        >>> int_values = [1, 2, 3, 4, 5]
        >>> text_values = ['alpha', 'beta', 'gamma', 'delta', 'epsilon']
        >>> float_values = [0.0, 0.25, 0.5, 0.75, 1.0]
        >>> df = pd.DataFrame({"int_col": int_values, "text_col": text_values,
        ...                   "float_col": float_values})
        >>> df
           int_col text_col  float_col
        0        1    alpha       0.00
        1        2     beta       0.25
        2        3    gamma       0.50
        3        4    delta       0.75
        4        5  epsilon       1.00

        Prints information of all columns:

        >>> df.info(verbose=True)
        <class 'pandas.core.frame.DataFrame'>
        RangeIndex: 5 entries, 0 to 4
        Data columns (total 3 columns):
        int_col      5 non-null int64
        text_col     5 non-null object
        float_col    5 non-null float64
        dtypes: float64(1), int64(1), object(1)
        memory usage: 200.0+ bytes

        Prints a summary of columns count and its dtypes but not per column
        information:

        >>> df.info(verbose=False)
        <class 'pandas.core.frame.DataFrame'>
        RangeIndex: 5 entries, 0 to 4
        Columns: 3 entries, int_col to float_col
        dtypes: float64(1), int64(1), object(1)
        memory usage: 200.0+ bytes

        Pipe output of DataFrame.info to buffer instead of sys.stdout, get
        buffer content and writes to a text file:

        >>> import io
        >>> buffer = io.StringIO()
        >>> df.info(buf=buffer)
        >>> s = buffer.getvalue()
        >>> with open("df_info.txt", "w",
        ...           encoding="utf-8") as f:  # doctest: +SKIP
        ...     f.write(s)
        260

        The `memory_usage` parameter allows deep introspection mode, specially
        useful for big DataFrames and fine-tune memory optimization:

        >>> random_strings_array = np.random.choice(['a', 'b', 'c'], 10 ** 6)
        >>> df = pd.DataFrame({
        ...     'column_1': np.random.choice(['a', 'b', 'c'], 10 ** 6),
        ...     'column_2': np.random.choice(['a', 'b', 'c'], 10 ** 6),
        ...     'column_3': np.random.choice(['a', 'b', 'c'], 10 ** 6)
        ... })
        >>> df.info()
        <class 'pandas.core.frame.DataFrame'>
        RangeIndex: 1000000 entries, 0 to 999999
        Data columns (total 3 columns):
        column_1    1000000 non-null object
        column_2    1000000 non-null object
        column_3    1000000 non-null object
        dtypes: object(3)
        memory usage: 22.9+ MB

        >>> df.info(memory_usage='deep')
        <class 'pandas.core.frame.DataFrame'>
        RangeIndex: 1000000 entries, 0 to 999999
        Data columns (total 3 columns):
        column_1    1000000 non-null object
        column_2    1000000 non-null object
        column_3    1000000 non-null object
        dtypes: object(3)
        memory usage: 188.8 MB
        """

        if buf is None:  # pragma: no cover
            buf = sys.stdout

        lines = []

        lines.append(str(type(self)))
        lines.append(self.index._summary())

        if len(self.columns) == 0:
            lines.append('Empty {name}'.format(name=type(self).__name__))
            fmt.buffer_put_lines(buf, lines)
            return

        cols = self.columns

        # hack
        if max_cols is None:
            max_cols = get_option('display.max_info_columns',
                                  len(self.columns) + 1)

        max_rows = get_option('display.max_info_rows', len(self) + 1)

        if null_counts is None:
            show_counts = ((len(self.columns) <= max_cols) and
                           (len(self) < max_rows))
        else:
            show_counts = null_counts
        exceeds_info_cols = len(self.columns) > max_cols

        def _verbose_repr():
            lines.append('Data columns (total %d columns):' %
                         len(self.columns))
            space = max(len(pprint_thing(k)) for k in self.columns) + 4
            counts = None

            tmpl = "{count}{dtype}"
            if show_counts:
                counts = self.count()
                if len(cols) != len(counts):  # pragma: no cover
                    raise AssertionError(
                        'Columns must equal counts '
                        '({cols:d} != {counts:d})'.format(
                            cols=len(cols), counts=len(counts)))
                tmpl = "{count} non-null {dtype}"

            dtypes = self.dtypes
            for i, col in enumerate(self.columns):
                dtype = dtypes.iloc[i]
                col = pprint_thing(col)

                count = ""
                if show_counts:
                    count = counts.iloc[i]

                lines.append(_put_str(col, space) + tmpl.format(count=count,
                                                                dtype=dtype))

        def _non_verbose_repr():
            lines.append(self.columns._summary(name='Columns'))

        def _sizeof_fmt(num, size_qualifier):
            # returns size in human readable format
            for x in ['bytes', 'KB', 'MB', 'GB', 'TB']:
                if num < 1024.0:
                    return ("{num:3.1f}{size_q} "
                            "{x}".format(num=num, size_q=size_qualifier, x=x))
                num /= 1024.0
            return "{num:3.1f}{size_q} {pb}".format(num=num,
                                                    size_q=size_qualifier,
                                                    pb='PB')

        if verbose:
            _verbose_repr()
        elif verbose is False:  # specifically set to False, not nesc None
            _non_verbose_repr()
        else:
            if exceeds_info_cols:
                _non_verbose_repr()
            else:
                _verbose_repr()

        counts = self.get_dtype_counts()
        dtypes = ['{k}({kk:d})'.format(k=k[0], kk=k[1]) for k
                  in sorted(compat.iteritems(counts))]
        lines.append('dtypes: {types}'.format(types=', '.join(dtypes)))

        if memory_usage is None:
            memory_usage = get_option('display.memory_usage')
        if memory_usage:
            # append memory usage of df to display
            size_qualifier = ''
            if memory_usage == 'deep':
                deep = True
            else:
                # size_qualifier is just a best effort; not guaranteed to catch
                # all cases (e.g., it misses categorical data even with object
                # categories)
                deep = False
                if ('object' in counts or
                        self.index._is_memory_usage_qualified()):
                    size_qualifier = '+'
            mem_usage = self.memory_usage(index=True, deep=deep).sum()
            lines.append("memory usage: {mem}\n".format(
                mem=_sizeof_fmt(mem_usage, size_qualifier)))

        fmt.buffer_put_lines(buf, lines)

    def memory_usage(self, index=True, deep=False):
        """
        Return the memory usage of each column in bytes.

        The memory usage can optionally include the contribution of
        the index and elements of `object` dtype.

        This value is displayed in `DataFrame.info` by default. This can be
        suppressed by setting ``pandas.options.display.memory_usage`` to False.

        Parameters
        ----------
        index : bool, default True
            Specifies whether to include the memory usage of the DataFrame's
            index in returned Series. If ``index=True``, the memory usage of
            the index is the first item in the output.
        deep : bool, default False
            If True, introspect the data deeply by interrogating
            `object` dtypes for system-level memory consumption, and include
            it in the returned values.

        Returns
        -------
        Series
            A Series whose index is the original column names and whose values
            is the memory usage of each column in bytes.

        See Also
        --------
        numpy.ndarray.nbytes : Total bytes consumed by the elements of an
            ndarray.
        Series.memory_usage : Bytes consumed by a Series.
        Categorical : Memory-efficient array for string values with
            many repeated values.
        DataFrame.info : Concise summary of a DataFrame.

        Examples
        --------
        >>> dtypes = ['int64', 'float64', 'complex128', 'object', 'bool']
        >>> data = dict([(t, np.ones(shape=5000).astype(t))
        ...              for t in dtypes])
        >>> df = pd.DataFrame(data)
        >>> df.head()
           int64  float64  complex128 object  bool
        0      1      1.0      (1+0j)      1  True
        1      1      1.0      (1+0j)      1  True
        2      1      1.0      (1+0j)      1  True
        3      1      1.0      (1+0j)      1  True
        4      1      1.0      (1+0j)      1  True

        >>> df.memory_usage()
        Index            80
        int64         40000
        float64       40000
        complex128    80000
        object        40000
        bool           5000
        dtype: int64

        >>> df.memory_usage(index=False)
        int64         40000
        float64       40000
        complex128    80000
        object        40000
        bool           5000
        dtype: int64

        The memory footprint of `object` dtype columns is ignored by default:

        >>> df.memory_usage(deep=True)
        Index             80
        int64          40000
        float64        40000
        complex128     80000
        object        160000
        bool            5000
        dtype: int64

        Use a Categorical for efficient storage of an object-dtype column with
        many repeated values.

        >>> df['object'].astype('category').memory_usage(deep=True)
        5168
        """
        result = Series([c.memory_usage(index=False, deep=deep)
                         for col, c in self.iteritems()], index=self.columns)
        if index:
            result = Series(self.index.memory_usage(deep=deep),
                            index=['Index']).append(result)
        return result

    def transpose(self, *args, **kwargs):
        """
        Transpose index and columns.

        Reflect the DataFrame over its main diagonal by writing rows as columns
        and vice-versa. The property :attr:`.T` is an accessor to the method
        :meth:`transpose`.

        Parameters
        ----------
        copy : bool, default False
            If True, the underlying data is copied. Otherwise (default), no
            copy is made if possible.
        *args, **kwargs
            Additional keywords have no effect but might be accepted for
            compatibility with numpy.

        Returns
        -------
        DataFrame
            The transposed DataFrame.

        See Also
        --------
        numpy.transpose : Permute the dimensions of a given array.

        Notes
        -----
        Transposing a DataFrame with mixed dtypes will result in a homogeneous
        DataFrame with the `object` dtype. In such a case, a copy of the data
        is always made.

        Examples
        --------
        **Square DataFrame with homogeneous dtype**

        >>> d1 = {'col1': [1, 2], 'col2': [3, 4]}
        >>> df1 = pd.DataFrame(data=d1)
        >>> df1
           col1  col2
        0     1     3
        1     2     4

        >>> df1_transposed = df1.T # or df1.transpose()
        >>> df1_transposed
              0  1
        col1  1  2
        col2  3  4

        When the dtype is homogeneous in the original DataFrame, we get a
        transposed DataFrame with the same dtype:

        >>> df1.dtypes
        col1    int64
        col2    int64
        dtype: object
        >>> df1_transposed.dtypes
        0    int64
        1    int64
        dtype: object

        **Non-square DataFrame with mixed dtypes**

        >>> d2 = {'name': ['Alice', 'Bob'],
        ...       'score': [9.5, 8],
        ...       'employed': [False, True],
        ...       'kids': [0, 0]}
        >>> df2 = pd.DataFrame(data=d2)
        >>> df2
            name  score  employed  kids
        0  Alice    9.5     False     0
        1    Bob    8.0      True     0

        >>> df2_transposed = df2.T # or df2.transpose()
        >>> df2_transposed
                      0     1
        name      Alice   Bob
        score       9.5     8
        employed  False  True
        kids          0     0

        When the DataFrame has mixed dtypes, we get a transposed DataFrame with
        the `object` dtype:

        >>> df2.dtypes
        name         object
        score       float64
        employed       bool
        kids          int64
        dtype: object
        >>> df2_transposed.dtypes
        0    object
        1    object
        dtype: object
        """
        nv.validate_transpose(args, dict())
        return super(DataFrame, self).transpose(1, 0, **kwargs)

    T = property(transpose)

    # ----------------------------------------------------------------------
    # Picklability

    # legacy pickle formats
    def _unpickle_frame_compat(self, state):  # pragma: no cover
        if len(state) == 2:  # pragma: no cover
            series, idx = state
            columns = sorted(series)
        else:
            series, cols, idx = state
            columns = com._unpickle_array(cols)

        index = com._unpickle_array(idx)
        self._data = self._init_dict(series, index, columns, None)

    def _unpickle_matrix_compat(self, state):  # pragma: no cover
        # old unpickling
        (vals, idx, cols), object_state = state

        index = com._unpickle_array(idx)
        dm = DataFrame(vals, index=index, columns=com._unpickle_array(cols),
                       copy=False)

        if object_state is not None:
            ovals, _, ocols = object_state
            objects = DataFrame(ovals, index=index,
                                columns=com._unpickle_array(ocols), copy=False)

            dm = dm.join(objects)

        self._data = dm._data

    # ----------------------------------------------------------------------
    # Getting and setting elements

    def get_value(self, index, col, takeable=False):
        """
        Quickly retrieve single value at passed column and index.

        .. deprecated:: 0.21.0
            Use .at[] or .iat[] accessors instead.

        Parameters
        ----------
        index : row label
        col : column label
        takeable : interpret the index/col as indexers, default False

        Returns
        -------
        scalar
        """

        warnings.warn("get_value is deprecated and will be removed "
                      "in a future release. Please use "
                      ".at[] or .iat[] accessors instead", FutureWarning,
                      stacklevel=2)
        return self._get_value(index, col, takeable=takeable)

    def _get_value(self, index, col, takeable=False):

        if takeable:
            series = self._iget_item_cache(col)
            return com.maybe_box_datetimelike(series._values[index])

        series = self._get_item_cache(col)
        engine = self.index._engine

        try:
            return engine.get_value(series._values, index)
        except (TypeError, ValueError):

            # we cannot handle direct indexing
            # use positional
            col = self.columns.get_loc(col)
            index = self.index.get_loc(index)
            return self._get_value(index, col, takeable=True)
    _get_value.__doc__ = get_value.__doc__

    def set_value(self, index, col, value, takeable=False):
        """
        Put single value at passed column and index.

        .. deprecated:: 0.21.0
            Use .at[] or .iat[] accessors instead.

        Parameters
        ----------
        index : row label
        col : column label
        value : scalar
        takeable : interpret the index/col as indexers, default False

        Returns
        -------
        DataFrame
            If label pair is contained, will be reference to calling DataFrame,
            otherwise a new object.
        """
        warnings.warn("set_value is deprecated and will be removed "
                      "in a future release. Please use "
                      ".at[] or .iat[] accessors instead", FutureWarning,
                      stacklevel=2)
        return self._set_value(index, col, value, takeable=takeable)

    def _set_value(self, index, col, value, takeable=False):
        try:
            if takeable is True:
                series = self._iget_item_cache(col)
                return series._set_value(index, value, takeable=True)

            series = self._get_item_cache(col)
            engine = self.index._engine
            engine.set_value(series._values, index, value)
            return self
        except (KeyError, TypeError):

            # set using a non-recursive method & reset the cache
            if takeable:
                self.iloc[index, col] = value
            else:
                self.loc[index, col] = value
            self._item_cache.pop(col, None)

            return self
    _set_value.__doc__ = set_value.__doc__

    def _ixs(self, i, axis=0):
        """
        Parameters
        ----------
        i : int, slice, or sequence of integers
        axis : int

        Notes
        -----
        If slice passed, the resulting data will be a view.
        """
        # irow
        if axis == 0:
            if isinstance(i, slice):
                return self[i]
            else:
                label = self.index[i]
                if isinstance(label, Index):
                    # a location index by definition
                    result = self.take(i, axis=axis)
                    copy = True
                else:
                    new_values = self._data.fast_xs(i)
                    if is_scalar(new_values):
                        return new_values

                    # if we are a copy, mark as such
                    copy = (isinstance(new_values, np.ndarray) and
                            new_values.base is None)
                    result = self._constructor_sliced(new_values,
                                                      index=self.columns,
                                                      name=self.index[i],
                                                      dtype=new_values.dtype)
                result._set_is_copy(self, copy=copy)
                return result

        # icol
        else:
            label = self.columns[i]
            if isinstance(i, slice):
                # need to return view
                lab_slice = slice(label[0], label[-1])
                return self.loc[:, lab_slice]
            else:
                if isinstance(label, Index):
                    return self._take(i, axis=1)

                index_len = len(self.index)

                # if the values returned are not the same length
                # as the index (iow a not found value), iget returns
                # a 0-len ndarray. This is effectively catching
                # a numpy error (as numpy should really raise)
                values = self._data.iget(i)

                if index_len and not len(values):
                    values = np.array([np.nan] * index_len, dtype=object)
                result = self._box_col_values(values, label)

                # this is a cached value, mark it so
                result._set_as_cached(label, self)

                return result

    def __getitem__(self, key):
        key = lib.item_from_zerodim(key)
        key = com.apply_if_callable(key, self)

        # shortcut if the key is in columns
        try:
            if self.columns.is_unique and key in self.columns:
                if self.columns.nlevels > 1:
                    return self._getitem_multilevel(key)
                return self._get_item_cache(key)
        except (TypeError, ValueError):
            # The TypeError correctly catches non hashable "key" (e.g. list)
            # The ValueError can be removed once GH #21729 is fixed
            pass

        # Do we have a slicer (on rows)?
        indexer = convert_to_index_sliceable(self, key)
        if indexer is not None:
            return self._slice(indexer, axis=0)

        # Do we have a (boolean) DataFrame?
        if isinstance(key, DataFrame):
            return self._getitem_frame(key)

        # Do we have a (boolean) 1d indexer?
        if com.is_bool_indexer(key):
            return self._getitem_bool_array(key)

        # We are left with two options: a single key, and a collection of keys,
        # We interpret tuples as collections only for non-MultiIndex
        is_single_key = isinstance(key, tuple) or not is_list_like(key)

        if is_single_key:
            if self.columns.nlevels > 1:
                return self._getitem_multilevel(key)
            indexer = self.columns.get_loc(key)
            if is_integer(indexer):
                indexer = [indexer]
        else:
            if is_iterator(key):
                key = list(key)
            indexer = self.loc._convert_to_indexer(key, axis=1,
                                                   raise_missing=True)

        # take() does not accept boolean indexers
        if getattr(indexer, "dtype", None) == bool:
            indexer = np.where(indexer)[0]

        data = self._take(indexer, axis=1)

        if is_single_key:
            # What does looking for a single key in a non-unique index return?
            # The behavior is inconsistent. It returns a Series, except when
            # - the key itself is repeated (test on data.shape, #9519), or
            # - we have a MultiIndex on columns (test on self.columns, #21309)
            if data.shape[1] == 1 and not isinstance(self.columns, MultiIndex):
                data = data[key]

        return data

    def _getitem_bool_array(self, key):
        # also raises Exception if object array with NA values
        # warning here just in case -- previously __setitem__ was
        # reindexing but __getitem__ was not; it seems more reasonable to
        # go with the __setitem__ behavior since that is more consistent
        # with all other indexing behavior
        if isinstance(key, Series) and not key.index.equals(self.index):
            warnings.warn("Boolean Series key will be reindexed to match "
                          "DataFrame index.", UserWarning, stacklevel=3)
        elif len(key) != len(self.index):
            raise ValueError('Item wrong length %d instead of %d.' %
                             (len(key), len(self.index)))

        # check_bool_indexer will throw exception if Series key cannot
        # be reindexed to match DataFrame rows
        key = check_bool_indexer(self.index, key)
        indexer = key.nonzero()[0]
        return self._take(indexer, axis=0)

    def _getitem_multilevel(self, key):
        loc = self.columns.get_loc(key)
        if isinstance(loc, (slice, Series, np.ndarray, Index)):
            new_columns = self.columns[loc]
            result_columns = maybe_droplevels(new_columns, key)
            if self._is_mixed_type:
                result = self.reindex(columns=new_columns)
                result.columns = result_columns
            else:
                new_values = self.values[:, loc]
                result = self._constructor(new_values, index=self.index,
                                           columns=result_columns)
                result = result.__finalize__(self)

            # If there is only one column being returned, and its name is
            # either an empty string, or a tuple with an empty string as its
            # first element, then treat the empty string as a placeholder
            # and return the column as if the user had provided that empty
            # string in the key. If the result is a Series, exclude the
            # implied empty string from its name.
            if len(result.columns) == 1:
                top = result.columns[0]
                if isinstance(top, tuple):
                    top = top[0]
                if top == '':
                    result = result['']
                    if isinstance(result, Series):
                        result = self._constructor_sliced(result,
                                                          index=self.index,
                                                          name=key)

            result._set_is_copy(self)
            return result
        else:
            return self._get_item_cache(key)

    def _getitem_frame(self, key):
        if key.values.size and not is_bool_dtype(key.values):
            raise ValueError('Must pass DataFrame with boolean values only')
        return self.where(key)

    def query(self, expr, inplace=False, **kwargs):
        """
        Query the columns of a DataFrame with a boolean expression.

        Parameters
        ----------
        expr : str
            The query string to evaluate.  You can refer to variables
            in the environment by prefixing them with an '@' character like
            ``@a + b``.

            .. versionadded:: 0.25.0

            You can refer to column names that contain spaces by surrounding
            them in backticks.

            For example, if one of your columns is called ``a a`` and you want
            to sum it with ``b``, your query should be ```a a` + b``.

        inplace : bool
            Whether the query should modify the data in place or return
            a modified copy.
        **kwargs
            See the documentation for :func:`eval` for complete details
            on the keyword arguments accepted by :meth:`DataFrame.query`.

            .. versionadded:: 0.18.0

        Returns
        -------
        DataFrame
            DataFrame resulting from the provided query expression.

        See Also
        --------
        eval : Evaluate a string describing operations on
            DataFrame columns.
        DataFrame.eval : Evaluate a string describing operations on
            DataFrame columns.

        Notes
        -----
        The result of the evaluation of this expression is first passed to
        :attr:`DataFrame.loc` and if that fails because of a
        multidimensional key (e.g., a DataFrame) then the result will be passed
        to :meth:`DataFrame.__getitem__`.

        This method uses the top-level :func:`eval` function to
        evaluate the passed query.

        The :meth:`~pandas.DataFrame.query` method uses a slightly
        modified Python syntax by default. For example, the ``&`` and ``|``
        (bitwise) operators have the precedence of their boolean cousins,
        :keyword:`and` and :keyword:`or`. This *is* syntactically valid Python,
        however the semantics are different.

        You can change the semantics of the expression by passing the keyword
        argument ``parser='python'``. This enforces the same semantics as
        evaluation in Python space. Likewise, you can pass ``engine='python'``
        to evaluate an expression using Python itself as a backend. This is not
        recommended as it is inefficient compared to using ``numexpr`` as the
        engine.

        The :attr:`DataFrame.index` and
        :attr:`DataFrame.columns` attributes of the
        :class:`~pandas.DataFrame` instance are placed in the query namespace
        by default, which allows you to treat both the index and columns of the
        frame as a column in the frame.
        The identifier ``index`` is used for the frame index; you can also
        use the name of the index to identify it in a query. Please note that
        Python keywords may not be used as identifiers.

        For further details and examples see the ``query`` documentation in
        :ref:`indexing <indexing.query>`.

        Examples
        --------
        >>> df = pd.DataFrame({'A': range(1, 6),
        ...                    'B': range(10, 0, -2),
        ...                    'C C': range(10, 5, -1)})
        >>> df
           A   B  C C
        0  1  10   10
        1  2   8    9
        2  3   6    8
        3  4   4    7
        4  5   2    6
        >>> df.query('A > B')
           A  B  C C
        4  5  2    6

        The previous expression is equivalent to

        >>> df[df.A > df.B]
           A  B  C C
        4  5  2    6

        For columns with spaces in their name, you can use backtick quoting.

        >>> df.query('B == `C C`')
           A   B  C C
        0  1  10   10

        The previous expression is equivalent to

        >>> df[df.B == df['C C']]
           A   B  C C
        0  1  10   10
        """
        inplace = validate_bool_kwarg(inplace, 'inplace')
        if not isinstance(expr, compat.string_types):
            msg = "expr must be a string to be evaluated, {0} given"
            raise ValueError(msg.format(type(expr)))
        kwargs['level'] = kwargs.pop('level', 0) + 1
        kwargs['target'] = None
        res = self.eval(expr, **kwargs)

        try:
            new_data = self.loc[res]
        except ValueError:
            # when res is multi-dimensional loc raises, but this is sometimes a
            # valid query
            new_data = self[res]

        if inplace:
            self._update_inplace(new_data)
        else:
            return new_data

    def eval(self, expr, inplace=False, **kwargs):
        """
        Evaluate a string describing operations on DataFrame columns.

        Operates on columns only, not specific rows or elements.  This allows
        `eval` to run arbitrary code, which can make you vulnerable to code
        injection if you pass user input to this function.

        Parameters
        ----------
        expr : str
            The expression string to evaluate.
        inplace : bool, default False
            If the expression contains an assignment, whether to perform the
            operation inplace and mutate the existing DataFrame. Otherwise,
            a new DataFrame is returned.

            .. versionadded:: 0.18.0.
        kwargs : dict
            See the documentation for :func:`eval` for complete details
            on the keyword arguments accepted by
            :meth:`~pandas.DataFrame.query`.

        Returns
        -------
        ndarray, scalar, or pandas object
            The result of the evaluation.

        See Also
        --------
        DataFrame.query : Evaluates a boolean expression to query the columns
            of a frame.
        DataFrame.assign : Can evaluate an expression or function to create new
            values for a column.
        eval : Evaluate a Python expression as a string using various
            backends.

        Notes
        -----
        For more details see the API documentation for :func:`~eval`.
        For detailed examples see :ref:`enhancing performance with eval
        <enhancingperf.eval>`.

        Examples
        --------
        >>> df = pd.DataFrame({'A': range(1, 6), 'B': range(10, 0, -2)})
        >>> df
           A   B
        0  1  10
        1  2   8
        2  3   6
        3  4   4
        4  5   2
        >>> df.eval('A + B')
        0    11
        1    10
        2     9
        3     8
        4     7
        dtype: int64

        Assignment is allowed though by default the original DataFrame is not
        modified.

        >>> df.eval('C = A + B')
           A   B   C
        0  1  10  11
        1  2   8  10
        2  3   6   9
        3  4   4   8
        4  5   2   7
        >>> df
           A   B
        0  1  10
        1  2   8
        2  3   6
        3  4   4
        4  5   2

        Use ``inplace=True`` to modify the original DataFrame.

        >>> df.eval('C = A + B', inplace=True)
        >>> df
           A   B   C
        0  1  10  11
        1  2   8  10
        2  3   6   9
        3  4   4   8
        4  5   2   7
        """
        from pandas.core.computation.eval import eval as _eval

        inplace = validate_bool_kwarg(inplace, 'inplace')
        resolvers = kwargs.pop('resolvers', None)
        kwargs['level'] = kwargs.pop('level', 0) + 1
        if resolvers is None:
            index_resolvers = self._get_index_resolvers()
            column_resolvers = \
                self._get_space_character_free_column_resolvers()
            resolvers = column_resolvers, index_resolvers
        if 'target' not in kwargs:
            kwargs['target'] = self
        kwargs['resolvers'] = kwargs.get('resolvers', ()) + tuple(resolvers)
        return _eval(expr, inplace=inplace, **kwargs)

    def select_dtypes(self, include=None, exclude=None):
        """
        Return a subset of the DataFrame's columns based on the column dtypes.

        Parameters
        ----------
        include, exclude : scalar or list-like
            A selection of dtypes or strings to be included/excluded. At least
            one of these parameters must be supplied.

        Returns
        -------
        DataFrame
            The subset of the frame including the dtypes in ``include`` and
            excluding the dtypes in ``exclude``.

        Raises
        ------
        ValueError
            * If both of ``include`` and ``exclude`` are empty
            * If ``include`` and ``exclude`` have overlapping elements
            * If any kind of string dtype is passed in.

        Notes
        -----
        * To select all *numeric* types, use ``np.number`` or ``'number'``
        * To select strings you must use the ``object`` dtype, but note that
          this will return *all* object dtype columns
        * See the `numpy dtype hierarchy
          <http://docs.scipy.org/doc/numpy/reference/arrays.scalars.html>`__
        * To select datetimes, use ``np.datetime64``, ``'datetime'`` or
          ``'datetime64'``
        * To select timedeltas, use ``np.timedelta64``, ``'timedelta'`` or
          ``'timedelta64'``
        * To select Pandas categorical dtypes, use ``'category'``
        * To select Pandas datetimetz dtypes, use ``'datetimetz'`` (new in
          0.20.0) or ``'datetime64[ns, tz]'``

        Examples
        --------
        >>> df = pd.DataFrame({'a': [1, 2] * 3,
        ...                    'b': [True, False] * 3,
        ...                    'c': [1.0, 2.0] * 3})
        >>> df
                a      b  c
        0       1   True  1.0
        1       2  False  2.0
        2       1   True  1.0
        3       2  False  2.0
        4       1   True  1.0
        5       2  False  2.0

        >>> df.select_dtypes(include='bool')
           b
        0  True
        1  False
        2  True
        3  False
        4  True
        5  False

        >>> df.select_dtypes(include=['float64'])
           c
        0  1.0
        1  2.0
        2  1.0
        3  2.0
        4  1.0
        5  2.0

        >>> df.select_dtypes(exclude=['int'])
               b    c
        0   True  1.0
        1  False  2.0
        2   True  1.0
        3  False  2.0
        4   True  1.0
        5  False  2.0
        """
        def _get_info_slice(obj, indexer):
            """Slice the info axis of `obj` with `indexer`."""
            if not hasattr(obj, '_info_axis_number'):
                msg = 'object of type {typ!r} has no info axis'
                raise TypeError(msg.format(typ=type(obj).__name__))
            slices = [slice(None)] * obj.ndim
            slices[obj._info_axis_number] = indexer
            return tuple(slices)

        if not is_list_like(include):
            include = (include,) if include is not None else ()
        if not is_list_like(exclude):
            exclude = (exclude,) if exclude is not None else ()

        selection = tuple(map(frozenset, (include, exclude)))

        if not any(selection):
            raise ValueError('at least one of include or exclude must be '
                             'nonempty')

        # convert the myriad valid dtypes object to a single representation
        include, exclude = map(
            lambda x: frozenset(map(infer_dtype_from_object, x)), selection)
        for dtypes in (include, exclude):
            invalidate_string_dtypes(dtypes)

        # can't both include AND exclude!
        if not include.isdisjoint(exclude):
            raise ValueError('include and exclude overlap on {inc_ex}'.format(
                inc_ex=(include & exclude)))

        # empty include/exclude -> defaults to True
        # three cases (we've already raised if both are empty)
        # case 1: empty include, nonempty exclude
        # we have True, True, ... True for include, same for exclude
        # in the loop below we get the excluded
        # and when we call '&' below we get only the excluded
        # case 2: nonempty include, empty exclude
        # same as case 1, but with include
        # case 3: both nonempty
        # the "union" of the logic of case 1 and case 2:
        # we get the included and excluded, and return their logical and
        include_these = Series(not bool(include), index=self.columns)
        exclude_these = Series(not bool(exclude), index=self.columns)

        def is_dtype_instance_mapper(idx, dtype):
            return idx, functools.partial(issubclass, dtype.type)

        for idx, f in itertools.starmap(is_dtype_instance_mapper,
                                        enumerate(self.dtypes)):
            if include:  # checks for the case of empty include or exclude
                include_these.iloc[idx] = any(map(f, include))
            if exclude:
                exclude_these.iloc[idx] = not any(map(f, exclude))

        dtype_indexer = include_these & exclude_these
        return self.loc[_get_info_slice(self, dtype_indexer)]

    def _box_item_values(self, key, values):
        items = self.columns[self.columns.get_loc(key)]
        if values.ndim == 2:
            return self._constructor(values.T, columns=items, index=self.index)
        else:
            return self._box_col_values(values, items)

    def _box_col_values(self, values, items):
        """
        Provide boxed values for a column.
        """
        klass = self._constructor_sliced
        return klass(values, index=self.index, name=items, fastpath=True)

    def __setitem__(self, key, value):
        key = com.apply_if_callable(key, self)

        # see if we can slice the rows
        indexer = convert_to_index_sliceable(self, key)
        if indexer is not None:
            return self._setitem_slice(indexer, value)

        if isinstance(key, DataFrame) or getattr(key, 'ndim', None) == 2:
            self._setitem_frame(key, value)
        elif isinstance(key, (Series, np.ndarray, list, Index)):
            self._setitem_array(key, value)
        else:
            # set column
            self._set_item(key, value)

    def _setitem_slice(self, key, value):
        self._check_setitem_copy()
        self.loc._setitem_with_indexer(key, value)

    def _setitem_array(self, key, value):
        # also raises Exception if object array with NA values
        if com.is_bool_indexer(key):
            if len(key) != len(self.index):
                raise ValueError('Item wrong length %d instead of %d!' %
                                 (len(key), len(self.index)))
            key = check_bool_indexer(self.index, key)
            indexer = key.nonzero()[0]
            self._check_setitem_copy()
            self.loc._setitem_with_indexer(indexer, value)
        else:
            if isinstance(value, DataFrame):
                if len(value.columns) != len(key):
                    raise ValueError('Columns must be same length as key')
                for k1, k2 in zip(key, value.columns):
                    self[k1] = value[k2]
            else:
                indexer = self.loc._convert_to_indexer(key, axis=1)
                self._check_setitem_copy()
                self.loc._setitem_with_indexer((slice(None), indexer), value)

    def _setitem_frame(self, key, value):
        # support boolean setting with DataFrame input, e.g.
        # df[df > df2] = 0
        if isinstance(key, np.ndarray):
            if key.shape != self.shape:
                raise ValueError(
                    'Array conditional must be same shape as self'
                )
            key = self._constructor(key, **self._construct_axes_dict())

        if key.values.size and not is_bool_dtype(key.values):
            raise TypeError(
                'Must pass DataFrame or 2-d ndarray with boolean values only'
            )

        self._check_inplace_setting(value)
        self._check_setitem_copy()
        self._where(-key, value, inplace=True)

    def _ensure_valid_index(self, value):
        """
        Ensure that if we don't have an index, that we can create one from the
        passed value.
        """
        # GH5632, make sure that we are a Series convertible
        if not len(self.index) and is_list_like(value):
            try:
                value = Series(value)
            except (ValueError, NotImplementedError, TypeError):
                raise ValueError('Cannot set a frame with no defined index '
                                 'and a value that cannot be converted to a '
                                 'Series')

            self._data = self._data.reindex_axis(value.index.copy(), axis=1,
                                                 fill_value=np.nan)

    def _set_item(self, key, value):
        """
        Add series to DataFrame in specified column.

        If series is a numpy-array (not a Series/TimeSeries), it must be the
        same length as the DataFrames index or an error will be thrown.

        Series/TimeSeries will be conformed to the DataFrames index to
        ensure homogeneity.
        """

        self._ensure_valid_index(value)
        value = self._sanitize_column(key, value)
        NDFrame._set_item(self, key, value)

        # check if we are modifying a copy
        # try to set first as we want an invalid
        # value exception to occur first
        if len(self):
            self._check_setitem_copy()

    def insert(self, loc, column, value, allow_duplicates=False):
        """
        Insert column into DataFrame at specified location.

        Raises a ValueError if `column` is already contained in the DataFrame,
        unless `allow_duplicates` is set to True.

        Parameters
        ----------
        loc : int
            Insertion index. Must verify 0 <= loc <= len(columns)
        column : string, number, or hashable object
            label of the inserted column
        value : int, Series, or array-like
        allow_duplicates : bool, optional
        """
        self._ensure_valid_index(value)
        value = self._sanitize_column(column, value, broadcast=False)
        self._data.insert(loc, column, value,
                          allow_duplicates=allow_duplicates)

    def assign(self, **kwargs):
        r"""
        Assign new columns to a DataFrame.

        Returns a new object with all original columns in addition to new ones.
        Existing columns that are re-assigned will be overwritten.

        Parameters
        ----------
        **kwargs : dict of {str: callable or Series}
            The column names are keywords. If the values are
            callable, they are computed on the DataFrame and
            assigned to the new columns. The callable must not
            change input DataFrame (though pandas doesn't check it).
            If the values are not callable, (e.g. a Series, scalar, or array),
            they are simply assigned.

        Returns
        -------
        DataFrame
            A new DataFrame with the new columns in addition to
            all the existing columns.

        Notes
        -----
        Assigning multiple columns within the same ``assign`` is possible.
        For Python 3.6 and above, later items in '\*\*kwargs' may refer to
        newly created or modified columns in 'df'; items are computed and
        assigned into 'df' in order.  For Python 3.5 and below, the order of
        keyword arguments is not specified, you cannot refer to newly created
        or modified columns. All items are computed first, and then assigned
        in alphabetical order.

        .. versionchanged :: 0.23.0

           Keyword argument order is maintained for Python 3.6 and later.

        Examples
        --------
        >>> df = pd.DataFrame({'temp_c': [17.0, 25.0]},
        ...                   index=['Portland', 'Berkeley'])
        >>> df
                  temp_c
        Portland    17.0
        Berkeley    25.0

        Where the value is a callable, evaluated on `df`:

        >>> df.assign(temp_f=lambda x: x.temp_c * 9 / 5 + 32)
                  temp_c  temp_f
        Portland    17.0    62.6
        Berkeley    25.0    77.0

        Alternatively, the same behavior can be achieved by directly
        referencing an existing Series or sequence:

        >>> df.assign(temp_f=df['temp_c'] * 9 / 5 + 32)
                  temp_c  temp_f
        Portland    17.0    62.6
        Berkeley    25.0    77.0

        In Python 3.6+, you can create multiple columns within the same assign
        where one of the columns depends on another one defined within the same
        assign:

        >>> df.assign(temp_f=lambda x: x['temp_c'] * 9 / 5 + 32,
        ...           temp_k=lambda x: (x['temp_f'] +  459.67) * 5 / 9)
                  temp_c  temp_f  temp_k
        Portland    17.0    62.6  290.15
        Berkeley    25.0    77.0  298.15
        """
        data = self.copy()

        # >= 3.6 preserve order of kwargs
        if PY36:
            for k, v in kwargs.items():
                data[k] = com.apply_if_callable(v, data)
        else:
            # <= 3.5: do all calculations first...
            results = OrderedDict()
            for k, v in kwargs.items():
                results[k] = com.apply_if_callable(v, data)

            # <= 3.5 and earlier
            results = sorted(results.items())
            # ... and then assign
            for k, v in results:
                data[k] = v
        return data

    def _sanitize_column(self, key, value, broadcast=True):
        """
        Ensures new columns (which go into the BlockManager as new blocks) are
        always copied and converted into an array.

        Parameters
        ----------
        key : object
        value : scalar, Series, or array-like
        broadcast : bool, default True
            If ``key`` matches multiple duplicate column names in the
            DataFrame, this parameter indicates whether ``value`` should be
            tiled so that the returned array contains a (duplicated) column for
            each occurrence of the key. If False, ``value`` will not be tiled.

        Returns
        -------
        numpy.ndarray
        """

        def reindexer(value):
            # reindex if necessary

            if value.index.equals(self.index) or not len(self.index):
                value = value._values.copy()
            else:

                # GH 4107
                try:
                    value = value.reindex(self.index)._values
                except Exception as e:

                    # duplicate axis
                    if not value.index.is_unique:
                        raise e

                    # other
                    raise TypeError('incompatible index of inserted column '
                                    'with frame index')
            return value

        if isinstance(value, Series):
            value = reindexer(value)

        elif isinstance(value, DataFrame):
            # align right-hand-side columns if self.columns
            # is multi-index and self[key] is a sub-frame
            if isinstance(self.columns, MultiIndex) and key in self.columns:
                loc = self.columns.get_loc(key)
                if isinstance(loc, (slice, Series, np.ndarray, Index)):
                    cols = maybe_droplevels(self.columns[loc], key)
                    if len(cols) and not cols.equals(value.columns):
                        value = value.reindex(cols, axis=1)
            # now align rows
            value = reindexer(value).T

        elif isinstance(value, ExtensionArray):
            # Explicitly copy here, instead of in sanitize_index,
            # as sanitize_index won't copy an EA, even with copy=True
            value = value.copy()
            value = sanitize_index(value, self.index, copy=False)

        elif isinstance(value, Index) or is_sequence(value):

            # turn me into an ndarray
            value = sanitize_index(value, self.index, copy=False)
            if not isinstance(value, (np.ndarray, Index)):
                if isinstance(value, list) and len(value) > 0:
                    value = maybe_convert_platform(value)
                else:
                    value = com.asarray_tuplesafe(value)
            elif value.ndim == 2:
                value = value.copy().T
            elif isinstance(value, Index):
                value = value.copy(deep=True)
            else:
                value = value.copy()

            # possibly infer to datetimelike
            if is_object_dtype(value.dtype):
                value = maybe_infer_to_datetimelike(value)

        else:
            # cast ignores pandas dtypes. so save the dtype first
            infer_dtype, _ = infer_dtype_from_scalar(
                value, pandas_dtype=True)

            # upcast
            value = cast_scalar_to_array(len(self.index), value)
            value = maybe_cast_to_datetime(value, infer_dtype)

        # return internal types directly
        if is_extension_type(value) or is_extension_array_dtype(value):
            return value

        # broadcast across multiple columns if necessary
        if broadcast and key in self.columns and value.ndim == 1:
            if (not self.columns.is_unique or
                    isinstance(self.columns, MultiIndex)):
                existing_piece = self[key]
                if isinstance(existing_piece, DataFrame):
                    value = np.tile(value, (len(existing_piece.columns), 1))

        return np.atleast_2d(np.asarray(value))

    @property
    def _series(self):
        return {item: Series(self._data.iget(idx), index=self.index, name=item)
                for idx, item in enumerate(self.columns)}

    def lookup(self, row_labels, col_labels):
        """
        Label-based "fancy indexing" function for DataFrame.

        Given equal-length arrays of row and column labels, return an
        array of the values corresponding to each (row, col) pair.

        Parameters
        ----------
        row_labels : sequence
            The row labels to use for lookup
        col_labels : sequence
            The column labels to use for lookup

        Notes
        -----
        Akin to::

            result = [df.get_value(row, col)
                      for row, col in zip(row_labels, col_labels)]

        Examples
        --------
        values : ndarray
            The found values
        """
        n = len(row_labels)
        if n != len(col_labels):
            raise ValueError('Row labels must have same size as column labels')

        thresh = 1000
        if not self._is_mixed_type or n > thresh:
            values = self.values
            ridx = self.index.get_indexer(row_labels)
            cidx = self.columns.get_indexer(col_labels)
            if (ridx == -1).any():
                raise KeyError('One or more row labels was not found')
            if (cidx == -1).any():
                raise KeyError('One or more column labels was not found')
            flat_index = ridx * len(self.columns) + cidx
            result = values.flat[flat_index]
        else:
            result = np.empty(n, dtype='O')
            for i, (r, c) in enumerate(zip(row_labels, col_labels)):
                result[i] = self._get_value(r, c)

        if is_object_dtype(result):
            result = lib.maybe_convert_objects(result)

        return result

    # ----------------------------------------------------------------------
    # Reindexing and alignment

    def _reindex_axes(self, axes, level, limit, tolerance, method, fill_value,
                      copy):
        frame = self

        columns = axes['columns']
        if columns is not None:
            frame = frame._reindex_columns(columns, method, copy, level,
                                           fill_value, limit, tolerance)

        index = axes['index']
        if index is not None:
            frame = frame._reindex_index(index, method, copy, level,
                                         fill_value, limit, tolerance)

        return frame

    def _reindex_index(self, new_index, method, copy, level, fill_value=np.nan,
                       limit=None, tolerance=None):
        new_index, indexer = self.index.reindex(new_index, method=method,
                                                level=level, limit=limit,
                                                tolerance=tolerance)
        return self._reindex_with_indexers({0: [new_index, indexer]},
                                           copy=copy, fill_value=fill_value,
                                           allow_dups=False)

    def _reindex_columns(self, new_columns, method, copy, level,
                         fill_value=None, limit=None, tolerance=None):
        new_columns, indexer = self.columns.reindex(new_columns, method=method,
                                                    level=level, limit=limit,
                                                    tolerance=tolerance)
        return self._reindex_with_indexers({1: [new_columns, indexer]},
                                           copy=copy, fill_value=fill_value,
                                           allow_dups=False)

    def _reindex_multi(self, axes, copy, fill_value):
        """
        We are guaranteed non-Nones in the axes.
        """

        new_index, row_indexer = self.index.reindex(axes['index'])
        new_columns, col_indexer = self.columns.reindex(axes['columns'])

        if row_indexer is not None and col_indexer is not None:
            indexer = row_indexer, col_indexer
            new_values = algorithms.take_2d_multi(self.values, indexer,
                                                  fill_value=fill_value)
            return self._constructor(new_values, index=new_index,
                                     columns=new_columns)
        else:
            return self._reindex_with_indexers({0: [new_index, row_indexer],
                                                1: [new_columns, col_indexer]},
                                               copy=copy,
                                               fill_value=fill_value)

    @Appender(_shared_docs['align'] % _shared_doc_kwargs)
    def align(self, other, join='outer', axis=None, level=None, copy=True,
              fill_value=None, method=None, limit=None, fill_axis=0,
              broadcast_axis=None):
        return super(DataFrame, self).align(other, join=join, axis=axis,
                                            level=level, copy=copy,
                                            fill_value=fill_value,
                                            method=method, limit=limit,
                                            fill_axis=fill_axis,
                                            broadcast_axis=broadcast_axis)

    @Substitution(**_shared_doc_kwargs)
    @Appender(NDFrame.reindex.__doc__)
    @rewrite_axis_style_signature('labels', [('method', None),
                                             ('copy', True),
                                             ('level', None),
                                             ('fill_value', np.nan),
                                             ('limit', None),
                                             ('tolerance', None)])
    def reindex(self, *args, **kwargs):
        axes = validate_axis_style_args(self, args, kwargs, 'labels',
                                        'reindex')
        kwargs.update(axes)
        # Pop these, since the values are in `kwargs` under different names
        kwargs.pop('axis', None)
        kwargs.pop('labels', None)
        return super(DataFrame, self).reindex(**kwargs)

    @Appender(_shared_docs['reindex_axis'] % _shared_doc_kwargs)
    def reindex_axis(self, labels, axis=0, method=None, level=None, copy=True,
                     limit=None, fill_value=np.nan):
        return super(DataFrame,
                     self).reindex_axis(labels=labels, axis=axis,
                                        method=method, level=level, copy=copy,
                                        limit=limit, fill_value=fill_value)

    def drop(self, labels=None, axis=0, index=None, columns=None,
             level=None, inplace=False, errors='raise'):
        """
        Drop specified labels from rows or columns.

        Remove rows or columns by specifying label names and corresponding
        axis, or by specifying directly index or column names. When using a
        multi-index, labels on different levels can be removed by specifying
        the level.

        Parameters
        ----------
        labels : single label or list-like
            Index or column labels to drop.
        axis : {0 or 'index', 1 or 'columns'}, default 0
            Whether to drop labels from the index (0 or 'index') or
            columns (1 or 'columns').
        index : single label or list-like
            Alternative to specifying axis (``labels, axis=0``
            is equivalent to ``index=labels``).

            .. versionadded:: 0.21.0
        columns : single label or list-like
            Alternative to specifying axis (``labels, axis=1``
            is equivalent to ``columns=labels``).

            .. versionadded:: 0.21.0
        level : int or level name, optional
            For MultiIndex, level from which the labels will be removed.
        inplace : bool, default False
            If True, do operation inplace and return None.
        errors : {'ignore', 'raise'}, default 'raise'
            If 'ignore', suppress error and only existing labels are
            dropped.

        Returns
        -------
        DataFrame
            DataFrame without the removed index or column labels.

        Raises
        ------
        KeyError
            If any of the labels is not found in the selected axis.

        See Also
        --------
        DataFrame.loc : Label-location based indexer for selection by label.
        DataFrame.dropna : Return DataFrame with labels on given axis omitted
            where (all or any) data are missing.
        DataFrame.drop_duplicates : Return DataFrame with duplicate rows
            removed, optionally only considering certain columns.
        Series.drop : Return Series with specified index labels removed.

        Examples
        --------
        >>> df = pd.DataFrame(np.arange(12).reshape(3, 4),
        ...                   columns=['A', 'B', 'C', 'D'])
        >>> df
           A  B   C   D
        0  0  1   2   3
        1  4  5   6   7
        2  8  9  10  11

        Drop columns

        >>> df.drop(['B', 'C'], axis=1)
           A   D
        0  0   3
        1  4   7
        2  8  11

        >>> df.drop(columns=['B', 'C'])
           A   D
        0  0   3
        1  4   7
        2  8  11

        Drop a row by index

        >>> df.drop([0, 1])
           A  B   C   D
        2  8  9  10  11

        Drop columns and/or rows of MultiIndex DataFrame

        >>> midx = pd.MultiIndex(levels=[['lama', 'cow', 'falcon'],
        ...                              ['speed', 'weight', 'length']],
        ...                      codes=[[0, 0, 0, 1, 1, 1, 2, 2, 2],
        ...                             [0, 1, 2, 0, 1, 2, 0, 1, 2]])
        >>> df = pd.DataFrame(index=midx, columns=['big', 'small'],
        ...                   data=[[45, 30], [200, 100], [1.5, 1], [30, 20],
        ...                         [250, 150], [1.5, 0.8], [320, 250],
        ...                         [1, 0.8], [0.3, 0.2]])
        >>> df
                        big     small
        lama    speed   45.0    30.0
                weight  200.0   100.0
                length  1.5     1.0
        cow     speed   30.0    20.0
                weight  250.0   150.0
                length  1.5     0.8
        falcon  speed   320.0   250.0
                weight  1.0     0.8
                length  0.3     0.2

        >>> df.drop(index='cow', columns='small')
                        big
        lama    speed   45.0
                weight  200.0
                length  1.5
        falcon  speed   320.0
                weight  1.0
                length  0.3

        >>> df.drop(index='length', level=1)
                        big     small
        lama    speed   45.0    30.0
                weight  200.0   100.0
        cow     speed   30.0    20.0
                weight  250.0   150.0
        falcon  speed   320.0   250.0
                weight  1.0     0.8
        """
        return super(DataFrame, self).drop(labels=labels, axis=axis,
                                           index=index, columns=columns,
                                           level=level, inplace=inplace,
                                           errors=errors)

    @rewrite_axis_style_signature('mapper', [('copy', True),
                                             ('inplace', False),
                                             ('level', None),
                                             ('errors', 'ignore')])
    def rename(self, *args, **kwargs):
        """
        Alter axes labels.

        Function / dict values must be unique (1-to-1). Labels not contained in
        a dict / Series will be left as-is. Extra labels listed don't throw an
        error.

        See the :ref:`user guide <basics.rename>` for more.

        Parameters
        ----------
        mapper : dict-like or function
            Dict-like or functions transformations to apply to
            that axis' values. Use either ``mapper`` and ``axis`` to
            specify the axis to target with ``mapper``, or ``index`` and
            ``columns``.
        index : dict-like or function
            Alternative to specifying axis (``mapper, axis=0``
            is equivalent to ``index=mapper``).
        columns : dict-like or function
            Alternative to specifying axis (``mapper, axis=1``
            is equivalent to ``columns=mapper``).
        axis : int or str
            Axis to target with ``mapper``. Can be either the axis name
            ('index', 'columns') or number (0, 1). The default is 'index'.
        copy : bool, default True
            Also copy underlying data.
        inplace : bool, default False
            Whether to return a new DataFrame. If True then value of copy is
            ignored.
        level : int or level name, default None
            In case of a MultiIndex, only rename labels in the specified
            level.
        errors : {'ignore', 'raise'}, default 'ignore'
            If 'raise', raise a `KeyError` when a dict-like `mapper`, `index`,
            or `columns` contains labels that are not present in the Index
            being transformed.
            If 'ignore', existing keys will be renamed and extra keys will be
            ignored.

        Returns
        -------
        DataFrame
            DataFrame with the renamed axis labels.

        Raises
        ------
        KeyError
            If any of the labels is not found in the selected axis and
            "errors='raise'".

        See Also
        --------
        DataFrame.rename_axis : Set the name of the axis.

        Examples
        --------

        ``DataFrame.rename`` supports two calling conventions

        * ``(index=index_mapper, columns=columns_mapper, ...)``
        * ``(mapper, axis={'index', 'columns'}, ...)``

        We *highly* recommend using keyword arguments to clarify your
        intent.

        >>> df = pd.DataFrame({"A": [1, 2, 3], "B": [4, 5, 6]})
        >>> df.rename(index=str, columns={"A": "a", "B": "c"})
           a  c
        0  1  4
        1  2  5
        2  3  6

        >>> df.rename(index=str, columns={"A": "a", "C": "c"})
           a  B
        0  1  4
        1  2  5
        2  3  6

        >>> df.rename(index=str, columns={"A": "a", "C": "c"}, errors="raise")
        Traceback (most recent call last):
        KeyError: ['C'] not found in axis

        Using axis-style parameters

        >>> df.rename(str.lower, axis='columns')
           a  b
        0  1  4
        1  2  5
        2  3  6

        >>> df.rename({1: 2, 2: 4}, axis='index')
           A  B
        0  1  4
        2  2  5
        4  3  6
        """
        axes = validate_axis_style_args(self, args, kwargs, 'mapper', 'rename')
        kwargs.update(axes)
        # Pop these, since the values are in `kwargs` under different names
        kwargs.pop('axis', None)
        kwargs.pop('mapper', None)
        return super(DataFrame, self).rename(**kwargs)

    @Substitution(**_shared_doc_kwargs)
    @Appender(NDFrame.fillna.__doc__)
    def fillna(self, value=None, method=None, axis=None, inplace=False,
               limit=None, downcast=None, **kwargs):
        return super(DataFrame,
                     self).fillna(value=value, method=method, axis=axis,
                                  inplace=inplace, limit=limit,
                                  downcast=downcast, **kwargs)

    @Appender(_shared_docs['replace'] % _shared_doc_kwargs)
    def replace(self, to_replace=None, value=None, inplace=False, limit=None,
                regex=False, method='pad'):
        return super(DataFrame, self).replace(to_replace=to_replace,
                                              value=value, inplace=inplace,
                                              limit=limit, regex=regex,
                                              method=method)

    @Appender(_shared_docs['shift'] % _shared_doc_kwargs)
    def shift(self, periods=1, freq=None, axis=0, fill_value=None):
        return super(DataFrame, self).shift(periods=periods, freq=freq,
                                            axis=axis, fill_value=fill_value)

    def set_index(self, keys, drop=True, append=False, inplace=False,
                  verify_integrity=False):
        """
        Set the DataFrame index using existing columns.

        Set the DataFrame index (row labels) using one or more existing
        columns or arrays (of the correct length). The index can replace the
        existing index or expand on it.

        Parameters
        ----------
        keys : label or array-like or list of labels/arrays
            This parameter can be either a single column key, a single array of
            the same length as the calling DataFrame, or a list containing an
            arbitrary combination of column keys and arrays. Here, "array"
            encompasses :class:`Series`, :class:`Index`, ``np.ndarray``, and
            instances of :class:`abc.Iterator`.
        drop : bool, default True
            Delete columns to be used as the new index.
        append : bool, default False
            Whether to append columns to existing index.
        inplace : bool, default False
            Modify the DataFrame in place (do not create a new object).
        verify_integrity : bool, default False
            Check the new index for duplicates. Otherwise defer the check until
            necessary. Setting to False will improve the performance of this
            method.

        Returns
        -------
        DataFrame
            Changed row labels.

        See Also
        --------
        DataFrame.reset_index : Opposite of set_index.
        DataFrame.reindex : Change to new indices or expand indices.
        DataFrame.reindex_like : Change to same indices as other DataFrame.

        Examples
        --------
        >>> df = pd.DataFrame({'month': [1, 4, 7, 10],
        ...                    'year': [2012, 2014, 2013, 2014],
        ...                    'sale': [55, 40, 84, 31]})
        >>> df
           month  year  sale
        0      1  2012    55
        1      4  2014    40
        2      7  2013    84
        3     10  2014    31

        Set the index to become the 'month' column:

        >>> df.set_index('month')
               year  sale
        month
        1      2012    55
        4      2014    40
        7      2013    84
        10     2014    31

        Create a MultiIndex using columns 'year' and 'month':

        >>> df.set_index(['year', 'month'])
                    sale
        year  month
        2012  1     55
        2014  4     40
        2013  7     84
        2014  10    31

        Create a MultiIndex using an Index and a column:

        >>> df.set_index([pd.Index([1, 2, 3, 4]), 'year'])
                 month  sale
           year
        1  2012  1      55
        2  2014  4      40
        3  2013  7      84
        4  2014  10     31

        Create a MultiIndex using two Series:

        >>> s = pd.Series([1, 2, 3, 4])
        >>> df.set_index([s, s**2])
              month  year  sale
        1 1       1  2012    55
        2 4       4  2014    40
        3 9       7  2013    84
        4 16     10  2014    31
        """
        inplace = validate_bool_kwarg(inplace, 'inplace')
        if not isinstance(keys, list):
            keys = [keys]

        err_msg = ('The parameter "keys" may be a column key, one-dimensional '
                   'array, or a list containing only valid column keys and '
                   'one-dimensional arrays.')

        missing = []
        for col in keys:
            if isinstance(col, (ABCIndexClass, ABCSeries, np.ndarray,
                                list, Iterator)):
                # arrays are fine as long as they are one-dimensional
                # iterators get converted to list below
                if getattr(col, 'ndim', 1) != 1:
                    raise ValueError(err_msg)
            else:
                # everything else gets tried as a key; see GH 24969
                try:
                    found = col in self.columns
                except TypeError:
                    raise TypeError(err_msg + ' Received column of '
                                    'type {}'.format(type(col)))
                else:
                    if not found:
                        missing.append(col)

        if missing:
            raise KeyError('None of {} are in the columns'.format(missing))

        if inplace:
            frame = self
        else:
            frame = self.copy()

        arrays = []
        names = []
        if append:
            names = [x for x in self.index.names]
            if isinstance(self.index, ABCMultiIndex):
                for i in range(self.index.nlevels):
                    arrays.append(self.index._get_level_values(i))
            else:
                arrays.append(self.index)

        to_remove = []
        for col in keys:
            if isinstance(col, ABCMultiIndex):
                for n in range(col.nlevels):
                    arrays.append(col._get_level_values(n))
                names.extend(col.names)
            elif isinstance(col, (ABCIndexClass, ABCSeries)):
                # if Index then not MultiIndex (treated above)
                arrays.append(col)
                names.append(col.name)
            elif isinstance(col, (list, np.ndarray)):
                arrays.append(col)
                names.append(None)
            elif isinstance(col, Iterator):
                arrays.append(list(col))
                names.append(None)
            # from here, col can only be a column label
            else:
                arrays.append(frame[col]._values)
                names.append(col)
                if drop:
                    to_remove.append(col)

            if len(arrays[-1]) != len(self):
                # check newest element against length of calling frame, since
                # ensure_index_from_sequences would not raise for append=False.
                raise ValueError('Length mismatch: Expected {len_self} rows, '
                                 'received array of length {len_col}'.format(
                                     len_self=len(self),
                                     len_col=len(arrays[-1])
                                 ))

        index = ensure_index_from_sequences(arrays, names)

        if verify_integrity and not index.is_unique:
            duplicates = index[index.duplicated()].unique()
            raise ValueError('Index has duplicate keys: {dup}'.format(
                dup=duplicates))

        # use set to handle duplicate column names gracefully in case of drop
        for c in set(to_remove):
            del frame[c]

        # clear up memory usage
        index._cleanup()

        frame.index = index

        if not inplace:
            return frame

    def reset_index(self, level=None, drop=False, inplace=False, col_level=0,
                    col_fill=''):
        """
        Reset the index, or a level of it.

        Reset the index of the DataFrame, and use the default one instead.
        If the DataFrame has a MultiIndex, this method can remove one or more
        levels.

        Parameters
        ----------
        level : int, str, tuple, or list, default None
            Only remove the given levels from the index. Removes all levels by
            default.
        drop : bool, default False
            Do not try to insert index into dataframe columns. This resets
            the index to the default integer index.
        inplace : bool, default False
            Modify the DataFrame in place (do not create a new object).
        col_level : int or str, default 0
            If the columns have multiple levels, determines which level the
            labels are inserted into. By default it is inserted into the first
            level.
        col_fill : object, default ''
            If the columns have multiple levels, determines how the other
            levels are named. If None then the index name is repeated.

        Returns
        -------
        DataFrame
            DataFrame with the new index.

        See Also
        --------
        DataFrame.set_index : Opposite of reset_index.
        DataFrame.reindex : Change to new indices or expand indices.
        DataFrame.reindex_like : Change to same indices as other DataFrame.

        Examples
        --------
        >>> df = pd.DataFrame([('bird', 389.0),
        ...                    ('bird', 24.0),
        ...                    ('mammal', 80.5),
        ...                    ('mammal', np.nan)],
        ...                   index=['falcon', 'parrot', 'lion', 'monkey'],
        ...                   columns=('class', 'max_speed'))
        >>> df
                 class  max_speed
        falcon    bird      389.0
        parrot    bird       24.0
        lion    mammal       80.5
        monkey  mammal        NaN

        When we reset the index, the old index is added as a column, and a
        new sequential index is used:

        >>> df.reset_index()
            index   class  max_speed
        0  falcon    bird      389.0
        1  parrot    bird       24.0
        2    lion  mammal       80.5
        3  monkey  mammal        NaN

        We can use the `drop` parameter to avoid the old index being added as
        a column:

        >>> df.reset_index(drop=True)
            class  max_speed
        0    bird      389.0
        1    bird       24.0
        2  mammal       80.5
        3  mammal        NaN

        You can also use `reset_index` with `MultiIndex`.

        >>> index = pd.MultiIndex.from_tuples([('bird', 'falcon'),
        ...                                    ('bird', 'parrot'),
        ...                                    ('mammal', 'lion'),
        ...                                    ('mammal', 'monkey')],
        ...                                   names=['class', 'name'])
        >>> columns = pd.MultiIndex.from_tuples([('speed', 'max'),
        ...                                      ('species', 'type')])
        >>> df = pd.DataFrame([(389.0, 'fly'),
        ...                    ( 24.0, 'fly'),
        ...                    ( 80.5, 'run'),
        ...                    (np.nan, 'jump')],
        ...                   index=index,
        ...                   columns=columns)
        >>> df
                       speed species
                         max    type
        class  name
        bird   falcon  389.0     fly
               parrot   24.0     fly
        mammal lion     80.5     run
               monkey    NaN    jump

        If the index has multiple levels, we can reset a subset of them:

        >>> df.reset_index(level='class')
                 class  speed species
                          max    type
        name
        falcon    bird  389.0     fly
        parrot    bird   24.0     fly
        lion    mammal   80.5     run
        monkey  mammal    NaN    jump

        If we are not dropping the index, by default, it is placed in the top
        level. We can place it in another level:

        >>> df.reset_index(level='class', col_level=1)
                        speed species
                 class    max    type
        name
        falcon    bird  389.0     fly
        parrot    bird   24.0     fly
        lion    mammal   80.5     run
        monkey  mammal    NaN    jump

        When the index is inserted under another level, we can specify under
        which one with the parameter `col_fill`:

        >>> df.reset_index(level='class', col_level=1, col_fill='species')
                      species  speed species
                        class    max    type
        name
        falcon           bird  389.0     fly
        parrot           bird   24.0     fly
        lion           mammal   80.5     run
        monkey         mammal    NaN    jump

        If we specify a nonexistent level for `col_fill`, it is created:

        >>> df.reset_index(level='class', col_level=1, col_fill='genus')
                        genus  speed species
                        class    max    type
        name
        falcon           bird  389.0     fly
        parrot           bird   24.0     fly
        lion           mammal   80.5     run
        monkey         mammal    NaN    jump
        """
        inplace = validate_bool_kwarg(inplace, 'inplace')
        if inplace:
            new_obj = self
        else:
            new_obj = self.copy()

        def _maybe_casted_values(index, labels=None):
            values = index._values
            if not isinstance(index, (PeriodIndex, DatetimeIndex)):
                if values.dtype == np.object_:
                    values = lib.maybe_convert_objects(values)

            # if we have the labels, extract the values with a mask
            if labels is not None:
                mask = labels == -1

                # we can have situations where the whole mask is -1,
                # meaning there is nothing found in labels, so make all nan's
                if mask.all():
                    values = np.empty(len(mask))
                    values.fill(np.nan)
                else:
                    values = values.take(labels)

                    # TODO(https://github.com/pandas-dev/pandas/issues/24206)
                    # Push this into maybe_upcast_putmask?
                    # We can't pass EAs there right now. Looks a bit
                    # complicated.
                    # So we unbox the ndarray_values, op, re-box.
                    values_type = type(values)
                    values_dtype = values.dtype

                    if issubclass(values_type, DatetimeLikeArray):
                        values = values._data

                    if mask.any():
                        values, changed = maybe_upcast_putmask(
                            values, mask, np.nan)

                    if issubclass(values_type, DatetimeLikeArray):
                        values = values_type(values, dtype=values_dtype)

            return values

        new_index = ibase.default_index(len(new_obj))
        if level is not None:
            if not isinstance(level, (tuple, list)):
                level = [level]
            level = [self.index._get_level_number(lev) for lev in level]
            if len(level) < self.index.nlevels:
                new_index = self.index.droplevel(level)

        if not drop:
            if isinstance(self.index, MultiIndex):
                names = [n if n is not None else ('level_%d' % i)
                         for (i, n) in enumerate(self.index.names)]
                to_insert = lzip(self.index.levels, self.index.codes)
            else:
                default = 'index' if 'index' not in self else 'level_0'
                names = ([default] if self.index.name is None
                         else [self.index.name])
                to_insert = ((self.index, None),)

            multi_col = isinstance(self.columns, MultiIndex)
            for i, (lev, lab) in reversed(list(enumerate(to_insert))):
                if not (level is None or i in level):
                    continue
                name = names[i]
                if multi_col:
                    col_name = (list(name) if isinstance(name, tuple)
                                else [name])
                    if col_fill is None:
                        if len(col_name) not in (1, self.columns.nlevels):
                            raise ValueError("col_fill=None is incompatible "
                                             "with incomplete column name "
                                             "{}".format(name))
                        col_fill = col_name[0]

                    lev_num = self.columns._get_level_number(col_level)
                    name_lst = [col_fill] * lev_num + col_name
                    missing = self.columns.nlevels - len(name_lst)
                    name_lst += [col_fill] * missing
                    name = tuple(name_lst)
                # to ndarray and maybe infer different dtype
                level_values = _maybe_casted_values(lev, lab)
                new_obj.insert(0, name, level_values)

        new_obj.index = new_index
        if not inplace:
            return new_obj

    # ----------------------------------------------------------------------
    # Reindex-based selection methods

    @Appender(_shared_docs['isna'] % _shared_doc_kwargs)
    def isna(self):
        return super(DataFrame, self).isna()

    @Appender(_shared_docs['isna'] % _shared_doc_kwargs)
    def isnull(self):
        return super(DataFrame, self).isnull()

    @Appender(_shared_docs['notna'] % _shared_doc_kwargs)
    def notna(self):
        return super(DataFrame, self).notna()

    @Appender(_shared_docs['notna'] % _shared_doc_kwargs)
    def notnull(self):
        return super(DataFrame, self).notnull()

    def dropna(self, axis=0, how='any', thresh=None, subset=None,
               inplace=False):
        """
        Remove missing values.

        See the :ref:`User Guide <missing_data>` for more on which values are
        considered missing, and how to work with missing data.

        Parameters
        ----------
        axis : {0 or 'index', 1 or 'columns'}, default 0
            Determine if rows or columns which contain missing values are
            removed.

            * 0, or 'index' : Drop rows which contain missing values.
            * 1, or 'columns' : Drop columns which contain missing value.

            .. deprecated:: 0.23.0

               Pass tuple or list to drop on multiple axes.
               Only a single axis is allowed.

        how : {'any', 'all'}, default 'any'
            Determine if row or column is removed from DataFrame, when we have
            at least one NA or all NA.

            * 'any' : If any NA values are present, drop that row or column.
            * 'all' : If all values are NA, drop that row or column.

        thresh : int, optional
            Require that many non-NA values.
        subset : array-like, optional
            Labels along other axis to consider, e.g. if you are dropping rows
            these would be a list of columns to include.
        inplace : bool, default False
            If True, do operation inplace and return None.

        Returns
        -------
        DataFrame
            DataFrame with NA entries dropped from it.

        See Also
        --------
        DataFrame.isna: Indicate missing values.
        DataFrame.notna : Indicate existing (non-missing) values.
        DataFrame.fillna : Replace missing values.
        Series.dropna : Drop missing values.
        Index.dropna : Drop missing indices.

        Examples
        --------
        >>> df = pd.DataFrame({"name": ['Alfred', 'Batman', 'Catwoman'],
        ...                    "toy": [np.nan, 'Batmobile', 'Bullwhip'],
        ...                    "born": [pd.NaT, pd.Timestamp("1940-04-25"),
        ...                             pd.NaT]})
        >>> df
               name        toy       born
        0    Alfred        NaN        NaT
        1    Batman  Batmobile 1940-04-25
        2  Catwoman   Bullwhip        NaT

        Drop the rows where at least one element is missing.

        >>> df.dropna()
             name        toy       born
        1  Batman  Batmobile 1940-04-25

        Drop the columns where at least one element is missing.

        >>> df.dropna(axis='columns')
               name
        0    Alfred
        1    Batman
        2  Catwoman

        Drop the rows where all elements are missing.

        >>> df.dropna(how='all')
               name        toy       born
        0    Alfred        NaN        NaT
        1    Batman  Batmobile 1940-04-25
        2  Catwoman   Bullwhip        NaT

        Keep only the rows with at least 2 non-NA values.

        >>> df.dropna(thresh=2)
               name        toy       born
        1    Batman  Batmobile 1940-04-25
        2  Catwoman   Bullwhip        NaT

        Define in which columns to look for missing values.

        >>> df.dropna(subset=['name', 'born'])
               name        toy       born
        1    Batman  Batmobile 1940-04-25

        Keep the DataFrame with valid entries in the same variable.

        >>> df.dropna(inplace=True)
        >>> df
             name        toy       born
        1  Batman  Batmobile 1940-04-25
        """
        inplace = validate_bool_kwarg(inplace, 'inplace')
        if isinstance(axis, (tuple, list)):
            # GH20987
            msg = ("supplying multiple axes to axis is deprecated and "
                   "will be removed in a future version.")
            warnings.warn(msg, FutureWarning, stacklevel=2)

            result = self
            for ax in axis:
                result = result.dropna(how=how, thresh=thresh, subset=subset,
                                       axis=ax)
        else:
            axis = self._get_axis_number(axis)
            agg_axis = 1 - axis

            agg_obj = self
            if subset is not None:
                ax = self._get_axis(agg_axis)
                indices = ax.get_indexer_for(subset)
                check = indices == -1
                if check.any():
                    raise KeyError(list(np.compress(check, subset)))
                agg_obj = self.take(indices, axis=agg_axis)

            count = agg_obj.count(axis=agg_axis)

            if thresh is not None:
                mask = count >= thresh
            elif how == 'any':
                mask = count == len(agg_obj._get_axis(agg_axis))
            elif how == 'all':
                mask = count > 0
            else:
                if how is not None:
                    raise ValueError('invalid how option: {h}'.format(h=how))
                else:
                    raise TypeError('must specify how or thresh')

            result = self.loc(axis=axis)[mask]

        if inplace:
            self._update_inplace(result)
        else:
            return result

    def drop_duplicates(self, subset=None, keep='first', inplace=False):
        """
        Return DataFrame with duplicate rows removed, optionally only
        considering certain columns. Indexes, including time indexes
        are ignored.

        Parameters
        ----------
        subset : column label or sequence of labels, optional
            Only consider certain columns for identifying duplicates, by
            default use all of the columns
        keep : {'first', 'last', False}, default 'first'
            - ``first`` : Drop duplicates except for the first occurrence.
            - ``last`` : Drop duplicates except for the last occurrence.
            - False : Drop all duplicates.
        inplace : boolean, default False
            Whether to drop duplicates in place or to return a copy

        Returns
        -------
        DataFrame
        """
        if self.empty:
            return self.copy()

        inplace = validate_bool_kwarg(inplace, 'inplace')
        duplicated = self.duplicated(subset, keep=keep)

        if inplace:
            inds, = (-duplicated)._ndarray_values.nonzero()
            new_data = self._data.take(inds)
            self._update_inplace(new_data)
        else:
            return self[-duplicated]

    def duplicated(self, subset=None, keep='first'):
        """
        Return boolean Series denoting duplicate rows, optionally only
        considering certain columns.

        Parameters
        ----------
        subset : column label or sequence of labels, optional
            Only consider certain columns for identifying duplicates, by
            default use all of the columns
        keep : {'first', 'last', False}, default 'first'
            - ``first`` : Mark duplicates as ``True`` except for the
              first occurrence.
            - ``last`` : Mark duplicates as ``True`` except for the
              last occurrence.
            - False : Mark all duplicates as ``True``.

        Returns
        -------
        Series
        """
        from pandas.core.sorting import get_group_index
        from pandas._libs.hashtable import duplicated_int64, _SIZE_HINT_LIMIT

        if self.empty:
            return Series(dtype=bool)

        def f(vals):
            labels, shape = algorithms.factorize(
                vals, size_hint=min(len(self), _SIZE_HINT_LIMIT))
            return labels.astype('i8', copy=False), len(shape)

        if subset is None:
            subset = self.columns
        elif (not np.iterable(subset) or
              isinstance(subset, compat.string_types) or
              isinstance(subset, tuple) and subset in self.columns):
            subset = subset,

        # Verify all columns in subset exist in the queried dataframe
        # Otherwise, raise a KeyError, same as if you try to __getitem__ with a
        # key that doesn't exist.
        diff = Index(subset).difference(self.columns)
        if not diff.empty:
            raise KeyError(diff)

        vals = (col.values for name, col in self.iteritems()
                if name in subset)
        labels, shape = map(list, zip(*map(f, vals)))

        ids = get_group_index(labels, shape, sort=False, xnull=False)
        return Series(duplicated_int64(ids, keep), index=self.index)

    # ----------------------------------------------------------------------
    # Sorting

    @Substitution(**_shared_doc_kwargs)
    @Appender(NDFrame.sort_values.__doc__)
    def sort_values(self, by, axis=0, ascending=True, inplace=False,
                    kind='quicksort', na_position='last'):
        inplace = validate_bool_kwarg(inplace, 'inplace')
        axis = self._get_axis_number(axis)

        if not isinstance(by, list):
            by = [by]
        if is_sequence(ascending) and len(by) != len(ascending):
            raise ValueError('Length of ascending (%d) != length of by (%d)' %
                             (len(ascending), len(by)))
        if len(by) > 1:
            from pandas.core.sorting import lexsort_indexer

            keys = [self._get_label_or_level_values(x, axis=axis)
                    for x in by]
            indexer = lexsort_indexer(keys, orders=ascending,
                                      na_position=na_position)
            indexer = ensure_platform_int(indexer)
        else:
            from pandas.core.sorting import nargsort

            by = by[0]
            k = self._get_label_or_level_values(by, axis=axis)

            if isinstance(ascending, (tuple, list)):
                ascending = ascending[0]

            indexer = nargsort(k, kind=kind, ascending=ascending,
                               na_position=na_position)

        new_data = self._data.take(indexer,
                                   axis=self._get_block_manager_axis(axis),
                                   verify=False)

        if inplace:
            return self._update_inplace(new_data)
        else:
            return self._constructor(new_data).__finalize__(self)

    @Substitution(**_shared_doc_kwargs)
    @Appender(NDFrame.sort_index.__doc__)
    def sort_index(self, axis=0, level=None, ascending=True, inplace=False,
                   kind='quicksort', na_position='last', sort_remaining=True,
                   by=None):

        # TODO: this can be combined with Series.sort_index impl as
        # almost identical

        inplace = validate_bool_kwarg(inplace, 'inplace')
        # 10726
        if by is not None:
            warnings.warn("by argument to sort_index is deprecated, "
                          "please use .sort_values(by=...)",
                          FutureWarning, stacklevel=2)
            if level is not None:
                raise ValueError("unable to simultaneously sort by and level")
            return self.sort_values(by, axis=axis, ascending=ascending,
                                    inplace=inplace)

        axis = self._get_axis_number(axis)
        labels = self._get_axis(axis)

        # make sure that the axis is lexsorted to start
        # if not we need to reconstruct to get the correct indexer
        labels = labels._sort_levels_monotonic()
        if level is not None:

            new_axis, indexer = labels.sortlevel(level, ascending=ascending,
                                                 sort_remaining=sort_remaining)

        elif isinstance(labels, MultiIndex):
            from pandas.core.sorting import lexsort_indexer

            indexer = lexsort_indexer(labels._get_codes_for_sorting(),
                                      orders=ascending,
                                      na_position=na_position)
        else:
            from pandas.core.sorting import nargsort

            # Check monotonic-ness before sort an index
            # GH11080
            if ((ascending and labels.is_monotonic_increasing) or
                    (not ascending and labels.is_monotonic_decreasing)):
                if inplace:
                    return
                else:
                    return self.copy()

            indexer = nargsort(labels, kind=kind, ascending=ascending,
                               na_position=na_position)

        baxis = self._get_block_manager_axis(axis)
        new_data = self._data.take(indexer,
                                   axis=baxis,
                                   verify=False)

        # reconstruct axis if needed
        new_data.axes[baxis] = new_data.axes[baxis]._sort_levels_monotonic()

        if inplace:
            return self._update_inplace(new_data)
        else:
            return self._constructor(new_data).__finalize__(self)

    def nlargest(self, n, columns, keep='first'):
        """
        Return the first `n` rows ordered by `columns` in descending order.

        Return the first `n` rows with the largest values in `columns`, in
        descending order. The columns that are not specified are returned as
        well, but not used for ordering.

        This method is equivalent to
        ``df.sort_values(columns, ascending=False).head(n)``, but more
        performant.

        Parameters
        ----------
        n : int
            Number of rows to return.
        columns : label or list of labels
            Column label(s) to order by.
        keep : {'first', 'last', 'all'}, default 'first'
            Where there are duplicate values:

            - `first` : prioritize the first occurrence(s)
            - `last` : prioritize the last occurrence(s)
            - ``all`` : do not drop any duplicates, even it means
                        selecting more than `n` items.

            .. versionadded:: 0.24.0

        Returns
        -------
        DataFrame
            The first `n` rows ordered by the given columns in descending
            order.

        See Also
        --------
        DataFrame.nsmallest : Return the first `n` rows ordered by `columns` in
            ascending order.
        DataFrame.sort_values : Sort DataFrame by the values.
        DataFrame.head : Return the first `n` rows without re-ordering.

        Notes
        -----
        This function cannot be used with all column types. For example, when
        specifying columns with `object` or `category` dtypes, ``TypeError`` is
        raised.

        Examples
        --------
        >>> df = pd.DataFrame({'population': [59000000, 65000000, 434000,
        ...                                   434000, 434000, 337000, 11300,
        ...                                   11300, 11300],
        ...                    'GDP': [1937894, 2583560 , 12011, 4520, 12128,
        ...                            17036, 182, 38, 311],
        ...                    'alpha-2': ["IT", "FR", "MT", "MV", "BN",
        ...                                "IS", "NR", "TV", "AI"]},
        ...                   index=["Italy", "France", "Malta",
        ...                          "Maldives", "Brunei", "Iceland",
        ...                          "Nauru", "Tuvalu", "Anguilla"])
        >>> df
                  population      GDP alpha-2
        Italy       59000000  1937894      IT
        France      65000000  2583560      FR
        Malta         434000    12011      MT
        Maldives      434000     4520      MV
        Brunei        434000    12128      BN
        Iceland       337000    17036      IS
        Nauru          11300      182      NR
        Tuvalu         11300       38      TV
        Anguilla       11300      311      AI

        In the following example, we will use ``nlargest`` to select the three
        rows having the largest values in column "population".

        >>> df.nlargest(3, 'population')
                population      GDP alpha-2
        France    65000000  2583560      FR
        Italy     59000000  1937894      IT
        Malta       434000    12011      MT

        When using ``keep='last'``, ties are resolved in reverse order:

        >>> df.nlargest(3, 'population', keep='last')
                population      GDP alpha-2
        France    65000000  2583560      FR
        Italy     59000000  1937894      IT
        Brunei      434000    12128      BN

        When using ``keep='all'``, all duplicate items are maintained:

        >>> df.nlargest(3, 'population', keep='all')
                  population      GDP alpha-2
        France      65000000  2583560      FR
        Italy       59000000  1937894      IT
        Malta         434000    12011      MT
        Maldives      434000     4520      MV
        Brunei        434000    12128      BN

        To order by the largest values in column "population" and then "GDP",
        we can specify multiple columns like in the next example.

        >>> df.nlargest(3, ['population', 'GDP'])
                population      GDP alpha-2
        France    65000000  2583560      FR
        Italy     59000000  1937894      IT
        Brunei      434000    12128      BN
        """
        return algorithms.SelectNFrame(self,
                                       n=n,
                                       keep=keep,
                                       columns=columns).nlargest()

    def nsmallest(self, n, columns, keep='first'):
        """
        Return the first `n` rows ordered by `columns` in ascending order.

        Return the first `n` rows with the smallest values in `columns`, in
        ascending order. The columns that are not specified are returned as
        well, but not used for ordering.

        This method is equivalent to
        ``df.sort_values(columns, ascending=True).head(n)``, but more
        performant.

        Parameters
        ----------
        n : int
            Number of items to retrieve.
        columns : list or str
            Column name or names to order by.
        keep : {'first', 'last', 'all'}, default 'first'
            Where there are duplicate values:

            - ``first`` : take the first occurrence.
            - ``last`` : take the last occurrence.
            - ``all`` : do not drop any duplicates, even it means
              selecting more than `n` items.

            .. versionadded:: 0.24.0

        Returns
        -------
        DataFrame

        See Also
        --------
        DataFrame.nlargest : Return the first `n` rows ordered by `columns` in
            descending order.
        DataFrame.sort_values : Sort DataFrame by the values.
        DataFrame.head : Return the first `n` rows without re-ordering.

        Examples
        --------
        >>> df = pd.DataFrame({'population': [59000000, 65000000, 434000,
        ...                                   434000, 434000, 337000, 11300,
        ...                                   11300, 11300],
        ...                    'GDP': [1937894, 2583560 , 12011, 4520, 12128,
        ...                            17036, 182, 38, 311],
        ...                    'alpha-2': ["IT", "FR", "MT", "MV", "BN",
        ...                                "IS", "NR", "TV", "AI"]},
        ...                   index=["Italy", "France", "Malta",
        ...                          "Maldives", "Brunei", "Iceland",
        ...                          "Nauru", "Tuvalu", "Anguilla"])
        >>> df
                  population      GDP alpha-2
        Italy       59000000  1937894      IT
        France      65000000  2583560      FR
        Malta         434000    12011      MT
        Maldives      434000     4520      MV
        Brunei        434000    12128      BN
        Iceland       337000    17036      IS
        Nauru          11300      182      NR
        Tuvalu         11300       38      TV
        Anguilla       11300      311      AI

        In the following example, we will use ``nsmallest`` to select the
        three rows having the smallest values in column "a".

        >>> df.nsmallest(3, 'population')
                  population  GDP alpha-2
        Nauru          11300  182      NR
        Tuvalu         11300   38      TV
        Anguilla       11300  311      AI

        When using ``keep='last'``, ties are resolved in reverse order:

        >>> df.nsmallest(3, 'population', keep='last')
                  population  GDP alpha-2
        Anguilla       11300  311      AI
        Tuvalu         11300   38      TV
        Nauru          11300  182      NR

        When using ``keep='all'``, all duplicate items are maintained:

        >>> df.nsmallest(3, 'population', keep='all')
                  population  GDP alpha-2
        Nauru          11300  182      NR
        Tuvalu         11300   38      TV
        Anguilla       11300  311      AI

        To order by the largest values in column "a" and then "c", we can
        specify multiple columns like in the next example.

        >>> df.nsmallest(3, ['population', 'GDP'])
                  population  GDP alpha-2
        Tuvalu         11300   38      TV
        Nauru          11300  182      NR
        Anguilla       11300  311      AI
        """
        return algorithms.SelectNFrame(self,
                                       n=n,
                                       keep=keep,
                                       columns=columns).nsmallest()

    def swaplevel(self, i=-2, j=-1, axis=0):
        """
        Swap levels i and j in a MultiIndex on a particular axis.

        Parameters
        ----------
        i, j : int, string (can be mixed)
            Level of index to be swapped. Can pass level name as string.

        Returns
        -------
        DataFrame

        .. versionchanged:: 0.18.1

           The indexes ``i`` and ``j`` are now optional, and default to
           the two innermost levels of the index.
        """
        result = self.copy()

        axis = self._get_axis_number(axis)
        if axis == 0:
            result.index = result.index.swaplevel(i, j)
        else:
            result.columns = result.columns.swaplevel(i, j)
        return result

    def reorder_levels(self, order, axis=0):
        """
        Rearrange index levels using input order. May not drop or
        duplicate levels.

        Parameters
        ----------
        order : list of int or list of str
            List representing new level order. Reference level by number
            (position) or by key (label).
        axis : int
            Where to reorder levels.

        Returns
        -------
        type of caller (new object)
        """
        axis = self._get_axis_number(axis)
        if not isinstance(self._get_axis(axis),
                          MultiIndex):  # pragma: no cover
            raise TypeError('Can only reorder levels on a hierarchical axis.')

        result = self.copy()

        if axis == 0:
            result.index = result.index.reorder_levels(order)
        else:
            result.columns = result.columns.reorder_levels(order)
        return result

    # ----------------------------------------------------------------------
    # Arithmetic / combination related

    def _combine_frame(self, other, func, fill_value=None, level=None):
        this, other = self.align(other, join='outer', level=level, copy=False)
        new_index, new_columns = this.index, this.columns

        def _arith_op(left, right):
            # for the mixed_type case where we iterate over columns,
            # _arith_op(left, right) is equivalent to
            # left._binop(right, func, fill_value=fill_value)
            left, right = ops.fill_binop(left, right, fill_value)
            return func(left, right)

        if ops.should_series_dispatch(this, other, func):
            # iterate over columns
            return ops.dispatch_to_series(this, other, _arith_op)
        else:
            result = _arith_op(this.values, other.values)
            return self._constructor(result,
                                     index=new_index, columns=new_columns,
                                     copy=False)

    def _combine_match_index(self, other, func, level=None):
        left, right = self.align(other, join='outer', axis=0, level=level,
                                 copy=False)
        assert left.index.equals(right.index)

        if left._is_mixed_type or right._is_mixed_type:
            # operate column-wise; avoid costly object-casting in `.values`
            return ops.dispatch_to_series(left, right, func)
        else:
            # fastpath --> operate directly on values
            with np.errstate(all="ignore"):
                new_data = func(left.values.T, right.values).T
            return self._constructor(new_data,
                                     index=left.index, columns=self.columns,
                                     copy=False)

    def _combine_match_columns(self, other, func, level=None):
        assert isinstance(other, Series)
        left, right = self.align(other, join='outer', axis=1, level=level,
                                 copy=False)
        assert left.columns.equals(right.index)
        return ops.dispatch_to_series(left, right, func, axis="columns")

    def _combine_const(self, other, func):
        assert lib.is_scalar(other) or np.ndim(other) == 0
        return ops.dispatch_to_series(self, other, func)

    def combine(self, other, func, fill_value=None, overwrite=True):
        """
        Perform column-wise combine with another DataFrame.

        Combines a DataFrame with `other` DataFrame using `func`
        to element-wise combine columns. The row and column indexes of the
        resulting DataFrame will be the union of the two.

        Parameters
        ----------
        other : DataFrame
            The DataFrame to merge column-wise.
        func : function
            Function that takes two series as inputs and return a Series or a
            scalar. Used to merge the two dataframes column by columns.
        fill_value : scalar value, default None
            The value to fill NaNs with prior to passing any column to the
            merge func.
        overwrite : bool, default True
            If True, columns in `self` that do not exist in `other` will be
            overwritten with NaNs.

        Returns
        -------
        DataFrame
            Combination of the provided DataFrames.

        See Also
        --------
        DataFrame.combine_first : Combine two DataFrame objects and default to
            non-null values in frame calling the method.

        Examples
        --------
        Combine using a simple function that chooses the smaller column.

        >>> df1 = pd.DataFrame({'A': [0, 0], 'B': [4, 4]})
        >>> df2 = pd.DataFrame({'A': [1, 1], 'B': [3, 3]})
        >>> take_smaller = lambda s1, s2: s1 if s1.sum() < s2.sum() else s2
        >>> df1.combine(df2, take_smaller)
           A  B
        0  0  3
        1  0  3

        Example using a true element-wise combine function.

        >>> df1 = pd.DataFrame({'A': [5, 0], 'B': [2, 4]})
        >>> df2 = pd.DataFrame({'A': [1, 1], 'B': [3, 3]})
        >>> df1.combine(df2, np.minimum)
           A  B
        0  1  2
        1  0  3

        Using `fill_value` fills Nones prior to passing the column to the
        merge function.

        >>> df1 = pd.DataFrame({'A': [0, 0], 'B': [None, 4]})
        >>> df2 = pd.DataFrame({'A': [1, 1], 'B': [3, 3]})
        >>> df1.combine(df2, take_smaller, fill_value=-5)
           A    B
        0  0 -5.0
        1  0  4.0

        However, if the same element in both dataframes is None, that None
        is preserved

        >>> df1 = pd.DataFrame({'A': [0, 0], 'B': [None, 4]})
        >>> df2 = pd.DataFrame({'A': [1, 1], 'B': [None, 3]})
        >>> df1.combine(df2, take_smaller, fill_value=-5)
            A    B
        0  0 -5.0
        1  0  3.0

        Example that demonstrates the use of `overwrite` and behavior when
        the axis differ between the dataframes.

        >>> df1 = pd.DataFrame({'A': [0, 0], 'B': [4, 4]})
        >>> df2 = pd.DataFrame({'B': [3, 3], 'C': [-10, 1], }, index=[1, 2])
        >>> df1.combine(df2, take_smaller)
             A    B     C
        0  NaN  NaN   NaN
        1  NaN  3.0 -10.0
        2  NaN  3.0   1.0

        >>> df1.combine(df2, take_smaller, overwrite=False)
             A    B     C
        0  0.0  NaN   NaN
        1  0.0  3.0 -10.0
        2  NaN  3.0   1.0

        Demonstrating the preference of the passed in dataframe.

        >>> df2 = pd.DataFrame({'B': [3, 3], 'C': [1, 1], }, index=[1, 2])
        >>> df2.combine(df1, take_smaller)
           A    B   C
        0  0.0  NaN NaN
        1  0.0  3.0 NaN
        2  NaN  3.0 NaN

        >>> df2.combine(df1, take_smaller, overwrite=False)
             A    B   C
        0  0.0  NaN NaN
        1  0.0  3.0 1.0
        2  NaN  3.0 1.0
        """
        other_idxlen = len(other.index)  # save for compare

        this, other = self.align(other, copy=False)
        new_index = this.index

        if other.empty and len(new_index) == len(self.index):
            return self.copy()

        if self.empty and len(other) == other_idxlen:
            return other.copy()

        # sorts if possible
        new_columns = this.columns.union(other.columns)
        do_fill = fill_value is not None
        result = {}
        for col in new_columns:
            series = this[col]
            otherSeries = other[col]

            this_dtype = series.dtype
            other_dtype = otherSeries.dtype

            this_mask = isna(series)
            other_mask = isna(otherSeries)

            # don't overwrite columns unecessarily
            # DO propagate if this column is not in the intersection
            if not overwrite and other_mask.all():
                result[col] = this[col].copy()
                continue

            if do_fill:
                series = series.copy()
                otherSeries = otherSeries.copy()
                series[this_mask] = fill_value
                otherSeries[other_mask] = fill_value

            if col not in self.columns:
                # If self DataFrame does not have col in other DataFrame,
                # try to promote series, which is all NaN, as other_dtype.
                new_dtype = other_dtype
                try:
                    series = series.astype(new_dtype, copy=False)
                except ValueError:
                    # e.g. new_dtype is integer types
                    pass
            else:
                # if we have different dtypes, possibly promote
                new_dtype = find_common_type([this_dtype, other_dtype])
                if not is_dtype_equal(this_dtype, new_dtype):
                    series = series.astype(new_dtype)
                if not is_dtype_equal(other_dtype, new_dtype):
                    otherSeries = otherSeries.astype(new_dtype)

            arr = func(series, otherSeries)
            arr = maybe_downcast_to_dtype(arr, this_dtype)

            result[col] = arr

        # convert_objects just in case
        return self._constructor(result, index=new_index,
                                 columns=new_columns)

    def combine_first(self, other):
        """
        Update null elements with value in the same location in `other`.

        Combine two DataFrame objects by filling null values in one DataFrame
        with non-null values from other DataFrame. The row and column indexes
        of the resulting DataFrame will be the union of the two.

        Parameters
        ----------
        other : DataFrame
            Provided DataFrame to use to fill null values.

        Returns
        -------
        DataFrame

        See Also
        --------
        DataFrame.combine : Perform series-wise operation on two DataFrames
            using a given function.

        Examples
        --------

        >>> df1 = pd.DataFrame({'A': [None, 0], 'B': [None, 4]})
        >>> df2 = pd.DataFrame({'A': [1, 1], 'B': [3, 3]})
        >>> df1.combine_first(df2)
             A    B
        0  1.0  3.0
        1  0.0  4.0

        Null values still persist if the location of that null value
        does not exist in `other`

        >>> df1 = pd.DataFrame({'A': [None, 0], 'B': [4, None]})
        >>> df2 = pd.DataFrame({'B': [3, 3], 'C': [1, 1]}, index=[1, 2])
        >>> df1.combine_first(df2)
             A    B    C
        0  NaN  4.0  NaN
        1  0.0  3.0  1.0
        2  NaN  3.0  1.0
        """
        import pandas.core.computation.expressions as expressions

        def extract_values(arr):
            # Does two things:
            # 1. maybe gets the values from the Series / Index
            # 2. convert datelike to i8
            if isinstance(arr, (ABCIndexClass, ABCSeries)):
                arr = arr._values

            if needs_i8_conversion(arr):
                if is_extension_array_dtype(arr.dtype):
                    arr = arr.asi8
                else:
                    arr = arr.view('i8')
            return arr

        def combiner(x, y):
            mask = isna(x)
            if isinstance(mask, (ABCIndexClass, ABCSeries)):
                mask = mask._values

            x_values = extract_values(x)
            y_values = extract_values(y)

            # If the column y in other DataFrame is not in first DataFrame,
            # just return y_values.
            if y.name not in self.columns:
                return y_values

            return expressions.where(mask, y_values, x_values)

        return self.combine(other, combiner, overwrite=False)

    @deprecate_kwarg(old_arg_name='raise_conflict', new_arg_name='errors',
                     mapping={False: 'ignore', True: 'raise'})
    def update(self, other, join='left', overwrite=True, filter_func=None,
               errors='ignore'):
        """
        Modify in place using non-NA values from another DataFrame.

        Aligns on indices. There is no return value.

        Parameters
        ----------
        other : DataFrame, or object coercible into a DataFrame
            Should have at least one matching index/column label
            with the original DataFrame. If a Series is passed,
            its name attribute must be set, and that will be
            used as the column name to align with the original DataFrame.
        join : {'left'}, default 'left'
            Only left join is implemented, keeping the index and columns of the
            original object.
        overwrite : bool, default True
            How to handle non-NA values for overlapping keys:

            * True: overwrite original DataFrame's values
              with values from `other`.
            * False: only update values that are NA in
              the original DataFrame.

        filter_func : callable(1d-array) -> bool 1d-array, optional
            Can choose to replace values other than NA. Return True for values
            that should be updated.
        errors : {'raise', 'ignore'}, default 'ignore'
            If 'raise', will raise a ValueError if the DataFrame and `other`
            both contain non-NA data in the same place.

            .. versionchanged :: 0.24.0
               Changed from `raise_conflict=False|True`
               to `errors='ignore'|'raise'`.

        Returns
        -------
        None : method directly changes calling object

        Raises
        ------
        ValueError
            * When `errors='raise'` and there's overlapping non-NA data.
            * When `errors` is not either `'ignore'` or `'raise'`
        NotImplementedError
            * If `join != 'left'`

        See Also
        --------
        dict.update : Similar method for dictionaries.
        DataFrame.merge : For column(s)-on-columns(s) operations.

        Examples
        --------
        >>> df = pd.DataFrame({'A': [1, 2, 3],
        ...                    'B': [400, 500, 600]})
        >>> new_df = pd.DataFrame({'B': [4, 5, 6],
        ...                        'C': [7, 8, 9]})
        >>> df.update(new_df)
        >>> df
           A  B
        0  1  4
        1  2  5
        2  3  6

        The DataFrame's length does not increase as a result of the update,
        only values at matching index/column labels are updated.

        >>> df = pd.DataFrame({'A': ['a', 'b', 'c'],
        ...                    'B': ['x', 'y', 'z']})
        >>> new_df = pd.DataFrame({'B': ['d', 'e', 'f', 'g', 'h', 'i']})
        >>> df.update(new_df)
        >>> df
           A  B
        0  a  d
        1  b  e
        2  c  f

        For Series, it's name attribute must be set.

        >>> df = pd.DataFrame({'A': ['a', 'b', 'c'],
        ...                    'B': ['x', 'y', 'z']})
        >>> new_column = pd.Series(['d', 'e'], name='B', index=[0, 2])
        >>> df.update(new_column)
        >>> df
           A  B
        0  a  d
        1  b  y
        2  c  e
        >>> df = pd.DataFrame({'A': ['a', 'b', 'c'],
        ...                    'B': ['x', 'y', 'z']})
        >>> new_df = pd.DataFrame({'B': ['d', 'e']}, index=[1, 2])
        >>> df.update(new_df)
        >>> df
           A  B
        0  a  x
        1  b  d
        2  c  e

        If `other` contains NaNs the corresponding values are not updated
        in the original dataframe.

        >>> df = pd.DataFrame({'A': [1, 2, 3],
        ...                    'B': [400, 500, 600]})
        >>> new_df = pd.DataFrame({'B': [4, np.nan, 6]})
        >>> df.update(new_df)
        >>> df
           A      B
        0  1    4.0
        1  2  500.0
        2  3    6.0
        """
        import pandas.core.computation.expressions as expressions
        # TODO: Support other joins
        if join != 'left':  # pragma: no cover
            raise NotImplementedError("Only left join is supported")
        if errors not in ['ignore', 'raise']:
            raise ValueError("The parameter errors must be either "
                             "'ignore' or 'raise'")

        if not isinstance(other, DataFrame):
            other = DataFrame(other)

        other = other.reindex_like(self)

        for col in self.columns:
            this = self[col]._values
            that = other[col]._values
            if filter_func is not None:
                with np.errstate(all='ignore'):
                    mask = ~filter_func(this) | isna(that)
            else:
                if errors == 'raise':
                    mask_this = notna(that)
                    mask_that = notna(this)
                    if any(mask_this & mask_that):
                        raise ValueError("Data overlaps.")

                if overwrite:
                    mask = isna(that)
                else:
                    mask = notna(this)

            # don't overwrite columns unecessarily
            if mask.all():
                continue

            self[col] = expressions.where(mask, this, that)

    # ----------------------------------------------------------------------
    # Data reshaping

    _shared_docs['pivot'] = """
        Return reshaped DataFrame organized by given index / column values.

        Reshape data (produce a "pivot" table) based on column values. Uses
        unique values from specified `index` / `columns` to form axes of the
        resulting DataFrame. This function does not support data
        aggregation, multiple values will result in a MultiIndex in the
        columns. See the :ref:`User Guide <reshaping>` for more on reshaping.

        Parameters
        ----------%s
        index : string or object, optional
            Column to use to make new frame's index. If None, uses
            existing index.
        columns : string or object
            Column to use to make new frame's columns.
        values : string, object or a list of the previous, optional
            Column(s) to use for populating new frame's values. If not
            specified, all remaining columns will be used and the result will
            have hierarchically indexed columns.

            .. versionchanged :: 0.23.0
               Also accept list of column names.

        Returns
        -------
        DataFrame
            Returns reshaped DataFrame.

        Raises
        ------
        ValueError:
            When there are any `index`, `columns` combinations with multiple
            values. `DataFrame.pivot_table` when you need to aggregate.

        See Also
        --------
        DataFrame.pivot_table : Generalization of pivot that can handle
            duplicate values for one index/column pair.
        DataFrame.unstack : Pivot based on the index values instead of a
            column.

        Notes
        -----
        For finer-tuned control, see hierarchical indexing documentation along
        with the related stack/unstack methods.

        Examples
        --------
        >>> df = pd.DataFrame({'foo': ['one', 'one', 'one', 'two', 'two',
        ...                            'two'],
        ...                    'bar': ['A', 'B', 'C', 'A', 'B', 'C'],
        ...                    'baz': [1, 2, 3, 4, 5, 6],
        ...                    'zoo': ['x', 'y', 'z', 'q', 'w', 't']})
        >>> df
            foo   bar  baz  zoo
        0   one   A    1    x
        1   one   B    2    y
        2   one   C    3    z
        3   two   A    4    q
        4   two   B    5    w
        5   two   C    6    t

        >>> df.pivot(index='foo', columns='bar', values='baz')
        bar  A   B   C
        foo
        one  1   2   3
        two  4   5   6

        >>> df.pivot(index='foo', columns='bar')['baz']
        bar  A   B   C
        foo
        one  1   2   3
        two  4   5   6

        >>> df.pivot(index='foo', columns='bar', values=['baz', 'zoo'])
              baz       zoo
        bar   A  B  C   A  B  C
        foo
        one   1  2  3   x  y  z
        two   4  5  6   q  w  t

        A ValueError is raised if there are any duplicates.

        >>> df = pd.DataFrame({"foo": ['one', 'one', 'two', 'two'],
        ...                    "bar": ['A', 'A', 'B', 'C'],
        ...                    "baz": [1, 2, 3, 4]})
        >>> df
           foo bar  baz
        0  one   A    1
        1  one   A    2
        2  two   B    3
        3  two   C    4

        Notice that the first two rows are the same for our `index`
        and `columns` arguments.

        >>> df.pivot(index='foo', columns='bar', values='baz')
        Traceback (most recent call last):
           ...
        ValueError: Index contains duplicate entries, cannot reshape
        """

    @Substitution('')
    @Appender(_shared_docs['pivot'])
    def pivot(self, index=None, columns=None, values=None):
        from pandas.core.reshape.pivot import pivot
        return pivot(self, index=index, columns=columns, values=values)

    _shared_docs['pivot_table'] = """
        Create a spreadsheet-style pivot table as a DataFrame. The levels in
        the pivot table will be stored in MultiIndex objects (hierarchical
        indexes) on the index and columns of the result DataFrame.

        Parameters
        ----------%s
        values : column to aggregate, optional
        index : column, Grouper, array, or list of the previous
            If an array is passed, it must be the same length as the data. The
            list can contain any of the other types (except list).
            Keys to group by on the pivot table index.  If an array is passed,
            it is being used as the same manner as column values.
        columns : column, Grouper, array, or list of the previous
            If an array is passed, it must be the same length as the data. The
            list can contain any of the other types (except list).
            Keys to group by on the pivot table column.  If an array is passed,
            it is being used as the same manner as column values.
        aggfunc : function, list of functions, dict, default numpy.mean
            If list of functions passed, the resulting pivot table will have
            hierarchical columns whose top level are the function names
            (inferred from the function objects themselves)
            If dict is passed, the key is column to aggregate and value
            is function or list of functions
        fill_value : scalar, default None
            Value to replace missing values with
        margins : boolean, default False
            Add all row / columns (e.g. for subtotal / grand totals)
        dropna : boolean, default True
            Do not include columns whose entries are all NaN
        margins_name : string, default 'All'
            Name of the row / column that will contain the totals
            when margins is True.

        Returns
        -------
        DataFrame

        See Also
        --------
        DataFrame.pivot : Pivot without aggregation that can handle
            non-numeric data.

        Examples
        --------
        >>> df = pd.DataFrame({"A": ["foo", "foo", "foo", "foo", "foo",
        ...                          "bar", "bar", "bar", "bar"],
        ...                    "B": ["one", "one", "one", "two", "two",
        ...                          "one", "one", "two", "two"],
        ...                    "C": ["small", "large", "large", "small",
        ...                          "small", "large", "small", "small",
        ...                          "large"],
        ...                    "D": [1, 2, 2, 3, 3, 4, 5, 6, 7],
        ...                    "E": [2, 4, 5, 5, 6, 6, 8, 9, 9]})
        >>> df
             A    B      C  D  E
        0  foo  one  small  1  2
        1  foo  one  large  2  4
        2  foo  one  large  2  5
        3  foo  two  small  3  5
        4  foo  two  small  3  6
        5  bar  one  large  4  6
        6  bar  one  small  5  8
        7  bar  two  small  6  9
        8  bar  two  large  7  9

        This first example aggregates values by taking the sum.

        >>> table = pd.pivot_table(df, values='D', index=['A', 'B'],
        ...                     columns=['C'], aggfunc=np.sum)
        >>> table
        C        large  small
        A   B
        bar one    4.0    5.0
            two    7.0    6.0
        foo one    4.0    1.0
            two    NaN    6.0

        We can also fill missing values using the `fill_value` parameter.

        >>> table = pd.pivot_table(df, values='D', index=['A', 'B'],
        ...                     columns=['C'], aggfunc=np.sum, fill_value=0)
        >>> table
        C        large  small
        A   B
        bar one      4      5
            two      7      6
        foo one      4      1
            two      0      6

        The next example aggregates by taking the mean across multiple columns.

        >>> table = pd.pivot_table(df, values=['D', 'E'], index=['A', 'C'],
        ...                     aggfunc={'D': np.mean,
        ...                              'E': np.mean})
        >>> table
                        D         E
        A   C
        bar large  5.500000  7.500000
            small  5.500000  8.500000
        foo large  2.000000  4.500000
            small  2.333333  4.333333

        We can also calculate multiple types of aggregations for any given
        value column.

        >>> table = pd.pivot_table(df, values=['D', 'E'], index=['A', 'C'],
        ...                     aggfunc={'D': np.mean,
        ...                              'E': [min, max, np.mean]})
        >>> table
                        D    E
                    mean  max      mean  min
        A   C
        bar large  5.500000  9.0  7.500000  6.0
            small  5.500000  9.0  8.500000  8.0
        foo large  2.000000  5.0  4.500000  4.0
            small  2.333333  6.0  4.333333  2.0
        """

    @Substitution('')
    @Appender(_shared_docs['pivot_table'])
    def pivot_table(self, values=None, index=None, columns=None,
                    aggfunc='mean', fill_value=None, margins=False,
                    dropna=True, margins_name='All'):
        from pandas.core.reshape.pivot import pivot_table
        return pivot_table(self, values=values, index=index, columns=columns,
                           aggfunc=aggfunc, fill_value=fill_value,
                           margins=margins, dropna=dropna,
                           margins_name=margins_name)

    def stack(self, level=-1, dropna=True):
        """
        Stack the prescribed level(s) from columns to index.

        Return a reshaped DataFrame or Series having a multi-level
        index with one or more new inner-most levels compared to the current
        DataFrame. The new inner-most levels are created by pivoting the
        columns of the current dataframe:

          - if the columns have a single level, the output is a Series;
          - if the columns have multiple levels, the new index
            level(s) is (are) taken from the prescribed level(s) and
            the output is a DataFrame.

        The new index levels are sorted.

        Parameters
        ----------
        level : int, str, list, default -1
            Level(s) to stack from the column axis onto the index
            axis, defined as one index or label, or a list of indices
            or labels.
        dropna : bool, default True
            Whether to drop rows in the resulting Frame/Series with
            missing values. Stacking a column level onto the index
            axis can create combinations of index and column values
            that are missing from the original dataframe. See Examples
            section.

        Returns
        -------
        DataFrame or Series
            Stacked dataframe or series.

        See Also
        --------
        DataFrame.unstack : Unstack prescribed level(s) from index axis
             onto column axis.
        DataFrame.pivot : Reshape dataframe from long format to wide
             format.
        DataFrame.pivot_table : Create a spreadsheet-style pivot table
             as a DataFrame.

        Notes
        -----
        The function is named by analogy with a collection of books
        being reorganized from being side by side on a horizontal
        position (the columns of the dataframe) to being stacked
        vertically on top of each other (in the index of the
        dataframe).

        Examples
        --------
        **Single level columns**

        >>> df_single_level_cols = pd.DataFrame([[0, 1], [2, 3]],
        ...                                     index=['cat', 'dog'],
        ...                                     columns=['weight', 'height'])

        Stacking a dataframe with a single level column axis returns a Series:

        >>> df_single_level_cols
             weight height
        cat       0      1
        dog       2      3
        >>> df_single_level_cols.stack()
        cat  weight    0
             height    1
        dog  weight    2
             height    3
        dtype: int64

        **Multi level columns: simple case**

        >>> multicol1 = pd.MultiIndex.from_tuples([('weight', 'kg'),
        ...                                        ('weight', 'pounds')])
        >>> df_multi_level_cols1 = pd.DataFrame([[1, 2], [2, 4]],
        ...                                     index=['cat', 'dog'],
        ...                                     columns=multicol1)

        Stacking a dataframe with a multi-level column axis:

        >>> df_multi_level_cols1
             weight
                 kg    pounds
        cat       1        2
        dog       2        4
        >>> df_multi_level_cols1.stack()
                    weight
        cat kg           1
            pounds       2
        dog kg           2
            pounds       4

        **Missing values**

        >>> multicol2 = pd.MultiIndex.from_tuples([('weight', 'kg'),
        ...                                        ('height', 'm')])
        >>> df_multi_level_cols2 = pd.DataFrame([[1.0, 2.0], [3.0, 4.0]],
        ...                                     index=['cat', 'dog'],
        ...                                     columns=multicol2)

        It is common to have missing values when stacking a dataframe
        with multi-level columns, as the stacked dataframe typically
        has more values than the original dataframe. Missing values
        are filled with NaNs:

        >>> df_multi_level_cols2
            weight height
                kg      m
        cat    1.0    2.0
        dog    3.0    4.0
        >>> df_multi_level_cols2.stack()
                height  weight
        cat kg     NaN     1.0
            m      2.0     NaN
        dog kg     NaN     3.0
            m      4.0     NaN

        **Prescribing the level(s) to be stacked**

        The first parameter controls which level or levels are stacked:

        >>> df_multi_level_cols2.stack(0)
                     kg    m
        cat height  NaN  2.0
            weight  1.0  NaN
        dog height  NaN  4.0
            weight  3.0  NaN
        >>> df_multi_level_cols2.stack([0, 1])
        cat  height  m     2.0
             weight  kg    1.0
        dog  height  m     4.0
             weight  kg    3.0
        dtype: float64

        **Dropping missing values**

        >>> df_multi_level_cols3 = pd.DataFrame([[None, 1.0], [2.0, 3.0]],
        ...                                     index=['cat', 'dog'],
        ...                                     columns=multicol2)

        Note that rows where all values are missing are dropped by
        default but this behaviour can be controlled via the dropna
        keyword parameter:

        >>> df_multi_level_cols3
            weight height
                kg      m
        cat    NaN    1.0
        dog    2.0    3.0
        >>> df_multi_level_cols3.stack(dropna=False)
                height  weight
        cat kg     NaN     NaN
            m      1.0     NaN
        dog kg     NaN     2.0
            m      3.0     NaN
        >>> df_multi_level_cols3.stack(dropna=True)
                height  weight
        cat m      1.0     NaN
        dog kg     NaN     2.0
            m      3.0     NaN
        """
        from pandas.core.reshape.reshape import stack, stack_multiple

        if isinstance(level, (tuple, list)):
            return stack_multiple(self, level, dropna=dropna)
        else:
            return stack(self, level, dropna=dropna)

    def unstack(self, level=-1, fill_value=None):
        """
        Pivot a level of the (necessarily hierarchical) index labels, returning
        a DataFrame having a new level of column labels whose inner-most level
        consists of the pivoted index labels.

        If the index is not a MultiIndex, the output will be a Series
        (the analogue of stack when the columns are not a MultiIndex).

        The level involved will automatically get sorted.

        Parameters
        ----------
        level : int, string, or list of these, default -1 (last level)
            Level(s) of index to unstack, can pass level name
        fill_value : replace NaN with this value if the unstack produces
            missing values

            .. versionadded:: 0.18.0

        Returns
        -------
        Series or DataFrame

        See Also
        --------
        DataFrame.pivot : Pivot a table based on column values.
        DataFrame.stack : Pivot a level of the column labels (inverse operation
            from `unstack`).

        Examples
        --------
        >>> index = pd.MultiIndex.from_tuples([('one', 'a'), ('one', 'b'),
        ...                                    ('two', 'a'), ('two', 'b')])
        >>> s = pd.Series(np.arange(1.0, 5.0), index=index)
        >>> s
        one  a   1.0
             b   2.0
        two  a   3.0
             b   4.0
        dtype: float64

        >>> s.unstack(level=-1)
             a   b
        one  1.0  2.0
        two  3.0  4.0

        >>> s.unstack(level=0)
           one  two
        a  1.0   3.0
        b  2.0   4.0

        >>> df = s.unstack(level=0)
        >>> df.unstack()
        one  a  1.0
             b  2.0
        two  a  3.0
             b  4.0
        dtype: float64
        """
        from pandas.core.reshape.reshape import unstack
        return unstack(self, level, fill_value)

    _shared_docs['melt'] = ("""
    Unpivot a DataFrame from wide format to long format, optionally
    leaving identifier variables set.

    This function is useful to massage a DataFrame into a format where one
    or more columns are identifier variables (`id_vars`), while all other
    columns, considered measured variables (`value_vars`), are "unpivoted" to
    the row axis, leaving just two non-identifier columns, 'variable' and
    'value'.
    %(versionadded)s
    Parameters
    ----------
    frame : DataFrame
    id_vars : tuple, list, or ndarray, optional
        Column(s) to use as identifier variables.
    value_vars : tuple, list, or ndarray, optional
        Column(s) to unpivot. If not specified, uses all columns that
        are not set as `id_vars`.
    var_name : scalar
        Name to use for the 'variable' column. If None it uses
        ``frame.columns.name`` or 'variable'.
    value_name : scalar, default 'value'
        Name to use for the 'value' column.
    col_level : int or string, optional
        If columns are a MultiIndex then use this level to melt.

    See Also
    --------
    %(other)s
    pivot_table
    DataFrame.pivot

    Examples
    --------
    >>> df = pd.DataFrame({'A': {0: 'a', 1: 'b', 2: 'c'},
    ...                    'B': {0: 1, 1: 3, 2: 5},
    ...                    'C': {0: 2, 1: 4, 2: 6}})
    >>> df
       A  B  C
    0  a  1  2
    1  b  3  4
    2  c  5  6

    >>> %(caller)sid_vars=['A'], value_vars=['B'])
       A variable  value
    0  a        B      1
    1  b        B      3
    2  c        B      5

    >>> %(caller)sid_vars=['A'], value_vars=['B', 'C'])
       A variable  value
    0  a        B      1
    1  b        B      3
    2  c        B      5
    3  a        C      2
    4  b        C      4
    5  c        C      6

    The names of 'variable' and 'value' columns can be customized:

    >>> %(caller)sid_vars=['A'], value_vars=['B'],
    ...         var_name='myVarname', value_name='myValname')
       A myVarname  myValname
    0  a         B          1
    1  b         B          3
    2  c         B          5

    If you have multi-index columns:

    >>> df.columns = [list('ABC'), list('DEF')]
    >>> df
       A  B  C
       D  E  F
    0  a  1  2
    1  b  3  4
    2  c  5  6

    >>> %(caller)scol_level=0, id_vars=['A'], value_vars=['B'])
       A variable  value
    0  a        B      1
    1  b        B      3
    2  c        B      5

    >>> %(caller)sid_vars=[('A', 'D')], value_vars=[('B', 'E')])
      (A, D) variable_0 variable_1  value
    0      a          B          E      1
    1      b          B          E      3
    2      c          B          E      5
    """)

    @Appender(_shared_docs['melt'] %
              dict(caller='df.melt(',
                   versionadded='.. versionadded:: 0.20.0\n',
                   other='melt'))
    def melt(self, id_vars=None, value_vars=None, var_name=None,
             value_name='value', col_level=None):
        from pandas.core.reshape.melt import melt
        return melt(self, id_vars=id_vars, value_vars=value_vars,
                    var_name=var_name, value_name=value_name,
                    col_level=col_level)

    # ----------------------------------------------------------------------
    # Time series-related

    def diff(self, periods=1, axis=0):
        """
        First discrete difference of element.

        Calculates the difference of a DataFrame element compared with another
        element in the DataFrame (default is the element in the same column
        of the previous row).

        Parameters
        ----------
        periods : int, default 1
            Periods to shift for calculating difference, accepts negative
            values.
        axis : {0 or 'index', 1 or 'columns'}, default 0
            Take difference over rows (0) or columns (1).

            .. versionadded:: 0.16.1.

        Returns
        -------
        DataFrame

        See Also
        --------
        Series.diff: First discrete difference for a Series.
        DataFrame.pct_change: Percent change over given number of periods.
        DataFrame.shift: Shift index by desired number of periods with an
            optional time freq.

        Examples
        --------
        Difference with previous row

        >>> df = pd.DataFrame({'a': [1, 2, 3, 4, 5, 6],
        ...                    'b': [1, 1, 2, 3, 5, 8],
        ...                    'c': [1, 4, 9, 16, 25, 36]})
        >>> df
           a  b   c
        0  1  1   1
        1  2  1   4
        2  3  2   9
        3  4  3  16
        4  5  5  25
        5  6  8  36

        >>> df.diff()
             a    b     c
        0  NaN  NaN   NaN
        1  1.0  0.0   3.0
        2  1.0  1.0   5.0
        3  1.0  1.0   7.0
        4  1.0  2.0   9.0
        5  1.0  3.0  11.0

        Difference with previous column

        >>> df.diff(axis=1)
            a    b     c
        0 NaN  0.0   0.0
        1 NaN -1.0   3.0
        2 NaN -1.0   7.0
        3 NaN -1.0  13.0
        4 NaN  0.0  20.0
        5 NaN  2.0  28.0

        Difference with 3rd previous row

        >>> df.diff(periods=3)
             a    b     c
        0  NaN  NaN   NaN
        1  NaN  NaN   NaN
        2  NaN  NaN   NaN
        3  3.0  2.0  15.0
        4  3.0  4.0  21.0
        5  3.0  6.0  27.0

        Difference with following row

        >>> df.diff(periods=-1)
             a    b     c
        0 -1.0  0.0  -3.0
        1 -1.0 -1.0  -5.0
        2 -1.0 -1.0  -7.0
        3 -1.0 -2.0  -9.0
        4 -1.0 -3.0 -11.0
        5  NaN  NaN   NaN
        """
        bm_axis = self._get_block_manager_axis(axis)
        new_data = self._data.diff(n=periods, axis=bm_axis)
        return self._constructor(new_data)

    # ----------------------------------------------------------------------
    # Function application

    def _gotitem(self,
                 key,           # type: Union[str, List[str]]
                 ndim,          # type: int
                 subset=None    # type: Union[Series, DataFrame, None]
                 ):
        # type: (...) -> Union[Series, DataFrame]
        """
        Sub-classes to define. Return a sliced object.

        Parameters
        ----------
        key : string / list of selections
        ndim : 1,2
            requested ndim of result
        subset : object, default None
            subset to act on
        """
        if subset is None:
            subset = self
        elif subset.ndim == 1:  # is Series
            return subset

        # TODO: _shallow_copy(subset)?
        return subset[key]

    _agg_summary_and_see_also_doc = dedent("""
    The aggregation operations are always performed over an axis, either the
    index (default) or the column axis. This behavior is different from
    `numpy` aggregation functions (`mean`, `median`, `prod`, `sum`, `std`,
    `var`), where the default is to compute the aggregation of the flattened
    array, e.g., ``numpy.mean(arr_2d)`` as opposed to ``numpy.mean(arr_2d,
    axis=0)``.

    `agg` is an alias for `aggregate`. Use the alias.

    See Also
    --------
    DataFrame.apply : Perform any type of operations.
    DataFrame.transform : Perform transformation type operations.
    core.groupby.GroupBy : Perform operations over groups.
    core.resample.Resampler : Perform operations over resampled bins.
    core.window.Rolling : Perform operations over rolling window.
    core.window.Expanding : Perform operations over expanding window.
    core.window.EWM : Perform operation over exponential weighted
        window.
    """)

    _agg_examples_doc = dedent("""
    Examples
    --------
    >>> df = pd.DataFrame([[1, 2, 3],
    ...                    [4, 5, 6],
    ...                    [7, 8, 9],
    ...                    [np.nan, np.nan, np.nan]],
    ...                   columns=['A', 'B', 'C'])

    Aggregate these functions over the rows.

    >>> df.agg(['sum', 'min'])
            A     B     C
    sum  12.0  15.0  18.0
    min   1.0   2.0   3.0

    Different aggregations per column.

    >>> df.agg({'A' : ['sum', 'min'], 'B' : ['min', 'max']})
            A    B
    max   NaN  8.0
    min   1.0  2.0
    sum  12.0  NaN

    Aggregate over the columns.

    >>> df.agg("mean", axis="columns")
    0    2.0
    1    5.0
    2    8.0
    3    NaN
    dtype: float64
    """)

    @Substitution(see_also=_agg_summary_and_see_also_doc,
                  examples=_agg_examples_doc,
                  versionadded='.. versionadded:: 0.20.0',
                  **_shared_doc_kwargs)
    @Appender(_shared_docs['aggregate'])
    def aggregate(self, func, axis=0, *args, **kwargs):
        axis = self._get_axis_number(axis)

        result = None
        try:
            result, how = self._aggregate(func, axis=axis, *args, **kwargs)
        except TypeError:
            pass
        if result is None:
            return self.apply(func, axis=axis, args=args, **kwargs)
        return result

    def _aggregate(self, arg, axis=0, *args, **kwargs):
        if axis == 1:
            # NDFrame.aggregate returns a tuple, and we need to transpose
            # only result
            result, how = (super(DataFrame, self.T)
                           ._aggregate(arg, *args, **kwargs))
            result = result.T if result is not None else result
            return result, how
        return super(DataFrame, self)._aggregate(arg, *args, **kwargs)

    agg = aggregate

    @Appender(_shared_docs['transform'] % _shared_doc_kwargs)
    def transform(self, func, axis=0, *args, **kwargs):
        axis = self._get_axis_number(axis)
        if axis == 1:
            return super(DataFrame, self.T).transform(func, *args, **kwargs).T
        return super(DataFrame, self).transform(func, *args, **kwargs)

    def apply(self, func, axis=0, broadcast=None, raw=False, reduce=None,
              result_type=None, args=(), **kwds):
        """
        Apply a function along an axis of the DataFrame.

        Objects passed to the function are Series objects whose index is
        either the DataFrame's index (``axis=0``) or the DataFrame's columns
        (``axis=1``). By default (``result_type=None``), the final return type
        is inferred from the return type of the applied function. Otherwise,
        it depends on the `result_type` argument.

        Parameters
        ----------
        func : function
            Function to apply to each column or row.
        axis : {0 or 'index', 1 or 'columns'}, default 0
            Axis along which the function is applied:

            * 0 or 'index': apply function to each column.
            * 1 or 'columns': apply function to each row.
        broadcast : bool, optional
            Only relevant for aggregation functions:

            * ``False`` or ``None`` : returns a Series whose length is the
              length of the index or the number of columns (based on the
              `axis` parameter)
            * ``True`` : results will be broadcast to the original shape
              of the frame, the original index and columns will be retained.

            .. deprecated:: 0.23.0
               This argument will be removed in a future version, replaced
               by result_type='broadcast'.

        raw : bool, default False
            * ``False`` : passes each row or column as a Series to the
              function.
            * ``True`` : the passed function will receive ndarray objects
              instead.
              If you are just applying a NumPy reduction function this will
              achieve much better performance.
        reduce : bool or None, default None
            Try to apply reduction procedures. If the DataFrame is empty,
            `apply` will use `reduce` to determine whether the result
            should be a Series or a DataFrame. If ``reduce=None`` (the
            default), `apply`'s return value will be guessed by calling
            `func` on an empty Series
            (note: while guessing, exceptions raised by `func` will be
            ignored).
            If ``reduce=True`` a Series will always be returned, and if
            ``reduce=False`` a DataFrame will always be returned.

            .. deprecated:: 0.23.0
               This argument will be removed in a future version, replaced
               by ``result_type='reduce'``.

        result_type : {'expand', 'reduce', 'broadcast', None}, default None
            These only act when ``axis=1`` (columns):

            * 'expand' : list-like results will be turned into columns.
            * 'reduce' : returns a Series if possible rather than expanding
              list-like results. This is the opposite of 'expand'.
            * 'broadcast' : results will be broadcast to the original shape
              of the DataFrame, the original index and columns will be
              retained.

            The default behaviour (None) depends on the return value of the
            applied function: list-like results will be returned as a Series
            of those. However if the apply function returns a Series these
            are expanded to columns.

            .. versionadded:: 0.23.0

        args : tuple
            Positional arguments to pass to `func` in addition to the
            array/series.
        **kwds
            Additional keyword arguments to pass as keywords arguments to
            `func`.

        Returns
        -------
        Series or DataFrame
            Result of applying ``func`` along the given axis of the
            DataFrame.

        See Also
        --------
        DataFrame.applymap: For elementwise operations.
        DataFrame.aggregate: Only perform aggregating type operations.
        DataFrame.transform: Only perform transforming type operations.

        Notes
        -----
        In the current implementation apply calls `func` twice on the
        first column/row to decide whether it can take a fast or slow
        code path. This can lead to unexpected behavior if `func` has
        side-effects, as they will take effect twice for the first
        column/row.

        Examples
        --------

        >>> df = pd.DataFrame([[4, 9]] * 3, columns=['A', 'B'])
        >>> df
           A  B
        0  4  9
        1  4  9
        2  4  9

        Using a numpy universal function (in this case the same as
        ``np.sqrt(df)``):

        >>> df.apply(np.sqrt)
             A    B
        0  2.0  3.0
        1  2.0  3.0
        2  2.0  3.0

        Using a reducing function on either axis

        >>> df.apply(np.sum, axis=0)
        A    12
        B    27
        dtype: int64

        >>> df.apply(np.sum, axis=1)
        0    13
        1    13
        2    13
        dtype: int64

        Retuning a list-like will result in a Series

        >>> df.apply(lambda x: [1, 2], axis=1)
        0    [1, 2]
        1    [1, 2]
        2    [1, 2]
        dtype: object

        Passing result_type='expand' will expand list-like results
        to columns of a Dataframe

        >>> df.apply(lambda x: [1, 2], axis=1, result_type='expand')
           0  1
        0  1  2
        1  1  2
        2  1  2

        Returning a Series inside the function is similar to passing
        ``result_type='expand'``. The resulting column names
        will be the Series index.

        >>> df.apply(lambda x: pd.Series([1, 2], index=['foo', 'bar']), axis=1)
           foo  bar
        0    1    2
        1    1    2
        2    1    2

        Passing ``result_type='broadcast'`` will ensure the same shape
        result, whether list-like or scalar is returned by the function,
        and broadcast it along the axis. The resulting column names will
        be the originals.

        >>> df.apply(lambda x: [1, 2], axis=1, result_type='broadcast')
           A  B
        0  1  2
        1  1  2
        2  1  2
        """
        from pandas.core.apply import frame_apply
        op = frame_apply(self,
                         func=func,
                         axis=axis,
                         broadcast=broadcast,
                         raw=raw,
                         reduce=reduce,
                         result_type=result_type,
                         args=args,
                         kwds=kwds)
        return op.get_result()

    def applymap(self, func):
        """
        Apply a function to a Dataframe elementwise.

        This method applies a function that accepts and returns a scalar
        to every element of a DataFrame.

        Parameters
        ----------
        func : callable
            Python function, returns a single value from a single value.

        Returns
        -------
        DataFrame
            Transformed DataFrame.

        See Also
        --------
        DataFrame.apply : Apply a function along input axis of DataFrame.

        Notes
        -----
        In the current implementation applymap calls `func` twice on the
        first column/row to decide whether it can take a fast or slow
        code path. This can lead to unexpected behavior if `func` has
        side-effects, as they will take effect twice for the first
        column/row.

        Examples
        --------
        >>> df = pd.DataFrame([[1, 2.12], [3.356, 4.567]])
        >>> df
               0      1
        0  1.000  2.120
        1  3.356  4.567

        >>> df.applymap(lambda x: len(str(x)))
           0  1
        0  3  4
        1  5  5

        Note that a vectorized version of `func` often exists, which will
        be much faster. You could square each number elementwise.

        >>> df.applymap(lambda x: x**2)
                   0          1
        0   1.000000   4.494400
        1  11.262736  20.857489

        But it's better to avoid applymap in that case.

        >>> df ** 2
                   0          1
        0   1.000000   4.494400
        1  11.262736  20.857489
        """

        # if we have a dtype == 'M8[ns]', provide boxed values
        def infer(x):
            if x.empty:
                return lib.map_infer(x, func)
            return lib.map_infer(x.astype(object).values, func)

        return self.apply(infer)

    # ----------------------------------------------------------------------
    # Merging / joining methods

    def append(self, other, ignore_index=False,
               verify_integrity=False, sort=None):
        """
        Append rows of `other` to the end of caller, returning a new object.

        Columns in `other` that are not in the caller are added as new columns.

        Parameters
        ----------
        other : DataFrame or Series/dict-like object, or list of these
            The data to append.
        ignore_index : boolean, default False
            If True, do not use the index labels.
        verify_integrity : boolean, default False
            If True, raise ValueError on creating index with duplicates.
        sort : boolean, default None
            Sort columns if the columns of `self` and `other` are not aligned.
            The default sorting is deprecated and will change to not-sorting
            in a future version of pandas. Explicitly pass ``sort=True`` to
            silence the warning and sort. Explicitly pass ``sort=False`` to
            silence the warning and not sort.

            .. versionadded:: 0.23.0

        Returns
        -------
        DataFrame

        See Also
        --------
        concat : General function to concatenate DataFrame, Series
            or Panel objects.

        Notes
        -----
        If a list of dict/series is passed and the keys are all contained in
        the DataFrame's index, the order of the columns in the resulting
        DataFrame will be unchanged.

        Iteratively appending rows to a DataFrame can be more computationally
        intensive than a single concatenate. A better solution is to append
        those rows to a list and then concatenate the list with the original
        DataFrame all at once.

        Examples
        --------

        >>> df = pd.DataFrame([[1, 2], [3, 4]], columns=list('AB'))
        >>> df
           A  B
        0  1  2
        1  3  4
        >>> df2 = pd.DataFrame([[5, 6], [7, 8]], columns=list('AB'))
        >>> df.append(df2)
           A  B
        0  1  2
        1  3  4
        0  5  6
        1  7  8

        With `ignore_index` set to True:

        >>> df.append(df2, ignore_index=True)
           A  B
        0  1  2
        1  3  4
        2  5  6
        3  7  8

        The following, while not recommended methods for generating DataFrames,
        show two ways to generate a DataFrame from multiple data sources.

        Less efficient:

        >>> df = pd.DataFrame(columns=['A'])
        >>> for i in range(5):
        ...     df = df.append({'A': i}, ignore_index=True)
        >>> df
           A
        0  0
        1  1
        2  2
        3  3
        4  4

        More efficient:

        >>> pd.concat([pd.DataFrame([i], columns=['A']) for i in range(5)],
        ...           ignore_index=True)
           A
        0  0
        1  1
        2  2
        3  3
        4  4
        """
        if isinstance(other, (Series, dict)):
            if isinstance(other, dict):
                other = Series(other)
            if other.name is None and not ignore_index:
                raise TypeError('Can only append a Series if ignore_index=True'
                                ' or if the Series has a name')

            if other.name is None:
                index = None
            else:
                # other must have the same index name as self, otherwise
                # index name will be reset
                index = Index([other.name], name=self.index.name)

            idx_diff = other.index.difference(self.columns)
            try:
                combined_columns = self.columns.append(idx_diff)
            except TypeError:
                combined_columns = self.columns.astype(object).append(idx_diff)
            other = other.reindex(combined_columns, copy=False)
            other = DataFrame(other.values.reshape((1, len(other))),
                              index=index,
                              columns=combined_columns)
            other = other._convert(datetime=True, timedelta=True)
            if not self.columns.equals(combined_columns):
                self = self.reindex(columns=combined_columns)
        elif isinstance(other, list) and not isinstance(other[0], DataFrame):
            other = DataFrame(other)
            if (self.columns.get_indexer(other.columns) >= 0).all():
                other = other.loc[:, self.columns]

        from pandas.core.reshape.concat import concat
        if isinstance(other, (list, tuple)):
            to_concat = [self] + other
        else:
            to_concat = [self, other]
        return concat(to_concat, ignore_index=ignore_index,
                      verify_integrity=verify_integrity,
                      sort=sort)

    def join(self, other, on=None, how='left', lsuffix='', rsuffix='',
             sort=False):
        """
        Join columns of another DataFrame.

        Join columns with `other` DataFrame either on index or on a key
        column. Efficiently join multiple DataFrame objects by index at once by
        passing a list.

        Parameters
        ----------
        other : DataFrame, Series, or list of DataFrame
            Index should be similar to one of the columns in this one. If a
            Series is passed, its name attribute must be set, and that will be
            used as the column name in the resulting joined DataFrame.
        on : str, list of str, or array-like, optional
            Column or index level name(s) in the caller to join on the index
            in `other`, otherwise joins index-on-index. If multiple
            values given, the `other` DataFrame must have a MultiIndex. Can
            pass an array as the join key if it is not already contained in
            the calling DataFrame. Like an Excel VLOOKUP operation.
        how : {'left', 'right', 'outer', 'inner'}, default 'left'
            How to handle the operation of the two objects.

            * left: use calling frame's index (or column if on is specified)
            * right: use `other`'s index.
            * outer: form union of calling frame's index (or column if on is
              specified) with `other`'s index, and sort it.
              lexicographically.
            * inner: form intersection of calling frame's index (or column if
              on is specified) with `other`'s index, preserving the order
              of the calling's one.
        lsuffix : str, default ''
            Suffix to use from left frame's overlapping columns.
        rsuffix : str, default ''
            Suffix to use from right frame's overlapping columns.
        sort : bool, default False
            Order result DataFrame lexicographically by the join key. If False,
            the order of the join key depends on the join type (how keyword).

        Returns
        -------
        DataFrame
            A dataframe containing columns from both the caller and `other`.

        See Also
        --------
        DataFrame.merge : For column(s)-on-columns(s) operations.

        Notes
        -----
        Parameters `on`, `lsuffix`, and `rsuffix` are not supported when
        passing a list of `DataFrame` objects.

        Support for specifying index levels as the `on` parameter was added
        in version 0.23.0.

        Examples
        --------
        >>> df = pd.DataFrame({'key': ['K0', 'K1', 'K2', 'K3', 'K4', 'K5'],
        ...                    'A': ['A0', 'A1', 'A2', 'A3', 'A4', 'A5']})

        >>> df
          key   A
        0  K0  A0
        1  K1  A1
        2  K2  A2
        3  K3  A3
        4  K4  A4
        5  K5  A5

        >>> other = pd.DataFrame({'key': ['K0', 'K1', 'K2'],
        ...                       'B': ['B0', 'B1', 'B2']})

        >>> other
          key   B
        0  K0  B0
        1  K1  B1
        2  K2  B2

        Join DataFrames using their indexes.

        >>> df.join(other, lsuffix='_caller', rsuffix='_other')
          key_caller   A key_other    B
        0         K0  A0        K0   B0
        1         K1  A1        K1   B1
        2         K2  A2        K2   B2
        3         K3  A3       NaN  NaN
        4         K4  A4       NaN  NaN
        5         K5  A5       NaN  NaN

        If we want to join using the key columns, we need to set key to be
        the index in both `df` and `other`. The joined DataFrame will have
        key as its index.

        >>> df.set_index('key').join(other.set_index('key'))
              A    B
        key
        K0   A0   B0
        K1   A1   B1
        K2   A2   B2
        K3   A3  NaN
        K4   A4  NaN
        K5   A5  NaN

        Another option to join using the key columns is to use the `on`
        parameter. DataFrame.join always uses `other`'s index but we can use
        any column in `df`. This method preserves the original DataFrame's
        index in the result.

        >>> df.join(other.set_index('key'), on='key')
          key   A    B
        0  K0  A0   B0
        1  K1  A1   B1
        2  K2  A2   B2
        3  K3  A3  NaN
        4  K4  A4  NaN
        5  K5  A5  NaN
        """
        # For SparseDataFrame's benefit
        return self._join_compat(other, on=on, how=how, lsuffix=lsuffix,
                                 rsuffix=rsuffix, sort=sort)

    def _join_compat(self, other, on=None, how='left', lsuffix='', rsuffix='',
                     sort=False):
        from pandas.core.reshape.merge import merge
        from pandas.core.reshape.concat import concat

        if isinstance(other, Series):
            if other.name is None:
                raise ValueError('Other Series must have a name')
            other = DataFrame({other.name: other})

        if isinstance(other, DataFrame):
            return merge(self, other, left_on=on, how=how,
                         left_index=on is None, right_index=True,
                         suffixes=(lsuffix, rsuffix), sort=sort)
        else:
            if on is not None:
                raise ValueError('Joining multiple DataFrames only supported'
                                 ' for joining on index')

            frames = [self] + list(other)

            can_concat = all(df.index.is_unique for df in frames)

            # join indexes only using concat
            if can_concat:
                if how == 'left':
                    how = 'outer'
                    join_axes = [self.index]
                else:
                    join_axes = None
                return concat(frames, axis=1, join=how, join_axes=join_axes,
                              verify_integrity=True)

            joined = frames[0]

            for frame in frames[1:]:
                joined = merge(joined, frame, how=how, left_index=True,
                               right_index=True)

            return joined

    @Substitution('')
    @Appender(_merge_doc, indents=2)
    def merge(self, right, how='inner', on=None, left_on=None, right_on=None,
              left_index=False, right_index=False, sort=False,
              suffixes=('_x', '_y'), copy=True, indicator=False,
              validate=None):
        from pandas.core.reshape.merge import merge
        return merge(self, right, how=how, on=on, left_on=left_on,
                     right_on=right_on, left_index=left_index,
                     right_index=right_index, sort=sort, suffixes=suffixes,
                     copy=copy, indicator=indicator, validate=validate)

    def round(self, decimals=0, *args, **kwargs):
        """
        Round a DataFrame to a variable number of decimal places.

        Parameters
        ----------
        decimals : int, dict, Series
            Number of decimal places to round each column to. If an int is
            given, round each column to the same number of places.
            Otherwise dict and Series round to variable numbers of places.
            Column names should be in the keys if `decimals` is a
            dict-like, or in the index if `decimals` is a Series. Any
            columns not included in `decimals` will be left as is. Elements
            of `decimals` which are not columns of the input will be
            ignored.
        *args
            Additional keywords have no effect but might be accepted for
            compatibility with numpy.
        **kwargs
            Additional keywords have no effect but might be accepted for
            compatibility with numpy.

        Returns
        -------
        DataFrame
            A DataFrame with the affected columns rounded to the specified
            number of decimal places.

        See Also
        --------
        numpy.around : Round a numpy array to the given number of decimals.
        Series.round : Round a Series to the given number of decimals.

        Examples
        --------
        >>> df = pd.DataFrame([(.21, .32), (.01, .67), (.66, .03), (.21, .18)],
        ...                   columns=['dogs', 'cats'])
        >>> df
            dogs  cats
        0  0.21  0.32
        1  0.01  0.67
        2  0.66  0.03
        3  0.21  0.18

        By providing an integer each column is rounded to the same number
        of decimal places

        >>> df.round(1)
            dogs  cats
        0   0.2   0.3
        1   0.0   0.7
        2   0.7   0.0
        3   0.2   0.2

        With a dict, the number of places for specific columns can be
        specfified with the column names as key and the number of decimal
        places as value

        >>> df.round({'dogs': 1, 'cats': 0})
            dogs  cats
        0   0.2   0.0
        1   0.0   1.0
        2   0.7   0.0
        3   0.2   0.0

        Using a Series, the number of places for specific columns can be
        specfified with the column names as index and the number of
        decimal places as value

        >>> decimals = pd.Series([0, 1], index=['cats', 'dogs'])
        >>> df.round(decimals)
            dogs  cats
        0   0.2   0.0
        1   0.0   1.0
        2   0.7   0.0
        3   0.2   0.0
        """
        from pandas.core.reshape.concat import concat

        def _dict_round(df, decimals):
            for col, vals in df.iteritems():
                try:
                    yield _series_round(vals, decimals[col])
                except KeyError:
                    yield vals

        def _series_round(s, decimals):
            if is_integer_dtype(s) or is_float_dtype(s):
                return s.round(decimals)
            return s

        nv.validate_round(args, kwargs)

        if isinstance(decimals, (dict, Series)):
            if isinstance(decimals, Series):
                if not decimals.index.is_unique:
                    raise ValueError("Index of decimals must be unique")
            new_cols = [col for col in _dict_round(self, decimals)]
        elif is_integer(decimals):
            # Dispatch to Series.round
            new_cols = [_series_round(v, decimals)
                        for _, v in self.iteritems()]
        else:
            raise TypeError("decimals must be an integer, a dict-like or a "
                            "Series")

        if len(new_cols) > 0:
            return self._constructor(concat(new_cols, axis=1),
                                     index=self.index,
                                     columns=self.columns)
        else:
            return self

    # ----------------------------------------------------------------------
    # Statistical methods, etc.

    def corr(self, method='pearson', min_periods=1):
        """
        Compute pairwise correlation of columns, excluding NA/null values.

        Parameters
        ----------
        method : {'pearson', 'kendall', 'spearman'} or callable
            * pearson : standard correlation coefficient
            * kendall : Kendall Tau correlation coefficient
            * spearman : Spearman rank correlation
            * callable: callable with input two 1d ndarrays
<<<<<<< HEAD
                and returning a float

=======
                and returning a float. Note that the returned matrix from corr
                will have 1 along the diagonals and will be symmetric
                regardless of the callable's behavior
>>>>>>> a3370fc3
                .. versionadded:: 0.24.0

        min_periods : int, optional
            Minimum number of observations required per pair of columns
            to have a valid result. Currently only available for Pearson
            and Spearman correlation.

        Returns
        -------
        DataFrame
            Correlation matrix.

        See Also
        --------
        DataFrame.corrwith
        Series.corr

        Examples
        --------
        >>> def histogram_intersection(a, b):
        ...     v = np.minimum(a, b).sum().round(decimals=1)
        ...     return v
        >>> df = pd.DataFrame([(.2, .3), (.0, .6), (.6, .0), (.2, .1)],
        ...                   columns=['dogs', 'cats'])
        >>> df.corr(method=histogram_intersection)
              dogs  cats
        dogs   1.0   0.3
        cats   0.3   1.0
        """
        numeric_df = self._get_numeric_data()
        cols = numeric_df.columns
        idx = cols.copy()
        mat = numeric_df.values

        if method == 'pearson':
            correl = libalgos.nancorr(ensure_float64(mat), minp=min_periods)
        elif method == 'spearman':
            correl = libalgos.nancorr_spearman(ensure_float64(mat),
                                               minp=min_periods)
        elif method == 'kendall' or callable(method):
            if min_periods is None:
                min_periods = 1
            mat = ensure_float64(mat).T
            corrf = nanops.get_corr_func(method)
            K = len(cols)
            correl = np.empty((K, K), dtype=float)
            mask = np.isfinite(mat)
            for i, ac in enumerate(mat):
                for j, bc in enumerate(mat):
                    if i > j:
                        continue

                    valid = mask[i] & mask[j]
                    if valid.sum() < min_periods:
                        c = np.nan
                    elif i == j:
                        c = 1.
                    elif not valid.all():
                        c = corrf(ac[valid], bc[valid])
                    else:
                        c = corrf(ac, bc)
                    correl[i, j] = c
                    correl[j, i] = c
        else:
            raise ValueError("method must be either 'pearson', "
                             "'spearman', 'kendall', or a callable, "
                             "'{method}' was supplied".format(method=method))

        return self._constructor(correl, index=idx, columns=cols)

    def cov(self, min_periods=None):
        """
        Compute pairwise covariance of columns, excluding NA/null values.

        Compute the pairwise covariance among the series of a DataFrame.
        The returned data frame is the `covariance matrix
        <https://en.wikipedia.org/wiki/Covariance_matrix>`__ of the columns
        of the DataFrame.

        Both NA and null values are automatically excluded from the
        calculation. (See the note below about bias from missing values.)
        A threshold can be set for the minimum number of
        observations for each value created. Comparisons with observations
        below this threshold will be returned as ``NaN``.

        This method is generally used for the analysis of time series data to
        understand the relationship between different measures
        across time.

        Parameters
        ----------
        min_periods : int, optional
            Minimum number of observations required per pair of columns
            to have a valid result.

        Returns
        -------
        DataFrame
            The covariance matrix of the series of the DataFrame.

        See Also
        --------
        Series.cov : Compute covariance with another Series.
        core.window.EWM.cov: Exponential weighted sample covariance.
        core.window.Expanding.cov : Expanding sample covariance.
        core.window.Rolling.cov : Rolling sample covariance.

        Notes
        -----
        Returns the covariance matrix of the DataFrame's time series.
        The covariance is normalized by N-1.

        For DataFrames that have Series that are missing data (assuming that
        data is `missing at random
        <https://en.wikipedia.org/wiki/Missing_data#Missing_at_random>`__)
        the returned covariance matrix will be an unbiased estimate
        of the variance and covariance between the member Series.

        However, for many applications this estimate may not be acceptable
        because the estimate covariance matrix is not guaranteed to be positive
        semi-definite. This could lead to estimate correlations having
        absolute values which are greater than one, and/or a non-invertible
        covariance matrix. See `Estimation of covariance matrices
        <http://en.wikipedia.org/w/index.php?title=Estimation_of_covariance_
        matrices>`__ for more details.

        Examples
        --------
        >>> df = pd.DataFrame([(1, 2), (0, 3), (2, 0), (1, 1)],
        ...                   columns=['dogs', 'cats'])
        >>> df.cov()
                  dogs      cats
        dogs  0.666667 -1.000000
        cats -1.000000  1.666667

        >>> np.random.seed(42)
        >>> df = pd.DataFrame(np.random.randn(1000, 5),
        ...                   columns=['a', 'b', 'c', 'd', 'e'])
        >>> df.cov()
                  a         b         c         d         e
        a  0.998438 -0.020161  0.059277 -0.008943  0.014144
        b -0.020161  1.059352 -0.008543 -0.024738  0.009826
        c  0.059277 -0.008543  1.010670 -0.001486 -0.000271
        d -0.008943 -0.024738 -0.001486  0.921297 -0.013692
        e  0.014144  0.009826 -0.000271 -0.013692  0.977795

        **Minimum number of periods**

        This method also supports an optional ``min_periods`` keyword
        that specifies the required minimum number of non-NA observations for
        each column pair in order to have a valid result:

        >>> np.random.seed(42)
        >>> df = pd.DataFrame(np.random.randn(20, 3),
        ...                   columns=['a', 'b', 'c'])
        >>> df.loc[df.index[:5], 'a'] = np.nan
        >>> df.loc[df.index[5:10], 'b'] = np.nan
        >>> df.cov(min_periods=12)
                  a         b         c
        a  0.316741       NaN -0.150812
        b       NaN  1.248003  0.191417
        c -0.150812  0.191417  0.895202
        """
        numeric_df = self._get_numeric_data()
        cols = numeric_df.columns
        idx = cols.copy()
        mat = numeric_df.values

        if notna(mat).all():
            if min_periods is not None and min_periods > len(mat):
                baseCov = np.empty((mat.shape[1], mat.shape[1]))
                baseCov.fill(np.nan)
            else:
                baseCov = np.cov(mat.T)
            baseCov = baseCov.reshape((len(cols), len(cols)))
        else:
            baseCov = libalgos.nancorr(ensure_float64(mat), cov=True,
                                       minp=min_periods)

        return self._constructor(baseCov, index=idx, columns=cols)

    def corrwith(self, other, axis=0, drop=False, method='pearson'):
        """
        Compute pairwise correlation between rows or columns of DataFrame
        with rows or columns of Series or DataFrame.  DataFrames are first
        aligned along both axes before computing the correlations.

        Parameters
        ----------
        other : DataFrame, Series
            Object with which to compute correlations.
        axis : {0 or 'index', 1 or 'columns'}, default 0
            0 or 'index' to compute column-wise, 1 or 'columns' for row-wise.
        drop : bool, default False
            Drop missing indices from result.
        method : {'pearson', 'kendall', 'spearman'} or callable
            * pearson : standard correlation coefficient
            * kendall : Kendall Tau correlation coefficient
            * spearman : Spearman rank correlation
            * callable: callable with input two 1d ndarrays
                and returning a float

            .. versionadded:: 0.24.0

        Returns
        -------
        Series
            Pairwise correlations.

        See Also
        -------
        DataFrame.corr
        """
        axis = self._get_axis_number(axis)
        this = self._get_numeric_data()

        if isinstance(other, Series):
            return this.apply(lambda x: other.corr(x, method=method),
                              axis=axis)

        other = other._get_numeric_data()
        left, right = this.align(other, join='inner', copy=False)

        if axis == 1:
            left = left.T
            right = right.T

        if method == 'pearson':
            # mask missing values
            left = left + right * 0
            right = right + left * 0

            # demeaned data
            ldem = left - left.mean()
            rdem = right - right.mean()

            num = (ldem * rdem).sum()
            dom = (left.count() - 1) * left.std() * right.std()

            correl = num / dom

        elif method in ['kendall', 'spearman'] or callable(method):
            def c(x):
                return nanops.nancorr(x[0], x[1], method=method)

            correl = Series(map(c,
                                zip(left.values.T, right.values.T)),
                            index=left.columns)

        else:
            raise ValueError("Invalid method {method} was passed, "
                             "valid methods are: 'pearson', 'kendall', "
                             "'spearman', or callable".
                             format(method=method))

        if not drop:
            # Find non-matching labels along the given axis
            # and append missing correlations (GH 22375)
            raxis = 1 if axis == 0 else 0
            result_index = (this._get_axis(raxis).
                            union(other._get_axis(raxis)))
            idx_diff = result_index.difference(correl.index)

            if len(idx_diff) > 0:
                correl = correl.append(Series([np.nan] * len(idx_diff),
                                              index=idx_diff))

        return correl

    # ----------------------------------------------------------------------
    # ndarray-like stats methods

    def count(self, axis=0, level=None, numeric_only=False):
        """
        Count non-NA cells for each column or row.

        The values `None`, `NaN`, `NaT`, and optionally `numpy.inf` (depending
        on `pandas.options.mode.use_inf_as_na`) are considered NA.

        Parameters
        ----------
        axis : {0 or 'index', 1 or 'columns'}, default 0
            If 0 or 'index' counts are generated for each column.
            If 1 or 'columns' counts are generated for each **row**.
        level : int or str, optional
            If the axis is a `MultiIndex` (hierarchical), count along a
            particular `level`, collapsing into a `DataFrame`.
            A `str` specifies the level name.
        numeric_only : bool, default False
            Include only `float`, `int` or `boolean` data.

        Returns
        -------
        Series or DataFrame
            For each column/row the number of non-NA/null entries.
            If `level` is specified returns a `DataFrame`.

        See Also
        --------
        Series.count: Number of non-NA elements in a Series.
        DataFrame.shape: Number of DataFrame rows and columns (including NA
            elements).
        DataFrame.isna: Boolean same-sized DataFrame showing places of NA
            elements.

        Examples
        --------
        Constructing DataFrame from a dictionary:

        >>> df = pd.DataFrame({"Person":
        ...                    ["John", "Myla", "Lewis", "John", "Myla"],
        ...                    "Age": [24., np.nan, 21., 33, 26],
        ...                    "Single": [False, True, True, True, False]})
        >>> df
           Person   Age  Single
        0    John  24.0   False
        1    Myla   NaN    True
        2   Lewis  21.0    True
        3    John  33.0    True
        4    Myla  26.0   False

        Notice the uncounted NA values:

        >>> df.count()
        Person    5
        Age       4
        Single    5
        dtype: int64

        Counts for each **row**:

        >>> df.count(axis='columns')
        0    3
        1    2
        2    3
        3    3
        4    3
        dtype: int64

        Counts for one level of a `MultiIndex`:

        >>> df.set_index(["Person", "Single"]).count(level="Person")
                Age
        Person
        John      2
        Lewis     1
        Myla      1
        """
        axis = self._get_axis_number(axis)
        if level is not None:
            return self._count_level(level, axis=axis,
                                     numeric_only=numeric_only)

        if numeric_only:
            frame = self._get_numeric_data()
        else:
            frame = self

        # GH #423
        if len(frame._get_axis(axis)) == 0:
            result = Series(0, index=frame._get_agg_axis(axis))
        else:
            if frame._is_mixed_type or frame._data.any_extension_types:
                # the or any_extension_types is really only hit for single-
                # column frames with an extension array
                result = notna(frame).sum(axis=axis)
            else:
                # GH13407
                series_counts = notna(frame).sum(axis=axis)
                counts = series_counts.values
                result = Series(counts, index=frame._get_agg_axis(axis))

        return result.astype('int64')

    def _count_level(self, level, axis=0, numeric_only=False):
        if numeric_only:
            frame = self._get_numeric_data()
        else:
            frame = self

        count_axis = frame._get_axis(axis)
        agg_axis = frame._get_agg_axis(axis)

        if not isinstance(count_axis, MultiIndex):
            raise TypeError("Can only count levels on hierarchical "
                            "{ax}.".format(ax=self._get_axis_name(axis)))

        if frame._is_mixed_type:
            # Since we have mixed types, calling notna(frame.values) might
            # upcast everything to object
            mask = notna(frame).values
        else:
            # But use the speedup when we have homogeneous dtypes
            mask = notna(frame.values)

        if axis == 1:
            # We're transposing the mask rather than frame to avoid potential
            # upcasts to object, which induces a ~20x slowdown
            mask = mask.T

        if isinstance(level, compat.string_types):
            level = count_axis._get_level_number(level)

        level_index = count_axis.levels[level]
        level_codes = ensure_int64(count_axis.codes[level])
        counts = lib.count_level_2d(mask, level_codes, len(level_index),
                                    axis=0)

        result = DataFrame(counts, index=level_index, columns=agg_axis)

        if axis == 1:
            # Undo our earlier transpose
            return result.T
        else:
            return result

    def _reduce(self, op, name, axis=0, skipna=True, numeric_only=None,
                filter_type=None, **kwds):
        if axis is None and filter_type == 'bool':
            labels = None
            constructor = None
        else:
            # TODO: Make other agg func handle axis=None properly
            axis = self._get_axis_number(axis)
            labels = self._get_agg_axis(axis)
            constructor = self._constructor

        def f(x):
            return op(x, axis=axis, skipna=skipna, **kwds)

        # exclude timedelta/datetime unless we are uniform types
        if (axis == 1 and self._is_datelike_mixed_type
                and (not self._is_homogeneous_type
                     and not is_datetime64tz_dtype(self.dtypes[0]))):
            numeric_only = True

        if numeric_only is None:
            try:
                values = self.values
                result = f(values)

                if (filter_type == 'bool' and is_object_dtype(values) and
                        axis is None):
                    # work around https://github.com/numpy/numpy/issues/10489
                    # TODO: combine with hasattr(result, 'dtype') further down
                    # hard since we don't have `values` down there.
                    result = np.bool_(result)
            except Exception as e:

                # try by-column first
                if filter_type is None and axis == 0:
                    try:

                        # this can end up with a non-reduction
                        # but not always. if the types are mixed
                        # with datelike then need to make sure a series

                        # we only end up here if we have not specified
                        # numeric_only and yet we have tried a
                        # column-by-column reduction, where we have mixed type.
                        # So let's just do what we can
                        from pandas.core.apply import frame_apply
                        opa = frame_apply(self,
                                          func=f,
                                          result_type='expand',
                                          ignore_failures=True)
                        result = opa.get_result()
                        if result.ndim == self.ndim:
                            result = result.iloc[0]
                        return result
                    except Exception:
                        pass

                if filter_type is None or filter_type == 'numeric':
                    data = self._get_numeric_data()
                elif filter_type == 'bool':
                    data = self._get_bool_data()
                else:  # pragma: no cover
                    e = NotImplementedError(
                        "Handling exception with filter_type {f} not"
                        "implemented.".format(f=filter_type))
                    raise_with_traceback(e)
                with np.errstate(all='ignore'):
                    result = f(data.values)
                labels = data._get_agg_axis(axis)
        else:
            if numeric_only:
                if filter_type is None or filter_type == 'numeric':
                    data = self._get_numeric_data()
                elif filter_type == 'bool':
                    # GH 25101, # GH 24434
                    data = self._get_bool_data() if axis == 0 else self
                else:  # pragma: no cover
                    msg = ("Generating numeric_only data with filter_type {f}"
                           "not supported.".format(f=filter_type))
                    raise NotImplementedError(msg)
                values = data.values
                labels = data._get_agg_axis(axis)
            else:
                values = self.values
            result = f(values)

        if hasattr(result, 'dtype') and is_object_dtype(result.dtype):
            try:
                if filter_type is None or filter_type == 'numeric':
                    result = result.astype(np.float64)
                elif filter_type == 'bool' and notna(result).all():
                    result = result.astype(np.bool_)
            except (ValueError, TypeError):

                # try to coerce to the original dtypes item by item if we can
                if axis == 0:
                    result = coerce_to_dtypes(result, self.dtypes)

        if constructor is not None:
            result = Series(result, index=labels)
        return result

    def nunique(self, axis=0, dropna=True):
        """
        Count distinct observations over requested axis.

        Return Series with number of distinct observations. Can ignore NaN
        values.

        .. versionadded:: 0.20.0

        Parameters
        ----------
        axis : {0 or 'index', 1 or 'columns'}, default 0
            The axis to use. 0 or 'index' for row-wise, 1 or 'columns' for
            column-wise.
        dropna : bool, default True
            Don't include NaN in the counts.

        Returns
        -------
        Series

        See Also
        --------
        Series.nunique: Method nunique for Series.
        DataFrame.count: Count non-NA cells for each column or row.

        Examples
        --------
        >>> df = pd.DataFrame({'A': [1, 2, 3], 'B': [1, 1, 1]})
        >>> df.nunique()
        A    3
        B    1
        dtype: int64

        >>> df.nunique(axis=1)
        0    1
        1    2
        2    2
        dtype: int64
        """
        return self.apply(Series.nunique, axis=axis, dropna=dropna)

    def idxmin(self, axis=0, skipna=True):
        """
        Return index of first occurrence of minimum over requested axis.
        NA/null values are excluded.

        Parameters
        ----------
        axis : {0 or 'index', 1 or 'columns'}, default 0
            0 or 'index' for row-wise, 1 or 'columns' for column-wise
        skipna : boolean, default True
            Exclude NA/null values. If an entire row/column is NA, the result
            will be NA.

        Returns
        -------
        Series
            Indexes of minima along the specified axis.

        Raises
        ------
        ValueError
            * If the row/column is empty

        See Also
        --------
        Series.idxmin

        Notes
        -----
        This method is the DataFrame version of ``ndarray.argmin``.
        """
        axis = self._get_axis_number(axis)
        indices = nanops.nanargmin(self.values, axis=axis, skipna=skipna)
        index = self._get_axis(axis)
        result = [index[i] if i >= 0 else np.nan for i in indices]
        return Series(result, index=self._get_agg_axis(axis))

    def idxmax(self, axis=0, skipna=True):
        """
        Return index of first occurrence of maximum over requested axis.
        NA/null values are excluded.

        Parameters
        ----------
        axis : {0 or 'index', 1 or 'columns'}, default 0
            0 or 'index' for row-wise, 1 or 'columns' for column-wise
        skipna : boolean, default True
            Exclude NA/null values. If an entire row/column is NA, the result
            will be NA.

        Returns
        -------
        Series
            Indexes of maxima along the specified axis.

        Raises
        ------
        ValueError
            * If the row/column is empty

        See Also
        --------
        Series.idxmax

        Notes
        -----
        This method is the DataFrame version of ``ndarray.argmax``.
        """
        axis = self._get_axis_number(axis)
        indices = nanops.nanargmax(self.values, axis=axis, skipna=skipna)
        index = self._get_axis(axis)
        result = [index[i] if i >= 0 else np.nan for i in indices]
        return Series(result, index=self._get_agg_axis(axis))

    def _get_agg_axis(self, axis_num):
        """
        Let's be explicit about this.
        """
        if axis_num == 0:
            return self.columns
        elif axis_num == 1:
            return self.index
        else:
            raise ValueError('Axis must be 0 or 1 (got %r)' % axis_num)

    def mode(self, axis=0, numeric_only=False, dropna=True):
        """
        Get the mode(s) of each element along the selected axis.

        The mode of a set of values is the value that appears most often.
        It can be multiple values.

        Parameters
        ----------
        axis : {0 or 'index', 1 or 'columns'}, default 0
            The axis to iterate over while searching for the mode:

            * 0 or 'index' : get mode of each column
            * 1 or 'columns' : get mode of each row
        numeric_only : bool, default False
            If True, only apply to numeric columns.
        dropna : bool, default True
            Don't consider counts of NaN/NaT.

            .. versionadded:: 0.24.0

        Returns
        -------
        DataFrame
            The modes of each column or row.

        See Also
        --------
        Series.mode : Return the highest frequency value in a Series.
        Series.value_counts : Return the counts of values in a Series.

        Examples
        --------
        >>> df = pd.DataFrame([('bird', 2, 2),
        ...                    ('mammal', 4, np.nan),
        ...                    ('arthropod', 8, 0),
        ...                    ('bird', 2, np.nan)],
        ...                   index=('falcon', 'horse', 'spider', 'ostrich'),
        ...                   columns=('species', 'legs', 'wings'))
        >>> df
                   species  legs  wings
        falcon        bird     2    2.0
        horse       mammal     4    NaN
        spider   arthropod     8    0.0
        ostrich       bird     2    NaN

        By default, missing values are not considered, and the mode of wings
        are both 0 and 2. The second row of species and legs contains ``NaN``,
        because they have only one mode, but the DataFrame has two rows.

        >>> df.mode()
          species  legs  wings
        0    bird   2.0    0.0
        1     NaN   NaN    2.0

        Setting ``dropna=False`` ``NaN`` values are considered and they can be
        the mode (like for wings).

        >>> df.mode(dropna=False)
          species  legs  wings
        0    bird     2    NaN

        Setting ``numeric_only=True``, only the mode of numeric columns is
        computed, and columns of other types are ignored.

        >>> df.mode(numeric_only=True)
           legs  wings
        0   2.0    0.0
        1   NaN    2.0

        To compute the mode over columns and not rows, use the axis parameter:

        >>> df.mode(axis='columns', numeric_only=True)
                   0    1
        falcon   2.0  NaN
        horse    4.0  NaN
        spider   0.0  8.0
        ostrich  2.0  NaN
        """
        data = self if not numeric_only else self._get_numeric_data()

        def f(s):
            return s.mode(dropna=dropna)

        return data.apply(f, axis=axis)

    def quantile(self, q=0.5, axis=0, numeric_only=True,
                 interpolation='linear'):
        """
        Return values at the given quantile over requested axis.

        Parameters
        ----------
        q : float or array-like, default 0.5 (50% quantile)
            Value between 0 <= q <= 1, the quantile(s) to compute.
        axis : {0, 1, 'index', 'columns'} (default 0)
            Equals 0 or 'index' for row-wise, 1 or 'columns' for column-wise.
        numeric_only : bool, default True
            If False, the quantile of datetime and timedelta data will be
            computed as well.
        interpolation : {'linear', 'lower', 'higher', 'midpoint', 'nearest'}
            This optional parameter specifies the interpolation method to use,
            when the desired quantile lies between two data points `i` and `j`:

            * linear: `i + (j - i) * fraction`, where `fraction` is the
              fractional part of the index surrounded by `i` and `j`.
            * lower: `i`.
            * higher: `j`.
            * nearest: `i` or `j` whichever is nearest.
            * midpoint: (`i` + `j`) / 2.

            .. versionadded:: 0.18.0

        Returns
        -------
        Series or DataFrame

            If ``q`` is an array, a DataFrame will be returned where the
              index is ``q``, the columns are the columns of self, and the
              values are the quantiles.
            If ``q`` is a float, a Series will be returned where the
              index is the columns of self and the values are the quantiles.

        See Also
        --------
        core.window.Rolling.quantile: Rolling quantile.
        numpy.percentile: Numpy function to compute the percentile.

        Examples
        --------
        >>> df = pd.DataFrame(np.array([[1, 1], [2, 10], [3, 100], [4, 100]]),
        ...                   columns=['a', 'b'])
        >>> df.quantile(.1)
        a    1.3
        b    3.7
        Name: 0.1, dtype: float64
        >>> df.quantile([.1, .5])
               a     b
        0.1  1.3   3.7
        0.5  2.5  55.0

        Specifying `numeric_only=False` will also compute the quantile of
        datetime and timedelta data.

        >>> df = pd.DataFrame({'A': [1, 2],
        ...                    'B': [pd.Timestamp('2010'),
        ...                          pd.Timestamp('2011')],
        ...                    'C': [pd.Timedelta('1 days'),
        ...                          pd.Timedelta('2 days')]})
        >>> df.quantile(0.5, numeric_only=False)
        A                    1.5
        B    2010-07-02 12:00:00
        C        1 days 12:00:00
        Name: 0.5, dtype: object
        """
        self._check_percentile(q)

        data = self._get_numeric_data() if numeric_only else self
        axis = self._get_axis_number(axis)
        is_transposed = axis == 1

        if is_transposed:
            data = data.T

        result = data._data.quantile(qs=q,
                                     axis=1,
                                     interpolation=interpolation,
                                     transposed=is_transposed)

        if result.ndim == 2:
            result = self._constructor(result)
        else:
            result = self._constructor_sliced(result, name=q)

        if is_transposed:
            result = result.T

        return result

    def to_timestamp(self, freq=None, how='start', axis=0, copy=True):
        """
        Cast to DatetimeIndex of timestamps, at *beginning* of period.

        Parameters
        ----------
        freq : str, default frequency of PeriodIndex
            Desired frequency.
        how : {'s', 'e', 'start', 'end'}
            Convention for converting period to timestamp; start of period
            vs. end.
        axis : {0 or 'index', 1 or 'columns'}, default 0
            The axis to convert (the index by default).
        copy : bool, default True
            If False then underlying input data is not copied.

        Returns
        -------
        DataFrame with DatetimeIndex
        """
        new_data = self._data
        if copy:
            new_data = new_data.copy()

        axis = self._get_axis_number(axis)
        if axis == 0:
            new_data.set_axis(1, self.index.to_timestamp(freq=freq, how=how))
        elif axis == 1:
            new_data.set_axis(0, self.columns.to_timestamp(freq=freq, how=how))
        else:  # pragma: no cover
            raise AssertionError('Axis must be 0 or 1. Got {ax!s}'.format(
                ax=axis))

        return self._constructor(new_data)

    def to_period(self, freq=None, axis=0, copy=True):
        """
        Convert DataFrame from DatetimeIndex to PeriodIndex with desired
        frequency (inferred from index if not passed).

        Parameters
        ----------
        freq : str, default
            Frequency of the PeriodIndex.
        axis : {0 or 'index', 1 or 'columns'}, default 0
            The axis to convert (the index by default).
        copy : bool, default True
            If False then underlying input data is not copied.

        Returns
        -------
        TimeSeries with PeriodIndex
        """
        new_data = self._data
        if copy:
            new_data = new_data.copy()

        axis = self._get_axis_number(axis)
        if axis == 0:
            new_data.set_axis(1, self.index.to_period(freq=freq))
        elif axis == 1:
            new_data.set_axis(0, self.columns.to_period(freq=freq))
        else:  # pragma: no cover
            raise AssertionError('Axis must be 0 or 1. Got {ax!s}'.format(
                ax=axis))

        return self._constructor(new_data)

    def isin(self, values):
        """
        Whether each element in the DataFrame is contained in values.

        Parameters
        ----------
        values : iterable, Series, DataFrame or dict
            The result will only be true at a location if all the
            labels match. If `values` is a Series, that's the index. If
            `values` is a dict, the keys must be the column names,
            which must match. If `values` is a DataFrame,
            then both the index and column labels must match.

        Returns
        -------
        DataFrame
            DataFrame of booleans showing whether each element in the DataFrame
            is contained in values.

        See Also
        --------
        DataFrame.eq: Equality test for DataFrame.
        Series.isin: Equivalent method on Series.
        Series.str.contains: Test if pattern or regex is contained within a
            string of a Series or Index.

        Examples
        --------

        >>> df = pd.DataFrame({'num_legs': [2, 4], 'num_wings': [2, 0]},
        ...                   index=['falcon', 'dog'])
        >>> df
                num_legs  num_wings
        falcon         2          2
        dog            4          0

        When ``values`` is a list check whether every value in the DataFrame
        is present in the list (which animals have 0 or 2 legs or wings)

        >>> df.isin([0, 2])
                num_legs  num_wings
        falcon      True       True
        dog        False       True

        When ``values`` is a dict, we can pass values to check for each
        column separately:

        >>> df.isin({'num_wings': [0, 3]})
                num_legs  num_wings
        falcon     False      False
        dog        False       True

        When ``values`` is a Series or DataFrame the index and column must
        match. Note that 'falcon' does not match based on the number of legs
        in df2.

        >>> other = pd.DataFrame({'num_legs': [8, 2], 'num_wings': [0, 2]},
        ...                      index=['spider', 'falcon'])
        >>> df.isin(other)
                num_legs  num_wings
        falcon      True       True
        dog        False      False
        """
        if isinstance(values, dict):
            from pandas.core.reshape.concat import concat
            values = collections.defaultdict(list, values)
            return concat((self.iloc[:, [i]].isin(values[col])
                           for i, col in enumerate(self.columns)), axis=1)
        elif isinstance(values, Series):
            if not values.index.is_unique:
                raise ValueError("cannot compute isin with "
                                 "a duplicate axis.")
            return self.eq(values.reindex_like(self), axis='index')
        elif isinstance(values, DataFrame):
            if not (values.columns.is_unique and values.index.is_unique):
                raise ValueError("cannot compute isin with "
                                 "a duplicate axis.")
            return self.eq(values.reindex_like(self))
        else:
            if not is_list_like(values):
                raise TypeError("only list-like or dict-like objects are "
                                "allowed to be passed to DataFrame.isin(), "
                                "you passed a "
                                "{0!r}".format(type(values).__name__))
            return DataFrame(
                algorithms.isin(self.values.ravel(),
                                values).reshape(self.shape), self.index,
                self.columns)

    # ----------------------------------------------------------------------
    # Add plotting methods to DataFrame
    plot = CachedAccessor("plot", gfx.FramePlotMethods)
    hist = gfx.hist_frame
    boxplot = gfx.boxplot_frame


DataFrame._setup_axes(['index', 'columns'], info_axis=1, stat_axis=0,
                      axes_are_reversed=True, aliases={'rows': 0},
                      docs={
                          'index': 'The index (row labels) of the DataFrame.',
                          'columns': 'The column labels of the DataFrame.'})
DataFrame._add_numeric_operations()
DataFrame._add_series_or_dataframe_operations()

ops.add_flex_arithmetic_methods(DataFrame)
ops.add_special_arithmetic_methods(DataFrame)


def _from_nested_dict(data):
    # TODO: this should be seriously cythonized
    new_data = OrderedDict()
    for index, s in compat.iteritems(data):
        for col, v in compat.iteritems(s):
            new_data[col] = new_data.get(col, OrderedDict())
            new_data[col][index] = v
    return new_data


def _put_str(s, space):
    return '{s}'.format(s=s)[:space].ljust(space)<|MERGE_RESOLUTION|>--- conflicted
+++ resolved
@@ -7049,14 +7049,9 @@
             * kendall : Kendall Tau correlation coefficient
             * spearman : Spearman rank correlation
             * callable: callable with input two 1d ndarrays
-<<<<<<< HEAD
-                and returning a float
-
-=======
                 and returning a float. Note that the returned matrix from corr
                 will have 1 along the diagonals and will be symmetric
                 regardless of the callable's behavior
->>>>>>> a3370fc3
                 .. versionadded:: 0.24.0
 
         min_periods : int, optional
