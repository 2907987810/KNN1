"""
DataFrame
---------
An efficient 2D container for potentially mixed-type time series or other
labeled data series.

Similar to its R counterpart, data.frame, except providing automatic data
alignment and a host of useful data manipulation methods having to do with the
labeling information
"""
from __future__ import annotations

import collections
from collections import abc
import datetime
from io import StringIO
import itertools
import mmap
from textwrap import dedent
from typing import (
    IO,
    TYPE_CHECKING,
    Any,
    AnyStr,
    Callable,
    Dict,
    FrozenSet,
    Hashable,
    Iterable,
    Iterator,
    List,
    Mapping,
    Optional,
    Sequence,
    Set,
    Tuple,
    Type,
    Union,
    cast,
    overload,
)
import warnings

import numpy as np
import numpy.ma as ma

from pandas._config import get_option

from pandas._libs import algos as libalgos, lib, properties
from pandas._libs.lib import no_default
from pandas._typing import (
    AggFuncType,
    AnyArrayLike,
    ArrayLike,
    Axes,
    Axis,
    CompressionOptions,
    Dtype,
    FilePathOrBuffer,
    FrameOrSeriesUnion,
    IndexKeyFunc,
    IndexLabel,
    Label,
    Level,
    Renamer,
    Scalar,
    StorageOptions,
    ValueKeyFunc,
)
from pandas.compat._optional import import_optional_dependency
from pandas.compat.numpy import function as nv
from pandas.util._decorators import (
    Appender,
    Substitution,
    deprecate_kwarg,
    doc,
    rewrite_axis_style_signature,
)
from pandas.util._validators import (
    validate_axis_style_args,
    validate_bool_kwarg,
    validate_percentile,
)

from pandas.core.dtypes.cast import (
    construct_1d_arraylike_from_scalar,
    find_common_type,
    infer_dtype_from_scalar,
    invalidate_string_dtypes,
    maybe_box_datetimelike,
    maybe_convert_platform,
    maybe_downcast_to_dtype,
    maybe_infer_to_datetimelike,
    maybe_unbox_datetimelike,
    validate_numeric_casting,
)
from pandas.core.dtypes.common import (
    ensure_int64,
    ensure_platform_int,
    infer_dtype_from_object,
    is_bool_dtype,
    is_dataclass,
    is_datetime64_any_dtype,
    is_dict_like,
    is_dtype_equal,
    is_extension_array_dtype,
    is_float,
    is_float_dtype,
    is_hashable,
    is_integer,
    is_integer_dtype,
    is_iterator,
    is_list_like,
    is_named_tuple,
    is_object_dtype,
    is_scalar,
    is_sequence,
    pandas_dtype,
)
from pandas.core.dtypes.missing import isna, notna

from pandas.core import algorithms, common as com, generic, nanops, ops
from pandas.core.accessor import CachedAccessor
from pandas.core.aggregation import (
    aggregate,
    reconstruct_func,
    relabel_result,
    transform,
)
from pandas.core.arraylike import OpsMixin
from pandas.core.arrays import Categorical, ExtensionArray
from pandas.core.arrays.sparse import SparseFrameAccessor
from pandas.core.construction import extract_array, sanitize_masked_array
from pandas.core.generic import NDFrame, _shared_docs
from pandas.core.indexes import base as ibase
from pandas.core.indexes.api import (
    DatetimeIndex,
    Index,
    PeriodIndex,
    ensure_index,
    ensure_index_from_sequences,
)
from pandas.core.indexes.multi import MultiIndex, maybe_droplevels
from pandas.core.indexing import check_bool_indexer, convert_to_index_sliceable
from pandas.core.internals import BlockManager
from pandas.core.internals.construction import (
    arrays_to_mgr,
    dataclasses_to_dicts,
    get_names_from_index,
    init_dict,
    init_ndarray,
    masked_rec_array_to_mgr,
    reorder_arrays,
    sanitize_index,
    to_arrays,
)
from pandas.core.reshape.melt import melt
from pandas.core.series import Series
from pandas.core.sorting import get_group_index, lexsort_indexer, nargsort

from pandas.io.common import get_handle
from pandas.io.formats import console, format as fmt
from pandas.io.formats.info import BaseInfo, DataFrameInfo
import pandas.plotting

if TYPE_CHECKING:
    from typing import Literal

    from pandas.core.groupby.generic import DataFrameGroupBy

    from pandas.io.formats.style import Styler

# ---------------------------------------------------------------------
# Docstring templates

_shared_doc_kwargs = {
    "axes": "index, columns",
    "klass": "DataFrame",
    "axes_single_arg": "{0 or 'index', 1 or 'columns'}",
    "axis": """axis : {0 or 'index', 1 or 'columns'}, default 0
        If 0 or 'index': apply function to each column.
        If 1 or 'columns': apply function to each row.""",
    "optional_by": """
        by : str or list of str
            Name or list of names to sort by.

            - if `axis` is 0 or `'index'` then `by` may contain index
              levels and/or column labels.
            - if `axis` is 1 or `'columns'` then `by` may contain column
              levels and/or index labels.""",
    "optional_labels": """labels : array-like, optional
            New labels / index to conform the axis specified by 'axis' to.""",
    "optional_axis": """axis : int or str, optional
            Axis to target. Can be either the axis name ('index', 'columns')
            or number (0, 1).""",
}

_numeric_only_doc = """numeric_only : boolean, default None
    Include only float, int, boolean data. If None, will attempt to use
    everything, then use only numeric data
"""

_merge_doc = """
Merge DataFrame or named Series objects with a database-style join.

The join is done on columns or indexes. If joining columns on
columns, the DataFrame indexes *will be ignored*. Otherwise if joining indexes
on indexes or indexes on a column or columns, the index will be passed on.
When performing a cross merge, no column specifications to merge on are
allowed.

Parameters
----------%s
right : DataFrame or named Series
    Object to merge with.
how : {'left', 'right', 'outer', 'inner', 'cross'}, default 'inner'
    Type of merge to be performed.

    * left: use only keys from left frame, similar to a SQL left outer join;
      preserve key order.
    * right: use only keys from right frame, similar to a SQL right outer join;
      preserve key order.
    * outer: use union of keys from both frames, similar to a SQL full outer
      join; sort keys lexicographically.
    * inner: use intersection of keys from both frames, similar to a SQL inner
      join; preserve the order of the left keys.
    * cross: creates the cartesian product from both frames, preserves the order
      of the left keys.

      .. versionadded:: 1.2.0

on : label or list
    Column or index level names to join on. These must be found in both
    DataFrames. If `on` is None and not merging on indexes then this defaults
    to the intersection of the columns in both DataFrames.
left_on : label or list, or array-like
    Column or index level names to join on in the left DataFrame. Can also
    be an array or list of arrays of the length of the left DataFrame.
    These arrays are treated as if they are columns.
right_on : label or list, or array-like
    Column or index level names to join on in the right DataFrame. Can also
    be an array or list of arrays of the length of the right DataFrame.
    These arrays are treated as if they are columns.
left_index : bool, default False
    Use the index from the left DataFrame as the join key(s). If it is a
    MultiIndex, the number of keys in the other DataFrame (either the index
    or a number of columns) must match the number of levels.
right_index : bool, default False
    Use the index from the right DataFrame as the join key. Same caveats as
    left_index.
sort : bool, default False
    Sort the join keys lexicographically in the result DataFrame. If False,
    the order of the join keys depends on the join type (how keyword).
suffixes : list-like, default is ("_x", "_y")
    A length-2 sequence where each element is optionally a string
    indicating the suffix to add to overlapping column names in
    `left` and `right` respectively. Pass a value of `None` instead
    of a string to indicate that the column name from `left` or
    `right` should be left as-is, with no suffix. At least one of the
    values must not be None.
copy : bool, default True
    If False, avoid copy if possible.
indicator : bool or str, default False
    If True, adds a column to the output DataFrame called "_merge" with
    information on the source of each row. The column can be given a different
    name by providing a string argument. The column will have a Categorical
    type with the value of "left_only" for observations whose merge key only
    appears in the left DataFrame, "right_only" for observations
    whose merge key only appears in the right DataFrame, and "both"
    if the observation's merge key is found in both DataFrames.

validate : str, optional
    If specified, checks if merge is of specified type.

    * "one_to_one" or "1:1": check if merge keys are unique in both
      left and right datasets.
    * "one_to_many" or "1:m": check if merge keys are unique in left
      dataset.
    * "many_to_one" or "m:1": check if merge keys are unique in right
      dataset.
    * "many_to_many" or "m:m": allowed, but does not result in checks.

Returns
-------
DataFrame
    A DataFrame of the two merged objects.

See Also
--------
merge_ordered : Merge with optional filling/interpolation.
merge_asof : Merge on nearest keys.
DataFrame.join : Similar method using indices.

Notes
-----
Support for specifying index levels as the `on`, `left_on`, and
`right_on` parameters was added in version 0.23.0
Support for merging named Series objects was added in version 0.24.0

Examples
--------
>>> df1 = pd.DataFrame({'lkey': ['foo', 'bar', 'baz', 'foo'],
...                     'value': [1, 2, 3, 5]})
>>> df2 = pd.DataFrame({'rkey': ['foo', 'bar', 'baz', 'foo'],
...                     'value': [5, 6, 7, 8]})
>>> df1
    lkey value
0   foo      1
1   bar      2
2   baz      3
3   foo      5
>>> df2
    rkey value
0   foo      5
1   bar      6
2   baz      7
3   foo      8

Merge df1 and df2 on the lkey and rkey columns. The value columns have
the default suffixes, _x and _y, appended.

>>> df1.merge(df2, left_on='lkey', right_on='rkey')
  lkey  value_x rkey  value_y
0  foo        1  foo        5
1  foo        1  foo        8
2  foo        5  foo        5
3  foo        5  foo        8
4  bar        2  bar        6
5  baz        3  baz        7

Merge DataFrames df1 and df2 with specified left and right suffixes
appended to any overlapping columns.

>>> df1.merge(df2, left_on='lkey', right_on='rkey',
...           suffixes=('_left', '_right'))
  lkey  value_left rkey  value_right
0  foo           1  foo            5
1  foo           1  foo            8
2  foo           5  foo            5
3  foo           5  foo            8
4  bar           2  bar            6
5  baz           3  baz            7

Merge DataFrames df1 and df2, but raise an exception if the DataFrames have
any overlapping columns.

>>> df1.merge(df2, left_on='lkey', right_on='rkey', suffixes=(False, False))
Traceback (most recent call last):
...
ValueError: columns overlap but no suffix specified:
    Index(['value'], dtype='object')

>>> df1 = pd.DataFrame({'a': ['foo', 'bar'], 'b': [1, 2]})
>>> df2 = pd.DataFrame({'a': ['foo', 'baz'], 'c': [3, 4]})
>>> df1
      a  b
0   foo  1
1   bar  2
>>> df2
      a  c
0   foo  3
1   baz  4

>>> df1.merge(df2, how='inner', on='a')
      a  b  c
0   foo  1  3

>>> df1.merge(df2, how='left', on='a')
      a  b  c
0   foo  1  3.0
1   bar  2  NaN

>>> df1 = pd.DataFrame({'left': ['foo', 'bar']})
>>> df2 = pd.DataFrame({'right': [7, 8]})
>>> df1
    left
0   foo
1   bar
>>> df2
    right
0   7
1   8

>>> df1.merge(df2, how='cross')
   left  right
0   foo      7
1   foo      8
2   bar      7
3   bar      8
"""


# -----------------------------------------------------------------------
# DataFrame class


class DataFrame(NDFrame, OpsMixin):
    """
    Two-dimensional, size-mutable, potentially heterogeneous tabular data.

    Data structure also contains labeled axes (rows and columns).
    Arithmetic operations align on both row and column labels. Can be
    thought of as a dict-like container for Series objects. The primary
    pandas data structure.

    Parameters
    ----------
    data : ndarray (structured or homogeneous), Iterable, dict, or DataFrame
        Dict can contain Series, arrays, constants, dataclass or list-like objects. If
        data is a dict, column order follows insertion-order.

        .. versionchanged:: 0.25.0
           If data is a list of dicts, column order follows insertion-order.

    index : Index or array-like
        Index to use for resulting frame. Will default to RangeIndex if
        no indexing information part of input data and no index provided.
    columns : Index or array-like
        Column labels to use for resulting frame. Will default to
        RangeIndex (0, 1, 2, ..., n) if no column labels are provided.
    dtype : dtype, default None
        Data type to force. Only a single dtype is allowed. If None, infer.
    copy : bool, default False
        Copy data from inputs. Only affects DataFrame / 2d ndarray input.

    See Also
    --------
    DataFrame.from_records : Constructor from tuples, also record arrays.
    DataFrame.from_dict : From dicts of Series, arrays, or dicts.
    read_csv : Read a comma-separated values (csv) file into DataFrame.
    read_table : Read general delimited file into DataFrame.
    read_clipboard : Read text from clipboard into DataFrame.

    Examples
    --------
    Constructing DataFrame from a dictionary.

    >>> d = {'col1': [1, 2], 'col2': [3, 4]}
    >>> df = pd.DataFrame(data=d)
    >>> df
       col1  col2
    0     1     3
    1     2     4

    Notice that the inferred dtype is int64.

    >>> df.dtypes
    col1    int64
    col2    int64
    dtype: object

    To enforce a single dtype:

    >>> df = pd.DataFrame(data=d, dtype=np.int8)
    >>> df.dtypes
    col1    int8
    col2    int8
    dtype: object

    Constructing DataFrame from numpy ndarray:

    >>> df2 = pd.DataFrame(np.array([[1, 2, 3], [4, 5, 6], [7, 8, 9]]),
    ...                    columns=['a', 'b', 'c'])
    >>> df2
       a  b  c
    0  1  2  3
    1  4  5  6
    2  7  8  9

    Constructing DataFrame from dataclass:

    >>> from dataclasses import make_dataclass
    >>> Point = make_dataclass("Point", [("x", int), ("y", int)])
    >>> pd.DataFrame([Point(0, 0), Point(0, 3), Point(2, 3)])
        x  y
    0  0  0
    1  0  3
    2  2  3
    """

    _internal_names_set = {"columns", "index"} | NDFrame._internal_names_set
    _typ = "dataframe"
    _HANDLED_TYPES = (Series, Index, ExtensionArray, np.ndarray)

    @property
    def _constructor(self) -> Type[DataFrame]:
        return DataFrame

    _constructor_sliced: Type[Series] = Series
    _hidden_attrs: FrozenSet[str] = NDFrame._hidden_attrs | frozenset([])
    _accessors: Set[str] = {"sparse"}

    @property
    def _constructor_expanddim(self):
        # GH#31549 raising NotImplementedError on a property causes trouble
        #  for `inspect`
        def constructor(*args, **kwargs):
            raise NotImplementedError("Not supported for DataFrames!")

        return constructor

    # ----------------------------------------------------------------------
    # Constructors

    def __init__(
        self,
        data=None,
        index: Optional[Axes] = None,
        columns: Optional[Axes] = None,
        dtype: Optional[Dtype] = None,
        copy: bool = False,
    ):
        if data is None:
            data = {}
        if dtype is not None:
            dtype = self._validate_dtype(dtype)

        if isinstance(data, DataFrame):
            data = data._mgr

        if isinstance(data, BlockManager):
            if index is None and columns is None and dtype is None and copy is False:
                # GH#33357 fastpath
                NDFrame.__init__(self, data)
                return

            mgr = self._init_mgr(
                data, axes={"index": index, "columns": columns}, dtype=dtype, copy=copy
            )

        elif isinstance(data, dict):
            mgr = init_dict(data, index, columns, dtype=dtype)
        elif isinstance(data, ma.MaskedArray):
            import numpy.ma.mrecords as mrecords

            # masked recarray
            if isinstance(data, mrecords.MaskedRecords):
                mgr = masked_rec_array_to_mgr(data, index, columns, dtype, copy)

            # a masked array
            else:
                data = sanitize_masked_array(data)
                mgr = init_ndarray(data, index, columns, dtype=dtype, copy=copy)

        elif isinstance(data, (np.ndarray, Series, Index)):
            if data.dtype.names:
                data_columns = list(data.dtype.names)
                data = {k: data[k] for k in data_columns}
                if columns is None:
                    columns = data_columns
                mgr = init_dict(data, index, columns, dtype=dtype)
            elif getattr(data, "name", None) is not None:
                mgr = init_dict({data.name: data}, index, columns, dtype=dtype)
            else:
                mgr = init_ndarray(data, index, columns, dtype=dtype, copy=copy)

        # For data is list-like, or Iterable (will consume into list)
        elif isinstance(data, abc.Iterable) and not isinstance(data, (str, bytes)):
            if not isinstance(data, (abc.Sequence, ExtensionArray)):
                data = list(data)
            if len(data) > 0:
                if is_dataclass(data[0]):
                    data = dataclasses_to_dicts(data)
                if is_list_like(data[0]) and getattr(data[0], "ndim", 1) == 1:
                    if is_named_tuple(data[0]) and columns is None:
                        columns = data[0]._fields
                    arrays, columns = to_arrays(data, columns, dtype=dtype)
                    columns = ensure_index(columns)

                    # set the index
                    if index is None:
                        if isinstance(data[0], Series):
                            index = get_names_from_index(data)
                        elif isinstance(data[0], Categorical):
                            index = ibase.default_index(len(data[0]))
                        else:
                            index = ibase.default_index(len(data))

                    mgr = arrays_to_mgr(arrays, columns, index, columns, dtype=dtype)
                else:
                    mgr = init_ndarray(data, index, columns, dtype=dtype, copy=copy)
            else:
                mgr = init_dict({}, index, columns, dtype=dtype)
        # For data is scalar
        else:
            if index is None or columns is None:
                raise ValueError("DataFrame constructor not properly called!")

            if not dtype:
                dtype, _ = infer_dtype_from_scalar(data, pandas_dtype=True)

            # For data is a scalar extension dtype
            if is_extension_array_dtype(dtype):

                values = [
                    construct_1d_arraylike_from_scalar(data, len(index), dtype)
                    for _ in range(len(columns))
                ]
                mgr = arrays_to_mgr(values, columns, index, columns, dtype=None)
            else:
                if dtype.kind in ["m", "M"]:
                    data = maybe_unbox_datetimelike(data, dtype)

                # Attempt to coerce to a numpy array
                try:
                    arr = np.array(data, dtype=dtype, copy=copy)
                except (ValueError, TypeError) as err:
                    exc = TypeError(
                        "DataFrame constructor called with "
                        f"incompatible data and dtype: {err}"
                    )
                    raise exc from err

                if arr.ndim != 0:
                    raise ValueError("DataFrame constructor not properly called!")

                shape = (len(index), len(columns))
                values = np.full(shape, arr)

                mgr = init_ndarray(
                    values, index, columns, dtype=values.dtype, copy=False
                )

        NDFrame.__init__(self, mgr)

    # ----------------------------------------------------------------------

    @property
    def axes(self) -> List[Index]:
        """
        Return a list representing the axes of the DataFrame.

        It has the row axis labels and column axis labels as the only members.
        They are returned in that order.

        Examples
        --------
        >>> df = pd.DataFrame({'col1': [1, 2], 'col2': [3, 4]})
        >>> df.axes
        [RangeIndex(start=0, stop=2, step=1), Index(['col1', 'col2'],
        dtype='object')]
        """
        return [self.index, self.columns]

    @property
    def shape(self) -> Tuple[int, int]:
        """
        Return a tuple representing the dimensionality of the DataFrame.

        See Also
        --------
        ndarray.shape : Tuple of array dimensions.

        Examples
        --------
        >>> df = pd.DataFrame({'col1': [1, 2], 'col2': [3, 4]})
        >>> df.shape
        (2, 2)

        >>> df = pd.DataFrame({'col1': [1, 2], 'col2': [3, 4],
        ...                    'col3': [5, 6]})
        >>> df.shape
        (2, 3)
        """
        return len(self.index), len(self.columns)

    @property
    def _is_homogeneous_type(self) -> bool:
        """
        Whether all the columns in a DataFrame have the same type.

        Returns
        -------
        bool

        See Also
        --------
        Index._is_homogeneous_type : Whether the object has a single
            dtype.
        MultiIndex._is_homogeneous_type : Whether all the levels of a
            MultiIndex have the same dtype.

        Examples
        --------
        >>> DataFrame({"A": [1, 2], "B": [3, 4]})._is_homogeneous_type
        True
        >>> DataFrame({"A": [1, 2], "B": [3.0, 4.0]})._is_homogeneous_type
        False

        Items with the same type but different sizes are considered
        different types.

        >>> DataFrame({
        ...    "A": np.array([1, 2], dtype=np.int32),
        ...    "B": np.array([1, 2], dtype=np.int64)})._is_homogeneous_type
        False
        """
        if self._mgr.any_extension_types:
            return len({block.dtype for block in self._mgr.blocks}) == 1
        else:
            return not self._is_mixed_type

    @property
    def _can_fast_transpose(self) -> bool:
        """
        Can we transpose this DataFrame without creating any new array objects.
        """
        if self._mgr.any_extension_types:
            # TODO(EA2D) special case would be unnecessary with 2D EAs
            return False
        return len(self._mgr.blocks) == 1

    # ----------------------------------------------------------------------
    # Rendering Methods

    def _repr_fits_vertical_(self) -> bool:
        """
        Check length against max_rows.
        """
        max_rows = get_option("display.max_rows")
        return len(self) <= max_rows

    def _repr_fits_horizontal_(self, ignore_width: bool = False) -> bool:
        """
        Check if full repr fits in horizontal boundaries imposed by the display
        options width and max_columns.

        In case of non-interactive session, no boundaries apply.

        `ignore_width` is here so ipynb+HTML output can behave the way
        users expect. display.max_columns remains in effect.
        GH3541, GH3573
        """
        width, height = console.get_console_size()
        max_columns = get_option("display.max_columns")
        nb_columns = len(self.columns)

        # exceed max columns
        if (max_columns and nb_columns > max_columns) or (
            (not ignore_width) and width and nb_columns > (width // 2)
        ):
            return False

        # used by repr_html under IPython notebook or scripts ignore terminal
        # dims
        if ignore_width or not console.in_interactive_session():
            return True

        if get_option("display.width") is not None or console.in_ipython_frontend():
            # check at least the column row for excessive width
            max_rows = 1
        else:
            max_rows = get_option("display.max_rows")

        # when auto-detecting, so width=None and not in ipython front end
        # check whether repr fits horizontal by actually checking
        # the width of the rendered repr
        buf = StringIO()

        # only care about the stuff we'll actually print out
        # and to_string on entire frame may be expensive
        d = self

        if not (max_rows is None):  # unlimited rows
            # min of two, where one may be None
            d = d.iloc[: min(max_rows, len(d))]
        else:
            return True

        d.to_string(buf=buf)
        value = buf.getvalue()
        repr_width = max(len(line) for line in value.split("\n"))

        return repr_width < width

    def _info_repr(self) -> bool:
        """
        True if the repr should show the info view.
        """
        info_repr_option = get_option("display.large_repr") == "info"
        return info_repr_option and not (
            self._repr_fits_horizontal_() and self._repr_fits_vertical_()
        )

    def __repr__(self) -> str:
        """
        Return a string representation for a particular DataFrame.
        """
        buf = StringIO("")
        if self._info_repr():
            self.info(buf=buf)
            return buf.getvalue()

        max_rows = get_option("display.max_rows")
        min_rows = get_option("display.min_rows")
        max_cols = get_option("display.max_columns")
        max_colwidth = get_option("display.max_colwidth")
        show_dimensions = get_option("display.show_dimensions")
        if get_option("display.expand_frame_repr"):
            width, _ = console.get_console_size()
        else:
            width = None
        self.to_string(
            buf=buf,
            max_rows=max_rows,
            min_rows=min_rows,
            max_cols=max_cols,
            line_width=width,
            max_colwidth=max_colwidth,
            show_dimensions=show_dimensions,
        )

        return buf.getvalue()

    def _repr_html_(self) -> Optional[str]:
        """
        Return a html representation for a particular DataFrame.

        Mainly for IPython notebook.
        """
        if self._info_repr():
            buf = StringIO("")
            self.info(buf=buf)
            # need to escape the <class>, should be the first line.
            val = buf.getvalue().replace("<", r"&lt;", 1)
            val = val.replace(">", r"&gt;", 1)
            return "<pre>" + val + "</pre>"

        if get_option("display.notebook_repr_html"):
            max_rows = get_option("display.max_rows")
            min_rows = get_option("display.min_rows")
            max_cols = get_option("display.max_columns")
            show_dimensions = get_option("display.show_dimensions")

            formatter = fmt.DataFrameFormatter(
                self,
                columns=None,
                col_space=None,
                na_rep="NaN",
                formatters=None,
                float_format=None,
                sparsify=None,
                justify=None,
                index_names=True,
                header=True,
                index=True,
                bold_rows=True,
                escape=True,
                max_rows=max_rows,
                min_rows=min_rows,
                max_cols=max_cols,
                show_dimensions=show_dimensions,
                decimal=".",
            )
            return fmt.DataFrameRenderer(formatter).to_html(notebook=True)
        else:
            return None

    @Substitution(
        header_type="bool or sequence",
        header="Write out the column names. If a list of strings "
        "is given, it is assumed to be aliases for the "
        "column names",
        col_space_type="int, list or dict of int",
        col_space="The minimum width of each column",
    )
    @Substitution(shared_params=fmt.common_docstring, returns=fmt.return_docstring)
    def to_string(
        self,
        buf: Optional[FilePathOrBuffer[str]] = None,
        columns: Optional[Sequence[str]] = None,
        col_space: Optional[int] = None,
        header: Union[bool, Sequence[str]] = True,
        index: bool = True,
        na_rep: str = "NaN",
        formatters: Optional[fmt.FormattersType] = None,
        float_format: Optional[fmt.FloatFormatType] = None,
        sparsify: Optional[bool] = None,
        index_names: bool = True,
        justify: Optional[str] = None,
        max_rows: Optional[int] = None,
        min_rows: Optional[int] = None,
        max_cols: Optional[int] = None,
        show_dimensions: bool = False,
        decimal: str = ".",
        line_width: Optional[int] = None,
        max_colwidth: Optional[int] = None,
        encoding: Optional[str] = None,
    ) -> Optional[str]:
        """
        Render a DataFrame to a console-friendly tabular output.
        %(shared_params)s
        line_width : int, optional
            Width to wrap a line in characters.
        max_colwidth : int, optional
            Max width to truncate each column in characters. By default, no limit.

            .. versionadded:: 1.0.0
        encoding : str, default "utf-8"
            Set character encoding.

            .. versionadded:: 1.0
        %(returns)s
        See Also
        --------
        to_html : Convert DataFrame to HTML.

        Examples
        --------
        >>> d = {'col1': [1, 2, 3], 'col2': [4, 5, 6]}
        >>> df = pd.DataFrame(d)
        >>> print(df.to_string())
           col1  col2
        0     1     4
        1     2     5
        2     3     6
        """
        from pandas import option_context

        with option_context("display.max_colwidth", max_colwidth):
            formatter = fmt.DataFrameFormatter(
                self,
                columns=columns,
                col_space=col_space,
                na_rep=na_rep,
                formatters=formatters,
                float_format=float_format,
                sparsify=sparsify,
                justify=justify,
                index_names=index_names,
                header=header,
                index=index,
                min_rows=min_rows,
                max_rows=max_rows,
                max_cols=max_cols,
                show_dimensions=show_dimensions,
                decimal=decimal,
            )
            return fmt.DataFrameRenderer(formatter).to_string(
                buf=buf,
                encoding=encoding,
                line_width=line_width,
            )

    # ----------------------------------------------------------------------

    @property
    def style(self) -> Styler:
        """
        Returns a Styler object.

        Contains methods for building a styled HTML representation of the DataFrame.

        See Also
        --------
        io.formats.style.Styler : Helps style a DataFrame or Series according to the
            data with HTML and CSS.
        """
        from pandas.io.formats.style import Styler

        return Styler(self)

    _shared_docs[
        "items"
    ] = r"""
        Iterate over (column name, Series) pairs.

        Iterates over the DataFrame columns, returning a tuple with
        the column name and the content as a Series.

        Yields
        ------
        label : object
            The column names for the DataFrame being iterated over.
        content : Series
            The column entries belonging to each label, as a Series.

        See Also
        --------
        DataFrame.iterrows : Iterate over DataFrame rows as
            (index, Series) pairs.
        DataFrame.itertuples : Iterate over DataFrame rows as namedtuples
            of the values.

        Examples
        --------
        >>> df = pd.DataFrame({'species': ['bear', 'bear', 'marsupial'],
        ...                   'population': [1864, 22000, 80000]},
        ...                   index=['panda', 'polar', 'koala'])
        >>> df
                species   population
        panda   bear      1864
        polar   bear      22000
        koala   marsupial 80000
        >>> for label, content in df.items():
        ...     print(f'label: {label}')
        ...     print(f'content: {content}', sep='\n')
        ...
        label: species
        content:
        panda         bear
        polar         bear
        koala    marsupial
        Name: species, dtype: object
        label: population
        content:
        panda     1864
        polar    22000
        koala    80000
        Name: population, dtype: int64
        """

    @Appender(_shared_docs["items"])
    def items(self) -> Iterable[Tuple[Label, Series]]:
        if self.columns.is_unique and hasattr(self, "_item_cache"):
            for k in self.columns:
                yield k, self._get_item_cache(k)
        else:
            for i, k in enumerate(self.columns):
                yield k, self._ixs(i, axis=1)

    @Appender(_shared_docs["items"])
    def iteritems(self) -> Iterable[Tuple[Label, Series]]:
        yield from self.items()

    def iterrows(self) -> Iterable[Tuple[Label, Series]]:
        """
        Iterate over DataFrame rows as (index, Series) pairs.

        Yields
        ------
        index : label or tuple of label
            The index of the row. A tuple for a `MultiIndex`.
        data : Series
            The data of the row as a Series.

        See Also
        --------
        DataFrame.itertuples : Iterate over DataFrame rows as namedtuples of the values.
        DataFrame.items : Iterate over (column name, Series) pairs.

        Notes
        -----
        1. Because ``iterrows`` returns a Series for each row,
           it does **not** preserve dtypes across the rows (dtypes are
           preserved across columns for DataFrames). For example,

           >>> df = pd.DataFrame([[1, 1.5]], columns=['int', 'float'])
           >>> row = next(df.iterrows())[1]
           >>> row
           int      1.0
           float    1.5
           Name: 0, dtype: float64
           >>> print(row['int'].dtype)
           float64
           >>> print(df['int'].dtype)
           int64

           To preserve dtypes while iterating over the rows, it is better
           to use :meth:`itertuples` which returns namedtuples of the values
           and which is generally faster than ``iterrows``.

        2. You should **never modify** something you are iterating over.
           This is not guaranteed to work in all cases. Depending on the
           data types, the iterator returns a copy and not a view, and writing
           to it will have no effect.
        """
        columns = self.columns
        klass = self._constructor_sliced
        for k, v in zip(self.index, self.values):
            s = klass(v, index=columns, name=k)
            yield k, s

    def itertuples(
        self, index: bool = True, name: Optional[str] = "Pandas"
    ) -> Iterable[Tuple]:
        """
        Iterate over DataFrame rows as namedtuples.

        Parameters
        ----------
        index : bool, default True
            If True, return the index as the first element of the tuple.
        name : str or None, default "Pandas"
            The name of the returned namedtuples or None to return regular
            tuples.

        Returns
        -------
        iterator
            An object to iterate over namedtuples for each row in the
            DataFrame with the first field possibly being the index and
            following fields being the column values.

        See Also
        --------
        DataFrame.iterrows : Iterate over DataFrame rows as (index, Series)
            pairs.
        DataFrame.items : Iterate over (column name, Series) pairs.

        Notes
        -----
        The column names will be renamed to positional names if they are
        invalid Python identifiers, repeated, or start with an underscore.
        On python versions < 3.7 regular tuples are returned for DataFrames
        with a large number of columns (>254).

        Examples
        --------
        >>> df = pd.DataFrame({'num_legs': [4, 2], 'num_wings': [0, 2]},
        ...                   index=['dog', 'hawk'])
        >>> df
              num_legs  num_wings
        dog          4          0
        hawk         2          2
        >>> for row in df.itertuples():
        ...     print(row)
        ...
        Pandas(Index='dog', num_legs=4, num_wings=0)
        Pandas(Index='hawk', num_legs=2, num_wings=2)

        By setting the `index` parameter to False we can remove the index
        as the first element of the tuple:

        >>> for row in df.itertuples(index=False):
        ...     print(row)
        ...
        Pandas(num_legs=4, num_wings=0)
        Pandas(num_legs=2, num_wings=2)

        With the `name` parameter set we set a custom name for the yielded
        namedtuples:

        >>> for row in df.itertuples(name='Animal'):
        ...     print(row)
        ...
        Animal(Index='dog', num_legs=4, num_wings=0)
        Animal(Index='hawk', num_legs=2, num_wings=2)
        """
        arrays = []
        fields = list(self.columns)
        if index:
            arrays.append(self.index)
            fields.insert(0, "Index")

        # use integer indexing because of possible duplicate column names
        arrays.extend(self.iloc[:, k] for k in range(len(self.columns)))

        if name is not None:
            # https://github.com/python/mypy/issues/9046
            # error: namedtuple() expects a string literal as the first argument
            itertuple = collections.namedtuple(  # type: ignore[misc]
                name, fields, rename=True
            )
            return map(itertuple._make, zip(*arrays))

        # fallback to regular tuples
        return zip(*arrays)

    def __len__(self) -> int:
        """
        Returns length of info axis, but here we use the index.
        """
        return len(self.index)

    def dot(self, other: Union[AnyArrayLike, FrameOrSeriesUnion]) -> FrameOrSeriesUnion:
        """
        Compute the matrix multiplication between the DataFrame and other.

        This method computes the matrix product between the DataFrame and the
        values of an other Series, DataFrame or a numpy array.

        It can also be called using ``self @ other`` in Python >= 3.5.

        Parameters
        ----------
        other : Series, DataFrame or array-like
            The other object to compute the matrix product with.

        Returns
        -------
        Series or DataFrame
            If other is a Series, return the matrix product between self and
            other as a Series. If other is a DataFrame or a numpy.array, return
            the matrix product of self and other in a DataFrame of a np.array.

        See Also
        --------
        Series.dot: Similar method for Series.

        Notes
        -----
        The dimensions of DataFrame and other must be compatible in order to
        compute the matrix multiplication. In addition, the column names of
        DataFrame and the index of other must contain the same values, as they
        will be aligned prior to the multiplication.

        The dot method for Series computes the inner product, instead of the
        matrix product here.

        Examples
        --------
        Here we multiply a DataFrame with a Series.

        >>> df = pd.DataFrame([[0, 1, -2, -1], [1, 1, 1, 1]])
        >>> s = pd.Series([1, 1, 2, 1])
        >>> df.dot(s)
        0    -4
        1     5
        dtype: int64

        Here we multiply a DataFrame with another DataFrame.

        >>> other = pd.DataFrame([[0, 1], [1, 2], [-1, -1], [2, 0]])
        >>> df.dot(other)
            0   1
        0   1   4
        1   2   2

        Note that the dot method give the same result as @

        >>> df @ other
            0   1
        0   1   4
        1   2   2

        The dot method works also if other is an np.array.

        >>> arr = np.array([[0, 1], [1, 2], [-1, -1], [2, 0]])
        >>> df.dot(arr)
            0   1
        0   1   4
        1   2   2

        Note how shuffling of the objects does not change the result.

        >>> s2 = s.reindex([1, 0, 2, 3])
        >>> df.dot(s2)
        0    -4
        1     5
        dtype: int64
        """
        if isinstance(other, (Series, DataFrame)):
            common = self.columns.union(other.index)
            if len(common) > len(self.columns) or len(common) > len(other.index):
                raise ValueError("matrices are not aligned")

            left = self.reindex(columns=common, copy=False)
            right = other.reindex(index=common, copy=False)
            lvals = left.values
            rvals = right._values
        else:
            left = self
            lvals = self.values
            rvals = np.asarray(other)
            if lvals.shape[1] != rvals.shape[0]:
                raise ValueError(
                    f"Dot product shape mismatch, {lvals.shape} vs {rvals.shape}"
                )

        if isinstance(other, DataFrame):
            return self._constructor(
                np.dot(lvals, rvals), index=left.index, columns=other.columns
            )
        elif isinstance(other, Series):
            return self._constructor_sliced(np.dot(lvals, rvals), index=left.index)
        elif isinstance(rvals, (np.ndarray, Index)):
            result = np.dot(lvals, rvals)
            if result.ndim == 2:
                return self._constructor(result, index=left.index)
            else:
                return self._constructor_sliced(result, index=left.index)
        else:  # pragma: no cover
            raise TypeError(f"unsupported type: {type(other)}")

    def __matmul__(
        self, other: Union[AnyArrayLike, FrameOrSeriesUnion]
    ) -> FrameOrSeriesUnion:
        """
        Matrix multiplication using binary `@` operator in Python>=3.5.
        """
        return self.dot(other)

    def __rmatmul__(
        self, other: Union[AnyArrayLike, FrameOrSeriesUnion]
    ) -> FrameOrSeriesUnion:
        """
        Matrix multiplication using binary `@` operator in Python>=3.5.
        """
        try:
            return self.T.dot(np.transpose(other)).T
        except ValueError as err:
            if "shape mismatch" not in str(err):
                raise
            # GH#21581 give exception message for original shapes
            msg = f"shapes {np.shape(other)} and {self.shape} not aligned"
            raise ValueError(msg) from err

    # ----------------------------------------------------------------------
    # IO methods (to / from other formats)

    @classmethod
    def from_dict(
        cls,
        data,
        orient: str = "columns",
        dtype: Optional[Dtype] = None,
        columns: Optional[List[Label]] = None,
    ) -> DataFrame:
        """
        Construct DataFrame from dict of array-like or dicts.

        Creates DataFrame object from dictionary by columns or by index
        allowing dtype specification.

        Parameters
        ----------
        data : dict
            Of the form {field : array-like} or {field : dict}.
        orient : {'columns', 'index'}, default 'columns'
            The "orientation" of the data. If the keys of the passed dict
            should be the columns of the resulting DataFrame, pass 'columns'
            (default). Otherwise if the keys should be rows, pass 'index'.
        dtype : dtype, default None
            Data type to force, otherwise infer.
        columns : list, default None
            Column labels to use when ``orient='index'``. Raises a ValueError
            if used with ``orient='columns'``.

        Returns
        -------
        DataFrame

        See Also
        --------
        DataFrame.from_records : DataFrame from structured ndarray, sequence
            of tuples or dicts, or DataFrame.
        DataFrame : DataFrame object creation using constructor.

        Examples
        --------
        By default the keys of the dict become the DataFrame columns:

        >>> data = {'col_1': [3, 2, 1, 0], 'col_2': ['a', 'b', 'c', 'd']}
        >>> pd.DataFrame.from_dict(data)
           col_1 col_2
        0      3     a
        1      2     b
        2      1     c
        3      0     d

        Specify ``orient='index'`` to create the DataFrame using dictionary
        keys as rows:

        >>> data = {'row_1': [3, 2, 1, 0], 'row_2': ['a', 'b', 'c', 'd']}
        >>> pd.DataFrame.from_dict(data, orient='index')
               0  1  2  3
        row_1  3  2  1  0
        row_2  a  b  c  d

        When using the 'index' orientation, the column names can be
        specified manually:

        >>> pd.DataFrame.from_dict(data, orient='index',
        ...                        columns=['A', 'B', 'C', 'D'])
               A  B  C  D
        row_1  3  2  1  0
        row_2  a  b  c  d
        """
        index = None
        orient = orient.lower()
        if orient == "index":
            if len(data) > 0:
                # TODO speed up Series case
                if isinstance(list(data.values())[0], (Series, dict)):
                    data = _from_nested_dict(data)
                else:
                    data, index = list(data.values()), list(data.keys())
        elif orient == "columns":
            if columns is not None:
                raise ValueError("cannot use columns parameter with orient='columns'")
        else:  # pragma: no cover
            raise ValueError("only recognize index or columns for orient")

        return cls(data, index=index, columns=columns, dtype=dtype)

    def to_numpy(
        self,
        dtype: Optional[Dtype] = None,
        copy: bool = False,
        na_value: Scalar = lib.no_default,
    ) -> np.ndarray:
        """
        Convert the DataFrame to a NumPy array.

        .. versionadded:: 0.24.0

        By default, the dtype of the returned array will be the common NumPy
        dtype of all types in the DataFrame. For example, if the dtypes are
        ``float16`` and ``float32``, the results dtype will be ``float32``.
        This may require copying data and coercing values, which may be
        expensive.

        Parameters
        ----------
        dtype : str or numpy.dtype, optional
            The dtype to pass to :meth:`numpy.asarray`.
        copy : bool, default False
            Whether to ensure that the returned value is not a view on
            another array. Note that ``copy=False`` does not *ensure* that
            ``to_numpy()`` is no-copy. Rather, ``copy=True`` ensure that
            a copy is made, even if not strictly necessary.
        na_value : Any, optional
            The value to use for missing values. The default value depends
            on `dtype` and the dtypes of the DataFrame columns.

            .. versionadded:: 1.1.0

        Returns
        -------
        numpy.ndarray

        See Also
        --------
        Series.to_numpy : Similar method for Series.

        Examples
        --------
        >>> pd.DataFrame({"A": [1, 2], "B": [3, 4]}).to_numpy()
        array([[1, 3],
               [2, 4]])

        With heterogeneous data, the lowest common type will have to
        be used.

        >>> df = pd.DataFrame({"A": [1, 2], "B": [3.0, 4.5]})
        >>> df.to_numpy()
        array([[1. , 3. ],
               [2. , 4.5]])

        For a mix of numeric and non-numeric types, the output array will
        have object dtype.

        >>> df['C'] = pd.date_range('2000', periods=2)
        >>> df.to_numpy()
        array([[1, 3.0, Timestamp('2000-01-01 00:00:00')],
               [2, 4.5, Timestamp('2000-01-02 00:00:00')]], dtype=object)
        """
        self._consolidate_inplace()
        result = self._mgr.as_array(
            transpose=self._AXIS_REVERSED, dtype=dtype, copy=copy, na_value=na_value
        )
        if result.dtype is not dtype:
            result = np.array(result, dtype=dtype, copy=False)

        return result

<<<<<<< HEAD
    def to_dict(self, orient: str = "dict", into=dict) -> Union[Dict, List, Mapping]:
=======
    def to_dict(self, orient: str = "dict", into=dict):
>>>>>>> 7ffbf1a5
        """
        Convert the DataFrame to a dictionary.

        The type of the key-value pairs can be customized with the parameters
        (see below).

        Parameters
        ----------
        orient : str {'dict', 'list', 'series', 'split', 'records', 'index'}
            Determines the type of the values of the dictionary.

            - 'dict' (default) : dict like {column -> {index -> value}}
            - 'list' : dict like {column -> [values]}
            - 'series' : dict like {column -> Series(values)}
            - 'split' : dict like
              {'index' -> [index], 'columns' -> [columns], 'data' -> [values]}
            - 'records' : list like
              [{column -> value}, ... , {column -> value}]
            - 'index' : dict like {index -> {column -> value}}

            Abbreviations are allowed. `s` indicates `series` and `sp`
            indicates `split`.

        into : class, default dict
            The collections.abc.Mapping subclass used for all Mappings
            in the return value.  Can be the actual class or an empty
            instance of the mapping type you want.  If you want a
            collections.defaultdict, you must pass it initialized.

        Returns
        -------
        dict, list or collections.abc.Mapping
            Return a collections.abc.Mapping object representing the DataFrame.
            The resulting transformation depends on the `orient` parameter.

        See Also
        --------
        DataFrame.from_dict: Create a DataFrame from a dictionary.
        DataFrame.to_json: Convert a DataFrame to JSON format.

        Examples
        --------
        >>> df = pd.DataFrame({'col1': [1, 2],
        ...                    'col2': [0.5, 0.75]},
        ...                   index=['row1', 'row2'])
        >>> df
              col1  col2
        row1     1  0.50
        row2     2  0.75
        >>> df.to_dict()
        {'col1': {'row1': 1, 'row2': 2}, 'col2': {'row1': 0.5, 'row2': 0.75}}

        You can specify the return orientation.

        >>> df.to_dict('series')
        {'col1': row1    1
                 row2    2
        Name: col1, dtype: int64,
        'col2': row1    0.50
                row2    0.75
        Name: col2, dtype: float64}

        >>> df.to_dict('split')
        {'index': ['row1', 'row2'], 'columns': ['col1', 'col2'],
         'data': [[1, 0.5], [2, 0.75]]}

        >>> df.to_dict('records')
        [{'col1': 1, 'col2': 0.5}, {'col1': 2, 'col2': 0.75}]

        >>> df.to_dict('index')
        {'row1': {'col1': 1, 'col2': 0.5}, 'row2': {'col1': 2, 'col2': 0.75}}

        You can also specify the mapping type.

        >>> from collections import OrderedDict, defaultdict
        >>> df.to_dict(into=OrderedDict)
        OrderedDict([('col1', OrderedDict([('row1', 1), ('row2', 2)])),
                     ('col2', OrderedDict([('row1', 0.5), ('row2', 0.75)]))])

        If you want a `defaultdict`, you need to initialize it:

        >>> dd = defaultdict(list)
        >>> df.to_dict('records', into=dd)
        [defaultdict(<class 'list'>, {'col1': 1, 'col2': 0.5}),
         defaultdict(<class 'list'>, {'col1': 2, 'col2': 0.75})]
        """
        if not self.columns.is_unique:
            warnings.warn(
                "DataFrame columns are not unique, some columns will be omitted.",
                UserWarning,
                stacklevel=2,
            )
        # GH16122
        into_c = com.standardize_mapping(into)

        orient = orient.lower()
        # GH32515
        if orient.startswith(("d", "l", "s", "r", "i")) and orient not in {
            "dict",
            "list",
            "series",
            "split",
            "records",
            "index",
        }:
            warnings.warn(
                "Using short name for 'orient' is deprecated. Only the "
                "options: ('dict', list, 'series', 'split', 'records', 'index') "
                "will be used in a future version. Use one of the above "
                "to silence this warning.",
                FutureWarning,
            )

            if orient.startswith("d"):
                orient = "dict"
            elif orient.startswith("l"):
                orient = "list"
            elif orient.startswith("sp"):
                orient = "split"
            elif orient.startswith("s"):
                orient = "series"
            elif orient.startswith("r"):
                orient = "records"
            elif orient.startswith("i"):
                orient = "index"

        if orient == "dict":
            return into_c((k, v.to_dict(into)) for k, v in self.items())

        elif orient == "list":
            return into_c((k, v.tolist()) for k, v in self.items())

        elif orient == "split":
            return into_c(
                (
                    ("index", self.index.tolist()),
                    ("columns", self.columns.tolist()),
                    (
                        "data",
                        [
                            list(map(maybe_box_datetimelike, t))
                            for t in self.itertuples(index=False, name=None)
                        ],
                    ),
                )
            )

        elif orient == "series":
            return into_c((k, maybe_box_datetimelike(v)) for k, v in self.items())

        elif orient == "records":
            columns = self.columns.tolist()
            rows = (
                dict(zip(columns, row))
                for row in self.itertuples(index=False, name=None)
            )
            return [
                into_c((k, maybe_box_datetimelike(v)) for k, v in row.items())
                for row in rows
            ]

        elif orient == "index":
            if not self.index.is_unique:
                raise ValueError("DataFrame index must be unique for orient='index'.")
            return into_c(
                (t[0], dict(zip(self.columns, t[1:])))
                for t in self.itertuples(name=None)
            )

        else:
            raise ValueError(f"orient '{orient}' not understood")

    def to_gbq(
        self,
        destination_table: str,
        project_id: Optional[str] = None,
<<<<<<< HEAD
        chunksize: Optional[int] = None,
        reauth: bool = False,
        if_exists: str = "fail",
        auth_local_webserver: bool = False,
        table_schema: Optional[List[Dict]] = None,
=======
        chunksize=None,
        reauth: bool = False,
        if_exists: str = "fail",
        auth_local_webserver: bool = False,
        table_schema=None,
>>>>>>> 7ffbf1a5
        location: Optional[str] = None,
        progress_bar: bool = True,
        credentials=None,
    ) -> None:
        """
        Write a DataFrame to a Google BigQuery table.

        This function requires the `pandas-gbq package
        <https://pandas-gbq.readthedocs.io>`__.

        See the `How to authenticate with Google BigQuery
        <https://pandas-gbq.readthedocs.io/en/latest/howto/authentication.html>`__
        guide for authentication instructions.

        Parameters
        ----------
        destination_table : str
            Name of table to be written, in the form ``dataset.tablename``.
        project_id : str, optional
            Google BigQuery Account project ID. Optional when available from
            the environment.
        chunksize : int, optional
            Number of rows to be inserted in each chunk from the dataframe.
            Set to ``None`` to load the whole dataframe at once.
        reauth : bool, default False
            Force Google BigQuery to re-authenticate the user. This is useful
            if multiple accounts are used.
        if_exists : str, default 'fail'
            Behavior when the destination table exists. Value can be one of:

            ``'fail'``
                If table exists raise pandas_gbq.gbq.TableCreationError.
            ``'replace'``
                If table exists, drop it, recreate it, and insert data.
            ``'append'``
                If table exists, insert data. Create if does not exist.
        auth_local_webserver : bool, default False
            Use the `local webserver flow`_ instead of the `console flow`_
            when getting user credentials.

            .. _local webserver flow:
                https://google-auth-oauthlib.readthedocs.io/en/latest/reference/google_auth_oauthlib.flow.html#google_auth_oauthlib.flow.InstalledAppFlow.run_local_server
            .. _console flow:
                https://google-auth-oauthlib.readthedocs.io/en/latest/reference/google_auth_oauthlib.flow.html#google_auth_oauthlib.flow.InstalledAppFlow.run_console

            *New in version 0.2.0 of pandas-gbq*.
        table_schema : list of dicts, optional
            List of BigQuery table fields to which according DataFrame
            columns conform to, e.g. ``[{'name': 'col1', 'type':
            'STRING'},...]``. If schema is not provided, it will be
            generated according to dtypes of DataFrame columns. See
            BigQuery API documentation on available names of a field.

            *New in version 0.3.1 of pandas-gbq*.
        location : str, optional
            Location where the load job should run. See the `BigQuery locations
            documentation
            <https://cloud.google.com/bigquery/docs/dataset-locations>`__ for a
            list of available locations. The location must match that of the
            target dataset.

            *New in version 0.5.0 of pandas-gbq*.
        progress_bar : bool, default True
            Use the library `tqdm` to show the progress bar for the upload,
            chunk by chunk.

            *New in version 0.5.0 of pandas-gbq*.
        credentials : google.auth.credentials.Credentials, optional
            Credentials for accessing Google APIs. Use this parameter to
            override default credentials, such as to use Compute Engine
            :class:`google.auth.compute_engine.Credentials` or Service
            Account :class:`google.oauth2.service_account.Credentials`
            directly.

            *New in version 0.8.0 of pandas-gbq*.

            .. versionadded:: 0.24.0

        See Also
        --------
        pandas_gbq.to_gbq : This function in the pandas-gbq library.
        read_gbq : Read a DataFrame from Google BigQuery.
        """
        from pandas.io import gbq

        gbq.to_gbq(
            self,
            destination_table,
            project_id=project_id,
            chunksize=chunksize,
            reauth=reauth,
            if_exists=if_exists,
            auth_local_webserver=auth_local_webserver,
            table_schema=table_schema,
            location=location,
            progress_bar=progress_bar,
            credentials=credentials,
        )

    @classmethod
    def from_records(
        cls,
        data,
        index=None,
        exclude=None,
        columns=None,
        coerce_float: bool = False,
<<<<<<< HEAD
        nrows: Optional[bool] = None,
=======
        nrows=None,
>>>>>>> 7ffbf1a5
    ) -> DataFrame:
        """
        Convert structured or record ndarray to DataFrame.

        Creates a DataFrame object from a structured ndarray, sequence of
        tuples or dicts, or DataFrame.

        Parameters
        ----------
        data : structured ndarray, sequence of tuples or dicts, or DataFrame
            Structured input data.
        index : str, list of fields, array-like
            Field of array to use as the index, alternately a specific set of
            input labels to use.
        exclude : sequence, default None
            Columns or fields to exclude.
        columns : sequence, default None
            Column names to use. If the passed data do not have names
            associated with them, this argument provides names for the
            columns. Otherwise this argument indicates the order of the columns
            in the result (any names not found in the data will become all-NA
            columns).
        coerce_float : bool, default False
            Attempt to convert values of non-string, non-numeric objects (like
            decimal.Decimal) to floating point, useful for SQL result sets.
        nrows : int, default None
            Number of rows to read if data is an iterator.

        Returns
        -------
        DataFrame

        See Also
        --------
        DataFrame.from_dict : DataFrame from dict of array-like or dicts.
        DataFrame : DataFrame object creation using constructor.

        Examples
        --------
        Data can be provided as a structured ndarray:

        >>> data = np.array([(3, 'a'), (2, 'b'), (1, 'c'), (0, 'd')],
        ...                 dtype=[('col_1', 'i4'), ('col_2', 'U1')])
        >>> pd.DataFrame.from_records(data)
           col_1 col_2
        0      3     a
        1      2     b
        2      1     c
        3      0     d

        Data can be provided as a list of dicts:

        >>> data = [{'col_1': 3, 'col_2': 'a'},
        ...         {'col_1': 2, 'col_2': 'b'},
        ...         {'col_1': 1, 'col_2': 'c'},
        ...         {'col_1': 0, 'col_2': 'd'}]
        >>> pd.DataFrame.from_records(data)
           col_1 col_2
        0      3     a
        1      2     b
        2      1     c
        3      0     d

        Data can be provided as a list of tuples with corresponding columns:

        >>> data = [(3, 'a'), (2, 'b'), (1, 'c'), (0, 'd')]
        >>> pd.DataFrame.from_records(data, columns=['col_1', 'col_2'])
           col_1 col_2
        0      3     a
        1      2     b
        2      1     c
        3      0     d
        """
        # Make a copy of the input columns so we can modify it
        if columns is not None:
            columns = ensure_index(columns)

        if is_iterator(data):
            if nrows == 0:
                return cls()

            try:
                first_row = next(data)
            except StopIteration:
                return cls(index=index, columns=columns)

            dtype = None
            if hasattr(first_row, "dtype") and first_row.dtype.names:
                dtype = first_row.dtype

            values = [first_row]

            if nrows is None:
                values += data
            else:
                values.extend(itertools.islice(data, nrows - 1))

            if dtype is not None:
                data = np.array(values, dtype=dtype)
            else:
                data = values

        if isinstance(data, dict):
            if columns is None:
                columns = arr_columns = ensure_index(sorted(data))
                arrays = [data[k] for k in columns]
            else:
                arrays = []
                arr_columns_list = []
                for k, v in data.items():
                    if k in columns:
                        arr_columns_list.append(k)
                        arrays.append(v)

                arrays, arr_columns = reorder_arrays(arrays, arr_columns_list, columns)

        elif isinstance(data, (np.ndarray, DataFrame)):
            arrays, columns = to_arrays(data, columns)
            if columns is not None:
                columns = ensure_index(columns)
            arr_columns = columns
        else:
            arrays, arr_columns = to_arrays(data, columns)
            if coerce_float:
                for i, arr in enumerate(arrays):
                    if arr.dtype == object:
                        arrays[i] = lib.maybe_convert_objects(arr, try_float=True)

            arr_columns = ensure_index(arr_columns)
            if columns is not None:
                columns = ensure_index(columns)
            else:
                columns = arr_columns

        if exclude is None:
            exclude = set()
        else:
            exclude = set(exclude)

        result_index = None
        if index is not None:
            if isinstance(index, str) or not hasattr(index, "__iter__"):
                i = columns.get_loc(index)
                exclude.add(index)
                if len(arrays) > 0:
                    result_index = Index(arrays[i], name=index)
                else:
                    result_index = Index([], name=index)
            else:
                try:
                    index_data = [arrays[arr_columns.get_loc(field)] for field in index]
                except (KeyError, TypeError):
                    # raised by get_loc, see GH#29258
                    result_index = index
                else:
                    result_index = ensure_index_from_sequences(index_data, names=index)
                    exclude.update(index)

        if any(exclude):
            arr_exclude = [x for x in exclude if x in arr_columns]
            to_remove = [arr_columns.get_loc(col) for col in arr_exclude]
            arrays = [v for i, v in enumerate(arrays) if i not in to_remove]

            arr_columns = arr_columns.drop(arr_exclude)
            columns = columns.drop(exclude)

        mgr = arrays_to_mgr(arrays, arr_columns, result_index, columns)

        return cls(mgr)

    def to_records(
        self, index=True, column_dtypes=None, index_dtypes=None
    ) -> np.recarray:
        """
        Convert DataFrame to a NumPy record array.

        Index will be included as the first field of the record array if
        requested.

        Parameters
        ----------
        index : bool, default True
            Include index in resulting record array, stored in 'index'
            field or using the index label, if set.
        column_dtypes : str, type, dict, default None
            .. versionadded:: 0.24.0

            If a string or type, the data type to store all columns. If
            a dictionary, a mapping of column names and indices (zero-indexed)
            to specific data types.
        index_dtypes : str, type, dict, default None
            .. versionadded:: 0.24.0

            If a string or type, the data type to store all index levels. If
            a dictionary, a mapping of index level names and indices
            (zero-indexed) to specific data types.

            This mapping is applied only if `index=True`.

        Returns
        -------
        numpy.recarray
            NumPy ndarray with the DataFrame labels as fields and each row
            of the DataFrame as entries.

        See Also
        --------
        DataFrame.from_records: Convert structured or record ndarray
            to DataFrame.
        numpy.recarray: An ndarray that allows field access using
            attributes, analogous to typed columns in a
            spreadsheet.

        Examples
        --------
        >>> df = pd.DataFrame({'A': [1, 2], 'B': [0.5, 0.75]},
        ...                   index=['a', 'b'])
        >>> df
           A     B
        a  1  0.50
        b  2  0.75
        >>> df.to_records()
        rec.array([('a', 1, 0.5 ), ('b', 2, 0.75)],
                  dtype=[('index', 'O'), ('A', '<i8'), ('B', '<f8')])

        If the DataFrame index has no label then the recarray field name
        is set to 'index'. If the index has a label then this is used as the
        field name:

        >>> df.index = df.index.rename("I")
        >>> df.to_records()
        rec.array([('a', 1, 0.5 ), ('b', 2, 0.75)],
                  dtype=[('I', 'O'), ('A', '<i8'), ('B', '<f8')])

        The index can be excluded from the record array:

        >>> df.to_records(index=False)
        rec.array([(1, 0.5 ), (2, 0.75)],
                  dtype=[('A', '<i8'), ('B', '<f8')])

        Data types can be specified for the columns:

        >>> df.to_records(column_dtypes={"A": "int32"})
        rec.array([('a', 1, 0.5 ), ('b', 2, 0.75)],
                  dtype=[('I', 'O'), ('A', '<i4'), ('B', '<f8')])

        As well as for the index:

        >>> df.to_records(index_dtypes="<S2")
        rec.array([(b'a', 1, 0.5 ), (b'b', 2, 0.75)],
                  dtype=[('I', 'S2'), ('A', '<i8'), ('B', '<f8')])

        >>> index_dtypes = f"<S{df.index.str.len().max()}"
        >>> df.to_records(index_dtypes=index_dtypes)
        rec.array([(b'a', 1, 0.5 ), (b'b', 2, 0.75)],
                  dtype=[('I', 'S1'), ('A', '<i8'), ('B', '<f8')])
        """
        if index:
            if isinstance(self.index, MultiIndex):
                # array of tuples to numpy cols. copy copy copy
                ix_vals = list(map(np.array, zip(*self.index._values)))
            else:
                ix_vals = [self.index.values]

            arrays = ix_vals + [
                np.asarray(self.iloc[:, i]) for i in range(len(self.columns))
            ]

            count = 0
            index_names = list(self.index.names)

            if isinstance(self.index, MultiIndex):
                for i, n in enumerate(index_names):
                    if n is None:
                        index_names[i] = f"level_{count}"
                        count += 1
            elif index_names[0] is None:
                index_names = ["index"]

            names = [str(name) for name in itertools.chain(index_names, self.columns)]
        else:
            arrays = [np.asarray(self.iloc[:, i]) for i in range(len(self.columns))]
            names = [str(c) for c in self.columns]
            index_names = []

        index_len = len(index_names)
        formats = []

        for i, v in enumerate(arrays):
            index = i

            # When the names and arrays are collected, we
            # first collect those in the DataFrame's index,
            # followed by those in its columns.
            #
            # Thus, the total length of the array is:
            # len(index_names) + len(DataFrame.columns).
            #
            # This check allows us to see whether we are
            # handling a name / array in the index or column.
            if index < index_len:
                dtype_mapping = index_dtypes
                name = index_names[index]
            else:
                index -= index_len
                dtype_mapping = column_dtypes
                name = self.columns[index]

            # We have a dictionary, so we get the data type
            # associated with the index or column (which can
            # be denoted by its name in the DataFrame or its
            # position in DataFrame's array of indices or
            # columns, whichever is applicable.
            if is_dict_like(dtype_mapping):
                if name in dtype_mapping:
                    dtype_mapping = dtype_mapping[name]
                elif index in dtype_mapping:
                    dtype_mapping = dtype_mapping[index]
                else:
                    dtype_mapping = None

            # If no mapping can be found, use the array's
            # dtype attribute for formatting.
            #
            # A valid dtype must either be a type or
            # string naming a type.
            if dtype_mapping is None:
                formats.append(v.dtype)
            elif isinstance(dtype_mapping, (type, np.dtype, str)):
                formats.append(dtype_mapping)
            else:
                element = "row" if i < index_len else "column"
                msg = f"Invalid dtype {dtype_mapping} specified for {element} {name}"
                raise ValueError(msg)

        return np.rec.fromarrays(arrays, dtype={"names": names, "formats": formats})

    @classmethod
    def _from_arrays(
        cls,
        arrays,
        columns,
        index,
        dtype: Optional[Dtype] = None,
        verify_integrity: bool = True,
    ) -> DataFrame:
        """
        Create DataFrame from a list of arrays corresponding to the columns.

        Parameters
        ----------
        arrays : list-like of arrays
            Each array in the list corresponds to one column, in order.
        columns : list-like, Index
            The column names for the resulting DataFrame.
        index : list-like, Index
            The rows labels for the resulting DataFrame.
        dtype : dtype, optional
            Optional dtype to enforce for all arrays.
        verify_integrity : bool, default True
            Validate and homogenize all input. If set to False, it is assumed
            that all elements of `arrays` are actual arrays how they will be
            stored in a block (numpy ndarray or ExtensionArray), have the same
            length as and are aligned with the index, and that `columns` and
            `index` are ensured to be an Index object.

        Returns
        -------
        DataFrame
        """
        if dtype is not None:
            dtype = pandas_dtype(dtype)

        mgr = arrays_to_mgr(
            arrays,
            columns,
            index,
            columns,
            dtype=dtype,
            verify_integrity=verify_integrity,
        )
        return cls(mgr)

    @doc(storage_options=generic._shared_docs["storage_options"])
    @deprecate_kwarg(old_arg_name="fname", new_arg_name="path")
    def to_stata(
        self,
        path: FilePathOrBuffer,
        convert_dates: Optional[Dict[Label, str]] = None,
        write_index: bool = True,
        byteorder: Optional[str] = None,
        time_stamp: Optional[datetime.datetime] = None,
        data_label: Optional[str] = None,
        variable_labels: Optional[Dict[Label, str]] = None,
        version: Optional[int] = 114,
        convert_strl: Optional[Sequence[Label]] = None,
        compression: CompressionOptions = "infer",
        storage_options: StorageOptions = None,
    ) -> None:
        """
        Export DataFrame object to Stata dta format.

        Writes the DataFrame to a Stata dataset file.
        "dta" files contain a Stata dataset.

        Parameters
        ----------
        path : str, buffer or path object
            String, path object (pathlib.Path or py._path.local.LocalPath) or
            object implementing a binary write() function. If using a buffer
            then the buffer will not be automatically closed after the file
            data has been written.

            .. versionchanged:: 1.0.0

            Previously this was "fname"

        convert_dates : dict
            Dictionary mapping columns containing datetime types to stata
            internal format to use when writing the dates. Options are 'tc',
            'td', 'tm', 'tw', 'th', 'tq', 'ty'. Column can be either an integer
            or a name. Datetime columns that do not have a conversion type
            specified will be converted to 'tc'. Raises NotImplementedError if
            a datetime column has timezone information.
        write_index : bool
            Write the index to Stata dataset.
        byteorder : str
            Can be ">", "<", "little", or "big". default is `sys.byteorder`.
        time_stamp : datetime
            A datetime to use as file creation date.  Default is the current
            time.
        data_label : str, optional
            A label for the data set.  Must be 80 characters or smaller.
        variable_labels : dict
            Dictionary containing columns as keys and variable labels as
            values. Each label must be 80 characters or smaller.
        version : {{114, 117, 118, 119, None}}, default 114
            Version to use in the output dta file. Set to None to let pandas
            decide between 118 or 119 formats depending on the number of
            columns in the frame. Version 114 can be read by Stata 10 and
            later. Version 117 can be read by Stata 13 or later. Version 118
            is supported in Stata 14 and later. Version 119 is supported in
            Stata 15 and later. Version 114 limits string variables to 244
            characters or fewer while versions 117 and later allow strings
            with lengths up to 2,000,000 characters. Versions 118 and 119
            support Unicode characters, and version 119 supports more than
            32,767 variables.

            Version 119 should usually only be used when the number of
            variables exceeds the capacity of dta format 118. Exporting
            smaller datasets in format 119 may have unintended consequences,
            and, as of November 2020, Stata SE cannot read version 119 files.

            .. versionchanged:: 1.0.0

                Added support for formats 118 and 119.

        convert_strl : list, optional
            List of column names to convert to string columns to Stata StrL
            format. Only available if version is 117.  Storing strings in the
            StrL format can produce smaller dta files if strings have more than
            8 characters and values are repeated.
        compression : str or dict, default 'infer'
            For on-the-fly compression of the output dta. If string, specifies
            compression mode. If dict, value at key 'method' specifies
            compression mode. Compression mode must be one of {{'infer', 'gzip',
            'bz2', 'zip', 'xz', None}}. If compression mode is 'infer' and
            `fname` is path-like, then detect compression from the following
            extensions: '.gz', '.bz2', '.zip', or '.xz' (otherwise no
            compression). If dict and compression mode is one of {{'zip',
            'gzip', 'bz2'}}, or inferred as one of the above, other entries
            passed as additional compression options.

            .. versionadded:: 1.1.0

        {storage_options}

            .. versionadded:: 1.2.0

        Raises
        ------
        NotImplementedError
            * If datetimes contain timezone information
            * Column dtype is not representable in Stata
        ValueError
            * Columns listed in convert_dates are neither datetime64[ns]
              or datetime.datetime
            * Column listed in convert_dates is not in DataFrame
            * Categorical label contains more than 32,000 characters

        See Also
        --------
        read_stata : Import Stata data files.
        io.stata.StataWriter : Low-level writer for Stata data files.
        io.stata.StataWriter117 : Low-level writer for version 117 files.

        Examples
        --------
        >>> df = pd.DataFrame({{'animal': ['falcon', 'parrot', 'falcon',
        ...                               'parrot'],
        ...                    'speed': [350, 18, 361, 15]}})
        >>> df.to_stata('animals.dta')  # doctest: +SKIP
        """
        if version not in (114, 117, 118, 119, None):
            raise ValueError("Only formats 114, 117, 118 and 119 are supported.")
        if version == 114:
            if convert_strl is not None:
                raise ValueError("strl is not supported in format 114")
            from pandas.io.stata import StataWriter as statawriter
        elif version == 117:
            # mypy: Name 'statawriter' already defined (possibly by an import)
            from pandas.io.stata import (  # type: ignore[no-redef]
                StataWriter117 as statawriter,
            )
        else:  # versions 118 and 119
            # mypy: Name 'statawriter' already defined (possibly by an import)
            from pandas.io.stata import (  # type: ignore[no-redef]
                StataWriterUTF8 as statawriter,
            )

        kwargs: Dict[str, Any] = {}
        if version is None or version >= 117:
            # strl conversion is only supported >= 117
            kwargs["convert_strl"] = convert_strl
        if version is None or version >= 118:
            # Specifying the version is only supported for UTF8 (118 or 119)
            kwargs["version"] = version

        # mypy: Too many arguments for "StataWriter"
        writer = statawriter(  # type: ignore[call-arg]
            path,
            self,
            convert_dates=convert_dates,
            byteorder=byteorder,
            time_stamp=time_stamp,
            data_label=data_label,
            write_index=write_index,
            variable_labels=variable_labels,
            compression=compression,
            storage_options=storage_options,
            **kwargs,
        )
        writer.write_file()

    @deprecate_kwarg(old_arg_name="fname", new_arg_name="path")
    def to_feather(self, path: FilePathOrBuffer[AnyStr], **kwargs) -> None:
        """
        Write a DataFrame to the binary Feather format.

        Parameters
        ----------
        path : str or file-like object
            If a string, it will be used as Root Directory path.
        **kwargs :
            Additional keywords passed to :func:`pyarrow.feather.write_feather`.
            Starting with pyarrow 0.17, this includes the `compression`,
            `compression_level`, `chunksize` and `version` keywords.

            .. versionadded:: 1.1.0
        """
        from pandas.io.feather_format import to_feather

        to_feather(self, path, **kwargs)

    @doc(
        Series.to_markdown,
        klass=_shared_doc_kwargs["klass"],
        storage_options=_shared_docs["storage_options"],
        examples="""Examples
        --------
        >>> df = pd.DataFrame(
        ...     data={"animal_1": ["elk", "pig"], "animal_2": ["dog", "quetzal"]}
        ... )
        >>> print(df.to_markdown())
        |    | animal_1   | animal_2   |
        |---:|:-----------|:-----------|
        |  0 | elk        | dog        |
        |  1 | pig        | quetzal    |

        Output markdown with a tabulate option.

        >>> print(df.to_markdown(tablefmt="grid"))
        +----+------------+------------+
        |    | animal_1   | animal_2   |
        +====+============+============+
        |  0 | elk        | dog        |
        +----+------------+------------+
        |  1 | pig        | quetzal    |
        +----+------------+------------+
        """,
    )
    def to_markdown(
        self,
        buf: Optional[Union[IO[str], str]] = None,
        mode: str = "wt",
        index: bool = True,
        storage_options: StorageOptions = None,
        **kwargs,
    ) -> Optional[str]:
        if "showindex" in kwargs:
            warnings.warn(
                "'showindex' is deprecated. Only 'index' will be used "
                "in a future version. Use 'index' to silence this warning.",
                FutureWarning,
                stacklevel=2,
            )

        kwargs.setdefault("headers", "keys")
        kwargs.setdefault("tablefmt", "pipe")
        kwargs.setdefault("showindex", index)
        tabulate = import_optional_dependency("tabulate")
        result = tabulate.tabulate(self, **kwargs)
        if buf is None:
            return result

        with get_handle(buf, mode, storage_options=storage_options) as handles:
            assert not isinstance(handles.handle, (str, mmap.mmap))
            handles.handle.writelines(result)
        return None

    @doc(storage_options=generic._shared_docs["storage_options"])
    @deprecate_kwarg(old_arg_name="fname", new_arg_name="path")
    def to_parquet(
        self,
        path: Optional[FilePathOrBuffer] = None,
        engine: str = "auto",
        compression: Optional[str] = "snappy",
        index: Optional[bool] = None,
        partition_cols: Optional[List[str]] = None,
        storage_options: StorageOptions = None,
        **kwargs,
    ) -> Optional[bytes]:
        """
        Write a DataFrame to the binary parquet format.

        This function writes the dataframe as a `parquet file
        <https://parquet.apache.org/>`_. You can choose different parquet
        backends, and have the option of compression. See
        :ref:`the user guide <io.parquet>` for more details.

        Parameters
        ----------
        path : str or file-like object, default None
            If a string, it will be used as Root Directory path
            when writing a partitioned dataset. By file-like object,
            we refer to objects with a write() method, such as a file handle
            (e.g. via builtin open function) or io.BytesIO. The engine
            fastparquet does not accept file-like objects. If path is None,
            a bytes object is returned.

            .. versionchanged:: 1.2.0

            Previously this was "fname"

        engine : {{'auto', 'pyarrow', 'fastparquet'}}, default 'auto'
            Parquet library to use. If 'auto', then the option
            ``io.parquet.engine`` is used. The default ``io.parquet.engine``
            behavior is to try 'pyarrow', falling back to 'fastparquet' if
            'pyarrow' is unavailable.
        compression : {{'snappy', 'gzip', 'brotli', None}}, default 'snappy'
            Name of the compression to use. Use ``None`` for no compression.
        index : bool, default None
            If ``True``, include the dataframe's index(es) in the file output.
            If ``False``, they will not be written to the file.
            If ``None``, similar to ``True`` the dataframe's index(es)
            will be saved. However, instead of being saved as values,
            the RangeIndex will be stored as a range in the metadata so it
            doesn't require much space and is faster. Other indexes will
            be included as columns in the file output.

            .. versionadded:: 0.24.0

        partition_cols : list, optional, default None
            Column names by which to partition the dataset.
            Columns are partitioned in the order they are given.
            Must be None if path is not a string.

            .. versionadded:: 0.24.0

        {storage_options}

            .. versionadded:: 1.2.0

        **kwargs
            Additional arguments passed to the parquet library. See
            :ref:`pandas io <io.parquet>` for more details.

        Returns
        -------
        bytes if no path argument is provided else None

        See Also
        --------
        read_parquet : Read a parquet file.
        DataFrame.to_csv : Write a csv file.
        DataFrame.to_sql : Write to a sql table.
        DataFrame.to_hdf : Write to hdf.

        Notes
        -----
        This function requires either the `fastparquet
        <https://pypi.org/project/fastparquet>`_ or `pyarrow
        <https://arrow.apache.org/docs/python/>`_ library.

        Examples
        --------
        >>> df = pd.DataFrame(data={{'col1': [1, 2], 'col2': [3, 4]}})
        >>> df.to_parquet('df.parquet.gzip',
        ...               compression='gzip')  # doctest: +SKIP
        >>> pd.read_parquet('df.parquet.gzip')  # doctest: +SKIP
           col1  col2
        0     1     3
        1     2     4

        If you want to get a buffer to the parquet content you can use a io.BytesIO
        object, as long as you don't use partition_cols, which creates multiple files.

        >>> import io
        >>> f = io.BytesIO()
        >>> df.to_parquet(f)
        >>> f.seek(0)
        0
        >>> content = f.read()
        """
        from pandas.io.parquet import to_parquet

        return to_parquet(
            self,
            path,
            engine,
            compression=compression,
            index=index,
            partition_cols=partition_cols,
            storage_options=storage_options,
            **kwargs,
        )

    @Substitution(
        header_type="bool",
        header="Whether to print column labels, default True",
        col_space_type="str or int, list or dict of int or str",
        col_space="The minimum width of each column in CSS length "
        "units.  An int is assumed to be px units.\n\n"
        "            .. versionadded:: 0.25.0\n"
        "                Ability to use str",
    )
    @Substitution(shared_params=fmt.common_docstring, returns=fmt.return_docstring)
    def to_html(
        self,
        buf=None,
        columns=None,
        col_space=None,
        header: bool = True,
        index: bool = True,
        na_rep="NaN",
        formatters=None,
        float_format=None,
        sparsify=None,
        index_names: bool = True,
        justify=None,
        max_rows=None,
        max_cols=None,
<<<<<<< HEAD
        show_dimensions: bool = False,
        decimal=".",
        bold_rows: bool = True,
=======
        show_dimensions=False,
        decimal: str = ".",
        bold_rows=True,
>>>>>>> 7ffbf1a5
        classes=None,
        escape: bool = True,
        notebook: bool = False,
        border: Optional[int] = None,
        table_id: Optional[str] = None,
        render_links: bool = False,
        encoding=None,
    ):
        """
        Render a DataFrame as an HTML table.
        %(shared_params)s
        bold_rows : bool, default True
            Make the row labels bold in the output.
        classes : str or list or tuple, default None
            CSS class(es) to apply to the resulting html table.
        escape : bool, default True
            Convert the characters <, >, and & to HTML-safe sequences.
        notebook : {True, False}, default False
            Whether the generated HTML is for IPython Notebook.
        border : int
            A ``border=border`` attribute is included in the opening
            `<table>` tag. Default ``pd.options.display.html.border``.
        encoding : str, default "utf-8"
            Set character encoding.

            .. versionadded:: 1.0

        table_id : str, optional
            A css id is included in the opening `<table>` tag if specified.
        render_links : bool, default False
            Convert URLs to HTML links.

            .. versionadded:: 0.24.0
        %(returns)s
        See Also
        --------
        to_string : Convert DataFrame to a string.
        """
        if justify is not None and justify not in fmt._VALID_JUSTIFY_PARAMETERS:
            raise ValueError("Invalid value for justify parameter")

        formatter = fmt.DataFrameFormatter(
            self,
            columns=columns,
            col_space=col_space,
            na_rep=na_rep,
            header=header,
            index=index,
            formatters=formatters,
            float_format=float_format,
            bold_rows=bold_rows,
            sparsify=sparsify,
            justify=justify,
            index_names=index_names,
            escape=escape,
            decimal=decimal,
            max_rows=max_rows,
            max_cols=max_cols,
            show_dimensions=show_dimensions,
        )
        # TODO: a generic formatter wld b in DataFrameFormatter
        return fmt.DataFrameRenderer(formatter).to_html(
            buf=buf,
            classes=classes,
            notebook=notebook,
            border=border,
            encoding=encoding,
            table_id=table_id,
            render_links=render_links,
        )

    # ----------------------------------------------------------------------
    @Substitution(
        klass="DataFrame",
        type_sub=" and columns",
        max_cols_sub=dedent(
            """\
            max_cols : int, optional
                When to switch from the verbose to the truncated output. If the
                DataFrame has more than `max_cols` columns, the truncated output
                is used. By default, the setting in
                ``pandas.options.display.max_info_columns`` is used."""
        ),
        show_counts_sub=dedent(
            """\
            show_counts : bool, optional
                Whether to show the non-null counts. By default, this is shown
                only if the DataFrame is smaller than
                ``pandas.options.display.max_info_rows`` and
                ``pandas.options.display.max_info_columns``. A value of True always
                shows the counts, and False never shows the counts.
            null_counts : bool, optional
                .. deprecated:: 1.2.0
                    Use show_counts instead."""
        ),
        examples_sub=dedent(
            """\
            >>> int_values = [1, 2, 3, 4, 5]
            >>> text_values = ['alpha', 'beta', 'gamma', 'delta', 'epsilon']
            >>> float_values = [0.0, 0.25, 0.5, 0.75, 1.0]
            >>> df = pd.DataFrame({"int_col": int_values, "text_col": text_values,
            ...                   "float_col": float_values})
            >>> df
                int_col text_col  float_col
            0        1    alpha       0.00
            1        2     beta       0.25
            2        3    gamma       0.50
            3        4    delta       0.75
            4        5  epsilon       1.00

            Prints information of all columns:

            >>> df.info(verbose=True)
            <class 'pandas.core.frame.DataFrame'>
            RangeIndex: 5 entries, 0 to 4
            Data columns (total 3 columns):
             #   Column     Non-Null Count  Dtype
            ---  ------     --------------  -----
             0   int_col    5 non-null      int64
             1   text_col   5 non-null      object
             2   float_col  5 non-null      float64
            dtypes: float64(1), int64(1), object(1)
            memory usage: 248.0+ bytes

            Prints a summary of columns count and its dtypes but not per column
            information:

            >>> df.info(verbose=False)
            <class 'pandas.core.frame.DataFrame'>
            RangeIndex: 5 entries, 0 to 4
            Columns: 3 entries, int_col to float_col
            dtypes: float64(1), int64(1), object(1)
            memory usage: 248.0+ bytes

            Pipe output of DataFrame.info to buffer instead of sys.stdout, get
            buffer content and writes to a text file:

            >>> import io
            >>> buffer = io.StringIO()
            >>> df.info(buf=buffer)
            >>> s = buffer.getvalue()
            >>> with open("df_info.txt", "w",
            ...           encoding="utf-8") as f:  # doctest: +SKIP
            ...     f.write(s)
            260

            The `memory_usage` parameter allows deep introspection mode, specially
            useful for big DataFrames and fine-tune memory optimization:

            >>> random_strings_array = np.random.choice(['a', 'b', 'c'], 10 ** 6)
            >>> df = pd.DataFrame({
            ...     'column_1': np.random.choice(['a', 'b', 'c'], 10 ** 6),
            ...     'column_2': np.random.choice(['a', 'b', 'c'], 10 ** 6),
            ...     'column_3': np.random.choice(['a', 'b', 'c'], 10 ** 6)
            ... })
            >>> df.info()
            <class 'pandas.core.frame.DataFrame'>
            RangeIndex: 1000000 entries, 0 to 999999
            Data columns (total 3 columns):
             #   Column    Non-Null Count    Dtype
            ---  ------    --------------    -----
             0   column_1  1000000 non-null  object
             1   column_2  1000000 non-null  object
             2   column_3  1000000 non-null  object
            dtypes: object(3)
            memory usage: 22.9+ MB

            >>> df.info(memory_usage='deep')
            <class 'pandas.core.frame.DataFrame'>
            RangeIndex: 1000000 entries, 0 to 999999
            Data columns (total 3 columns):
             #   Column    Non-Null Count    Dtype
            ---  ------    --------------    -----
             0   column_1  1000000 non-null  object
             1   column_2  1000000 non-null  object
             2   column_3  1000000 non-null  object
            dtypes: object(3)
            memory usage: 165.9 MB"""
        ),
        see_also_sub=dedent(
            """\
            DataFrame.describe: Generate descriptive statistics of DataFrame
                columns.
            DataFrame.memory_usage: Memory usage of DataFrame columns."""
        ),
        version_added_sub="",
    )
    @doc(BaseInfo.render)
    def info(
        self,
        verbose: Optional[bool] = None,
        buf: Optional[IO[str]] = None,
        max_cols: Optional[int] = None,
        memory_usage: Optional[Union[bool, str]] = None,
        show_counts: Optional[bool] = None,
        null_counts: Optional[bool] = None,
    ) -> None:
        if null_counts is not None:
            if show_counts is not None:
                raise ValueError("null_counts used with show_counts. Use show_counts.")
            warnings.warn(
                "null_counts is deprecated. Use show_counts instead",
                FutureWarning,
                stacklevel=2,
            )
            show_counts = null_counts
        info = DataFrameInfo(
            data=self,
            memory_usage=memory_usage,
        )
        info.render(
            buf=buf,
            max_cols=max_cols,
            verbose=verbose,
            show_counts=show_counts,
        )

    def memory_usage(self, index: bool = True, deep: bool = False) -> Series:
        """
        Return the memory usage of each column in bytes.

        The memory usage can optionally include the contribution of
        the index and elements of `object` dtype.

        This value is displayed in `DataFrame.info` by default. This can be
        suppressed by setting ``pandas.options.display.memory_usage`` to False.

        Parameters
        ----------
        index : bool, default True
            Specifies whether to include the memory usage of the DataFrame's
            index in returned Series. If ``index=True``, the memory usage of
            the index is the first item in the output.
        deep : bool, default False
            If True, introspect the data deeply by interrogating
            `object` dtypes for system-level memory consumption, and include
            it in the returned values.

        Returns
        -------
        Series
            A Series whose index is the original column names and whose values
            is the memory usage of each column in bytes.

        See Also
        --------
        numpy.ndarray.nbytes : Total bytes consumed by the elements of an
            ndarray.
        Series.memory_usage : Bytes consumed by a Series.
        Categorical : Memory-efficient array for string values with
            many repeated values.
        DataFrame.info : Concise summary of a DataFrame.

        Examples
        --------
        >>> dtypes = ['int64', 'float64', 'complex128', 'object', 'bool']
        >>> data = dict([(t, np.ones(shape=5000, dtype=int).astype(t))
        ...              for t in dtypes])
        >>> df = pd.DataFrame(data)
        >>> df.head()
           int64  float64            complex128  object  bool
        0      1      1.0              1.0+0.0j       1  True
        1      1      1.0              1.0+0.0j       1  True
        2      1      1.0              1.0+0.0j       1  True
        3      1      1.0              1.0+0.0j       1  True
        4      1      1.0              1.0+0.0j       1  True

        >>> df.memory_usage()
        Index           128
        int64         40000
        float64       40000
        complex128    80000
        object        40000
        bool           5000
        dtype: int64

        >>> df.memory_usage(index=False)
        int64         40000
        float64       40000
        complex128    80000
        object        40000
        bool           5000
        dtype: int64

        The memory footprint of `object` dtype columns is ignored by default:

        >>> df.memory_usage(deep=True)
        Index            128
        int64          40000
        float64        40000
        complex128     80000
        object        180000
        bool            5000
        dtype: int64

        Use a Categorical for efficient storage of an object-dtype column with
        many repeated values.

        >>> df['object'].astype('category').memory_usage(deep=True)
        5244
        """
        result = self._constructor_sliced(
            [c.memory_usage(index=False, deep=deep) for col, c in self.items()],
            index=self.columns,
        )
        if index:
            result = self._constructor_sliced(
                self.index.memory_usage(deep=deep), index=["Index"]
            ).append(result)
        return result

    def transpose(self, *args, copy: bool = False) -> DataFrame:
        """
        Transpose index and columns.

        Reflect the DataFrame over its main diagonal by writing rows as columns
        and vice-versa. The property :attr:`.T` is an accessor to the method
        :meth:`transpose`.

        Parameters
        ----------
        *args : tuple, optional
            Accepted for compatibility with NumPy.
        copy : bool, default False
            Whether to copy the data after transposing, even for DataFrames
            with a single dtype.

            Note that a copy is always required for mixed dtype DataFrames,
            or for DataFrames with any extension types.

        Returns
        -------
        DataFrame
            The transposed DataFrame.

        See Also
        --------
        numpy.transpose : Permute the dimensions of a given array.

        Notes
        -----
        Transposing a DataFrame with mixed dtypes will result in a homogeneous
        DataFrame with the `object` dtype. In such a case, a copy of the data
        is always made.

        Examples
        --------
        **Square DataFrame with homogeneous dtype**

        >>> d1 = {'col1': [1, 2], 'col2': [3, 4]}
        >>> df1 = pd.DataFrame(data=d1)
        >>> df1
           col1  col2
        0     1     3
        1     2     4

        >>> df1_transposed = df1.T # or df1.transpose()
        >>> df1_transposed
              0  1
        col1  1  2
        col2  3  4

        When the dtype is homogeneous in the original DataFrame, we get a
        transposed DataFrame with the same dtype:

        >>> df1.dtypes
        col1    int64
        col2    int64
        dtype: object
        >>> df1_transposed.dtypes
        0    int64
        1    int64
        dtype: object

        **Non-square DataFrame with mixed dtypes**

        >>> d2 = {'name': ['Alice', 'Bob'],
        ...       'score': [9.5, 8],
        ...       'employed': [False, True],
        ...       'kids': [0, 0]}
        >>> df2 = pd.DataFrame(data=d2)
        >>> df2
            name  score  employed  kids
        0  Alice    9.5     False     0
        1    Bob    8.0      True     0

        >>> df2_transposed = df2.T # or df2.transpose()
        >>> df2_transposed
                      0     1
        name      Alice   Bob
        score       9.5   8.0
        employed  False  True
        kids          0     0

        When the DataFrame has mixed dtypes, we get a transposed DataFrame with
        the `object` dtype:

        >>> df2.dtypes
        name         object
        score       float64
        employed       bool
        kids          int64
        dtype: object
        >>> df2_transposed.dtypes
        0    object
        1    object
        dtype: object
        """
        nv.validate_transpose(args, {})
        # construct the args

        dtypes = list(self.dtypes)
        if self._is_homogeneous_type and dtypes and is_extension_array_dtype(dtypes[0]):
            # We have EAs with the same dtype. We can preserve that dtype in transpose.
            dtype = dtypes[0]
            arr_type = dtype.construct_array_type()
            values = self.values

            new_values = [arr_type._from_sequence(row, dtype=dtype) for row in values]
            result = self._constructor(
                dict(zip(self.index, new_values)), index=self.columns
            )

        else:
            new_values = self.values.T
            if copy:
                new_values = new_values.copy()
            result = self._constructor(
                new_values, index=self.columns, columns=self.index
            )

        return result.__finalize__(self, method="transpose")

    @property
    def T(self) -> DataFrame:
        return self.transpose()

    # ----------------------------------------------------------------------
    # Indexing Methods

    def _ixs(self, i: int, axis: Axis = 0):
        """
        Parameters
        ----------
        i : int
        axis : int

        Notes
        -----
        If slice passed, the resulting data will be a view.
        """
        # irow
        if axis == 0:
            new_values = self._mgr.fast_xs(i)

            # if we are a copy, mark as such
            copy = isinstance(new_values, np.ndarray) and new_values.base is None
            result = self._constructor_sliced(
                new_values,
                index=self.columns,
                name=self.index[i],
                dtype=new_values.dtype,
            )
            result._set_is_copy(self, copy=copy)
            return result

        # icol
        else:
            label = self.columns[i]

            values = self._mgr.iget(i)
            result = self._box_col_values(values, i)

            # this is a cached value, mark it so
            result._set_as_cached(label, self)

            return result

    def _get_column_array(self, i: int) -> ArrayLike:
        """
        Get the values of the i'th column (ndarray or ExtensionArray, as stored
        in the Block)
        """
        return self._mgr.iget_values(i)

    def _iter_column_arrays(self) -> Iterator[ArrayLike]:
        """
        Iterate over the arrays of all columns in order.
        This returns the values as stored in the Block (ndarray or ExtensionArray).
        """
        for i in range(len(self.columns)):
            yield self._get_column_array(i)

    def __getitem__(self, key):
        key = lib.item_from_zerodim(key)
        key = com.apply_if_callable(key, self)

        if is_hashable(key):
            # shortcut if the key is in columns
            if self.columns.is_unique and key in self.columns:
                if isinstance(self.columns, MultiIndex):
                    return self._getitem_multilevel(key)
                return self._get_item_cache(key)

        # Do we have a slicer (on rows)?
        indexer = convert_to_index_sliceable(self, key)
        if indexer is not None:
            if isinstance(indexer, np.ndarray):
                indexer = lib.maybe_indices_to_slice(
                    indexer.astype(np.intp, copy=False), len(self)
                )
            # either we have a slice or we have a string that can be converted
            #  to a slice for partial-string date indexing
            return self._slice(indexer, axis=0)

        # Do we have a (boolean) DataFrame?
        if isinstance(key, DataFrame):
            return self.where(key)

        # Do we have a (boolean) 1d indexer?
        if com.is_bool_indexer(key):
            return self._getitem_bool_array(key)

        # We are left with two options: a single key, and a collection of keys,
        # We interpret tuples as collections only for non-MultiIndex
        is_single_key = isinstance(key, tuple) or not is_list_like(key)

        if is_single_key:
            if self.columns.nlevels > 1:
                return self._getitem_multilevel(key)
            indexer = self.columns.get_loc(key)
            if is_integer(indexer):
                indexer = [indexer]
        else:
            if is_iterator(key):
                key = list(key)
            indexer = self.loc._get_listlike_indexer(key, axis=1, raise_missing=True)[1]

        # take() does not accept boolean indexers
        if getattr(indexer, "dtype", None) == bool:
            indexer = np.where(indexer)[0]

        data = self._take_with_is_copy(indexer, axis=1)

        if is_single_key:
            # What does looking for a single key in a non-unique index return?
            # The behavior is inconsistent. It returns a Series, except when
            # - the key itself is repeated (test on data.shape, #9519), or
            # - we have a MultiIndex on columns (test on self.columns, #21309)
            if data.shape[1] == 1 and not isinstance(self.columns, MultiIndex):
                # GH#26490 using data[key] can cause RecursionError
                data = data._get_item_cache(key)

        return data

    def _getitem_bool_array(self, key):
        # also raises Exception if object array with NA values
        # warning here just in case -- previously __setitem__ was
        # reindexing but __getitem__ was not; it seems more reasonable to
        # go with the __setitem__ behavior since that is more consistent
        # with all other indexing behavior
        if isinstance(key, Series) and not key.index.equals(self.index):
            warnings.warn(
                "Boolean Series key will be reindexed to match DataFrame index.",
                UserWarning,
                stacklevel=3,
            )
        elif len(key) != len(self.index):
            raise ValueError(
                f"Item wrong length {len(key)} instead of {len(self.index)}."
            )

        # check_bool_indexer will throw exception if Series key cannot
        # be reindexed to match DataFrame rows
        key = check_bool_indexer(self.index, key)
        indexer = key.nonzero()[0]
        return self._take_with_is_copy(indexer, axis=0)

    def _getitem_multilevel(self, key):
        # self.columns is a MultiIndex
        loc = self.columns.get_loc(key)
        if isinstance(loc, (slice, np.ndarray)):
            new_columns = self.columns[loc]
            result_columns = maybe_droplevels(new_columns, key)
            if self._is_mixed_type:
                result = self.reindex(columns=new_columns)
                result.columns = result_columns
            else:
                new_values = self.values[:, loc]
                result = self._constructor(
                    new_values, index=self.index, columns=result_columns
                )
                result = result.__finalize__(self)

            # If there is only one column being returned, and its name is
            # either an empty string, or a tuple with an empty string as its
            # first element, then treat the empty string as a placeholder
            # and return the column as if the user had provided that empty
            # string in the key. If the result is a Series, exclude the
            # implied empty string from its name.
            if len(result.columns) == 1:
                top = result.columns[0]
                if isinstance(top, tuple):
                    top = top[0]
                if top == "":
                    result = result[""]
                    if isinstance(result, Series):
                        result = self._constructor_sliced(
                            result, index=self.index, name=key
                        )

            result._set_is_copy(self)
            return result
        else:
            # loc is neither a slice nor ndarray, so must be an int
            return self._ixs(loc, axis=1)

    def _get_value(self, index, col, takeable: bool = False) -> Scalar:
        """
        Quickly retrieve single value at passed column and index.

        Parameters
        ----------
        index : row label
        col : column label
        takeable : interpret the index/col as indexers, default False

        Returns
        -------
        scalar
        """
        if takeable:
            series = self._ixs(col, axis=1)
            return series._values[index]

        series = self._get_item_cache(col)
        engine = self.index._engine

        try:
            loc = engine.get_loc(index)
            return series._values[loc]
        except KeyError:
            # GH 20629
            if self.index.nlevels > 1:
                # partial indexing forbidden
                raise

        # we cannot handle direct indexing
        # use positional
        col = self.columns.get_loc(col)
        index = self.index.get_loc(index)
        return self._get_value(index, col, takeable=True)

    def __setitem__(self, key, value):
        key = com.apply_if_callable(key, self)

        # see if we can slice the rows
        indexer = convert_to_index_sliceable(self, key)
        if indexer is not None:
            # either we have a slice or we have a string that can be converted
            #  to a slice for partial-string date indexing
            return self._setitem_slice(indexer, value)

        if isinstance(key, DataFrame) or getattr(key, "ndim", None) == 2:
            self._setitem_frame(key, value)
        elif isinstance(key, (Series, np.ndarray, list, Index)):
            self._setitem_array(key, value)
        else:
            # set column
            self._set_item(key, value)

    def _setitem_slice(self, key: slice, value):
        # NB: we can't just use self.loc[key] = value because that
        #  operates on labels and we need to operate positional for
        #  backwards-compat, xref GH#31469
        self._check_setitem_copy()
        self.iloc[key] = value

    def _setitem_array(self, key, value):
        # also raises Exception if object array with NA values
        if com.is_bool_indexer(key):
            if len(key) != len(self.index):
                raise ValueError(
                    f"Item wrong length {len(key)} instead of {len(self.index)}!"
                )
            key = check_bool_indexer(self.index, key)
            indexer = key.nonzero()[0]
            self._check_setitem_copy()
            self.iloc[indexer] = value
        else:
            if isinstance(value, DataFrame):
                if len(value.columns) != len(key):
                    raise ValueError("Columns must be same length as key")
                for k1, k2 in zip(key, value.columns):
                    self[k1] = value[k2]
            else:
                self.loc._ensure_listlike_indexer(key, axis=1, value=value)
                indexer = self.loc._get_listlike_indexer(
                    key, axis=1, raise_missing=False
                )[1]
                self._check_setitem_copy()
                self.iloc[:, indexer] = value

    def _setitem_frame(self, key, value):
        # support boolean setting with DataFrame input, e.g.
        # df[df > df2] = 0
        if isinstance(key, np.ndarray):
            if key.shape != self.shape:
                raise ValueError("Array conditional must be same shape as self")
            key = self._constructor(key, **self._construct_axes_dict())

        if key.size and not is_bool_dtype(key.values):
            raise TypeError(
                "Must pass DataFrame or 2-d ndarray with boolean values only"
            )

        self._check_inplace_setting(value)
        self._check_setitem_copy()
        self._where(-key, value, inplace=True)

    def _iset_item_mgr(self, loc: int, value) -> None:
        self._mgr.iset(loc, value)
        self._clear_item_cache()

    def _iset_item(self, loc: int, value, broadcast: bool = False):

        # technically _sanitize_column expects a label, not a position,
        #  but the behavior is the same as long as we pass broadcast=False
        value = self._sanitize_column(loc, value, broadcast=broadcast)
        self._iset_item_mgr(loc, value)

        # check if we are modifying a copy
        # try to set first as we want an invalid
        # value exception to occur first
        if len(self):
            self._check_setitem_copy()

    def _set_item(self, key, value) -> None:
        """
        Add series to DataFrame in specified column.

        If series is a numpy-array (not a Series/TimeSeries), it must be the
        same length as the DataFrames index or an error will be thrown.

        Series/TimeSeries will be conformed to the DataFrames index to
        ensure homogeneity.
        """
        value = self._sanitize_column(key, value)

        try:
            loc = self._info_axis.get_loc(key)
        except KeyError:
            # This item wasn't present, just insert at end
            self._mgr.insert(len(self._info_axis), key, value)
        else:
            self._iset_item_mgr(loc, value)

        # check if we are modifying a copy
        # try to set first as we want an invalid
        # value exception to occur first
        if len(self):
            self._check_setitem_copy()

    def _set_value(
        self, index: int, col, value: Scalar, takeable: bool = False
    ) -> None:
        """
        Put single value at passed column and index.

        Parameters
        ----------
        index : row label
        col : column label
        value : scalar
        takeable : interpret the index/col as indexers, default False
        """
        try:
            if takeable is True:
                series = self._ixs(col, axis=1)
                series._set_value(index, value, takeable=True)
                return

            series = self._get_item_cache(col)
            engine = self.index._engine
            loc = engine.get_loc(index)
            validate_numeric_casting(series.dtype, value)

            series._values[loc] = value
            # Note: trying to use series._set_value breaks tests in
            #  tests.frame.indexing.test_indexing and tests.indexing.test_partial
        except (KeyError, TypeError):
            # set using a non-recursive method & reset the cache
            if takeable:
                self.iloc[index, col] = value
            else:
                self.loc[index, col] = value
            self._item_cache.pop(col, None)

    def _ensure_valid_index(self, value) -> None:
        """
        Ensure that if we don't have an index, that we can create one from the
        passed value.
        """
        # GH5632, make sure that we are a Series convertible
        if not len(self.index) and is_list_like(value) and len(value):
            try:
                value = Series(value)
            except (ValueError, NotImplementedError, TypeError) as err:
                raise ValueError(
                    "Cannot set a frame with no defined index "
                    "and a value that cannot be converted to a Series"
                ) from err

            # GH31368 preserve name of index
            index_copy = value.index.copy()
            if self.index.name is not None:
                index_copy.name = self.index.name

            self._mgr = self._mgr.reindex_axis(index_copy, axis=1, fill_value=np.nan)

    def _box_col_values(self, values, loc: int) -> Series:
        """
        Provide boxed values for a column.
        """
        # Lookup in columns so that if e.g. a str datetime was passed
        #  we attach the Timestamp object as the name.
        name = self.columns[loc]
        klass = self._constructor_sliced
        return klass(values, index=self.index, name=name, fastpath=True)

    # ----------------------------------------------------------------------
    # Unsorted

<<<<<<< HEAD
    def query(self, expr: str, inplace: bool = False, **kwargs) -> Optional[DataFrame]:
=======
    def query(self, expr: str, inplace: bool = False, **kwargs):
>>>>>>> 7ffbf1a5
        """
        Query the columns of a DataFrame with a boolean expression.

        Parameters
        ----------
        expr : str
            The query string to evaluate.

            You can refer to variables
            in the environment by prefixing them with an '@' character like
            ``@a + b``.

            You can refer to column names that are not valid Python variable names
            by surrounding them in backticks. Thus, column names containing spaces
            or punctuations (besides underscores) or starting with digits must be
            surrounded by backticks. (For example, a column named "Area (cm^2) would
            be referenced as `Area (cm^2)`). Column names which are Python keywords
            (like "list", "for", "import", etc) cannot be used.

            For example, if one of your columns is called ``a a`` and you want
            to sum it with ``b``, your query should be ```a a` + b``.

            .. versionadded:: 0.25.0
                Backtick quoting introduced.

            .. versionadded:: 1.0.0
                Expanding functionality of backtick quoting for more than only spaces.

        inplace : bool
            Whether the query should modify the data in place or return
            a modified copy.
        **kwargs
            See the documentation for :func:`eval` for complete details
            on the keyword arguments accepted by :meth:`DataFrame.query`.

        Returns
        -------
        DataFrame or None
            DataFrame resulting from the provided query expression or
            None if ``inplace=True``.

        See Also
        --------
        eval : Evaluate a string describing operations on
            DataFrame columns.
        DataFrame.eval : Evaluate a string describing operations on
            DataFrame columns.

        Notes
        -----
        The result of the evaluation of this expression is first passed to
        :attr:`DataFrame.loc` and if that fails because of a
        multidimensional key (e.g., a DataFrame) then the result will be passed
        to :meth:`DataFrame.__getitem__`.

        This method uses the top-level :func:`eval` function to
        evaluate the passed query.

        The :meth:`~pandas.DataFrame.query` method uses a slightly
        modified Python syntax by default. For example, the ``&`` and ``|``
        (bitwise) operators have the precedence of their boolean cousins,
        :keyword:`and` and :keyword:`or`. This *is* syntactically valid Python,
        however the semantics are different.

        You can change the semantics of the expression by passing the keyword
        argument ``parser='python'``. This enforces the same semantics as
        evaluation in Python space. Likewise, you can pass ``engine='python'``
        to evaluate an expression using Python itself as a backend. This is not
        recommended as it is inefficient compared to using ``numexpr`` as the
        engine.

        The :attr:`DataFrame.index` and
        :attr:`DataFrame.columns` attributes of the
        :class:`~pandas.DataFrame` instance are placed in the query namespace
        by default, which allows you to treat both the index and columns of the
        frame as a column in the frame.
        The identifier ``index`` is used for the frame index; you can also
        use the name of the index to identify it in a query. Please note that
        Python keywords may not be used as identifiers.

        For further details and examples see the ``query`` documentation in
        :ref:`indexing <indexing.query>`.

        *Backtick quoted variables*

        Backtick quoted variables are parsed as literal Python code and
        are converted internally to a Python valid identifier.
        This can lead to the following problems.

        During parsing a number of disallowed characters inside the backtick
        quoted string are replaced by strings that are allowed as a Python identifier.
        These characters include all operators in Python, the space character, the
        question mark, the exclamation mark, the dollar sign, and the euro sign.
        For other characters that fall outside the ASCII range (U+0001..U+007F)
        and those that are not further specified in PEP 3131,
        the query parser will raise an error.
        This excludes whitespace different than the space character,
        but also the hashtag (as it is used for comments) and the backtick
        itself (backtick can also not be escaped).

        In a special case, quotes that make a pair around a backtick can
        confuse the parser.
        For example, ```it's` > `that's``` will raise an error,
        as it forms a quoted string (``'s > `that'``) with a backtick inside.

        See also the Python documentation about lexical analysis
        (https://docs.python.org/3/reference/lexical_analysis.html)
        in combination with the source code in :mod:`pandas.core.computation.parsing`.

        Examples
        --------
        >>> df = pd.DataFrame({'A': range(1, 6),
        ...                    'B': range(10, 0, -2),
        ...                    'C C': range(10, 5, -1)})
        >>> df
           A   B  C C
        0  1  10   10
        1  2   8    9
        2  3   6    8
        3  4   4    7
        4  5   2    6
        >>> df.query('A > B')
           A  B  C C
        4  5  2    6

        The previous expression is equivalent to

        >>> df[df.A > df.B]
           A  B  C C
        4  5  2    6

        For columns with spaces in their name, you can use backtick quoting.

        >>> df.query('B == `C C`')
           A   B  C C
        0  1  10   10

        The previous expression is equivalent to

        >>> df[df.B == df['C C']]
           A   B  C C
        0  1  10   10
        """
        inplace = validate_bool_kwarg(inplace, "inplace")
        if not isinstance(expr, str):
            msg = f"expr must be a string to be evaluated, {type(expr)} given"
            raise ValueError(msg)
        kwargs["level"] = kwargs.pop("level", 0) + 1
        kwargs["target"] = None
        res = self.eval(expr, **kwargs)

        try:
            result = self.loc[res]
        except ValueError:
            # when res is multi-dimensional loc raises, but this is sometimes a
            # valid query
            result = self[res]

        if inplace:
            self._update_inplace(result)
            return None
        else:
            return result

<<<<<<< HEAD
    def eval(
        self, expr: str, inplace: bool = False, **kwargs
    ) -> Optional[Union[AnyArrayLike, Scalar]]:
=======
    def eval(self, expr: str, inplace: bool = False, **kwargs):
>>>>>>> 7ffbf1a5
        """
        Evaluate a string describing operations on DataFrame columns.

        Operates on columns only, not specific rows or elements.  This allows
        `eval` to run arbitrary code, which can make you vulnerable to code
        injection if you pass user input to this function.

        Parameters
        ----------
        expr : str
            The expression string to evaluate.
        inplace : bool, default False
            If the expression contains an assignment, whether to perform the
            operation inplace and mutate the existing DataFrame. Otherwise,
            a new DataFrame is returned.
        **kwargs
            See the documentation for :func:`eval` for complete details
            on the keyword arguments accepted by
            :meth:`~pandas.DataFrame.query`.

        Returns
        -------
        ndarray, scalar, pandas object, or None
            The result of the evaluation or None if ``inplace=True``.

        See Also
        --------
        DataFrame.query : Evaluates a boolean expression to query the columns
            of a frame.
        DataFrame.assign : Can evaluate an expression or function to create new
            values for a column.
        eval : Evaluate a Python expression as a string using various
            backends.

        Notes
        -----
        For more details see the API documentation for :func:`~eval`.
        For detailed examples see :ref:`enhancing performance with eval
        <enhancingperf.eval>`.

        Examples
        --------
        >>> df = pd.DataFrame({'A': range(1, 6), 'B': range(10, 0, -2)})
        >>> df
           A   B
        0  1  10
        1  2   8
        2  3   6
        3  4   4
        4  5   2
        >>> df.eval('A + B')
        0    11
        1    10
        2     9
        3     8
        4     7
        dtype: int64

        Assignment is allowed though by default the original DataFrame is not
        modified.

        >>> df.eval('C = A + B')
           A   B   C
        0  1  10  11
        1  2   8  10
        2  3   6   9
        3  4   4   8
        4  5   2   7
        >>> df
           A   B
        0  1  10
        1  2   8
        2  3   6
        3  4   4
        4  5   2

        Use ``inplace=True`` to modify the original DataFrame.

        >>> df.eval('C = A + B', inplace=True)
        >>> df
           A   B   C
        0  1  10  11
        1  2   8  10
        2  3   6   9
        3  4   4   8
        4  5   2   7

        Multiple columns can be assigned to using multi-line expressions:

        >>> df.eval(
        ...     '''
        ... C = A + B
        ... D = A - B
        ... '''
        ... )
           A   B   C  D
        0  1  10  11 -9
        1  2   8  10 -6
        2  3   6   9 -3
        3  4   4   8  0
        4  5   2   7  3
        """
        from pandas.core.computation.eval import eval as _eval

        inplace = validate_bool_kwarg(inplace, "inplace")
        resolvers = kwargs.pop("resolvers", None)
        kwargs["level"] = kwargs.pop("level", 0) + 1
        if resolvers is None:
            index_resolvers = self._get_index_resolvers()
            column_resolvers = self._get_cleaned_column_resolvers()
            resolvers = column_resolvers, index_resolvers
        if "target" not in kwargs:
            kwargs["target"] = self
        kwargs["resolvers"] = kwargs.get("resolvers", ()) + tuple(resolvers)

        return _eval(expr, inplace=inplace, **kwargs)

    def select_dtypes(self, include=None, exclude=None) -> DataFrame:
        """
        Return a subset of the DataFrame's columns based on the column dtypes.

        Parameters
        ----------
        include, exclude : scalar or list-like
            A selection of dtypes or strings to be included/excluded. At least
            one of these parameters must be supplied.

        Returns
        -------
        DataFrame
            The subset of the frame including the dtypes in ``include`` and
            excluding the dtypes in ``exclude``.

        Raises
        ------
        ValueError
            * If both of ``include`` and ``exclude`` are empty
            * If ``include`` and ``exclude`` have overlapping elements
            * If any kind of string dtype is passed in.

        See Also
        --------
        DataFrame.dtypes: Return Series with the data type of each column.

        Notes
        -----
        * To select all *numeric* types, use ``np.number`` or ``'number'``
        * To select strings you must use the ``object`` dtype, but note that
          this will return *all* object dtype columns
        * See the `numpy dtype hierarchy
          <https://numpy.org/doc/stable/reference/arrays.scalars.html>`__
        * To select datetimes, use ``np.datetime64``, ``'datetime'`` or
          ``'datetime64'``
        * To select timedeltas, use ``np.timedelta64``, ``'timedelta'`` or
          ``'timedelta64'``
        * To select Pandas categorical dtypes, use ``'category'``
        * To select Pandas datetimetz dtypes, use ``'datetimetz'`` (new in
          0.20.0) or ``'datetime64[ns, tz]'``

        Examples
        --------
        >>> df = pd.DataFrame({'a': [1, 2] * 3,
        ...                    'b': [True, False] * 3,
        ...                    'c': [1.0, 2.0] * 3})
        >>> df
                a      b  c
        0       1   True  1.0
        1       2  False  2.0
        2       1   True  1.0
        3       2  False  2.0
        4       1   True  1.0
        5       2  False  2.0

        >>> df.select_dtypes(include='bool')
           b
        0  True
        1  False
        2  True
        3  False
        4  True
        5  False

        >>> df.select_dtypes(include=['float64'])
           c
        0  1.0
        1  2.0
        2  1.0
        3  2.0
        4  1.0
        5  2.0

        >>> df.select_dtypes(exclude=['int64'])
               b    c
        0   True  1.0
        1  False  2.0
        2   True  1.0
        3  False  2.0
        4   True  1.0
        5  False  2.0
        """
        if not is_list_like(include):
            include = (include,) if include is not None else ()
        if not is_list_like(exclude):
            exclude = (exclude,) if exclude is not None else ()

        selection = (frozenset(include), frozenset(exclude))

        if not any(selection):
            raise ValueError("at least one of include or exclude must be nonempty")

        # convert the myriad valid dtypes object to a single representation
        include = frozenset(infer_dtype_from_object(x) for x in include)
        exclude = frozenset(infer_dtype_from_object(x) for x in exclude)
        for dtypes in (include, exclude):
            invalidate_string_dtypes(dtypes)

        # can't both include AND exclude!
        if not include.isdisjoint(exclude):
            raise ValueError(f"include and exclude overlap on {(include & exclude)}")

        # We raise when both include and exclude are empty
        # Hence, we can just shrink the columns we want to keep
        keep_these = np.full(self.shape[1], True)

        def extract_unique_dtypes_from_dtypes_set(
            dtypes_set: FrozenSet[Dtype], unique_dtypes: np.ndarray
        ) -> List[Dtype]:
            extracted_dtypes = [
                unique_dtype
                for unique_dtype in unique_dtypes
                # error: Argument 1 to "tuple" has incompatible type
                # "FrozenSet[Union[ExtensionDtype, str, Any, Type[str],
                # Type[float], Type[int], Type[complex], Type[bool]]]";
                # expected "Iterable[Union[type, Tuple[Any, ...]]]"
                if issubclass(
                    unique_dtype.type, tuple(dtypes_set)  # type: ignore[arg-type]
                )
            ]
            return extracted_dtypes

        unique_dtypes = self.dtypes.unique()

        if include:
            included_dtypes = extract_unique_dtypes_from_dtypes_set(
                include, unique_dtypes
            )
            keep_these &= self.dtypes.isin(included_dtypes)

        if exclude:
            excluded_dtypes = extract_unique_dtypes_from_dtypes_set(
                exclude, unique_dtypes
            )
            keep_these &= ~self.dtypes.isin(excluded_dtypes)

        return self.iloc[:, keep_these.values]

<<<<<<< HEAD
    def insert(self, loc: int, column, value, allow_duplicates: bool = False) -> None:
=======
    def insert(self, loc, column, value, allow_duplicates: bool = False) -> None:
>>>>>>> 7ffbf1a5
        """
        Insert column into DataFrame at specified location.

        Raises a ValueError if `column` is already contained in the DataFrame,
        unless `allow_duplicates` is set to True.

        Parameters
        ----------
        loc : int
            Insertion index. Must verify 0 <= loc <= len(columns).
        column : str, number, or hashable object
            Label of the inserted column.
        value : int, Series, or array-like
        allow_duplicates : bool, optional

        See Also
        --------
        Index.insert : Insert new item by index.

        Examples
        --------
        >>> df = pd.DataFrame({'col1': [1, 2], 'col2': [3, 4]})
        >>> df
           col1  col2
        0     1     3
        1     2     4
        >>> df.insert(1, "newcol", [99, 99])
        >>> df
           col1  newcol  col2
        0     1      99     3
        1     2      99     4
        >>> df.insert(0, "col1", [100, 100], allow_duplicates=True)
        >>> df
           col1  col1  newcol  col2
        0   100     1      99     3
        1   100     2      99     4
        """
        if allow_duplicates and not self.flags.allows_duplicate_labels:
            raise ValueError(
                "Cannot specify 'allow_duplicates=True' when "
                "'self.flags.allows_duplicate_labels' is False."
            )
        value = self._sanitize_column(column, value, broadcast=False)
        self._mgr.insert(loc, column, value, allow_duplicates=allow_duplicates)

    def assign(self, **kwargs) -> DataFrame:
        r"""
        Assign new columns to a DataFrame.

        Returns a new object with all original columns in addition to new ones.
        Existing columns that are re-assigned will be overwritten.

        Parameters
        ----------
        **kwargs : dict of {str: callable or Series}
            The column names are keywords. If the values are
            callable, they are computed on the DataFrame and
            assigned to the new columns. The callable must not
            change input DataFrame (though pandas doesn't check it).
            If the values are not callable, (e.g. a Series, scalar, or array),
            they are simply assigned.

        Returns
        -------
        DataFrame
            A new DataFrame with the new columns in addition to
            all the existing columns.

        Notes
        -----
        Assigning multiple columns within the same ``assign`` is possible.
        Later items in '\*\*kwargs' may refer to newly created or modified
        columns in 'df'; items are computed and assigned into 'df' in order.

        Examples
        --------
        >>> df = pd.DataFrame({'temp_c': [17.0, 25.0]},
        ...                   index=['Portland', 'Berkeley'])
        >>> df
                  temp_c
        Portland    17.0
        Berkeley    25.0

        Where the value is a callable, evaluated on `df`:

        >>> df.assign(temp_f=lambda x: x.temp_c * 9 / 5 + 32)
                  temp_c  temp_f
        Portland    17.0    62.6
        Berkeley    25.0    77.0

        Alternatively, the same behavior can be achieved by directly
        referencing an existing Series or sequence:

        >>> df.assign(temp_f=df['temp_c'] * 9 / 5 + 32)
                  temp_c  temp_f
        Portland    17.0    62.6
        Berkeley    25.0    77.0

        You can create multiple columns within the same assign where one
        of the columns depends on another one defined within the same assign:

        >>> df.assign(temp_f=lambda x: x['temp_c'] * 9 / 5 + 32,
        ...           temp_k=lambda x: (x['temp_f'] +  459.67) * 5 / 9)
                  temp_c  temp_f  temp_k
        Portland    17.0    62.6  290.15
        Berkeley    25.0    77.0  298.15
        """
        data = self.copy()

        for k, v in kwargs.items():
            data[k] = com.apply_if_callable(v, data)
        return data

<<<<<<< HEAD
    def _sanitize_column(self, key, value, broadcast: bool = True) -> np.ndarray:
=======
    def _sanitize_column(self, key, value, broadcast: bool = True):
>>>>>>> 7ffbf1a5
        """
        Ensures new columns (which go into the BlockManager as new blocks) are
        always copied and converted into an array.

        Parameters
        ----------
        key : object
        value : scalar, Series, or array-like
        broadcast : bool, default True
            If ``key`` matches multiple duplicate column names in the
            DataFrame, this parameter indicates whether ``value`` should be
            tiled so that the returned array contains a (duplicated) column for
            each occurrence of the key. If False, ``value`` will not be tiled.

        Returns
        -------
        numpy.ndarray
        """
        self._ensure_valid_index(value)

        def reindexer(value):
            # reindex if necessary

            if value.index.equals(self.index) or not len(self.index):
                value = value._values.copy()
            else:

                # GH 4107
                try:
                    value = value.reindex(self.index)._values
                except ValueError as err:
                    # raised in MultiIndex.from_tuples, see test_insert_error_msmgs
                    if not value.index.is_unique:
                        # duplicate axis
                        raise err

                    # other
                    raise TypeError(
                        "incompatible index of inserted column with frame index"
                    ) from err
            return value

        if isinstance(value, Series):
            value = reindexer(value)

        elif isinstance(value, DataFrame):
            # align right-hand-side columns if self.columns
            # is multi-index and self[key] is a sub-frame
            if isinstance(self.columns, MultiIndex) and key in self.columns:
                loc = self.columns.get_loc(key)
                if isinstance(loc, (slice, Series, np.ndarray, Index)):
                    cols = maybe_droplevels(self.columns[loc], key)
                    if len(cols) and not cols.equals(value.columns):
                        value = value.reindex(cols, axis=1)
            # now align rows
            value = reindexer(value).T

        elif isinstance(value, ExtensionArray):
            # Explicitly copy here, instead of in sanitize_index,
            # as sanitize_index won't copy an EA, even with copy=True
            value = value.copy()
            value = sanitize_index(value, self.index)

        elif isinstance(value, Index) or is_sequence(value):

            # turn me into an ndarray
            value = sanitize_index(value, self.index)
            if not isinstance(value, (np.ndarray, Index)):
                if isinstance(value, list) and len(value) > 0:
                    value = maybe_convert_platform(value)
                else:
                    value = com.asarray_tuplesafe(value)
            elif value.ndim == 2:
                value = value.copy().T
            elif isinstance(value, Index):
                value = value.copy(deep=True)
            else:
                value = value.copy()

            # possibly infer to datetimelike
            if is_object_dtype(value.dtype):
                value = maybe_infer_to_datetimelike(value)

        else:
            value = construct_1d_arraylike_from_scalar(value, len(self), dtype=None)

        # return internal types directly
        if is_extension_array_dtype(value):
            return value

        # broadcast across multiple columns if necessary
        if broadcast and key in self.columns and value.ndim == 1:
            if not self.columns.is_unique or isinstance(self.columns, MultiIndex):
                existing_piece = self[key]
                if isinstance(existing_piece, DataFrame):
                    value = np.tile(value, (len(existing_piece.columns), 1))

        return np.atleast_2d(np.asarray(value))

    @property
    def _series(self) -> "Dict[int, Series]":
        return {
            item: Series(
                self._mgr.iget(idx), index=self.index, name=item, fastpath=True
            )
            for idx, item in enumerate(self.columns)
        }

    def lookup(
        self, row_labels: Sequence[Label], col_labels: Sequence[Label]
    ) -> np.ndarray:
        """
        Label-based "fancy indexing" function for DataFrame.
        Given equal-length arrays of row and column labels, return an
        array of the values corresponding to each (row, col) pair.

        .. deprecated:: 1.2.0
            DataFrame.lookup is deprecated,
            use DataFrame.melt and DataFrame.loc instead.
            For an example see :meth:`~pandas.DataFrame.lookup`
            in the user guide.

        Parameters
        ----------
        row_labels : sequence
            The row labels to use for lookup.
        col_labels : sequence
            The column labels to use for lookup.

        Returns
        -------
        numpy.ndarray
            The found values.
        """
        msg = (
            "The 'lookup' method is deprecated and will be"
            "removed in a future version."
            "You can use DataFrame.melt and DataFrame.loc"
            "as a substitute."
        )
        warnings.warn(msg, FutureWarning, stacklevel=2)

        n = len(row_labels)
        if n != len(col_labels):
            raise ValueError("Row labels must have same size as column labels")
        if not (self.index.is_unique and self.columns.is_unique):
            # GH#33041
            raise ValueError("DataFrame.lookup requires unique index and columns")

        thresh = 1000
        if not self._is_mixed_type or n > thresh:
            values = self.values
            ridx = self.index.get_indexer(row_labels)
            cidx = self.columns.get_indexer(col_labels)
            if (ridx == -1).any():
                raise KeyError("One or more row labels was not found")
            if (cidx == -1).any():
                raise KeyError("One or more column labels was not found")
            flat_index = ridx * len(self.columns) + cidx
            result = values.flat[flat_index]
        else:
            result = np.empty(n, dtype="O")
            for i, (r, c) in enumerate(zip(row_labels, col_labels)):
                result[i] = self._get_value(r, c)

        if is_object_dtype(result):
            result = lib.maybe_convert_objects(result)

        return result

    # ----------------------------------------------------------------------
    # Reindexing and alignment

    def _reindex_axes(self, axes, level, limit, tolerance, method, fill_value, copy):
        frame = self

        columns = axes["columns"]
        if columns is not None:
            frame = frame._reindex_columns(
                columns, method, copy, level, fill_value, limit, tolerance
            )

        index = axes["index"]
        if index is not None:
            frame = frame._reindex_index(
                index, method, copy, level, fill_value, limit, tolerance
            )

        return frame

    def _reindex_index(
        self,
        new_index,
        method,
        copy: bool,
        level: Level,
        fill_value=np.nan,
        limit=None,
        tolerance=None,
    ):
        new_index, indexer = self.index.reindex(
            new_index, method=method, level=level, limit=limit, tolerance=tolerance
        )
        return self._reindex_with_indexers(
            {0: [new_index, indexer]},
            copy=copy,
            fill_value=fill_value,
            allow_dups=False,
        )

    def _reindex_columns(
        self,
        new_columns,
        method,
<<<<<<< HEAD
        copy,
=======
        copy: bool,
>>>>>>> 7ffbf1a5
        level: Level,
        fill_value=None,
        limit=None,
        tolerance=None,
    ):
        new_columns, indexer = self.columns.reindex(
            new_columns, method=method, level=level, limit=limit, tolerance=tolerance
        )
        return self._reindex_with_indexers(
            {1: [new_columns, indexer]},
            copy=copy,
            fill_value=fill_value,
            allow_dups=False,
        )

    def _reindex_multi(self, axes, copy: bool, fill_value) -> DataFrame:
        """
        We are guaranteed non-Nones in the axes.
        """
        new_index, row_indexer = self.index.reindex(axes["index"])
        new_columns, col_indexer = self.columns.reindex(axes["columns"])

        if row_indexer is not None and col_indexer is not None:
            indexer = row_indexer, col_indexer
            new_values = algorithms.take_2d_multi(
                self.values, indexer, fill_value=fill_value
            )
            return self._constructor(new_values, index=new_index, columns=new_columns)
        else:
            return self._reindex_with_indexers(
                {0: [new_index, row_indexer], 1: [new_columns, col_indexer]},
                copy=copy,
                fill_value=fill_value,
            )

    @doc(NDFrame.align, **_shared_doc_kwargs)
    def align(
        self,
        other,
        join: str = "outer",
        axis: Optional[Axis] = None,
        level: Optional[Level] = None,
        copy: bool = True,
        fill_value=None,
        method: Optional[str] = None,
<<<<<<< HEAD
        limit: Optional[int] = None,
=======
        limit=None,
>>>>>>> 7ffbf1a5
        fill_axis: Axis = 0,
        broadcast_axis: Optional[Axis] = None,
    ) -> DataFrame:
        return super().align(
            other,
            join=join,
            axis=axis,
            level=level,
            copy=copy,
            fill_value=fill_value,
            method=method,
            limit=limit,
            fill_axis=fill_axis,
            broadcast_axis=broadcast_axis,
        )

    @Appender(
        """
        Examples
        --------
        >>> df = pd.DataFrame({"A": [1, 2, 3], "B": [4, 5, 6]})

        Change the row labels.

        >>> df.set_axis(['a', 'b', 'c'], axis='index')
           A  B
        a  1  4
        b  2  5
        c  3  6

        Change the column labels.

        >>> df.set_axis(['I', 'II'], axis='columns')
           I  II
        0  1   4
        1  2   5
        2  3   6

        Now, update the labels inplace.

        >>> df.set_axis(['i', 'ii'], axis='columns', inplace=True)
        >>> df
           i  ii
        0  1   4
        1  2   5
        2  3   6
        """
    )
    @Substitution(
        **_shared_doc_kwargs,
        extended_summary_sub=" column or",
        axis_description_sub=", and 1 identifies the columns",
        see_also_sub=" or columns",
    )
    @Appender(NDFrame.set_axis.__doc__)
    def set_axis(self, labels, axis: Axis = 0, inplace: bool = False):
        return super().set_axis(labels, axis=axis, inplace=inplace)

    @Substitution(**_shared_doc_kwargs)
    @Appender(NDFrame.reindex.__doc__)
    @rewrite_axis_style_signature(
        "labels",
        [
            ("method", None),
            ("copy", True),
            ("level", None),
            ("fill_value", np.nan),
            ("limit", None),
            ("tolerance", None),
        ],
    )
    def reindex(self, *args, **kwargs) -> DataFrame:
        axes = validate_axis_style_args(self, args, kwargs, "labels", "reindex")
        kwargs.update(axes)
        # Pop these, since the values are in `kwargs` under different names
        kwargs.pop("axis", None)
        kwargs.pop("labels", None)
        return super().reindex(**kwargs)

    def drop(
        self,
        labels=None,
        axis: Axis = 0,
<<<<<<< HEAD
        index: IndexLabel = None,
        columns=None,
        level: Level = None,
=======
        index=None,
        columns=None,
        level: Optional[Level] = None,
>>>>>>> 7ffbf1a5
        inplace: bool = False,
        errors: str = "raise",
    ):
        """
        Drop specified labels from rows or columns.

        Remove rows or columns by specifying label names and corresponding
        axis, or by specifying directly index or column names. When using a
        multi-index, labels on different levels can be removed by specifying
        the level.

        Parameters
        ----------
        labels : single label or list-like
            Index or column labels to drop.
        axis : {0 or 'index', 1 or 'columns'}, default 0
            Whether to drop labels from the index (0 or 'index') or
            columns (1 or 'columns').
        index : single label or list-like
            Alternative to specifying axis (``labels, axis=0``
            is equivalent to ``index=labels``).
        columns : single label or list-like
            Alternative to specifying axis (``labels, axis=1``
            is equivalent to ``columns=labels``).
        level : int or level name, optional
            For MultiIndex, level from which the labels will be removed.
        inplace : bool, default False
            If False, return a copy. Otherwise, do operation
            inplace and return None.
        errors : {'ignore', 'raise'}, default 'raise'
            If 'ignore', suppress error and only existing labels are
            dropped.

        Returns
        -------
        DataFrame or None
            DataFrame without the removed index or column labels or
            None if ``inplace=True``.

        Raises
        ------
        KeyError
            If any of the labels is not found in the selected axis.

        See Also
        --------
        DataFrame.loc : Label-location based indexer for selection by label.
        DataFrame.dropna : Return DataFrame with labels on given axis omitted
            where (all or any) data are missing.
        DataFrame.drop_duplicates : Return DataFrame with duplicate rows
            removed, optionally only considering certain columns.
        Series.drop : Return Series with specified index labels removed.

        Examples
        --------
        >>> df = pd.DataFrame(np.arange(12).reshape(3, 4),
        ...                   columns=['A', 'B', 'C', 'D'])
        >>> df
           A  B   C   D
        0  0  1   2   3
        1  4  5   6   7
        2  8  9  10  11

        Drop columns

        >>> df.drop(['B', 'C'], axis=1)
           A   D
        0  0   3
        1  4   7
        2  8  11

        >>> df.drop(columns=['B', 'C'])
           A   D
        0  0   3
        1  4   7
        2  8  11

        Drop a row by index

        >>> df.drop([0, 1])
           A  B   C   D
        2  8  9  10  11

        Drop columns and/or rows of MultiIndex DataFrame

        >>> midx = pd.MultiIndex(levels=[['lama', 'cow', 'falcon'],
        ...                              ['speed', 'weight', 'length']],
        ...                      codes=[[0, 0, 0, 1, 1, 1, 2, 2, 2],
        ...                             [0, 1, 2, 0, 1, 2, 0, 1, 2]])
        >>> df = pd.DataFrame(index=midx, columns=['big', 'small'],
        ...                   data=[[45, 30], [200, 100], [1.5, 1], [30, 20],
        ...                         [250, 150], [1.5, 0.8], [320, 250],
        ...                         [1, 0.8], [0.3, 0.2]])
        >>> df
                        big     small
        lama    speed   45.0    30.0
                weight  200.0   100.0
                length  1.5     1.0
        cow     speed   30.0    20.0
                weight  250.0   150.0
                length  1.5     0.8
        falcon  speed   320.0   250.0
                weight  1.0     0.8
                length  0.3     0.2

        >>> df.drop(index='cow', columns='small')
                        big
        lama    speed   45.0
                weight  200.0
                length  1.5
        falcon  speed   320.0
                weight  1.0
                length  0.3

        >>> df.drop(index='length', level=1)
                        big     small
        lama    speed   45.0    30.0
                weight  200.0   100.0
        cow     speed   30.0    20.0
                weight  250.0   150.0
        falcon  speed   320.0   250.0
                weight  1.0     0.8
        """
        return super().drop(
            labels=labels,
            axis=axis,
            index=index,
            columns=columns,
            level=level,
            inplace=inplace,
            errors=errors,
        )

    @rewrite_axis_style_signature(
        "mapper",
        [("copy", True), ("inplace", False), ("level", None), ("errors", "ignore")],
    )
    def rename(
        self,
        mapper: Optional[Renamer] = None,
        *,
        index: Optional[Renamer] = None,
        columns: Optional[Renamer] = None,
        axis: Optional[Axis] = None,
        copy: bool = True,
        inplace: bool = False,
        level: Optional[Level] = None,
        errors: str = "ignore",
    ) -> Optional[DataFrame]:
        """
        Alter axes labels.

        Function / dict values must be unique (1-to-1). Labels not contained in
        a dict / Series will be left as-is. Extra labels listed don't throw an
        error.

        See the :ref:`user guide <basics.rename>` for more.

        Parameters
        ----------
        mapper : dict-like or function
            Dict-like or function transformations to apply to
            that axis' values. Use either ``mapper`` and ``axis`` to
            specify the axis to target with ``mapper``, or ``index`` and
            ``columns``.
        index : dict-like or function
            Alternative to specifying axis (``mapper, axis=0``
            is equivalent to ``index=mapper``).
        columns : dict-like or function
            Alternative to specifying axis (``mapper, axis=1``
            is equivalent to ``columns=mapper``).
        axis : {0 or 'index', 1 or 'columns'}, default 0
            Axis to target with ``mapper``. Can be either the axis name
            ('index', 'columns') or number (0, 1). The default is 'index'.
        copy : bool, default True
            Also copy underlying data.
        inplace : bool, default False
            Whether to return a new DataFrame. If True then value of copy is
            ignored.
        level : int or level name, default None
            In case of a MultiIndex, only rename labels in the specified
            level.
        errors : {'ignore', 'raise'}, default 'ignore'
            If 'raise', raise a `KeyError` when a dict-like `mapper`, `index`,
            or `columns` contains labels that are not present in the Index
            being transformed.
            If 'ignore', existing keys will be renamed and extra keys will be
            ignored.

        Returns
        -------
        DataFrame or None
            DataFrame with the renamed axis labels or None if ``inplace=True``.

        Raises
        ------
        KeyError
            If any of the labels is not found in the selected axis and
            "errors='raise'".

        See Also
        --------
        DataFrame.rename_axis : Set the name of the axis.

        Examples
        --------
        ``DataFrame.rename`` supports two calling conventions

        * ``(index=index_mapper, columns=columns_mapper, ...)``
        * ``(mapper, axis={'index', 'columns'}, ...)``

        We *highly* recommend using keyword arguments to clarify your
        intent.

        Rename columns using a mapping:

        >>> df = pd.DataFrame({"A": [1, 2, 3], "B": [4, 5, 6]})
        >>> df.rename(columns={"A": "a", "B": "c"})
           a  c
        0  1  4
        1  2  5
        2  3  6

        Rename index using a mapping:

        >>> df.rename(index={0: "x", 1: "y", 2: "z"})
           A  B
        x  1  4
        y  2  5
        z  3  6

        Cast index labels to a different type:

        >>> df.index
        RangeIndex(start=0, stop=3, step=1)
        >>> df.rename(index=str).index
        Index(['0', '1', '2'], dtype='object')

        >>> df.rename(columns={"A": "a", "B": "b", "C": "c"}, errors="raise")
        Traceback (most recent call last):
        KeyError: ['C'] not found in axis

        Using axis-style parameters:

        >>> df.rename(str.lower, axis='columns')
           a  b
        0  1  4
        1  2  5
        2  3  6

        >>> df.rename({1: 2, 2: 4}, axis='index')
           A  B
        0  1  4
        2  2  5
        4  3  6
        """
        return super().rename(
            mapper=mapper,
            index=index,
            columns=columns,
            axis=axis,
            copy=copy,
            inplace=inplace,
            level=level,
            errors=errors,
        )

    @doc(NDFrame.fillna, **_shared_doc_kwargs)
    def fillna(
        self,
        value=None,
        method: Optional[str] = None,
        axis: Optional[Axis] = None,
        inplace: bool = False,
<<<<<<< HEAD
        limit: Optional[int] = None,
=======
        limit=None,
>>>>>>> 7ffbf1a5
        downcast=None,
    ) -> Optional[DataFrame]:
        return super().fillna(
            value=value,
            method=method,
            axis=axis,
            inplace=inplace,
            limit=limit,
            downcast=downcast,
        )

    def pop(self, item: Label) -> Series:
        """
        Return item and drop from frame. Raise KeyError if not found.

        Parameters
        ----------
        item : label
            Label of column to be popped.

        Returns
        -------
        Series

        Examples
        --------
        >>> df = pd.DataFrame([('falcon', 'bird', 389.0),
        ...                    ('parrot', 'bird', 24.0),
        ...                    ('lion', 'mammal', 80.5),
        ...                    ('monkey', 'mammal', np.nan)],
        ...                   columns=('name', 'class', 'max_speed'))
        >>> df
             name   class  max_speed
        0  falcon    bird      389.0
        1  parrot    bird       24.0
        2    lion  mammal       80.5
        3  monkey  mammal        NaN

        >>> df.pop('class')
        0      bird
        1      bird
        2    mammal
        3    mammal
        Name: class, dtype: object

        >>> df
             name  max_speed
        0  falcon      389.0
        1  parrot       24.0
        2    lion       80.5
        3  monkey        NaN
        """
        return super().pop(item=item)

    @doc(NDFrame.replace, **_shared_doc_kwargs)
    def replace(
        self,
        to_replace=None,
        value=None,
        inplace: bool = False,
        limit=None,
        regex: bool = False,
<<<<<<< HEAD
        method="pad",
=======
        method: str = "pad",
>>>>>>> 7ffbf1a5
    ):
        return super().replace(
            to_replace=to_replace,
            value=value,
            inplace=inplace,
            limit=limit,
            regex=regex,
            method=method,
        )

    def _replace_columnwise(
        self, mapping: Dict[Label, Tuple[Any, Any]], inplace: bool, regex
    ):
        """
        Dispatch to Series.replace column-wise.


        Parameters
        ----------
        mapping : dict
            of the form {col: (target, value)}
        inplace : bool
        regex : bool or same types as `to_replace` in DataFrame.replace

        Returns
        -------
        DataFrame or None
        """
        # Operate column-wise
        res = self if inplace else self.copy()
        ax = self.columns

        for i in range(len(ax)):
            if ax[i] in mapping:
                ser = self.iloc[:, i]

                target, value = mapping[ax[i]]
                newobj = ser.replace(target, value, regex=regex)

                res.iloc[:, i] = newobj

        if inplace:
            return
        return res.__finalize__(self)

    @doc(NDFrame.shift, klass=_shared_doc_kwargs["klass"])
    def shift(
<<<<<<< HEAD
        self, periods: int = 1, freq=None, axis: Axis = 0, fill_value=lib.no_default
=======
        self, periods=1, freq=None, axis: Axis = 0, fill_value=lib.no_default
>>>>>>> 7ffbf1a5
    ) -> DataFrame:
        axis = self._get_axis_number(axis)

        ncols = len(self.columns)
        if axis == 1 and periods != 0 and fill_value is lib.no_default and ncols > 0:
            # We will infer fill_value to match the closest column

            if periods > 0:
                result = self.iloc[:, :-periods]
                for col in range(min(ncols, abs(periods))):
                    # TODO(EA2D): doing this in a loop unnecessary with 2D EAs
                    # Define filler inside loop so we get a copy
                    filler = self.iloc[:, 0].shift(len(self))
                    result.insert(0, col, filler, allow_duplicates=True)
            else:
                result = self.iloc[:, -periods:]
                for col in range(min(ncols, abs(periods))):
                    # Define filler inside loop so we get a copy
                    filler = self.iloc[:, -1].shift(len(self))
                    result.insert(
                        len(result.columns), col, filler, allow_duplicates=True
                    )

            result.columns = self.columns.copy()
            return result

        return super().shift(
            periods=periods, freq=freq, axis=axis, fill_value=fill_value
        )

    def set_index(
        self,
        keys,
        drop: bool = True,
        append: bool = False,
        inplace: bool = False,
        verify_integrity: bool = False,
    ):
        """
        Set the DataFrame index using existing columns.

        Set the DataFrame index (row labels) using one or more existing
        columns or arrays (of the correct length). The index can replace the
        existing index or expand on it.

        Parameters
        ----------
        keys : label or array-like or list of labels/arrays
            This parameter can be either a single column key, a single array of
            the same length as the calling DataFrame, or a list containing an
            arbitrary combination of column keys and arrays. Here, "array"
            encompasses :class:`Series`, :class:`Index`, ``np.ndarray``, and
            instances of :class:`~collections.abc.Iterator`.
        drop : bool, default True
            Delete columns to be used as the new index.
        append : bool, default False
            Whether to append columns to existing index.
        inplace : bool, default False
            If True, modifies the DataFrame in place (do not create a new object).
        verify_integrity : bool, default False
            Check the new index for duplicates. Otherwise defer the check until
            necessary. Setting to False will improve the performance of this
            method.

        Returns
        -------
        DataFrame or None
            Changed row labels or None if ``inplace=True``.

        See Also
        --------
        DataFrame.reset_index : Opposite of set_index.
        DataFrame.reindex : Change to new indices or expand indices.
        DataFrame.reindex_like : Change to same indices as other DataFrame.

        Examples
        --------
        >>> df = pd.DataFrame({'month': [1, 4, 7, 10],
        ...                    'year': [2012, 2014, 2013, 2014],
        ...                    'sale': [55, 40, 84, 31]})
        >>> df
           month  year  sale
        0      1  2012    55
        1      4  2014    40
        2      7  2013    84
        3     10  2014    31

        Set the index to become the 'month' column:

        >>> df.set_index('month')
               year  sale
        month
        1      2012    55
        4      2014    40
        7      2013    84
        10     2014    31

        Create a MultiIndex using columns 'year' and 'month':

        >>> df.set_index(['year', 'month'])
                    sale
        year  month
        2012  1     55
        2014  4     40
        2013  7     84
        2014  10    31

        Create a MultiIndex using an Index and a column:

        >>> df.set_index([pd.Index([1, 2, 3, 4]), 'year'])
                 month  sale
           year
        1  2012  1      55
        2  2014  4      40
        3  2013  7      84
        4  2014  10     31

        Create a MultiIndex using two Series:

        >>> s = pd.Series([1, 2, 3, 4])
        >>> df.set_index([s, s**2])
              month  year  sale
        1 1       1  2012    55
        2 4       4  2014    40
        3 9       7  2013    84
        4 16     10  2014    31
        """
        inplace = validate_bool_kwarg(inplace, "inplace")
        self._check_inplace_and_allows_duplicate_labels(inplace)
        if not isinstance(keys, list):
            keys = [keys]

        err_msg = (
            'The parameter "keys" may be a column key, one-dimensional '
            "array, or a list containing only valid column keys and "
            "one-dimensional arrays."
        )

        missing: List[Label] = []
        for col in keys:
            if isinstance(col, (Index, Series, np.ndarray, list, abc.Iterator)):
                # arrays are fine as long as they are one-dimensional
                # iterators get converted to list below
                if getattr(col, "ndim", 1) != 1:
                    raise ValueError(err_msg)
            else:
                # everything else gets tried as a key; see GH 24969
                try:
                    found = col in self.columns
                except TypeError as err:
                    raise TypeError(
                        f"{err_msg}. Received column of type {type(col)}"
                    ) from err
                else:
                    if not found:
                        missing.append(col)

        if missing:
            raise KeyError(f"None of {missing} are in the columns")

        if inplace:
            frame = self
        else:
            frame = self.copy()

        arrays = []
        names: List[Label] = []
        if append:
            names = list(self.index.names)
            if isinstance(self.index, MultiIndex):
                for i in range(self.index.nlevels):
                    arrays.append(self.index._get_level_values(i))
            else:
                arrays.append(self.index)

        to_remove: List[Label] = []
        for col in keys:
            if isinstance(col, MultiIndex):
                for n in range(col.nlevels):
                    arrays.append(col._get_level_values(n))
                names.extend(col.names)
            elif isinstance(col, (Index, Series)):
                # if Index then not MultiIndex (treated above)
                arrays.append(col)
                names.append(col.name)
            elif isinstance(col, (list, np.ndarray)):
                arrays.append(col)
                names.append(None)
            elif isinstance(col, abc.Iterator):
                arrays.append(list(col))
                names.append(None)
            # from here, col can only be a column label
            else:
                arrays.append(frame[col]._values)
                names.append(col)
                if drop:
                    to_remove.append(col)

            if len(arrays[-1]) != len(self):
                # check newest element against length of calling frame, since
                # ensure_index_from_sequences would not raise for append=False.
                raise ValueError(
                    f"Length mismatch: Expected {len(self)} rows, "
                    f"received array of length {len(arrays[-1])}"
                )

        index = ensure_index_from_sequences(arrays, names)

        if verify_integrity and not index.is_unique:
            duplicates = index[index.duplicated()].unique()
            raise ValueError(f"Index has duplicate keys: {duplicates}")

        # use set to handle duplicate column names gracefully in case of drop
        for c in set(to_remove):
            del frame[c]

        # clear up memory usage
        index._cleanup()

        frame.index = index

        if not inplace:
            return frame

    @overload
    # https://github.com/python/mypy/issues/6580
    # Overloaded function signatures 1 and 2 overlap with incompatible return types
    def reset_index(  # type: ignore[misc]
        self,
        level: Optional[Union[Hashable, Sequence[Hashable]]] = ...,
        drop: bool = ...,
        inplace: Literal[False] = ...,
        col_level: Hashable = ...,
        col_fill: Label = ...,
    ) -> DataFrame:
        ...

    @overload
    def reset_index(
        self,
        level: Optional[Union[Hashable, Sequence[Hashable]]] = ...,
        drop: bool = ...,
        inplace: Literal[True] = ...,
        col_level: Hashable = ...,
        col_fill: Label = ...,
    ) -> None:
        ...

    def reset_index(
        self,
        level: Optional[Union[Hashable, Sequence[Hashable]]] = None,
        drop: bool = False,
        inplace: bool = False,
        col_level: Hashable = 0,
        col_fill: Label = "",
    ) -> Optional[DataFrame]:
        """
        Reset the index, or a level of it.

        Reset the index of the DataFrame, and use the default one instead.
        If the DataFrame has a MultiIndex, this method can remove one or more
        levels.

        Parameters
        ----------
        level : int, str, tuple, or list, default None
            Only remove the given levels from the index. Removes all levels by
            default.
        drop : bool, default False
            Do not try to insert index into dataframe columns. This resets
            the index to the default integer index.
        inplace : bool, default False
            Modify the DataFrame in place (do not create a new object).
        col_level : int or str, default 0
            If the columns have multiple levels, determines which level the
            labels are inserted into. By default it is inserted into the first
            level.
        col_fill : object, default ''
            If the columns have multiple levels, determines how the other
            levels are named. If None then the index name is repeated.

        Returns
        -------
        DataFrame or None
            DataFrame with the new index or None if ``inplace=True``.

        See Also
        --------
        DataFrame.set_index : Opposite of reset_index.
        DataFrame.reindex : Change to new indices or expand indices.
        DataFrame.reindex_like : Change to same indices as other DataFrame.

        Examples
        --------
        >>> df = pd.DataFrame([('bird', 389.0),
        ...                    ('bird', 24.0),
        ...                    ('mammal', 80.5),
        ...                    ('mammal', np.nan)],
        ...                   index=['falcon', 'parrot', 'lion', 'monkey'],
        ...                   columns=('class', 'max_speed'))
        >>> df
                 class  max_speed
        falcon    bird      389.0
        parrot    bird       24.0
        lion    mammal       80.5
        monkey  mammal        NaN

        When we reset the index, the old index is added as a column, and a
        new sequential index is used:

        >>> df.reset_index()
            index   class  max_speed
        0  falcon    bird      389.0
        1  parrot    bird       24.0
        2    lion  mammal       80.5
        3  monkey  mammal        NaN

        We can use the `drop` parameter to avoid the old index being added as
        a column:

        >>> df.reset_index(drop=True)
            class  max_speed
        0    bird      389.0
        1    bird       24.0
        2  mammal       80.5
        3  mammal        NaN

        You can also use `reset_index` with `MultiIndex`.

        >>> index = pd.MultiIndex.from_tuples([('bird', 'falcon'),
        ...                                    ('bird', 'parrot'),
        ...                                    ('mammal', 'lion'),
        ...                                    ('mammal', 'monkey')],
        ...                                   names=['class', 'name'])
        >>> columns = pd.MultiIndex.from_tuples([('speed', 'max'),
        ...                                      ('species', 'type')])
        >>> df = pd.DataFrame([(389.0, 'fly'),
        ...                    ( 24.0, 'fly'),
        ...                    ( 80.5, 'run'),
        ...                    (np.nan, 'jump')],
        ...                   index=index,
        ...                   columns=columns)
        >>> df
                       speed species
                         max    type
        class  name
        bird   falcon  389.0     fly
               parrot   24.0     fly
        mammal lion     80.5     run
               monkey    NaN    jump

        If the index has multiple levels, we can reset a subset of them:

        >>> df.reset_index(level='class')
                 class  speed species
                          max    type
        name
        falcon    bird  389.0     fly
        parrot    bird   24.0     fly
        lion    mammal   80.5     run
        monkey  mammal    NaN    jump

        If we are not dropping the index, by default, it is placed in the top
        level. We can place it in another level:

        >>> df.reset_index(level='class', col_level=1)
                        speed species
                 class    max    type
        name
        falcon    bird  389.0     fly
        parrot    bird   24.0     fly
        lion    mammal   80.5     run
        monkey  mammal    NaN    jump

        When the index is inserted under another level, we can specify under
        which one with the parameter `col_fill`:

        >>> df.reset_index(level='class', col_level=1, col_fill='species')
                      species  speed species
                        class    max    type
        name
        falcon           bird  389.0     fly
        parrot           bird   24.0     fly
        lion           mammal   80.5     run
        monkey         mammal    NaN    jump

        If we specify a nonexistent level for `col_fill`, it is created:

        >>> df.reset_index(level='class', col_level=1, col_fill='genus')
                        genus  speed species
                        class    max    type
        name
        falcon           bird  389.0     fly
        parrot           bird   24.0     fly
        lion           mammal   80.5     run
        monkey         mammal    NaN    jump
        """
        inplace = validate_bool_kwarg(inplace, "inplace")
        self._check_inplace_and_allows_duplicate_labels(inplace)
        if inplace:
            new_obj = self
        else:
            new_obj = self.copy()

        new_index = ibase.default_index(len(new_obj))
        if level is not None:
            if not isinstance(level, (tuple, list)):
                level = [level]
            level = [self.index._get_level_number(lev) for lev in level]
            if len(level) < self.index.nlevels:
                new_index = self.index.droplevel(level)

        if not drop:
            to_insert: Iterable[Tuple[Any, Optional[Any]]]
            if isinstance(self.index, MultiIndex):
                names = [
                    (n if n is not None else f"level_{i}")
                    for i, n in enumerate(self.index.names)
                ]
                to_insert = zip(self.index.levels, self.index.codes)
            else:
                default = "index" if "index" not in self else "level_0"
                names = [default] if self.index.name is None else [self.index.name]
                to_insert = ((self.index, None),)

            multi_col = isinstance(self.columns, MultiIndex)
            for i, (lev, lab) in reversed(list(enumerate(to_insert))):
                if not (level is None or i in level):
                    continue
                name = names[i]
                if multi_col:
                    col_name = list(name) if isinstance(name, tuple) else [name]
                    if col_fill is None:
                        if len(col_name) not in (1, self.columns.nlevels):
                            raise ValueError(
                                "col_fill=None is incompatible "
                                f"with incomplete column name {name}"
                            )
                        col_fill = col_name[0]

                    lev_num = self.columns._get_level_number(col_level)
                    name_lst = [col_fill] * lev_num + col_name
                    missing = self.columns.nlevels - len(name_lst)
                    name_lst += [col_fill] * missing
                    name = tuple(name_lst)

                # to ndarray and maybe infer different dtype
                level_values = lev._values
                if level_values.dtype == np.object_:
                    level_values = lib.maybe_convert_objects(level_values)

                if lab is not None:
                    # if we have the codes, extract the values with a mask
                    level_values = algorithms.take(
                        level_values, lab, allow_fill=True, fill_value=lev._na_value
                    )

                new_obj.insert(0, name, level_values)

        new_obj.index = new_index
        if not inplace:
            return new_obj

        return None

    # ----------------------------------------------------------------------
    # Reindex-based selection methods

    @doc(NDFrame.isna, klass=_shared_doc_kwargs["klass"])
    def isna(self) -> DataFrame:
        result = self._constructor(self._mgr.isna(func=isna))
        return result.__finalize__(self, method="isna")

    @doc(NDFrame.isna, klass=_shared_doc_kwargs["klass"])
    def isnull(self) -> DataFrame:
        return self.isna()

    @doc(NDFrame.notna, klass=_shared_doc_kwargs["klass"])
    def notna(self) -> DataFrame:
        return ~self.isna()

    @doc(NDFrame.notna, klass=_shared_doc_kwargs["klass"])
    def notnull(self) -> DataFrame:
        return ~self.isna()

    def dropna(
        self,
        axis: Axis = 0,
        how: str = "any",
        thresh=None,
        subset=None,
        inplace: bool = False,
    ):
        """
        Remove missing values.

        See the :ref:`User Guide <missing_data>` for more on which values are
        considered missing, and how to work with missing data.

        Parameters
        ----------
        axis : {0 or 'index', 1 or 'columns'}, default 0
            Determine if rows or columns which contain missing values are
            removed.

            * 0, or 'index' : Drop rows which contain missing values.
            * 1, or 'columns' : Drop columns which contain missing value.

            .. versionchanged:: 1.0.0

               Pass tuple or list to drop on multiple axes.
               Only a single axis is allowed.

        how : {'any', 'all'}, default 'any'
            Determine if row or column is removed from DataFrame, when we have
            at least one NA or all NA.

            * 'any' : If any NA values are present, drop that row or column.
            * 'all' : If all values are NA, drop that row or column.

        thresh : int, optional
            Require that many non-NA values.
        subset : array-like, optional
            Labels along other axis to consider, e.g. if you are dropping rows
            these would be a list of columns to include.
        inplace : bool, default False
            If True, do operation inplace and return None.

        Returns
        -------
        DataFrame or None
            DataFrame with NA entries dropped from it or None if ``inplace=True``.

        See Also
        --------
        DataFrame.isna: Indicate missing values.
        DataFrame.notna : Indicate existing (non-missing) values.
        DataFrame.fillna : Replace missing values.
        Series.dropna : Drop missing values.
        Index.dropna : Drop missing indices.

        Examples
        --------
        >>> df = pd.DataFrame({"name": ['Alfred', 'Batman', 'Catwoman'],
        ...                    "toy": [np.nan, 'Batmobile', 'Bullwhip'],
        ...                    "born": [pd.NaT, pd.Timestamp("1940-04-25"),
        ...                             pd.NaT]})
        >>> df
               name        toy       born
        0    Alfred        NaN        NaT
        1    Batman  Batmobile 1940-04-25
        2  Catwoman   Bullwhip        NaT

        Drop the rows where at least one element is missing.

        >>> df.dropna()
             name        toy       born
        1  Batman  Batmobile 1940-04-25

        Drop the columns where at least one element is missing.

        >>> df.dropna(axis='columns')
               name
        0    Alfred
        1    Batman
        2  Catwoman

        Drop the rows where all elements are missing.

        >>> df.dropna(how='all')
               name        toy       born
        0    Alfred        NaN        NaT
        1    Batman  Batmobile 1940-04-25
        2  Catwoman   Bullwhip        NaT

        Keep only the rows with at least 2 non-NA values.

        >>> df.dropna(thresh=2)
               name        toy       born
        1    Batman  Batmobile 1940-04-25
        2  Catwoman   Bullwhip        NaT

        Define in which columns to look for missing values.

        >>> df.dropna(subset=['name', 'toy'])
               name        toy       born
        1    Batman  Batmobile 1940-04-25
        2  Catwoman   Bullwhip        NaT

        Keep the DataFrame with valid entries in the same variable.

        >>> df.dropna(inplace=True)
        >>> df
             name        toy       born
        1  Batman  Batmobile 1940-04-25
        """
        inplace = validate_bool_kwarg(inplace, "inplace")
        if isinstance(axis, (tuple, list)):
            # GH20987
            raise TypeError("supplying multiple axes to axis is no longer supported.")

        axis = self._get_axis_number(axis)
        agg_axis = 1 - axis

        agg_obj = self
        if subset is not None:
            ax = self._get_axis(agg_axis)
            indices = ax.get_indexer_for(subset)
            check = indices == -1
            if check.any():
                raise KeyError(list(np.compress(check, subset)))
            agg_obj = self.take(indices, axis=agg_axis)

        count = agg_obj.count(axis=agg_axis)

        if thresh is not None:
            mask = count >= thresh
        elif how == "any":
            mask = count == len(agg_obj._get_axis(agg_axis))
        elif how == "all":
            mask = count > 0
        else:
            if how is not None:
                raise ValueError(f"invalid how option: {how}")
            else:
                raise TypeError("must specify how or thresh")

        result = self.loc(axis=axis)[mask]

        if inplace:
            self._update_inplace(result)
        else:
            return result

    def drop_duplicates(
        self,
        subset: Optional[Union[Hashable, Sequence[Hashable]]] = None,
        keep: Union[str, bool] = "first",
        inplace: bool = False,
        ignore_index: bool = False,
    ) -> Optional[DataFrame]:
        """
        Return DataFrame with duplicate rows removed.

        Considering certain columns is optional. Indexes, including time indexes
        are ignored.

        Parameters
        ----------
        subset : column label or sequence of labels, optional
            Only consider certain columns for identifying duplicates, by
            default use all of the columns.
        keep : {'first', 'last', False}, default 'first'
            Determines which duplicates (if any) to keep.
            - ``first`` : Drop duplicates except for the first occurrence.
            - ``last`` : Drop duplicates except for the last occurrence.
            - False : Drop all duplicates.
        inplace : bool, default False
            Whether to drop duplicates in place or to return a copy.
        ignore_index : bool, default False
            If True, the resulting axis will be labeled 0, 1, …, n - 1.

            .. versionadded:: 1.0.0

        Returns
        -------
        DataFrame or None
            DataFrame with duplicates removed or None if ``inplace=True``.

        See Also
        --------
        DataFrame.value_counts: Count unique combinations of columns.

        Examples
        --------
        Consider dataset containing ramen rating.

        >>> df = pd.DataFrame({
        ...     'brand': ['Yum Yum', 'Yum Yum', 'Indomie', 'Indomie', 'Indomie'],
        ...     'style': ['cup', 'cup', 'cup', 'pack', 'pack'],
        ...     'rating': [4, 4, 3.5, 15, 5]
        ... })
        >>> df
            brand style  rating
        0  Yum Yum   cup     4.0
        1  Yum Yum   cup     4.0
        2  Indomie   cup     3.5
        3  Indomie  pack    15.0
        4  Indomie  pack     5.0

        By default, it removes duplicate rows based on all columns.

        >>> df.drop_duplicates()
            brand style  rating
        0  Yum Yum   cup     4.0
        2  Indomie   cup     3.5
        3  Indomie  pack    15.0
        4  Indomie  pack     5.0

        To remove duplicates on specific column(s), use ``subset``.

        >>> df.drop_duplicates(subset=['brand'])
            brand style  rating
        0  Yum Yum   cup     4.0
        2  Indomie   cup     3.5

        To remove duplicates and keep last occurrences, use ``keep``.

        >>> df.drop_duplicates(subset=['brand', 'style'], keep='last')
            brand style  rating
        1  Yum Yum   cup     4.0
        2  Indomie   cup     3.5
        4  Indomie  pack     5.0
        """
        if self.empty:
            return self.copy()

        inplace = validate_bool_kwarg(inplace, "inplace")
        ignore_index = validate_bool_kwarg(ignore_index, "ignore_index")
        duplicated = self.duplicated(subset, keep=keep)

        result = self[-duplicated]
        if ignore_index:
            result.index = ibase.default_index(len(result))

        if inplace:
            self._update_inplace(result)
            return None
        else:
            return result

    def duplicated(
        self,
        subset: Optional[Union[Hashable, Sequence[Hashable]]] = None,
        keep: Union[str, bool] = "first",
    ) -> Series:
        """
        Return boolean Series denoting duplicate rows.

        Considering certain columns is optional.

        Parameters
        ----------
        subset : column label or sequence of labels, optional
            Only consider certain columns for identifying duplicates, by
            default use all of the columns.
        keep : {'first', 'last', False}, default 'first'
            Determines which duplicates (if any) to mark.

            - ``first`` : Mark duplicates as ``True`` except for the first occurrence.
            - ``last`` : Mark duplicates as ``True`` except for the last occurrence.
            - False : Mark all duplicates as ``True``.

        Returns
        -------
        Series
            Boolean series for each duplicated rows.

        See Also
        --------
        Index.duplicated : Equivalent method on index.
        Series.duplicated : Equivalent method on Series.
        Series.drop_duplicates : Remove duplicate values from Series.
        DataFrame.drop_duplicates : Remove duplicate values from DataFrame.

        Examples
        --------
        Consider dataset containing ramen rating.

        >>> df = pd.DataFrame({
        ...     'brand': ['Yum Yum', 'Yum Yum', 'Indomie', 'Indomie', 'Indomie'],
        ...     'style': ['cup', 'cup', 'cup', 'pack', 'pack'],
        ...     'rating': [4, 4, 3.5, 15, 5]
        ... })
        >>> df
            brand style  rating
        0  Yum Yum   cup     4.0
        1  Yum Yum   cup     4.0
        2  Indomie   cup     3.5
        3  Indomie  pack    15.0
        4  Indomie  pack     5.0

        By default, for each set of duplicated values, the first occurrence
        is set on False and all others on True.

        >>> df.duplicated()
        0    False
        1     True
        2    False
        3    False
        4    False
        dtype: bool

        By using 'last', the last occurrence of each set of duplicated values
        is set on False and all others on True.

        >>> df.duplicated(keep='last')
        0     True
        1    False
        2    False
        3    False
        4    False
        dtype: bool

        By setting ``keep`` on False, all duplicates are True.

        >>> df.duplicated(keep=False)
        0     True
        1     True
        2    False
        3    False
        4    False
        dtype: bool

        To find duplicates on specific column(s), use ``subset``.

        >>> df.duplicated(subset=['brand'])
        0    False
        1     True
        2    False
        3     True
        4     True
        dtype: bool
        """
        from pandas._libs.hashtable import SIZE_HINT_LIMIT, duplicated_int64

        if self.empty:
            return self._constructor_sliced(dtype=bool)

        def f(vals):
            labels, shape = algorithms.factorize(
                vals, size_hint=min(len(self), SIZE_HINT_LIMIT)
            )
            return labels.astype("i8", copy=False), len(shape)

        if subset is None:
            subset = self.columns
        elif (
            not np.iterable(subset)
            or isinstance(subset, str)
            or isinstance(subset, tuple)
            and subset in self.columns
        ):
            subset = (subset,)

        #  needed for mypy since can't narrow types using np.iterable
        subset = cast(Iterable, subset)

        # Verify all columns in subset exist in the queried dataframe
        # Otherwise, raise a KeyError, same as if you try to __getitem__ with a
        # key that doesn't exist.
        diff = Index(subset).difference(self.columns)
        if not diff.empty:
            raise KeyError(diff)

        vals = (col.values for name, col in self.items() if name in subset)
        labels, shape = map(list, zip(*map(f, vals)))

        ids = get_group_index(labels, shape, sort=False, xnull=False)
        result = self._constructor_sliced(duplicated_int64(ids, keep), index=self.index)
        return result.__finalize__(self, method="duplicated")

    # ----------------------------------------------------------------------
    # Sorting
    # TODO: Just move the sort_values doc here.
    @Substitution(**_shared_doc_kwargs)
    @Appender(NDFrame.sort_values.__doc__)
    # error: Signature of "sort_values" incompatible with supertype "NDFrame"
    def sort_values(  # type: ignore[override]
        self,
        by,
        axis: Axis = 0,
        ascending=True,
        inplace: bool = False,
        kind: str = "quicksort",
        na_position: str = "last",
        ignore_index: bool = False,
        key: ValueKeyFunc = None,
    ):
        inplace = validate_bool_kwarg(inplace, "inplace")
        axis = self._get_axis_number(axis)

        if not isinstance(by, list):
            by = [by]
        if is_sequence(ascending) and len(by) != len(ascending):
            raise ValueError(
                f"Length of ascending ({len(ascending)}) != length of by ({len(by)})"
            )
        if len(by) > 1:

            keys = [self._get_label_or_level_values(x, axis=axis) for x in by]

            # need to rewrap columns in Series to apply key function
            if key is not None:
                keys = [Series(k, name=name) for (k, name) in zip(keys, by)]

            indexer = lexsort_indexer(
                keys, orders=ascending, na_position=na_position, key=key
            )
            indexer = ensure_platform_int(indexer)
        else:

            by = by[0]
            k = self._get_label_or_level_values(by, axis=axis)

            # need to rewrap column in Series to apply key function
            if key is not None:
                k = Series(k, name=by)

            if isinstance(ascending, (tuple, list)):
                ascending = ascending[0]

            indexer = nargsort(
                k, kind=kind, ascending=ascending, na_position=na_position, key=key
            )

        new_data = self._mgr.take(
            indexer, axis=self._get_block_manager_axis(axis), verify=False
        )

        if ignore_index:
            new_data.axes[1] = ibase.default_index(len(indexer))

        result = self._constructor(new_data)
        if inplace:
            return self._update_inplace(result)
        else:
            return result.__finalize__(self, method="sort_values")

    def sort_index(
        self,
        axis: Axis = 0,
<<<<<<< HEAD
        level: Level = None,
=======
        level: Optional[Level] = None,
>>>>>>> 7ffbf1a5
        ascending: bool = True,
        inplace: bool = False,
        kind: str = "quicksort",
        na_position: str = "last",
        sort_remaining: bool = True,
        ignore_index: bool = False,
        key: IndexKeyFunc = None,
    ):
        """
        Sort object by labels (along an axis).

        Returns a new DataFrame sorted by label if `inplace` argument is
        ``False``, otherwise updates the original DataFrame and returns None.

        Parameters
        ----------
        axis : {0 or 'index', 1 or 'columns'}, default 0
            The axis along which to sort.  The value 0 identifies the rows,
            and 1 identifies the columns.
        level : int or level name or list of ints or list of level names
            If not None, sort on values in specified index level(s).
        ascending : bool or list of bools, default True
            Sort ascending vs. descending. When the index is a MultiIndex the
            sort direction can be controlled for each level individually.
        inplace : bool, default False
            If True, perform operation in-place.
        kind : {'quicksort', 'mergesort', 'heapsort'}, default 'quicksort'
            Choice of sorting algorithm. See also ndarray.np.sort for more
            information.  `mergesort` is the only stable algorithm. For
            DataFrames, this option is only applied when sorting on a single
            column or label.
        na_position : {'first', 'last'}, default 'last'
            Puts NaNs at the beginning if `first`; `last` puts NaNs at the end.
            Not implemented for MultiIndex.
        sort_remaining : bool, default True
            If True and sorting by level and index is multilevel, sort by other
            levels too (in order) after sorting by specified level.
        ignore_index : bool, default False
            If True, the resulting axis will be labeled 0, 1, …, n - 1.

            .. versionadded:: 1.0.0

        key : callable, optional
            If not None, apply the key function to the index values
            before sorting. This is similar to the `key` argument in the
            builtin :meth:`sorted` function, with the notable difference that
            this `key` function should be *vectorized*. It should expect an
            ``Index`` and return an ``Index`` of the same shape. For MultiIndex
            inputs, the key is applied *per level*.

            .. versionadded:: 1.1.0

        Returns
        -------
        DataFrame or None
            The original DataFrame sorted by the labels or None if ``inplace=True``.

        See Also
        --------
        Series.sort_index : Sort Series by the index.
        DataFrame.sort_values : Sort DataFrame by the value.
        Series.sort_values : Sort Series by the value.

        Examples
        --------
        >>> df = pd.DataFrame([1, 2, 3, 4, 5], index=[100, 29, 234, 1, 150],
        ...                   columns=['A'])
        >>> df.sort_index()
             A
        1    4
        29   2
        100  1
        150  5
        234  3

        By default, it sorts in ascending order, to sort in descending order,
        use ``ascending=False``

        >>> df.sort_index(ascending=False)
             A
        234  3
        150  5
        100  1
        29   2
        1    4

        A key function can be specified which is applied to the index before
        sorting. For a ``MultiIndex`` this is applied to each level separately.

        >>> df = pd.DataFrame({"a": [1, 2, 3, 4]}, index=['A', 'b', 'C', 'd'])
        >>> df.sort_index(key=lambda x: x.str.lower())
           a
        A  1
        b  2
        C  3
        d  4
        """
        return super().sort_index(
            axis,
            level,
            ascending,
            inplace,
            kind,
            na_position,
            sort_remaining,
            ignore_index,
            key,
        )

    def value_counts(
        self,
        subset: Optional[Sequence[Label]] = None,
        normalize: bool = False,
        sort: bool = True,
        ascending: bool = False,
    ):
        """
        Return a Series containing counts of unique rows in the DataFrame.

        .. versionadded:: 1.1.0

        Parameters
        ----------
        subset : list-like, optional
            Columns to use when counting unique combinations.
        normalize : bool, default False
            Return proportions rather than frequencies.
        sort : bool, default True
            Sort by frequencies.
        ascending : bool, default False
            Sort in ascending order.

        Returns
        -------
        Series

        See Also
        --------
        Series.value_counts: Equivalent method on Series.

        Notes
        -----
        The returned Series will have a MultiIndex with one level per input
        column. By default, rows that contain any NA values are omitted from
        the result. By default, the resulting Series will be in descending
        order so that the first element is the most frequently-occurring row.

        Examples
        --------
        >>> df = pd.DataFrame({'num_legs': [2, 4, 4, 6],
        ...                    'num_wings': [2, 0, 0, 0]},
        ...                   index=['falcon', 'dog', 'cat', 'ant'])
        >>> df
                num_legs  num_wings
        falcon         2          2
        dog            4          0
        cat            4          0
        ant            6          0

        >>> df.value_counts()
        num_legs  num_wings
        4         0            2
        2         2            1
        6         0            1
        dtype: int64

        >>> df.value_counts(sort=False)
        num_legs  num_wings
        2         2            1
        4         0            2
        6         0            1
        dtype: int64

        >>> df.value_counts(ascending=True)
        num_legs  num_wings
        2         2            1
        6         0            1
        4         0            2
        dtype: int64

        >>> df.value_counts(normalize=True)
        num_legs  num_wings
        4         0            0.50
        2         2            0.25
        6         0            0.25
        dtype: float64
        """
        if subset is None:
            subset = self.columns.tolist()

        counts = self.groupby(subset).grouper.size()

        if sort:
            counts = counts.sort_values(ascending=ascending)
        if normalize:
            counts /= counts.sum()

        # Force MultiIndex for single column
        if len(subset) == 1:
            counts.index = MultiIndex.from_arrays(
                [counts.index], names=[counts.index.name]
            )

        return counts

    def nlargest(self, n, columns, keep: str = "first") -> DataFrame:
        """
        Return the first `n` rows ordered by `columns` in descending order.

        Return the first `n` rows with the largest values in `columns`, in
        descending order. The columns that are not specified are returned as
        well, but not used for ordering.

        This method is equivalent to
        ``df.sort_values(columns, ascending=False).head(n)``, but more
        performant.

        Parameters
        ----------
        n : int
            Number of rows to return.
        columns : label or list of labels
            Column label(s) to order by.
        keep : {'first', 'last', 'all'}, default 'first'
            Where there are duplicate values:

            - `first` : prioritize the first occurrence(s)
            - `last` : prioritize the last occurrence(s)
            - ``all`` : do not drop any duplicates, even it means
                        selecting more than `n` items.

            .. versionadded:: 0.24.0

        Returns
        -------
        DataFrame
            The first `n` rows ordered by the given columns in descending
            order.

        See Also
        --------
        DataFrame.nsmallest : Return the first `n` rows ordered by `columns` in
            ascending order.
        DataFrame.sort_values : Sort DataFrame by the values.
        DataFrame.head : Return the first `n` rows without re-ordering.

        Notes
        -----
        This function cannot be used with all column types. For example, when
        specifying columns with `object` or `category` dtypes, ``TypeError`` is
        raised.

        Examples
        --------
        >>> df = pd.DataFrame({'population': [59000000, 65000000, 434000,
        ...                                   434000, 434000, 337000, 11300,
        ...                                   11300, 11300],
        ...                    'GDP': [1937894, 2583560 , 12011, 4520, 12128,
        ...                            17036, 182, 38, 311],
        ...                    'alpha-2': ["IT", "FR", "MT", "MV", "BN",
        ...                                "IS", "NR", "TV", "AI"]},
        ...                   index=["Italy", "France", "Malta",
        ...                          "Maldives", "Brunei", "Iceland",
        ...                          "Nauru", "Tuvalu", "Anguilla"])
        >>> df
                  population      GDP alpha-2
        Italy       59000000  1937894      IT
        France      65000000  2583560      FR
        Malta         434000    12011      MT
        Maldives      434000     4520      MV
        Brunei        434000    12128      BN
        Iceland       337000    17036      IS
        Nauru          11300      182      NR
        Tuvalu         11300       38      TV
        Anguilla       11300      311      AI

        In the following example, we will use ``nlargest`` to select the three
        rows having the largest values in column "population".

        >>> df.nlargest(3, 'population')
                population      GDP alpha-2
        France    65000000  2583560      FR
        Italy     59000000  1937894      IT
        Malta       434000    12011      MT

        When using ``keep='last'``, ties are resolved in reverse order:

        >>> df.nlargest(3, 'population', keep='last')
                population      GDP alpha-2
        France    65000000  2583560      FR
        Italy     59000000  1937894      IT
        Brunei      434000    12128      BN

        When using ``keep='all'``, all duplicate items are maintained:

        >>> df.nlargest(3, 'population', keep='all')
                  population      GDP alpha-2
        France      65000000  2583560      FR
        Italy       59000000  1937894      IT
        Malta         434000    12011      MT
        Maldives      434000     4520      MV
        Brunei        434000    12128      BN

        To order by the largest values in column "population" and then "GDP",
        we can specify multiple columns like in the next example.

        >>> df.nlargest(3, ['population', 'GDP'])
                population      GDP alpha-2
        France    65000000  2583560      FR
        Italy     59000000  1937894      IT
        Brunei      434000    12128      BN
        """
        return algorithms.SelectNFrame(self, n=n, keep=keep, columns=columns).nlargest()

    def nsmallest(self, n, columns, keep: str = "first") -> DataFrame:
        """
        Return the first `n` rows ordered by `columns` in ascending order.

        Return the first `n` rows with the smallest values in `columns`, in
        ascending order. The columns that are not specified are returned as
        well, but not used for ordering.

        This method is equivalent to
        ``df.sort_values(columns, ascending=True).head(n)``, but more
        performant.

        Parameters
        ----------
        n : int
            Number of items to retrieve.
        columns : list or str
            Column name or names to order by.
        keep : {'first', 'last', 'all'}, default 'first'
            Where there are duplicate values:

            - ``first`` : take the first occurrence.
            - ``last`` : take the last occurrence.
            - ``all`` : do not drop any duplicates, even it means
              selecting more than `n` items.

            .. versionadded:: 0.24.0

        Returns
        -------
        DataFrame

        See Also
        --------
        DataFrame.nlargest : Return the first `n` rows ordered by `columns` in
            descending order.
        DataFrame.sort_values : Sort DataFrame by the values.
        DataFrame.head : Return the first `n` rows without re-ordering.

        Examples
        --------
        >>> df = pd.DataFrame({'population': [59000000, 65000000, 434000,
        ...                                   434000, 434000, 337000, 337000,
        ...                                   11300, 11300],
        ...                    'GDP': [1937894, 2583560 , 12011, 4520, 12128,
        ...                            17036, 182, 38, 311],
        ...                    'alpha-2': ["IT", "FR", "MT", "MV", "BN",
        ...                                "IS", "NR", "TV", "AI"]},
        ...                   index=["Italy", "France", "Malta",
        ...                          "Maldives", "Brunei", "Iceland",
        ...                          "Nauru", "Tuvalu", "Anguilla"])
        >>> df
                  population      GDP alpha-2
        Italy       59000000  1937894      IT
        France      65000000  2583560      FR
        Malta         434000    12011      MT
        Maldives      434000     4520      MV
        Brunei        434000    12128      BN
        Iceland       337000    17036      IS
        Nauru         337000      182      NR
        Tuvalu         11300       38      TV
        Anguilla       11300      311      AI

        In the following example, we will use ``nsmallest`` to select the
        three rows having the smallest values in column "population".

        >>> df.nsmallest(3, 'population')
                  population    GDP alpha-2
        Tuvalu         11300     38      TV
        Anguilla       11300    311      AI
        Iceland       337000  17036      IS

        When using ``keep='last'``, ties are resolved in reverse order:

        >>> df.nsmallest(3, 'population', keep='last')
                  population  GDP alpha-2
        Anguilla       11300  311      AI
        Tuvalu         11300   38      TV
        Nauru         337000  182      NR

        When using ``keep='all'``, all duplicate items are maintained:

        >>> df.nsmallest(3, 'population', keep='all')
                  population    GDP alpha-2
        Tuvalu         11300     38      TV
        Anguilla       11300    311      AI
        Iceland       337000  17036      IS
        Nauru         337000    182      NR

        To order by the smallest values in column "population" and then "GDP", we can
        specify multiple columns like in the next example.

        >>> df.nsmallest(3, ['population', 'GDP'])
                  population  GDP alpha-2
        Tuvalu         11300   38      TV
        Anguilla       11300  311      AI
        Nauru         337000  182      NR
        """
        return algorithms.SelectNFrame(
            self, n=n, keep=keep, columns=columns
        ).nsmallest()

<<<<<<< HEAD
    def swaplevel(
        self, i: Union[int, str] = -2, j: Union[int, str] = -1, axis: Axis = 0
    ) -> DataFrame:
=======
    def swaplevel(self, i: Axis = -2, j: Axis = -1, axis: Axis = 0) -> DataFrame:
>>>>>>> 7ffbf1a5
        """
        Swap levels i and j in a MultiIndex on a particular axis.

        Parameters
        ----------
        i, j : int or str
            Levels of the indices to be swapped. Can pass level name as string.
        axis : {0 or 'index', 1 or 'columns'}, default 0
            The axis to swap levels on. 0 or 'index' for row-wise, 1 or
            'columns' for column-wise.

        Returns
        -------
        DataFrame
        """
        result = self.copy()

        axis = self._get_axis_number(axis)

        if not isinstance(result._get_axis(axis), MultiIndex):  # pragma: no cover
            raise TypeError("Can only swap levels on a hierarchical axis.")

        if axis == 0:
            assert isinstance(result.index, MultiIndex)
            result.index = result.index.swaplevel(i, j)
        else:
            assert isinstance(result.columns, MultiIndex)
            result.columns = result.columns.swaplevel(i, j)
        return result

<<<<<<< HEAD
    def reorder_levels(
        self, order: Union[List[int], List[str]], axis: Axis = 0
    ) -> DataFrame:
=======
    def reorder_levels(self, order: Sequence[Axis], axis: Axis = 0) -> DataFrame:
>>>>>>> 7ffbf1a5
        """
        Rearrange index levels using input order. May not drop or duplicate levels.

        Parameters
        ----------
        order : list of int or list of str
            List representing new level order. Reference level by number
            (position) or by key (label).
        axis : {0 or 'index', 1 or 'columns'}, default 0
            Where to reorder levels.

        Returns
        -------
        DataFrame
        """
        axis = self._get_axis_number(axis)
        if not isinstance(self._get_axis(axis), MultiIndex):  # pragma: no cover
            raise TypeError("Can only reorder levels on a hierarchical axis.")

        result = self.copy()

        if axis == 0:
            assert isinstance(result.index, MultiIndex)
            result.index = result.index.reorder_levels(order)
        else:
            assert isinstance(result.columns, MultiIndex)
            result.columns = result.columns.reorder_levels(order)
        return result

    # ----------------------------------------------------------------------
    # Arithmetic Methods

    def _cmp_method(self, other, op):
        axis = 1  # only relevant for Series other case

        self, other = ops.align_method_FRAME(self, other, axis, flex=False, level=None)

        # See GH#4537 for discussion of scalar op behavior
        new_data = self._dispatch_frame_op(other, op, axis=axis)
        return self._construct_result(new_data)

    def _arith_method(self, other, op):
        if ops.should_reindex_frame_op(self, other, op, 1, 1, None, None):
            return ops.frame_arith_method_with_reindex(self, other, op)

        axis = 1  # only relevant for Series other case

        self, other = ops.align_method_FRAME(self, other, axis, flex=True, level=None)

        new_data = self._dispatch_frame_op(other, op, axis=axis)
        return self._construct_result(new_data)

    _logical_method = _arith_method

    def _dispatch_frame_op(self, right, func: Callable, axis: Optional[int] = None):
        """
        Evaluate the frame operation func(left, right) by evaluating
        column-by-column, dispatching to the Series implementation.

        Parameters
        ----------
        right : scalar, Series, or DataFrame
        func : arithmetic or comparison operator
        axis : {None, 0, 1}

        Returns
        -------
        DataFrame
        """
        # Get the appropriate array-op to apply to each column/block's values.
        array_op = ops.get_array_op(func)

        right = lib.item_from_zerodim(right)
        if not is_list_like(right):
            # i.e. scalar, faster than checking np.ndim(right) == 0
            bm = self._mgr.apply(array_op, right=right)
            return type(self)(bm)

        elif isinstance(right, DataFrame):
            assert self.index.equals(right.index)
            assert self.columns.equals(right.columns)
            # TODO: The previous assertion `assert right._indexed_same(self)`
            #  fails in cases with empty columns reached via
            #  _frame_arith_method_with_reindex

            bm = self._mgr.operate_blockwise(right._mgr, array_op)
            return type(self)(bm)

        elif isinstance(right, Series) and axis == 1:
            # axis=1 means we want to operate row-by-row
            assert right.index.equals(self.columns)

            right = right._values
            # maybe_align_as_frame ensures we do not have an ndarray here
            assert not isinstance(right, np.ndarray)

            arrays = [
                array_op(_left, _right)
                for _left, _right in zip(self._iter_column_arrays(), right)
            ]

        elif isinstance(right, Series):
            assert right.index.equals(self.index)  # Handle other cases later
            right = right._values

            arrays = [array_op(left, right) for left in self._iter_column_arrays()]

        else:
            # Remaining cases have less-obvious dispatch rules
            raise NotImplementedError(right)

        return type(self)._from_arrays(
            arrays, self.columns, self.index, verify_integrity=False
        )

    def _combine_frame(self, other: DataFrame, func, fill_value=None):
        # at this point we have `self._indexed_same(other)`

        if fill_value is None:
            # since _arith_op may be called in a loop, avoid function call
            #  overhead if possible by doing this check once
            _arith_op = func

        else:

            def _arith_op(left, right):
                # for the mixed_type case where we iterate over columns,
                # _arith_op(left, right) is equivalent to
                # left._binop(right, func, fill_value=fill_value)
                left, right = ops.fill_binop(left, right, fill_value)
                return func(left, right)

        new_data = self._dispatch_frame_op(other, _arith_op)
        return new_data

    def _construct_result(self, result: DataFrame) -> DataFrame:
        """
        Wrap the result of an arithmetic, comparison, or logical operation.

        Parameters
        ----------
        result : DataFrame

        Returns
        -------
        DataFrame
        """
        out = self._constructor(result, copy=False)
        # Pin columns instead of passing to constructor for compat with
        #  non-unique columns case
        out.columns = self.columns
        out.index = self.index
        return out

    def __divmod__(self, other) -> Tuple[DataFrame, DataFrame]:
        # Naive implementation, room for optimization
        div = self // other
        mod = self - div * other
        return div, mod

    def __rdivmod__(self, other) -> Tuple[DataFrame, DataFrame]:
        # Naive implementation, room for optimization
        div = other // self
        mod = other - div * self
        return div, mod

    # ----------------------------------------------------------------------
    # Combination-Related

    @doc(
        _shared_docs["compare"],
        """
Returns
-------
DataFrame
    DataFrame that shows the differences stacked side by side.

    The resulting index will be a MultiIndex with 'self' and 'other'
    stacked alternately at the inner level.

Raises
------
ValueError
    When the two DataFrames don't have identical labels or shape.

See Also
--------
Series.compare : Compare with another Series and show differences.
DataFrame.equals : Test whether two objects contain the same elements.

Notes
-----
Matching NaNs will not appear as a difference.

Can only compare identically-labeled
(i.e. same shape, identical row and column labels) DataFrames

Examples
--------
>>> df = pd.DataFrame(
...     {{
...         "col1": ["a", "a", "b", "b", "a"],
...         "col2": [1.0, 2.0, 3.0, np.nan, 5.0],
...         "col3": [1.0, 2.0, 3.0, 4.0, 5.0]
...     }},
...     columns=["col1", "col2", "col3"],
... )
>>> df
  col1  col2  col3
0    a   1.0   1.0
1    a   2.0   2.0
2    b   3.0   3.0
3    b   NaN   4.0
4    a   5.0   5.0

>>> df2 = df.copy()
>>> df2.loc[0, 'col1'] = 'c'
>>> df2.loc[2, 'col3'] = 4.0
>>> df2
  col1  col2  col3
0    c   1.0   1.0
1    a   2.0   2.0
2    b   3.0   4.0
3    b   NaN   4.0
4    a   5.0   5.0

Align the differences on columns

>>> df.compare(df2)
  col1       col3
  self other self other
0    a     c  NaN   NaN
2  NaN   NaN  3.0   4.0

Stack the differences on rows

>>> df.compare(df2, align_axis=0)
        col1  col3
0 self     a   NaN
  other    c   NaN
2 self   NaN   3.0
  other  NaN   4.0

Keep the equal values

>>> df.compare(df2, keep_equal=True)
  col1       col3
  self other self other
0    a     c  1.0   1.0
2    b     b  3.0   4.0

Keep all original rows and columns

>>> df.compare(df2, keep_shape=True)
  col1       col2       col3
  self other self other self other
0    a     c  NaN   NaN  NaN   NaN
1  NaN   NaN  NaN   NaN  NaN   NaN
2  NaN   NaN  NaN   NaN  3.0   4.0
3  NaN   NaN  NaN   NaN  NaN   NaN
4  NaN   NaN  NaN   NaN  NaN   NaN

Keep all original rows and columns and also all original values

>>> df.compare(df2, keep_shape=True, keep_equal=True)
  col1       col2       col3
  self other self other self other
0    a     c  1.0   1.0  1.0   1.0
1    a     a  2.0   2.0  2.0   2.0
2    b     b  3.0   3.0  3.0   4.0
3    b     b  NaN   NaN  4.0   4.0
4    a     a  5.0   5.0  5.0   5.0
""",
        klass=_shared_doc_kwargs["klass"],
    )
    def compare(
        self,
        other: DataFrame,
        align_axis: Axis = 1,
        keep_shape: bool = False,
        keep_equal: bool = False,
    ) -> DataFrame:
        return super().compare(
            other=other,
            align_axis=align_axis,
            keep_shape=keep_shape,
            keep_equal=keep_equal,
        )

    def combine(
<<<<<<< HEAD
        self,
        other: DataFrame,
        func: Callable,
        fill_value: Optional[Scalar] = None,
        overwrite: bool = True,
=======
        self, other: DataFrame, func, fill_value=None, overwrite: bool = True
>>>>>>> 7ffbf1a5
    ) -> DataFrame:
        """
        Perform column-wise combine with another DataFrame.

        Combines a DataFrame with `other` DataFrame using `func`
        to element-wise combine columns. The row and column indexes of the
        resulting DataFrame will be the union of the two.

        Parameters
        ----------
        other : DataFrame
            The DataFrame to merge column-wise.
        func : function
            Function that takes two series as inputs and return a Series or a
            scalar. Used to merge the two dataframes column by columns.
        fill_value : scalar value, default None
            The value to fill NaNs with prior to passing any column to the
            merge func.
        overwrite : bool, default True
            If True, columns in `self` that do not exist in `other` will be
            overwritten with NaNs.

        Returns
        -------
        DataFrame
            Combination of the provided DataFrames.

        See Also
        --------
        DataFrame.combine_first : Combine two DataFrame objects and default to
            non-null values in frame calling the method.

        Examples
        --------
        Combine using a simple function that chooses the smaller column.

        >>> df1 = pd.DataFrame({'A': [0, 0], 'B': [4, 4]})
        >>> df2 = pd.DataFrame({'A': [1, 1], 'B': [3, 3]})
        >>> take_smaller = lambda s1, s2: s1 if s1.sum() < s2.sum() else s2
        >>> df1.combine(df2, take_smaller)
           A  B
        0  0  3
        1  0  3

        Example using a true element-wise combine function.

        >>> df1 = pd.DataFrame({'A': [5, 0], 'B': [2, 4]})
        >>> df2 = pd.DataFrame({'A': [1, 1], 'B': [3, 3]})
        >>> df1.combine(df2, np.minimum)
           A  B
        0  1  2
        1  0  3

        Using `fill_value` fills Nones prior to passing the column to the
        merge function.

        >>> df1 = pd.DataFrame({'A': [0, 0], 'B': [None, 4]})
        >>> df2 = pd.DataFrame({'A': [1, 1], 'B': [3, 3]})
        >>> df1.combine(df2, take_smaller, fill_value=-5)
           A    B
        0  0 -5.0
        1  0  4.0

        However, if the same element in both dataframes is None, that None
        is preserved

        >>> df1 = pd.DataFrame({'A': [0, 0], 'B': [None, 4]})
        >>> df2 = pd.DataFrame({'A': [1, 1], 'B': [None, 3]})
        >>> df1.combine(df2, take_smaller, fill_value=-5)
            A    B
        0  0 -5.0
        1  0  3.0

        Example that demonstrates the use of `overwrite` and behavior when
        the axis differ between the dataframes.

        >>> df1 = pd.DataFrame({'A': [0, 0], 'B': [4, 4]})
        >>> df2 = pd.DataFrame({'B': [3, 3], 'C': [-10, 1], }, index=[1, 2])
        >>> df1.combine(df2, take_smaller)
             A    B     C
        0  NaN  NaN   NaN
        1  NaN  3.0 -10.0
        2  NaN  3.0   1.0

        >>> df1.combine(df2, take_smaller, overwrite=False)
             A    B     C
        0  0.0  NaN   NaN
        1  0.0  3.0 -10.0
        2  NaN  3.0   1.0

        Demonstrating the preference of the passed in dataframe.

        >>> df2 = pd.DataFrame({'B': [3, 3], 'C': [1, 1], }, index=[1, 2])
        >>> df2.combine(df1, take_smaller)
           A    B   C
        0  0.0  NaN NaN
        1  0.0  3.0 NaN
        2  NaN  3.0 NaN

        >>> df2.combine(df1, take_smaller, overwrite=False)
             A    B   C
        0  0.0  NaN NaN
        1  0.0  3.0 1.0
        2  NaN  3.0 1.0
        """
        other_idxlen = len(other.index)  # save for compare

        this, other = self.align(other, copy=False)
        new_index = this.index

        if other.empty and len(new_index) == len(self.index):
            return self.copy()

        if self.empty and len(other) == other_idxlen:
            return other.copy()

        # sorts if possible
        new_columns = this.columns.union(other.columns)
        do_fill = fill_value is not None
        result = {}
        for col in new_columns:
            series = this[col]
            otherSeries = other[col]

            this_dtype = series.dtype
            other_dtype = otherSeries.dtype

            this_mask = isna(series)
            other_mask = isna(otherSeries)

            # don't overwrite columns unnecessarily
            # DO propagate if this column is not in the intersection
            if not overwrite and other_mask.all():
                result[col] = this[col].copy()
                continue

            if do_fill:
                series = series.copy()
                otherSeries = otherSeries.copy()
                series[this_mask] = fill_value
                otherSeries[other_mask] = fill_value

            if col not in self.columns:
                # If self DataFrame does not have col in other DataFrame,
                # try to promote series, which is all NaN, as other_dtype.
                new_dtype = other_dtype
                try:
                    series = series.astype(new_dtype, copy=False)
                except ValueError:
                    # e.g. new_dtype is integer types
                    pass
            else:
                # if we have different dtypes, possibly promote
                new_dtype = find_common_type([this_dtype, other_dtype])
                if not is_dtype_equal(this_dtype, new_dtype):
                    series = series.astype(new_dtype)
                if not is_dtype_equal(other_dtype, new_dtype):
                    otherSeries = otherSeries.astype(new_dtype)

            arr = func(series, otherSeries)
            arr = maybe_downcast_to_dtype(arr, new_dtype)

            result[col] = arr

        # convert_objects just in case
        return self._constructor(result, index=new_index, columns=new_columns)

    def combine_first(self, other: DataFrame) -> DataFrame:
        """
        Update null elements with value in the same location in `other`.

        Combine two DataFrame objects by filling null values in one DataFrame
        with non-null values from other DataFrame. The row and column indexes
        of the resulting DataFrame will be the union of the two.

        Parameters
        ----------
        other : DataFrame
            Provided DataFrame to use to fill null values.

        Returns
        -------
        DataFrame

        See Also
        --------
        DataFrame.combine : Perform series-wise operation on two DataFrames
            using a given function.

        Examples
        --------
        >>> df1 = pd.DataFrame({'A': [None, 0], 'B': [None, 4]})
        >>> df2 = pd.DataFrame({'A': [1, 1], 'B': [3, 3]})
        >>> df1.combine_first(df2)
             A    B
        0  1.0  3.0
        1  0.0  4.0

        Null values still persist if the location of that null value
        does not exist in `other`

        >>> df1 = pd.DataFrame({'A': [None, 0], 'B': [4, None]})
        >>> df2 = pd.DataFrame({'B': [3, 3], 'C': [1, 1]}, index=[1, 2])
        >>> df1.combine_first(df2)
             A    B    C
        0  NaN  4.0  NaN
        1  0.0  3.0  1.0
        2  NaN  3.0  1.0
        """
        import pandas.core.computation.expressions as expressions

        def combiner(x, y):
            mask = extract_array(isna(x))

            x_values = extract_array(x, extract_numpy=True)
            y_values = extract_array(y, extract_numpy=True)

            # If the column y in other DataFrame is not in first DataFrame,
            # just return y_values.
            if y.name not in self.columns:
                return y_values

            return expressions.where(mask, y_values, x_values)

        return self.combine(other, combiner, overwrite=False)

    def update(
        self,
        other,
        join: str = "left",
        overwrite: bool = True,
<<<<<<< HEAD
        filter_func: Optional[Callable] = None,
=======
        filter_func=None,
>>>>>>> 7ffbf1a5
        errors: str = "ignore",
    ) -> None:
        """
        Modify in place using non-NA values from another DataFrame.

        Aligns on indices. There is no return value.

        Parameters
        ----------
        other : DataFrame, or object coercible into a DataFrame
            Should have at least one matching index/column label
            with the original DataFrame. If a Series is passed,
            its name attribute must be set, and that will be
            used as the column name to align with the original DataFrame.
        join : {'left'}, default 'left'
            Only left join is implemented, keeping the index and columns of the
            original object.
        overwrite : bool, default True
            How to handle non-NA values for overlapping keys:

            * True: overwrite original DataFrame's values
              with values from `other`.
            * False: only update values that are NA in
              the original DataFrame.

        filter_func : callable(1d-array) -> bool 1d-array, optional
            Can choose to replace values other than NA. Return True for values
            that should be updated.
        errors : {'raise', 'ignore'}, default 'ignore'
            If 'raise', will raise a ValueError if the DataFrame and `other`
            both contain non-NA data in the same place.

            .. versionchanged:: 0.24.0
               Changed from `raise_conflict=False|True`
               to `errors='ignore'|'raise'`.

        Returns
        -------
        None : method directly changes calling object

        Raises
        ------
        ValueError
            * When `errors='raise'` and there's overlapping non-NA data.
            * When `errors` is not either `'ignore'` or `'raise'`
        NotImplementedError
            * If `join != 'left'`

        See Also
        --------
        dict.update : Similar method for dictionaries.
        DataFrame.merge : For column(s)-on-column(s) operations.

        Examples
        --------
        >>> df = pd.DataFrame({'A': [1, 2, 3],
        ...                    'B': [400, 500, 600]})
        >>> new_df = pd.DataFrame({'B': [4, 5, 6],
        ...                        'C': [7, 8, 9]})
        >>> df.update(new_df)
        >>> df
           A  B
        0  1  4
        1  2  5
        2  3  6

        The DataFrame's length does not increase as a result of the update,
        only values at matching index/column labels are updated.

        >>> df = pd.DataFrame({'A': ['a', 'b', 'c'],
        ...                    'B': ['x', 'y', 'z']})
        >>> new_df = pd.DataFrame({'B': ['d', 'e', 'f', 'g', 'h', 'i']})
        >>> df.update(new_df)
        >>> df
           A  B
        0  a  d
        1  b  e
        2  c  f

        For Series, its name attribute must be set.

        >>> df = pd.DataFrame({'A': ['a', 'b', 'c'],
        ...                    'B': ['x', 'y', 'z']})
        >>> new_column = pd.Series(['d', 'e'], name='B', index=[0, 2])
        >>> df.update(new_column)
        >>> df
           A  B
        0  a  d
        1  b  y
        2  c  e
        >>> df = pd.DataFrame({'A': ['a', 'b', 'c'],
        ...                    'B': ['x', 'y', 'z']})
        >>> new_df = pd.DataFrame({'B': ['d', 'e']}, index=[1, 2])
        >>> df.update(new_df)
        >>> df
           A  B
        0  a  x
        1  b  d
        2  c  e

        If `other` contains NaNs the corresponding values are not updated
        in the original dataframe.

        >>> df = pd.DataFrame({'A': [1, 2, 3],
        ...                    'B': [400, 500, 600]})
        >>> new_df = pd.DataFrame({'B': [4, np.nan, 6]})
        >>> df.update(new_df)
        >>> df
           A      B
        0  1    4.0
        1  2  500.0
        2  3    6.0
        """
        import pandas.core.computation.expressions as expressions

        # TODO: Support other joins
        if join != "left":  # pragma: no cover
            raise NotImplementedError("Only left join is supported")
        if errors not in ["ignore", "raise"]:
            raise ValueError("The parameter errors must be either 'ignore' or 'raise'")

        if not isinstance(other, DataFrame):
            other = DataFrame(other)

        other = other.reindex_like(self)

        for col in self.columns:
            this = self[col]._values
            that = other[col]._values
            if filter_func is not None:
                with np.errstate(all="ignore"):
                    mask = ~filter_func(this) | isna(that)
            else:
                if errors == "raise":
                    mask_this = notna(that)
                    mask_that = notna(this)
                    if any(mask_this & mask_that):
                        raise ValueError("Data overlaps.")

                if overwrite:
                    mask = isna(that)
                else:
                    mask = notna(this)

            # don't overwrite columns unnecessarily
            if mask.all():
                continue

            self[col] = expressions.where(mask, this, that)

    # ----------------------------------------------------------------------
    # Data reshaping
    @Appender(
        """
Examples
--------
>>> df = pd.DataFrame({'Animal': ['Falcon', 'Falcon',
...                               'Parrot', 'Parrot'],
...                    'Max Speed': [380., 370., 24., 26.]})
>>> df
   Animal  Max Speed
0  Falcon      380.0
1  Falcon      370.0
2  Parrot       24.0
3  Parrot       26.0
>>> df.groupby(['Animal']).mean()
        Max Speed
Animal
Falcon      375.0
Parrot       25.0

**Hierarchical Indexes**

We can groupby different levels of a hierarchical index
using the `level` parameter:

>>> arrays = [['Falcon', 'Falcon', 'Parrot', 'Parrot'],
...           ['Captive', 'Wild', 'Captive', 'Wild']]
>>> index = pd.MultiIndex.from_arrays(arrays, names=('Animal', 'Type'))
>>> df = pd.DataFrame({'Max Speed': [390., 350., 30., 20.]},
...                   index=index)
>>> df
                Max Speed
Animal Type
Falcon Captive      390.0
       Wild         350.0
Parrot Captive       30.0
       Wild          20.0
>>> df.groupby(level=0).mean()
        Max Speed
Animal
Falcon      370.0
Parrot       25.0
>>> df.groupby(level="Type").mean()
         Max Speed
Type
Captive      210.0
Wild         185.0

We can also choose to include NA in group keys or not by setting
`dropna` parameter, the default setting is `True`:

>>> l = [[1, 2, 3], [1, None, 4], [2, 1, 3], [1, 2, 2]]
>>> df = pd.DataFrame(l, columns=["a", "b", "c"])

>>> df.groupby(by=["b"]).sum()
    a   c
b
1.0 2   3
2.0 2   5

>>> df.groupby(by=["b"], dropna=False).sum()
    a   c
b
1.0 2   3
2.0 2   5
NaN 1   4

>>> l = [["a", 12, 12], [None, 12.3, 33.], ["b", 12.3, 123], ["a", 1, 1]]
>>> df = pd.DataFrame(l, columns=["a", "b", "c"])

>>> df.groupby(by="a").sum()
    b     c
a
a   13.0   13.0
b   12.3  123.0

>>> df.groupby(by="a", dropna=False).sum()
    b     c
a
a   13.0   13.0
b   12.3  123.0
NaN 12.3   33.0
"""
    )
    @Appender(_shared_docs["groupby"] % _shared_doc_kwargs)
    def groupby(
        self,
        by=None,
<<<<<<< HEAD
        axis: int = 0,
=======
        axis: Axis = 0,
>>>>>>> 7ffbf1a5
        level: Optional[Level] = None,
        as_index: bool = True,
        sort: bool = True,
        group_keys: bool = True,
        squeeze: bool = no_default,
        observed: bool = False,
        dropna: bool = True,
    ) -> DataFrameGroupBy:
        from pandas.core.groupby.generic import DataFrameGroupBy

        if squeeze is not no_default:
            warnings.warn(
                (
                    "The `squeeze` parameter is deprecated and "
                    "will be removed in a future version."
                ),
                FutureWarning,
                stacklevel=2,
            )
        else:
            squeeze = False

        if level is None and by is None:
            raise TypeError("You have to supply one of 'by' and 'level'")
        axis = self._get_axis_number(axis)

        return DataFrameGroupBy(
            obj=self,
            keys=by,
            axis=axis,
            level=level,
            as_index=as_index,
            sort=sort,
            group_keys=group_keys,
            squeeze=squeeze,
            observed=observed,
            dropna=dropna,
        )

    _shared_docs[
        "pivot"
    ] = """
        Return reshaped DataFrame organized by given index / column values.

        Reshape data (produce a "pivot" table) based on column values. Uses
        unique values from specified `index` / `columns` to form axes of the
        resulting DataFrame. This function does not support data
        aggregation, multiple values will result in a MultiIndex in the
        columns. See the :ref:`User Guide <reshaping>` for more on reshaping.

        Parameters
        ----------%s
        index : str or object or a list of str, optional
            Column to use to make new frame's index. If None, uses
            existing index.

            .. versionchanged:: 1.1.0
               Also accept list of index names.

        columns : str or object or a list of str
            Column to use to make new frame's columns.

            .. versionchanged:: 1.1.0
               Also accept list of columns names.

        values : str, object or a list of the previous, optional
            Column(s) to use for populating new frame's values. If not
            specified, all remaining columns will be used and the result will
            have hierarchically indexed columns.

        Returns
        -------
        DataFrame
            Returns reshaped DataFrame.

        Raises
        ------
        ValueError:
            When there are any `index`, `columns` combinations with multiple
            values. `DataFrame.pivot_table` when you need to aggregate.

        See Also
        --------
        DataFrame.pivot_table : Generalization of pivot that can handle
            duplicate values for one index/column pair.
        DataFrame.unstack : Pivot based on the index values instead of a
            column.
        wide_to_long : Wide panel to long format. Less flexible but more
            user-friendly than melt.

        Notes
        -----
        For finer-tuned control, see hierarchical indexing documentation along
        with the related stack/unstack methods.

        Examples
        --------
        >>> df = pd.DataFrame({'foo': ['one', 'one', 'one', 'two', 'two',
        ...                            'two'],
        ...                    'bar': ['A', 'B', 'C', 'A', 'B', 'C'],
        ...                    'baz': [1, 2, 3, 4, 5, 6],
        ...                    'zoo': ['x', 'y', 'z', 'q', 'w', 't']})
        >>> df
            foo   bar  baz  zoo
        0   one   A    1    x
        1   one   B    2    y
        2   one   C    3    z
        3   two   A    4    q
        4   two   B    5    w
        5   two   C    6    t

        >>> df.pivot(index='foo', columns='bar', values='baz')
        bar  A   B   C
        foo
        one  1   2   3
        two  4   5   6

        >>> df.pivot(index='foo', columns='bar')['baz']
        bar  A   B   C
        foo
        one  1   2   3
        two  4   5   6

        >>> df.pivot(index='foo', columns='bar', values=['baz', 'zoo'])
              baz       zoo
        bar   A  B  C   A  B  C
        foo
        one   1  2  3   x  y  z
        two   4  5  6   q  w  t

        You could also assign a list of column names or a list of index names.

        >>> df = pd.DataFrame({
        ...        "lev1": [1, 1, 1, 2, 2, 2],
        ...        "lev2": [1, 1, 2, 1, 1, 2],
        ...        "lev3": [1, 2, 1, 2, 1, 2],
        ...        "lev4": [1, 2, 3, 4, 5, 6],
        ...        "values": [0, 1, 2, 3, 4, 5]})
        >>> df
            lev1 lev2 lev3 lev4 values
        0   1    1    1    1    0
        1   1    1    2    2    1
        2   1    2    1    3    2
        3   2    1    2    4    3
        4   2    1    1    5    4
        5   2    2    2    6    5

        >>> df.pivot(index="lev1", columns=["lev2", "lev3"],values="values")
        lev2    1         2
        lev3    1    2    1    2
        lev1
        1     0.0  1.0  2.0  NaN
        2     4.0  3.0  NaN  5.0

        >>> df.pivot(index=["lev1", "lev2"], columns=["lev3"],values="values")
              lev3    1    2
        lev1  lev2
           1     1  0.0  1.0
                 2  2.0  NaN
           2     1  4.0  3.0
                 2  NaN  5.0

        A ValueError is raised if there are any duplicates.

        >>> df = pd.DataFrame({"foo": ['one', 'one', 'two', 'two'],
        ...                    "bar": ['A', 'A', 'B', 'C'],
        ...                    "baz": [1, 2, 3, 4]})
        >>> df
           foo bar  baz
        0  one   A    1
        1  one   A    2
        2  two   B    3
        3  two   C    4

        Notice that the first two rows are the same for our `index`
        and `columns` arguments.

        >>> df.pivot(index='foo', columns='bar', values='baz')
        Traceback (most recent call last):
           ...
        ValueError: Index contains duplicate entries, cannot reshape
        """

    @Substitution("")
    @Appender(_shared_docs["pivot"])
    def pivot(self, index=None, columns=None, values=None) -> DataFrame:
        from pandas.core.reshape.pivot import pivot

        return pivot(self, index=index, columns=columns, values=values)

    _shared_docs[
        "pivot_table"
    ] = """
        Create a spreadsheet-style pivot table as a DataFrame.

        The levels in the pivot table will be stored in MultiIndex objects
        (hierarchical indexes) on the index and columns of the result DataFrame.

        Parameters
        ----------%s
        values : column to aggregate, optional
        index : column, Grouper, array, or list of the previous
            If an array is passed, it must be the same length as the data. The
            list can contain any of the other types (except list).
            Keys to group by on the pivot table index.  If an array is passed,
            it is being used as the same manner as column values.
        columns : column, Grouper, array, or list of the previous
            If an array is passed, it must be the same length as the data. The
            list can contain any of the other types (except list).
            Keys to group by on the pivot table column.  If an array is passed,
            it is being used as the same manner as column values.
        aggfunc : function, list of functions, dict, default numpy.mean
            If list of functions passed, the resulting pivot table will have
            hierarchical columns whose top level are the function names
            (inferred from the function objects themselves)
            If dict is passed, the key is column to aggregate and value
            is function or list of functions.
        fill_value : scalar, default None
            Value to replace missing values with (in the resulting pivot table,
            after aggregation).
        margins : bool, default False
            Add all row / columns (e.g. for subtotal / grand totals).
        dropna : bool, default True
            Do not include columns whose entries are all NaN.
        margins_name : str, default 'All'
            Name of the row / column that will contain the totals
            when margins is True.
        observed : bool, default False
            This only applies if any of the groupers are Categoricals.
            If True: only show observed values for categorical groupers.
            If False: show all values for categorical groupers.

            .. versionchanged:: 0.25.0

        Returns
        -------
        DataFrame
            An Excel style pivot table.

        See Also
        --------
        DataFrame.pivot : Pivot without aggregation that can handle
            non-numeric data.
        DataFrame.melt: Unpivot a DataFrame from wide to long format,
            optionally leaving identifiers set.
        wide_to_long : Wide panel to long format. Less flexible but more
            user-friendly than melt.

        Examples
        --------
        >>> df = pd.DataFrame({"A": ["foo", "foo", "foo", "foo", "foo",
        ...                          "bar", "bar", "bar", "bar"],
        ...                    "B": ["one", "one", "one", "two", "two",
        ...                          "one", "one", "two", "two"],
        ...                    "C": ["small", "large", "large", "small",
        ...                          "small", "large", "small", "small",
        ...                          "large"],
        ...                    "D": [1, 2, 2, 3, 3, 4, 5, 6, 7],
        ...                    "E": [2, 4, 5, 5, 6, 6, 8, 9, 9]})
        >>> df
             A    B      C  D  E
        0  foo  one  small  1  2
        1  foo  one  large  2  4
        2  foo  one  large  2  5
        3  foo  two  small  3  5
        4  foo  two  small  3  6
        5  bar  one  large  4  6
        6  bar  one  small  5  8
        7  bar  two  small  6  9
        8  bar  two  large  7  9

        This first example aggregates values by taking the sum.

        >>> table = pd.pivot_table(df, values='D', index=['A', 'B'],
        ...                     columns=['C'], aggfunc=np.sum)
        >>> table
        C        large  small
        A   B
        bar one    4.0    5.0
            two    7.0    6.0
        foo one    4.0    1.0
            two    NaN    6.0

        We can also fill missing values using the `fill_value` parameter.

        >>> table = pd.pivot_table(df, values='D', index=['A', 'B'],
        ...                     columns=['C'], aggfunc=np.sum, fill_value=0)
        >>> table
        C        large  small
        A   B
        bar one      4      5
            two      7      6
        foo one      4      1
            two      0      6

        The next example aggregates by taking the mean across multiple columns.

        >>> table = pd.pivot_table(df, values=['D', 'E'], index=['A', 'C'],
        ...                     aggfunc={'D': np.mean,
        ...                              'E': np.mean})
        >>> table
                        D         E
        A   C
        bar large  5.500000  7.500000
            small  5.500000  8.500000
        foo large  2.000000  4.500000
            small  2.333333  4.333333

        We can also calculate multiple types of aggregations for any given
        value column.

        >>> table = pd.pivot_table(df, values=['D', 'E'], index=['A', 'C'],
        ...                     aggfunc={'D': np.mean,
        ...                              'E': [min, max, np.mean]})
        >>> table
                        D    E
                    mean  max      mean  min
        A   C
        bar large  5.500000  9.0  7.500000  6.0
            small  5.500000  9.0  8.500000  8.0
        foo large  2.000000  5.0  4.500000  4.0
            small  2.333333  6.0  4.333333  2.0
        """

    @Substitution("")
    @Appender(_shared_docs["pivot_table"])
    def pivot_table(
        self,
        values=None,
        index=None,
        columns=None,
        aggfunc: AggFuncType = "mean",
        fill_value=None,
        margins: bool = False,
        dropna=True,
        margins_name="All",
        observed: bool = False,
    ) -> DataFrame:
        from pandas.core.reshape.pivot import pivot_table

        return pivot_table(
            self,
            values=values,
            index=index,
            columns=columns,
            aggfunc=aggfunc,
            fill_value=fill_value,
            margins=margins,
            dropna=dropna,
            margins_name=margins_name,
            observed=observed,
        )

    def stack(self, level: Level = -1, dropna: bool = True):
        """
        Stack the prescribed level(s) from columns to index.

        Return a reshaped DataFrame or Series having a multi-level
        index with one or more new inner-most levels compared to the current
        DataFrame. The new inner-most levels are created by pivoting the
        columns of the current dataframe:

          - if the columns have a single level, the output is a Series;
          - if the columns have multiple levels, the new index
            level(s) is (are) taken from the prescribed level(s) and
            the output is a DataFrame.

        Parameters
        ----------
        level : int, str, list, default -1
            Level(s) to stack from the column axis onto the index
            axis, defined as one index or label, or a list of indices
            or labels.
        dropna : bool, default True
            Whether to drop rows in the resulting Frame/Series with
            missing values. Stacking a column level onto the index
            axis can create combinations of index and column values
            that are missing from the original dataframe. See Examples
            section.

        Returns
        -------
        DataFrame or Series
            Stacked dataframe or series.

        See Also
        --------
        DataFrame.unstack : Unstack prescribed level(s) from index axis
             onto column axis.
        DataFrame.pivot : Reshape dataframe from long format to wide
             format.
        DataFrame.pivot_table : Create a spreadsheet-style pivot table
             as a DataFrame.

        Notes
        -----
        The function is named by analogy with a collection of books
        being reorganized from being side by side on a horizontal
        position (the columns of the dataframe) to being stacked
        vertically on top of each other (in the index of the
        dataframe).

        Examples
        --------
        **Single level columns**

        >>> df_single_level_cols = pd.DataFrame([[0, 1], [2, 3]],
        ...                                     index=['cat', 'dog'],
        ...                                     columns=['weight', 'height'])

        Stacking a dataframe with a single level column axis returns a Series:

        >>> df_single_level_cols
             weight height
        cat       0      1
        dog       2      3
        >>> df_single_level_cols.stack()
        cat  weight    0
             height    1
        dog  weight    2
             height    3
        dtype: int64

        **Multi level columns: simple case**

        >>> multicol1 = pd.MultiIndex.from_tuples([('weight', 'kg'),
        ...                                        ('weight', 'pounds')])
        >>> df_multi_level_cols1 = pd.DataFrame([[1, 2], [2, 4]],
        ...                                     index=['cat', 'dog'],
        ...                                     columns=multicol1)

        Stacking a dataframe with a multi-level column axis:

        >>> df_multi_level_cols1
             weight
                 kg    pounds
        cat       1        2
        dog       2        4
        >>> df_multi_level_cols1.stack()
                    weight
        cat kg           1
            pounds       2
        dog kg           2
            pounds       4

        **Missing values**

        >>> multicol2 = pd.MultiIndex.from_tuples([('weight', 'kg'),
        ...                                        ('height', 'm')])
        >>> df_multi_level_cols2 = pd.DataFrame([[1.0, 2.0], [3.0, 4.0]],
        ...                                     index=['cat', 'dog'],
        ...                                     columns=multicol2)

        It is common to have missing values when stacking a dataframe
        with multi-level columns, as the stacked dataframe typically
        has more values than the original dataframe. Missing values
        are filled with NaNs:

        >>> df_multi_level_cols2
            weight height
                kg      m
        cat    1.0    2.0
        dog    3.0    4.0
        >>> df_multi_level_cols2.stack()
                height  weight
        cat kg     NaN     1.0
            m      2.0     NaN
        dog kg     NaN     3.0
            m      4.0     NaN

        **Prescribing the level(s) to be stacked**

        The first parameter controls which level or levels are stacked:

        >>> df_multi_level_cols2.stack(0)
                     kg    m
        cat height  NaN  2.0
            weight  1.0  NaN
        dog height  NaN  4.0
            weight  3.0  NaN
        >>> df_multi_level_cols2.stack([0, 1])
        cat  height  m     2.0
             weight  kg    1.0
        dog  height  m     4.0
             weight  kg    3.0
        dtype: float64

        **Dropping missing values**

        >>> df_multi_level_cols3 = pd.DataFrame([[None, 1.0], [2.0, 3.0]],
        ...                                     index=['cat', 'dog'],
        ...                                     columns=multicol2)

        Note that rows where all values are missing are dropped by
        default but this behaviour can be controlled via the dropna
        keyword parameter:

        >>> df_multi_level_cols3
            weight height
                kg      m
        cat    NaN    1.0
        dog    2.0    3.0
        >>> df_multi_level_cols3.stack(dropna=False)
                height  weight
        cat kg     NaN     NaN
            m      1.0     NaN
        dog kg     NaN     2.0
            m      3.0     NaN
        >>> df_multi_level_cols3.stack(dropna=True)
                height  weight
        cat m      1.0     NaN
        dog kg     NaN     2.0
            m      3.0     NaN
        """
        from pandas.core.reshape.reshape import stack, stack_multiple

        if isinstance(level, (tuple, list)):
            result = stack_multiple(self, level, dropna=dropna)
        else:
            result = stack(self, level, dropna=dropna)

        return result.__finalize__(self, method="stack")

    def explode(
        self, column: Union[str, Tuple], ignore_index: bool = False
    ) -> DataFrame:
        """
        Transform each element of a list-like to a row, replicating index values.

        .. versionadded:: 0.25.0

        Parameters
        ----------
        column : str or tuple
            Column to explode.
        ignore_index : bool, default False
            If True, the resulting index will be labeled 0, 1, …, n - 1.

            .. versionadded:: 1.1.0

        Returns
        -------
        DataFrame
            Exploded lists to rows of the subset columns;
            index will be duplicated for these rows.

        Raises
        ------
        ValueError :
            if columns of the frame are not unique.

        See Also
        --------
        DataFrame.unstack : Pivot a level of the (necessarily hierarchical)
            index labels.
        DataFrame.melt : Unpivot a DataFrame from wide format to long format.
        Series.explode : Explode a DataFrame from list-like columns to long format.

        Notes
        -----
        This routine will explode list-likes including lists, tuples, sets,
        Series, and np.ndarray. The result dtype of the subset rows will
        be object. Scalars will be returned unchanged, and empty list-likes will
        result in a np.nan for that row. In addition, the ordering of rows in the
        output will be non-deterministic when exploding sets.

        Examples
        --------
        >>> df = pd.DataFrame({'A': [[1, 2, 3], 'foo', [], [3, 4]], 'B': 1})
        >>> df
                   A  B
        0  [1, 2, 3]  1
        1        foo  1
        2         []  1
        3     [3, 4]  1

        >>> df.explode('A')
             A  B
        0    1  1
        0    2  1
        0    3  1
        1  foo  1
        2  NaN  1
        3    3  1
        3    4  1
        """
        if not (is_scalar(column) or isinstance(column, tuple)):
            raise ValueError("column must be a scalar")
        if not self.columns.is_unique:
            raise ValueError("columns must be unique")

        df = self.reset_index(drop=True)
        result = df[column].explode()
        result = df.drop([column], axis=1).join(result)
        if ignore_index:
            result.index = ibase.default_index(len(result))
        else:
            result.index = self.index.take(result.index)
        result = result.reindex(columns=self.columns, copy=False)

        return result

    def unstack(self, level: Level = -1, fill_value=None):
        """
        Pivot a level of the (necessarily hierarchical) index labels.

        Returns a DataFrame having a new level of column labels whose inner-most level
        consists of the pivoted index labels.

        If the index is not a MultiIndex, the output will be a Series
        (the analogue of stack when the columns are not a MultiIndex).

        Parameters
        ----------
        level : int, str, or list of these, default -1 (last level)
            Level(s) of index to unstack, can pass level name.
        fill_value : int, str or dict
            Replace NaN with this value if the unstack produces missing values.

        Returns
        -------
        Series or DataFrame

        See Also
        --------
        DataFrame.pivot : Pivot a table based on column values.
        DataFrame.stack : Pivot a level of the column labels (inverse operation
            from `unstack`).

        Examples
        --------
        >>> index = pd.MultiIndex.from_tuples([('one', 'a'), ('one', 'b'),
        ...                                    ('two', 'a'), ('two', 'b')])
        >>> s = pd.Series(np.arange(1.0, 5.0), index=index)
        >>> s
        one  a   1.0
             b   2.0
        two  a   3.0
             b   4.0
        dtype: float64

        >>> s.unstack(level=-1)
             a   b
        one  1.0  2.0
        two  3.0  4.0

        >>> s.unstack(level=0)
           one  two
        a  1.0   3.0
        b  2.0   4.0

        >>> df = s.unstack(level=0)
        >>> df.unstack()
        one  a  1.0
             b  2.0
        two  a  3.0
             b  4.0
        dtype: float64
        """
        from pandas.core.reshape.reshape import unstack

        result = unstack(self, level, fill_value)

        return result.__finalize__(self, method="unstack")

    @Appender(_shared_docs["melt"] % {"caller": "df.melt(", "other": "melt"})
    def melt(
        self,
        id_vars=None,
        value_vars=None,
        var_name=None,
        value_name="value",
<<<<<<< HEAD
        col_level=None,
        ignore_index: bool = True,
=======
        col_level: Optional[Level] = None,
        ignore_index=True,
>>>>>>> 7ffbf1a5
    ) -> DataFrame:

        return melt(
            self,
            id_vars=id_vars,
            value_vars=value_vars,
            var_name=var_name,
            value_name=value_name,
            col_level=col_level,
            ignore_index=ignore_index,
        )

    # ----------------------------------------------------------------------
    # Time series-related

    @doc(
        Series.diff,
        klass="Dataframe",
        extra_params="axis : {0 or 'index', 1 or 'columns'}, default 0\n    "
        "Take difference over rows (0) or columns (1).\n",
        other_klass="Series",
        examples=dedent(
            """
        Difference with previous row

        >>> df = pd.DataFrame({'a': [1, 2, 3, 4, 5, 6],
        ...                    'b': [1, 1, 2, 3, 5, 8],
        ...                    'c': [1, 4, 9, 16, 25, 36]})
        >>> df
           a  b   c
        0  1  1   1
        1  2  1   4
        2  3  2   9
        3  4  3  16
        4  5  5  25
        5  6  8  36

        >>> df.diff()
             a    b     c
        0  NaN  NaN   NaN
        1  1.0  0.0   3.0
        2  1.0  1.0   5.0
        3  1.0  1.0   7.0
        4  1.0  2.0   9.0
        5  1.0  3.0  11.0

        Difference with previous column

        >>> df.diff(axis=1)
            a  b   c
        0 NaN  0   0
        1 NaN -1   3
        2 NaN -1   7
        3 NaN -1  13
        4 NaN  0  20
        5 NaN  2  28

        Difference with 3rd previous row

        >>> df.diff(periods=3)
             a    b     c
        0  NaN  NaN   NaN
        1  NaN  NaN   NaN
        2  NaN  NaN   NaN
        3  3.0  2.0  15.0
        4  3.0  4.0  21.0
        5  3.0  6.0  27.0

        Difference with following row

        >>> df.diff(periods=-1)
             a    b     c
        0 -1.0  0.0  -3.0
        1 -1.0 -1.0  -5.0
        2 -1.0 -1.0  -7.0
        3 -1.0 -2.0  -9.0
        4 -1.0 -3.0 -11.0
        5  NaN  NaN   NaN

        Overflow in input dtype

        >>> df = pd.DataFrame({'a': [1, 0]}, dtype=np.uint8)
        >>> df.diff()
               a
        0    NaN
        1  255.0"""
        ),
    )
    def diff(self, periods: int = 1, axis: Axis = 0) -> DataFrame:
        if not isinstance(periods, int):
            if not (is_float(periods) and periods.is_integer()):
                raise ValueError("periods must be an integer")
            periods = int(periods)

        bm_axis = self._get_block_manager_axis(axis)

        if bm_axis == 0 and periods != 0:
            return self - self.shift(periods, axis=axis)

        new_data = self._mgr.diff(n=periods, axis=bm_axis)
        return self._constructor(new_data).__finalize__(self, "diff")

    # ----------------------------------------------------------------------
    # Function application

    def _gotitem(
        self,
        key: Union[Label, List[Label]],
        ndim: int,
        subset: Optional[FrameOrSeriesUnion] = None,
    ) -> FrameOrSeriesUnion:
        """
        Sub-classes to define. Return a sliced object.

        Parameters
        ----------
        key : string / list of selections
        ndim : 1,2
            requested ndim of result
        subset : object, default None
            subset to act on
        """
        if subset is None:
            subset = self
        elif subset.ndim == 1:  # is Series
            return subset

        # TODO: _shallow_copy(subset)?
        return subset[key]

    _agg_summary_and_see_also_doc = dedent(
        """
    The aggregation operations are always performed over an axis, either the
    index (default) or the column axis. This behavior is different from
    `numpy` aggregation functions (`mean`, `median`, `prod`, `sum`, `std`,
    `var`), where the default is to compute the aggregation of the flattened
    array, e.g., ``numpy.mean(arr_2d)`` as opposed to
    ``numpy.mean(arr_2d, axis=0)``.

    `agg` is an alias for `aggregate`. Use the alias.

    See Also
    --------
    DataFrame.apply : Perform any type of operations.
    DataFrame.transform : Perform transformation type operations.
    core.groupby.GroupBy : Perform operations over groups.
    core.resample.Resampler : Perform operations over resampled bins.
    core.window.Rolling : Perform operations over rolling window.
    core.window.Expanding : Perform operations over expanding window.
    core.window.ExponentialMovingWindow : Perform operation over exponential weighted
        window.
    """
    )

    _agg_examples_doc = dedent(
        """
    Examples
    --------
    >>> df = pd.DataFrame([[1, 2, 3],
    ...                    [4, 5, 6],
    ...                    [7, 8, 9],
    ...                    [np.nan, np.nan, np.nan]],
    ...                   columns=['A', 'B', 'C'])

    Aggregate these functions over the rows.

    >>> df.agg(['sum', 'min'])
            A     B     C
    sum  12.0  15.0  18.0
    min   1.0   2.0   3.0

    Different aggregations per column.

    >>> df.agg({'A' : ['sum', 'min'], 'B' : ['min', 'max']})
            A    B
    sum  12.0  NaN
    min   1.0  2.0
    max   NaN  8.0

    Aggregate different functions over the columns and rename the index of the resulting
    DataFrame.

    >>> df.agg(x=('A', max), y=('B', 'min'), z=('C', np.mean))
         A    B    C
    x  7.0  NaN  NaN
    y  NaN  2.0  NaN
    z  NaN  NaN  6.0

    Aggregate over the columns.

    >>> df.agg("mean", axis="columns")
    0    2.0
    1    5.0
    2    8.0
    3    NaN
    dtype: float64
    """
    )

    @doc(
        _shared_docs["aggregate"],
        klass=_shared_doc_kwargs["klass"],
        axis=_shared_doc_kwargs["axis"],
        see_also=_agg_summary_and_see_also_doc,
        examples=_agg_examples_doc,
    )
    def aggregate(self, func=None, axis: Axis = 0, *args, **kwargs):
        axis = self._get_axis_number(axis)

        relabeling, func, columns, order = reconstruct_func(func, **kwargs)

        result = None
        try:
            result, how = self._aggregate(func, axis, *args, **kwargs)
        except TypeError as err:
            exc = TypeError(
                "DataFrame constructor called with "
                f"incompatible data and dtype: {err}"
            )
            raise exc from err
        if result is None:
            return self.apply(func, axis=axis, args=args, **kwargs)

        if relabeling:
            # This is to keep the order to columns occurrence unchanged, and also
            # keep the order of new columns occurrence unchanged

            # For the return values of reconstruct_func, if relabeling is
            # False, columns and order will be None.
            assert columns is not None
            assert order is not None

            result_in_dict = relabel_result(result, func, columns, order)
            result = DataFrame(result_in_dict, index=columns)

        return result

    def _aggregate(self, arg, axis: Axis = 0, *args, **kwargs):
        if axis == 1:
            # NDFrame.aggregate returns a tuple, and we need to transpose
            # only result
            result, how = aggregate(self.T, arg, *args, **kwargs)
            result = result.T if result is not None else result
            return result, how
        return aggregate(self, arg, *args, **kwargs)

    agg = aggregate

    @doc(
        _shared_docs["transform"],
        klass=_shared_doc_kwargs["klass"],
        axis=_shared_doc_kwargs["axis"],
    )
    def transform(
        self, func: AggFuncType, axis: Axis = 0, *args, **kwargs
    ) -> DataFrame:
        result = transform(self, func, axis, *args, **kwargs)
        assert isinstance(result, DataFrame)
        return result

    def apply(
<<<<<<< HEAD
        self,
        func: Callable,
        axis: Axis = 0,
        raw: bool = False,
        result_type: Optional[str] = None,
        args: Tuple = (),
        **kwds,
=======
        self, func, axis: Axis = 0, raw: bool = False, result_type=None, args=(), **kwds
>>>>>>> 7ffbf1a5
    ):
        """
        Apply a function along an axis of the DataFrame.

        Objects passed to the function are Series objects whose index is
        either the DataFrame's index (``axis=0``) or the DataFrame's columns
        (``axis=1``). By default (``result_type=None``), the final return type
        is inferred from the return type of the applied function. Otherwise,
        it depends on the `result_type` argument.

        Parameters
        ----------
        func : function
            Function to apply to each column or row.
        axis : {0 or 'index', 1 or 'columns'}, default 0
            Axis along which the function is applied:

            * 0 or 'index': apply function to each column.
            * 1 or 'columns': apply function to each row.

        raw : bool, default False
            Determines if row or column is passed as a Series or ndarray object:

            * ``False`` : passes each row or column as a Series to the
              function.
            * ``True`` : the passed function will receive ndarray objects
              instead.
              If you are just applying a NumPy reduction function this will
              achieve much better performance.

        result_type : {'expand', 'reduce', 'broadcast', None}, default None
            These only act when ``axis=1`` (columns):

            * 'expand' : list-like results will be turned into columns.
            * 'reduce' : returns a Series if possible rather than expanding
              list-like results. This is the opposite of 'expand'.
            * 'broadcast' : results will be broadcast to the original shape
              of the DataFrame, the original index and columns will be
              retained.

            The default behaviour (None) depends on the return value of the
            applied function: list-like results will be returned as a Series
            of those. However if the apply function returns a Series these
            are expanded to columns.
        args : tuple
            Positional arguments to pass to `func` in addition to the
            array/series.
        **kwds
            Additional keyword arguments to pass as keywords arguments to
            `func`.

        Returns
        -------
        Series or DataFrame
            Result of applying ``func`` along the given axis of the
            DataFrame.

        See Also
        --------
        DataFrame.applymap: For elementwise operations.
        DataFrame.aggregate: Only perform aggregating type operations.
        DataFrame.transform: Only perform transforming type operations.

        Examples
        --------
        >>> df = pd.DataFrame([[4, 9]] * 3, columns=['A', 'B'])
        >>> df
           A  B
        0  4  9
        1  4  9
        2  4  9

        Using a numpy universal function (in this case the same as
        ``np.sqrt(df)``):

        >>> df.apply(np.sqrt)
             A    B
        0  2.0  3.0
        1  2.0  3.0
        2  2.0  3.0

        Using a reducing function on either axis

        >>> df.apply(np.sum, axis=0)
        A    12
        B    27
        dtype: int64

        >>> df.apply(np.sum, axis=1)
        0    13
        1    13
        2    13
        dtype: int64

        Returning a list-like will result in a Series

        >>> df.apply(lambda x: [1, 2], axis=1)
        0    [1, 2]
        1    [1, 2]
        2    [1, 2]
        dtype: object

        Passing ``result_type='expand'`` will expand list-like results
        to columns of a Dataframe

        >>> df.apply(lambda x: [1, 2], axis=1, result_type='expand')
           0  1
        0  1  2
        1  1  2
        2  1  2

        Returning a Series inside the function is similar to passing
        ``result_type='expand'``. The resulting column names
        will be the Series index.

        >>> df.apply(lambda x: pd.Series([1, 2], index=['foo', 'bar']), axis=1)
           foo  bar
        0    1    2
        1    1    2
        2    1    2

        Passing ``result_type='broadcast'`` will ensure the same shape
        result, whether list-like or scalar is returned by the function,
        and broadcast it along the axis. The resulting column names will
        be the originals.

        >>> df.apply(lambda x: [1, 2], axis=1, result_type='broadcast')
           A  B
        0  1  2
        1  1  2
        2  1  2
        """
        from pandas.core.apply import frame_apply

        op = frame_apply(
            self,
            func=func,
            axis=axis,
            raw=raw,
            result_type=result_type,
            args=args,
            kwds=kwds,
        )
        return op.get_result()

    def applymap(self, func: Callable, na_action: Optional[str] = None) -> DataFrame:
        """
        Apply a function to a Dataframe elementwise.

        This method applies a function that accepts and returns a scalar
        to every element of a DataFrame.

        Parameters
        ----------
        func : callable
            Python function, returns a single value from a single value.
        na_action : {None, 'ignore'}, default None
            If ‘ignore’, propagate NaN values, without passing them to func.

            .. versionadded:: 1.2

        Returns
        -------
        DataFrame
            Transformed DataFrame.

        See Also
        --------
        DataFrame.apply : Apply a function along input axis of DataFrame.

        Examples
        --------
        >>> df = pd.DataFrame([[1, 2.12], [3.356, 4.567]])
        >>> df
               0      1
        0  1.000  2.120
        1  3.356  4.567

        >>> df.applymap(lambda x: len(str(x)))
           0  1
        0  3  4
        1  5  5

        Like Series.map, NA values can be ignored:

        >>> df_copy = df.copy()
        >>> df_copy.iloc[0, 0] = pd.NA
        >>> df_copy.applymap(lambda x: len(str(x)), na_action='ignore')
              0  1
        0  <NA>  4
        1     5  5

        Note that a vectorized version of `func` often exists, which will
        be much faster. You could square each number elementwise.

        >>> df.applymap(lambda x: x**2)
                   0          1
        0   1.000000   4.494400
        1  11.262736  20.857489

        But it's better to avoid applymap in that case.

        >>> df ** 2
                   0          1
        0   1.000000   4.494400
        1  11.262736  20.857489
        """
        if na_action not in {"ignore", None}:
            raise ValueError(
                f"na_action must be 'ignore' or None. Got {repr(na_action)}"
            )
        ignore_na = na_action == "ignore"

        # if we have a dtype == 'M8[ns]', provide boxed values
        def infer(x):
            if x.empty:
                return lib.map_infer(x, func, ignore_na=ignore_na)
            return lib.map_infer(x.astype(object)._values, func, ignore_na=ignore_na)

        return self.apply(infer).__finalize__(self, "applymap")

    # ----------------------------------------------------------------------
    # Merging / joining methods

    def append(
        self,
        other,
        ignore_index: bool = False,
        verify_integrity: bool = False,
        sort: bool = False,
    ) -> DataFrame:
        """
        Append rows of `other` to the end of caller, returning a new object.

        Columns in `other` that are not in the caller are added as new columns.

        Parameters
        ----------
        other : DataFrame or Series/dict-like object, or list of these
            The data to append.
        ignore_index : bool, default False
            If True, the resulting axis will be labeled 0, 1, …, n - 1.
        verify_integrity : bool, default False
            If True, raise ValueError on creating index with duplicates.
        sort : bool, default False
            Sort columns if the columns of `self` and `other` are not aligned.

            .. versionchanged:: 1.0.0

                Changed to not sort by default.

        Returns
        -------
        DataFrame

        See Also
        --------
        concat : General function to concatenate DataFrame or Series objects.

        Notes
        -----
        If a list of dict/series is passed and the keys are all contained in
        the DataFrame's index, the order of the columns in the resulting
        DataFrame will be unchanged.

        Iteratively appending rows to a DataFrame can be more computationally
        intensive than a single concatenate. A better solution is to append
        those rows to a list and then concatenate the list with the original
        DataFrame all at once.

        Examples
        --------
        >>> df = pd.DataFrame([[1, 2], [3, 4]], columns=list('AB'))
        >>> df
           A  B
        0  1  2
        1  3  4
        >>> df2 = pd.DataFrame([[5, 6], [7, 8]], columns=list('AB'))
        >>> df.append(df2)
           A  B
        0  1  2
        1  3  4
        0  5  6
        1  7  8

        With `ignore_index` set to True:

        >>> df.append(df2, ignore_index=True)
           A  B
        0  1  2
        1  3  4
        2  5  6
        3  7  8

        The following, while not recommended methods for generating DataFrames,
        show two ways to generate a DataFrame from multiple data sources.

        Less efficient:

        >>> df = pd.DataFrame(columns=['A'])
        >>> for i in range(5):
        ...     df = df.append({'A': i}, ignore_index=True)
        >>> df
           A
        0  0
        1  1
        2  2
        3  3
        4  4

        More efficient:

        >>> pd.concat([pd.DataFrame([i], columns=['A']) for i in range(5)],
        ...           ignore_index=True)
           A
        0  0
        1  1
        2  2
        3  3
        4  4
        """
        if isinstance(other, (Series, dict)):
            if isinstance(other, dict):
                if not ignore_index:
                    raise TypeError("Can only append a dict if ignore_index=True")
                other = Series(other)
            if other.name is None and not ignore_index:
                raise TypeError(
                    "Can only append a Series if ignore_index=True "
                    "or if the Series has a name"
                )

            index = Index([other.name], name=self.index.name)
            idx_diff = other.index.difference(self.columns)
            try:
                combined_columns = self.columns.append(idx_diff)
            except TypeError:
                combined_columns = self.columns.astype(object).append(idx_diff)
            other = (
                other.reindex(combined_columns, copy=False)
                .to_frame()
                .T.infer_objects()
                .rename_axis(index.names, copy=False)
            )
            if not self.columns.equals(combined_columns):
                self = self.reindex(columns=combined_columns)
        elif isinstance(other, list):
            if not other:
                pass
            elif not isinstance(other[0], DataFrame):
                other = DataFrame(other)
                if (self.columns.get_indexer(other.columns) >= 0).all():
                    other = other.reindex(columns=self.columns)

        from pandas.core.reshape.concat import concat

        if isinstance(other, (list, tuple)):
            to_concat = [self, *other]
        else:
            to_concat = [self, other]
        return (
            concat(
                to_concat,
                ignore_index=ignore_index,
                verify_integrity=verify_integrity,
                sort=sort,
            )
        ).__finalize__(self, method="append")

    def join(
        self,
        other,
        on=None,
        how: str = "left",
        lsuffix: str = "",
        rsuffix: str = "",
        sort: bool = False,
    ) -> DataFrame:
        """
        Join columns of another DataFrame.

        Join columns with `other` DataFrame either on index or on a key
        column. Efficiently join multiple DataFrame objects by index at once by
        passing a list.

        Parameters
        ----------
        other : DataFrame, Series, or list of DataFrame
            Index should be similar to one of the columns in this one. If a
            Series is passed, its name attribute must be set, and that will be
            used as the column name in the resulting joined DataFrame.
        on : str, list of str, or array-like, optional
            Column or index level name(s) in the caller to join on the index
            in `other`, otherwise joins index-on-index. If multiple
            values given, the `other` DataFrame must have a MultiIndex. Can
            pass an array as the join key if it is not already contained in
            the calling DataFrame. Like an Excel VLOOKUP operation.
        how : {'left', 'right', 'outer', 'inner'}, default 'left'
            How to handle the operation of the two objects.

            * left: use calling frame's index (or column if on is specified)
            * right: use `other`'s index.
            * outer: form union of calling frame's index (or column if on is
              specified) with `other`'s index, and sort it.
              lexicographically.
            * inner: form intersection of calling frame's index (or column if
              on is specified) with `other`'s index, preserving the order
              of the calling's one.
        lsuffix : str, default ''
            Suffix to use from left frame's overlapping columns.
        rsuffix : str, default ''
            Suffix to use from right frame's overlapping columns.
        sort : bool, default False
            Order result DataFrame lexicographically by the join key. If False,
            the order of the join key depends on the join type (how keyword).

        Returns
        -------
        DataFrame
            A dataframe containing columns from both the caller and `other`.

        See Also
        --------
        DataFrame.merge : For column(s)-on-column(s) operations.

        Notes
        -----
        Parameters `on`, `lsuffix`, and `rsuffix` are not supported when
        passing a list of `DataFrame` objects.

        Support for specifying index levels as the `on` parameter was added
        in version 0.23.0.

        Examples
        --------
        >>> df = pd.DataFrame({'key': ['K0', 'K1', 'K2', 'K3', 'K4', 'K5'],
        ...                    'A': ['A0', 'A1', 'A2', 'A3', 'A4', 'A5']})

        >>> df
          key   A
        0  K0  A0
        1  K1  A1
        2  K2  A2
        3  K3  A3
        4  K4  A4
        5  K5  A5

        >>> other = pd.DataFrame({'key': ['K0', 'K1', 'K2'],
        ...                       'B': ['B0', 'B1', 'B2']})

        >>> other
          key   B
        0  K0  B0
        1  K1  B1
        2  K2  B2

        Join DataFrames using their indexes.

        >>> df.join(other, lsuffix='_caller', rsuffix='_other')
          key_caller   A key_other    B
        0         K0  A0        K0   B0
        1         K1  A1        K1   B1
        2         K2  A2        K2   B2
        3         K3  A3       NaN  NaN
        4         K4  A4       NaN  NaN
        5         K5  A5       NaN  NaN

        If we want to join using the key columns, we need to set key to be
        the index in both `df` and `other`. The joined DataFrame will have
        key as its index.

        >>> df.set_index('key').join(other.set_index('key'))
              A    B
        key
        K0   A0   B0
        K1   A1   B1
        K2   A2   B2
        K3   A3  NaN
        K4   A4  NaN
        K5   A5  NaN

        Another option to join using the key columns is to use the `on`
        parameter. DataFrame.join always uses `other`'s index but we can use
        any column in `df`. This method preserves the original DataFrame's
        index in the result.

        >>> df.join(other.set_index('key'), on='key')
          key   A    B
        0  K0  A0   B0
        1  K1  A1   B1
        2  K2  A2   B2
        3  K3  A3  NaN
        4  K4  A4  NaN
        5  K5  A5  NaN
        """
        return self._join_compat(
            other, on=on, how=how, lsuffix=lsuffix, rsuffix=rsuffix, sort=sort
        )

    def _join_compat(
        self,
        other,
        on=None,
        how: str = "left",
        lsuffix: str = "",
        rsuffix: str = "",
        sort: bool = False,
    ):
        from pandas.core.reshape.concat import concat
        from pandas.core.reshape.merge import merge

        if isinstance(other, Series):
            if other.name is None:
                raise ValueError("Other Series must have a name")
            other = DataFrame({other.name: other})

        if isinstance(other, DataFrame):
            if how == "cross":
                return merge(
                    self,
                    other,
                    how=how,
                    on=on,
                    suffixes=(lsuffix, rsuffix),
                    sort=sort,
                )
            return merge(
                self,
                other,
                left_on=on,
                how=how,
                left_index=on is None,
                right_index=True,
                suffixes=(lsuffix, rsuffix),
                sort=sort,
            )
        else:
            if on is not None:
                raise ValueError(
                    "Joining multiple DataFrames only supported for joining on index"
                )

            frames = [self] + list(other)

            can_concat = all(df.index.is_unique for df in frames)

            # join indexes only using concat
            if can_concat:
                if how == "left":
                    res = concat(
                        frames, axis=1, join="outer", verify_integrity=True, sort=sort
                    )
                    return res.reindex(self.index, copy=False)
                else:
                    return concat(
                        frames, axis=1, join=how, verify_integrity=True, sort=sort
                    )

            joined = frames[0]

            for frame in frames[1:]:
                joined = merge(
                    joined, frame, how=how, left_index=True, right_index=True
                )

            return joined

    @Substitution("")
    @Appender(_merge_doc, indents=2)
    def merge(
        self,
        right,
        how: str = "inner",
        on=None,
        left_on=None,
        right_on=None,
        left_index: bool = False,
        right_index: bool = False,
        sort: bool = False,
        suffixes=("_x", "_y"),
        copy: bool = True,
        indicator: bool = False,
        validate: Optional[str] = None,
    ) -> DataFrame:
        from pandas.core.reshape.merge import merge

        return merge(
            self,
            right,
            how=how,
            on=on,
            left_on=left_on,
            right_on=right_on,
            left_index=left_index,
            right_index=right_index,
            sort=sort,
            suffixes=suffixes,
            copy=copy,
            indicator=indicator,
            validate=validate,
        )

    def round(
        self, decimals: Union[int, Dict, Series] = 0, *args, **kwargs
    ) -> DataFrame:
        """
        Round a DataFrame to a variable number of decimal places.

        Parameters
        ----------
        decimals : int, dict, Series
            Number of decimal places to round each column to. If an int is
            given, round each column to the same number of places.
            Otherwise dict and Series round to variable numbers of places.
            Column names should be in the keys if `decimals` is a
            dict-like, or in the index if `decimals` is a Series. Any
            columns not included in `decimals` will be left as is. Elements
            of `decimals` which are not columns of the input will be
            ignored.
        *args
            Additional keywords have no effect but might be accepted for
            compatibility with numpy.
        **kwargs
            Additional keywords have no effect but might be accepted for
            compatibility with numpy.

        Returns
        -------
        DataFrame
            A DataFrame with the affected columns rounded to the specified
            number of decimal places.

        See Also
        --------
        numpy.around : Round a numpy array to the given number of decimals.
        Series.round : Round a Series to the given number of decimals.

        Examples
        --------
        >>> df = pd.DataFrame([(.21, .32), (.01, .67), (.66, .03), (.21, .18)],
        ...                   columns=['dogs', 'cats'])
        >>> df
            dogs  cats
        0  0.21  0.32
        1  0.01  0.67
        2  0.66  0.03
        3  0.21  0.18

        By providing an integer each column is rounded to the same number
        of decimal places

        >>> df.round(1)
            dogs  cats
        0   0.2   0.3
        1   0.0   0.7
        2   0.7   0.0
        3   0.2   0.2

        With a dict, the number of places for specific columns can be
        specified with the column names as key and the number of decimal
        places as value

        >>> df.round({'dogs': 1, 'cats': 0})
            dogs  cats
        0   0.2   0.0
        1   0.0   1.0
        2   0.7   0.0
        3   0.2   0.0

        Using a Series, the number of places for specific columns can be
        specified with the column names as index and the number of
        decimal places as value

        >>> decimals = pd.Series([0, 1], index=['cats', 'dogs'])
        >>> df.round(decimals)
            dogs  cats
        0   0.2   0.0
        1   0.0   1.0
        2   0.7   0.0
        3   0.2   0.0
        """
        from pandas.core.reshape.concat import concat

        def _dict_round(df, decimals):
            for col, vals in df.items():
                try:
                    yield _series_round(vals, decimals[col])
                except KeyError:
                    yield vals

        def _series_round(s, decimals):
            if is_integer_dtype(s) or is_float_dtype(s):
                return s.round(decimals)
            return s

        nv.validate_round(args, kwargs)

        if isinstance(decimals, (dict, Series)):
            if isinstance(decimals, Series):
                if not decimals.index.is_unique:
                    raise ValueError("Index of decimals must be unique")
            new_cols = list(_dict_round(self, decimals))
        elif is_integer(decimals):
            # Dispatch to Series.round
            new_cols = [_series_round(v, decimals) for _, v in self.items()]
        else:
            raise TypeError("decimals must be an integer, a dict-like or a Series")

        if len(new_cols) > 0:
            return self._constructor(
                concat(new_cols, axis=1), index=self.index, columns=self.columns
            )
        else:
            return self

    # ----------------------------------------------------------------------
    # Statistical methods, etc.

    def corr(
        self, method: Union[str, Callable] = "pearson", min_periods: int = 1
    ) -> DataFrame:
        """
        Compute pairwise correlation of columns, excluding NA/null values.

        Parameters
        ----------
        method : {'pearson', 'kendall', 'spearman'} or callable
            Method of correlation:

            * pearson : standard correlation coefficient
            * kendall : Kendall Tau correlation coefficient
            * spearman : Spearman rank correlation
            * callable: callable with input two 1d ndarrays
                and returning a float. Note that the returned matrix from corr
                will have 1 along the diagonals and will be symmetric
                regardless of the callable's behavior.

                .. versionadded:: 0.24.0

        min_periods : int, optional
            Minimum number of observations required per pair of columns
            to have a valid result. Currently only available for Pearson
            and Spearman correlation.

        Returns
        -------
        DataFrame
            Correlation matrix.

        See Also
        --------
        DataFrame.corrwith : Compute pairwise correlation with another
            DataFrame or Series.
        Series.corr : Compute the correlation between two Series.

        Examples
        --------
        >>> def histogram_intersection(a, b):
        ...     v = np.minimum(a, b).sum().round(decimals=1)
        ...     return v
        >>> df = pd.DataFrame([(.2, .3), (.0, .6), (.6, .0), (.2, .1)],
        ...                   columns=['dogs', 'cats'])
        >>> df.corr(method=histogram_intersection)
              dogs  cats
        dogs   1.0   0.3
        cats   0.3   1.0
        """
        numeric_df = self._get_numeric_data()
        cols = numeric_df.columns
        idx = cols.copy()
        mat = numeric_df.to_numpy(dtype=float, na_value=np.nan, copy=False)

        if method == "pearson":
            correl = libalgos.nancorr(mat, minp=min_periods)
        elif method == "spearman":
            correl = libalgos.nancorr_spearman(mat, minp=min_periods)
        elif method == "kendall" or callable(method):
            if min_periods is None:
                min_periods = 1
            mat = mat.T
            corrf = nanops.get_corr_func(method)
            K = len(cols)
            correl = np.empty((K, K), dtype=float)
            mask = np.isfinite(mat)
            for i, ac in enumerate(mat):
                for j, bc in enumerate(mat):
                    if i > j:
                        continue

                    valid = mask[i] & mask[j]
                    if valid.sum() < min_periods:
                        c = np.nan
                    elif i == j:
                        c = 1.0
                    elif not valid.all():
                        c = corrf(ac[valid], bc[valid])
                    else:
                        c = corrf(ac, bc)
                    correl[i, j] = c
                    correl[j, i] = c
        else:
            raise ValueError(
                "method must be either 'pearson', "
                "'spearman', 'kendall', or a callable, "
                f"'{method}' was supplied"
            )

        return self._constructor(correl, index=idx, columns=cols)

    def cov(
        self, min_periods: Optional[int] = None, ddof: Optional[int] = 1
    ) -> DataFrame:
        """
        Compute pairwise covariance of columns, excluding NA/null values.

        Compute the pairwise covariance among the series of a DataFrame.
        The returned data frame is the `covariance matrix
        <https://en.wikipedia.org/wiki/Covariance_matrix>`__ of the columns
        of the DataFrame.

        Both NA and null values are automatically excluded from the
        calculation. (See the note below about bias from missing values.)
        A threshold can be set for the minimum number of
        observations for each value created. Comparisons with observations
        below this threshold will be returned as ``NaN``.

        This method is generally used for the analysis of time series data to
        understand the relationship between different measures
        across time.

        Parameters
        ----------
        min_periods : int, optional
            Minimum number of observations required per pair of columns
            to have a valid result.

        ddof : int, default 1
            Delta degrees of freedom.  The divisor used in calculations
            is ``N - ddof``, where ``N`` represents the number of elements.

            .. versionadded:: 1.1.0

        Returns
        -------
        DataFrame
            The covariance matrix of the series of the DataFrame.

        See Also
        --------
        Series.cov : Compute covariance with another Series.
        core.window.ExponentialMovingWindow.cov: Exponential weighted sample covariance.
        core.window.Expanding.cov : Expanding sample covariance.
        core.window.Rolling.cov : Rolling sample covariance.

        Notes
        -----
        Returns the covariance matrix of the DataFrame's time series.
        The covariance is normalized by N-ddof.

        For DataFrames that have Series that are missing data (assuming that
        data is `missing at random
        <https://en.wikipedia.org/wiki/Missing_data#Missing_at_random>`__)
        the returned covariance matrix will be an unbiased estimate
        of the variance and covariance between the member Series.

        However, for many applications this estimate may not be acceptable
        because the estimate covariance matrix is not guaranteed to be positive
        semi-definite. This could lead to estimate correlations having
        absolute values which are greater than one, and/or a non-invertible
        covariance matrix. See `Estimation of covariance matrices
        <https://en.wikipedia.org/w/index.php?title=Estimation_of_covariance_
        matrices>`__ for more details.

        Examples
        --------
        >>> df = pd.DataFrame([(1, 2), (0, 3), (2, 0), (1, 1)],
        ...                   columns=['dogs', 'cats'])
        >>> df.cov()
                  dogs      cats
        dogs  0.666667 -1.000000
        cats -1.000000  1.666667

        >>> np.random.seed(42)
        >>> df = pd.DataFrame(np.random.randn(1000, 5),
        ...                   columns=['a', 'b', 'c', 'd', 'e'])
        >>> df.cov()
                  a         b         c         d         e
        a  0.998438 -0.020161  0.059277 -0.008943  0.014144
        b -0.020161  1.059352 -0.008543 -0.024738  0.009826
        c  0.059277 -0.008543  1.010670 -0.001486 -0.000271
        d -0.008943 -0.024738 -0.001486  0.921297 -0.013692
        e  0.014144  0.009826 -0.000271 -0.013692  0.977795

        **Minimum number of periods**

        This method also supports an optional ``min_periods`` keyword
        that specifies the required minimum number of non-NA observations for
        each column pair in order to have a valid result:

        >>> np.random.seed(42)
        >>> df = pd.DataFrame(np.random.randn(20, 3),
        ...                   columns=['a', 'b', 'c'])
        >>> df.loc[df.index[:5], 'a'] = np.nan
        >>> df.loc[df.index[5:10], 'b'] = np.nan
        >>> df.cov(min_periods=12)
                  a         b         c
        a  0.316741       NaN -0.150812
        b       NaN  1.248003  0.191417
        c -0.150812  0.191417  0.895202
        """
        numeric_df = self._get_numeric_data()
        cols = numeric_df.columns
        idx = cols.copy()
        mat = numeric_df.to_numpy(dtype=float, na_value=np.nan, copy=False)

        if notna(mat).all():
            if min_periods is not None and min_periods > len(mat):
                base_cov = np.empty((mat.shape[1], mat.shape[1]))
                base_cov.fill(np.nan)
            else:
                base_cov = np.cov(mat.T, ddof=ddof)
            base_cov = base_cov.reshape((len(cols), len(cols)))
        else:
            base_cov = libalgos.nancorr(mat, cov=True, minp=min_periods)

        return self._constructor(base_cov, index=idx, columns=cols)

<<<<<<< HEAD
    def corrwith(
        self,
        other: FrameOrSeriesUnion,
        axis: Axis = 0,
        drop: bool = False,
        method: Union[str, Callable] = "pearson",
    ) -> Series:
=======
    def corrwith(self, other, axis: Axis = 0, drop=False, method="pearson") -> Series:
>>>>>>> 7ffbf1a5
        """
        Compute pairwise correlation.

        Pairwise correlation is computed between rows or columns of
        DataFrame with rows or columns of Series or DataFrame. DataFrames
        are first aligned along both axes before computing the
        correlations.

        Parameters
        ----------
        other : DataFrame, Series
            Object with which to compute correlations.
        axis : {0 or 'index', 1 or 'columns'}, default 0
            The axis to use. 0 or 'index' to compute column-wise, 1 or 'columns' for
            row-wise.
        drop : bool, default False
            Drop missing indices from result.
        method : {'pearson', 'kendall', 'spearman'} or callable
            Method of correlation:

            * pearson : standard correlation coefficient
            * kendall : Kendall Tau correlation coefficient
            * spearman : Spearman rank correlation
            * callable: callable with input two 1d ndarrays
                and returning a float.

            .. versionadded:: 0.24.0

        Returns
        -------
        Series
            Pairwise correlations.

        See Also
        --------
        DataFrame.corr : Compute pairwise correlation of columns.
        """
        axis = self._get_axis_number(axis)
        this = self._get_numeric_data()

        if isinstance(other, Series):
            return this.apply(lambda x: other.corr(x, method=method), axis=axis)

        other = other._get_numeric_data()
        left, right = this.align(other, join="inner", copy=False)

        if axis == 1:
            left = left.T
            right = right.T

        if method == "pearson":
            # mask missing values
            left = left + right * 0
            right = right + left * 0

            # demeaned data
            ldem = left - left.mean()
            rdem = right - right.mean()

            num = (ldem * rdem).sum()
            dom = (left.count() - 1) * left.std() * right.std()

            correl = num / dom

        elif method in ["kendall", "spearman"] or callable(method):

            def c(x):
                return nanops.nancorr(x[0], x[1], method=method)

            correl = self._constructor_sliced(
                map(c, zip(left.values.T, right.values.T)), index=left.columns
            )

        else:
            raise ValueError(
                f"Invalid method {method} was passed, "
                "valid methods are: 'pearson', 'kendall', "
                "'spearman', or callable"
            )

        if not drop:
            # Find non-matching labels along the given axis
            # and append missing correlations (GH 22375)
            raxis = 1 if axis == 0 else 0
            result_index = this._get_axis(raxis).union(other._get_axis(raxis))
            idx_diff = result_index.difference(correl.index)

            if len(idx_diff) > 0:
                correl = correl.append(Series([np.nan] * len(idx_diff), index=idx_diff))

        return correl

    # ----------------------------------------------------------------------
    # ndarray-like stats methods

    def count(
        self, axis: Axis = 0, level: Optional[Level] = None, numeric_only: bool = False
    ):
        """
        Count non-NA cells for each column or row.

        The values `None`, `NaN`, `NaT`, and optionally `numpy.inf` (depending
        on `pandas.options.mode.use_inf_as_na`) are considered NA.

        Parameters
        ----------
        axis : {0 or 'index', 1 or 'columns'}, default 0
            If 0 or 'index' counts are generated for each column.
            If 1 or 'columns' counts are generated for each row.
        level : int or str, optional
            If the axis is a `MultiIndex` (hierarchical), count along a
            particular `level`, collapsing into a `DataFrame`.
            A `str` specifies the level name.
        numeric_only : bool, default False
            Include only `float`, `int` or `boolean` data.

        Returns
        -------
        Series or DataFrame
            For each column/row the number of non-NA/null entries.
            If `level` is specified returns a `DataFrame`.

        See Also
        --------
        Series.count: Number of non-NA elements in a Series.
        DataFrame.value_counts: Count unique combinations of columns.
        DataFrame.shape: Number of DataFrame rows and columns (including NA
            elements).
        DataFrame.isna: Boolean same-sized DataFrame showing places of NA
            elements.

        Examples
        --------
        Constructing DataFrame from a dictionary:

        >>> df = pd.DataFrame({"Person":
        ...                    ["John", "Myla", "Lewis", "John", "Myla"],
        ...                    "Age": [24., np.nan, 21., 33, 26],
        ...                    "Single": [False, True, True, True, False]})
        >>> df
           Person   Age  Single
        0    John  24.0   False
        1    Myla   NaN    True
        2   Lewis  21.0    True
        3    John  33.0    True
        4    Myla  26.0   False

        Notice the uncounted NA values:

        >>> df.count()
        Person    5
        Age       4
        Single    5
        dtype: int64

        Counts for each **row**:

        >>> df.count(axis='columns')
        0    3
        1    2
        2    3
        3    3
        4    3
        dtype: int64

        Counts for one level of a `MultiIndex`:

        >>> df.set_index(["Person", "Single"]).count(level="Person")
                Age
        Person
        John      2
        Lewis     1
        Myla      1
        """
        axis = self._get_axis_number(axis)
        if level is not None:
            return self._count_level(level, axis=axis, numeric_only=numeric_only)

        if numeric_only:
            frame = self._get_numeric_data()
        else:
            frame = self

        # GH #423
        if len(frame._get_axis(axis)) == 0:
            result = self._constructor_sliced(0, index=frame._get_agg_axis(axis))
        else:
            if frame._is_mixed_type or frame._mgr.any_extension_types:
                # the or any_extension_types is really only hit for single-
                # column frames with an extension array
                result = notna(frame).sum(axis=axis)
            else:
                # GH13407
                series_counts = notna(frame).sum(axis=axis)
                counts = series_counts.values
                result = self._constructor_sliced(
                    counts, index=frame._get_agg_axis(axis)
                )

        return result.astype("int64")

    def _count_level(self, level: Level, axis: Axis = 0, numeric_only=False):
        if numeric_only:
            frame = self._get_numeric_data()
        else:
            frame = self

        count_axis = frame._get_axis(axis)
        agg_axis = frame._get_agg_axis(axis)

        if not isinstance(count_axis, MultiIndex):
            raise TypeError(
                f"Can only count levels on hierarchical {self._get_axis_name(axis)}."
            )

        # Mask NaNs: Mask rows or columns where the index level is NaN, and all
        # values in the DataFrame that are NaN
        if frame._is_mixed_type:
            # Since we have mixed types, calling notna(frame.values) might
            # upcast everything to object
            values_mask = notna(frame).values
        else:
            # But use the speedup when we have homogeneous dtypes
            values_mask = notna(frame.values)

        index_mask = notna(count_axis.get_level_values(level=level))
        if axis == 1:
            mask = index_mask & values_mask
        else:
            mask = index_mask.reshape(-1, 1) & values_mask

        if isinstance(level, str):
            level = count_axis._get_level_number(level)

        level_name = count_axis._names[level]
        level_index = count_axis.levels[level]._shallow_copy(name=level_name)
        level_codes = ensure_int64(count_axis.codes[level])
        counts = lib.count_level_2d(mask, level_codes, len(level_index), axis=axis)

        if axis == 1:
            result = self._constructor(counts, index=agg_axis, columns=level_index)
        else:
            result = self._constructor(counts, index=level_index, columns=agg_axis)

        return result

    def _reduce(
        self,
        op,
        name: str,
        *,
        axis: Axis = 0,
        skipna: bool = True,
        numeric_only: Optional[bool] = None,
        filter_type=None,
        **kwds,
    ):

        assert filter_type is None or filter_type == "bool", filter_type
        out_dtype = "bool" if filter_type == "bool" else None

        own_dtypes = [arr.dtype for arr in self._iter_column_arrays()]

        dtype_is_dt = np.array(
            [is_datetime64_any_dtype(dtype) for dtype in own_dtypes],
            dtype=bool,
        )
        if numeric_only is None and name in ["mean", "median"] and dtype_is_dt.any():
            warnings.warn(
                "DataFrame.mean and DataFrame.median with numeric_only=None "
                "will include datetime64 and datetime64tz columns in a "
                "future version.",
                FutureWarning,
                stacklevel=5,
            )
            cols = self.columns[~dtype_is_dt]
            self = self[cols]

        # TODO: Make other agg func handle axis=None properly GH#21597
        axis = self._get_axis_number(axis)
        labels = self._get_agg_axis(axis)
        assert axis in [0, 1]

        def func(values: np.ndarray):
            # We only use this in the case that operates on self.values
            return op(values, axis=axis, skipna=skipna, **kwds)

        def blk_func(values):
            if isinstance(values, ExtensionArray):
                return values._reduce(name, skipna=skipna, **kwds)
            else:
                return op(values, axis=1, skipna=skipna, **kwds)

        def _get_data() -> DataFrame:
            if filter_type is None:
                data = self._get_numeric_data()
            else:
                # GH#25101, GH#24434
                assert filter_type == "bool"
                data = self._get_bool_data()
            return data

        if numeric_only is not None or axis == 0:
            # For numeric_only non-None and axis non-None, we know
            #  which blocks to use and no try/except is needed.
            #  For numeric_only=None only the case with axis==0 and no object
            #  dtypes are unambiguous can be handled with BlockManager.reduce
            # Case with EAs see GH#35881
            df = self
            if numeric_only is True:
                df = _get_data()
            if axis == 1:
                df = df.T
                axis = 0

            ignore_failures = numeric_only is None

            # After possibly _get_data and transposing, we are now in the
            #  simple case where we can use BlockManager.reduce
            res, indexer = df._mgr.reduce(blk_func, ignore_failures=ignore_failures)
            out = df._constructor(res).iloc[0]
            if out_dtype is not None:
                out = out.astype(out_dtype)
            if axis == 0 and len(self) == 0 and name in ["sum", "prod"]:
                # Even if we are object dtype, follow numpy and return
                #  float64, see test_apply_funcs_over_empty
                out = out.astype(np.float64)
            return out

        assert numeric_only is None

        data = self
        values = data.values

        try:
            result = func(values)

        except TypeError:
            # e.g. in nanops trying to convert strs to float

            data = _get_data()
            labels = data._get_agg_axis(axis)

            values = data.values
            with np.errstate(all="ignore"):
                result = func(values)

        if filter_type == "bool" and notna(result).all():
            result = result.astype(np.bool_)
        elif filter_type is None and is_object_dtype(result.dtype):
            try:
                result = result.astype(np.float64)
            except (ValueError, TypeError):
                # try to coerce to the original dtypes item by item if we can
                pass

        result = self._constructor_sliced(result, index=labels)
        return result

    def nunique(self, axis: Axis = 0, dropna: bool = True) -> Series:
        """
        Count distinct observations over requested axis.

        Return Series with number of distinct observations. Can ignore NaN
        values.

        Parameters
        ----------
        axis : {0 or 'index', 1 or 'columns'}, default 0
            The axis to use. 0 or 'index' for row-wise, 1 or 'columns' for
            column-wise.
        dropna : bool, default True
            Don't include NaN in the counts.

        Returns
        -------
        Series

        See Also
        --------
        Series.nunique: Method nunique for Series.
        DataFrame.count: Count non-NA cells for each column or row.

        Examples
        --------
        >>> df = pd.DataFrame({'A': [1, 2, 3], 'B': [1, 1, 1]})
        >>> df.nunique()
        A    3
        B    1
        dtype: int64

        >>> df.nunique(axis=1)
        0    1
        1    2
        2    2
        dtype: int64
        """
        return self.apply(Series.nunique, axis=axis, dropna=dropna)

    def idxmin(self, axis: Axis = 0, skipna: bool = True) -> Series:
        """
        Return index of first occurrence of minimum over requested axis.

        NA/null values are excluded.

        Parameters
        ----------
        axis : {0 or 'index', 1 or 'columns'}, default 0
            The axis to use. 0 or 'index' for row-wise, 1 or 'columns' for column-wise.
        skipna : bool, default True
            Exclude NA/null values. If an entire row/column is NA, the result
            will be NA.

        Returns
        -------
        Series
            Indexes of minima along the specified axis.

        Raises
        ------
        ValueError
            * If the row/column is empty

        See Also
        --------
        Series.idxmin : Return index of the minimum element.

        Notes
        -----
        This method is the DataFrame version of ``ndarray.argmin``.

        Examples
        --------
        Consider a dataset containing food consumption in Argentina.

        >>> df = pd.DataFrame({'consumption': [10.51, 103.11, 55.48],
        ...                    'co2_emissions': [37.2, 19.66, 1712]},
        ...                    index=['Pork', 'Wheat Products', 'Beef'])

        >>> df
                        consumption  co2_emissions
        Pork                  10.51         37.20
        Wheat Products       103.11         19.66
        Beef                  55.48       1712.00

        By default, it returns the index for the minimum value in each column.

        >>> df.idxmin()
        consumption                Pork
        co2_emissions    Wheat Products
        dtype: object

        To return the index for the minimum value in each row, use ``axis="columns"``.

        >>> df.idxmin(axis="columns")
        Pork                consumption
        Wheat Products    co2_emissions
        Beef                consumption
        dtype: object
        """
        axis = self._get_axis_number(axis)

        res = self._reduce(
            nanops.nanargmin, "argmin", axis=axis, skipna=skipna, numeric_only=False
        )
        indices = res._values

        # indices will always be np.ndarray since axis is not None and
        # values is a 2d array for DataFrame
        # error: Item "int" of "Union[int, Any]" has no attribute "__iter__"
        assert isinstance(indices, np.ndarray)  # for mypy

        index = self._get_axis(axis)
        result = [index[i] if i >= 0 else np.nan for i in indices]
        return self._constructor_sliced(result, index=self._get_agg_axis(axis))

    def idxmax(self, axis: Axis = 0, skipna: bool = True) -> Series:
        """
        Return index of first occurrence of maximum over requested axis.

        NA/null values are excluded.

        Parameters
        ----------
        axis : {0 or 'index', 1 or 'columns'}, default 0
            The axis to use. 0 or 'index' for row-wise, 1 or 'columns' for column-wise.
        skipna : bool, default True
            Exclude NA/null values. If an entire row/column is NA, the result
            will be NA.

        Returns
        -------
        Series
            Indexes of maxima along the specified axis.

        Raises
        ------
        ValueError
            * If the row/column is empty

        See Also
        --------
        Series.idxmax : Return index of the maximum element.

        Notes
        -----
        This method is the DataFrame version of ``ndarray.argmax``.

        Examples
        --------
        Consider a dataset containing food consumption in Argentina.

        >>> df = pd.DataFrame({'consumption': [10.51, 103.11, 55.48],
        ...                    'co2_emissions': [37.2, 19.66, 1712]},
        ...                    index=['Pork', 'Wheat Products', 'Beef'])

        >>> df
                        consumption  co2_emissions
        Pork                  10.51         37.20
        Wheat Products       103.11         19.66
        Beef                  55.48       1712.00

        By default, it returns the index for the maximum value in each column.

        >>> df.idxmax()
        consumption     Wheat Products
        co2_emissions             Beef
        dtype: object

        To return the index for the maximum value in each row, use ``axis="columns"``.

        >>> df.idxmax(axis="columns")
        Pork              co2_emissions
        Wheat Products     consumption
        Beef              co2_emissions
        dtype: object
        """
        axis = self._get_axis_number(axis)

        res = self._reduce(
            nanops.nanargmax, "argmax", axis=axis, skipna=skipna, numeric_only=False
        )
        indices = res._values

        # indices will always be np.ndarray since axis is not None and
        # values is a 2d array for DataFrame
        # error: Item "int" of "Union[int, Any]" has no attribute "__iter__"
        assert isinstance(indices, np.ndarray)  # for mypy

        index = self._get_axis(axis)
        result = [index[i] if i >= 0 else np.nan for i in indices]
        return self._constructor_sliced(result, index=self._get_agg_axis(axis))

    def _get_agg_axis(self, axis_num: int) -> Index:
        """
        Let's be explicit about this.
        """
        if axis_num == 0:
            return self.columns
        elif axis_num == 1:
            return self.index
        else:
            raise ValueError(f"Axis must be 0 or 1 (got {repr(axis_num)})")

    def mode(
        self, axis: Axis = 0, numeric_only: bool = False, dropna: bool = True
    ) -> DataFrame:
        """
        Get the mode(s) of each element along the selected axis.

        The mode of a set of values is the value that appears most often.
        It can be multiple values.

        Parameters
        ----------
        axis : {0 or 'index', 1 or 'columns'}, default 0
            The axis to iterate over while searching for the mode:

            * 0 or 'index' : get mode of each column
            * 1 or 'columns' : get mode of each row.

        numeric_only : bool, default False
            If True, only apply to numeric columns.
        dropna : bool, default True
            Don't consider counts of NaN/NaT.

            .. versionadded:: 0.24.0

        Returns
        -------
        DataFrame
            The modes of each column or row.

        See Also
        --------
        Series.mode : Return the highest frequency value in a Series.
        Series.value_counts : Return the counts of values in a Series.

        Examples
        --------
        >>> df = pd.DataFrame([('bird', 2, 2),
        ...                    ('mammal', 4, np.nan),
        ...                    ('arthropod', 8, 0),
        ...                    ('bird', 2, np.nan)],
        ...                   index=('falcon', 'horse', 'spider', 'ostrich'),
        ...                   columns=('species', 'legs', 'wings'))
        >>> df
                   species  legs  wings
        falcon        bird     2    2.0
        horse       mammal     4    NaN
        spider   arthropod     8    0.0
        ostrich       bird     2    NaN

        By default, missing values are not considered, and the mode of wings
        are both 0 and 2. Because the resulting DataFrame has two rows,
        the second row of ``species`` and ``legs`` contains ``NaN``.

        >>> df.mode()
          species  legs  wings
        0    bird   2.0    0.0
        1     NaN   NaN    2.0

        Setting ``dropna=False`` ``NaN`` values are considered and they can be
        the mode (like for wings).

        >>> df.mode(dropna=False)
          species  legs  wings
        0    bird     2    NaN

        Setting ``numeric_only=True``, only the mode of numeric columns is
        computed, and columns of other types are ignored.

        >>> df.mode(numeric_only=True)
           legs  wings
        0   2.0    0.0
        1   NaN    2.0

        To compute the mode over columns and not rows, use the axis parameter:

        >>> df.mode(axis='columns', numeric_only=True)
                   0    1
        falcon   2.0  NaN
        horse    4.0  NaN
        spider   0.0  8.0
        ostrich  2.0  NaN
        """
        data = self if not numeric_only else self._get_numeric_data()

        def f(s):
            return s.mode(dropna=dropna)

        return data.apply(f, axis=axis)

    def quantile(
<<<<<<< HEAD
        self, q=0.5, axis: Axis = 0, numeric_only: bool = True, interpolation="linear"
    ) -> FrameOrSeriesUnion:
=======
        self,
        q=0.5,
        axis: Axis = 0,
        numeric_only: bool = True,
        interpolation: str = "linear",
    ):
>>>>>>> 7ffbf1a5
        """
        Return values at the given quantile over requested axis.

        Parameters
        ----------
        q : float or array-like, default 0.5 (50% quantile)
            Value between 0 <= q <= 1, the quantile(s) to compute.
        axis : {0, 1, 'index', 'columns'}, default 0
            Equals 0 or 'index' for row-wise, 1 or 'columns' for column-wise.
        numeric_only : bool, default True
            If False, the quantile of datetime and timedelta data will be
            computed as well.
        interpolation : {'linear', 'lower', 'higher', 'midpoint', 'nearest'}
            This optional parameter specifies the interpolation method to use,
            when the desired quantile lies between two data points `i` and `j`:

            * linear: `i + (j - i) * fraction`, where `fraction` is the
              fractional part of the index surrounded by `i` and `j`.
            * lower: `i`.
            * higher: `j`.
            * nearest: `i` or `j` whichever is nearest.
            * midpoint: (`i` + `j`) / 2.

        Returns
        -------
        Series or DataFrame

            If ``q`` is an array, a DataFrame will be returned where the
              index is ``q``, the columns are the columns of self, and the
              values are the quantiles.
            If ``q`` is a float, a Series will be returned where the
              index is the columns of self and the values are the quantiles.

        See Also
        --------
        core.window.Rolling.quantile: Rolling quantile.
        numpy.percentile: Numpy function to compute the percentile.

        Examples
        --------
        >>> df = pd.DataFrame(np.array([[1, 1], [2, 10], [3, 100], [4, 100]]),
        ...                   columns=['a', 'b'])
        >>> df.quantile(.1)
        a    1.3
        b    3.7
        Name: 0.1, dtype: float64
        >>> df.quantile([.1, .5])
               a     b
        0.1  1.3   3.7
        0.5  2.5  55.0

        Specifying `numeric_only=False` will also compute the quantile of
        datetime and timedelta data.

        >>> df = pd.DataFrame({'A': [1, 2],
        ...                    'B': [pd.Timestamp('2010'),
        ...                          pd.Timestamp('2011')],
        ...                    'C': [pd.Timedelta('1 days'),
        ...                          pd.Timedelta('2 days')]})
        >>> df.quantile(0.5, numeric_only=False)
        A                    1.5
        B    2010-07-02 12:00:00
        C        1 days 12:00:00
        Name: 0.5, dtype: object
        """
        validate_percentile(q)

        data = self._get_numeric_data() if numeric_only else self
        axis = self._get_axis_number(axis)
        is_transposed = axis == 1

        if is_transposed:
            data = data.T

        if len(data.columns) == 0:
            # GH#23925 _get_numeric_data may have dropped all columns
            cols = Index([], name=self.columns.name)
            if is_list_like(q):
                return self._constructor([], index=q, columns=cols)
            return self._constructor_sliced([], index=cols, name=q, dtype=np.float64)

        result = data._mgr.quantile(
            qs=q, axis=1, interpolation=interpolation, transposed=is_transposed
        )

        if result.ndim == 2:
            result = self._constructor(result)
        else:
            result = self._constructor_sliced(result, name=q)

        if is_transposed:
            result = result.T

        return result

    def to_timestamp(
        self,
        freq: Optional[str] = None,
        how: str = "start",
        axis: Axis = 0,
        copy: bool = True,
    ) -> DataFrame:
        """
        Cast to DatetimeIndex of timestamps, at *beginning* of period.

        Parameters
        ----------
        freq : str, default frequency of PeriodIndex
            Desired frequency.
        how : {'s', 'e', 'start', 'end'}
            Convention for converting period to timestamp; start of period
            vs. end.
        axis : {0 or 'index', 1 or 'columns'}, default 0
            The axis to convert (the index by default).
        copy : bool, default True
            If False then underlying input data is not copied.

        Returns
        -------
        DataFrame with DatetimeIndex
        """
        new_obj = self.copy(deep=copy)

        axis_name = self._get_axis_name(axis)
        old_ax = getattr(self, axis_name)
        if not isinstance(old_ax, PeriodIndex):
            raise TypeError(f"unsupported Type {type(old_ax).__name__}")

        new_ax = old_ax.to_timestamp(freq=freq, how=how)

        setattr(new_obj, axis_name, new_ax)
        return new_obj

    def to_period(
        self, freq: Optional[str] = None, axis: Axis = 0, copy: bool = True
    ) -> DataFrame:
        """
        Convert DataFrame from DatetimeIndex to PeriodIndex.

        Convert DataFrame from DatetimeIndex to PeriodIndex with desired
        frequency (inferred from index if not passed).

        Parameters
        ----------
        freq : str, default
            Frequency of the PeriodIndex.
        axis : {0 or 'index', 1 or 'columns'}, default 0
            The axis to convert (the index by default).
        copy : bool, default True
            If False then underlying input data is not copied.

        Returns
        -------
        DataFrame with PeriodIndex
        """
        new_obj = self.copy(deep=copy)

        axis_name = self._get_axis_name(axis)
        old_ax = getattr(self, axis_name)
        if not isinstance(old_ax, DatetimeIndex):
            raise TypeError(f"unsupported Type {type(old_ax).__name__}")

        new_ax = old_ax.to_period(freq=freq)

        setattr(new_obj, axis_name, new_ax)
        return new_obj

    def isin(self, values: Union[FrameOrSeriesUnion, Dict, Iterable]) -> DataFrame:
        """
        Whether each element in the DataFrame is contained in values.

        Parameters
        ----------
        values : iterable, Series, DataFrame or dict
            The result will only be true at a location if all the
            labels match. If `values` is a Series, that's the index. If
            `values` is a dict, the keys must be the column names,
            which must match. If `values` is a DataFrame,
            then both the index and column labels must match.

        Returns
        -------
        DataFrame
            DataFrame of booleans showing whether each element in the DataFrame
            is contained in values.

        See Also
        --------
        DataFrame.eq: Equality test for DataFrame.
        Series.isin: Equivalent method on Series.
        Series.str.contains: Test if pattern or regex is contained within a
            string of a Series or Index.

        Examples
        --------
        >>> df = pd.DataFrame({'num_legs': [2, 4], 'num_wings': [2, 0]},
        ...                   index=['falcon', 'dog'])
        >>> df
                num_legs  num_wings
        falcon         2          2
        dog            4          0

        When ``values`` is a list check whether every value in the DataFrame
        is present in the list (which animals have 0 or 2 legs or wings)

        >>> df.isin([0, 2])
                num_legs  num_wings
        falcon      True       True
        dog        False       True

        When ``values`` is a dict, we can pass values to check for each
        column separately:

        >>> df.isin({'num_wings': [0, 3]})
                num_legs  num_wings
        falcon     False      False
        dog        False       True

        When ``values`` is a Series or DataFrame the index and column must
        match. Note that 'falcon' does not match based on the number of legs
        in df2.

        >>> other = pd.DataFrame({'num_legs': [8, 2], 'num_wings': [0, 2]},
        ...                      index=['spider', 'falcon'])
        >>> df.isin(other)
                num_legs  num_wings
        falcon      True       True
        dog        False      False
        """
        if isinstance(values, dict):
            from pandas.core.reshape.concat import concat

            values = collections.defaultdict(list, values)
            return concat(
                (
                    self.iloc[:, [i]].isin(values[col])
                    for i, col in enumerate(self.columns)
                ),
                axis=1,
            )
        elif isinstance(values, Series):
            if not values.index.is_unique:
                raise ValueError("cannot compute isin with a duplicate axis.")
            return self.eq(values.reindex_like(self), axis="index")
        elif isinstance(values, DataFrame):
            if not (values.columns.is_unique and values.index.is_unique):
                raise ValueError("cannot compute isin with a duplicate axis.")
            return self.eq(values.reindex_like(self))
        else:
            if not is_list_like(values):
                raise TypeError(
                    "only list-like or dict-like objects are allowed "
                    "to be passed to DataFrame.isin(), "
                    f"you passed a '{type(values).__name__}'"
                )
            return self._constructor(
                algorithms.isin(self.values.ravel(), values).reshape(self.shape),
                self.index,
                self.columns,
            )

    # ----------------------------------------------------------------------
    # Add index and columns
    _AXIS_ORDERS = ["index", "columns"]
    _AXIS_TO_AXIS_NUMBER: Dict[Axis, int] = {
        **NDFrame._AXIS_TO_AXIS_NUMBER,
        1: 1,
        "columns": 1,
    }
    _AXIS_REVERSED = True
    _AXIS_LEN = len(_AXIS_ORDERS)
    _info_axis_number = 1
    _info_axis_name = "columns"

    index: Index = properties.AxisProperty(
        axis=1, doc="The index (row labels) of the DataFrame."
    )
    columns: Index = properties.AxisProperty(
        axis=0, doc="The column labels of the DataFrame."
    )

    @property
    def _AXIS_NUMBERS(self) -> Dict[str, int]:
        """.. deprecated:: 1.1.0"""
        super()._AXIS_NUMBERS
        return {"index": 0, "columns": 1}

    @property
    def _AXIS_NAMES(self) -> Dict[int, str]:
        """.. deprecated:: 1.1.0"""
        super()._AXIS_NAMES
        return {0: "index", 1: "columns"}

    # ----------------------------------------------------------------------
    # Add plotting methods to DataFrame
    plot = CachedAccessor("plot", pandas.plotting.PlotAccessor)
    hist = pandas.plotting.hist_frame
    boxplot = pandas.plotting.boxplot_frame
    sparse = CachedAccessor("sparse", SparseFrameAccessor)


DataFrame._add_numeric_operations()

ops.add_flex_arithmetic_methods(DataFrame)


def _from_nested_dict(data) -> collections.defaultdict:
    new_data: collections.defaultdict = collections.defaultdict(dict)
    for index, s in data.items():
        for col, v in s.items():
            new_data[col][index] = v
    return new_data<|MERGE_RESOLUTION|>--- conflicted
+++ resolved
@@ -59,7 +59,6 @@
     FilePathOrBuffer,
     FrameOrSeriesUnion,
     IndexKeyFunc,
-    IndexLabel,
     Label,
     Level,
     Renamer,
@@ -1455,11 +1454,7 @@
 
         return result
 
-<<<<<<< HEAD
     def to_dict(self, orient: str = "dict", into=dict) -> Union[Dict, List, Mapping]:
-=======
-    def to_dict(self, orient: str = "dict", into=dict):
->>>>>>> 7ffbf1a5
         """
         Convert the DataFrame to a dictionary.
 
@@ -1636,19 +1631,11 @@
         self,
         destination_table: str,
         project_id: Optional[str] = None,
-<<<<<<< HEAD
         chunksize: Optional[int] = None,
         reauth: bool = False,
         if_exists: str = "fail",
         auth_local_webserver: bool = False,
         table_schema: Optional[List[Dict]] = None,
-=======
-        chunksize=None,
-        reauth: bool = False,
-        if_exists: str = "fail",
-        auth_local_webserver: bool = False,
-        table_schema=None,
->>>>>>> 7ffbf1a5
         location: Optional[str] = None,
         progress_bar: bool = True,
         credentials=None,
@@ -1756,11 +1743,7 @@
         exclude=None,
         columns=None,
         coerce_float: bool = False,
-<<<<<<< HEAD
         nrows: Optional[bool] = None,
-=======
-        nrows=None,
->>>>>>> 7ffbf1a5
     ) -> DataFrame:
         """
         Convert structured or record ndarray to DataFrame.
@@ -2523,15 +2506,9 @@
         justify=None,
         max_rows=None,
         max_cols=None,
-<<<<<<< HEAD
-        show_dimensions: bool = False,
-        decimal=".",
-        bold_rows: bool = True,
-=======
         show_dimensions=False,
         decimal: str = ".",
         bold_rows=True,
->>>>>>> 7ffbf1a5
         classes=None,
         escape: bool = True,
         notebook: bool = False,
@@ -3365,11 +3342,7 @@
     # ----------------------------------------------------------------------
     # Unsorted
 
-<<<<<<< HEAD
     def query(self, expr: str, inplace: bool = False, **kwargs) -> Optional[DataFrame]:
-=======
-    def query(self, expr: str, inplace: bool = False, **kwargs):
->>>>>>> 7ffbf1a5
         """
         Query the columns of a DataFrame with a boolean expression.
 
@@ -3534,13 +3507,9 @@
         else:
             return result
 
-<<<<<<< HEAD
     def eval(
         self, expr: str, inplace: bool = False, **kwargs
     ) -> Optional[Union[AnyArrayLike, Scalar]]:
-=======
-    def eval(self, expr: str, inplace: bool = False, **kwargs):
->>>>>>> 7ffbf1a5
         """
         Evaluate a string describing operations on DataFrame columns.
 
@@ -3797,11 +3766,7 @@
 
         return self.iloc[:, keep_these.values]
 
-<<<<<<< HEAD
-    def insert(self, loc: int, column, value, allow_duplicates: bool = False) -> None:
-=======
     def insert(self, loc, column, value, allow_duplicates: bool = False) -> None:
->>>>>>> 7ffbf1a5
         """
         Insert column into DataFrame at specified location.
 
@@ -3915,11 +3880,7 @@
             data[k] = com.apply_if_callable(v, data)
         return data
 
-<<<<<<< HEAD
     def _sanitize_column(self, key, value, broadcast: bool = True) -> np.ndarray:
-=======
-    def _sanitize_column(self, key, value, broadcast: bool = True):
->>>>>>> 7ffbf1a5
         """
         Ensures new columns (which go into the BlockManager as new blocks) are
         always copied and converted into an array.
@@ -4134,11 +4095,7 @@
         self,
         new_columns,
         method,
-<<<<<<< HEAD
-        copy,
-=======
         copy: bool,
->>>>>>> 7ffbf1a5
         level: Level,
         fill_value=None,
         limit=None,
@@ -4184,11 +4141,7 @@
         copy: bool = True,
         fill_value=None,
         method: Optional[str] = None,
-<<<<<<< HEAD
-        limit: Optional[int] = None,
-=======
         limit=None,
->>>>>>> 7ffbf1a5
         fill_axis: Axis = 0,
         broadcast_axis: Optional[Axis] = None,
     ) -> DataFrame:
@@ -4272,15 +4225,9 @@
         self,
         labels=None,
         axis: Axis = 0,
-<<<<<<< HEAD
-        index: IndexLabel = None,
-        columns=None,
-        level: Level = None,
-=======
         index=None,
         columns=None,
         level: Optional[Level] = None,
->>>>>>> 7ffbf1a5
         inplace: bool = False,
         errors: str = "raise",
     ):
@@ -4555,11 +4502,7 @@
         method: Optional[str] = None,
         axis: Optional[Axis] = None,
         inplace: bool = False,
-<<<<<<< HEAD
-        limit: Optional[int] = None,
-=======
         limit=None,
->>>>>>> 7ffbf1a5
         downcast=None,
     ) -> Optional[DataFrame]:
         return super().fillna(
@@ -4622,11 +4565,7 @@
         inplace: bool = False,
         limit=None,
         regex: bool = False,
-<<<<<<< HEAD
-        method="pad",
-=======
         method: str = "pad",
->>>>>>> 7ffbf1a5
     ):
         return super().replace(
             to_replace=to_replace,
@@ -4674,11 +4613,7 @@
 
     @doc(NDFrame.shift, klass=_shared_doc_kwargs["klass"])
     def shift(
-<<<<<<< HEAD
-        self, periods: int = 1, freq=None, axis: Axis = 0, fill_value=lib.no_default
-=======
         self, periods=1, freq=None, axis: Axis = 0, fill_value=lib.no_default
->>>>>>> 7ffbf1a5
     ) -> DataFrame:
         axis = self._get_axis_number(axis)
 
@@ -5611,11 +5546,7 @@
     def sort_index(
         self,
         axis: Axis = 0,
-<<<<<<< HEAD
-        level: Level = None,
-=======
         level: Optional[Level] = None,
->>>>>>> 7ffbf1a5
         ascending: bool = True,
         inplace: bool = False,
         kind: str = "quicksort",
@@ -6032,13 +5963,7 @@
             self, n=n, keep=keep, columns=columns
         ).nsmallest()
 
-<<<<<<< HEAD
-    def swaplevel(
-        self, i: Union[int, str] = -2, j: Union[int, str] = -1, axis: Axis = 0
-    ) -> DataFrame:
-=======
     def swaplevel(self, i: Axis = -2, j: Axis = -1, axis: Axis = 0) -> DataFrame:
->>>>>>> 7ffbf1a5
         """
         Swap levels i and j in a MultiIndex on a particular axis.
 
@@ -6069,13 +5994,7 @@
             result.columns = result.columns.swaplevel(i, j)
         return result
 
-<<<<<<< HEAD
-    def reorder_levels(
-        self, order: Union[List[int], List[str]], axis: Axis = 0
-    ) -> DataFrame:
-=======
     def reorder_levels(self, order: Sequence[Axis], axis: Axis = 0) -> DataFrame:
->>>>>>> 7ffbf1a5
         """
         Rearrange index levels using input order. May not drop or duplicate levels.
 
@@ -6366,15 +6285,7 @@
         )
 
     def combine(
-<<<<<<< HEAD
-        self,
-        other: DataFrame,
-        func: Callable,
-        fill_value: Optional[Scalar] = None,
-        overwrite: bool = True,
-=======
         self, other: DataFrame, func, fill_value=None, overwrite: bool = True
->>>>>>> 7ffbf1a5
     ) -> DataFrame:
         """
         Perform column-wise combine with another DataFrame.
@@ -6606,11 +6517,7 @@
         other,
         join: str = "left",
         overwrite: bool = True,
-<<<<<<< HEAD
-        filter_func: Optional[Callable] = None,
-=======
         filter_func=None,
->>>>>>> 7ffbf1a5
         errors: str = "ignore",
     ) -> None:
         """
@@ -6850,11 +6757,7 @@
     def groupby(
         self,
         by=None,
-<<<<<<< HEAD
-        axis: int = 0,
-=======
         axis: Axis = 0,
->>>>>>> 7ffbf1a5
         level: Optional[Level] = None,
         as_index: bool = True,
         sort: bool = True,
@@ -7527,13 +7430,8 @@
         value_vars=None,
         var_name=None,
         value_name="value",
-<<<<<<< HEAD
-        col_level=None,
+        col_level: Optional[Level] = None,
         ignore_index: bool = True,
-=======
-        col_level: Optional[Level] = None,
-        ignore_index=True,
->>>>>>> 7ffbf1a5
     ) -> DataFrame:
 
         return melt(
@@ -7795,17 +7693,7 @@
         return result
 
     def apply(
-<<<<<<< HEAD
-        self,
-        func: Callable,
-        axis: Axis = 0,
-        raw: bool = False,
-        result_type: Optional[str] = None,
-        args: Tuple = (),
-        **kwds,
-=======
         self, func, axis: Axis = 0, raw: bool = False, result_type=None, args=(), **kwds
->>>>>>> 7ffbf1a5
     ):
         """
         Apply a function along an axis of the DataFrame.
@@ -8733,17 +8621,7 @@
 
         return self._constructor(base_cov, index=idx, columns=cols)
 
-<<<<<<< HEAD
-    def corrwith(
-        self,
-        other: FrameOrSeriesUnion,
-        axis: Axis = 0,
-        drop: bool = False,
-        method: Union[str, Callable] = "pearson",
-    ) -> Series:
-=======
     def corrwith(self, other, axis: Axis = 0, drop=False, method="pearson") -> Series:
->>>>>>> 7ffbf1a5
         """
         Compute pairwise correlation.
 
@@ -9398,17 +9276,12 @@
         return data.apply(f, axis=axis)
 
     def quantile(
-<<<<<<< HEAD
-        self, q=0.5, axis: Axis = 0, numeric_only: bool = True, interpolation="linear"
-    ) -> FrameOrSeriesUnion:
-=======
         self,
         q=0.5,
         axis: Axis = 0,
         numeric_only: bool = True,
         interpolation: str = "linear",
     ):
->>>>>>> 7ffbf1a5
         """
         Return values at the given quantile over requested axis.
 
