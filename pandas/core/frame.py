"""
DataFrame
---------
An efficient 2D container for potentially mixed-type time series or other
labeled data series.

Similar to its R counterpart, data.frame, except providing automatic data
alignment and a host of useful data manipulation methods having to do with the
labeling information
"""
from __future__ import division
# pylint: disable=E1101,E1103
# pylint: disable=W0212,W0231,W0703,W0622

import functools
import collections
import itertools
import sys
import types
import warnings
from textwrap import dedent

import numpy as np
import numpy.ma as ma

from pandas.core.dtypes.cast import (
    maybe_upcast,
    cast_scalar_to_array,
    maybe_cast_to_datetime,
    maybe_infer_to_datetimelike,
    maybe_convert_platform,
    maybe_downcast_to_dtype,
    invalidate_string_dtypes,
    coerce_to_dtypes,
    maybe_upcast_putmask,
    find_common_type)
from pandas.core.dtypes.common import (
    is_categorical_dtype,
    is_object_dtype,
    is_extension_type,
    is_datetimetz,
    is_datetime64_any_dtype,
    is_datetime64tz_dtype,
    is_bool_dtype,
    is_integer_dtype,
    is_float_dtype,
    is_integer,
    is_scalar,
    is_dtype_equal,
    needs_i8_conversion,
    _get_dtype_from_object,
    _ensure_float,
    _ensure_float64,
    _ensure_int64,
    _ensure_platform_int,
    is_list_like,
    is_iterator,
    is_sequence,
    is_named_tuple)
from pandas.core.dtypes.missing import isna, notna


from pandas.core.common import (_try_sort,
                                _default_index,
                                _values_from_object,
                                _maybe_box_datetimelike,
                                _dict_compat,
                                standardize_mapping)
from pandas.core.generic import NDFrame, _shared_docs
from pandas.core.index import Index, MultiIndex, _ensure_index
from pandas.core.indexing import (maybe_droplevels, convert_to_index_sliceable,
                                  check_bool_indexer)
from pandas.core.internals import (BlockManager,
                                   create_block_manager_from_arrays,
                                   create_block_manager_from_blocks)
from pandas.core.series import Series
from pandas.core.categorical import Categorical
import pandas.core.computation.expressions as expressions
import pandas.core.algorithms as algorithms
from pandas.core.computation.eval import eval as _eval
from pandas.compat import (range, map, zip, lrange, lmap, lzip, StringIO, u,
                           OrderedDict, raise_with_traceback)
from pandas import compat
from pandas.compat.numpy import function as nv
from pandas.util._decorators import Appender, Substitution
from pandas.util._validators import validate_bool_kwarg

from pandas.core.indexes.period import PeriodIndex
from pandas.core.indexes.datetimes import DatetimeIndex
from pandas.core.indexes.timedeltas import TimedeltaIndex

import pandas.core.base as base
import pandas.core.common as com
import pandas.core.nanops as nanops
import pandas.core.ops as ops
import pandas.io.formats.format as fmt
import pandas.io.formats.console as console
from pandas.io.formats.printing import pprint_thing
import pandas.plotting._core as gfx

from pandas._libs import lib, algos as libalgos

from pandas.core.config import get_option

# ---------------------------------------------------------------------
# Docstring templates

_shared_doc_kwargs = dict(
    axes='index, columns', klass='DataFrame',
    axes_single_arg="{0 or 'index', 1 or 'columns'}",
    optional_by="""
        by : str or list of str
            Name or list of names which refer to the axis items.""",
    versionadded_to_excel='')

_numeric_only_doc = """numeric_only : boolean, default None
    Include only float, int, boolean data. If None, will attempt to use
    everything, then use only numeric data
"""

_merge_doc = """
Merge DataFrame objects by performing a database-style join operation by
columns or indexes.

If joining columns on columns, the DataFrame indexes *will be
ignored*. Otherwise if joining indexes on indexes or indexes on a column or
columns, the index will be passed on.

Parameters
----------%s
right : DataFrame
how : {'left', 'right', 'outer', 'inner'}, default 'inner'
    * left: use only keys from left frame, similar to a SQL left outer join;
      preserve key order
    * right: use only keys from right frame, similar to a SQL right outer join;
      preserve key order
    * outer: use union of keys from both frames, similar to a SQL full outer
      join; sort keys lexicographically
    * inner: use intersection of keys from both frames, similar to a SQL inner
      join; preserve the order of the left keys
on : label or list
    Field names to join on. Must be found in both DataFrames. If on is
    None and not merging on indexes, then it merges on the intersection of
    the columns by default.
left_on : label or list, or array-like
    Field names to join on in left DataFrame. Can be a vector or list of
    vectors of the length of the DataFrame to use a particular vector as
    the join key instead of columns
right_on : label or list, or array-like
    Field names to join on in right DataFrame or vector/list of vectors per
    left_on docs
left_index : boolean, default False
    Use the index from the left DataFrame as the join key(s). If it is a
    MultiIndex, the number of keys in the other DataFrame (either the index
    or a number of columns) must match the number of levels
right_index : boolean, default False
    Use the index from the right DataFrame as the join key. Same caveats as
    left_index
sort : boolean, default False
    Sort the join keys lexicographically in the result DataFrame. If False,
    the order of the join keys depends on the join type (how keyword)
suffixes : 2-length sequence (tuple, list, ...)
    Suffix to apply to overlapping column names in the left and right
    side, respectively
copy : boolean, default True
    If False, do not copy data unnecessarily
indicator : boolean or string, default False
    If True, adds a column to output DataFrame called "_merge" with
    information on the source of each row.
    If string, column with information on source of each row will be added to
    output DataFrame, and column will be named value of string.
    Information column is Categorical-type and takes on a value of "left_only"
    for observations whose merge key only appears in 'left' DataFrame,
    "right_only" for observations whose merge key only appears in 'right'
    DataFrame, and "both" if the observation's merge key is found in both.

    .. versionadded:: 0.17.0

validate : string, default None
    If specified, checks if merge is of specified type.

    * "one_to_one" or "1:1": check if merge keys are unique in both
      left and right datasets.
    * "one_to_many" or "1:m": check if merge keys are unique in left
      dataset.
    * "many_to_one" or "m:1": check if merge keys are unique in right
      dataset.
    * "many_to_many" or "m:m": allowed, but does not result in checks.

    .. versionadded:: 0.21.0

Examples
--------

>>> A              >>> B
    lkey value         rkey value
0   foo  1         0   foo  5
1   bar  2         1   bar  6
2   baz  3         2   qux  7
3   foo  4         3   bar  8

>>> A.merge(B, left_on='lkey', right_on='rkey', how='outer')
   lkey  value_x  rkey  value_y
0  foo   1        foo   5
1  foo   4        foo   5
2  bar   2        bar   6
3  bar   2        bar   8
4  baz   3        NaN   NaN
5  NaN   NaN      qux   7

Returns
-------
merged : DataFrame
    The output type will the be same as 'left', if it is a subclass
    of DataFrame.

See also
--------
merge_ordered
merge_asof

"""

# -----------------------------------------------------------------------
# DataFrame class


class DataFrame(NDFrame):
    """ Two-dimensional size-mutable, potentially heterogeneous tabular data
    structure with labeled axes (rows and columns). Arithmetic operations
    align on both row and column labels. Can be thought of as a dict-like
    container for Series objects. The primary pandas data structure

    Parameters
    ----------
    data : numpy ndarray (structured or homogeneous), dict, or DataFrame
        Dict can contain Series, arrays, constants, or list-like objects
    index : Index or array-like
        Index to use for resulting frame. Will default to np.arange(n) if
        no indexing information part of input data and no index provided
    columns : Index or array-like
        Column labels to use for resulting frame. Will default to
        np.arange(n) if no column labels are provided
    dtype : dtype, default None
        Data type to force. Only a single dtype is allowed. If None, infer
    copy : boolean, default False
        Copy data from inputs. Only affects DataFrame / 2d ndarray input

    Examples
    --------
    Constructing DataFrame from a dictionary.

    >>> d = {'col1': [1, 2], 'col2': [3, 4]}
    >>> df = pd.DataFrame(data=d)
    >>> df
       col1  col2
    0     1     3
    1     2     4

    Notice that the inferred dtype is int64.

    >>> df.dtypes
    col1    int64
    col2    int64
    dtype: object

    To enforce a single dtype:

    >>> df = pd.DataFrame(data=d, dtype=np.int8)
    >>> df.dtypes
    col1    int8
    col2    int8
    dtype: object

    Constructing DataFrame from numpy ndarray:

    >>> df2 = pd.DataFrame(np.random.randint(low=0, high=10, size=(5, 5)),
    ...                    columns=['a', 'b', 'c', 'd', 'e'])
    >>> df2
        a   b   c   d   e
    0   2   8   8   3   4
    1   4   2   9   0   9
    2   1   0   7   8   0
    3   5   1   7   1   3
    4   6   0   2   4   2

    See also
    --------
    DataFrame.from_records : constructor from tuples, also record arrays
    DataFrame.from_dict : from dicts of Series, arrays, or dicts
    DataFrame.from_items : from sequence of (key, value) pairs
    pandas.read_csv, pandas.read_table, pandas.read_clipboard
    """

    @property
    def _constructor(self):
        return DataFrame

    _constructor_sliced = Series

    @property
    def _constructor_expanddim(self):
        from pandas.core.panel import Panel
        return Panel

    def __init__(self, data=None, index=None, columns=None, dtype=None,
                 copy=False):
        if data is None:
            data = {}
        if dtype is not None:
            dtype = self._validate_dtype(dtype)

        if isinstance(data, DataFrame):
            data = data._data

        if isinstance(data, BlockManager):
            mgr = self._init_mgr(data, axes=dict(index=index, columns=columns),
                                 dtype=dtype, copy=copy)
        elif isinstance(data, dict):
            mgr = self._init_dict(data, index, columns, dtype=dtype)
        elif isinstance(data, ma.MaskedArray):
            import numpy.ma.mrecords as mrecords
            # masked recarray
            if isinstance(data, mrecords.MaskedRecords):
                mgr = _masked_rec_array_to_mgr(data, index, columns, dtype,
                                               copy)

            # a masked array
            else:
                mask = ma.getmaskarray(data)
                if mask.any():
                    data, fill_value = maybe_upcast(data, copy=True)
                    data[mask] = fill_value
                else:
                    data = data.copy()
                mgr = self._init_ndarray(data, index, columns, dtype=dtype,
                                         copy=copy)

        elif isinstance(data, (np.ndarray, Series, Index)):
            if data.dtype.names:
                data_columns = list(data.dtype.names)
                data = dict((k, data[k]) for k in data_columns)
                if columns is None:
                    columns = data_columns
                mgr = self._init_dict(data, index, columns, dtype=dtype)
            elif getattr(data, 'name', None) is not None:
                mgr = self._init_dict({data.name: data}, index, columns,
                                      dtype=dtype)
            else:
                mgr = self._init_ndarray(data, index, columns, dtype=dtype,
                                         copy=copy)
        elif isinstance(data, (list, types.GeneratorType)):
            if isinstance(data, types.GeneratorType):
                data = list(data)
            if len(data) > 0:
                if is_list_like(data[0]) and getattr(data[0], 'ndim', 1) == 1:
                    if is_named_tuple(data[0]) and columns is None:
                        columns = data[0]._fields
                    arrays, columns = _to_arrays(data, columns, dtype=dtype)
                    columns = _ensure_index(columns)

                    # set the index
                    if index is None:
                        if isinstance(data[0], Series):
                            index = _get_names_from_index(data)
                        elif isinstance(data[0], Categorical):
                            index = _default_index(len(data[0]))
                        else:
                            index = _default_index(len(data))

                    mgr = _arrays_to_mgr(arrays, columns, index, columns,
                                         dtype=dtype)
                else:
                    mgr = self._init_ndarray(data, index, columns, dtype=dtype,
                                             copy=copy)
            else:
                mgr = self._init_dict({}, index, columns, dtype=dtype)
        elif isinstance(data, collections.Iterator):
            raise TypeError("data argument can't be an iterator")
        else:
            try:
                arr = np.array(data, dtype=dtype, copy=copy)
            except (ValueError, TypeError) as e:
                exc = TypeError('DataFrame constructor called with '
                                'incompatible data and dtype: %s' % e)
                raise_with_traceback(exc)

            if arr.ndim == 0 and index is not None and columns is not None:
                values = cast_scalar_to_array((len(index), len(columns)),
                                              data, dtype=dtype)
                mgr = self._init_ndarray(values, index, columns,
                                         dtype=values.dtype, copy=False)
            else:
                raise ValueError('DataFrame constructor not properly called!')

        NDFrame.__init__(self, mgr, fastpath=True)

    def _init_dict(self, data, index, columns, dtype=None):
        """
        Segregate Series based on type and coerce into matrices.
        Needs to handle a lot of exceptional cases.
        """
        if columns is not None:
            columns = _ensure_index(columns)

            # GH10856
            # raise ValueError if only scalars in dict
            if index is None:
                extract_index(list(data.values()))

            # prefilter if columns passed
            data = dict((k, v) for k, v in compat.iteritems(data)
                        if k in columns)

            if index is None:
                index = extract_index(list(data.values()))

            else:
                index = _ensure_index(index)

            arrays = []
            data_names = []
            for k in columns:
                if k not in data:
                    # no obvious "empty" int column
                    if dtype is not None and issubclass(dtype.type,
                                                        np.integer):
                        continue

                    if dtype is None:
                        # 1783
                        v = np.empty(len(index), dtype=object)
                    elif np.issubdtype(dtype, np.flexible):
                        v = np.empty(len(index), dtype=object)
                    else:
                        v = np.empty(len(index), dtype=dtype)

                    v.fill(np.nan)
                else:
                    v = data[k]
                data_names.append(k)
                arrays.append(v)

        else:
            keys = list(data.keys())
            if not isinstance(data, OrderedDict):
                keys = _try_sort(keys)
            columns = data_names = Index(keys)
            arrays = [data[k] for k in keys]

        return _arrays_to_mgr(arrays, data_names, index, columns, dtype=dtype)

    def _init_ndarray(self, values, index, columns, dtype=None, copy=False):
        # input must be a ndarray, list, Series, index

        if isinstance(values, Series):
            if columns is None:
                if values.name is not None:
                    columns = [values.name]
            if index is None:
                index = values.index
            else:
                values = values.reindex(index)

            # zero len case (GH #2234)
            if not len(values) and columns is not None and len(columns):
                values = np.empty((0, 1), dtype=object)

        # helper to create the axes as indexes
        def _get_axes(N, K, index=index, columns=columns):
            # return axes or defaults

            if index is None:
                index = _default_index(N)
            else:
                index = _ensure_index(index)

            if columns is None:
                columns = _default_index(K)
            else:
                columns = _ensure_index(columns)
            return index, columns

        # we could have a categorical type passed or coerced to 'category'
        # recast this to an _arrays_to_mgr
        if (is_categorical_dtype(getattr(values, 'dtype', None)) or
                is_categorical_dtype(dtype)):

            if not hasattr(values, 'dtype'):
                values = _prep_ndarray(values, copy=copy)
                values = values.ravel()
            elif copy:
                values = values.copy()

            index, columns = _get_axes(len(values), 1)
            return _arrays_to_mgr([values], columns, index, columns,
                                  dtype=dtype)
        elif is_datetimetz(values):
            return self._init_dict({0: values}, index, columns, dtype=dtype)

        # by definition an array here
        # the dtypes will be coerced to a single dtype
        values = _prep_ndarray(values, copy=copy)

        if dtype is not None:
            if not is_dtype_equal(values.dtype, dtype):
                try:
                    values = values.astype(dtype)
                except Exception as orig:
                    e = ValueError("failed to cast to '%s' (Exception was: %s)"
                                   % (dtype, orig))
                    raise_with_traceback(e)

        index, columns = _get_axes(*values.shape)
        values = values.T

        # if we don't have a dtype specified, then try to convert objects
        # on the entire block; this is to convert if we have datetimelike's
        # embedded in an object type
        if dtype is None and is_object_dtype(values):
            values = maybe_infer_to_datetimelike(values)

        return create_block_manager_from_blocks([values], [columns, index])

    @property
    def axes(self):
        """
        Return a list with the row axis labels and column axis labels as the
        only members. They are returned in that order.
        """
        return [self.index, self.columns]

    @property
    def shape(self):
        """
        Return a tuple representing the dimensionality of the DataFrame.
        """
        return len(self.index), len(self.columns)

    def _repr_fits_vertical_(self):
        """
        Check length against max_rows.
        """
        max_rows = get_option("display.max_rows")
        return len(self) <= max_rows

    def _repr_fits_horizontal_(self, ignore_width=False):
        """
        Check if full repr fits in horizontal boundaries imposed by the display
        options width and max_columns. In case off non-interactive session, no
        boundaries apply.

        ignore_width is here so ipnb+HTML output can behave the way
        users expect. display.max_columns remains in effect.
        GH3541, GH3573
        """

        width, height = console.get_console_size()
        max_columns = get_option("display.max_columns")
        nb_columns = len(self.columns)

        # exceed max columns
        if ((max_columns and nb_columns > max_columns) or
                ((not ignore_width) and width and nb_columns > (width // 2))):
            return False

        # used by repr_html under IPython notebook or scripts ignore terminal
        # dims
        if ignore_width or not com.in_interactive_session():
            return True

        if (get_option('display.width') is not None or
                com.in_ipython_frontend()):
            # check at least the column row for excessive width
            max_rows = 1
        else:
            max_rows = get_option("display.max_rows")

        # when auto-detecting, so width=None and not in ipython front end
        # check whether repr fits horizontal by actualy checking
        # the width of the rendered repr
        buf = StringIO()

        # only care about the stuff we'll actually print out
        # and to_string on entire frame may be expensive
        d = self

        if not (max_rows is None):  # unlimited rows
            # min of two, where one may be None
            d = d.iloc[:min(max_rows, len(d))]
        else:
            return True

        d.to_string(buf=buf)
        value = buf.getvalue()
        repr_width = max([len(l) for l in value.split('\n')])

        return repr_width < width

    def _info_repr(self):
        """True if the repr should show the info view."""
        info_repr_option = (get_option("display.large_repr") == "info")
        return info_repr_option and not (self._repr_fits_horizontal_() and
                                         self._repr_fits_vertical_())

    def __unicode__(self):
        """
        Return a string representation for a particular DataFrame

        Invoked by unicode(df) in py2 only. Yields a Unicode String in both
        py2/py3.
        """
        buf = StringIO(u(""))
        if self._info_repr():
            self.info(buf=buf)
            return buf.getvalue()

        max_rows = get_option("display.max_rows")
        max_cols = get_option("display.max_columns")
        show_dimensions = get_option("display.show_dimensions")
        if get_option("display.expand_frame_repr"):
            width, _ = console.get_console_size()
        else:
            width = None
        self.to_string(buf=buf, max_rows=max_rows, max_cols=max_cols,
                       line_width=width, show_dimensions=show_dimensions)

        return buf.getvalue()

    def _repr_html_(self):
        """
        Return a html representation for a particular DataFrame.
        Mainly for IPython notebook.
        """
        # qtconsole doesn't report its line width, and also
        # behaves badly when outputting an HTML table
        # that doesn't fit the window, so disable it.
        # XXX: In IPython 3.x and above, the Qt console will not attempt to
        # display HTML, so this check can be removed when support for
        # IPython 2.x is no longer needed.
        if com.in_qtconsole():
            # 'HTML output is disabled in QtConsole'
            return None

        if self._info_repr():
            buf = StringIO(u(""))
            self.info(buf=buf)
            # need to escape the <class>, should be the first line.
            val = buf.getvalue().replace('<', r'&lt;', 1)
            val = val.replace('>', r'&gt;', 1)
            return '<pre>' + val + '</pre>'

        if get_option("display.notebook_repr_html"):
            max_rows = get_option("display.max_rows")
            max_cols = get_option("display.max_columns")
            show_dimensions = get_option("display.show_dimensions")

            return self.to_html(max_rows=max_rows, max_cols=max_cols,
                                show_dimensions=show_dimensions, notebook=True)
        else:
            return None

    @property
    def style(self):
        """
        Property returning a Styler object containing methods for
        building a styled HTML representation fo the DataFrame.

        See Also
        --------
        pandas.io.formats.style.Styler
        """
        from pandas.io.formats.style import Styler
        return Styler(self)

    def iteritems(self):
        """
        Iterator over (column name, Series) pairs.

        See also
        --------
        iterrows : Iterate over DataFrame rows as (index, Series) pairs.
        itertuples : Iterate over DataFrame rows as namedtuples of the values.

        """
        if self.columns.is_unique and hasattr(self, '_item_cache'):
            for k in self.columns:
                yield k, self._get_item_cache(k)
        else:
            for i, k in enumerate(self.columns):
                yield k, self._ixs(i, axis=1)

    def iterrows(self):
        """
        Iterate over DataFrame rows as (index, Series) pairs.

        Notes
        -----

        1. Because ``iterrows`` returns a Series for each row,
           it does **not** preserve dtypes across the rows (dtypes are
           preserved across columns for DataFrames). For example,

           >>> df = pd.DataFrame([[1, 1.5]], columns=['int', 'float'])
           >>> row = next(df.iterrows())[1]
           >>> row
           int      1.0
           float    1.5
           Name: 0, dtype: float64
           >>> print(row['int'].dtype)
           float64
           >>> print(df['int'].dtype)
           int64

           To preserve dtypes while iterating over the rows, it is better
           to use :meth:`itertuples` which returns namedtuples of the values
           and which is generally faster than ``iterrows``.

        2. You should **never modify** something you are iterating over.
           This is not guaranteed to work in all cases. Depending on the
           data types, the iterator returns a copy and not a view, and writing
           to it will have no effect.

        Returns
        -------
        it : generator
            A generator that iterates over the rows of the frame.

        See also
        --------
        itertuples : Iterate over DataFrame rows as namedtuples of the values.
        iteritems : Iterate over (column name, Series) pairs.

        """
        columns = self.columns
        klass = self._constructor_sliced
        for k, v in zip(self.index, self.values):
            s = klass(v, index=columns, name=k)
            yield k, s

    def itertuples(self, index=True, name="Pandas"):
        """
        Iterate over DataFrame rows as namedtuples, with index value as first
        element of the tuple.

        Parameters
        ----------
        index : boolean, default True
            If True, return the index as the first element of the tuple.
        name : string, default "Pandas"
            The name of the returned namedtuples or None to return regular
            tuples.

        Notes
        -----
        The column names will be renamed to positional names if they are
        invalid Python identifiers, repeated, or start with an underscore.
        With a large number of columns (>255), regular tuples are returned.

        See also
        --------
        iterrows : Iterate over DataFrame rows as (index, Series) pairs.
        iteritems : Iterate over (column name, Series) pairs.

        Examples
        --------

        >>> df = pd.DataFrame({'col1': [1, 2], 'col2': [0.1, 0.2]},
                              index=['a', 'b'])
        >>> df
           col1  col2
        a     1   0.1
        b     2   0.2
        >>> for row in df.itertuples():
        ...     print(row)
        ...
        Pandas(Index='a', col1=1, col2=0.10000000000000001)
        Pandas(Index='b', col1=2, col2=0.20000000000000001)

        """
        arrays = []
        fields = []
        if index:
            arrays.append(self.index)
            fields.append("Index")

        # use integer indexing because of possible duplicate column names
        arrays.extend(self.iloc[:, k] for k in range(len(self.columns)))

        # Python 3 supports at most 255 arguments to constructor, and
        # things get slow with this many fields in Python 2
        if name is not None and len(self.columns) + index < 256:
            # `rename` is unsupported in Python 2.6
            try:
                itertuple = collections.namedtuple(name,
                                                   fields + list(self.columns),
                                                   rename=True)
                return map(itertuple._make, zip(*arrays))
            except Exception:
                pass

        # fallback to regular tuples
        return zip(*arrays)

    if compat.PY3:  # pragma: no cover
        items = iteritems

    def __len__(self):
        """Returns length of info axis, but here we use the index """
        return len(self.index)

    def dot(self, other):
        """
        Matrix multiplication with DataFrame or Series objects

        Parameters
        ----------
        other : DataFrame or Series

        Returns
        -------
        dot_product : DataFrame or Series
        """
        if isinstance(other, (Series, DataFrame)):
            common = self.columns.union(other.index)
            if (len(common) > len(self.columns) or
                    len(common) > len(other.index)):
                raise ValueError('matrices are not aligned')

            left = self.reindex(columns=common, copy=False)
            right = other.reindex(index=common, copy=False)
            lvals = left.values
            rvals = right.values
        else:
            left = self
            lvals = self.values
            rvals = np.asarray(other)
            if lvals.shape[1] != rvals.shape[0]:
                raise ValueError('Dot product shape mismatch, %s vs %s' %
                                 (lvals.shape, rvals.shape))

        if isinstance(other, DataFrame):
            return self._constructor(np.dot(lvals, rvals), index=left.index,
                                     columns=other.columns)
        elif isinstance(other, Series):
            return Series(np.dot(lvals, rvals), index=left.index)
        elif isinstance(rvals, (np.ndarray, Index)):
            result = np.dot(lvals, rvals)
            if result.ndim == 2:
                return self._constructor(result, index=left.index)
            else:
                return Series(result, index=left.index)
        else:  # pragma: no cover
            raise TypeError('unsupported type: %s' % type(other))

    # ----------------------------------------------------------------------
    # IO methods (to / from other formats)

    @classmethod
    def from_dict(cls, data, orient='columns', dtype=None):
        """
        Construct DataFrame from dict of array-like or dicts

        Parameters
        ----------
        data : dict
            {field : array-like} or {field : dict}
        orient : {'columns', 'index'}, default 'columns'
            The "orientation" of the data. If the keys of the passed dict
            should be the columns of the resulting DataFrame, pass 'columns'
            (default). Otherwise if the keys should be rows, pass 'index'.
        dtype : dtype, default None
            Data type to force, otherwise infer

        Returns
        -------
        DataFrame
        """
        index, columns = None, None
        orient = orient.lower()
        if orient == 'index':
            if len(data) > 0:
                # TODO speed up Series case
                if isinstance(list(data.values())[0], (Series, dict)):
                    data = _from_nested_dict(data)
                else:
                    data, index = list(data.values()), list(data.keys())
        elif orient != 'columns':  # pragma: no cover
            raise ValueError('only recognize index or columns for orient')

        return cls(data, index=index, columns=columns, dtype=dtype)

    def to_dict(self, orient='dict', into=dict):
        """Convert DataFrame to dictionary.

        Parameters
        ----------
        orient : str {'dict', 'list', 'series', 'split', 'records', 'index'}
            Determines the type of the values of the dictionary.

            - dict (default) : dict like {column -> {index -> value}}
            - list : dict like {column -> [values]}
            - series : dict like {column -> Series(values)}
            - split : dict like
              {index -> [index], columns -> [columns], data -> [values]}
            - records : list like
              [{column -> value}, ... , {column -> value}]
            - index : dict like {index -> {column -> value}}

              .. versionadded:: 0.17.0

            Abbreviations are allowed. `s` indicates `series` and `sp`
            indicates `split`.

        into : class, default dict
            The collections.Mapping subclass used for all Mappings
            in the return value.  Can be the actual class or an empty
            instance of the mapping type you want.  If you want a
            collections.defaultdict, you must pass it initialized.

            .. versionadded:: 0.21.0

        Returns
        -------
        result : collections.Mapping like {column -> {index -> value}}

        Examples
        --------
        >>> df = pd.DataFrame(
                {'col1': [1, 2], 'col2': [0.5, 0.75]}, index=['a', 'b'])
        >>> df
           col1  col2
        a     1   0.1
        b     2   0.2
        >>> df.to_dict()
        {'col1': {'a': 1, 'b': 2}, 'col2': {'a': 0.5, 'b': 0.75}}

        You can specify the return orientation.

        >>> df.to_dict('series')
        {'col1': a    1
        b    2
        Name: col1, dtype: int64, 'col2': a    0.50
        b    0.75
        Name: col2, dtype: float64}
        >>> df.to_dict('split')
        {'columns': ['col1', 'col2'],
        'data': [[1.0, 0.5], [2.0, 0.75]],
        'index': ['a', 'b']}
        >>> df.to_dict('records')
        [{'col1': 1.0, 'col2': 0.5}, {'col1': 2.0, 'col2': 0.75}]
        >>> df.to_dict('index')
        {'a': {'col1': 1.0, 'col2': 0.5}, 'b': {'col1': 2.0, 'col2': 0.75}}

        You can also specify the mapping type.

        >>> from collections import OrderedDict, defaultdict
        >>> df.to_dict(into=OrderedDict)
        OrderedDict([('col1', OrderedDict([('a', 1), ('b', 2)])),
                   ('col2', OrderedDict([('a', 0.5), ('b', 0.75)]))])

        If you want a `defaultdict`, you need to initialize it:

        >>> dd = defaultdict(list)
        >>> df.to_dict('records', into=dd)
        [defaultdict(<type 'list'>, {'col2': 0.5, 'col1': 1.0}),
        defaultdict(<type 'list'>, {'col2': 0.75, 'col1': 2.0})]
        """
        if not self.columns.is_unique:
            warnings.warn("DataFrame columns are not unique, some "
                          "columns will be omitted.", UserWarning,
                          stacklevel=2)
        # GH16122
        into_c = standardize_mapping(into)
        if orient.lower().startswith('d'):
            return into_c(
                (k, v.to_dict(into)) for k, v in compat.iteritems(self))
        elif orient.lower().startswith('l'):
            return into_c((k, v.tolist()) for k, v in compat.iteritems(self))
        elif orient.lower().startswith('sp'):
            return into_c((('index', self.index.tolist()),
                           ('columns', self.columns.tolist()),
                           ('data', lib.map_infer(self.values.ravel(),
                                                  _maybe_box_datetimelike)
                            .reshape(self.values.shape).tolist())))
        elif orient.lower().startswith('s'):
            return into_c((k, _maybe_box_datetimelike(v))
                          for k, v in compat.iteritems(self))
        elif orient.lower().startswith('r'):
            return [into_c((k, _maybe_box_datetimelike(v))
                           for k, v in zip(self.columns, row))
                    for row in self.values]
        elif orient.lower().startswith('i'):
            return into_c((k, v.to_dict(into)) for k, v in self.iterrows())
        else:
            raise ValueError("orient '%s' not understood" % orient)

    def to_gbq(self, destination_table, project_id, chunksize=10000,
               verbose=True, reauth=False, if_exists='fail', private_key=None):
        """Write a DataFrame to a Google BigQuery table.

        The main method a user calls to export pandas DataFrame contents to
        Google BigQuery table.

        Google BigQuery API Client Library v2 for Python is used.
        Documentation is available `here
        <https://developers.google.com/api-client-library/python/apis/bigquery/v2>`__

        Authentication to the Google BigQuery service is via OAuth 2.0.

        - If "private_key" is not provided:

          By default "application default credentials" are used.

          If default application credentials are not found or are restrictive,
          user account credentials are used. In this case, you will be asked to
          grant permissions for product name 'pandas GBQ'.

        - If "private_key" is provided:

          Service account credentials will be used to authenticate.

        Parameters
        ----------
        dataframe : DataFrame
            DataFrame to be written
        destination_table : string
            Name of table to be written, in the form 'dataset.tablename'
        project_id : str
            Google BigQuery Account project ID.
        chunksize : int (default 10000)
            Number of rows to be inserted in each chunk from the dataframe.
        verbose : boolean (default True)
            Show percentage complete
        reauth : boolean (default False)
            Force Google BigQuery to reauthenticate the user. This is useful
            if multiple accounts are used.
        if_exists : {'fail', 'replace', 'append'}, default 'fail'
            'fail': If table exists, do nothing.
            'replace': If table exists, drop it, recreate it, and insert data.
            'append': If table exists, insert data. Create if does not exist.
        private_key : str (optional)
            Service account private key in JSON format. Can be file path
            or string contents. This is useful for remote server
            authentication (eg. jupyter iPython notebook on remote host)
        """

        from pandas.io import gbq
        return gbq.to_gbq(self, destination_table, project_id=project_id,
                          chunksize=chunksize, verbose=verbose, reauth=reauth,
                          if_exists=if_exists, private_key=private_key)

    @classmethod
    def from_records(cls, data, index=None, exclude=None, columns=None,
                     coerce_float=False, nrows=None):
        """
        Convert structured or record ndarray to DataFrame

        Parameters
        ----------
        data : ndarray (structured dtype), list of tuples, dict, or DataFrame
        index : string, list of fields, array-like
            Field of array to use as the index, alternately a specific set of
            input labels to use
        exclude : sequence, default None
            Columns or fields to exclude
        columns : sequence, default None
            Column names to use. If the passed data do not have names
            associated with them, this argument provides names for the
            columns. Otherwise this argument indicates the order of the columns
            in the result (any names not found in the data will become all-NA
            columns)
        coerce_float : boolean, default False
            Attempt to convert values of non-string, non-numeric objects (like
            decimal.Decimal) to floating point, useful for SQL result sets

        Returns
        -------
        df : DataFrame
        """

        # Make a copy of the input columns so we can modify it
        if columns is not None:
            columns = _ensure_index(columns)

        if is_iterator(data):
            if nrows == 0:
                return cls()

            try:
                first_row = next(data)
            except StopIteration:
                return cls(index=index, columns=columns)

            dtype = None
            if hasattr(first_row, 'dtype') and first_row.dtype.names:
                dtype = first_row.dtype

            values = [first_row]

            if nrows is None:
                values += data
            else:
                values.extend(itertools.islice(data, nrows - 1))

            if dtype is not None:
                data = np.array(values, dtype=dtype)
            else:
                data = values

        if isinstance(data, dict):
            if columns is None:
                columns = arr_columns = _ensure_index(sorted(data))
                arrays = [data[k] for k in columns]
            else:
                arrays = []
                arr_columns = []
                for k, v in compat.iteritems(data):
                    if k in columns:
                        arr_columns.append(k)
                        arrays.append(v)

                arrays, arr_columns = _reorder_arrays(arrays, arr_columns,
                                                      columns)

        elif isinstance(data, (np.ndarray, DataFrame)):
            arrays, columns = _to_arrays(data, columns)
            if columns is not None:
                columns = _ensure_index(columns)
            arr_columns = columns
        else:
            arrays, arr_columns = _to_arrays(data, columns,
                                             coerce_float=coerce_float)

            arr_columns = _ensure_index(arr_columns)
            if columns is not None:
                columns = _ensure_index(columns)
            else:
                columns = arr_columns

        if exclude is None:
            exclude = set()
        else:
            exclude = set(exclude)

        result_index = None
        if index is not None:
            if (isinstance(index, compat.string_types) or
                    not hasattr(index, "__iter__")):
                i = columns.get_loc(index)
                exclude.add(index)
                if len(arrays) > 0:
                    result_index = Index(arrays[i], name=index)
                else:
                    result_index = Index([], name=index)
            else:
                try:
                    to_remove = [arr_columns.get_loc(field) for field in index]

                    result_index = MultiIndex.from_arrays(
                        [arrays[i] for i in to_remove], names=index)

                    exclude.update(index)
                except Exception:
                    result_index = index

        if any(exclude):
            arr_exclude = [x for x in exclude if x in arr_columns]
            to_remove = [arr_columns.get_loc(col) for col in arr_exclude]
            arrays = [v for i, v in enumerate(arrays) if i not in to_remove]

            arr_columns = arr_columns.drop(arr_exclude)
            columns = columns.drop(exclude)

        mgr = _arrays_to_mgr(arrays, arr_columns, result_index, columns)

        return cls(mgr)

    def to_records(self, index=True, convert_datetime64=True):
        """
        Convert DataFrame to record array. Index will be put in the
        'index' field of the record array if requested

        Parameters
        ----------
        index : boolean, default True
            Include index in resulting record array, stored in 'index' field
        convert_datetime64 : boolean, default True
            Whether to convert the index to datetime.datetime if it is a
            DatetimeIndex

        Returns
        -------
        y : recarray
        """
        if index:
            if is_datetime64_any_dtype(self.index) and convert_datetime64:
                ix_vals = [self.index.to_pydatetime()]
            else:
                if isinstance(self.index, MultiIndex):
                    # array of tuples to numpy cols. copy copy copy
                    ix_vals = lmap(np.array, zip(*self.index.values))
                else:
                    ix_vals = [self.index.values]

            arrays = ix_vals + [self[c].get_values() for c in self.columns]

            count = 0
            index_names = list(self.index.names)
            if isinstance(self.index, MultiIndex):
                for i, n in enumerate(index_names):
                    if n is None:
                        index_names[i] = 'level_%d' % count
                        count += 1
            elif index_names[0] is None:
                index_names = ['index']
            names = (lmap(compat.text_type, index_names) +
                     lmap(compat.text_type, self.columns))
        else:
            arrays = [self[c].get_values() for c in self.columns]
            names = lmap(compat.text_type, self.columns)

        formats = [v.dtype for v in arrays]
        return np.rec.fromarrays(
            arrays,
            dtype={'names': names, 'formats': formats}
        )

    @classmethod
    def from_items(cls, items, columns=None, orient='columns'):
        """
        Convert (key, value) pairs to DataFrame. The keys will be the axis
        index (usually the columns, but depends on the specified
        orientation). The values should be arrays or Series.

        Parameters
        ----------
        items : sequence of (key, value) pairs
            Values should be arrays or Series.
        columns : sequence of column labels, optional
            Must be passed if orient='index'.
        orient : {'columns', 'index'}, default 'columns'
            The "orientation" of the data. If the keys of the
            input correspond to column labels, pass 'columns'
            (default). Otherwise if the keys correspond to the index,
            pass 'index'.

        Returns
        -------
        frame : DataFrame
        """
        keys, values = lzip(*items)

        if orient == 'columns':
            if columns is not None:
                columns = _ensure_index(columns)

                idict = dict(items)
                if len(idict) < len(items):
                    if not columns.equals(_ensure_index(keys)):
                        raise ValueError('With non-unique item names, passed '
                                         'columns must be identical')
                    arrays = values
                else:
                    arrays = [idict[k] for k in columns if k in idict]
            else:
                columns = _ensure_index(keys)
                arrays = values

            return cls._from_arrays(arrays, columns, None)
        elif orient == 'index':
            if columns is None:
                raise TypeError("Must pass columns with orient='index'")

            keys = _ensure_index(keys)

            arr = np.array(values, dtype=object).T
            data = [lib.maybe_convert_objects(v) for v in arr]
            return cls._from_arrays(data, columns, keys)
        else:  # pragma: no cover
            raise ValueError("'orient' must be either 'columns' or 'index'")

    @classmethod
    def _from_arrays(cls, arrays, columns, index, dtype=None):
        mgr = _arrays_to_mgr(arrays, columns, index, columns, dtype=dtype)
        return cls(mgr)

    @classmethod
    def from_csv(cls, path, header=0, sep=',', index_col=0, parse_dates=True,
                 encoding=None, tupleize_cols=False,
                 infer_datetime_format=False):
        """
        Read CSV file (DISCOURAGED, please use :func:`pandas.read_csv`
        instead).

        It is preferable to use the more powerful :func:`pandas.read_csv`
        for most general purposes, but ``from_csv`` makes for an easy
        roundtrip to and from a file (the exact counterpart of
        ``to_csv``), especially with a DataFrame of time series data.

        This method only differs from the preferred :func:`pandas.read_csv`
        in some defaults:

        - `index_col` is ``0`` instead of ``None`` (take first column as index
          by default)
        - `parse_dates` is ``True`` instead of ``False`` (try parsing the index
          as datetime by default)

        So a ``pd.DataFrame.from_csv(path)`` can be replaced by
        ``pd.read_csv(path, index_col=0, parse_dates=True)``.

        Parameters
        ----------
        path : string file path or file handle / StringIO
        header : int, default 0
            Row to use as header (skip prior rows)
        sep : string, default ','
            Field delimiter
        index_col : int or sequence, default 0
            Column to use for index. If a sequence is given, a MultiIndex
            is used. Different default from read_table
        parse_dates : boolean, default True
            Parse dates. Different default from read_table
        tupleize_cols : boolean, default False
            write multi_index columns as a list of tuples (if True)
            or new (expanded format) if False)
        infer_datetime_format: boolean, default False
            If True and `parse_dates` is True for a column, try to infer the
            datetime format based on the first datetime string. If the format
            can be inferred, there often will be a large parsing speed-up.

        See also
        --------
        pandas.read_csv

        Returns
        -------
        y : DataFrame

        """
        from pandas.io.parsers import read_table
        return read_table(path, header=header, sep=sep,
                          parse_dates=parse_dates, index_col=index_col,
                          encoding=encoding, tupleize_cols=tupleize_cols,
                          infer_datetime_format=infer_datetime_format)

    def to_sparse(self, fill_value=None, kind='block'):
        """
        Convert to SparseDataFrame

        Parameters
        ----------
        fill_value : float, default NaN
        kind : {'block', 'integer'}

        Returns
        -------
        y : SparseDataFrame
        """
        from pandas.core.sparse.frame import SparseDataFrame
        return SparseDataFrame(self._series, index=self.index,
                               columns=self.columns, default_kind=kind,
                               default_fill_value=fill_value)

    def to_panel(self):
        """
        Transform long (stacked) format (DataFrame) into wide (3D, Panel)
        format.

        Currently the index of the DataFrame must be a 2-level MultiIndex. This
        may be generalized later

        Returns
        -------
        panel : Panel
        """
        # only support this kind for now
        if (not isinstance(self.index, MultiIndex) or  # pragma: no cover
                len(self.index.levels) != 2):
            raise NotImplementedError('Only 2-level MultiIndex are supported.')

        if not self.index.is_unique:
            raise ValueError("Can't convert non-uniquely indexed "
                             "DataFrame to Panel")

        self._consolidate_inplace()

        # minor axis must be sorted
        if self.index.lexsort_depth < 2:
            selfsorted = self.sort_index(level=0)
        else:
            selfsorted = self

        major_axis, minor_axis = selfsorted.index.levels
        major_labels, minor_labels = selfsorted.index.labels
        shape = len(major_axis), len(minor_axis)

        # preserve names, if any
        major_axis = major_axis.copy()
        major_axis.name = self.index.names[0]

        minor_axis = minor_axis.copy()
        minor_axis.name = self.index.names[1]

        # create new axes
        new_axes = [selfsorted.columns, major_axis, minor_axis]

        # create new manager
        new_mgr = selfsorted._data.reshape_nd(axes=new_axes,
                                              labels=[major_labels,
                                                      minor_labels],
                                              shape=shape,
                                              ref_items=selfsorted.columns)

        return self._constructor_expanddim(new_mgr)

    def to_csv(self, path_or_buf=None, sep=",", na_rep='', float_format=None,
               columns=None, header=True, index=True, index_label=None,
               mode='w', encoding=None, compression=None, quoting=None,
               quotechar='"', line_terminator='\n', chunksize=None,
               tupleize_cols=False, date_format=None, doublequote=True,
               escapechar=None, decimal='.'):
        r"""Write DataFrame to a comma-separated values (csv) file

        Parameters
        ----------
        path_or_buf : string or file handle, default None
            File path or object, if None is provided the result is returned as
            a string.
        sep : character, default ','
            Field delimiter for the output file.
        na_rep : string, default ''
            Missing data representation
        float_format : string, default None
            Format string for floating point numbers
        columns : sequence, optional
            Columns to write
        header : boolean or list of string, default True
            Write out the column names. If a list of strings is given it is
            assumed to be aliases for the column names
        index : boolean, default True
            Write row names (index)
        index_label : string or sequence, or False, default None
            Column label for index column(s) if desired. If None is given, and
            `header` and `index` are True, then the index names are used. A
            sequence should be given if the DataFrame uses MultiIndex.  If
            False do not print fields for index names. Use index_label=False
            for easier importing in R
        mode : str
            Python write mode, default 'w'
        encoding : string, optional
            A string representing the encoding to use in the output file,
            defaults to 'ascii' on Python 2 and 'utf-8' on Python 3.
        compression : string, optional
            a string representing the compression to use in the output file,
            allowed values are 'gzip', 'bz2', 'xz',
            only used when the first argument is a filename
        line_terminator : string, default ``'\n'``
            The newline character or character sequence to use in the output
            file
        quoting : optional constant from csv module
            defaults to csv.QUOTE_MINIMAL. If you have set a `float_format`
            then floats are converted to strings and thus csv.QUOTE_NONNUMERIC
            will treat them as non-numeric
        quotechar : string (length 1), default '\"'
            character used to quote fields
        doublequote : boolean, default True
            Control quoting of `quotechar` inside a field
        escapechar : string (length 1), default None
            character used to escape `sep` and `quotechar` when appropriate
        chunksize : int or None
            rows to write at a time
        tupleize_cols : boolean, default False
            write multi_index columns as a list of tuples (if True)
            or new (expanded format) if False)
        date_format : string, default None
            Format string for datetime objects
        decimal: string, default '.'
            Character recognized as decimal separator. E.g. use ',' for
            European data

            .. versionadded:: 0.16.0

        """
        formatter = fmt.CSVFormatter(self, path_or_buf,
                                     line_terminator=line_terminator, sep=sep,
                                     encoding=encoding,
                                     compression=compression, quoting=quoting,
                                     na_rep=na_rep, float_format=float_format,
                                     cols=columns, header=header, index=index,
                                     index_label=index_label, mode=mode,
                                     chunksize=chunksize, quotechar=quotechar,
                                     tupleize_cols=tupleize_cols,
                                     date_format=date_format,
                                     doublequote=doublequote,
                                     escapechar=escapechar, decimal=decimal)
        formatter.save()

        if path_or_buf is None:
            return formatter.path_or_buf.getvalue()

    @Appender(_shared_docs['to_excel'] % _shared_doc_kwargs)
    def to_excel(self, excel_writer, sheet_name='Sheet1', na_rep='',
                 float_format=None, columns=None, header=True, index=True,
                 index_label=None, startrow=0, startcol=0, engine=None,
                 merge_cells=True, encoding=None, inf_rep='inf', verbose=True,
                 freeze_panes=None):

        from pandas.io.formats.excel import ExcelFormatter
        formatter = ExcelFormatter(self, na_rep=na_rep, cols=columns,
                                   header=header,
                                   float_format=float_format, index=index,
                                   index_label=index_label,
                                   merge_cells=merge_cells,
                                   inf_rep=inf_rep)
        formatter.write(excel_writer, sheet_name=sheet_name, startrow=startrow,
                        startcol=startcol, freeze_panes=freeze_panes,
                        engine=engine)

    def to_stata(self, fname, convert_dates=None, write_index=True,
                 encoding="latin-1", byteorder=None, time_stamp=None,
                 data_label=None, variable_labels=None):
        """
        A class for writing Stata binary dta files from array-like objects

        Parameters
        ----------
        fname : str or buffer
            String path of file-like object
        convert_dates : dict
            Dictionary mapping columns containing datetime types to stata
            internal format to use when wirting the dates. Options are 'tc',
            'td', 'tm', 'tw', 'th', 'tq', 'ty'. Column can be either an integer
            or a name. Datetime columns that do not have a conversion type
            specified will be converted to 'tc'. Raises NotImplementedError if
            a datetime column has timezone information
        write_index : bool
            Write the index to Stata dataset.
        encoding : str
            Default is latin-1. Unicode is not supported
        byteorder : str
            Can be ">", "<", "little", or "big". default is `sys.byteorder`
        time_stamp : datetime
            A datetime to use as file creation date.  Default is the current
            time.
        dataset_label : str
            A label for the data set.  Must be 80 characters or smaller.
        variable_labels : dict
            Dictionary containing columns as keys and variable labels as
            values. Each label must be 80 characters or smaller.

            .. versionadded:: 0.19.0

        Raises
        ------
        NotImplementedError
            * If datetimes contain timezone information
            * Column dtype is not representable in Stata
        ValueError
            * Columns listed in convert_dates are noth either datetime64[ns]
              or datetime.datetime
            * Column listed in convert_dates is not in DataFrame
            * Categorical label contains more than 32,000 characters

            .. versionadded:: 0.19.0

        Examples
        --------
        >>> writer = StataWriter('./data_file.dta', data)
        >>> writer.write_file()

        Or with dates

        >>> writer = StataWriter('./date_data_file.dta', data, {2 : 'tw'})
        >>> writer.write_file()
        """
        from pandas.io.stata import StataWriter
        writer = StataWriter(fname, self, convert_dates=convert_dates,
                             encoding=encoding, byteorder=byteorder,
                             time_stamp=time_stamp, data_label=data_label,
                             write_index=write_index,
                             variable_labels=variable_labels)
        writer.write_file()

    def to_feather(self, fname):
        """
        write out the binary feather-format for DataFrames

        .. versionadded:: 0.20.0

        Parameters
        ----------
        fname : str
            string file path

        """
        from pandas.io.feather_format import to_feather
        to_feather(self, fname)

<<<<<<< HEAD
    @Substitution(header='Write out the column names. If a list of strings '
                         'is given, it is assumed to be aliases for the '
                         'column names')
=======
    def to_parquet(self, fname, engine='auto', compression='snappy',
                   **kwargs):
        """
        Write a DataFrame to the binary parquet format.

        .. versionadded:: 0.21.0

        Parameters
        ----------
        fname : str
            string file path
        engine : {'auto', 'pyarrow', 'fastparquet'}, default 'auto'
            Parquet reader library to use. If 'auto', then the option
            'io.parquet.engine' is used. If 'auto', then the first
            library to be installed is used.
        compression : str, optional, default 'snappy'
            compression method, includes {'gzip', 'snappy', 'brotli'}
        kwargs
            Additional keyword arguments passed to the engine
        """
        from pandas.io.parquet import to_parquet
        to_parquet(self, fname, engine,
                   compression=compression, **kwargs)

    @Substitution(header='Write out column names. If a list of string is given, \
it is assumed to be aliases for the column names')
>>>>>>> 8e6b09ff
    @Appender(fmt.docstring_to_string, indents=1)
    def to_string(self, buf=None, columns=None, col_space=None, header=True,
                  index=True, na_rep='NaN', formatters=None, float_format=None,
                  sparsify=None, index_names=True, justify=None,
                  line_width=None, max_rows=None, max_cols=None,
                  show_dimensions=False):
        """
        Render a DataFrame to a console-friendly tabular output.
        """

        formatter = fmt.DataFrameFormatter(self, buf=buf, columns=columns,
                                           col_space=col_space, na_rep=na_rep,
                                           formatters=formatters,
                                           float_format=float_format,
                                           sparsify=sparsify, justify=justify,
                                           index_names=index_names,
                                           header=header, index=index,
                                           line_width=line_width,
                                           max_rows=max_rows,
                                           max_cols=max_cols,
                                           show_dimensions=show_dimensions)
        formatter.to_string()

        if buf is None:
            result = formatter.buf.getvalue()
            return result

    @Substitution(header='whether to print column labels, default True')
    @Appender(fmt.docstring_to_string, indents=1)
    def to_html(self, buf=None, columns=None, col_space=None, header=True,
                index=True, na_rep='NaN', formatters=None, float_format=None,
                sparsify=None, index_names=True, justify=None, bold_rows=True,
                classes=None, escape=True, max_rows=None, max_cols=None,
                show_dimensions=False, notebook=False, decimal='.',
                border=None):
        """
        Render a DataFrame as an HTML table.

        `to_html`-specific options:

        bold_rows : boolean, default True
            Make the row labels bold in the output
        classes : str or list or tuple, default None
            CSS class(es) to apply to the resulting html table
        escape : boolean, default True
            Convert the characters <, >, and & to HTML-safe sequences.=
        max_rows : int, optional
            Maximum number of rows to show before truncating. If None, show
            all.
        max_cols : int, optional
            Maximum number of columns to show before truncating. If None, show
            all.
        decimal : string, default '.'
            Character recognized as decimal separator, e.g. ',' in Europe

            .. versionadded:: 0.18.0
        border : int
            A ``border=border`` attribute is included in the opening
            `<table>` tag. Default ``pd.options.html.border``.

            .. versionadded:: 0.19.0
        """

        formatter = fmt.DataFrameFormatter(self, buf=buf, columns=columns,
                                           col_space=col_space, na_rep=na_rep,
                                           formatters=formatters,
                                           float_format=float_format,
                                           sparsify=sparsify, justify=justify,
                                           index_names=index_names,
                                           header=header, index=index,
                                           bold_rows=bold_rows, escape=escape,
                                           max_rows=max_rows,
                                           max_cols=max_cols,
                                           show_dimensions=show_dimensions,
                                           decimal=decimal)
        # TODO: a generic formatter wld b in DataFrameFormatter
        formatter.to_html(classes=classes, notebook=notebook, border=border)

        if buf is None:
            return formatter.buf.getvalue()

    def info(self, verbose=None, buf=None, max_cols=None, memory_usage=None,
             null_counts=None):
        """
        Concise summary of a DataFrame.

        Parameters
        ----------
        verbose : {None, True, False}, optional
            Whether to print the full summary.
            None follows the `display.max_info_columns` setting.
            True or False overrides the `display.max_info_columns` setting.
        buf : writable buffer, defaults to sys.stdout
        max_cols : int, default None
            Determines whether full summary or short summary is printed.
            None follows the `display.max_info_columns` setting.
        memory_usage : boolean/string, default None
            Specifies whether total memory usage of the DataFrame
            elements (including index) should be displayed. None follows
            the `display.memory_usage` setting. True or False overrides
            the `display.memory_usage` setting. A value of 'deep' is equivalent
            of True, with deep introspection. Memory usage is shown in
            human-readable units (base-2 representation).
        null_counts : boolean, default None
            Whether to show the non-null counts

            - If None, then only show if the frame is smaller than
              max_info_rows and max_info_columns.
            - If True, always show counts.
            - If False, never show counts.

        """
        from pandas.io.formats.format import _put_lines

        if buf is None:  # pragma: no cover
            buf = sys.stdout

        lines = []

        lines.append(str(type(self)))
        lines.append(self.index.summary())

        if len(self.columns) == 0:
            lines.append('Empty %s' % type(self).__name__)
            _put_lines(buf, lines)
            return

        cols = self.columns

        # hack
        if max_cols is None:
            max_cols = get_option('display.max_info_columns',
                                  len(self.columns) + 1)

        max_rows = get_option('display.max_info_rows', len(self) + 1)

        if null_counts is None:
            show_counts = ((len(self.columns) <= max_cols) and
                           (len(self) < max_rows))
        else:
            show_counts = null_counts
        exceeds_info_cols = len(self.columns) > max_cols

        def _verbose_repr():
            lines.append('Data columns (total %d columns):' %
                         len(self.columns))
            space = max([len(pprint_thing(k)) for k in self.columns]) + 4
            counts = None

            tmpl = "%s%s"
            if show_counts:
                counts = self.count()
                if len(cols) != len(counts):  # pragma: no cover
                    raise AssertionError('Columns must equal counts (%d != %d)'
                                         % (len(cols), len(counts)))
                tmpl = "%s non-null %s"

            dtypes = self.dtypes
            for i, col in enumerate(self.columns):
                dtype = dtypes.iloc[i]
                col = pprint_thing(col)

                count = ""
                if show_counts:
                    count = counts.iloc[i]

                lines.append(_put_str(col, space) + tmpl % (count, dtype))

        def _non_verbose_repr():
            lines.append(self.columns.summary(name='Columns'))

        def _sizeof_fmt(num, size_qualifier):
            # returns size in human readable format
            for x in ['bytes', 'KB', 'MB', 'GB', 'TB']:
                if num < 1024.0:
                    return "%3.1f%s %s" % (num, size_qualifier, x)
                num /= 1024.0
            return "%3.1f%s %s" % (num, size_qualifier, 'PB')

        if verbose:
            _verbose_repr()
        elif verbose is False:  # specifically set to False, not nesc None
            _non_verbose_repr()
        else:
            if exceeds_info_cols:
                _non_verbose_repr()
            else:
                _verbose_repr()

        counts = self.get_dtype_counts()
        dtypes = ['%s(%d)' % k for k in sorted(compat.iteritems(counts))]
        lines.append('dtypes: %s' % ', '.join(dtypes))

        if memory_usage is None:
            memory_usage = get_option('display.memory_usage')
        if memory_usage:
            # append memory usage of df to display
            size_qualifier = ''
            if memory_usage == 'deep':
                deep = True
            else:
                # size_qualifier is just a best effort; not guaranteed to catch
                # all cases (e.g., it misses categorical data even with object
                # categories)
                deep = False
                if ('object' in counts or
                        self.index._is_memory_usage_qualified()):
                    size_qualifier = '+'
            mem_usage = self.memory_usage(index=True, deep=deep).sum()
            lines.append("memory usage: %s\n" %
                         _sizeof_fmt(mem_usage, size_qualifier))
        _put_lines(buf, lines)

    def memory_usage(self, index=True, deep=False):
        """Memory usage of DataFrame columns.

        Parameters
        ----------
        index : bool
            Specifies whether to include memory usage of DataFrame's
            index in returned Series. If `index=True` (default is False)
            the first index of the Series is `Index`.
        deep : bool
            Introspect the data deeply, interrogate
            `object` dtypes for system-level memory consumption

        Returns
        -------
        sizes : Series
            A series with column names as index and memory usage of
            columns with units of bytes.

        Notes
        -----
        Memory usage does not include memory consumed by elements that
        are not components of the array if deep=False

        See Also
        --------
        numpy.ndarray.nbytes
        """
        result = Series([c.memory_usage(index=False, deep=deep)
                         for col, c in self.iteritems()], index=self.columns)
        if index:
            result = Series(self.index.memory_usage(deep=deep),
                            index=['Index']).append(result)
        return result

    def transpose(self, *args, **kwargs):
        """Transpose index and columns"""
        nv.validate_transpose(args, dict())
        return super(DataFrame, self).transpose(1, 0, **kwargs)

    T = property(transpose)

    # ----------------------------------------------------------------------
    # Picklability

    # legacy pickle formats
    def _unpickle_frame_compat(self, state):  # pragma: no cover
        from pandas.core.common import _unpickle_array
        if len(state) == 2:  # pragma: no cover
            series, idx = state
            columns = sorted(series)
        else:
            series, cols, idx = state
            columns = _unpickle_array(cols)

        index = _unpickle_array(idx)
        self._data = self._init_dict(series, index, columns, None)

    def _unpickle_matrix_compat(self, state):  # pragma: no cover
        from pandas.core.common import _unpickle_array
        # old unpickling
        (vals, idx, cols), object_state = state

        index = _unpickle_array(idx)
        dm = DataFrame(vals, index=index, columns=_unpickle_array(cols),
                       copy=False)

        if object_state is not None:
            ovals, _, ocols = object_state
            objects = DataFrame(ovals, index=index,
                                columns=_unpickle_array(ocols), copy=False)

            dm = dm.join(objects)

        self._data = dm._data

    # ----------------------------------------------------------------------
    # Getting and setting elements

    def get_value(self, index, col, takeable=False):
        """
        Quickly retrieve single value at passed column and index

        Parameters
        ----------
        index : row label
        col : column label
        takeable : interpret the index/col as indexers, default False

        Returns
        -------
        value : scalar value
        """

        if takeable:
            series = self._iget_item_cache(col)
            return _maybe_box_datetimelike(series._values[index])

        series = self._get_item_cache(col)
        engine = self.index._engine

        try:
            return engine.get_value(series._values, index)
        except (TypeError, ValueError):

            # we cannot handle direct indexing
            # use positional
            col = self.columns.get_loc(col)
            index = self.index.get_loc(index)
            return self.get_value(index, col, takeable=True)

    def set_value(self, index, col, value, takeable=False):
        """
        Put single value at passed column and index

        Parameters
        ----------
        index : row label
        col : column label
        value : scalar value
        takeable : interpret the index/col as indexers, default False

        Returns
        -------
        frame : DataFrame
            If label pair is contained, will be reference to calling DataFrame,
            otherwise a new object
        """
        try:
            if takeable is True:
                series = self._iget_item_cache(col)
                return series.set_value(index, value, takeable=True)

            series = self._get_item_cache(col)
            engine = self.index._engine
            engine.set_value(series._values, index, value)
            return self
        except (KeyError, TypeError):

            # set using a non-recursive method & reset the cache
            self.loc[index, col] = value
            self._item_cache.pop(col, None)

            return self

    def _ixs(self, i, axis=0):
        """
        i : int, slice, or sequence of integers
        axis : int
        """

        # irow
        if axis == 0:
            """
            Notes
            -----
            If slice passed, the resulting data will be a view
            """

            if isinstance(i, slice):
                return self[i]
            else:
                label = self.index[i]
                if isinstance(label, Index):
                    # a location index by definition
                    result = self.take(i, axis=axis)
                    copy = True
                else:
                    new_values = self._data.fast_xs(i)
                    if is_scalar(new_values):
                        return new_values

                    # if we are a copy, mark as such
                    copy = (isinstance(new_values, np.ndarray) and
                            new_values.base is None)
                    result = self._constructor_sliced(new_values,
                                                      index=self.columns,
                                                      name=self.index[i],
                                                      dtype=new_values.dtype)
                result._set_is_copy(self, copy=copy)
                return result

        # icol
        else:
            """
            Notes
            -----
            If slice passed, the resulting data will be a view
            """

            label = self.columns[i]
            if isinstance(i, slice):
                # need to return view
                lab_slice = slice(label[0], label[-1])
                return self.loc[:, lab_slice]
            else:
                if isinstance(label, Index):
                    return self.take(i, axis=1, convert=True)

                index_len = len(self.index)

                # if the values returned are not the same length
                # as the index (iow a not found value), iget returns
                # a 0-len ndarray. This is effectively catching
                # a numpy error (as numpy should really raise)
                values = self._data.iget(i)

                if index_len and not len(values):
                    values = np.array([np.nan] * index_len, dtype=object)
                result = self._constructor_sliced.from_array(values,
                                                             index=self.index,
                                                             name=label,
                                                             fastpath=True)

                # this is a cached value, mark it so
                result._set_as_cached(label, self)

                return result

    def __getitem__(self, key):
        key = com._apply_if_callable(key, self)

        # shortcut if we are an actual column
        is_mi_columns = isinstance(self.columns, MultiIndex)
        try:
            if key in self.columns and not is_mi_columns:
                return self._getitem_column(key)
        except:
            pass

        # see if we can slice the rows
        indexer = convert_to_index_sliceable(self, key)
        if indexer is not None:
            return self._getitem_slice(indexer)

        if isinstance(key, (Series, np.ndarray, Index, list)):
            # either boolean or fancy integer index
            return self._getitem_array(key)
        elif isinstance(key, DataFrame):
            return self._getitem_frame(key)
        elif is_mi_columns:
            return self._getitem_multilevel(key)
        else:
            return self._getitem_column(key)

    def _getitem_column(self, key):
        """ return the actual column """

        # get column
        if self.columns.is_unique:
            return self._get_item_cache(key)

        # duplicate columns & possible reduce dimensionality
        result = self._constructor(self._data.get(key))
        if result.columns.is_unique:
            result = result[key]

        return result

    def _getitem_slice(self, key):
        return self._slice(key, axis=0)

    def _getitem_array(self, key):
        # also raises Exception if object array with NA values
        if com.is_bool_indexer(key):
            # warning here just in case -- previously __setitem__ was
            # reindexing but __getitem__ was not; it seems more reasonable to
            # go with the __setitem__ behavior since that is more consistent
            # with all other indexing behavior
            if isinstance(key, Series) and not key.index.equals(self.index):
                warnings.warn("Boolean Series key will be reindexed to match "
                              "DataFrame index.", UserWarning, stacklevel=3)
            elif len(key) != len(self.index):
                raise ValueError('Item wrong length %d instead of %d.' %
                                 (len(key), len(self.index)))
            # check_bool_indexer will throw exception if Series key cannot
            # be reindexed to match DataFrame rows
            key = check_bool_indexer(self.index, key)
            indexer = key.nonzero()[0]
            return self.take(indexer, axis=0, convert=False)
        else:
            indexer = self.loc._convert_to_indexer(key, axis=1)
            return self.take(indexer, axis=1, convert=True)

    def _getitem_multilevel(self, key):
        loc = self.columns.get_loc(key)
        if isinstance(loc, (slice, Series, np.ndarray, Index)):
            new_columns = self.columns[loc]
            result_columns = maybe_droplevels(new_columns, key)
            if self._is_mixed_type:
                result = self.reindex(columns=new_columns)
                result.columns = result_columns
            else:
                new_values = self.values[:, loc]
                result = self._constructor(new_values, index=self.index,
                                           columns=result_columns)
                result = result.__finalize__(self)
            if len(result.columns) == 1:
                top = result.columns[0]
                if ((type(top) == str and top == '') or
                        (type(top) == tuple and top[0] == '')):
                    result = result['']
                    if isinstance(result, Series):
                        result = self._constructor_sliced(result,
                                                          index=self.index,
                                                          name=key)

            result._set_is_copy(self)
            return result
        else:
            return self._get_item_cache(key)

    def _getitem_frame(self, key):
        if key.values.size and not is_bool_dtype(key.values):
            raise ValueError('Must pass DataFrame with boolean values only')
        return self.where(key)

    def query(self, expr, inplace=False, **kwargs):
        """Query the columns of a frame with a boolean expression.

        .. versionadded:: 0.13

        Parameters
        ----------
        expr : string
            The query string to evaluate.  You can refer to variables
            in the environment by prefixing them with an '@' character like
            ``@a + b``.
        inplace : bool
            Whether the query should modify the data in place or return
            a modified copy

            .. versionadded:: 0.18.0

        kwargs : dict
            See the documentation for :func:`pandas.eval` for complete details
            on the keyword arguments accepted by :meth:`DataFrame.query`.

        Returns
        -------
        q : DataFrame

        Notes
        -----
        The result of the evaluation of this expression is first passed to
        :attr:`DataFrame.loc` and if that fails because of a
        multidimensional key (e.g., a DataFrame) then the result will be passed
        to :meth:`DataFrame.__getitem__`.

        This method uses the top-level :func:`pandas.eval` function to
        evaluate the passed query.

        The :meth:`~pandas.DataFrame.query` method uses a slightly
        modified Python syntax by default. For example, the ``&`` and ``|``
        (bitwise) operators have the precedence of their boolean cousins,
        :keyword:`and` and :keyword:`or`. This *is* syntactically valid Python,
        however the semantics are different.

        You can change the semantics of the expression by passing the keyword
        argument ``parser='python'``. This enforces the same semantics as
        evaluation in Python space. Likewise, you can pass ``engine='python'``
        to evaluate an expression using Python itself as a backend. This is not
        recommended as it is inefficient compared to using ``numexpr`` as the
        engine.

        The :attr:`DataFrame.index` and
        :attr:`DataFrame.columns` attributes of the
        :class:`~pandas.DataFrame` instance are placed in the query namespace
        by default, which allows you to treat both the index and columns of the
        frame as a column in the frame.
        The identifier ``index`` is used for the frame index; you can also
        use the name of the index to identify it in a query.

        For further details and examples see the ``query`` documentation in
        :ref:`indexing <indexing.query>`.

        See Also
        --------
        pandas.eval
        DataFrame.eval

        Examples
        --------
        >>> from numpy.random import randn
        >>> from pandas import DataFrame
        >>> df = DataFrame(randn(10, 2), columns=list('ab'))
        >>> df.query('a > b')
        >>> df[df.a > df.b]  # same result as the previous expression
        """
        inplace = validate_bool_kwarg(inplace, 'inplace')
        if not isinstance(expr, compat.string_types):
            msg = "expr must be a string to be evaluated, {0} given"
            raise ValueError(msg.format(type(expr)))
        kwargs['level'] = kwargs.pop('level', 0) + 1
        kwargs['target'] = None
        res = self.eval(expr, **kwargs)

        try:
            new_data = self.loc[res]
        except ValueError:
            # when res is multi-dimensional loc raises, but this is sometimes a
            # valid query
            new_data = self[res]

        if inplace:
            self._update_inplace(new_data)
        else:
            return new_data

    def eval(self, expr, inplace=False, **kwargs):
        """Evaluate an expression in the context of the calling DataFrame
        instance.

        Parameters
        ----------
        expr : string
            The expression string to evaluate.
        inplace : bool, default False
            If the expression contains an assignment, whether to perform the
            operation inplace and mutate the existing DataFrame. Otherwise,
            a new DataFrame is returned.

            .. versionadded:: 0.18.0

        kwargs : dict
            See the documentation for :func:`~pandas.eval` for complete details
            on the keyword arguments accepted by
            :meth:`~pandas.DataFrame.query`.

        Returns
        -------
        ret : ndarray, scalar, or pandas object

        See Also
        --------
        pandas.DataFrame.query
        pandas.DataFrame.assign
        pandas.eval

        Notes
        -----
        For more details see the API documentation for :func:`~pandas.eval`.
        For detailed examples see :ref:`enhancing performance with eval
        <enhancingperf.eval>`.

        Examples
        --------
        >>> from numpy.random import randn
        >>> from pandas import DataFrame
        >>> df = DataFrame(randn(10, 2), columns=list('ab'))
        >>> df.eval('a + b')
        >>> df.eval('c = a + b')
        """
        inplace = validate_bool_kwarg(inplace, 'inplace')
        resolvers = kwargs.pop('resolvers', None)
        kwargs['level'] = kwargs.pop('level', 0) + 1
        if resolvers is None:
            index_resolvers = self._get_index_resolvers()
            resolvers = dict(self.iteritems()), index_resolvers
        if 'target' not in kwargs:
            kwargs['target'] = self
        kwargs['resolvers'] = kwargs.get('resolvers', ()) + tuple(resolvers)
        return _eval(expr, inplace=inplace, **kwargs)

    def select_dtypes(self, include=None, exclude=None):
        """Return a subset of a DataFrame including/excluding columns based on
        their ``dtype``.

        Parameters
        ----------
        include, exclude : scalar or list-like
            A selection of dtypes or strings to be included/excluded. At least
            one of these parameters must be supplied.

        Raises
        ------
        ValueError
            * If both of ``include`` and ``exclude`` are empty
            * If ``include`` and ``exclude`` have overlapping elements
            * If any kind of string dtype is passed in.

        Returns
        -------
        subset : DataFrame
            The subset of the frame including the dtypes in ``include`` and
            excluding the dtypes in ``exclude``.

        Notes
        -----
        * To select all *numeric* types use the numpy dtype ``numpy.number``
        * To select strings you must use the ``object`` dtype, but note that
          this will return *all* object dtype columns
        * See the `numpy dtype hierarchy
          <http://docs.scipy.org/doc/numpy/reference/arrays.scalars.html>`__
        * To select datetimes, use np.datetime64, 'datetime' or 'datetime64'
        * To select timedeltas, use np.timedelta64, 'timedelta' or
          'timedelta64'
        * To select Pandas categorical dtypes, use 'category'
        * To select Pandas datetimetz dtypes, use 'datetimetz' (new in 0.20.0),
          or a 'datetime64[ns, tz]' string

        Examples
        --------
        >>> df = pd.DataFrame({'a': np.random.randn(6).astype('f4'),
        ...                    'b': [True, False] * 3,
        ...                    'c': [1.0, 2.0] * 3})
        >>> df
                a      b  c
        0  0.3962   True  1
        1  0.1459  False  2
        2  0.2623   True  1
        3  0.0764  False  2
        4 -0.9703   True  1
        5 -1.2094  False  2
        >>> df.select_dtypes(include='bool')
           c
        0  True
        1  False
        2  True
        3  False
        4  True
        5  False
        >>> df.select_dtypes(include=['float64'])
           c
        0  1
        1  2
        2  1
        3  2
        4  1
        5  2
        >>> df.select_dtypes(exclude=['floating'])
               b
        0   True
        1  False
        2   True
        3  False
        4   True
        5  False
        """

        if not is_list_like(include):
            include = (include,) if include is not None else ()
        if not is_list_like(exclude):
            exclude = (exclude,) if exclude is not None else ()

        selection = tuple(map(frozenset, (include, exclude)))

        if not any(selection):
            raise ValueError('at least one of include or exclude must be '
                             'nonempty')

        # convert the myriad valid dtypes object to a single representation
        include, exclude = map(
            lambda x: frozenset(map(_get_dtype_from_object, x)), selection)
        for dtypes in (include, exclude):
            invalidate_string_dtypes(dtypes)

        # can't both include AND exclude!
        if not include.isdisjoint(exclude):
            raise ValueError('include and exclude overlap on %s' %
                             (include & exclude))

        # empty include/exclude -> defaults to True
        # three cases (we've already raised if both are empty)
        # case 1: empty include, nonempty exclude
        # we have True, True, ... True for include, same for exclude
        # in the loop below we get the excluded
        # and when we call '&' below we get only the excluded
        # case 2: nonempty include, empty exclude
        # same as case 1, but with include
        # case 3: both nonempty
        # the "union" of the logic of case 1 and case 2:
        # we get the included and excluded, and return their logical and
        include_these = Series(not bool(include), index=self.columns)
        exclude_these = Series(not bool(exclude), index=self.columns)

        def is_dtype_instance_mapper(column, dtype):
            return column, functools.partial(issubclass, dtype.type)

        for column, f in itertools.starmap(is_dtype_instance_mapper,
                                           self.dtypes.iteritems()):
            if include:  # checks for the case of empty include or exclude
                include_these[column] = any(map(f, include))
            if exclude:
                exclude_these[column] = not any(map(f, exclude))

        dtype_indexer = include_these & exclude_these
        return self.loc[com._get_info_slice(self, dtype_indexer)]

    def _box_item_values(self, key, values):
        items = self.columns[self.columns.get_loc(key)]
        if values.ndim == 2:
            return self._constructor(values.T, columns=items, index=self.index)
        else:
            return self._box_col_values(values, items)

    def _box_col_values(self, values, items):
        """ provide boxed values for a column """
        return self._constructor_sliced.from_array(values, index=self.index,
                                                   name=items, fastpath=True)

    def __setitem__(self, key, value):
        key = com._apply_if_callable(key, self)

        # see if we can slice the rows
        indexer = convert_to_index_sliceable(self, key)
        if indexer is not None:
            return self._setitem_slice(indexer, value)

        if isinstance(key, (Series, np.ndarray, list, Index)):
            self._setitem_array(key, value)
        elif isinstance(key, DataFrame):
            self._setitem_frame(key, value)
        else:
            # set column
            self._set_item(key, value)

    def _setitem_slice(self, key, value):
        self._check_setitem_copy()
        self.loc._setitem_with_indexer(key, value)

    def _setitem_array(self, key, value):
        # also raises Exception if object array with NA values
        if com.is_bool_indexer(key):
            if len(key) != len(self.index):
                raise ValueError('Item wrong length %d instead of %d!' %
                                 (len(key), len(self.index)))
            key = check_bool_indexer(self.index, key)
            indexer = key.nonzero()[0]
            self._check_setitem_copy()
            self.loc._setitem_with_indexer(indexer, value)
        else:
            if isinstance(value, DataFrame):
                if len(value.columns) != len(key):
                    raise ValueError('Columns must be same length as key')
                for k1, k2 in zip(key, value.columns):
                    self[k1] = value[k2]
            else:
                indexer = self.loc._convert_to_indexer(key, axis=1)
                self._check_setitem_copy()
                self.loc._setitem_with_indexer((slice(None), indexer), value)

    def _setitem_frame(self, key, value):
        # support boolean setting with DataFrame input, e.g.
        # df[df > df2] = 0
        if key.values.size and not is_bool_dtype(key.values):
            raise TypeError('Must pass DataFrame with boolean values only')

        self._check_inplace_setting(value)
        self._check_setitem_copy()
        self._where(-key, value, inplace=True)

    def _ensure_valid_index(self, value):
        """
        ensure that if we don't have an index, that we can create one from the
        passed value
        """
        # GH5632, make sure that we are a Series convertible
        if not len(self.index) and is_list_like(value):
            try:
                value = Series(value)
            except:
                raise ValueError('Cannot set a frame with no defined index '
                                 'and a value that cannot be converted to a '
                                 'Series')

            self._data = self._data.reindex_axis(value.index.copy(), axis=1,
                                                 fill_value=np.nan)

    def _set_item(self, key, value):
        """
        Add series to DataFrame in specified column.

        If series is a numpy-array (not a Series/TimeSeries), it must be the
        same length as the DataFrames index or an error will be thrown.

        Series/TimeSeries will be conformed to the DataFrames index to
        ensure homogeneity.
        """

        self._ensure_valid_index(value)
        value = self._sanitize_column(key, value)
        NDFrame._set_item(self, key, value)

        # check if we are modifying a copy
        # try to set first as we want an invalid
        # value exception to occur first
        if len(self):
            self._check_setitem_copy()

    def insert(self, loc, column, value, allow_duplicates=False):
        """
        Insert column into DataFrame at specified location.

        Raises a ValueError if `column` is already contained in the DataFrame,
        unless `allow_duplicates` is set to True.

        Parameters
        ----------
        loc : int
            Insertion index. Must verify 0 <= loc <= len(columns)
        column : string, number, or hashable object
            label of the inserted column
        value : int, Series, or array-like
        allow_duplicates : bool, optional
        """
        self._ensure_valid_index(value)
        value = self._sanitize_column(column, value, broadcast=False)
        self._data.insert(loc, column, value,
                          allow_duplicates=allow_duplicates)

    def assign(self, **kwargs):
        """
        Assign new columns to a DataFrame, returning a new object
        (a copy) with all the original columns in addition to the new ones.

        .. versionadded:: 0.16.0

        Parameters
        ----------
        kwargs : keyword, value pairs
            keywords are the column names. If the values are
            callable, they are computed on the DataFrame and
            assigned to the new columns. The callable must not
            change input DataFrame (though pandas doesn't check it).
            If the values are not callable, (e.g. a Series, scalar, or array),
            they are simply assigned.

        Returns
        -------
        df : DataFrame
            A new DataFrame with the new columns in addition to
            all the existing columns.

        Notes
        -----
        Since ``kwargs`` is a dictionary, the order of your
        arguments may not be preserved. To make things predicatable,
        the columns are inserted in alphabetical order, at the end of
        your DataFrame. Assigning multiple columns within the same
        ``assign`` is possible, but you cannot reference other columns
        created within the same ``assign`` call.

        Examples
        --------
        >>> df = DataFrame({'A': range(1, 11), 'B': np.random.randn(10)})

        Where the value is a callable, evaluated on `df`:

        >>> df.assign(ln_A = lambda x: np.log(x.A))
            A         B      ln_A
        0   1  0.426905  0.000000
        1   2 -0.780949  0.693147
        2   3 -0.418711  1.098612
        3   4 -0.269708  1.386294
        4   5 -0.274002  1.609438
        5   6 -0.500792  1.791759
        6   7  1.649697  1.945910
        7   8 -1.495604  2.079442
        8   9  0.549296  2.197225
        9  10 -0.758542  2.302585

        Where the value already exists and is inserted:

        >>> newcol = np.log(df['A'])
        >>> df.assign(ln_A=newcol)
            A         B      ln_A
        0   1  0.426905  0.000000
        1   2 -0.780949  0.693147
        2   3 -0.418711  1.098612
        3   4 -0.269708  1.386294
        4   5 -0.274002  1.609438
        5   6 -0.500792  1.791759
        6   7  1.649697  1.945910
        7   8 -1.495604  2.079442
        8   9  0.549296  2.197225
        9  10 -0.758542  2.302585
        """
        data = self.copy()

        # do all calculations first...
        results = {}
        for k, v in kwargs.items():
            results[k] = com._apply_if_callable(v, data)

        # ... and then assign
        for k, v in sorted(results.items()):
            data[k] = v

        return data

    def _sanitize_column(self, key, value, broadcast=True):
        """
        Ensures new columns (which go into the BlockManager as new blocks) are
        always copied and converted into an array.

        Parameters
        ----------
        key : object
        value : scalar, Series, or array-like
        broadcast : bool, default True
            If ``key`` matches multiple duplicate column names in the
            DataFrame, this parameter indicates whether ``value`` should be
            tiled so that the returned array contains a (duplicated) column for
            each occurrence of the key. If False, ``value`` will not be tiled.

        Returns
        -------
        sanitized_column : numpy-array
        """

        def reindexer(value):
            # reindex if necessary

            if value.index.equals(self.index) or not len(self.index):
                value = value._values.copy()
            else:

                # GH 4107
                try:
                    value = value.reindex(self.index)._values
                except Exception as e:

                    # duplicate axis
                    if not value.index.is_unique:
                        raise e

                    # other
                    raise TypeError('incompatible index of inserted column '
                                    'with frame index')
            return value

        if isinstance(value, Series):
            value = reindexer(value)

        elif isinstance(value, DataFrame):
            # align right-hand-side columns if self.columns
            # is multi-index and self[key] is a sub-frame
            if isinstance(self.columns, MultiIndex) and key in self.columns:
                loc = self.columns.get_loc(key)
                if isinstance(loc, (slice, Series, np.ndarray, Index)):
                    cols = maybe_droplevels(self.columns[loc], key)
                    if len(cols) and not cols.equals(value.columns):
                        value = value.reindex_axis(cols, axis=1)
            # now align rows
            value = reindexer(value).T

        elif isinstance(value, Categorical):
            value = value.copy()

        elif isinstance(value, Index) or is_sequence(value):
            from pandas.core.series import _sanitize_index

            # turn me into an ndarray
            value = _sanitize_index(value, self.index, copy=False)
            if not isinstance(value, (np.ndarray, Index)):
                if isinstance(value, list) and len(value) > 0:
                    value = maybe_convert_platform(value)
                else:
                    value = com._asarray_tuplesafe(value)
            elif value.ndim == 2:
                value = value.copy().T
            elif isinstance(value, Index):
                value = value.copy(deep=True)
            else:
                value = value.copy()

            # possibly infer to datetimelike
            if is_object_dtype(value.dtype):
                value = maybe_infer_to_datetimelike(value)

        else:
            # upcast the scalar
            value = cast_scalar_to_array(len(self.index), value)
            value = maybe_cast_to_datetime(value, value.dtype)

        # return internal types directly
        if is_extension_type(value):
            return value

        # broadcast across multiple columns if necessary
        if broadcast and key in self.columns and value.ndim == 1:
            if (not self.columns.is_unique or
                    isinstance(self.columns, MultiIndex)):
                existing_piece = self[key]
                if isinstance(existing_piece, DataFrame):
                    value = np.tile(value, (len(existing_piece.columns), 1))

        return np.atleast_2d(np.asarray(value))

    @property
    def _series(self):
        result = {}
        for idx, item in enumerate(self.columns):
            result[item] = Series(self._data.iget(idx), index=self.index,
                                  name=item)
        return result

    def lookup(self, row_labels, col_labels):
        """Label-based "fancy indexing" function for DataFrame.
        Given equal-length arrays of row and column labels, return an
        array of the values corresponding to each (row, col) pair.

        Parameters
        ----------
        row_labels : sequence
            The row labels to use for lookup
        col_labels : sequence
            The column labels to use for lookup

        Notes
        -----
        Akin to::

            result = []
            for row, col in zip(row_labels, col_labels):
                result.append(df.get_value(row, col))

        Examples
        --------
        values : ndarray
            The found values

        """
        n = len(row_labels)
        if n != len(col_labels):
            raise ValueError('Row labels must have same size as column labels')

        thresh = 1000
        if not self._is_mixed_type or n > thresh:
            values = self.values
            ridx = self.index.get_indexer(row_labels)
            cidx = self.columns.get_indexer(col_labels)
            if (ridx == -1).any():
                raise KeyError('One or more row labels was not found')
            if (cidx == -1).any():
                raise KeyError('One or more column labels was not found')
            flat_index = ridx * len(self.columns) + cidx
            result = values.flat[flat_index]
        else:
            result = np.empty(n, dtype='O')
            for i, (r, c) in enumerate(zip(row_labels, col_labels)):
                result[i] = self.get_value(r, c)

        if is_object_dtype(result):
            result = lib.maybe_convert_objects(result)

        return result

    # ----------------------------------------------------------------------
    # Reindexing and alignment

    def _reindex_axes(self, axes, level, limit, tolerance, method, fill_value,
                      copy):
        frame = self

        columns = axes['columns']
        if columns is not None:
            frame = frame._reindex_columns(columns, method, copy, level,
                                           fill_value, limit, tolerance)

        index = axes['index']
        if index is not None:
            frame = frame._reindex_index(index, method, copy, level,
                                         fill_value, limit, tolerance)

        return frame

    def _reindex_index(self, new_index, method, copy, level, fill_value=np.nan,
                       limit=None, tolerance=None):
        new_index, indexer = self.index.reindex(new_index, method=method,
                                                level=level, limit=limit,
                                                tolerance=tolerance)
        return self._reindex_with_indexers({0: [new_index, indexer]},
                                           copy=copy, fill_value=fill_value,
                                           allow_dups=False)

    def _reindex_columns(self, new_columns, method, copy, level,
                         fill_value=np.nan, limit=None, tolerance=None):
        new_columns, indexer = self.columns.reindex(new_columns, method=method,
                                                    level=level, limit=limit,
                                                    tolerance=tolerance)
        return self._reindex_with_indexers({1: [new_columns, indexer]},
                                           copy=copy, fill_value=fill_value,
                                           allow_dups=False)

    def _reindex_multi(self, axes, copy, fill_value):
        """ we are guaranteed non-Nones in the axes! """

        new_index, row_indexer = self.index.reindex(axes['index'])
        new_columns, col_indexer = self.columns.reindex(axes['columns'])

        if row_indexer is not None and col_indexer is not None:
            indexer = row_indexer, col_indexer
            new_values = algorithms.take_2d_multi(self.values, indexer,
                                                  fill_value=fill_value)
            return self._constructor(new_values, index=new_index,
                                     columns=new_columns)
        else:
            return self._reindex_with_indexers({0: [new_index, row_indexer],
                                                1: [new_columns, col_indexer]},
                                               copy=copy,
                                               fill_value=fill_value)

    @Appender(_shared_docs['align'] % _shared_doc_kwargs)
    def align(self, other, join='outer', axis=None, level=None, copy=True,
              fill_value=None, method=None, limit=None, fill_axis=0,
              broadcast_axis=None):
        return super(DataFrame, self).align(other, join=join, axis=axis,
                                            level=level, copy=copy,
                                            fill_value=fill_value,
                                            method=method, limit=limit,
                                            fill_axis=fill_axis,
                                            broadcast_axis=broadcast_axis)

    @Appender(_shared_docs['reindex'] % _shared_doc_kwargs)
    def reindex(self, index=None, columns=None, **kwargs):
        return super(DataFrame, self).reindex(index=index, columns=columns,
                                              **kwargs)

    @Appender(_shared_docs['reindex_axis'] % _shared_doc_kwargs)
    def reindex_axis(self, labels, axis=0, method=None, level=None, copy=True,
                     limit=None, fill_value=np.nan):
        return super(DataFrame,
                     self).reindex_axis(labels=labels, axis=axis,
                                        method=method, level=level, copy=copy,
                                        limit=limit, fill_value=fill_value)

    @Appender(_shared_docs['rename'] % _shared_doc_kwargs)
    def rename(self, index=None, columns=None, **kwargs):
        return super(DataFrame, self).rename(index=index, columns=columns,
                                             **kwargs)

    @Appender(_shared_docs['fillna'] % _shared_doc_kwargs)
    def fillna(self, value=None, method=None, axis=None, inplace=False,
               limit=None, downcast=None, **kwargs):
        return super(DataFrame,
                     self).fillna(value=value, method=method, axis=axis,
                                  inplace=inplace, limit=limit,
                                  downcast=downcast, **kwargs)

    @Appender(_shared_docs['shift'] % _shared_doc_kwargs)
    def shift(self, periods=1, freq=None, axis=0):
        return super(DataFrame, self).shift(periods=periods, freq=freq,
                                            axis=axis)

    def set_index(self, keys, drop=True, append=False, inplace=False,
                  verify_integrity=False):
        """
        Set the DataFrame index (row labels) using one or more existing
        columns. By default yields a new object.

        Parameters
        ----------
        keys : column label or list of column labels / arrays
        drop : boolean, default True
            Delete columns to be used as the new index
        append : boolean, default False
            Whether to append columns to existing index
        inplace : boolean, default False
            Modify the DataFrame in place (do not create a new object)
        verify_integrity : boolean, default False
            Check the new index for duplicates. Otherwise defer the check until
            necessary. Setting to False will improve the performance of this
            method

        Examples
        --------
        >>> df = pd.DataFrame({'month': [1, 4, 7, 10],
        ...                    'year': [2012, 2014, 2013, 2014],
        ...                    'sale':[55, 40, 84, 31]})
           month  sale  year
        0  1      55    2012
        1  4      40    2014
        2  7      84    2013
        3  10     31    2014

        Set the index to become the 'month' column:

        >>> df.set_index('month')
               sale  year
        month
        1      55    2012
        4      40    2014
        7      84    2013
        10     31    2014

        Create a multi-index using columns 'year' and 'month':

        >>> df.set_index(['year', 'month'])
                    sale
        year  month
        2012  1     55
        2014  4     40
        2013  7     84
        2014  10    31

        Create a multi-index using a set of values and a column:

        >>> df.set_index([[1, 2, 3, 4], 'year'])
                 month  sale
           year
        1  2012  1      55
        2  2014  4      40
        3  2013  7      84
        4  2014  10     31

        Returns
        -------
        dataframe : DataFrame
        """
        inplace = validate_bool_kwarg(inplace, 'inplace')
        if not isinstance(keys, list):
            keys = [keys]

        if inplace:
            frame = self
        else:
            frame = self.copy()

        arrays = []
        names = []
        if append:
            names = [x for x in self.index.names]
            if isinstance(self.index, MultiIndex):
                for i in range(self.index.nlevels):
                    arrays.append(self.index._get_level_values(i))
            else:
                arrays.append(self.index)

        to_remove = []
        for col in keys:
            if isinstance(col, MultiIndex):
                # append all but the last column so we don't have to modify
                # the end of this loop
                for n in range(col.nlevels - 1):
                    arrays.append(col._get_level_values(n))

                level = col._get_level_values(col.nlevels - 1)
                names.extend(col.names)
            elif isinstance(col, Series):
                level = col._values
                names.append(col.name)
            elif isinstance(col, Index):
                level = col
                names.append(col.name)
            elif isinstance(col, (list, np.ndarray, Index)):
                level = col
                names.append(None)
            else:
                level = frame[col]._values
                names.append(col)
                if drop:
                    to_remove.append(col)
            arrays.append(level)

        index = MultiIndex.from_arrays(arrays, names=names)

        if verify_integrity and not index.is_unique:
            duplicates = index.get_duplicates()
            raise ValueError('Index has duplicate keys: %s' % duplicates)

        for c in to_remove:
            del frame[c]

        # clear up memory usage
        index._cleanup()

        frame.index = index

        if not inplace:
            return frame

    def reset_index(self, level=None, drop=False, inplace=False, col_level=0,
                    col_fill=''):
        """
        For DataFrame with multi-level index, return new DataFrame with
        labeling information in the columns under the index names, defaulting
        to 'level_0', 'level_1', etc. if any are None. For a standard index,
        the index name will be used (if set), otherwise a default 'index' or
        'level_0' (if 'index' is already taken) will be used.

        Parameters
        ----------
        level : int, str, tuple, or list, default None
            Only remove the given levels from the index. Removes all levels by
            default
        drop : boolean, default False
            Do not try to insert index into dataframe columns. This resets
            the index to the default integer index.
        inplace : boolean, default False
            Modify the DataFrame in place (do not create a new object)
        col_level : int or str, default 0
            If the columns have multiple levels, determines which level the
            labels are inserted into. By default it is inserted into the first
            level.
        col_fill : object, default ''
            If the columns have multiple levels, determines how the other
            levels are named. If None then the index name is repeated.

        Returns
        -------
        resetted : DataFrame

        Examples
        --------
        >>> df = pd.DataFrame([('bird',    389.0),
        ...                    ('bird',     24.0),
        ...                    ('mammal',   80.5),
        ...                    ('mammal', np.nan)],
        ...                   index=['falcon', 'parrot', 'lion', 'monkey'],
        ...                   columns=('class', 'max_speed'))
        >>> df
                 class  max_speed
        falcon    bird      389.0
        parrot    bird       24.0
        lion    mammal       80.5
        monkey  mammal        NaN

        When we reset the index, the old index is added as a column, and a
        new sequential index is used:

        >>> df.reset_index()
            index   class  max_speed
        0  falcon    bird      389.0
        1  parrot    bird       24.0
        2    lion  mammal       80.5
        3  monkey  mammal        NaN

        We can use the `drop` parameter to avoid the old index being added as
        a column:

        >>> df.reset_index(drop=True)
            class  max_speed
        0    bird      389.0
        1    bird       24.0
        2  mammal       80.5
        3  mammal        NaN

        You can also use `reset_index` with `MultiIndex`.

        >>> index = pd.MultiIndex.from_tuples([('bird', 'falcon'),
        ...                                    ('bird', 'parrot'),
        ...                                    ('mammal', 'lion'),
        ...                                    ('mammal', 'monkey')],
        ...                                   names=['class', 'name'])
        >>> columns = pd.MultiIndex.from_tuples([('speed', 'max'),
        ...                                      ('species', 'type')])
        >>> df = pd.DataFrame([(389.0, 'fly'),
        ...                    ( 24.0, 'fly'),
        ...                    ( 80.5, 'run'),
        ...                    (np.nan, 'jump')],
        ...                   index=index,
        ...                   columns=columns)
        >>> df
                       speed species
                         max    type
        class  name
        bird   falcon  389.0     fly
               parrot   24.0     fly
        mammal lion     80.5     run
               monkey    NaN    jump

        If the index has multiple levels, we can reset a subset of them:

        >>> df.reset_index(level='class')
                 class  speed species
                          max    type
        name
        falcon    bird  389.0     fly
        parrot    bird   24.0     fly
        lion    mammal   80.5     run
        monkey  mammal    NaN    jump

        If we are not dropping the index, by default, it is placed in the top
        level. We can place it in another level:

        >>> df.reset_index(level='class', col_level=1)
                        speed species
                 class    max    type
        name
        falcon    bird  389.0     fly
        parrot    bird   24.0     fly
        lion    mammal   80.5     run
        monkey  mammal    NaN    jump

        When the index is inserted under another level, we can specify under
        which one with the parameter `col_fill`:

        >>> df.reset_index(level='class', col_level=1, col_fill='species')
                      species  speed species
                        class    max    type
        name
        falcon           bird  389.0     fly
        parrot           bird   24.0     fly
        lion           mammal   80.5     run
        monkey         mammal    NaN    jump

        If we specify a nonexistent level for `col_fill`, it is created:

        >>> df.reset_index(level='class', col_level=1, col_fill='genus')
                        genus  speed species
                        class    max    type
        name
        falcon           bird  389.0     fly
        parrot           bird   24.0     fly
        lion           mammal   80.5     run
        monkey         mammal    NaN    jump
        """
        inplace = validate_bool_kwarg(inplace, 'inplace')
        if inplace:
            new_obj = self
        else:
            new_obj = self.copy()

        def _maybe_casted_values(index, labels=None):
            if isinstance(index, PeriodIndex):
                values = index.asobject.values
            elif isinstance(index, DatetimeIndex) and index.tz is not None:
                values = index
            else:
                values = index.values
                if values.dtype == np.object_:
                    values = lib.maybe_convert_objects(values)

            # if we have the labels, extract the values with a mask
            if labels is not None:
                mask = labels == -1

                # we can have situations where the whole mask is -1,
                # meaning there is nothing found in labels, so make all nan's
                if mask.all():
                    values = np.empty(len(mask))
                    values.fill(np.nan)
                else:
                    values = values.take(labels)
                    if mask.any():
                        values, changed = maybe_upcast_putmask(
                            values, mask, np.nan)
            return values

        new_index = _default_index(len(new_obj))
        if level is not None:
            if not isinstance(level, (tuple, list)):
                level = [level]
            level = [self.index._get_level_number(lev) for lev in level]
            if isinstance(self.index, MultiIndex):
                if len(level) < self.index.nlevels:
                    new_index = self.index.droplevel(level)

        if not drop:
            if isinstance(self.index, MultiIndex):
                names = [n if n is not None else ('level_%d' % i)
                         for (i, n) in enumerate(self.index.names)]
                to_insert = lzip(self.index.levels, self.index.labels)
            else:
                default = 'index' if 'index' not in self else 'level_0'
                names = ([default] if self.index.name is None
                         else [self.index.name])
                to_insert = ((self.index, None),)

            multi_col = isinstance(self.columns, MultiIndex)
            for i, (lev, lab) in reversed(list(enumerate(to_insert))):
                if not (level is None or i in level):
                    continue
                name = names[i]
                if multi_col:
                    col_name = (list(name) if isinstance(name, tuple)
                                else [name])
                    if col_fill is None:
                        if len(col_name) not in (1, self.columns.nlevels):
                            raise ValueError("col_fill=None is incompatible "
                                             "with incomplete column name "
                                             "{}".format(name))
                        col_fill = col_name[0]

                    lev_num = self.columns._get_level_number(col_level)
                    name_lst = [col_fill] * lev_num + col_name
                    missing = self.columns.nlevels - len(name_lst)
                    name_lst += [col_fill] * missing
                    name = tuple(name_lst)
                # to ndarray and maybe infer different dtype
                level_values = _maybe_casted_values(lev, lab)
                new_obj.insert(0, name, level_values)

        new_obj.index = new_index
        if not inplace:
            return new_obj

    # ----------------------------------------------------------------------
    # Reindex-based selection methods

    @Appender(_shared_docs['isna'] % _shared_doc_kwargs)
    def isna(self):
        return super(DataFrame, self).isna()

    @Appender(_shared_docs['isna'] % _shared_doc_kwargs)
    def isnull(self):
        return super(DataFrame, self).isnull()

    @Appender(_shared_docs['notna'] % _shared_doc_kwargs)
    def notna(self):
        return super(DataFrame, self).notna()

    @Appender(_shared_docs['notna'] % _shared_doc_kwargs)
    def notnull(self):
        return super(DataFrame, self).notnull()

    def dropna(self, axis=0, how='any', thresh=None, subset=None,
               inplace=False):
        """
        Return object with labels on given axis omitted where alternately any
        or all of the data are missing

        Parameters
        ----------
        axis : {0 or 'index', 1 or 'columns'}, or tuple/list thereof
            Pass tuple or list to drop on multiple axes
        how : {'any', 'all'}
            * any : if any NA values are present, drop that label
            * all : if all values are NA, drop that label
        thresh : int, default None
            int value : require that many non-NA values
        subset : array-like
            Labels along other axis to consider, e.g. if you are dropping rows
            these would be a list of columns to include
        inplace : boolean, default False
            If True, do operation inplace and return None.

        Returns
        -------
        dropped : DataFrame

        Examples
        --------
        >>> df = pd.DataFrame([[np.nan, 2, np.nan, 0], [3, 4, np.nan, 1],
        ...                    [np.nan, np.nan, np.nan, 5]],
        ...                   columns=list('ABCD'))
        >>> df
             A    B   C  D
        0  NaN  2.0 NaN  0
        1  3.0  4.0 NaN  1
        2  NaN  NaN NaN  5

        Drop the columns where all elements are nan:

        >>> df.dropna(axis=1, how='all')
             A    B  D
        0  NaN  2.0  0
        1  3.0  4.0  1
        2  NaN  NaN  5

        Drop the columns where any of the elements is nan

        >>> df.dropna(axis=1, how='any')
           D
        0  0
        1  1
        2  5

        Drop the rows where all of the elements are nan
        (there is no row to drop, so df stays the same):

        >>> df.dropna(axis=0, how='all')
             A    B   C  D
        0  NaN  2.0 NaN  0
        1  3.0  4.0 NaN  1
        2  NaN  NaN NaN  5

        Keep only the rows with at least 2 non-na values:

        >>> df.dropna(thresh=2)
             A    B   C  D
        0  NaN  2.0 NaN  0
        1  3.0  4.0 NaN  1

        """
        inplace = validate_bool_kwarg(inplace, 'inplace')
        if isinstance(axis, (tuple, list)):
            result = self
            for ax in axis:
                result = result.dropna(how=how, thresh=thresh, subset=subset,
                                       axis=ax)
        else:
            axis = self._get_axis_number(axis)
            agg_axis = 1 - axis

            agg_obj = self
            if subset is not None:
                ax = self._get_axis(agg_axis)
                indices = ax.get_indexer_for(subset)
                check = indices == -1
                if check.any():
                    raise KeyError(list(np.compress(check, subset)))
                agg_obj = self.take(indices, axis=agg_axis)

            count = agg_obj.count(axis=agg_axis)

            if thresh is not None:
                mask = count >= thresh
            elif how == 'any':
                mask = count == len(agg_obj._get_axis(agg_axis))
            elif how == 'all':
                mask = count > 0
            else:
                if how is not None:
                    raise ValueError('invalid how option: %s' % how)
                else:
                    raise TypeError('must specify how or thresh')

            result = self.take(mask.nonzero()[0], axis=axis, convert=False)

        if inplace:
            self._update_inplace(result)
        else:
            return result

    def drop_duplicates(self, subset=None, keep='first', inplace=False):
        """
        Return DataFrame with duplicate rows removed, optionally only
        considering certain columns

        Parameters
        ----------
        subset : column label or sequence of labels, optional
            Only consider certain columns for identifying duplicates, by
            default use all of the columns
        keep : {'first', 'last', False}, default 'first'
            - ``first`` : Drop duplicates except for the first occurrence.
            - ``last`` : Drop duplicates except for the last occurrence.
            - False : Drop all duplicates.
        inplace : boolean, default False
            Whether to drop duplicates in place or to return a copy

        Returns
        -------
        deduplicated : DataFrame
        """
        inplace = validate_bool_kwarg(inplace, 'inplace')
        duplicated = self.duplicated(subset, keep=keep)

        if inplace:
            inds, = (-duplicated).nonzero()
            new_data = self._data.take(inds)
            self._update_inplace(new_data)
        else:
            return self[-duplicated]

    def duplicated(self, subset=None, keep='first'):
        """
        Return boolean Series denoting duplicate rows, optionally only
        considering certain columns

        Parameters
        ----------
        subset : column label or sequence of labels, optional
            Only consider certain columns for identifying duplicates, by
            default use all of the columns
        keep : {'first', 'last', False}, default 'first'
            - ``first`` : Mark duplicates as ``True`` except for the
              first occurrence.
            - ``last`` : Mark duplicates as ``True`` except for the
              last occurrence.
            - False : Mark all duplicates as ``True``.

        Returns
        -------
        duplicated : Series
        """
        from pandas.core.sorting import get_group_index
        from pandas._libs.hashtable import duplicated_int64, _SIZE_HINT_LIMIT

        def f(vals):
            labels, shape = algorithms.factorize(
                vals, size_hint=min(len(self), _SIZE_HINT_LIMIT))
            return labels.astype('i8', copy=False), len(shape)

        if subset is None:
            subset = self.columns
        elif (not np.iterable(subset) or
              isinstance(subset, compat.string_types) or
              isinstance(subset, tuple) and subset in self.columns):
            subset = subset,

        vals = (self[col].values for col in subset)
        labels, shape = map(list, zip(*map(f, vals)))

        ids = get_group_index(labels, shape, sort=False, xnull=False)
        return Series(duplicated_int64(ids, keep), index=self.index)

    # ----------------------------------------------------------------------
    # Sorting

    @Appender(_shared_docs['sort_values'] % _shared_doc_kwargs)
    def sort_values(self, by, axis=0, ascending=True, inplace=False,
                    kind='quicksort', na_position='last'):
        inplace = validate_bool_kwarg(inplace, 'inplace')
        axis = self._get_axis_number(axis)
        other_axis = 0 if axis == 1 else 1

        if not isinstance(by, list):
            by = [by]
        if is_sequence(ascending) and len(by) != len(ascending):
            raise ValueError('Length of ascending (%d) != length of by (%d)' %
                             (len(ascending), len(by)))
        if len(by) > 1:
            from pandas.core.sorting import lexsort_indexer

            def trans(v):
                if needs_i8_conversion(v):
                    return v.view('i8')
                return v

            keys = []
            for x in by:
                k = self.xs(x, axis=other_axis).values
                if k.ndim == 2:
                    raise ValueError('Cannot sort by duplicate column %s' %
                                     str(x))
                keys.append(trans(k))
            indexer = lexsort_indexer(keys, orders=ascending,
                                      na_position=na_position)
            indexer = _ensure_platform_int(indexer)
        else:
            from pandas.core.sorting import nargsort

            by = by[0]
            k = self.xs(by, axis=other_axis).values
            if k.ndim == 2:

                # try to be helpful
                if isinstance(self.columns, MultiIndex):
                    raise ValueError('Cannot sort by column %s in a '
                                     'multi-index you need to explicitly '
                                     'provide all the levels' % str(by))

                raise ValueError('Cannot sort by duplicate column %s' %
                                 str(by))
            if isinstance(ascending, (tuple, list)):
                ascending = ascending[0]

            indexer = nargsort(k, kind=kind, ascending=ascending,
                               na_position=na_position)

        new_data = self._data.take(indexer,
                                   axis=self._get_block_manager_axis(axis),
                                   convert=False, verify=False)

        if inplace:
            return self._update_inplace(new_data)
        else:
            return self._constructor(new_data).__finalize__(self)

    @Appender(_shared_docs['sort_index'] % _shared_doc_kwargs)
    def sort_index(self, axis=0, level=None, ascending=True, inplace=False,
                   kind='quicksort', na_position='last', sort_remaining=True,
                   by=None):

        # TODO: this can be combined with Series.sort_index impl as
        # almost identical

        inplace = validate_bool_kwarg(inplace, 'inplace')
        # 10726
        if by is not None:
            warnings.warn("by argument to sort_index is deprecated, "
                          "please use .sort_values(by=...)",
                          FutureWarning, stacklevel=2)
            if level is not None:
                raise ValueError("unable to simultaneously sort by and level")
            return self.sort_values(by, axis=axis, ascending=ascending,
                                    inplace=inplace)

        axis = self._get_axis_number(axis)
        labels = self._get_axis(axis)

        if level:

            new_axis, indexer = labels.sortlevel(level, ascending=ascending,
                                                 sort_remaining=sort_remaining)

        elif isinstance(labels, MultiIndex):
            from pandas.core.sorting import lexsort_indexer

            # make sure that the axis is lexsorted to start
            # if not we need to reconstruct to get the correct indexer
            labels = labels._sort_levels_monotonic()
            indexer = lexsort_indexer(labels._get_labels_for_sorting(),
                                      orders=ascending,
                                      na_position=na_position)
        else:
            from pandas.core.sorting import nargsort

            # Check monotonic-ness before sort an index
            # GH11080
            if ((ascending and labels.is_monotonic_increasing) or
                    (not ascending and labels.is_monotonic_decreasing)):
                if inplace:
                    return
                else:
                    return self.copy()

            indexer = nargsort(labels, kind=kind, ascending=ascending,
                               na_position=na_position)

        baxis = self._get_block_manager_axis(axis)
        new_data = self._data.take(indexer,
                                   axis=baxis,
                                   convert=False, verify=False)

        # reconstruct axis if needed
        new_data.axes[baxis] = new_data.axes[baxis]._sort_levels_monotonic()

        if inplace:
            return self._update_inplace(new_data)
        else:
            return self._constructor(new_data).__finalize__(self)

    def sortlevel(self, level=0, axis=0, ascending=True, inplace=False,
                  sort_remaining=True):
        """
        DEPRECATED: use :meth:`DataFrame.sort_index`

        Sort multilevel index by chosen axis and primary level. Data will be
        lexicographically sorted by the chosen level followed by the other
        levels (in order)

        Parameters
        ----------
        level : int
        axis : {0 or 'index', 1 or 'columns'}, default 0
        ascending : boolean, default True
        inplace : boolean, default False
            Sort the DataFrame without creating a new instance
        sort_remaining : boolean, default True
            Sort by the other levels too.

        Returns
        -------
        sorted : DataFrame

        See Also
        --------
        DataFrame.sort_index(level=...)

        """
        warnings.warn("sortlevel is deprecated, use sort_index(level= ...)",
                      FutureWarning, stacklevel=2)
        return self.sort_index(level=level, axis=axis, ascending=ascending,
                               inplace=inplace, sort_remaining=sort_remaining)

    def nlargest(self, n, columns, keep='first'):
        """Get the rows of a DataFrame sorted by the `n` largest
        values of `columns`.

        .. versionadded:: 0.17.0

        Parameters
        ----------
        n : int
            Number of items to retrieve
        columns : list or str
            Column name or names to order by
        keep : {'first', 'last', False}, default 'first'
            Where there are duplicate values:
            - ``first`` : take the first occurrence.
            - ``last`` : take the last occurrence.

        Returns
        -------
        DataFrame

        Examples
        --------
        >>> df = DataFrame({'a': [1, 10, 8, 11, -1],
        ...                 'b': list('abdce'),
        ...                 'c': [1.0, 2.0, np.nan, 3.0, 4.0]})
        >>> df.nlargest(3, 'a')
            a  b   c
        3  11  c   3
        1  10  b   2
        2   8  d NaN
        """
        return algorithms.SelectNFrame(self,
                                       n=n,
                                       keep=keep,
                                       columns=columns).nlargest()

    def nsmallest(self, n, columns, keep='first'):
        """Get the rows of a DataFrame sorted by the `n` smallest
        values of `columns`.

        .. versionadded:: 0.17.0

        Parameters
        ----------
        n : int
            Number of items to retrieve
        columns : list or str
            Column name or names to order by
        keep : {'first', 'last', False}, default 'first'
            Where there are duplicate values:
            - ``first`` : take the first occurrence.
            - ``last`` : take the last occurrence.

        Returns
        -------
        DataFrame

        Examples
        --------
        >>> df = DataFrame({'a': [1, 10, 8, 11, -1],
        ...                 'b': list('abdce'),
        ...                 'c': [1.0, 2.0, np.nan, 3.0, 4.0]})
        >>> df.nsmallest(3, 'a')
           a  b   c
        4 -1  e   4
        0  1  a   1
        2  8  d NaN
        """
        return algorithms.SelectNFrame(self,
                                       n=n,
                                       keep=keep,
                                       columns=columns).nsmallest()

    def swaplevel(self, i=-2, j=-1, axis=0):
        """
        Swap levels i and j in a MultiIndex on a particular axis

        Parameters
        ----------
        i, j : int, string (can be mixed)
            Level of index to be swapped. Can pass level name as string.

        Returns
        -------
        swapped : type of caller (new object)

        .. versionchanged:: 0.18.1

           The indexes ``i`` and ``j`` are now optional, and default to
           the two innermost levels of the index.

        """
        result = self.copy()

        axis = self._get_axis_number(axis)
        if axis == 0:
            result.index = result.index.swaplevel(i, j)
        else:
            result.columns = result.columns.swaplevel(i, j)
        return result

    def reorder_levels(self, order, axis=0):
        """
        Rearrange index levels using input order.
        May not drop or duplicate levels

        Parameters
        ----------
        order : list of int or list of str
            List representing new level order. Reference level by number
            (position) or by key (label).
        axis : int
            Where to reorder levels.

        Returns
        -------
        type of caller (new object)
        """
        axis = self._get_axis_number(axis)
        if not isinstance(self._get_axis(axis),
                          MultiIndex):  # pragma: no cover
            raise TypeError('Can only reorder levels on a hierarchical axis.')

        result = self.copy()

        if axis == 0:
            result.index = result.index.reorder_levels(order)
        else:
            result.columns = result.columns.reorder_levels(order)
        return result

    # ----------------------------------------------------------------------
    # Arithmetic / combination related

    def _combine_frame(self, other, func, fill_value=None, level=None,
                       try_cast=True):
        this, other = self.align(other, join='outer', level=level, copy=False)
        new_index, new_columns = this.index, this.columns

        def _arith_op(left, right):
            if fill_value is not None:
                left_mask = isna(left)
                right_mask = isna(right)
                left = left.copy()
                right = right.copy()

                # one but not both
                mask = left_mask ^ right_mask
                left[left_mask & mask] = fill_value
                right[right_mask & mask] = fill_value

            return func(left, right)

        if this._is_mixed_type or other._is_mixed_type:

            # unique
            if this.columns.is_unique:

                def f(col):
                    r = _arith_op(this[col].values, other[col].values)
                    return self._constructor_sliced(r, index=new_index,
                                                    dtype=r.dtype)

                result = dict([(col, f(col)) for col in this])

            # non-unique
            else:

                def f(i):
                    r = _arith_op(this.iloc[:, i].values,
                                  other.iloc[:, i].values)
                    return self._constructor_sliced(r, index=new_index,
                                                    dtype=r.dtype)

                result = dict([
                    (i, f(i)) for i, col in enumerate(this.columns)
                ])
                result = self._constructor(result, index=new_index, copy=False)
                result.columns = new_columns
                return result

        else:
            result = _arith_op(this.values, other.values)

        return self._constructor(result, index=new_index, columns=new_columns,
                                 copy=False)

    def _combine_series(self, other, func, fill_value=None, axis=None,
                        level=None, try_cast=True):
        if axis is not None:
            axis = self._get_axis_name(axis)
            if axis == 'index':
                return self._combine_match_index(other, func, level=level,
                                                 fill_value=fill_value,
                                                 try_cast=try_cast)
            else:
                return self._combine_match_columns(other, func, level=level,
                                                   fill_value=fill_value,
                                                   try_cast=try_cast)
        return self._combine_series_infer(other, func, level=level,
                                          fill_value=fill_value,
                                          try_cast=try_cast)

    def _combine_series_infer(self, other, func, level=None,
                              fill_value=None, try_cast=True):
        if len(other) == 0:
            return self * np.nan

        if len(self) == 0:
            # Ambiguous case, use _series so works with DataFrame
            return self._constructor(data=self._series, index=self.index,
                                     columns=self.columns)

        return self._combine_match_columns(other, func, level=level,
                                           fill_value=fill_value,
                                           try_cast=try_cast)

    def _combine_match_index(self, other, func, level=None,
                             fill_value=None, try_cast=True):
        left, right = self.align(other, join='outer', axis=0, level=level,
                                 copy=False)
        if fill_value is not None:
            raise NotImplementedError("fill_value %r not supported." %
                                      fill_value)
        return self._constructor(func(left.values.T, right.values).T,
                                 index=left.index, columns=self.columns,
                                 copy=False)

    def _combine_match_columns(self, other, func, level=None,
                               fill_value=None, try_cast=True):
        left, right = self.align(other, join='outer', axis=1, level=level,
                                 copy=False)
        if fill_value is not None:
            raise NotImplementedError("fill_value %r not supported" %
                                      fill_value)

        new_data = left._data.eval(func=func, other=right,
                                   axes=[left.columns, self.index],
                                   try_cast=try_cast)
        return self._constructor(new_data)

    def _combine_const(self, other, func, raise_on_error=True, try_cast=True):
        new_data = self._data.eval(func=func, other=other,
                                   raise_on_error=raise_on_error,
                                   try_cast=try_cast)
        return self._constructor(new_data)

    def _compare_frame_evaluate(self, other, func, str_rep, try_cast=True):

        # unique
        if self.columns.is_unique:

            def _compare(a, b):
                return dict([(col, func(a[col], b[col])) for col in a.columns])

            new_data = expressions.evaluate(_compare, str_rep, self, other)
            return self._constructor(data=new_data, index=self.index,
                                     columns=self.columns, copy=False)
        # non-unique
        else:

            def _compare(a, b):
                return dict([(i, func(a.iloc[:, i], b.iloc[:, i]))
                             for i, col in enumerate(a.columns)])

            new_data = expressions.evaluate(_compare, str_rep, self, other)
            result = self._constructor(data=new_data, index=self.index,
                                       copy=False)
            result.columns = self.columns
            return result

    def _compare_frame(self, other, func, str_rep, try_cast=True):
        if not self._indexed_same(other):
            raise ValueError('Can only compare identically-labeled '
                             'DataFrame objects')
        return self._compare_frame_evaluate(other, func, str_rep,
                                            try_cast=try_cast)

    def _flex_compare_frame(self, other, func, str_rep, level, try_cast=True):
        if not self._indexed_same(other):
            self, other = self.align(other, 'outer', level=level, copy=False)
        return self._compare_frame_evaluate(other, func, str_rep,
                                            try_cast=try_cast)

    def combine(self, other, func, fill_value=None, overwrite=True):
        """
        Add two DataFrame objects and do not propagate NaN values, so if for a
        (column, time) one frame is missing a value, it will default to the
        other frame's value (which might be NaN as well)

        Parameters
        ----------
        other : DataFrame
        func : function
        fill_value : scalar value
        overwrite : boolean, default True
            If True then overwrite values for common keys in the calling frame

        Returns
        -------
        result : DataFrame
        """

        other_idxlen = len(other.index)  # save for compare

        this, other = self.align(other, copy=False)
        new_index = this.index

        if other.empty and len(new_index) == len(self.index):
            return self.copy()

        if self.empty and len(other) == other_idxlen:
            return other.copy()

        # sorts if possible
        new_columns = this.columns.union(other.columns)
        do_fill = fill_value is not None

        result = {}
        for col in new_columns:
            series = this[col]
            otherSeries = other[col]

            this_dtype = series.dtype
            other_dtype = otherSeries.dtype

            this_mask = isna(series)
            other_mask = isna(otherSeries)

            # don't overwrite columns unecessarily
            # DO propagate if this column is not in the intersection
            if not overwrite and other_mask.all():
                result[col] = this[col].copy()
                continue

            if do_fill:
                series = series.copy()
                otherSeries = otherSeries.copy()
                series[this_mask] = fill_value
                otherSeries[other_mask] = fill_value

            # if we have different dtypes, possibily promote
            new_dtype = this_dtype
            if not is_dtype_equal(this_dtype, other_dtype):
                new_dtype = find_common_type([this_dtype, other_dtype])
                if not is_dtype_equal(this_dtype, new_dtype):
                    series = series.astype(new_dtype)
                if not is_dtype_equal(other_dtype, new_dtype):
                    otherSeries = otherSeries.astype(new_dtype)

            # see if we need to be represented as i8 (datetimelike)
            # try to keep us at this dtype
            needs_i8_conversion_i = needs_i8_conversion(new_dtype)
            if needs_i8_conversion_i:
                arr = func(series, otherSeries, True)
            else:
                arr = func(series, otherSeries)

            if do_fill:
                arr = _ensure_float(arr)
                arr[this_mask & other_mask] = np.nan

            # try to downcast back to the original dtype
            if needs_i8_conversion_i:
                # ToDo: This conversion should be handled in
                # _maybe_cast_to_datetime but the change affects lot...
                if is_datetime64tz_dtype(new_dtype):
                    arr = DatetimeIndex._simple_new(arr, tz=new_dtype.tz)
                else:
                    arr = maybe_cast_to_datetime(arr, new_dtype)
            else:
                arr = maybe_downcast_to_dtype(arr, this_dtype)

            result[col] = arr

        # convert_objects just in case
        return self._constructor(result, index=new_index,
                                 columns=new_columns)._convert(datetime=True,
                                                               copy=False)

    def combine_first(self, other):
        """
        Combine two DataFrame objects and default to non-null values in frame
        calling the method. Result index columns will be the union of the
        respective indexes and columns

        Parameters
        ----------
        other : DataFrame

        Examples
        --------
        a's values prioritized, use values from b to fill holes:

        >>> a.combine_first(b)


        Returns
        -------
        combined : DataFrame
        """

        def combiner(x, y, needs_i8_conversion=False):
            x_values = x.values if hasattr(x, 'values') else x
            y_values = y.values if hasattr(y, 'values') else y
            if needs_i8_conversion:
                mask = isna(x)
                x_values = x_values.view('i8')
                y_values = y_values.view('i8')
            else:
                mask = isna(x_values)

            return expressions.where(mask, y_values, x_values,
                                     raise_on_error=True)

        return self.combine(other, combiner, overwrite=False)

    def update(self, other, join='left', overwrite=True, filter_func=None,
               raise_conflict=False):
        """
        Modify DataFrame in place using non-NA values from passed
        DataFrame. Aligns on indices

        Parameters
        ----------
        other : DataFrame, or object coercible into a DataFrame
        join : {'left'}, default 'left'
        overwrite : boolean, default True
            If True then overwrite values for common keys in the calling frame
        filter_func : callable(1d-array) -> 1d-array<boolean>, default None
            Can choose to replace values other than NA. Return True for values
            that should be updated
        raise_conflict : boolean
            If True, will raise an error if the DataFrame and other both
            contain data in the same place.
        """
        # TODO: Support other joins
        if join != 'left':  # pragma: no cover
            raise NotImplementedError("Only left join is supported")

        if not isinstance(other, DataFrame):
            other = DataFrame(other)

        other = other.reindex_like(self)

        for col in self.columns:
            this = self[col].values
            that = other[col].values
            if filter_func is not None:
                with np.errstate(all='ignore'):
                    mask = ~filter_func(this) | isna(that)
            else:
                if raise_conflict:
                    mask_this = notna(that)
                    mask_that = notna(this)
                    if any(mask_this & mask_that):
                        raise ValueError("Data overlaps.")

                if overwrite:
                    mask = isna(that)
                else:
                    mask = notna(this)

            # don't overwrite columns unecessarily
            if mask.all():
                continue

            self[col] = expressions.where(mask, this, that,
                                          raise_on_error=True)

    # ----------------------------------------------------------------------
    # Misc methods

    def first_valid_index(self):
        """
        Return label for first non-NA/null value
        """
        if len(self) == 0:
            return None

        return self.index[self.count(1) > 0][0]

    def last_valid_index(self):
        """
        Return label for last non-NA/null value
        """
        if len(self) == 0:
            return None

        return self.index[self.count(1) > 0][-1]

    # ----------------------------------------------------------------------
    # Data reshaping

    def pivot(self, index=None, columns=None, values=None):
        """
        Reshape data (produce a "pivot" table) based on column values. Uses
        unique values from index / columns to form axes of the resulting
        DataFrame.

        Parameters
        ----------
        index : string or object, optional
            Column name to use to make new frame's index. If None, uses
            existing index.
        columns : string or object
            Column name to use to make new frame's columns
        values : string or object, optional
            Column name to use for populating new frame's values. If not
            specified, all remaining columns will be used and the result will
            have hierarchically indexed columns

        Returns
        -------
        pivoted : DataFrame

        See also
        --------
        DataFrame.pivot_table : generalization of pivot that can handle
            duplicate values for one index/column pair
        DataFrame.unstack : pivot based on the index values instead of a
            column

        Notes
        -----
        For finer-tuned control, see hierarchical indexing documentation along
        with the related stack/unstack methods

        Examples
        --------

        >>> df = pd.DataFrame({'foo': ['one','one','one','two','two','two'],
                               'bar': ['A', 'B', 'C', 'A', 'B', 'C'],
                               'baz': [1, 2, 3, 4, 5, 6]})
        >>> df
            foo   bar  baz
        0   one   A    1
        1   one   B    2
        2   one   C    3
        3   two   A    4
        4   two   B    5
        5   two   C    6

        >>> df.pivot(index='foo', columns='bar', values='baz')
             A   B   C
        one  1   2   3
        two  4   5   6

        >>> df.pivot(index='foo', columns='bar')['baz']
             A   B   C
        one  1   2   3
        two  4   5   6


        """
        from pandas.core.reshape.reshape import pivot
        return pivot(self, index=index, columns=columns, values=values)

    def stack(self, level=-1, dropna=True):
        """
        Pivot a level of the (possibly hierarchical) column labels, returning a
        DataFrame (or Series in the case of an object with a single level of
        column labels) having a hierarchical index with a new inner-most level
        of row labels.
        The level involved will automatically get sorted.

        Parameters
        ----------
        level : int, string, or list of these, default last level
            Level(s) to stack, can pass level name
        dropna : boolean, default True
            Whether to drop rows in the resulting Frame/Series with no valid
            values

        Examples
        ----------
        >>> s
             a   b
        one  1.  2.
        two  3.  4.

        >>> s.stack()
        one a    1
            b    2
        two a    3
            b    4

        Returns
        -------
        stacked : DataFrame or Series
        """
        from pandas.core.reshape.reshape import stack, stack_multiple

        if isinstance(level, (tuple, list)):
            return stack_multiple(self, level, dropna=dropna)
        else:
            return stack(self, level, dropna=dropna)

    def unstack(self, level=-1, fill_value=None):
        """
        Pivot a level of the (necessarily hierarchical) index labels, returning
        a DataFrame having a new level of column labels whose inner-most level
        consists of the pivoted index labels. If the index is not a MultiIndex,
        the output will be a Series (the analogue of stack when the columns are
        not a MultiIndex).
        The level involved will automatically get sorted.

        Parameters
        ----------
        level : int, string, or list of these, default -1 (last level)
            Level(s) of index to unstack, can pass level name
        fill_value : replace NaN with this value if the unstack produces
            missing values

            .. versionadded: 0.18.0

        See also
        --------
        DataFrame.pivot : Pivot a table based on column values.
        DataFrame.stack : Pivot a level of the column labels (inverse operation
            from `unstack`).

        Examples
        --------
        >>> index = pd.MultiIndex.from_tuples([('one', 'a'), ('one', 'b'),
        ...                                    ('two', 'a'), ('two', 'b')])
        >>> s = pd.Series(np.arange(1.0, 5.0), index=index)
        >>> s
        one  a   1.0
             b   2.0
        two  a   3.0
             b   4.0
        dtype: float64

        >>> s.unstack(level=-1)
             a   b
        one  1.0  2.0
        two  3.0  4.0

        >>> s.unstack(level=0)
           one  two
        a  1.0   3.0
        b  2.0   4.0

        >>> df = s.unstack(level=0)
        >>> df.unstack()
        one  a  1.0
             b  2.0
        two  a  3.0
             b  4.0
        dtype: float64

        Returns
        -------
        unstacked : DataFrame or Series
        """
        from pandas.core.reshape.reshape import unstack
        return unstack(self, level, fill_value)

    _shared_docs['melt'] = ("""
    "Unpivots" a DataFrame from wide format to long format, optionally
    leaving identifier variables set.

    This function is useful to massage a DataFrame into a format where one
    or more columns are identifier variables (`id_vars`), while all other
    columns, considered measured variables (`value_vars`), are "unpivoted" to
    the row axis, leaving just two non-identifier columns, 'variable' and
    'value'.

    %(versionadded)s
    Parameters
    ----------
    frame : DataFrame
    id_vars : tuple, list, or ndarray, optional
        Column(s) to use as identifier variables.
    value_vars : tuple, list, or ndarray, optional
        Column(s) to unpivot. If not specified, uses all columns that
        are not set as `id_vars`.
    var_name : scalar
        Name to use for the 'variable' column. If None it uses
        ``frame.columns.name`` or 'variable'.
    value_name : scalar, default 'value'
        Name to use for the 'value' column.
    col_level : int or string, optional
        If columns are a MultiIndex then use this level to melt.

    See also
    --------
    %(other)s
    pivot_table
    DataFrame.pivot

    Examples
    --------
    >>> import pandas as pd
    >>> df = pd.DataFrame({'A': {0: 'a', 1: 'b', 2: 'c'},
    ...                    'B': {0: 1, 1: 3, 2: 5},
    ...                    'C': {0: 2, 1: 4, 2: 6}})
    >>> df
       A  B  C
    0  a  1  2
    1  b  3  4
    2  c  5  6

    >>> %(caller)sid_vars=['A'], value_vars=['B'])
       A variable  value
    0  a        B      1
    1  b        B      3
    2  c        B      5

    >>> %(caller)sid_vars=['A'], value_vars=['B', 'C'])
       A variable  value
    0  a        B      1
    1  b        B      3
    2  c        B      5
    3  a        C      2
    4  b        C      4
    5  c        C      6

    The names of 'variable' and 'value' columns can be customized:

    >>> %(caller)sid_vars=['A'], value_vars=['B'],
    ...         var_name='myVarname', value_name='myValname')
       A myVarname  myValname
    0  a         B          1
    1  b         B          3
    2  c         B          5

    If you have multi-index columns:

    >>> df.columns = [list('ABC'), list('DEF')]
    >>> df
       A  B  C
       D  E  F
    0  a  1  2
    1  b  3  4
    2  c  5  6

    >>> %(caller)scol_level=0, id_vars=['A'], value_vars=['B'])
       A variable  value
    0  a        B      1
    1  b        B      3
    2  c        B      5

    >>> %(caller)sid_vars=[('A', 'D')], value_vars=[('B', 'E')])
      (A, D) variable_0 variable_1  value
    0      a          B          E      1
    1      b          B          E      3
    2      c          B          E      5

    """)

    @Appender(_shared_docs['melt'] %
              dict(caller='df.melt(',
                   versionadded='.. versionadded:: 0.20.0\n',
                   other='melt'))
    def melt(self, id_vars=None, value_vars=None, var_name=None,
             value_name='value', col_level=None):
        from pandas.core.reshape.reshape import melt
        return melt(self, id_vars=id_vars, value_vars=value_vars,
                    var_name=var_name, value_name=value_name,
                    col_level=col_level)

    # ----------------------------------------------------------------------
    # Time series-related

    def diff(self, periods=1, axis=0):
        """
        1st discrete difference of object

        Parameters
        ----------
        periods : int, default 1
            Periods to shift for forming difference
        axis : {0 or 'index', 1 or 'columns'}, default 0
            Take difference over rows (0) or columns (1).

            .. versionadded: 0.16.1

        Returns
        -------
        diffed : DataFrame
        """
        bm_axis = self._get_block_manager_axis(axis)
        new_data = self._data.diff(n=periods, axis=bm_axis)
        return self._constructor(new_data)

    # ----------------------------------------------------------------------
    # Function application

    def _gotitem(self, key, ndim, subset=None):
        """
        sub-classes to define
        return a sliced object

        Parameters
        ----------
        key : string / list of selections
        ndim : 1,2
            requested ndim of result
        subset : object, default None
            subset to act on
        """
        if subset is None:
            subset = self

        # TODO: _shallow_copy(subset)?
        return self[key]

    _agg_doc = dedent("""
    Examples
    --------

    >>> df = pd.DataFrame(np.random.randn(10, 3), columns=['A', 'B', 'C'],
    ...                   index=pd.date_range('1/1/2000', periods=10))
    >>> df.iloc[3:7] = np.nan

    Aggregate these functions across all columns

    >>> df.agg(['sum', 'min'])
                A         B         C
    sum -0.182253 -0.614014 -2.909534
    min -1.916563 -1.460076 -1.568297

    Different aggregations per column

    >>> df.agg({'A' : ['sum', 'min'], 'B' : ['min', 'max']})
                A         B
    max       NaN  1.514318
    min -1.916563 -1.460076
    sum -0.182253       NaN

    See also
    --------
    pandas.DataFrame.apply
    pandas.DataFrame.transform
    pandas.DataFrame.groupby.aggregate
    pandas.DataFrame.resample.aggregate
    pandas.DataFrame.rolling.aggregate

    """)

    @Appender(_agg_doc)
    @Appender(_shared_docs['aggregate'] % dict(
        versionadded='.. versionadded:: 0.20.0',
        **_shared_doc_kwargs))
    def aggregate(self, func, axis=0, *args, **kwargs):
        axis = self._get_axis_number(axis)

        # TODO: flipped axis
        result = None
        if axis == 0:
            try:
                result, how = self._aggregate(func, axis=0, *args, **kwargs)
            except TypeError:
                pass
        if result is None:
            return self.apply(func, axis=axis, args=args, **kwargs)
        return result

    agg = aggregate

    def apply(self, func, axis=0, broadcast=False, raw=False, reduce=None,
              args=(), **kwds):
        """
        Applies function along input axis of DataFrame.

        Objects passed to functions are Series objects having index
        either the DataFrame's index (axis=0) or the columns (axis=1).
        Return type depends on whether passed function aggregates, or the
        reduce argument if the DataFrame is empty.

        Parameters
        ----------
        func : function
            Function to apply to each column/row
        axis : {0 or 'index', 1 or 'columns'}, default 0
            * 0 or 'index': apply function to each column
            * 1 or 'columns': apply function to each row
        broadcast : boolean, default False
            For aggregation functions, return object of same size with values
            propagated
        raw : boolean, default False
            If False, convert each row or column into a Series. If raw=True the
            passed function will receive ndarray objects instead. If you are
            just applying a NumPy reduction function this will achieve much
            better performance
        reduce : boolean or None, default None
            Try to apply reduction procedures. If the DataFrame is empty,
            apply will use reduce to determine whether the result should be a
            Series or a DataFrame. If reduce is None (the default), apply's
            return value will be guessed by calling func an empty Series (note:
            while guessing, exceptions raised by func will be ignored). If
            reduce is True a Series will always be returned, and if False a
            DataFrame will always be returned.
        args : tuple
            Positional arguments to pass to function in addition to the
            array/series
        Additional keyword arguments will be passed as keywords to the function

        Notes
        -----
        In the current implementation apply calls func twice on the
        first column/row to decide whether it can take a fast or slow
        code path. This can lead to unexpected behavior if func has
        side-effects, as they will take effect twice for the first
        column/row.

        Examples
        --------
        >>> df.apply(numpy.sqrt) # returns DataFrame
        >>> df.apply(numpy.sum, axis=0) # equiv to df.sum(0)
        >>> df.apply(numpy.sum, axis=1) # equiv to df.sum(1)

        See also
        --------
        DataFrame.applymap: For elementwise operations
        DataFrame.aggregate: only perform aggregating type operations
        DataFrame.transform: only perform transformating type operations

        Returns
        -------
        applied : Series or DataFrame
        """
        axis = self._get_axis_number(axis)
        ignore_failures = kwds.pop('ignore_failures', False)

        # dispatch to agg
        if axis == 0 and isinstance(func, (list, dict)):
            return self.aggregate(func, axis=axis, *args, **kwds)

        if len(self.columns) == 0 and len(self.index) == 0:
            return self._apply_empty_result(func, axis, reduce, *args, **kwds)

        # if we are a string, try to dispatch
        if isinstance(func, compat.string_types):
            if axis:
                kwds['axis'] = axis
            return getattr(self, func)(*args, **kwds)

        if kwds or args and not isinstance(func, np.ufunc):
            def f(x):
                return func(x, *args, **kwds)
        else:
            f = func

        if isinstance(f, np.ufunc):
            with np.errstate(all='ignore'):
                results = f(self.values)
            return self._constructor(data=results, index=self.index,
                                     columns=self.columns, copy=False)
        else:
            if not broadcast:
                if not all(self.shape):
                    return self._apply_empty_result(func, axis, reduce, *args,
                                                    **kwds)

                if raw and not self._is_mixed_type:
                    return self._apply_raw(f, axis)
                else:
                    if reduce is None:
                        reduce = True
                    return self._apply_standard(
                        f, axis,
                        reduce=reduce,
                        ignore_failures=ignore_failures)
            else:
                return self._apply_broadcast(f, axis)

    def _apply_empty_result(self, func, axis, reduce, *args, **kwds):
        if reduce is None:
            reduce = False
            try:
                reduce = not isinstance(func(_EMPTY_SERIES, *args, **kwds),
                                        Series)
            except Exception:
                pass

        if reduce:
            return Series(np.nan, index=self._get_agg_axis(axis))
        else:
            return self.copy()

    def _apply_raw(self, func, axis):
        try:
            result = lib.reduce(self.values, func, axis=axis)
        except Exception:
            result = np.apply_along_axis(func, axis, self.values)

        # TODO: mixed type case
        if result.ndim == 2:
            return DataFrame(result, index=self.index, columns=self.columns)
        else:
            return Series(result, index=self._get_agg_axis(axis))

    def _apply_standard(self, func, axis, ignore_failures=False, reduce=True):

        # skip if we are mixed datelike and trying reduce across axes
        # GH6125
        if (reduce and axis == 1 and self._is_mixed_type and
                self._is_datelike_mixed_type):
            reduce = False

        # try to reduce first (by default)
        # this only matters if the reduction in values is of different dtype
        # e.g. if we want to apply to a SparseFrame, then can't directly reduce
        if reduce:
            values = self.values

            # we cannot reduce using non-numpy dtypes,
            # as demonstrated in gh-12244
            if not is_extension_type(values):
                # Create a dummy Series from an empty array
                index = self._get_axis(axis)
                empty_arr = np.empty(len(index), dtype=values.dtype)
                dummy = Series(empty_arr, index=self._get_axis(axis),
                               dtype=values.dtype)

                try:
                    labels = self._get_agg_axis(axis)
                    result = lib.reduce(values, func, axis=axis, dummy=dummy,
                                        labels=labels)
                    return Series(result, index=labels)
                except Exception:
                    pass

        dtype = object if self._is_mixed_type else None
        if axis == 0:
            series_gen = (self._ixs(i, axis=1)
                          for i in range(len(self.columns)))
            res_index = self.columns
            res_columns = self.index
        elif axis == 1:
            res_index = self.index
            res_columns = self.columns
            values = self.values
            series_gen = (Series.from_array(arr, index=res_columns, name=name,
                                            dtype=dtype)
                          for i, (arr, name) in enumerate(zip(values,
                                                              res_index)))
        else:  # pragma : no cover
            raise AssertionError('Axis must be 0 or 1, got %s' % str(axis))

        i = None
        keys = []
        results = {}
        if ignore_failures:
            successes = []
            for i, v in enumerate(series_gen):
                try:
                    results[i] = func(v)
                    keys.append(v.name)
                    successes.append(i)
                except Exception:
                    pass
            # so will work with MultiIndex
            if len(successes) < len(res_index):
                res_index = res_index.take(successes)
        else:
            try:
                for i, v in enumerate(series_gen):
                    results[i] = func(v)
                    keys.append(v.name)
            except Exception as e:
                if hasattr(e, 'args'):
                    # make sure i is defined
                    if i is not None:
                        k = res_index[i]
                        e.args = e.args + ('occurred at index %s' %
                                           pprint_thing(k), )
                raise

        if len(results) > 0 and is_sequence(results[0]):
            if not isinstance(results[0], Series):
                index = res_columns
            else:
                index = None

            result = self._constructor(data=results, index=index)
            result.columns = res_index

            if axis == 1:
                result = result.T
            result = result._convert(datetime=True, timedelta=True, copy=False)

        else:

            result = Series(results)
            result.index = res_index

        return result

    def _apply_broadcast(self, func, axis):
        if axis == 0:
            target = self
        elif axis == 1:
            target = self.T
        else:  # pragma: no cover
            raise AssertionError('Axis must be 0 or 1, got %s' % axis)

        result_values = np.empty_like(target.values)
        columns = target.columns
        for i, col in enumerate(columns):
            result_values[:, i] = func(target[col])

        result = self._constructor(result_values, index=target.index,
                                   columns=target.columns)

        if axis == 1:
            result = result.T

        return result

    def applymap(self, func):
        """
        Apply a function to a DataFrame that is intended to operate
        elementwise, i.e. like doing map(func, series) for each series in the
        DataFrame

        Parameters
        ----------
        func : function
            Python function, returns a single value from a single value

        Examples
        --------

        >>> df = pd.DataFrame(np.random.randn(3, 3))
        >>> df
            0         1          2
        0  -0.029638  1.081563   1.280300
        1   0.647747  0.831136  -1.549481
        2   0.513416 -0.884417   0.195343
        >>> df = df.applymap(lambda x: '%.2f' % x)
        >>> df
            0         1          2
        0  -0.03      1.08       1.28
        1   0.65      0.83      -1.55
        2   0.51     -0.88       0.20

        Returns
        -------
        applied : DataFrame

        See also
        --------
        DataFrame.apply : For operations on rows/columns

        """

        # if we have a dtype == 'M8[ns]', provide boxed values
        def infer(x):
            if x.empty:
                return lib.map_infer(x, func)
            return lib.map_infer(x.asobject, func)

        return self.apply(infer)

    # ----------------------------------------------------------------------
    # Merging / joining methods

    def append(self, other, ignore_index=False, verify_integrity=False):
        """
        Append rows of `other` to the end of this frame, returning a new
        object. Columns not in this frame are added as new columns.

        Parameters
        ----------
        other : DataFrame or Series/dict-like object, or list of these
            The data to append.
        ignore_index : boolean, default False
            If True, do not use the index labels.
        verify_integrity : boolean, default False
            If True, raise ValueError on creating index with duplicates.

        Returns
        -------
        appended : DataFrame

        Notes
        -----
        If a list of dict/series is passed and the keys are all contained in
        the DataFrame's index, the order of the columns in the resulting
        DataFrame will be unchanged.

        Iteratively appending rows to a DataFrame can be more computationally
        intensive than a single concatenate. A better solution is to append
        those rows to a list and then concatenate the list with the original
        DataFrame all at once.

        See also
        --------
        pandas.concat : General function to concatenate DataFrame, Series
            or Panel objects

        Examples
        --------

        >>> df = pd.DataFrame([[1, 2], [3, 4]], columns=list('AB'))
        >>> df
           A  B
        0  1  2
        1  3  4
        >>> df2 = pd.DataFrame([[5, 6], [7, 8]], columns=list('AB'))
        >>> df.append(df2)
           A  B
        0  1  2
        1  3  4
        0  5  6
        1  7  8

        With `ignore_index` set to True:

        >>> df.append(df2, ignore_index=True)
           A  B
        0  1  2
        1  3  4
        2  5  6
        3  7  8

        The following, while not recommended methods for generating DataFrames,
        show two ways to generate a DataFrame from multiple data sources.

        Less efficient:

        >>> df = pd.DataFrame(columns=['A'])
        >>> for i in range(5):
        ...     df = df.append({'A'}: i}, ignore_index=True)
        >>> df
           A
        0  0
        1  1
        2  2
        3  3
        4  4

        More efficient:

        >>> pd.concat([pd.DataFrame([i], columns=['A']) for i in range(5)],
        ...           ignore_index=True)
           A
        0  0
        1  1
        2  2
        3  3
        4  4

        """
        if isinstance(other, (Series, dict)):
            if isinstance(other, dict):
                other = Series(other)
            if other.name is None and not ignore_index:
                raise TypeError('Can only append a Series if ignore_index=True'
                                ' or if the Series has a name')

            if other.name is None:
                index = None
            else:
                # other must have the same index name as self, otherwise
                # index name will be reset
                index = Index([other.name], name=self.index.name)

            combined_columns = self.columns.tolist() + self.columns.union(
                other.index).difference(self.columns).tolist()
            other = other.reindex(combined_columns, copy=False)
            other = DataFrame(other.values.reshape((1, len(other))),
                              index=index,
                              columns=combined_columns)
            other = other._convert(datetime=True, timedelta=True)
            if not self.columns.equals(combined_columns):
                self = self.reindex(columns=combined_columns)
        elif isinstance(other, list) and not isinstance(other[0], DataFrame):
            other = DataFrame(other)
            if (self.columns.get_indexer(other.columns) >= 0).all():
                other = other.loc[:, self.columns]

        from pandas.core.reshape.concat import concat
        if isinstance(other, (list, tuple)):
            to_concat = [self] + other
        else:
            to_concat = [self, other]
        return concat(to_concat, ignore_index=ignore_index,
                      verify_integrity=verify_integrity)

    def join(self, other, on=None, how='left', lsuffix='', rsuffix='',
             sort=False):
        """
        Join columns with other DataFrame either on index or on a key
        column. Efficiently Join multiple DataFrame objects by index at once by
        passing a list.

        Parameters
        ----------
        other : DataFrame, Series with name field set, or list of DataFrame
            Index should be similar to one of the columns in this one. If a
            Series is passed, its name attribute must be set, and that will be
            used as the column name in the resulting joined DataFrame
        on : column name, tuple/list of column names, or array-like
            Column(s) in the caller to join on the index in other,
            otherwise joins index-on-index. If multiples
            columns given, the passed DataFrame must have a MultiIndex. Can
            pass an array as the join key if not already contained in the
            calling DataFrame. Like an Excel VLOOKUP operation
        how : {'left', 'right', 'outer', 'inner'}, default: 'left'
            How to handle the operation of the two objects.

            * left: use calling frame's index (or column if on is specified)
            * right: use other frame's index
            * outer: form union of calling frame's index (or column if on is
              specified) with other frame's index, and sort it
              lexicographically
            * inner: form intersection of calling frame's index (or column if
              on is specified) with other frame's index, preserving the order
              of the calling's one
        lsuffix : string
            Suffix to use from left frame's overlapping columns
        rsuffix : string
            Suffix to use from right frame's overlapping columns
        sort : boolean, default False
            Order result DataFrame lexicographically by the join key. If False,
            the order of the join key depends on the join type (how keyword)

        Notes
        -----
        on, lsuffix, and rsuffix options are not supported when passing a list
        of DataFrame objects

        Examples
        --------
        >>> caller = pd.DataFrame({'key': ['K0', 'K1', 'K2', 'K3', 'K4', 'K5'],
        ...                        'A': ['A0', 'A1', 'A2', 'A3', 'A4', 'A5']})

        >>> caller
            A key
        0  A0  K0
        1  A1  K1
        2  A2  K2
        3  A3  K3
        4  A4  K4
        5  A5  K5

        >>> other = pd.DataFrame({'key': ['K0', 'K1', 'K2'],
        ...                       'B': ['B0', 'B1', 'B2']})

        >>> other
            B key
        0  B0  K0
        1  B1  K1
        2  B2  K2

        Join DataFrames using their indexes.

        >>> caller.join(other, lsuffix='_caller', rsuffix='_other')

        >>>     A key_caller    B key_other
            0  A0         K0   B0        K0
            1  A1         K1   B1        K1
            2  A2         K2   B2        K2
            3  A3         K3  NaN       NaN
            4  A4         K4  NaN       NaN
            5  A5         K5  NaN       NaN


        If we want to join using the key columns, we need to set key to be
        the index in both caller and other. The joined DataFrame will have
        key as its index.

        >>> caller.set_index('key').join(other.set_index('key'))

        >>>      A    B
            key
            K0   A0   B0
            K1   A1   B1
            K2   A2   B2
            K3   A3  NaN
            K4   A4  NaN
            K5   A5  NaN

        Another option to join using the key columns is to use the on
        parameter. DataFrame.join always uses other's index but we can use any
        column in the caller. This method preserves the original caller's
        index in the result.

        >>> caller.join(other.set_index('key'), on='key')

        >>>     A key    B
            0  A0  K0   B0
            1  A1  K1   B1
            2  A2  K2   B2
            3  A3  K3  NaN
            4  A4  K4  NaN
            5  A5  K5  NaN


        See also
        --------
        DataFrame.merge : For column(s)-on-columns(s) operations

        Returns
        -------
        joined : DataFrame
        """
        # For SparseDataFrame's benefit
        return self._join_compat(other, on=on, how=how, lsuffix=lsuffix,
                                 rsuffix=rsuffix, sort=sort)

    def _join_compat(self, other, on=None, how='left', lsuffix='', rsuffix='',
                     sort=False):
        from pandas.core.reshape.merge import merge
        from pandas.core.reshape.concat import concat

        if isinstance(other, Series):
            if other.name is None:
                raise ValueError('Other Series must have a name')
            other = DataFrame({other.name: other})

        if isinstance(other, DataFrame):
            return merge(self, other, left_on=on, how=how,
                         left_index=on is None, right_index=True,
                         suffixes=(lsuffix, rsuffix), sort=sort)
        else:
            if on is not None:
                raise ValueError('Joining multiple DataFrames only supported'
                                 ' for joining on index')

            # join indexes only using concat
            if how == 'left':
                how = 'outer'
                join_axes = [self.index]
            else:
                join_axes = None

            frames = [self] + list(other)

            can_concat = all(df.index.is_unique for df in frames)

            if can_concat:
                return concat(frames, axis=1, join=how, join_axes=join_axes,
                              verify_integrity=True)

            joined = frames[0]

            for frame in frames[1:]:
                joined = merge(joined, frame, how=how, left_index=True,
                               right_index=True)

            return joined

    @Substitution('')
    @Appender(_merge_doc, indents=2)
    def merge(self, right, how='inner', on=None, left_on=None, right_on=None,
              left_index=False, right_index=False, sort=False,
              suffixes=('_x', '_y'), copy=True, indicator=False,
              validate=None):
        from pandas.core.reshape.merge import merge
        return merge(self, right, how=how, on=on, left_on=left_on,
                     right_on=right_on, left_index=left_index,
                     right_index=right_index, sort=sort, suffixes=suffixes,
                     copy=copy, indicator=indicator, validate=validate)

    def round(self, decimals=0, *args, **kwargs):
        """
        Round a DataFrame to a variable number of decimal places.

        .. versionadded:: 0.17.0

        Parameters
        ----------
        decimals : int, dict, Series
            Number of decimal places to round each column to. If an int is
            given, round each column to the same number of places.
            Otherwise dict and Series round to variable numbers of places.
            Column names should be in the keys if `decimals` is a
            dict-like, or in the index if `decimals` is a Series. Any
            columns not included in `decimals` will be left as is. Elements
            of `decimals` which are not columns of the input will be
            ignored.

        Examples
        --------
        >>> df = pd.DataFrame(np.random.random([3, 3]),
        ...     columns=['A', 'B', 'C'], index=['first', 'second', 'third'])
        >>> df
                       A         B         C
        first   0.028208  0.992815  0.173891
        second  0.038683  0.645646  0.577595
        third   0.877076  0.149370  0.491027
        >>> df.round(2)
                   A     B     C
        first   0.03  0.99  0.17
        second  0.04  0.65  0.58
        third   0.88  0.15  0.49
        >>> df.round({'A': 1, 'C': 2})
                  A         B     C
        first   0.0  0.992815  0.17
        second  0.0  0.645646  0.58
        third   0.9  0.149370  0.49
        >>> decimals = pd.Series([1, 0, 2], index=['A', 'B', 'C'])
        >>> df.round(decimals)
                  A  B     C
        first   0.0  1  0.17
        second  0.0  1  0.58
        third   0.9  0  0.49

        Returns
        -------
        DataFrame object

        See Also
        --------
        numpy.around
        Series.round

        """
        from pandas.core.reshape.concat import concat

        def _dict_round(df, decimals):
            for col, vals in df.iteritems():
                try:
                    yield _series_round(vals, decimals[col])
                except KeyError:
                    yield vals

        def _series_round(s, decimals):
            if is_integer_dtype(s) or is_float_dtype(s):
                return s.round(decimals)
            return s

        nv.validate_round(args, kwargs)

        if isinstance(decimals, (dict, Series)):
            if isinstance(decimals, Series):
                if not decimals.index.is_unique:
                    raise ValueError("Index of decimals must be unique")
            new_cols = [col for col in _dict_round(self, decimals)]
        elif is_integer(decimals):
            # Dispatch to Series.round
            new_cols = [_series_round(v, decimals)
                        for _, v in self.iteritems()]
        else:
            raise TypeError("decimals must be an integer, a dict-like or a "
                            "Series")

        if len(new_cols) > 0:
            return self._constructor(concat(new_cols, axis=1),
                                     index=self.index,
                                     columns=self.columns)
        else:
            return self

    # ----------------------------------------------------------------------
    # Statistical methods, etc.

    def corr(self, method='pearson', min_periods=1):
        """
        Compute pairwise correlation of columns, excluding NA/null values

        Parameters
        ----------
        method : {'pearson', 'kendall', 'spearman'}
            * pearson : standard correlation coefficient
            * kendall : Kendall Tau correlation coefficient
            * spearman : Spearman rank correlation
        min_periods : int, optional
            Minimum number of observations required per pair of columns
            to have a valid result. Currently only available for pearson
            and spearman correlation

        Returns
        -------
        y : DataFrame
        """
        numeric_df = self._get_numeric_data()
        cols = numeric_df.columns
        idx = cols.copy()
        mat = numeric_df.values

        if method == 'pearson':
            correl = libalgos.nancorr(_ensure_float64(mat), minp=min_periods)
        elif method == 'spearman':
            correl = libalgos.nancorr_spearman(_ensure_float64(mat),
                                               minp=min_periods)
        else:
            if min_periods is None:
                min_periods = 1
            mat = _ensure_float64(mat).T
            corrf = nanops.get_corr_func(method)
            K = len(cols)
            correl = np.empty((K, K), dtype=float)
            mask = np.isfinite(mat)
            for i, ac in enumerate(mat):
                for j, bc in enumerate(mat):
                    if i > j:
                        continue

                    valid = mask[i] & mask[j]
                    if valid.sum() < min_periods:
                        c = np.nan
                    elif i == j:
                        c = 1.
                    elif not valid.all():
                        c = corrf(ac[valid], bc[valid])
                    else:
                        c = corrf(ac, bc)
                    correl[i, j] = c
                    correl[j, i] = c

        return self._constructor(correl, index=idx, columns=cols)

    def cov(self, min_periods=None):
        """
        Compute pairwise covariance of columns, excluding NA/null values

        Parameters
        ----------
        min_periods : int, optional
            Minimum number of observations required per pair of columns
            to have a valid result.

        Returns
        -------
        y : DataFrame

        Notes
        -----
        `y` contains the covariance matrix of the DataFrame's time series.
        The covariance is normalized by N-1 (unbiased estimator).
        """
        numeric_df = self._get_numeric_data()
        cols = numeric_df.columns
        idx = cols.copy()
        mat = numeric_df.values

        if notna(mat).all():
            if min_periods is not None and min_periods > len(mat):
                baseCov = np.empty((mat.shape[1], mat.shape[1]))
                baseCov.fill(np.nan)
            else:
                baseCov = np.cov(mat.T)
            baseCov = baseCov.reshape((len(cols), len(cols)))
        else:
            baseCov = libalgos.nancorr(_ensure_float64(mat), cov=True,
                                       minp=min_periods)

        return self._constructor(baseCov, index=idx, columns=cols)

    def corrwith(self, other, axis=0, drop=False):
        """
        Compute pairwise correlation between rows or columns of two DataFrame
        objects.

        Parameters
        ----------
        other : DataFrame
        axis : {0 or 'index', 1 or 'columns'}, default 0
            0 or 'index' to compute column-wise, 1 or 'columns' for row-wise
        drop : boolean, default False
            Drop missing indices from result, default returns union of all

        Returns
        -------
        correls : Series
        """
        axis = self._get_axis_number(axis)
        if isinstance(other, Series):
            return self.apply(other.corr, axis=axis)

        this = self._get_numeric_data()
        other = other._get_numeric_data()

        left, right = this.align(other, join='inner', copy=False)

        # mask missing values
        left = left + right * 0
        right = right + left * 0

        if axis == 1:
            left = left.T
            right = right.T

        # demeaned data
        ldem = left - left.mean()
        rdem = right - right.mean()

        num = (ldem * rdem).sum()
        dom = (left.count() - 1) * left.std() * right.std()

        correl = num / dom

        if not drop:
            raxis = 1 if axis == 0 else 0
            result_index = this._get_axis(raxis).union(other._get_axis(raxis))
            correl = correl.reindex(result_index)

        return correl

    # ----------------------------------------------------------------------
    # ndarray-like stats methods

    def count(self, axis=0, level=None, numeric_only=False):
        """
        Return Series with number of non-NA/null observations over requested
        axis. Works with non-floating point data as well (detects NaN and None)

        Parameters
        ----------
        axis : {0 or 'index', 1 or 'columns'}, default 0
            0 or 'index' for row-wise, 1 or 'columns' for column-wise
        level : int or level name, default None
            If the axis is a MultiIndex (hierarchical), count along a
            particular level, collapsing into a DataFrame
        numeric_only : boolean, default False
            Include only float, int, boolean data

        Returns
        -------
        count : Series (or DataFrame if level specified)
        """
        axis = self._get_axis_number(axis)
        if level is not None:
            return self._count_level(level, axis=axis,
                                     numeric_only=numeric_only)

        if numeric_only:
            frame = self._get_numeric_data()
        else:
            frame = self

        # GH #423
        if len(frame._get_axis(axis)) == 0:
            result = Series(0, index=frame._get_agg_axis(axis))
        else:
            if frame._is_mixed_type:
                result = notna(frame).sum(axis=axis)
            else:
                counts = notna(frame.values).sum(axis=axis)
                result = Series(counts, index=frame._get_agg_axis(axis))

        return result.astype('int64')

    def _count_level(self, level, axis=0, numeric_only=False):
        if numeric_only:
            frame = self._get_numeric_data()
        else:
            frame = self

        count_axis = frame._get_axis(axis)
        agg_axis = frame._get_agg_axis(axis)

        if not isinstance(count_axis, MultiIndex):
            raise TypeError("Can only count levels on hierarchical %s." %
                            self._get_axis_name(axis))

        if frame._is_mixed_type:
            # Since we have mixed types, calling notna(frame.values) might
            # upcast everything to object
            mask = notna(frame).values
        else:
            # But use the speedup when we have homogeneous dtypes
            mask = notna(frame.values)

        if axis == 1:
            # We're transposing the mask rather than frame to avoid potential
            # upcasts to object, which induces a ~20x slowdown
            mask = mask.T

        if isinstance(level, compat.string_types):
            level = count_axis._get_level_number(level)

        level_index = count_axis.levels[level]
        labels = _ensure_int64(count_axis.labels[level])
        counts = lib.count_level_2d(mask, labels, len(level_index), axis=0)

        result = DataFrame(counts, index=level_index, columns=agg_axis)

        if axis == 1:
            # Undo our earlier transpose
            return result.T
        else:
            return result

    def _reduce(self, op, name, axis=0, skipna=True, numeric_only=None,
                filter_type=None, **kwds):
        axis = self._get_axis_number(axis)

        def f(x):
            return op(x, axis=axis, skipna=skipna, **kwds)

        labels = self._get_agg_axis(axis)

        # exclude timedelta/datetime unless we are uniform types
        if axis == 1 and self._is_mixed_type and self._is_datelike_mixed_type:
            numeric_only = True

        if numeric_only is None:
            try:
                values = self.values
                result = f(values)
            except Exception as e:

                # try by-column first
                if filter_type is None and axis == 0:
                    try:

                        # this can end up with a non-reduction
                        # but not always. if the types are mixed
                        # with datelike then need to make sure a series

                        # we only end up here if we have not specified
                        # numeric_only and yet we have tried a
                        # column-by-column reduction, where we have mixed type.
                        # So let's just do what we can
                        result = self.apply(f, reduce=False,
                                            ignore_failures=True)
                        if result.ndim == self.ndim:
                            result = result.iloc[0]
                        return result
                    except:
                        pass

                if filter_type is None or filter_type == 'numeric':
                    data = self._get_numeric_data()
                elif filter_type == 'bool':
                    data = self._get_bool_data()
                else:  # pragma: no cover
                    e = NotImplementedError("Handling exception with filter_"
                                            "type %s not implemented." %
                                            filter_type)
                    raise_with_traceback(e)
                with np.errstate(all='ignore'):
                    result = f(data.values)
                labels = data._get_agg_axis(axis)
        else:
            if numeric_only:
                if filter_type is None or filter_type == 'numeric':
                    data = self._get_numeric_data()
                elif filter_type == 'bool':
                    data = self._get_bool_data()
                else:  # pragma: no cover
                    msg = ("Generating numeric_only data with filter_type %s"
                           "not supported." % filter_type)
                    raise NotImplementedError(msg)
                values = data.values
                labels = data._get_agg_axis(axis)
            else:
                values = self.values
            result = f(values)

        if hasattr(result, 'dtype') and is_object_dtype(result.dtype):
            try:
                if filter_type is None or filter_type == 'numeric':
                    result = result.astype(np.float64)
                elif filter_type == 'bool' and notna(result).all():
                    result = result.astype(np.bool_)
            except (ValueError, TypeError):

                # try to coerce to the original dtypes item by item if we can
                if axis == 0:
                    result = coerce_to_dtypes(result, self.dtypes)

        return Series(result, index=labels)

    def nunique(self, axis=0, dropna=True):
        """
        Return Series with number of distinct observations over requested
        axis.

        .. versionadded:: 0.20.0

        Parameters
        ----------
        axis : {0 or 'index', 1 or 'columns'}, default 0
        dropna : boolean, default True
            Don't include NaN in the counts.

        Returns
        -------
        nunique : Series

        Examples
        --------
        >>> df = pd.DataFrame({'A': [1, 2, 3], 'B': [1, 1, 1]})
        >>> df.nunique()
        A    3
        B    1

        >>> df.nunique(axis=1)
        0    1
        1    2
        2    2
        """
        return self.apply(Series.nunique, axis=axis, dropna=dropna)

    def idxmin(self, axis=0, skipna=True):
        """
        Return index of first occurrence of minimum over requested axis.
        NA/null values are excluded.

        Parameters
        ----------
        axis : {0 or 'index', 1 or 'columns'}, default 0
            0 or 'index' for row-wise, 1 or 'columns' for column-wise
        skipna : boolean, default True
            Exclude NA/null values. If an entire row/column is NA, the result
            will be NA

        Returns
        -------
        idxmin : Series

        Notes
        -----
        This method is the DataFrame version of ``ndarray.argmin``.

        See Also
        --------
        Series.idxmin
        """
        axis = self._get_axis_number(axis)
        indices = nanops.nanargmin(self.values, axis=axis, skipna=skipna)
        index = self._get_axis(axis)
        result = [index[i] if i >= 0 else np.nan for i in indices]
        return Series(result, index=self._get_agg_axis(axis))

    def idxmax(self, axis=0, skipna=True):
        """
        Return index of first occurrence of maximum over requested axis.
        NA/null values are excluded.

        Parameters
        ----------
        axis : {0 or 'index', 1 or 'columns'}, default 0
            0 or 'index' for row-wise, 1 or 'columns' for column-wise
        skipna : boolean, default True
            Exclude NA/null values. If an entire row/column is NA, the result
            will be first index.

        Returns
        -------
        idxmax : Series

        Notes
        -----
        This method is the DataFrame version of ``ndarray.argmax``.

        See Also
        --------
        Series.idxmax
        """
        axis = self._get_axis_number(axis)
        indices = nanops.nanargmax(self.values, axis=axis, skipna=skipna)
        index = self._get_axis(axis)
        result = [index[i] if i >= 0 else np.nan for i in indices]
        return Series(result, index=self._get_agg_axis(axis))

    def _get_agg_axis(self, axis_num):
        """ let's be explict about this """
        if axis_num == 0:
            return self.columns
        elif axis_num == 1:
            return self.index
        else:
            raise ValueError('Axis must be 0 or 1 (got %r)' % axis_num)

    def mode(self, axis=0, numeric_only=False):
        """
        Gets the mode(s) of each element along the axis selected. Adds a row
        for each mode per label, fills in gaps with nan.

        Note that there could be multiple values returned for the selected
        axis (when more than one item share the maximum frequency), which is
        the reason why a dataframe is returned. If you want to impute missing
        values with the mode in a dataframe ``df``, you can just do this:
        ``df.fillna(df.mode().iloc[0])``

        Parameters
        ----------
        axis : {0 or 'index', 1 or 'columns'}, default 0
            * 0 or 'index' : get mode of each column
            * 1 or 'columns' : get mode of each row
        numeric_only : boolean, default False
            if True, only apply to numeric columns

        Returns
        -------
        modes : DataFrame (sorted)

        Examples
        --------
        >>> df = pd.DataFrame({'A': [1, 2, 1, 2, 1, 2, 3]})
        >>> df.mode()
           A
        0  1
        1  2
        """
        data = self if not numeric_only else self._get_numeric_data()

        def f(s):
            return s.mode()

        return data.apply(f, axis=axis)

    def quantile(self, q=0.5, axis=0, numeric_only=True,
                 interpolation='linear'):
        """
        Return values at the given quantile over requested axis, a la
        numpy.percentile.

        Parameters
        ----------
        q : float or array-like, default 0.5 (50% quantile)
            0 <= q <= 1, the quantile(s) to compute
        axis : {0, 1, 'index', 'columns'} (default 0)
            0 or 'index' for row-wise, 1 or 'columns' for column-wise
        interpolation : {'linear', 'lower', 'higher', 'midpoint', 'nearest'}
            .. versionadded:: 0.18.0

            This optional parameter specifies the interpolation method to use,
            when the desired quantile lies between two data points `i` and `j`:

            * linear: `i + (j - i) * fraction`, where `fraction` is the
              fractional part of the index surrounded by `i` and `j`.
            * lower: `i`.
            * higher: `j`.
            * nearest: `i` or `j` whichever is nearest.
            * midpoint: (`i` + `j`) / 2.

        Returns
        -------
        quantiles : Series or DataFrame

            - If ``q`` is an array, a DataFrame will be returned where the
              index is ``q``, the columns are the columns of self, and the
              values are the quantiles.
            - If ``q`` is a float, a Series will be returned where the
              index is the columns of self and the values are the quantiles.

        Examples
        --------

        >>> df = DataFrame(np.array([[1, 1], [2, 10], [3, 100], [4, 100]]),
                           columns=['a', 'b'])
        >>> df.quantile(.1)
        a    1.3
        b    3.7
        dtype: float64
        >>> df.quantile([.1, .5])
               a     b
        0.1  1.3   3.7
        0.5  2.5  55.0
        """
        self._check_percentile(q)

        data = self._get_numeric_data() if numeric_only else self
        axis = self._get_axis_number(axis)
        is_transposed = axis == 1

        if is_transposed:
            data = data.T

        result = data._data.quantile(qs=q,
                                     axis=1,
                                     interpolation=interpolation,
                                     transposed=is_transposed)

        if result.ndim == 2:
            result = self._constructor(result)
        else:
            result = self._constructor_sliced(result, name=q)

        if is_transposed:
            result = result.T

        return result

    def to_timestamp(self, freq=None, how='start', axis=0, copy=True):
        """
        Cast to DatetimeIndex of timestamps, at *beginning* of period

        Parameters
        ----------
        freq : string, default frequency of PeriodIndex
            Desired frequency
        how : {'s', 'e', 'start', 'end'}
            Convention for converting period to timestamp; start of period
            vs. end
        axis : {0 or 'index', 1 or 'columns'}, default 0
            The axis to convert (the index by default)
        copy : boolean, default True
            If false then underlying input data is not copied

        Returns
        -------
        df : DataFrame with DatetimeIndex
        """
        new_data = self._data
        if copy:
            new_data = new_data.copy()

        axis = self._get_axis_number(axis)
        if axis == 0:
            new_data.set_axis(1, self.index.to_timestamp(freq=freq, how=how))
        elif axis == 1:
            new_data.set_axis(0, self.columns.to_timestamp(freq=freq, how=how))
        else:  # pragma: no cover
            raise AssertionError('Axis must be 0 or 1. Got %s' % str(axis))

        return self._constructor(new_data)

    def to_period(self, freq=None, axis=0, copy=True):
        """
        Convert DataFrame from DatetimeIndex to PeriodIndex with desired
        frequency (inferred from index if not passed)

        Parameters
        ----------
        freq : string, default
        axis : {0 or 'index', 1 or 'columns'}, default 0
            The axis to convert (the index by default)
        copy : boolean, default True
            If False then underlying input data is not copied

        Returns
        -------
        ts : TimeSeries with PeriodIndex
        """
        new_data = self._data
        if copy:
            new_data = new_data.copy()

        axis = self._get_axis_number(axis)
        if axis == 0:
            new_data.set_axis(1, self.index.to_period(freq=freq))
        elif axis == 1:
            new_data.set_axis(0, self.columns.to_period(freq=freq))
        else:  # pragma: no cover
            raise AssertionError('Axis must be 0 or 1. Got %s' % str(axis))

        return self._constructor(new_data)

    def isin(self, values):
        """
        Return boolean DataFrame showing whether each element in the
        DataFrame is contained in values.

        Parameters
        ----------
        values : iterable, Series, DataFrame or dictionary
            The result will only be true at a location if all the
            labels match. If `values` is a Series, that's the index. If
            `values` is a dictionary, the keys must be the column names,
            which must match. If `values` is a DataFrame,
            then both the index and column labels must match.

        Returns
        -------

        DataFrame of booleans

        Examples
        --------
        When ``values`` is a list:

        >>> df = DataFrame({'A': [1, 2, 3], 'B': ['a', 'b', 'f']})
        >>> df.isin([1, 3, 12, 'a'])
               A      B
        0   True   True
        1  False  False
        2   True  False

        When ``values`` is a dict:

        >>> df = DataFrame({'A': [1, 2, 3], 'B': [1, 4, 7]})
        >>> df.isin({'A': [1, 3], 'B': [4, 7, 12]})
               A      B
        0   True  False  # Note that B didn't match the 1 here.
        1  False   True
        2   True   True

        When ``values`` is a Series or DataFrame:

        >>> df = DataFrame({'A': [1, 2, 3], 'B': ['a', 'b', 'f']})
        >>> other = DataFrame({'A': [1, 3, 3, 2], 'B': ['e', 'f', 'f', 'e']})
        >>> df.isin(other)
               A      B
        0   True  False
        1  False  False  # Column A in `other` has a 3, but not at index 1.
        2   True   True
        """
        if isinstance(values, dict):
            from pandas.core.reshape.concat import concat
            values = collections.defaultdict(list, values)
            return concat((self.iloc[:, [i]].isin(values[col])
                           for i, col in enumerate(self.columns)), axis=1)
        elif isinstance(values, Series):
            if not values.index.is_unique:
                raise ValueError("cannot compute isin with "
                                 "a duplicate axis.")
            return self.eq(values.reindex_like(self), axis='index')
        elif isinstance(values, DataFrame):
            if not (values.columns.is_unique and values.index.is_unique):
                raise ValueError("cannot compute isin with "
                                 "a duplicate axis.")
            return self.eq(values.reindex_like(self))
        else:
            if not is_list_like(values):
                raise TypeError("only list-like or dict-like objects are "
                                "allowed to be passed to DataFrame.isin(), "
                                "you passed a "
                                "{0!r}".format(type(values).__name__))
            return DataFrame(
                algorithms.isin(self.values.ravel(),
                                values).reshape(self.shape), self.index,
                self.columns)

    # ----------------------------------------------------------------------
    # Add plotting methods to DataFrame
    plot = base.AccessorProperty(gfx.FramePlotMethods, gfx.FramePlotMethods)
    hist = gfx.hist_frame
    boxplot = gfx.boxplot_frame


DataFrame._setup_axes(['index', 'columns'], info_axis=1, stat_axis=0,
                      axes_are_reversed=True, aliases={'rows': 0})
DataFrame._add_numeric_operations()
DataFrame._add_series_or_dataframe_operations()

ops.add_flex_arithmetic_methods(DataFrame, **ops.frame_flex_funcs)
ops.add_special_arithmetic_methods(DataFrame, **ops.frame_special_funcs)

_EMPTY_SERIES = Series([])


def _arrays_to_mgr(arrays, arr_names, index, columns, dtype=None):
    """
    Segregate Series based on type and coerce into matrices.
    Needs to handle a lot of exceptional cases.
    """
    # figure out the index, if necessary
    if index is None:
        index = extract_index(arrays)
    else:
        index = _ensure_index(index)

    # don't force copy because getting jammed in an ndarray anyway
    arrays = _homogenize(arrays, index, dtype)

    # from BlockManager perspective
    axes = [_ensure_index(columns), _ensure_index(index)]

    return create_block_manager_from_arrays(arrays, arr_names, axes)


def extract_index(data):
    from pandas.core.index import _union_indexes

    index = None
    if len(data) == 0:
        index = Index([])
    elif len(data) > 0:
        raw_lengths = []
        indexes = []

        have_raw_arrays = False
        have_series = False
        have_dicts = False

        for v in data:
            if isinstance(v, Series):
                have_series = True
                indexes.append(v.index)
            elif isinstance(v, dict):
                have_dicts = True
                indexes.append(list(v.keys()))
            elif is_list_like(v) and getattr(v, 'ndim', 1) == 1:
                have_raw_arrays = True
                raw_lengths.append(len(v))

        if not indexes and not raw_lengths:
            raise ValueError('If using all scalar values, you must pass'
                             ' an index')

        if have_series or have_dicts:
            index = _union_indexes(indexes)

        if have_raw_arrays:
            lengths = list(set(raw_lengths))
            if len(lengths) > 1:
                raise ValueError('arrays must all be same length')

            if have_dicts:
                raise ValueError('Mixing dicts with non-Series may lead to '
                                 'ambiguous ordering.')

            if have_series:
                if lengths[0] != len(index):
                    msg = ('array length %d does not match index length %d' %
                           (lengths[0], len(index)))
                    raise ValueError(msg)
            else:
                index = _default_index(lengths[0])

    return _ensure_index(index)


def _prep_ndarray(values, copy=True):
    if not isinstance(values, (np.ndarray, Series, Index)):
        if len(values) == 0:
            return np.empty((0, 0), dtype=object)

        def convert(v):
            return maybe_convert_platform(v)

        # we could have a 1-dim or 2-dim list here
        # this is equiv of np.asarray, but does object conversion
        # and platform dtype preservation
        try:
            if is_list_like(values[0]) or hasattr(values[0], 'len'):
                values = np.array([convert(v) for v in values])
            else:
                values = convert(values)
        except:
            values = convert(values)

    else:

        # drop subclass info, do not copy data
        values = np.asarray(values)
        if copy:
            values = values.copy()

    if values.ndim == 1:
        values = values.reshape((values.shape[0], 1))
    elif values.ndim != 2:
        raise ValueError('Must pass 2-d input')

    return values


def _to_arrays(data, columns, coerce_float=False, dtype=None):
    """
    Return list of arrays, columns
    """
    if isinstance(data, DataFrame):
        if columns is not None:
            arrays = [data._ixs(i, axis=1).values
                      for i, col in enumerate(data.columns) if col in columns]
        else:
            columns = data.columns
            arrays = [data._ixs(i, axis=1).values for i in range(len(columns))]

        return arrays, columns

    if not len(data):
        if isinstance(data, np.ndarray):
            columns = data.dtype.names
            if columns is not None:
                return [[]] * len(columns), columns
        return [], []  # columns if columns is not None else []
    if isinstance(data[0], (list, tuple)):
        return _list_to_arrays(data, columns, coerce_float=coerce_float,
                               dtype=dtype)
    elif isinstance(data[0], collections.Mapping):
        return _list_of_dict_to_arrays(data, columns,
                                       coerce_float=coerce_float, dtype=dtype)
    elif isinstance(data[0], Series):
        return _list_of_series_to_arrays(data, columns,
                                         coerce_float=coerce_float,
                                         dtype=dtype)
    elif isinstance(data[0], Categorical):
        if columns is None:
            columns = _default_index(len(data))
        return data, columns
    elif (isinstance(data, (np.ndarray, Series, Index)) and
          data.dtype.names is not None):

        columns = list(data.dtype.names)
        arrays = [data[k] for k in columns]
        return arrays, columns
    else:
        # last ditch effort
        data = lmap(tuple, data)
        return _list_to_arrays(data, columns, coerce_float=coerce_float,
                               dtype=dtype)


def _masked_rec_array_to_mgr(data, index, columns, dtype, copy):
    """ extract from a masked rec array and create the manager """

    # essentially process a record array then fill it
    fill_value = data.fill_value
    fdata = ma.getdata(data)
    if index is None:
        index = _get_names_from_index(fdata)
        if index is None:
            index = _default_index(len(data))
    index = _ensure_index(index)

    if columns is not None:
        columns = _ensure_index(columns)
    arrays, arr_columns = _to_arrays(fdata, columns)

    # fill if needed
    new_arrays = []
    for fv, arr, col in zip(fill_value, arrays, arr_columns):
        mask = ma.getmaskarray(data[col])
        if mask.any():
            arr, fv = maybe_upcast(arr, fill_value=fv, copy=True)
            arr[mask] = fv
        new_arrays.append(arr)

    # create the manager
    arrays, arr_columns = _reorder_arrays(new_arrays, arr_columns, columns)
    if columns is None:
        columns = arr_columns

    mgr = _arrays_to_mgr(arrays, arr_columns, index, columns)

    if copy:
        mgr = mgr.copy()
    return mgr


def _reorder_arrays(arrays, arr_columns, columns):
    # reorder according to the columns
    if (columns is not None and len(columns) and arr_columns is not None and
            len(arr_columns)):
        indexer = _ensure_index(arr_columns).get_indexer(columns)
        arr_columns = _ensure_index([arr_columns[i] for i in indexer])
        arrays = [arrays[i] for i in indexer]
    return arrays, arr_columns


def _list_to_arrays(data, columns, coerce_float=False, dtype=None):
    if len(data) > 0 and isinstance(data[0], tuple):
        content = list(lib.to_object_array_tuples(data).T)
    else:
        # list of lists
        content = list(lib.to_object_array(data).T)
    return _convert_object_array(content, columns, dtype=dtype,
                                 coerce_float=coerce_float)


def _list_of_series_to_arrays(data, columns, coerce_float=False, dtype=None):
    from pandas.core.index import _get_combined_index

    if columns is None:
        columns = _get_combined_index([
            s.index for s in data if getattr(s, 'index', None) is not None
        ])

    indexer_cache = {}

    aligned_values = []
    for s in data:
        index = getattr(s, 'index', None)
        if index is None:
            index = _default_index(len(s))

        if id(index) in indexer_cache:
            indexer = indexer_cache[id(index)]
        else:
            indexer = indexer_cache[id(index)] = index.get_indexer(columns)

        values = _values_from_object(s)
        aligned_values.append(algorithms.take_1d(values, indexer))

    values = np.vstack(aligned_values)

    if values.dtype == np.object_:
        content = list(values.T)
        return _convert_object_array(content, columns, dtype=dtype,
                                     coerce_float=coerce_float)
    else:
        return values.T, columns


def _list_of_dict_to_arrays(data, columns, coerce_float=False, dtype=None):
    if columns is None:
        gen = (list(x.keys()) for x in data)
        sort = not any(isinstance(d, OrderedDict) for d in data)
        columns = lib.fast_unique_multiple_list_gen(gen, sort=sort)

    # assure that they are of the base dict class and not of derived
    # classes
    data = [(type(d) is dict) and d or dict(d) for d in data]

    content = list(lib.dicts_to_array(data, list(columns)).T)
    return _convert_object_array(content, columns, dtype=dtype,
                                 coerce_float=coerce_float)


def _convert_object_array(content, columns, coerce_float=False, dtype=None):
    if columns is None:
        columns = _default_index(len(content))
    else:
        if len(columns) != len(content):  # pragma: no cover
            # caller's responsibility to check for this...
            raise AssertionError('%d columns passed, passed data had %s '
                                 'columns' % (len(columns), len(content)))

    # provide soft conversion of object dtypes
    def convert(arr):
        if dtype != object and dtype != np.object:
            arr = lib.maybe_convert_objects(arr, try_float=coerce_float)
            arr = maybe_cast_to_datetime(arr, dtype)
        return arr

    arrays = [convert(arr) for arr in content]

    return arrays, columns


def _get_names_from_index(data):
    has_some_name = any([getattr(s, 'name', None) is not None for s in data])
    if not has_some_name:
        return _default_index(len(data))

    index = lrange(len(data))
    count = 0
    for i, s in enumerate(data):
        n = getattr(s, 'name', None)
        if n is not None:
            index[i] = n
        else:
            index[i] = 'Unnamed %d' % count
            count += 1

    return index


def _homogenize(data, index, dtype=None):
    from pandas.core.series import _sanitize_array

    oindex = None
    homogenized = []

    for v in data:
        if isinstance(v, Series):
            if dtype is not None:
                v = v.astype(dtype)
            if v.index is not index:
                # Forces alignment. No need to copy data since we
                # are putting it into an ndarray later
                v = v.reindex(index, copy=False)
        else:
            if isinstance(v, dict):
                if oindex is None:
                    oindex = index.astype('O')

                if isinstance(index, (DatetimeIndex, TimedeltaIndex)):
                    v = _dict_compat(v)
                else:
                    v = dict(v)
                v = lib.fast_multiget(v, oindex.values, default=np.nan)
            v = _sanitize_array(v, index, dtype=dtype, copy=False,
                                raise_cast_failure=False)

        homogenized.append(v)

    return homogenized


def _from_nested_dict(data):
    # TODO: this should be seriously cythonized
    new_data = OrderedDict()
    for index, s in compat.iteritems(data):
        for col, v in compat.iteritems(s):
            new_data[col] = new_data.get(col, OrderedDict())
            new_data[col][index] = v
    return new_data


def _put_str(s, space):
    return ('%s' % s)[:space].ljust(space)<|MERGE_RESOLUTION|>--- conflicted
+++ resolved
@@ -1597,11 +1597,6 @@
         from pandas.io.feather_format import to_feather
         to_feather(self, fname)
 
-<<<<<<< HEAD
-    @Substitution(header='Write out the column names. If a list of strings '
-                         'is given, it is assumed to be aliases for the '
-                         'column names')
-=======
     def to_parquet(self, fname, engine='auto', compression='snappy',
                    **kwargs):
         """
@@ -1626,9 +1621,9 @@
         to_parquet(self, fname, engine,
                    compression=compression, **kwargs)
 
-    @Substitution(header='Write out column names. If a list of string is given, \
-it is assumed to be aliases for the column names')
->>>>>>> 8e6b09ff
+    @Substitution(header='Write out the column names. If a list of strings '
+                         'is given, it is assumed to be aliases for the '
+                         'column names')
     @Appender(fmt.docstring_to_string, indents=1)
     def to_string(self, buf=None, columns=None, col_space=None, header=True,
                   index=True, na_rep='NaN', formatters=None, float_format=None,
