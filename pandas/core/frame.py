"""
DataFrame
---------
An efficient 2D container for potentially mixed-type time series or other
labeled data series.

Similar to its R counterpart, data.frame, except providing automatic data
alignment and a host of useful data manipulation methods having to do with the
labeling information
"""
from __future__ import annotations

import collections
from collections import abc
import datetime
import functools
from io import StringIO
import itertools
import mmap
from textwrap import dedent
from typing import (
    IO,
    TYPE_CHECKING,
    Any,
    AnyStr,
    Callable,
    Hashable,
    Iterable,
    Iterator,
    Sequence,
    cast,
    overload,
)
import warnings

import numpy as np
import numpy.ma as ma

from pandas._config import get_option

from pandas._libs import (
    algos as libalgos,
    lib,
    properties,
)
from pandas._libs.lib import no_default
from pandas._typing import (
    AggFuncType,
    AnyArrayLike,
    ArrayLike,
    Axes,
    Axis,
    ColspaceArgType,
    CompressionOptions,
    Dtype,
    EvalResult,
    FilePathOrBuffer,
    FloatFormatType,
    FormattersType,
    FrameOrSeriesUnion,
    Frequency,
    IndexKeyFunc,
    IndexLabel,
    Level,
    NpDtype,
    PythonFuncType,
    Renamer,
    Scalar,
    StorageOptions,
    Suffixes,
    ValueKeyFunc,
)
from pandas.compat._optional import import_optional_dependency
from pandas.compat.numpy import function as nv
from pandas.util._decorators import (
    Appender,
    Substitution,
    deprecate_kwarg,
    doc,
    rewrite_axis_style_signature,
)
from pandas.util._validators import (
    validate_axis_style_args,
    validate_bool_kwarg,
    validate_percentile,
)

from pandas.core.dtypes.cast import (
    construct_1d_arraylike_from_scalar,
    construct_2d_arraylike_from_scalar,
    find_common_type,
    infer_dtype_from_scalar,
    invalidate_string_dtypes,
    maybe_box_native,
    maybe_convert_platform,
    maybe_downcast_to_dtype,
    validate_numeric_casting,
)
from pandas.core.dtypes.common import (
    ensure_platform_int,
    infer_dtype_from_object,
    is_1d_only_ea_dtype,
    is_bool_dtype,
    is_dataclass,
    is_datetime64_any_dtype,
    is_dict_like,
    is_dtype_equal,
    is_extension_array_dtype,
    is_float,
    is_float_dtype,
    is_hashable,
    is_integer,
    is_integer_dtype,
    is_iterator,
    is_list_like,
    is_object_dtype,
    is_scalar,
    is_sequence,
    pandas_dtype,
)
from pandas.core.dtypes.dtypes import ExtensionDtype
from pandas.core.dtypes.missing import (
    isna,
    notna,
)

from pandas.core import (
    algorithms,
    common as com,
    generic,
    nanops,
    ops,
)
from pandas.core.accessor import CachedAccessor
from pandas.core.aggregation import (
    reconstruct_func,
    relabel_result,
)
from pandas.core.array_algos.take import take_2d_multi
from pandas.core.arraylike import OpsMixin
from pandas.core.arrays import ExtensionArray
from pandas.core.arrays.sparse import SparseFrameAccessor
from pandas.core.construction import (
    extract_array,
    sanitize_array,
    sanitize_masked_array,
)
from pandas.core.generic import (
    NDFrame,
    _shared_docs,
)
from pandas.core.indexers import check_key_length
from pandas.core.indexes import base as ibase
from pandas.core.indexes.api import (
    DatetimeIndex,
    Index,
    PeriodIndex,
    ensure_index,
    ensure_index_from_sequences,
)
from pandas.core.indexes.multi import (
    MultiIndex,
    maybe_droplevels,
)
from pandas.core.indexing import (
    check_bool_indexer,
    convert_to_index_sliceable,
)
from pandas.core.internals import (
    ArrayManager,
    BlockManager,
)
from pandas.core.internals.construction import (
    arrays_to_mgr,
    dataclasses_to_dicts,
    dict_to_mgr,
    mgr_to_mgr,
    ndarray_to_mgr,
    nested_data_to_arrays,
    rec_array_to_mgr,
    reorder_arrays,
    to_arrays,
    treat_as_nested,
)
from pandas.core.reshape.melt import melt
from pandas.core.series import Series
from pandas.core.sorting import (
    get_group_index,
    lexsort_indexer,
    nargsort,
)

from pandas.io.common import get_handle
from pandas.io.formats import (
    console,
    format as fmt,
)
from pandas.io.formats.info import (
    BaseInfo,
    DataFrameInfo,
)
import pandas.plotting

if TYPE_CHECKING:
    from typing import Literal

    from pandas._typing import (
        TimedeltaConvertibleTypes,
        TimestampConvertibleTypes,
    )

    from pandas.core.groupby.generic import DataFrameGroupBy
    from pandas.core.resample import Resampler

    from pandas.io.formats.style import Styler

# ---------------------------------------------------------------------
# Docstring templates

_shared_doc_kwargs = {
    "axes": "index, columns",
    "klass": "DataFrame",
    "axes_single_arg": "{0 or 'index', 1 or 'columns'}",
    "axis": """axis : {0 or 'index', 1 or 'columns'}, default 0
        If 0 or 'index': apply function to each column.
        If 1 or 'columns': apply function to each row.""",
    "inplace": """
    inplace : bool, default False
        If True, performs operation inplace and returns None.""",
    "optional_by": """
        by : str or list of str
            Name or list of names to sort by.

            - if `axis` is 0 or `'index'` then `by` may contain index
              levels and/or column labels.
            - if `axis` is 1 or `'columns'` then `by` may contain column
              levels and/or index labels.""",
    "optional_labels": """labels : array-like, optional
            New labels / index to conform the axis specified by 'axis' to.""",
    "optional_axis": """axis : int or str, optional
            Axis to target. Can be either the axis name ('index', 'columns')
            or number (0, 1).""",
    "replace_iloc": """
    This differs from updating with ``.loc`` or ``.iloc``, which require
    you to specify a location to update with some value.""",
}

_numeric_only_doc = """numeric_only : bool or None, default None
    Include only float, int, boolean data. If None, will attempt to use
    everything, then use only numeric data
"""

_merge_doc = """
Merge DataFrame or named Series objects with a database-style join.

The join is done on columns or indexes. If joining columns on
columns, the DataFrame indexes *will be ignored*. Otherwise if joining indexes
on indexes or indexes on a column or columns, the index will be passed on.
When performing a cross merge, no column specifications to merge on are
allowed.

Parameters
----------%s
right : DataFrame or named Series
    Object to merge with.
how : {'left', 'right', 'outer', 'inner', 'cross'}, default 'inner'
    Type of merge to be performed.

    * left: use only keys from left frame, similar to a SQL left outer join;
      preserve key order.
    * right: use only keys from right frame, similar to a SQL right outer join;
      preserve key order.
    * outer: use union of keys from both frames, similar to a SQL full outer
      join; sort keys lexicographically.
    * inner: use intersection of keys from both frames, similar to a SQL inner
      join; preserve the order of the left keys.
    * cross: creates the cartesian product from both frames, preserves the order
      of the left keys.

      .. versionadded:: 1.2.0

on : label or list
    Column or index level names to join on. These must be found in both
    DataFrames. If `on` is None and not merging on indexes then this defaults
    to the intersection of the columns in both DataFrames.
left_on : label or list, or array-like
    Column or index level names to join on in the left DataFrame. Can also
    be an array or list of arrays of the length of the left DataFrame.
    These arrays are treated as if they are columns.
right_on : label or list, or array-like
    Column or index level names to join on in the right DataFrame. Can also
    be an array or list of arrays of the length of the right DataFrame.
    These arrays are treated as if they are columns.
left_index : bool, default False
    Use the index from the left DataFrame as the join key(s). If it is a
    MultiIndex, the number of keys in the other DataFrame (either the index
    or a number of columns) must match the number of levels.
right_index : bool, default False
    Use the index from the right DataFrame as the join key. Same caveats as
    left_index.
sort : bool, default False
    Sort the join keys lexicographically in the result DataFrame. If False,
    the order of the join keys depends on the join type (how keyword).
suffixes : list-like, default is ("_x", "_y")
    A length-2 sequence where each element is optionally a string
    indicating the suffix to add to overlapping column names in
    `left` and `right` respectively. Pass a value of `None` instead
    of a string to indicate that the column name from `left` or
    `right` should be left as-is, with no suffix. At least one of the
    values must not be None.
copy : bool, default True
    If False, avoid copy if possible.
indicator : bool or str, default False
    If True, adds a column to the output DataFrame called "_merge" with
    information on the source of each row. The column can be given a different
    name by providing a string argument. The column will have a Categorical
    type with the value of "left_only" for observations whose merge key only
    appears in the left DataFrame, "right_only" for observations
    whose merge key only appears in the right DataFrame, and "both"
    if the observation's merge key is found in both DataFrames.

validate : str, optional
    If specified, checks if merge is of specified type.

    * "one_to_one" or "1:1": check if merge keys are unique in both
      left and right datasets.
    * "one_to_many" or "1:m": check if merge keys are unique in left
      dataset.
    * "many_to_one" or "m:1": check if merge keys are unique in right
      dataset.
    * "many_to_many" or "m:m": allowed, but does not result in checks.

Returns
-------
DataFrame
    A DataFrame of the two merged objects.

See Also
--------
merge_ordered : Merge with optional filling/interpolation.
merge_asof : Merge on nearest keys.
DataFrame.join : Similar method using indices.

Notes
-----
Support for specifying index levels as the `on`, `left_on`, and
`right_on` parameters was added in version 0.23.0
Support for merging named Series objects was added in version 0.24.0

Examples
--------
>>> df1 = pd.DataFrame({'lkey': ['foo', 'bar', 'baz', 'foo'],
...                     'value': [1, 2, 3, 5]})
>>> df2 = pd.DataFrame({'rkey': ['foo', 'bar', 'baz', 'foo'],
...                     'value': [5, 6, 7, 8]})
>>> df1
    lkey value
0   foo      1
1   bar      2
2   baz      3
3   foo      5
>>> df2
    rkey value
0   foo      5
1   bar      6
2   baz      7
3   foo      8

Merge df1 and df2 on the lkey and rkey columns. The value columns have
the default suffixes, _x and _y, appended.

>>> df1.merge(df2, left_on='lkey', right_on='rkey')
  lkey  value_x rkey  value_y
0  foo        1  foo        5
1  foo        1  foo        8
2  foo        5  foo        5
3  foo        5  foo        8
4  bar        2  bar        6
5  baz        3  baz        7

Merge DataFrames df1 and df2 with specified left and right suffixes
appended to any overlapping columns.

>>> df1.merge(df2, left_on='lkey', right_on='rkey',
...           suffixes=('_left', '_right'))
  lkey  value_left rkey  value_right
0  foo           1  foo            5
1  foo           1  foo            8
2  foo           5  foo            5
3  foo           5  foo            8
4  bar           2  bar            6
5  baz           3  baz            7

Merge DataFrames df1 and df2, but raise an exception if the DataFrames have
any overlapping columns.

>>> df1.merge(df2, left_on='lkey', right_on='rkey', suffixes=(False, False))
Traceback (most recent call last):
...
ValueError: columns overlap but no suffix specified:
    Index(['value'], dtype='object')

>>> df1 = pd.DataFrame({'a': ['foo', 'bar'], 'b': [1, 2]})
>>> df2 = pd.DataFrame({'a': ['foo', 'baz'], 'c': [3, 4]})
>>> df1
      a  b
0   foo  1
1   bar  2
>>> df2
      a  c
0   foo  3
1   baz  4

>>> df1.merge(df2, how='inner', on='a')
      a  b  c
0   foo  1  3

>>> df1.merge(df2, how='left', on='a')
      a  b  c
0   foo  1  3.0
1   bar  2  NaN

>>> df1 = pd.DataFrame({'left': ['foo', 'bar']})
>>> df2 = pd.DataFrame({'right': [7, 8]})
>>> df1
    left
0   foo
1   bar
>>> df2
    right
0   7
1   8

>>> df1.merge(df2, how='cross')
   left  right
0   foo      7
1   foo      8
2   bar      7
3   bar      8
"""


# -----------------------------------------------------------------------
# DataFrame class


class DataFrame(NDFrame, OpsMixin):
    """
    Two-dimensional, size-mutable, potentially heterogeneous tabular data.

    Data structure also contains labeled axes (rows and columns).
    Arithmetic operations align on both row and column labels. Can be
    thought of as a dict-like container for Series objects. The primary
    pandas data structure.

    Parameters
    ----------
    data : ndarray (structured or homogeneous), Iterable, dict, or DataFrame
        Dict can contain Series, arrays, constants, dataclass or list-like objects. If
        data is a dict, column order follows insertion-order.

        .. versionchanged:: 0.25.0
           If data is a list of dicts, column order follows insertion-order.

    index : Index or array-like
        Index to use for resulting frame. Will default to RangeIndex if
        no indexing information part of input data and no index provided.
    columns : Index or array-like
        Column labels to use for resulting frame when data does not have them,
        defaulting to RangeIndex(0, 1, 2, ..., n). If data contains column labels,
        will perform column selection instead.
    dtype : dtype, default None
        Data type to force. Only a single dtype is allowed. If None, infer.
    copy : bool or None, default None
        Copy data from inputs.
        For dict data, the default of None behaves like ``copy=True``.  For DataFrame
        or 2d ndarray input, the default of None behaves like ``copy=False``.

        .. versionchanged:: 1.3.0

    See Also
    --------
    DataFrame.from_records : Constructor from tuples, also record arrays.
    DataFrame.from_dict : From dicts of Series, arrays, or dicts.
    read_csv : Read a comma-separated values (csv) file into DataFrame.
    read_table : Read general delimited file into DataFrame.
    read_clipboard : Read text from clipboard into DataFrame.

    Examples
    --------
    Constructing DataFrame from a dictionary.

    >>> d = {'col1': [1, 2], 'col2': [3, 4]}
    >>> df = pd.DataFrame(data=d)
    >>> df
       col1  col2
    0     1     3
    1     2     4

    Notice that the inferred dtype is int64.

    >>> df.dtypes
    col1    int64
    col2    int64
    dtype: object

    To enforce a single dtype:

    >>> df = pd.DataFrame(data=d, dtype=np.int8)
    >>> df.dtypes
    col1    int8
    col2    int8
    dtype: object

    Constructing DataFrame from numpy ndarray:

    >>> df2 = pd.DataFrame(np.array([[1, 2, 3], [4, 5, 6], [7, 8, 9]]),
    ...                    columns=['a', 'b', 'c'])
    >>> df2
       a  b  c
    0  1  2  3
    1  4  5  6
    2  7  8  9

    Constructing DataFrame from a numpy ndarray that has labeled columns:

    >>> data = np.array([(1, 2, 3), (4, 5, 6), (7, 8, 9)],
    ...                 dtype=[("a", "i4"), ("b", "i4"), ("c", "i4")])
    >>> df3 = pd.DataFrame(data, columns=['c', 'a'])
    ...
    >>> df3
       c  a
    0  3  1
    1  6  4
    2  9  7

    Constructing DataFrame from dataclass:

    >>> from dataclasses import make_dataclass
    >>> Point = make_dataclass("Point", [("x", int), ("y", int)])
    >>> pd.DataFrame([Point(0, 0), Point(0, 3), Point(2, 3)])
       x  y
    0  0  0
    1  0  3
    2  2  3
    """

    _internal_names_set = {"columns", "index"} | NDFrame._internal_names_set
    _typ = "dataframe"
    _HANDLED_TYPES = (Series, Index, ExtensionArray, np.ndarray)
    _accessors: set[str] = {"sparse"}
    _hidden_attrs: frozenset[str] = NDFrame._hidden_attrs | frozenset([])
    _mgr: BlockManager | ArrayManager

    @property
    def _constructor(self) -> type[DataFrame]:
        return DataFrame

    _constructor_sliced: type[Series] = Series

    # ----------------------------------------------------------------------
    # Constructors

    def __init__(
        self,
        data=None,
        index: Axes | None = None,
        columns: Axes | None = None,
        dtype: Dtype | None = None,
        copy: bool | None = None,
    ):

        if copy is None:
            if isinstance(data, dict) or data is None:
                # retain pre-GH#38939 default behavior
                copy = True
            else:
                copy = False

        if data is None:
            data = {}
        if dtype is not None:
            dtype = self._validate_dtype(dtype)

        if isinstance(data, DataFrame):
            data = data._mgr

        if isinstance(data, (BlockManager, ArrayManager)):
            # first check if a Manager is passed without any other arguments
            # -> use fastpath (without checking Manager type)
            if index is None and columns is None and dtype is None and not copy:
                # GH#33357 fastpath
                NDFrame.__init__(self, data)
                return

        manager = get_option("mode.data_manager")

        if isinstance(data, (BlockManager, ArrayManager)):
            mgr = self._init_mgr(
                data, axes={"index": index, "columns": columns}, dtype=dtype, copy=copy
            )

        elif isinstance(data, dict):
            # GH#38939 de facto copy defaults to False only in non-dict cases
            mgr = dict_to_mgr(data, index, columns, dtype=dtype, copy=copy, typ=manager)
        elif isinstance(data, ma.MaskedArray):
            import numpy.ma.mrecords as mrecords

            # masked recarray
            if isinstance(data, mrecords.MaskedRecords):
                mgr = rec_array_to_mgr(
                    data,
                    index,
                    columns,
                    dtype,
                    copy,
                    typ=manager,
                )
                warnings.warn(
                    "Support for MaskedRecords is deprecated and will be "
                    "removed in a future version.  Pass "
                    "{name: data[name] for name in data.dtype.names} instead.",
                    FutureWarning,
                    stacklevel=2,
                )

            # a masked array
            else:
                data = sanitize_masked_array(data)
                mgr = ndarray_to_mgr(
                    data,
                    index,
                    columns,
                    dtype=dtype,
                    copy=copy,
                    typ=manager,
                )

        elif isinstance(data, (np.ndarray, Series, Index)):
            if data.dtype.names:
                # i.e. numpy structured array

                mgr = rec_array_to_mgr(
                    data,
                    index,
                    columns,
                    dtype,
                    copy,
                    typ=manager,
                )
            elif getattr(data, "name", None) is not None:
                # i.e. Series/Index with non-None name
                mgr = dict_to_mgr(
                    # error: Item "ndarray" of "Union[ndarray, Series, Index]" has no
                    # attribute "name"
                    {data.name: data},  # type: ignore[union-attr]
                    index,
                    columns,
                    dtype=dtype,
                    typ=manager,
                )
            else:
                mgr = ndarray_to_mgr(
                    data,
                    index,
                    columns,
                    dtype=dtype,
                    copy=copy,
                    typ=manager,
                )

        # For data is list-like, or Iterable (will consume into list)
        elif is_list_like(data):
            if not isinstance(data, (abc.Sequence, ExtensionArray)):
                data = list(data)
            if len(data) > 0:
                if is_dataclass(data[0]):
                    data = dataclasses_to_dicts(data)
                if treat_as_nested(data):
                    if columns is not None:
                        # error: Argument 1 to "ensure_index" has incompatible type
                        # "Collection[Any]"; expected "Union[Union[Union[ExtensionArray,
                        # ndarray], Index, Series], Sequence[Any]]"
                        columns = ensure_index(columns)  # type: ignore[arg-type]
                    arrays, columns, index = nested_data_to_arrays(
                        # error: Argument 3 to "nested_data_to_arrays" has incompatible
                        # type "Optional[Collection[Any]]"; expected "Optional[Index]"
                        data,
                        columns,
                        index,  # type: ignore[arg-type]
                        dtype,
                    )
                    mgr = arrays_to_mgr(
                        arrays,
                        columns,
                        index,
                        columns,
                        dtype=dtype,
                        typ=manager,
                    )
                else:
                    mgr = ndarray_to_mgr(
                        data,
                        index,
                        columns,
                        dtype=dtype,
                        copy=copy,
                        typ=manager,
                    )
            else:
                mgr = dict_to_mgr(
                    {},
                    index,
                    columns,
                    dtype=dtype,
                    typ=manager,
                )
        # For data is scalar
        else:
            if index is None or columns is None:
                raise ValueError("DataFrame constructor not properly called!")

            if not dtype:
                dtype, _ = infer_dtype_from_scalar(data, pandas_dtype=True)

            # For data is a scalar extension dtype
            if isinstance(dtype, ExtensionDtype):
                # TODO(EA2D): special case not needed with 2D EAs

                values = [
                    construct_1d_arraylike_from_scalar(data, len(index), dtype)
                    for _ in range(len(columns))
                ]
                mgr = arrays_to_mgr(
                    values, columns, index, columns, dtype=None, typ=manager
                )
            else:
                arr2d = construct_2d_arraylike_from_scalar(
                    data,
                    len(index),
                    len(columns),
                    dtype,
                    copy,
                )

                mgr = ndarray_to_mgr(
                    arr2d,
                    index,
                    columns,
                    dtype=arr2d.dtype,
                    copy=False,
                    typ=manager,
                )

        # ensure correct Manager type according to settings
        mgr = mgr_to_mgr(mgr, typ=manager)

        NDFrame.__init__(self, mgr)

    # ----------------------------------------------------------------------

    @property
    def axes(self) -> list[Index]:
        """
        Return a list representing the axes of the DataFrame.

        It has the row axis labels and column axis labels as the only members.
        They are returned in that order.

        Examples
        --------
        >>> df = pd.DataFrame({'col1': [1, 2], 'col2': [3, 4]})
        >>> df.axes
        [RangeIndex(start=0, stop=2, step=1), Index(['col1', 'col2'],
        dtype='object')]
        """
        return [self.index, self.columns]

    @property
    def shape(self) -> tuple[int, int]:
        """
        Return a tuple representing the dimensionality of the DataFrame.

        See Also
        --------
        ndarray.shape : Tuple of array dimensions.

        Examples
        --------
        >>> df = pd.DataFrame({'col1': [1, 2], 'col2': [3, 4]})
        >>> df.shape
        (2, 2)

        >>> df = pd.DataFrame({'col1': [1, 2], 'col2': [3, 4],
        ...                    'col3': [5, 6]})
        >>> df.shape
        (2, 3)
        """
        return len(self.index), len(self.columns)

    @property
    def _is_homogeneous_type(self) -> bool:
        """
        Whether all the columns in a DataFrame have the same type.

        Returns
        -------
        bool

        See Also
        --------
        Index._is_homogeneous_type : Whether the object has a single
            dtype.
        MultiIndex._is_homogeneous_type : Whether all the levels of a
            MultiIndex have the same dtype.

        Examples
        --------
        >>> DataFrame({"A": [1, 2], "B": [3, 4]})._is_homogeneous_type
        True
        >>> DataFrame({"A": [1, 2], "B": [3.0, 4.0]})._is_homogeneous_type
        False

        Items with the same type but different sizes are considered
        different types.

        >>> DataFrame({
        ...    "A": np.array([1, 2], dtype=np.int32),
        ...    "B": np.array([1, 2], dtype=np.int64)})._is_homogeneous_type
        False
        """
        if isinstance(self._mgr, ArrayManager):
            return len({arr.dtype for arr in self._mgr.arrays}) == 1
        if self._mgr.any_extension_types:
            return len({block.dtype for block in self._mgr.blocks}) == 1
        else:
            return not self._is_mixed_type

    @property
    def _can_fast_transpose(self) -> bool:
        """
        Can we transpose this DataFrame without creating any new array objects.
        """
        if isinstance(self._mgr, ArrayManager):
            return False
        blocks = self._mgr.blocks
        if len(blocks) != 1:
            return False

        dtype = blocks[0].dtype
        # TODO(EA2D) special case would be unnecessary with 2D EAs
        return not is_1d_only_ea_dtype(dtype)

    # ----------------------------------------------------------------------
    # Rendering Methods

    def _repr_fits_vertical_(self) -> bool:
        """
        Check length against max_rows.
        """
        max_rows = get_option("display.max_rows")
        return len(self) <= max_rows

    def _repr_fits_horizontal_(self, ignore_width: bool = False) -> bool:
        """
        Check if full repr fits in horizontal boundaries imposed by the display
        options width and max_columns.

        In case of non-interactive session, no boundaries apply.

        `ignore_width` is here so ipynb+HTML output can behave the way
        users expect. display.max_columns remains in effect.
        GH3541, GH3573
        """
        width, height = console.get_console_size()
        max_columns = get_option("display.max_columns")
        nb_columns = len(self.columns)

        # exceed max columns
        if (max_columns and nb_columns > max_columns) or (
            (not ignore_width) and width and nb_columns > (width // 2)
        ):
            return False

        # used by repr_html under IPython notebook or scripts ignore terminal
        # dims
        if ignore_width or not console.in_interactive_session():
            return True

        if get_option("display.width") is not None or console.in_ipython_frontend():
            # check at least the column row for excessive width
            max_rows = 1
        else:
            max_rows = get_option("display.max_rows")

        # when auto-detecting, so width=None and not in ipython front end
        # check whether repr fits horizontal by actually checking
        # the width of the rendered repr
        buf = StringIO()

        # only care about the stuff we'll actually print out
        # and to_string on entire frame may be expensive
        d = self

        if max_rows is not None:  # unlimited rows
            # min of two, where one may be None
            d = d.iloc[: min(max_rows, len(d))]
        else:
            return True

        d.to_string(buf=buf)
        value = buf.getvalue()
        repr_width = max(len(line) for line in value.split("\n"))

        return repr_width < width

    def _info_repr(self) -> bool:
        """
        True if the repr should show the info view.
        """
        info_repr_option = get_option("display.large_repr") == "info"
        return info_repr_option and not (
            self._repr_fits_horizontal_() and self._repr_fits_vertical_()
        )

    def __repr__(self) -> str:
        """
        Return a string representation for a particular DataFrame.
        """
        buf = StringIO("")
        if self._info_repr():
            self.info(buf=buf)
            return buf.getvalue()

        max_rows = get_option("display.max_rows")
        min_rows = get_option("display.min_rows")
        max_cols = get_option("display.max_columns")
        max_colwidth = get_option("display.max_colwidth")
        show_dimensions = get_option("display.show_dimensions")
        if get_option("display.expand_frame_repr"):
            width, _ = console.get_console_size()
        else:
            width = None
        self.to_string(
            buf=buf,
            max_rows=max_rows,
            min_rows=min_rows,
            max_cols=max_cols,
            line_width=width,
            max_colwidth=max_colwidth,
            show_dimensions=show_dimensions,
        )

        return buf.getvalue()

    def _repr_html_(self) -> str | None:
        """
        Return a html representation for a particular DataFrame.

        Mainly for IPython notebook.
        """
        if self._info_repr():
            buf = StringIO("")
            self.info(buf=buf)
            # need to escape the <class>, should be the first line.
            val = buf.getvalue().replace("<", r"&lt;", 1)
            val = val.replace(">", r"&gt;", 1)
            return "<pre>" + val + "</pre>"

        if get_option("display.notebook_repr_html"):
            max_rows = get_option("display.max_rows")
            min_rows = get_option("display.min_rows")
            max_cols = get_option("display.max_columns")
            show_dimensions = get_option("display.show_dimensions")

            formatter = fmt.DataFrameFormatter(
                self,
                columns=None,
                col_space=None,
                na_rep="NaN",
                formatters=None,
                float_format=None,
                sparsify=None,
                justify=None,
                index_names=True,
                header=True,
                index=True,
                bold_rows=True,
                escape=True,
                max_rows=max_rows,
                min_rows=min_rows,
                max_cols=max_cols,
                show_dimensions=show_dimensions,
                decimal=".",
            )
            return fmt.DataFrameRenderer(formatter).to_html(notebook=True)
        else:
            return None

    @Substitution(
        header_type="bool or sequence",
        header="Write out the column names. If a list of strings "
        "is given, it is assumed to be aliases for the "
        "column names",
        col_space_type="int, list or dict of int",
        col_space="The minimum width of each column",
    )
    @Substitution(shared_params=fmt.common_docstring, returns=fmt.return_docstring)
    def to_string(
        self,
        buf: FilePathOrBuffer[str] | None = None,
        columns: Sequence[str] | None = None,
        col_space: int | None = None,
        header: bool | Sequence[str] = True,
        index: bool = True,
        na_rep: str = "NaN",
        formatters: fmt.FormattersType | None = None,
        float_format: fmt.FloatFormatType | None = None,
        sparsify: bool | None = None,
        index_names: bool = True,
        justify: str | None = None,
        max_rows: int | None = None,
        min_rows: int | None = None,
        max_cols: int | None = None,
        show_dimensions: bool = False,
        decimal: str = ".",
        line_width: int | None = None,
        max_colwidth: int | None = None,
        encoding: str | None = None,
    ) -> str | None:
        """
        Render a DataFrame to a console-friendly tabular output.
        %(shared_params)s
        line_width : int, optional
            Width to wrap a line in characters.
        max_colwidth : int, optional
            Max width to truncate each column in characters. By default, no limit.

            .. versionadded:: 1.0.0
        encoding : str, default "utf-8"
            Set character encoding.

            .. versionadded:: 1.0
        %(returns)s
        See Also
        --------
        to_html : Convert DataFrame to HTML.

        Examples
        --------
        >>> d = {'col1': [1, 2, 3], 'col2': [4, 5, 6]}
        >>> df = pd.DataFrame(d)
        >>> print(df.to_string())
           col1  col2
        0     1     4
        1     2     5
        2     3     6
        """
        from pandas import option_context

        with option_context("display.max_colwidth", max_colwidth):
            formatter = fmt.DataFrameFormatter(
                self,
                columns=columns,
                col_space=col_space,
                na_rep=na_rep,
                formatters=formatters,
                float_format=float_format,
                sparsify=sparsify,
                justify=justify,
                index_names=index_names,
                header=header,
                index=index,
                min_rows=min_rows,
                max_rows=max_rows,
                max_cols=max_cols,
                show_dimensions=show_dimensions,
                decimal=decimal,
            )
            return fmt.DataFrameRenderer(formatter).to_string(
                buf=buf,
                encoding=encoding,
                line_width=line_width,
            )

    # ----------------------------------------------------------------------

    @property
    def style(self) -> Styler:
        """
        Returns a Styler object.

        Contains methods for building a styled HTML representation of the DataFrame.

        See Also
        --------
        io.formats.style.Styler : Helps style a DataFrame or Series according to the
            data with HTML and CSS.
        """
        from pandas.io.formats.style import Styler

        return Styler(self)

    _shared_docs[
        "items"
    ] = r"""
        Iterate over (column name, Series) pairs.

        Iterates over the DataFrame columns, returning a tuple with
        the column name and the content as a Series.

        Yields
        ------
        label : object
            The column names for the DataFrame being iterated over.
        content : Series
            The column entries belonging to each label, as a Series.

        See Also
        --------
        DataFrame.iterrows : Iterate over DataFrame rows as
            (index, Series) pairs.
        DataFrame.itertuples : Iterate over DataFrame rows as namedtuples
            of the values.

        Examples
        --------
        >>> df = pd.DataFrame({'species': ['bear', 'bear', 'marsupial'],
        ...                   'population': [1864, 22000, 80000]},
        ...                   index=['panda', 'polar', 'koala'])
        >>> df
                species   population
        panda   bear      1864
        polar   bear      22000
        koala   marsupial 80000
        >>> for label, content in df.items():
        ...     print(f'label: {label}')
        ...     print(f'content: {content}', sep='\n')
        ...
        label: species
        content:
        panda         bear
        polar         bear
        koala    marsupial
        Name: species, dtype: object
        label: population
        content:
        panda     1864
        polar    22000
        koala    80000
        Name: population, dtype: int64
        """

    @Appender(_shared_docs["items"])
    def items(self) -> Iterable[tuple[Hashable, Series]]:
        if self.columns.is_unique and hasattr(self, "_item_cache"):
            for k in self.columns:
                yield k, self._get_item_cache(k)
        else:
            for i, k in enumerate(self.columns):
                yield k, self._ixs(i, axis=1)

    @Appender(_shared_docs["items"])
    def iteritems(self) -> Iterable[tuple[Hashable, Series]]:
        yield from self.items()

    def iterrows(self) -> Iterable[tuple[Hashable, Series]]:
        """
        Iterate over DataFrame rows as (index, Series) pairs.

        Yields
        ------
        index : label or tuple of label
            The index of the row. A tuple for a `MultiIndex`.
        data : Series
            The data of the row as a Series.

        See Also
        --------
        DataFrame.itertuples : Iterate over DataFrame rows as namedtuples of the values.
        DataFrame.items : Iterate over (column name, Series) pairs.

        Notes
        -----
        1. Because ``iterrows`` returns a Series for each row,
           it does **not** preserve dtypes across the rows (dtypes are
           preserved across columns for DataFrames). For example,

           >>> df = pd.DataFrame([[1, 1.5]], columns=['int', 'float'])
           >>> row = next(df.iterrows())[1]
           >>> row
           int      1.0
           float    1.5
           Name: 0, dtype: float64
           >>> print(row['int'].dtype)
           float64
           >>> print(df['int'].dtype)
           int64

           To preserve dtypes while iterating over the rows, it is better
           to use :meth:`itertuples` which returns namedtuples of the values
           and which is generally faster than ``iterrows``.

        2. You should **never modify** something you are iterating over.
           This is not guaranteed to work in all cases. Depending on the
           data types, the iterator returns a copy and not a view, and writing
           to it will have no effect.
        """
        columns = self.columns
        klass = self._constructor_sliced
        for k, v in zip(self.index, self.values):
            s = klass(v, index=columns, name=k)
            yield k, s

    def itertuples(
        self, index: bool = True, name: str | None = "Pandas"
    ) -> Iterable[tuple[Any, ...]]:
        """
        Iterate over DataFrame rows as namedtuples.

        Parameters
        ----------
        index : bool, default True
            If True, return the index as the first element of the tuple.
        name : str or None, default "Pandas"
            The name of the returned namedtuples or None to return regular
            tuples.

        Returns
        -------
        iterator
            An object to iterate over namedtuples for each row in the
            DataFrame with the first field possibly being the index and
            following fields being the column values.

        See Also
        --------
        DataFrame.iterrows : Iterate over DataFrame rows as (index, Series)
            pairs.
        DataFrame.items : Iterate over (column name, Series) pairs.

        Notes
        -----
        The column names will be renamed to positional names if they are
        invalid Python identifiers, repeated, or start with an underscore.
        On python versions < 3.7 regular tuples are returned for DataFrames
        with a large number of columns (>254).

        Examples
        --------
        >>> df = pd.DataFrame({'num_legs': [4, 2], 'num_wings': [0, 2]},
        ...                   index=['dog', 'hawk'])
        >>> df
              num_legs  num_wings
        dog          4          0
        hawk         2          2
        >>> for row in df.itertuples():
        ...     print(row)
        ...
        Pandas(Index='dog', num_legs=4, num_wings=0)
        Pandas(Index='hawk', num_legs=2, num_wings=2)

        By setting the `index` parameter to False we can remove the index
        as the first element of the tuple:

        >>> for row in df.itertuples(index=False):
        ...     print(row)
        ...
        Pandas(num_legs=4, num_wings=0)
        Pandas(num_legs=2, num_wings=2)

        With the `name` parameter set we set a custom name for the yielded
        namedtuples:

        >>> for row in df.itertuples(name='Animal'):
        ...     print(row)
        ...
        Animal(Index='dog', num_legs=4, num_wings=0)
        Animal(Index='hawk', num_legs=2, num_wings=2)
        """
        arrays = []
        fields = list(self.columns)
        if index:
            arrays.append(self.index)
            fields.insert(0, "Index")

        # use integer indexing because of possible duplicate column names
        arrays.extend(self.iloc[:, k] for k in range(len(self.columns)))

        if name is not None:
            # https://github.com/python/mypy/issues/9046
            # error: namedtuple() expects a string literal as the first argument
            itertuple = collections.namedtuple(  # type: ignore[misc]
                name, fields, rename=True
            )
            return map(itertuple._make, zip(*arrays))

        # fallback to regular tuples
        return zip(*arrays)

    def __len__(self) -> int:
        """
        Returns length of info axis, but here we use the index.
        """
        return len(self.index)

    @overload
    def dot(self, other: Series) -> Series:
        ...

    @overload
    def dot(self, other: DataFrame | Index | ArrayLike) -> DataFrame:
        ...

    def dot(self, other: AnyArrayLike | FrameOrSeriesUnion) -> FrameOrSeriesUnion:
        """
        Compute the matrix multiplication between the DataFrame and other.

        This method computes the matrix product between the DataFrame and the
        values of an other Series, DataFrame or a numpy array.

        It can also be called using ``self @ other`` in Python >= 3.5.

        Parameters
        ----------
        other : Series, DataFrame or array-like
            The other object to compute the matrix product with.

        Returns
        -------
        Series or DataFrame
            If other is a Series, return the matrix product between self and
            other as a Series. If other is a DataFrame or a numpy.array, return
            the matrix product of self and other in a DataFrame of a np.array.

        See Also
        --------
        Series.dot: Similar method for Series.

        Notes
        -----
        The dimensions of DataFrame and other must be compatible in order to
        compute the matrix multiplication. In addition, the column names of
        DataFrame and the index of other must contain the same values, as they
        will be aligned prior to the multiplication.

        The dot method for Series computes the inner product, instead of the
        matrix product here.

        Examples
        --------
        Here we multiply a DataFrame with a Series.

        >>> df = pd.DataFrame([[0, 1, -2, -1], [1, 1, 1, 1]])
        >>> s = pd.Series([1, 1, 2, 1])
        >>> df.dot(s)
        0    -4
        1     5
        dtype: int64

        Here we multiply a DataFrame with another DataFrame.

        >>> other = pd.DataFrame([[0, 1], [1, 2], [-1, -1], [2, 0]])
        >>> df.dot(other)
            0   1
        0   1   4
        1   2   2

        Note that the dot method give the same result as @

        >>> df @ other
            0   1
        0   1   4
        1   2   2

        The dot method works also if other is an np.array.

        >>> arr = np.array([[0, 1], [1, 2], [-1, -1], [2, 0]])
        >>> df.dot(arr)
            0   1
        0   1   4
        1   2   2

        Note how shuffling of the objects does not change the result.

        >>> s2 = s.reindex([1, 0, 2, 3])
        >>> df.dot(s2)
        0    -4
        1     5
        dtype: int64
        """
        if isinstance(other, (Series, DataFrame)):
            common = self.columns.union(other.index)
            if len(common) > len(self.columns) or len(common) > len(other.index):
                raise ValueError("matrices are not aligned")

            left = self.reindex(columns=common, copy=False)
            right = other.reindex(index=common, copy=False)
            lvals = left.values
            rvals = right._values
        else:
            left = self
            lvals = self.values
            rvals = np.asarray(other)
            if lvals.shape[1] != rvals.shape[0]:
                raise ValueError(
                    f"Dot product shape mismatch, {lvals.shape} vs {rvals.shape}"
                )

        if isinstance(other, DataFrame):
            return self._constructor(
                np.dot(lvals, rvals), index=left.index, columns=other.columns
            )
        elif isinstance(other, Series):
            return self._constructor_sliced(np.dot(lvals, rvals), index=left.index)
        elif isinstance(rvals, (np.ndarray, Index)):
            result = np.dot(lvals, rvals)
            if result.ndim == 2:
                return self._constructor(result, index=left.index)
            else:
                return self._constructor_sliced(result, index=left.index)
        else:  # pragma: no cover
            raise TypeError(f"unsupported type: {type(other)}")

    @overload
    def __matmul__(self, other: Series) -> Series:
        ...

    @overload
    def __matmul__(
        self, other: AnyArrayLike | FrameOrSeriesUnion
    ) -> FrameOrSeriesUnion:
        ...

    def __matmul__(
        self, other: AnyArrayLike | FrameOrSeriesUnion
    ) -> FrameOrSeriesUnion:
        """
        Matrix multiplication using binary `@` operator in Python>=3.5.
        """
        return self.dot(other)

    def __rmatmul__(self, other):
        """
        Matrix multiplication using binary `@` operator in Python>=3.5.
        """
        try:
            return self.T.dot(np.transpose(other)).T
        except ValueError as err:
            if "shape mismatch" not in str(err):
                raise
            # GH#21581 give exception message for original shapes
            msg = f"shapes {np.shape(other)} and {self.shape} not aligned"
            raise ValueError(msg) from err

    # ----------------------------------------------------------------------
    # IO methods (to / from other formats)

    @classmethod
    def from_dict(
        cls,
        data,
        orient: str = "columns",
        dtype: Dtype | None = None,
        columns=None,
    ) -> DataFrame:
        """
        Construct DataFrame from dict of array-like or dicts.

        Creates DataFrame object from dictionary by columns or by index
        allowing dtype specification.

        Parameters
        ----------
        data : dict
            Of the form {field : array-like} or {field : dict}.
        orient : {'columns', 'index'}, default 'columns'
            The "orientation" of the data. If the keys of the passed dict
            should be the columns of the resulting DataFrame, pass 'columns'
            (default). Otherwise if the keys should be rows, pass 'index'.
        dtype : dtype, default None
            Data type to force, otherwise infer.
        columns : list, default None
            Column labels to use when ``orient='index'``. Raises a ValueError
            if used with ``orient='columns'``.

        Returns
        -------
        DataFrame

        See Also
        --------
        DataFrame.from_records : DataFrame from structured ndarray, sequence
            of tuples or dicts, or DataFrame.
        DataFrame : DataFrame object creation using constructor.

        Examples
        --------
        By default the keys of the dict become the DataFrame columns:

        >>> data = {'col_1': [3, 2, 1, 0], 'col_2': ['a', 'b', 'c', 'd']}
        >>> pd.DataFrame.from_dict(data)
           col_1 col_2
        0      3     a
        1      2     b
        2      1     c
        3      0     d

        Specify ``orient='index'`` to create the DataFrame using dictionary
        keys as rows:

        >>> data = {'row_1': [3, 2, 1, 0], 'row_2': ['a', 'b', 'c', 'd']}
        >>> pd.DataFrame.from_dict(data, orient='index')
               0  1  2  3
        row_1  3  2  1  0
        row_2  a  b  c  d

        When using the 'index' orientation, the column names can be
        specified manually:

        >>> pd.DataFrame.from_dict(data, orient='index',
        ...                        columns=['A', 'B', 'C', 'D'])
               A  B  C  D
        row_1  3  2  1  0
        row_2  a  b  c  d
        """
        index = None
        orient = orient.lower()
        if orient == "index":
            if len(data) > 0:
                # TODO speed up Series case
                if isinstance(list(data.values())[0], (Series, dict)):
                    data = _from_nested_dict(data)
                else:
                    data, index = list(data.values()), list(data.keys())
        elif orient == "columns":
            if columns is not None:
                raise ValueError("cannot use columns parameter with orient='columns'")
        else:  # pragma: no cover
            raise ValueError("only recognize index or columns for orient")

        return cls(data, index=index, columns=columns, dtype=dtype)

    def to_numpy(
        self,
        dtype: NpDtype | None = None,
        copy: bool = False,
        na_value=lib.no_default,
    ) -> np.ndarray:
        """
        Convert the DataFrame to a NumPy array.

        .. versionadded:: 0.24.0

        By default, the dtype of the returned array will be the common NumPy
        dtype of all types in the DataFrame. For example, if the dtypes are
        ``float16`` and ``float32``, the results dtype will be ``float32``.
        This may require copying data and coercing values, which may be
        expensive.

        Parameters
        ----------
        dtype : str or numpy.dtype, optional
            The dtype to pass to :meth:`numpy.asarray`.
        copy : bool, default False
            Whether to ensure that the returned value is not a view on
            another array. Note that ``copy=False`` does not *ensure* that
            ``to_numpy()`` is no-copy. Rather, ``copy=True`` ensure that
            a copy is made, even if not strictly necessary.
        na_value : Any, optional
            The value to use for missing values. The default value depends
            on `dtype` and the dtypes of the DataFrame columns.

            .. versionadded:: 1.1.0

        Returns
        -------
        numpy.ndarray

        See Also
        --------
        Series.to_numpy : Similar method for Series.

        Examples
        --------
        >>> pd.DataFrame({"A": [1, 2], "B": [3, 4]}).to_numpy()
        array([[1, 3],
               [2, 4]])

        With heterogeneous data, the lowest common type will have to
        be used.

        >>> df = pd.DataFrame({"A": [1, 2], "B": [3.0, 4.5]})
        >>> df.to_numpy()
        array([[1. , 3. ],
               [2. , 4.5]])

        For a mix of numeric and non-numeric types, the output array will
        have object dtype.

        >>> df['C'] = pd.date_range('2000', periods=2)
        >>> df.to_numpy()
        array([[1, 3.0, Timestamp('2000-01-01 00:00:00')],
               [2, 4.5, Timestamp('2000-01-02 00:00:00')]], dtype=object)
        """
        self._consolidate_inplace()
        result = self._mgr.as_array(
            transpose=self._AXIS_REVERSED, dtype=dtype, copy=copy, na_value=na_value
        )
        if result.dtype is not dtype:
            result = np.array(result, dtype=dtype, copy=False)

        return result

    def to_dict(self, orient: str = "dict", into=dict):
        """
        Convert the DataFrame to a dictionary.

        The type of the key-value pairs can be customized with the parameters
        (see below).

        Parameters
        ----------
        orient : str {'dict', 'list', 'series', 'split', 'records', 'index'}
            Determines the type of the values of the dictionary.

            - 'dict' (default) : dict like {column -> {index -> value}}
            - 'list' : dict like {column -> [values]}
            - 'series' : dict like {column -> Series(values)}
            - 'split' : dict like
              {'index' -> [index], 'columns' -> [columns], 'data' -> [values]}
            - 'records' : list like
              [{column -> value}, ... , {column -> value}]
            - 'index' : dict like {index -> {column -> value}}

            Abbreviations are allowed. `s` indicates `series` and `sp`
            indicates `split`.

        into : class, default dict
            The collections.abc.Mapping subclass used for all Mappings
            in the return value.  Can be the actual class or an empty
            instance of the mapping type you want.  If you want a
            collections.defaultdict, you must pass it initialized.

        Returns
        -------
        dict, list or collections.abc.Mapping
            Return a collections.abc.Mapping object representing the DataFrame.
            The resulting transformation depends on the `orient` parameter.

        See Also
        --------
        DataFrame.from_dict: Create a DataFrame from a dictionary.
        DataFrame.to_json: Convert a DataFrame to JSON format.

        Examples
        --------
        >>> df = pd.DataFrame({'col1': [1, 2],
        ...                    'col2': [0.5, 0.75]},
        ...                   index=['row1', 'row2'])
        >>> df
              col1  col2
        row1     1  0.50
        row2     2  0.75
        >>> df.to_dict()
        {'col1': {'row1': 1, 'row2': 2}, 'col2': {'row1': 0.5, 'row2': 0.75}}

        You can specify the return orientation.

        >>> df.to_dict('series')
        {'col1': row1    1
                 row2    2
        Name: col1, dtype: int64,
        'col2': row1    0.50
                row2    0.75
        Name: col2, dtype: float64}

        >>> df.to_dict('split')
        {'index': ['row1', 'row2'], 'columns': ['col1', 'col2'],
         'data': [[1, 0.5], [2, 0.75]]}

        >>> df.to_dict('records')
        [{'col1': 1, 'col2': 0.5}, {'col1': 2, 'col2': 0.75}]

        >>> df.to_dict('index')
        {'row1': {'col1': 1, 'col2': 0.5}, 'row2': {'col1': 2, 'col2': 0.75}}

        You can also specify the mapping type.

        >>> from collections import OrderedDict, defaultdict
        >>> df.to_dict(into=OrderedDict)
        OrderedDict([('col1', OrderedDict([('row1', 1), ('row2', 2)])),
                     ('col2', OrderedDict([('row1', 0.5), ('row2', 0.75)]))])

        If you want a `defaultdict`, you need to initialize it:

        >>> dd = defaultdict(list)
        >>> df.to_dict('records', into=dd)
        [defaultdict(<class 'list'>, {'col1': 1, 'col2': 0.5}),
         defaultdict(<class 'list'>, {'col1': 2, 'col2': 0.75})]
        """
        if not self.columns.is_unique:
            warnings.warn(
                "DataFrame columns are not unique, some columns will be omitted.",
                UserWarning,
                stacklevel=2,
            )
        # GH16122
        into_c = com.standardize_mapping(into)

        orient = orient.lower()
        # GH32515
        if orient.startswith(("d", "l", "s", "r", "i")) and orient not in {
            "dict",
            "list",
            "series",
            "split",
            "records",
            "index",
        }:
            warnings.warn(
                "Using short name for 'orient' is deprecated. Only the "
                "options: ('dict', list, 'series', 'split', 'records', 'index') "
                "will be used in a future version. Use one of the above "
                "to silence this warning.",
                FutureWarning,
            )

            if orient.startswith("d"):
                orient = "dict"
            elif orient.startswith("l"):
                orient = "list"
            elif orient.startswith("sp"):
                orient = "split"
            elif orient.startswith("s"):
                orient = "series"
            elif orient.startswith("r"):
                orient = "records"
            elif orient.startswith("i"):
                orient = "index"

        if orient == "dict":
            return into_c((k, v.to_dict(into)) for k, v in self.items())

        elif orient == "list":
            return into_c((k, v.tolist()) for k, v in self.items())

        elif orient == "split":
            return into_c(
                (
                    ("index", self.index.tolist()),
                    ("columns", self.columns.tolist()),
                    (
                        "data",
                        [
                            list(map(maybe_box_native, t))
                            for t in self.itertuples(index=False, name=None)
                        ],
                    ),
                )
            )

        elif orient == "series":
            return into_c((k, v) for k, v in self.items())

        elif orient == "records":
            columns = self.columns.tolist()
            rows = (
                dict(zip(columns, row))
                for row in self.itertuples(index=False, name=None)
            )
            return [
                into_c((k, maybe_box_native(v)) for k, v in row.items()) for row in rows
            ]

        elif orient == "index":
            if not self.index.is_unique:
                raise ValueError("DataFrame index must be unique for orient='index'.")
            return into_c(
                (t[0], dict(zip(self.columns, t[1:])))
                for t in self.itertuples(name=None)
            )

        else:
            raise ValueError(f"orient '{orient}' not understood")

    def to_gbq(
        self,
        destination_table: str,
        project_id: str | None = None,
        chunksize: int | None = None,
        reauth: bool = False,
        if_exists: str = "fail",
        auth_local_webserver: bool = False,
        table_schema: list[dict[str, str]] | None = None,
        location: str | None = None,
        progress_bar: bool = True,
        credentials=None,
    ) -> None:
        """
        Write a DataFrame to a Google BigQuery table.

        This function requires the `pandas-gbq package
        <https://pandas-gbq.readthedocs.io>`__.

        See the `How to authenticate with Google BigQuery
        <https://pandas-gbq.readthedocs.io/en/latest/howto/authentication.html>`__
        guide for authentication instructions.

        Parameters
        ----------
        destination_table : str
            Name of table to be written, in the form ``dataset.tablename``.
        project_id : str, optional
            Google BigQuery Account project ID. Optional when available from
            the environment.
        chunksize : int, optional
            Number of rows to be inserted in each chunk from the dataframe.
            Set to ``None`` to load the whole dataframe at once.
        reauth : bool, default False
            Force Google BigQuery to re-authenticate the user. This is useful
            if multiple accounts are used.
        if_exists : str, default 'fail'
            Behavior when the destination table exists. Value can be one of:

            ``'fail'``
                If table exists raise pandas_gbq.gbq.TableCreationError.
            ``'replace'``
                If table exists, drop it, recreate it, and insert data.
            ``'append'``
                If table exists, insert data. Create if does not exist.
        auth_local_webserver : bool, default False
            Use the `local webserver flow`_ instead of the `console flow`_
            when getting user credentials.

            .. _local webserver flow:
                https://google-auth-oauthlib.readthedocs.io/en/latest/reference/google_auth_oauthlib.flow.html#google_auth_oauthlib.flow.InstalledAppFlow.run_local_server
            .. _console flow:
                https://google-auth-oauthlib.readthedocs.io/en/latest/reference/google_auth_oauthlib.flow.html#google_auth_oauthlib.flow.InstalledAppFlow.run_console

            *New in version 0.2.0 of pandas-gbq*.
        table_schema : list of dicts, optional
            List of BigQuery table fields to which according DataFrame
            columns conform to, e.g. ``[{'name': 'col1', 'type':
            'STRING'},...]``. If schema is not provided, it will be
            generated according to dtypes of DataFrame columns. See
            BigQuery API documentation on available names of a field.

            *New in version 0.3.1 of pandas-gbq*.
        location : str, optional
            Location where the load job should run. See the `BigQuery locations
            documentation
            <https://cloud.google.com/bigquery/docs/dataset-locations>`__ for a
            list of available locations. The location must match that of the
            target dataset.

            *New in version 0.5.0 of pandas-gbq*.
        progress_bar : bool, default True
            Use the library `tqdm` to show the progress bar for the upload,
            chunk by chunk.

            *New in version 0.5.0 of pandas-gbq*.
        credentials : google.auth.credentials.Credentials, optional
            Credentials for accessing Google APIs. Use this parameter to
            override default credentials, such as to use Compute Engine
            :class:`google.auth.compute_engine.Credentials` or Service
            Account :class:`google.oauth2.service_account.Credentials`
            directly.

            *New in version 0.8.0 of pandas-gbq*.

            .. versionadded:: 0.24.0

        See Also
        --------
        pandas_gbq.to_gbq : This function in the pandas-gbq library.
        read_gbq : Read a DataFrame from Google BigQuery.
        """
        from pandas.io import gbq

        gbq.to_gbq(
            self,
            destination_table,
            project_id=project_id,
            chunksize=chunksize,
            reauth=reauth,
            if_exists=if_exists,
            auth_local_webserver=auth_local_webserver,
            table_schema=table_schema,
            location=location,
            progress_bar=progress_bar,
            credentials=credentials,
        )

    @classmethod
    def from_records(
        cls,
        data,
        index=None,
        exclude=None,
        columns=None,
        coerce_float: bool = False,
        nrows: int | None = None,
    ) -> DataFrame:
        """
        Convert structured or record ndarray to DataFrame.

        Creates a DataFrame object from a structured ndarray, sequence of
        tuples or dicts, or DataFrame.

        Parameters
        ----------
        data : structured ndarray, sequence of tuples or dicts, or DataFrame
            Structured input data.
        index : str, list of fields, array-like
            Field of array to use as the index, alternately a specific set of
            input labels to use.
        exclude : sequence, default None
            Columns or fields to exclude.
        columns : sequence, default None
            Column names to use. If the passed data do not have names
            associated with them, this argument provides names for the
            columns. Otherwise this argument indicates the order of the columns
            in the result (any names not found in the data will become all-NA
            columns).
        coerce_float : bool, default False
            Attempt to convert values of non-string, non-numeric objects (like
            decimal.Decimal) to floating point, useful for SQL result sets.
        nrows : int, default None
            Number of rows to read if data is an iterator.

        Returns
        -------
        DataFrame

        See Also
        --------
        DataFrame.from_dict : DataFrame from dict of array-like or dicts.
        DataFrame : DataFrame object creation using constructor.

        Examples
        --------
        Data can be provided as a structured ndarray:

        >>> data = np.array([(3, 'a'), (2, 'b'), (1, 'c'), (0, 'd')],
        ...                 dtype=[('col_1', 'i4'), ('col_2', 'U1')])
        >>> pd.DataFrame.from_records(data)
           col_1 col_2
        0      3     a
        1      2     b
        2      1     c
        3      0     d

        Data can be provided as a list of dicts:

        >>> data = [{'col_1': 3, 'col_2': 'a'},
        ...         {'col_1': 2, 'col_2': 'b'},
        ...         {'col_1': 1, 'col_2': 'c'},
        ...         {'col_1': 0, 'col_2': 'd'}]
        >>> pd.DataFrame.from_records(data)
           col_1 col_2
        0      3     a
        1      2     b
        2      1     c
        3      0     d

        Data can be provided as a list of tuples with corresponding columns:

        >>> data = [(3, 'a'), (2, 'b'), (1, 'c'), (0, 'd')]
        >>> pd.DataFrame.from_records(data, columns=['col_1', 'col_2'])
           col_1 col_2
        0      3     a
        1      2     b
        2      1     c
        3      0     d
        """
        # Make a copy of the input columns so we can modify it
        if columns is not None:
            columns = ensure_index(columns)

        if is_iterator(data):
            if nrows == 0:
                return cls()

            try:
                first_row = next(data)
            except StopIteration:
                return cls(index=index, columns=columns)

            dtype = None
            if hasattr(first_row, "dtype") and first_row.dtype.names:
                dtype = first_row.dtype

            values = [first_row]

            if nrows is None:
                values += data
            else:
                values.extend(itertools.islice(data, nrows - 1))

            if dtype is not None:
                data = np.array(values, dtype=dtype)
            else:
                data = values

        if isinstance(data, dict):
            if columns is None:
                columns = arr_columns = ensure_index(sorted(data))
                arrays = [data[k] for k in columns]
            else:
                arrays = []
                arr_columns_list = []
                for k, v in data.items():
                    if k in columns:
                        arr_columns_list.append(k)
                        arrays.append(v)

                arr_columns = Index(arr_columns_list)
                arrays, arr_columns = reorder_arrays(arrays, arr_columns, columns)

        elif isinstance(data, (np.ndarray, DataFrame)):
            arrays, columns = to_arrays(data, columns)
            arr_columns = columns
        else:
            arrays, arr_columns = to_arrays(data, columns)
            if coerce_float:
                for i, arr in enumerate(arrays):
                    if arr.dtype == object:
                        # error: Argument 1 to "maybe_convert_objects" has
                        # incompatible type "Union[ExtensionArray, ndarray]";
                        # expected "ndarray"
                        arrays[i] = lib.maybe_convert_objects(
                            arr,  # type: ignore[arg-type]
                            try_float=True,
                        )

            arr_columns = ensure_index(arr_columns)
            if columns is None:
                columns = arr_columns

        if exclude is None:
            exclude = set()
        else:
            exclude = set(exclude)

        result_index = None
        if index is not None:
            if isinstance(index, str) or not hasattr(index, "__iter__"):
                i = columns.get_loc(index)
                exclude.add(index)
                if len(arrays) > 0:
                    result_index = Index(arrays[i], name=index)
                else:
                    result_index = Index([], name=index)
            else:
                try:
                    index_data = [arrays[arr_columns.get_loc(field)] for field in index]
                except (KeyError, TypeError):
                    # raised by get_loc, see GH#29258
                    result_index = index
                else:
                    result_index = ensure_index_from_sequences(index_data, names=index)
                    exclude.update(index)

        if any(exclude):
            arr_exclude = [x for x in exclude if x in arr_columns]
            to_remove = [arr_columns.get_loc(col) for col in arr_exclude]
            arrays = [v for i, v in enumerate(arrays) if i not in to_remove]

            arr_columns = arr_columns.drop(arr_exclude)
            columns = columns.drop(exclude)

        manager = get_option("mode.data_manager")
        mgr = arrays_to_mgr(arrays, arr_columns, result_index, columns, typ=manager)

        return cls(mgr)

    def to_records(
        self, index=True, column_dtypes=None, index_dtypes=None
    ) -> np.recarray:
        """
        Convert DataFrame to a NumPy record array.

        Index will be included as the first field of the record array if
        requested.

        Parameters
        ----------
        index : bool, default True
            Include index in resulting record array, stored in 'index'
            field or using the index label, if set.
        column_dtypes : str, type, dict, default None
            .. versionadded:: 0.24.0

            If a string or type, the data type to store all columns. If
            a dictionary, a mapping of column names and indices (zero-indexed)
            to specific data types.
        index_dtypes : str, type, dict, default None
            .. versionadded:: 0.24.0

            If a string or type, the data type to store all index levels. If
            a dictionary, a mapping of index level names and indices
            (zero-indexed) to specific data types.

            This mapping is applied only if `index=True`.

        Returns
        -------
        numpy.recarray
            NumPy ndarray with the DataFrame labels as fields and each row
            of the DataFrame as entries.

        See Also
        --------
        DataFrame.from_records: Convert structured or record ndarray
            to DataFrame.
        numpy.recarray: An ndarray that allows field access using
            attributes, analogous to typed columns in a
            spreadsheet.

        Examples
        --------
        >>> df = pd.DataFrame({'A': [1, 2], 'B': [0.5, 0.75]},
        ...                   index=['a', 'b'])
        >>> df
           A     B
        a  1  0.50
        b  2  0.75
        >>> df.to_records()
        rec.array([('a', 1, 0.5 ), ('b', 2, 0.75)],
                  dtype=[('index', 'O'), ('A', '<i8'), ('B', '<f8')])

        If the DataFrame index has no label then the recarray field name
        is set to 'index'. If the index has a label then this is used as the
        field name:

        >>> df.index = df.index.rename("I")
        >>> df.to_records()
        rec.array([('a', 1, 0.5 ), ('b', 2, 0.75)],
                  dtype=[('I', 'O'), ('A', '<i8'), ('B', '<f8')])

        The index can be excluded from the record array:

        >>> df.to_records(index=False)
        rec.array([(1, 0.5 ), (2, 0.75)],
                  dtype=[('A', '<i8'), ('B', '<f8')])

        Data types can be specified for the columns:

        >>> df.to_records(column_dtypes={"A": "int32"})
        rec.array([('a', 1, 0.5 ), ('b', 2, 0.75)],
                  dtype=[('I', 'O'), ('A', '<i4'), ('B', '<f8')])

        As well as for the index:

        >>> df.to_records(index_dtypes="<S2")
        rec.array([(b'a', 1, 0.5 ), (b'b', 2, 0.75)],
                  dtype=[('I', 'S2'), ('A', '<i8'), ('B', '<f8')])

        >>> index_dtypes = f"<S{df.index.str.len().max()}"
        >>> df.to_records(index_dtypes=index_dtypes)
        rec.array([(b'a', 1, 0.5 ), (b'b', 2, 0.75)],
                  dtype=[('I', 'S1'), ('A', '<i8'), ('B', '<f8')])
        """
        if index:
            if isinstance(self.index, MultiIndex):
                # array of tuples to numpy cols. copy copy copy
                ix_vals = list(map(np.array, zip(*self.index._values)))
            else:
                # error: List item 0 has incompatible type "ArrayLike"; expected
                # "ndarray"
                ix_vals = [self.index.values]  # type: ignore[list-item]

            arrays = ix_vals + [
                np.asarray(self.iloc[:, i]) for i in range(len(self.columns))
            ]

            index_names = list(self.index.names)

            if isinstance(self.index, MultiIndex):
                count = 0
                for i, n in enumerate(index_names):
                    if n is None:
                        index_names[i] = f"level_{count}"
                        count += 1
            elif index_names[0] is None:
                index_names = ["index"]

            names = [str(name) for name in itertools.chain(index_names, self.columns)]
        else:
            arrays = [np.asarray(self.iloc[:, i]) for i in range(len(self.columns))]
            names = [str(c) for c in self.columns]
            index_names = []

        index_len = len(index_names)
        formats = []

        for i, v in enumerate(arrays):
            index = i

            # When the names and arrays are collected, we
            # first collect those in the DataFrame's index,
            # followed by those in its columns.
            #
            # Thus, the total length of the array is:
            # len(index_names) + len(DataFrame.columns).
            #
            # This check allows us to see whether we are
            # handling a name / array in the index or column.
            if index < index_len:
                dtype_mapping = index_dtypes
                name = index_names[index]
            else:
                index -= index_len
                dtype_mapping = column_dtypes
                name = self.columns[index]

            # We have a dictionary, so we get the data type
            # associated with the index or column (which can
            # be denoted by its name in the DataFrame or its
            # position in DataFrame's array of indices or
            # columns, whichever is applicable.
            if is_dict_like(dtype_mapping):
                if name in dtype_mapping:
                    dtype_mapping = dtype_mapping[name]
                elif index in dtype_mapping:
                    dtype_mapping = dtype_mapping[index]
                else:
                    dtype_mapping = None

            # If no mapping can be found, use the array's
            # dtype attribute for formatting.
            #
            # A valid dtype must either be a type or
            # string naming a type.
            if dtype_mapping is None:
                formats.append(v.dtype)
            elif isinstance(dtype_mapping, (type, np.dtype, str)):
                # error: Argument 1 to "append" of "list" has incompatible type
                # "Union[type, dtype, str]"; expected "dtype"
                formats.append(dtype_mapping)  # type: ignore[arg-type]
            else:
                element = "row" if i < index_len else "column"
                msg = f"Invalid dtype {dtype_mapping} specified for {element} {name}"
                raise ValueError(msg)

        return np.rec.fromarrays(arrays, dtype={"names": names, "formats": formats})

    @classmethod
    def _from_arrays(
        cls,
        arrays,
        columns,
        index,
        dtype: Dtype | None = None,
        verify_integrity: bool = True,
    ) -> DataFrame:
        """
        Create DataFrame from a list of arrays corresponding to the columns.

        Parameters
        ----------
        arrays : list-like of arrays
            Each array in the list corresponds to one column, in order.
        columns : list-like, Index
            The column names for the resulting DataFrame.
        index : list-like, Index
            The rows labels for the resulting DataFrame.
        dtype : dtype, optional
            Optional dtype to enforce for all arrays.
        verify_integrity : bool, default True
            Validate and homogenize all input. If set to False, it is assumed
            that all elements of `arrays` are actual arrays how they will be
            stored in a block (numpy ndarray or ExtensionArray), have the same
            length as and are aligned with the index, and that `columns` and
            `index` are ensured to be an Index object.

        Returns
        -------
        DataFrame
        """
        if dtype is not None:
            dtype = pandas_dtype(dtype)

        manager = get_option("mode.data_manager")
        mgr = arrays_to_mgr(
            arrays,
            columns,
            index,
            columns,
            dtype=dtype,
            verify_integrity=verify_integrity,
            typ=manager,
        )
        return cls(mgr)

    @doc(storage_options=generic._shared_docs["storage_options"])
    @deprecate_kwarg(old_arg_name="fname", new_arg_name="path")
    def to_stata(
        self,
        path: FilePathOrBuffer,
        convert_dates: dict[Hashable, str] | None = None,
        write_index: bool = True,
        byteorder: str | None = None,
        time_stamp: datetime.datetime | None = None,
        data_label: str | None = None,
        variable_labels: dict[Hashable, str] | None = None,
        version: int | None = 114,
        convert_strl: Sequence[Hashable] | None = None,
        compression: CompressionOptions = "infer",
        storage_options: StorageOptions = None,
    ) -> None:
        """
        Export DataFrame object to Stata dta format.

        Writes the DataFrame to a Stata dataset file.
        "dta" files contain a Stata dataset.

        Parameters
        ----------
        path : str, buffer or path object
            String, path object (pathlib.Path or py._path.local.LocalPath) or
            object implementing a binary write() function. If using a buffer
            then the buffer will not be automatically closed after the file
            data has been written.

            .. versionchanged:: 1.0.0

            Previously this was "fname"

        convert_dates : dict
            Dictionary mapping columns containing datetime types to stata
            internal format to use when writing the dates. Options are 'tc',
            'td', 'tm', 'tw', 'th', 'tq', 'ty'. Column can be either an integer
            or a name. Datetime columns that do not have a conversion type
            specified will be converted to 'tc'. Raises NotImplementedError if
            a datetime column has timezone information.
        write_index : bool
            Write the index to Stata dataset.
        byteorder : str
            Can be ">", "<", "little", or "big". default is `sys.byteorder`.
        time_stamp : datetime
            A datetime to use as file creation date.  Default is the current
            time.
        data_label : str, optional
            A label for the data set.  Must be 80 characters or smaller.
        variable_labels : dict
            Dictionary containing columns as keys and variable labels as
            values. Each label must be 80 characters or smaller.
        version : {{114, 117, 118, 119, None}}, default 114
            Version to use in the output dta file. Set to None to let pandas
            decide between 118 or 119 formats depending on the number of
            columns in the frame. Version 114 can be read by Stata 10 and
            later. Version 117 can be read by Stata 13 or later. Version 118
            is supported in Stata 14 and later. Version 119 is supported in
            Stata 15 and later. Version 114 limits string variables to 244
            characters or fewer while versions 117 and later allow strings
            with lengths up to 2,000,000 characters. Versions 118 and 119
            support Unicode characters, and version 119 supports more than
            32,767 variables.

            Version 119 should usually only be used when the number of
            variables exceeds the capacity of dta format 118. Exporting
            smaller datasets in format 119 may have unintended consequences,
            and, as of November 2020, Stata SE cannot read version 119 files.

            .. versionchanged:: 1.0.0

                Added support for formats 118 and 119.

        convert_strl : list, optional
            List of column names to convert to string columns to Stata StrL
            format. Only available if version is 117.  Storing strings in the
            StrL format can produce smaller dta files if strings have more than
            8 characters and values are repeated.
        compression : str or dict, default 'infer'
            For on-the-fly compression of the output dta. If string, specifies
            compression mode. If dict, value at key 'method' specifies
            compression mode. Compression mode must be one of {{'infer', 'gzip',
            'bz2', 'zip', 'xz', None}}. If compression mode is 'infer' and
            `fname` is path-like, then detect compression from the following
            extensions: '.gz', '.bz2', '.zip', or '.xz' (otherwise no
            compression). If dict and compression mode is one of {{'zip',
            'gzip', 'bz2'}}, or inferred as one of the above, other entries
            passed as additional compression options.

            .. versionadded:: 1.1.0

        {storage_options}

            .. versionadded:: 1.2.0

        Raises
        ------
        NotImplementedError
            * If datetimes contain timezone information
            * Column dtype is not representable in Stata
        ValueError
            * Columns listed in convert_dates are neither datetime64[ns]
              or datetime.datetime
            * Column listed in convert_dates is not in DataFrame
            * Categorical label contains more than 32,000 characters

        See Also
        --------
        read_stata : Import Stata data files.
        io.stata.StataWriter : Low-level writer for Stata data files.
        io.stata.StataWriter117 : Low-level writer for version 117 files.

        Examples
        --------
        >>> df = pd.DataFrame({{'animal': ['falcon', 'parrot', 'falcon',
        ...                               'parrot'],
        ...                    'speed': [350, 18, 361, 15]}})
        >>> df.to_stata('animals.dta')  # doctest: +SKIP
        """
        if version not in (114, 117, 118, 119, None):
            raise ValueError("Only formats 114, 117, 118 and 119 are supported.")
        if version == 114:
            if convert_strl is not None:
                raise ValueError("strl is not supported in format 114")
            from pandas.io.stata import StataWriter as statawriter
        elif version == 117:
            # mypy: Name 'statawriter' already defined (possibly by an import)
            from pandas.io.stata import (  # type: ignore[no-redef]
                StataWriter117 as statawriter,
            )
        else:  # versions 118 and 119
            # mypy: Name 'statawriter' already defined (possibly by an import)
            from pandas.io.stata import (  # type: ignore[no-redef]
                StataWriterUTF8 as statawriter,
            )

        kwargs: dict[str, Any] = {}
        if version is None or version >= 117:
            # strl conversion is only supported >= 117
            kwargs["convert_strl"] = convert_strl
        if version is None or version >= 118:
            # Specifying the version is only supported for UTF8 (118 or 119)
            kwargs["version"] = version

        # mypy: Too many arguments for "StataWriter"
        writer = statawriter(  # type: ignore[call-arg]
            path,
            self,
            convert_dates=convert_dates,
            byteorder=byteorder,
            time_stamp=time_stamp,
            data_label=data_label,
            write_index=write_index,
            variable_labels=variable_labels,
            compression=compression,
            storage_options=storage_options,
            **kwargs,
        )
        writer.write_file()

    @deprecate_kwarg(old_arg_name="fname", new_arg_name="path")
    def to_feather(self, path: FilePathOrBuffer[AnyStr], **kwargs) -> None:
        """
        Write a DataFrame to the binary Feather format.

        Parameters
        ----------
        path : str or file-like object
            If a string, it will be used as Root Directory path.
        **kwargs :
            Additional keywords passed to :func:`pyarrow.feather.write_feather`.
            Starting with pyarrow 0.17, this includes the `compression`,
            `compression_level`, `chunksize` and `version` keywords.

            .. versionadded:: 1.1.0
        """
        from pandas.io.feather_format import to_feather

        to_feather(self, path, **kwargs)

    @doc(
        Series.to_markdown,
        klass=_shared_doc_kwargs["klass"],
        storage_options=_shared_docs["storage_options"],
        examples="""Examples
        --------
        >>> df = pd.DataFrame(
        ...     data={"animal_1": ["elk", "pig"], "animal_2": ["dog", "quetzal"]}
        ... )
        >>> print(df.to_markdown())
        |    | animal_1   | animal_2   |
        |---:|:-----------|:-----------|
        |  0 | elk        | dog        |
        |  1 | pig        | quetzal    |

        Output markdown with a tabulate option.

        >>> print(df.to_markdown(tablefmt="grid"))
        +----+------------+------------+
        |    | animal_1   | animal_2   |
        +====+============+============+
        |  0 | elk        | dog        |
        +----+------------+------------+
        |  1 | pig        | quetzal    |
        +----+------------+------------+
        """,
    )
    def to_markdown(
        self,
        buf: IO[str] | str | None = None,
        mode: str = "wt",
        index: bool = True,
        storage_options: StorageOptions = None,
        **kwargs,
    ) -> str | None:
        if "showindex" in kwargs:
            warnings.warn(
                "'showindex' is deprecated. Only 'index' will be used "
                "in a future version. Use 'index' to silence this warning.",
                FutureWarning,
                stacklevel=2,
            )

        kwargs.setdefault("headers", "keys")
        kwargs.setdefault("tablefmt", "pipe")
        kwargs.setdefault("showindex", index)
        tabulate = import_optional_dependency("tabulate")
        result = tabulate.tabulate(self, **kwargs)
        if buf is None:
            return result

        with get_handle(buf, mode, storage_options=storage_options) as handles:
            assert not isinstance(handles.handle, (str, mmap.mmap))
            handles.handle.writelines(result)
        return None

    @doc(storage_options=generic._shared_docs["storage_options"])
    @deprecate_kwarg(old_arg_name="fname", new_arg_name="path")
    def to_parquet(
        self,
        path: FilePathOrBuffer | None = None,
        engine: str = "auto",
        compression: str | None = "snappy",
        index: bool | None = None,
        partition_cols: list[str] | None = None,
        storage_options: StorageOptions = None,
        **kwargs,
    ) -> bytes | None:
        """
        Write a DataFrame to the binary parquet format.

        This function writes the dataframe as a `parquet file
        <https://parquet.apache.org/>`_. You can choose different parquet
        backends, and have the option of compression. See
        :ref:`the user guide <io.parquet>` for more details.

        Parameters
        ----------
        path : str or file-like object, default None
            If a string, it will be used as Root Directory path
            when writing a partitioned dataset. By file-like object,
            we refer to objects with a write() method, such as a file handle
            (e.g. via builtin open function) or io.BytesIO. The engine
            fastparquet does not accept file-like objects. If path is None,
            a bytes object is returned.

            .. versionchanged:: 1.2.0

            Previously this was "fname"

        engine : {{'auto', 'pyarrow', 'fastparquet'}}, default 'auto'
            Parquet library to use. If 'auto', then the option
            ``io.parquet.engine`` is used. The default ``io.parquet.engine``
            behavior is to try 'pyarrow', falling back to 'fastparquet' if
            'pyarrow' is unavailable.
        compression : {{'snappy', 'gzip', 'brotli', None}}, default 'snappy'
            Name of the compression to use. Use ``None`` for no compression.
        index : bool, default None
            If ``True``, include the dataframe's index(es) in the file output.
            If ``False``, they will not be written to the file.
            If ``None``, similar to ``True`` the dataframe's index(es)
            will be saved. However, instead of being saved as values,
            the RangeIndex will be stored as a range in the metadata so it
            doesn't require much space and is faster. Other indexes will
            be included as columns in the file output.

            .. versionadded:: 0.24.0

        partition_cols : list, optional, default None
            Column names by which to partition the dataset.
            Columns are partitioned in the order they are given.
            Must be None if path is not a string.

            .. versionadded:: 0.24.0

        {storage_options}

            .. versionadded:: 1.2.0

        **kwargs
            Additional arguments passed to the parquet library. See
            :ref:`pandas io <io.parquet>` for more details.

        Returns
        -------
        bytes if no path argument is provided else None

        See Also
        --------
        read_parquet : Read a parquet file.
        DataFrame.to_csv : Write a csv file.
        DataFrame.to_sql : Write to a sql table.
        DataFrame.to_hdf : Write to hdf.

        Notes
        -----
        This function requires either the `fastparquet
        <https://pypi.org/project/fastparquet>`_ or `pyarrow
        <https://arrow.apache.org/docs/python/>`_ library.

        Examples
        --------
        >>> df = pd.DataFrame(data={{'col1': [1, 2], 'col2': [3, 4]}})
        >>> df.to_parquet('df.parquet.gzip',
        ...               compression='gzip')  # doctest: +SKIP
        >>> pd.read_parquet('df.parquet.gzip')  # doctest: +SKIP
           col1  col2
        0     1     3
        1     2     4

        If you want to get a buffer to the parquet content you can use a io.BytesIO
        object, as long as you don't use partition_cols, which creates multiple files.

        >>> import io
        >>> f = io.BytesIO()
        >>> df.to_parquet(f)
        >>> f.seek(0)
        0
        >>> content = f.read()
        """
        from pandas.io.parquet import to_parquet

        return to_parquet(
            self,
            path,
            engine,
            compression=compression,
            index=index,
            partition_cols=partition_cols,
            storage_options=storage_options,
            **kwargs,
        )

    @Substitution(
        header_type="bool",
        header="Whether to print column labels, default True",
        col_space_type="str or int, list or dict of int or str",
        col_space="The minimum width of each column in CSS length "
        "units.  An int is assumed to be px units.\n\n"
        "            .. versionadded:: 0.25.0\n"
        "                Ability to use str",
    )
    @Substitution(shared_params=fmt.common_docstring, returns=fmt.return_docstring)
    def to_html(
        self,
        buf: FilePathOrBuffer[str] | None = None,
        columns: Sequence[str] | None = None,
        col_space: ColspaceArgType | None = None,
        header: bool | Sequence[str] = True,
        index: bool = True,
        na_rep: str = "NaN",
        formatters: FormattersType | None = None,
        float_format: FloatFormatType | None = None,
        sparsify: bool | None = None,
        index_names: bool = True,
        justify: str | None = None,
        max_rows: int | None = None,
        max_cols: int | None = None,
        show_dimensions: bool | str = False,
        decimal: str = ".",
        bold_rows: bool = True,
        classes: str | list | tuple | None = None,
        escape: bool = True,
        notebook: bool = False,
        border: int | None = None,
        table_id: str | None = None,
        render_links: bool = False,
        encoding: str | None = None,
    ):
        """
        Render a DataFrame as an HTML table.
        %(shared_params)s
        bold_rows : bool, default True
            Make the row labels bold in the output.
        classes : str or list or tuple, default None
            CSS class(es) to apply to the resulting html table.
        escape : bool, default True
            Convert the characters <, >, and & to HTML-safe sequences.
        notebook : {True, False}, default False
            Whether the generated HTML is for IPython Notebook.
        border : int
            A ``border=border`` attribute is included in the opening
            `<table>` tag. Default ``pd.options.display.html.border``.
        encoding : str, default "utf-8"
            Set character encoding.

            .. versionadded:: 1.0

        table_id : str, optional
            A css id is included in the opening `<table>` tag if specified.
        render_links : bool, default False
            Convert URLs to HTML links.

            .. versionadded:: 0.24.0
        %(returns)s
        See Also
        --------
        to_string : Convert DataFrame to a string.
        """
        if justify is not None and justify not in fmt._VALID_JUSTIFY_PARAMETERS:
            raise ValueError("Invalid value for justify parameter")

        formatter = fmt.DataFrameFormatter(
            self,
            columns=columns,
            col_space=col_space,
            na_rep=na_rep,
            header=header,
            index=index,
            formatters=formatters,
            float_format=float_format,
            bold_rows=bold_rows,
            sparsify=sparsify,
            justify=justify,
            index_names=index_names,
            escape=escape,
            decimal=decimal,
            max_rows=max_rows,
            max_cols=max_cols,
            show_dimensions=show_dimensions,
        )
        # TODO: a generic formatter wld b in DataFrameFormatter
        return fmt.DataFrameRenderer(formatter).to_html(
            buf=buf,
            classes=classes,
            notebook=notebook,
            border=border,
            encoding=encoding,
            table_id=table_id,
            render_links=render_links,
        )

    @doc(storage_options=generic._shared_docs["storage_options"])
    def to_xml(
        self,
        path_or_buffer: FilePathOrBuffer | None = None,
        index: bool = True,
        root_name: str | None = "data",
        row_name: str | None = "row",
        na_rep: str | None = None,
        attr_cols: str | list[str] | None = None,
        elem_cols: str | list[str] | None = None,
        namespaces: dict[str | None, str] | None = None,
        prefix: str | None = None,
        encoding: str = "utf-8",
        xml_declaration: bool | None = True,
        pretty_print: bool | None = True,
        parser: str | None = "lxml",
        stylesheet: FilePathOrBuffer | None = None,
        compression: CompressionOptions = "infer",
        storage_options: StorageOptions = None,
    ) -> str | None:
        """
        Render a DataFrame to an XML document.

        .. versionadded:: 1.3.0

        Parameters
        ----------
        path_or_buffer : str, path object or file-like object, optional
            File to write output to. If None, the output is returned as a
            string.
        index : bool, default True
            Whether to include index in XML document.
        root_name : str, default 'data'
            The name of root element in XML document.
        row_name : str, default 'row'
            The name of row element in XML document.
        na_rep : str, optional
            Missing data representation.
        attr_cols : list-like, optional
            List of columns to write as attributes in row element.
            Hierarchical columns will be flattened with underscore
            delimiting the different levels.
        elem_cols : list-like, optional
            List of columns to write as children in row element. By default,
            all columns output as children of row element. Hierarchical
            columns will be flattened with underscore delimiting the
            different levels.
        namespaces : dict, optional
            All namespaces to be defined in root element. Keys of dict
            should be prefix names and values of dict corresponding URIs.
            Default namespaces should be given empty string key. For
            example, ::

                namespaces = {{"": "https://example.com"}}

        prefix : str, optional
            Namespace prefix to be used for every element and/or attribute
            in document. This should be one of the keys in ``namespaces``
            dict.
        encoding : str, default 'utf-8'
            Encoding of the resulting document.
        xml_declaration : bool, default True
            Whether to include the XML declaration at start of document.
        pretty_print : bool, default True
            Whether output should be pretty printed with indentation and
            line breaks.
        parser : {{'lxml','etree'}}, default 'lxml'
            Parser module to use for building of tree. Only 'lxml' and
            'etree' are supported. With 'lxml', the ability to use XSLT
            stylesheet is supported.
        stylesheet : str, path object or file-like object, optional
            A URL, file-like object, or a raw string containing an XSLT
            script used to transform the raw XML output. Script should use
            layout of elements and attributes from original output. This
            argument requires ``lxml`` to be installed. Only XSLT 1.0
            scripts and not later versions is currently supported.
        compression : {{'infer', 'gzip', 'bz2', 'zip', 'xz', None}}, default 'infer'
            For on-the-fly decompression of on-disk data. If 'infer', then use
            gzip, bz2, zip or xz if path_or_buffer is a string ending in
            '.gz', '.bz2', '.zip', or 'xz', respectively, and no decompression
            otherwise. If using 'zip', the ZIP file must contain only one data
            file to be read in. Set to None for no decompression.
        {storage_options}

        Returns
        -------
        None or str
            If ``io`` is None, returns the resulting XML format as a
            string. Otherwise returns None.

        See Also
        --------
        to_json : Convert the pandas object to a JSON string.
        to_html : Convert DataFrame to a html.

        Examples
        --------
        >>> df = pd.DataFrame({{'shape': ['square', 'circle', 'triangle'],
        ...                    'degrees': [360, 360, 180],
        ...                    'sides': [4, np.nan, 3]}})

        >>> df.to_xml()  # doctest: +SKIP
        <?xml version='1.0' encoding='utf-8'?>
        <data>
          <row>
            <index>0</index>
            <shape>square</shape>
            <degrees>360</degrees>
            <sides>4.0</sides>
          </row>
          <row>
            <index>1</index>
            <shape>circle</shape>
            <degrees>360</degrees>
            <sides/>
          </row>
          <row>
            <index>2</index>
            <shape>triangle</shape>
            <degrees>180</degrees>
            <sides>3.0</sides>
          </row>
        </data>

        >>> df.to_xml(attr_cols=[
        ...           'index', 'shape', 'degrees', 'sides'
        ...           ])  # doctest: +SKIP
        <?xml version='1.0' encoding='utf-8'?>
        <data>
          <row index="0" shape="square" degrees="360" sides="4.0"/>
          <row index="1" shape="circle" degrees="360"/>
          <row index="2" shape="triangle" degrees="180" sides="3.0"/>
        </data>

        >>> df.to_xml(namespaces={{"doc": "https://example.com"}},
        ...           prefix="doc")  # doctest: +SKIP
        <?xml version='1.0' encoding='utf-8'?>
        <doc:data xmlns:doc="https://example.com">
          <doc:row>
            <doc:index>0</doc:index>
            <doc:shape>square</doc:shape>
            <doc:degrees>360</doc:degrees>
            <doc:sides>4.0</doc:sides>
          </doc:row>
          <doc:row>
            <doc:index>1</doc:index>
            <doc:shape>circle</doc:shape>
            <doc:degrees>360</doc:degrees>
            <doc:sides/>
          </doc:row>
          <doc:row>
            <doc:index>2</doc:index>
            <doc:shape>triangle</doc:shape>
            <doc:degrees>180</doc:degrees>
            <doc:sides>3.0</doc:sides>
          </doc:row>
        </doc:data>
        """

        from pandas.io.formats.xml import (
            EtreeXMLFormatter,
            LxmlXMLFormatter,
        )

        lxml = import_optional_dependency("lxml.etree", errors="ignore")

        TreeBuilder: type[EtreeXMLFormatter] | type[LxmlXMLFormatter]

        if parser == "lxml":
            if lxml is not None:
                TreeBuilder = LxmlXMLFormatter
            else:
                raise ImportError(
                    "lxml not found, please install or use the etree parser."
                )

        elif parser == "etree":
            TreeBuilder = EtreeXMLFormatter

        else:
            raise ValueError("Values for parser can only be lxml or etree.")

        xml_formatter = TreeBuilder(
            self,
            path_or_buffer=path_or_buffer,
            index=index,
            root_name=root_name,
            row_name=row_name,
            na_rep=na_rep,
            attr_cols=attr_cols,
            elem_cols=elem_cols,
            namespaces=namespaces,
            prefix=prefix,
            encoding=encoding,
            xml_declaration=xml_declaration,
            pretty_print=pretty_print,
            stylesheet=stylesheet,
            compression=compression,
            storage_options=storage_options,
        )

        return xml_formatter.write_output()

    # ----------------------------------------------------------------------
    @Substitution(
        klass="DataFrame",
        type_sub=" and columns",
        max_cols_sub=dedent(
            """\
            max_cols : int, optional
                When to switch from the verbose to the truncated output. If the
                DataFrame has more than `max_cols` columns, the truncated output
                is used. By default, the setting in
                ``pandas.options.display.max_info_columns`` is used."""
        ),
        show_counts_sub=dedent(
            """\
            show_counts : bool, optional
                Whether to show the non-null counts. By default, this is shown
                only if the DataFrame is smaller than
                ``pandas.options.display.max_info_rows`` and
                ``pandas.options.display.max_info_columns``. A value of True always
                shows the counts, and False never shows the counts.
            null_counts : bool, optional
                .. deprecated:: 1.2.0
                    Use show_counts instead."""
        ),
        examples_sub=dedent(
            """\
            >>> int_values = [1, 2, 3, 4, 5]
            >>> text_values = ['alpha', 'beta', 'gamma', 'delta', 'epsilon']
            >>> float_values = [0.0, 0.25, 0.5, 0.75, 1.0]
            >>> df = pd.DataFrame({"int_col": int_values, "text_col": text_values,
            ...                   "float_col": float_values})
            >>> df
                int_col text_col  float_col
            0        1    alpha       0.00
            1        2     beta       0.25
            2        3    gamma       0.50
            3        4    delta       0.75
            4        5  epsilon       1.00

            Prints information of all columns:

            >>> df.info(verbose=True)
            <class 'pandas.core.frame.DataFrame'>
            RangeIndex: 5 entries, 0 to 4
            Data columns (total 3 columns):
             #   Column     Non-Null Count  Dtype
            ---  ------     --------------  -----
             0   int_col    5 non-null      int64
             1   text_col   5 non-null      object
             2   float_col  5 non-null      float64
            dtypes: float64(1), int64(1), object(1)
            memory usage: 248.0+ bytes

            Prints a summary of columns count and its dtypes but not per column
            information:

            >>> df.info(verbose=False)
            <class 'pandas.core.frame.DataFrame'>
            RangeIndex: 5 entries, 0 to 4
            Columns: 3 entries, int_col to float_col
            dtypes: float64(1), int64(1), object(1)
            memory usage: 248.0+ bytes

            Pipe output of DataFrame.info to buffer instead of sys.stdout, get
            buffer content and writes to a text file:

            >>> import io
            >>> buffer = io.StringIO()
            >>> df.info(buf=buffer)
            >>> s = buffer.getvalue()
            >>> with open("df_info.txt", "w",
            ...           encoding="utf-8") as f:  # doctest: +SKIP
            ...     f.write(s)
            260

            The `memory_usage` parameter allows deep introspection mode, specially
            useful for big DataFrames and fine-tune memory optimization:

            >>> random_strings_array = np.random.choice(['a', 'b', 'c'], 10 ** 6)
            >>> df = pd.DataFrame({
            ...     'column_1': np.random.choice(['a', 'b', 'c'], 10 ** 6),
            ...     'column_2': np.random.choice(['a', 'b', 'c'], 10 ** 6),
            ...     'column_3': np.random.choice(['a', 'b', 'c'], 10 ** 6)
            ... })
            >>> df.info()
            <class 'pandas.core.frame.DataFrame'>
            RangeIndex: 1000000 entries, 0 to 999999
            Data columns (total 3 columns):
             #   Column    Non-Null Count    Dtype
            ---  ------    --------------    -----
             0   column_1  1000000 non-null  object
             1   column_2  1000000 non-null  object
             2   column_3  1000000 non-null  object
            dtypes: object(3)
            memory usage: 22.9+ MB

            >>> df.info(memory_usage='deep')
            <class 'pandas.core.frame.DataFrame'>
            RangeIndex: 1000000 entries, 0 to 999999
            Data columns (total 3 columns):
             #   Column    Non-Null Count    Dtype
            ---  ------    --------------    -----
             0   column_1  1000000 non-null  object
             1   column_2  1000000 non-null  object
             2   column_3  1000000 non-null  object
            dtypes: object(3)
            memory usage: 165.9 MB"""
        ),
        see_also_sub=dedent(
            """\
            DataFrame.describe: Generate descriptive statistics of DataFrame
                columns.
            DataFrame.memory_usage: Memory usage of DataFrame columns."""
        ),
        version_added_sub="",
    )
    @doc(BaseInfo.render)
    def info(
        self,
        verbose: bool | None = None,
        buf: IO[str] | None = None,
        max_cols: int | None = None,
        memory_usage: bool | str | None = None,
        show_counts: bool | None = None,
        null_counts: bool | None = None,
    ) -> None:
        if null_counts is not None:
            if show_counts is not None:
                raise ValueError("null_counts used with show_counts. Use show_counts.")
            warnings.warn(
                "null_counts is deprecated. Use show_counts instead",
                FutureWarning,
                stacklevel=2,
            )
            show_counts = null_counts
        info = DataFrameInfo(
            data=self,
            memory_usage=memory_usage,
        )
        info.render(
            buf=buf,
            max_cols=max_cols,
            verbose=verbose,
            show_counts=show_counts,
        )

    def memory_usage(self, index: bool = True, deep: bool = False) -> Series:
        """
        Return the memory usage of each column in bytes.

        The memory usage can optionally include the contribution of
        the index and elements of `object` dtype.

        This value is displayed in `DataFrame.info` by default. This can be
        suppressed by setting ``pandas.options.display.memory_usage`` to False.

        Parameters
        ----------
        index : bool, default True
            Specifies whether to include the memory usage of the DataFrame's
            index in returned Series. If ``index=True``, the memory usage of
            the index is the first item in the output.
        deep : bool, default False
            If True, introspect the data deeply by interrogating
            `object` dtypes for system-level memory consumption, and include
            it in the returned values.

        Returns
        -------
        Series
            A Series whose index is the original column names and whose values
            is the memory usage of each column in bytes.

        See Also
        --------
        numpy.ndarray.nbytes : Total bytes consumed by the elements of an
            ndarray.
        Series.memory_usage : Bytes consumed by a Series.
        Categorical : Memory-efficient array for string values with
            many repeated values.
        DataFrame.info : Concise summary of a DataFrame.

        Examples
        --------
        >>> dtypes = ['int64', 'float64', 'complex128', 'object', 'bool']
        >>> data = dict([(t, np.ones(shape=5000, dtype=int).astype(t))
        ...              for t in dtypes])
        >>> df = pd.DataFrame(data)
        >>> df.head()
           int64  float64            complex128  object  bool
        0      1      1.0              1.0+0.0j       1  True
        1      1      1.0              1.0+0.0j       1  True
        2      1      1.0              1.0+0.0j       1  True
        3      1      1.0              1.0+0.0j       1  True
        4      1      1.0              1.0+0.0j       1  True

        >>> df.memory_usage()
        Index           128
        int64         40000
        float64       40000
        complex128    80000
        object        40000
        bool           5000
        dtype: int64

        >>> df.memory_usage(index=False)
        int64         40000
        float64       40000
        complex128    80000
        object        40000
        bool           5000
        dtype: int64

        The memory footprint of `object` dtype columns is ignored by default:

        >>> df.memory_usage(deep=True)
        Index            128
        int64          40000
        float64        40000
        complex128     80000
        object        180000
        bool            5000
        dtype: int64

        Use a Categorical for efficient storage of an object-dtype column with
        many repeated values.

        >>> df['object'].astype('category').memory_usage(deep=True)
        5244
        """
        result = self._constructor_sliced(
            [c.memory_usage(index=False, deep=deep) for col, c in self.items()],
            index=self.columns,
        )
        if index:
            result = self._constructor_sliced(
                self.index.memory_usage(deep=deep), index=["Index"]
            ).append(result)
        return result

    def transpose(self, *args, copy: bool = False) -> DataFrame:
        """
        Transpose index and columns.

        Reflect the DataFrame over its main diagonal by writing rows as columns
        and vice-versa. The property :attr:`.T` is an accessor to the method
        :meth:`transpose`.

        Parameters
        ----------
        *args : tuple, optional
            Accepted for compatibility with NumPy.
        copy : bool, default False
            Whether to copy the data after transposing, even for DataFrames
            with a single dtype.

            Note that a copy is always required for mixed dtype DataFrames,
            or for DataFrames with any extension types.

        Returns
        -------
        DataFrame
            The transposed DataFrame.

        See Also
        --------
        numpy.transpose : Permute the dimensions of a given array.

        Notes
        -----
        Transposing a DataFrame with mixed dtypes will result in a homogeneous
        DataFrame with the `object` dtype. In such a case, a copy of the data
        is always made.

        Examples
        --------
        **Square DataFrame with homogeneous dtype**

        >>> d1 = {'col1': [1, 2], 'col2': [3, 4]}
        >>> df1 = pd.DataFrame(data=d1)
        >>> df1
           col1  col2
        0     1     3
        1     2     4

        >>> df1_transposed = df1.T # or df1.transpose()
        >>> df1_transposed
              0  1
        col1  1  2
        col2  3  4

        When the dtype is homogeneous in the original DataFrame, we get a
        transposed DataFrame with the same dtype:

        >>> df1.dtypes
        col1    int64
        col2    int64
        dtype: object
        >>> df1_transposed.dtypes
        0    int64
        1    int64
        dtype: object

        **Non-square DataFrame with mixed dtypes**

        >>> d2 = {'name': ['Alice', 'Bob'],
        ...       'score': [9.5, 8],
        ...       'employed': [False, True],
        ...       'kids': [0, 0]}
        >>> df2 = pd.DataFrame(data=d2)
        >>> df2
            name  score  employed  kids
        0  Alice    9.5     False     0
        1    Bob    8.0      True     0

        >>> df2_transposed = df2.T # or df2.transpose()
        >>> df2_transposed
                      0     1
        name      Alice   Bob
        score       9.5   8.0
        employed  False  True
        kids          0     0

        When the DataFrame has mixed dtypes, we get a transposed DataFrame with
        the `object` dtype:

        >>> df2.dtypes
        name         object
        score       float64
        employed       bool
        kids          int64
        dtype: object
        >>> df2_transposed.dtypes
        0    object
        1    object
        dtype: object
        """
        nv.validate_transpose(args, {})
        # construct the args

        dtypes = list(self.dtypes)
        if self._is_homogeneous_type and dtypes and is_extension_array_dtype(dtypes[0]):
            # We have EAs with the same dtype. We can preserve that dtype in transpose.
            dtype = dtypes[0]
            arr_type = dtype.construct_array_type()
            values = self.values

            new_values = [arr_type._from_sequence(row, dtype=dtype) for row in values]
            result = self._constructor(
                dict(zip(self.index, new_values)), index=self.columns
            )

        else:
            new_arr = self.values.T
            if copy:
                new_arr = new_arr.copy()
            result = self._constructor(new_arr, index=self.columns, columns=self.index)

        return result.__finalize__(self, method="transpose")

    @property
    def T(self) -> DataFrame:
        return self.transpose()

    # ----------------------------------------------------------------------
    # Indexing Methods

    def _ixs(self, i: int, axis: int = 0):
        """
        Parameters
        ----------
        i : int
        axis : int

        Notes
        -----
        If slice passed, the resulting data will be a view.
        """
        # irow
        if axis == 0:
            new_values = self._mgr.fast_xs(i)

            # if we are a copy, mark as such
            copy = isinstance(new_values, np.ndarray) and new_values.base is None
            result = self._constructor_sliced(
                new_values,
                index=self.columns,
                name=self.index[i],
                dtype=new_values.dtype,
            )
            result._set_is_copy(self, copy=copy)
            return result

        # icol
        else:
            label = self.columns[i]

            values = self._mgr.iget(i)
            result = self._box_col_values(values, i)

            # this is a cached value, mark it so
            result._set_as_cached(label, self)
            return result

    def _get_column_array(self, i: int) -> ArrayLike:
        """
        Get the values of the i'th column (ndarray or ExtensionArray, as stored
        in the Block)
        """
        return self._mgr.iget_values(i)

    def _iter_column_arrays(self) -> Iterator[ArrayLike]:
        """
        Iterate over the arrays of all columns in order.
        This returns the values as stored in the Block (ndarray or ExtensionArray).
        """
        for i in range(len(self.columns)):
            yield self._get_column_array(i)

    def __getitem__(self, key):
        key = lib.item_from_zerodim(key)
        key = com.apply_if_callable(key, self)

        if is_hashable(key):
            # shortcut if the key is in columns
            if self.columns.is_unique and key in self.columns:
                if isinstance(self.columns, MultiIndex):
                    return self._getitem_multilevel(key)
                return self._get_item_cache(key)

        # Do we have a slicer (on rows)?
        indexer = convert_to_index_sliceable(self, key)
        if indexer is not None:
            if isinstance(indexer, np.ndarray):
                indexer = lib.maybe_indices_to_slice(
                    indexer.astype(np.intp, copy=False), len(self)
                )
            # either we have a slice or we have a string that can be converted
            #  to a slice for partial-string date indexing
            return self._slice(indexer, axis=0)

        # Do we have a (boolean) DataFrame?
        if isinstance(key, DataFrame):
            return self.where(key)

        # Do we have a (boolean) 1d indexer?
        if com.is_bool_indexer(key):
            return self._getitem_bool_array(key)

        # We are left with two options: a single key, and a collection of keys,
        # We interpret tuples as collections only for non-MultiIndex
        is_single_key = isinstance(key, tuple) or not is_list_like(key)

        if is_single_key:
            if self.columns.nlevels > 1:
                return self._getitem_multilevel(key)
            indexer = self.columns.get_loc(key)
            if is_integer(indexer):
                indexer = [indexer]
        else:
            if is_iterator(key):
                key = list(key)
            indexer = self.loc._get_listlike_indexer(key, axis=1, raise_missing=True)[1]

        # take() does not accept boolean indexers
        if getattr(indexer, "dtype", None) == bool:
            indexer = np.where(indexer)[0]

        data = self._take_with_is_copy(indexer, axis=1)

        if is_single_key:
            # What does looking for a single key in a non-unique index return?
            # The behavior is inconsistent. It returns a Series, except when
            # - the key itself is repeated (test on data.shape, #9519), or
            # - we have a MultiIndex on columns (test on self.columns, #21309)
            if data.shape[1] == 1 and not isinstance(self.columns, MultiIndex):
                # GH#26490 using data[key] can cause RecursionError
                return data._get_item_cache(key)

        return data

    def _getitem_bool_array(self, key):
        # also raises Exception if object array with NA values
        # warning here just in case -- previously __setitem__ was
        # reindexing but __getitem__ was not; it seems more reasonable to
        # go with the __setitem__ behavior since that is more consistent
        # with all other indexing behavior
        if isinstance(key, Series) and not key.index.equals(self.index):
            warnings.warn(
                "Boolean Series key will be reindexed to match DataFrame index.",
                UserWarning,
                stacklevel=3,
            )
        elif len(key) != len(self.index):
            raise ValueError(
                f"Item wrong length {len(key)} instead of {len(self.index)}."
            )

        # check_bool_indexer will throw exception if Series key cannot
        # be reindexed to match DataFrame rows
        key = check_bool_indexer(self.index, key)
        indexer = key.nonzero()[0]
        return self._take_with_is_copy(indexer, axis=0)

    def _getitem_multilevel(self, key):
        # self.columns is a MultiIndex
        loc = self.columns.get_loc(key)
        if isinstance(loc, (slice, np.ndarray)):
            new_columns = self.columns[loc]
            result_columns = maybe_droplevels(new_columns, key)
            if self._is_mixed_type:
                result = self.reindex(columns=new_columns)
                result.columns = result_columns
            else:
                new_values = self.values[:, loc]
                result = self._constructor(
                    new_values, index=self.index, columns=result_columns
                )
                result = result.__finalize__(self)

            # If there is only one column being returned, and its name is
            # either an empty string, or a tuple with an empty string as its
            # first element, then treat the empty string as a placeholder
            # and return the column as if the user had provided that empty
            # string in the key. If the result is a Series, exclude the
            # implied empty string from its name.
            if len(result.columns) == 1:
                top = result.columns[0]
                if isinstance(top, tuple):
                    top = top[0]
                if top == "":
                    result = result[""]
                    if isinstance(result, Series):
                        result = self._constructor_sliced(
                            result, index=self.index, name=key
                        )

            result._set_is_copy(self)
            return result
        else:
            # loc is neither a slice nor ndarray, so must be an int
            return self._ixs(loc, axis=1)

    def _get_value(self, index, col, takeable: bool = False) -> Scalar:
        """
        Quickly retrieve single value at passed column and index.

        Parameters
        ----------
        index : row label
        col : column label
        takeable : interpret the index/col as indexers, default False

        Returns
        -------
        scalar
        """
        if takeable:
            series = self._ixs(col, axis=1)
            return series._values[index]

        series = self._get_item_cache(col)
        engine = self.index._engine

        try:
            loc = engine.get_loc(index)
            return series._values[loc]
        except KeyError:
            # GH 20629
            if self.index.nlevels > 1:
                # partial indexing forbidden
                raise

        # we cannot handle direct indexing
        # use positional
        col = self.columns.get_loc(col)
        index = self.index.get_loc(index)
        return self._get_value(index, col, takeable=True)

    def __setitem__(self, key, value):
        key = com.apply_if_callable(key, self)

        # see if we can slice the rows
        indexer = convert_to_index_sliceable(self, key)
        if indexer is not None:
            # either we have a slice or we have a string that can be converted
            #  to a slice for partial-string date indexing
            return self._setitem_slice(indexer, value)

        if isinstance(key, DataFrame) or getattr(key, "ndim", None) == 2:
            self._setitem_frame(key, value)
        elif isinstance(key, (Series, np.ndarray, list, Index)):
            self._setitem_array(key, value)
        elif isinstance(value, DataFrame):
            self._set_item_frame_value(key, value)
        elif is_list_like(value) and 1 < len(
            self.columns.get_indexer_for([key])
        ) == len(value):
            # Column to set is duplicated
            self._setitem_array([key], value)
        else:
            # set column
            self._set_item(key, value)

    def _setitem_slice(self, key: slice, value):
        # NB: we can't just use self.loc[key] = value because that
        #  operates on labels and we need to operate positional for
        #  backwards-compat, xref GH#31469
        self._check_setitem_copy()
        self.iloc[key] = value

    def _setitem_array(self, key, value):
        # also raises Exception if object array with NA values
        if com.is_bool_indexer(key):
            # bool indexer is indexing along rows
            if len(key) != len(self.index):
                raise ValueError(
                    f"Item wrong length {len(key)} instead of {len(self.index)}!"
                )
            key = check_bool_indexer(self.index, key)
            indexer = key.nonzero()[0]
            self._check_setitem_copy()
            if isinstance(value, DataFrame):
                # GH#39931 reindex since iloc does not align
                value = value.reindex(self.index.take(indexer))
            self.iloc[indexer] = value

        else:
            if isinstance(value, DataFrame):
                check_key_length(self.columns, key, value)
                for k1, k2 in zip(key, value.columns):
                    self[k1] = value[k2]

            elif not is_list_like(value):
                for col in key:
                    self[col] = value

            elif isinstance(value, np.ndarray) and value.ndim == 2:
                self._iset_not_inplace(key, value)

            elif np.ndim(value) > 1:
                # list of lists
                value = DataFrame(value).values
                return self._setitem_array(key, value)

            else:
                self._iset_not_inplace(key, value)

    def _iset_not_inplace(self, key, value):
        # GH#39510 when setting with df[key] = obj with a list-like key and
        #  list-like value, we iterate over those listlikes and set columns
        #  one at a time.  This is different from dispatching to
        #  `self.loc[:, key]= value`  because loc.__setitem__ may overwrite
        #  data inplace, whereas this will insert new arrays.

        def igetitem(obj, i: int):
            # Note: we catch DataFrame obj before getting here, but
            #  hypothetically would return obj.iloc[:, i]
            if isinstance(obj, np.ndarray):
                return obj[..., i]
            else:
                return obj[i]

        if self.columns.is_unique:
            if np.shape(value)[-1] != len(key):
                raise ValueError("Columns must be same length as key")

            for i, col in enumerate(key):
                self[col] = igetitem(value, i)

        else:

            ilocs = self.columns.get_indexer_non_unique(key)[0]
            if (ilocs < 0).any():
                # key entries not in self.columns
                raise NotImplementedError

            if np.shape(value)[-1] != len(ilocs):
                raise ValueError("Columns must be same length as key")

            assert np.ndim(value) <= 2

            orig_columns = self.columns

            # Using self.iloc[:, i] = ... may set values inplace, which
            #  by convention we do not do in __setitem__
            try:
                self.columns = Index(range(len(self.columns)))
                for i, iloc in enumerate(ilocs):
                    self[iloc] = igetitem(value, i)
            finally:
                self.columns = orig_columns

    def _setitem_frame(self, key, value):
        # support boolean setting with DataFrame input, e.g.
        # df[df > df2] = 0
        if isinstance(key, np.ndarray):
            if key.shape != self.shape:
                raise ValueError("Array conditional must be same shape as self")
            key = self._constructor(key, **self._construct_axes_dict())

        if key.size and not is_bool_dtype(key.values):
            raise TypeError(
                "Must pass DataFrame or 2-d ndarray with boolean values only"
            )

        self._check_inplace_setting(value)
        self._check_setitem_copy()
        self._where(-key, value, inplace=True)

    def _set_item_frame_value(self, key, value: DataFrame) -> None:
        self._ensure_valid_index(value)

        # align columns
        if key in self.columns:
            loc = self.columns.get_loc(key)
            cols = self.columns[loc]
            len_cols = 1 if is_scalar(cols) else len(cols)
            if len_cols != len(value.columns):
                raise ValueError("Columns must be same length as key")

            # align right-hand-side columns if self.columns
            # is multi-index and self[key] is a sub-frame
            if isinstance(self.columns, MultiIndex) and isinstance(
                loc, (slice, Series, np.ndarray, Index)
            ):
                cols = maybe_droplevels(cols, key)
                if len(cols) and not cols.equals(value.columns):
                    value = value.reindex(cols, axis=1)

        # now align rows
        arraylike = _reindex_for_setitem(value, self.index)
        self._set_item_mgr(key, arraylike)

    def _iset_item_mgr(self, loc: int | slice | np.ndarray, value) -> None:
        # when called from _set_item_mgr loc can be anything returned from get_loc
        self._mgr.iset(loc, value)
        self._clear_item_cache()

    def _set_item_mgr(self, key, value: ArrayLike) -> None:
        try:
            loc = self._info_axis.get_loc(key)
        except KeyError:
            # This item wasn't present, just insert at end
            self._mgr.insert(len(self._info_axis), key, value)
        else:
            self._iset_item_mgr(loc, value)

        # check if we are modifying a copy
        # try to set first as we want an invalid
        # value exception to occur first
        if len(self):
            self._check_setitem_copy()

    def _iset_item(self, loc: int, value) -> None:
        arraylike = self._sanitize_column(value)
        self._iset_item_mgr(loc, arraylike)

        # check if we are modifying a copy
        # try to set first as we want an invalid
        # value exception to occur first
        if len(self):
            self._check_setitem_copy()

    def _set_item(self, key, value) -> None:
        """
        Add series to DataFrame in specified column.

        If series is a numpy-array (not a Series/TimeSeries), it must be the
        same length as the DataFrames index or an error will be thrown.

        Series/TimeSeries will be conformed to the DataFrames index to
        ensure homogeneity.
        """
        value = self._sanitize_column(value)

        if (
            key in self.columns
            and value.ndim == 1
            and not is_extension_array_dtype(value)
        ):
            # broadcast across multiple columns if necessary
            if not self.columns.is_unique or isinstance(self.columns, MultiIndex):
                existing_piece = self[key]
                if isinstance(existing_piece, DataFrame):
                    value = np.tile(value, (len(existing_piece.columns), 1)).T

        self._set_item_mgr(key, value)

    def _set_value(
        self, index: IndexLabel, col, value: Scalar, takeable: bool = False
    ) -> None:
        """
        Put single value at passed column and index.

        Parameters
        ----------
        index : Label
            row label
        col : Label
            column label
        value : scalar
        takeable : bool, default False
            Sets whether or not index/col interpreted as indexers
        """
        try:
            if takeable:
                series = self._ixs(col, axis=1)
                series._set_value(index, value, takeable=True)
                return

            series = self._get_item_cache(col)
            engine = self.index._engine
            loc = engine.get_loc(index)
            validate_numeric_casting(series.dtype, value)

            series._values[loc] = value
            # Note: trying to use series._set_value breaks tests in
            #  tests.frame.indexing.test_indexing and tests.indexing.test_partial
        except (KeyError, TypeError):
            # set using a non-recursive method & reset the cache
            if takeable:
                self.iloc[index, col] = value
            else:
                self.loc[index, col] = value
            self._item_cache.pop(col, None)

    def _ensure_valid_index(self, value) -> None:
        """
        Ensure that if we don't have an index, that we can create one from the
        passed value.
        """
        # GH5632, make sure that we are a Series convertible
        if not len(self.index) and is_list_like(value) and len(value):
            if not isinstance(value, DataFrame):
                try:
                    value = Series(value)
                except (ValueError, NotImplementedError, TypeError) as err:
                    raise ValueError(
                        "Cannot set a frame with no defined index "
                        "and a value that cannot be converted to a Series"
                    ) from err

            # GH31368 preserve name of index
            index_copy = value.index.copy()
            if self.index.name is not None:
                index_copy.name = self.index.name

            self._mgr = self._mgr.reindex_axis(index_copy, axis=1, fill_value=np.nan)

    def _box_col_values(self, values, loc: int) -> Series:
        """
        Provide boxed values for a column.
        """
        # Lookup in columns so that if e.g. a str datetime was passed
        #  we attach the Timestamp object as the name.
        name = self.columns[loc]
        klass = self._constructor_sliced
        return klass(values, index=self.index, name=name, fastpath=True)

    # ----------------------------------------------------------------------
    # Lookup Caching

    def _clear_item_cache(self) -> None:
        self._item_cache.clear()

    def _get_item_cache(self, item: Hashable) -> Series:
        """Return the cached item, item represents a label indexer."""
        cache = self._item_cache
        res = cache.get(item)
        if res is None:
            # All places that call _get_item_cache have unique columns,
            #  pending resolution of GH#33047

            loc = self.columns.get_loc(item)
            values = self._mgr.iget(loc)
            res = self._box_col_values(values, loc).__finalize__(self)

            cache[item] = res
            res._set_as_cached(item, self)

            # for a chain
            res._is_copy = self._is_copy
        return res

    def _reset_cacher(self) -> None:
        # no-op for DataFrame
        pass

    def _maybe_cache_changed(self, item, value: Series) -> None:
        """
        The object has called back to us saying maybe it has changed.
        """
        loc = self._info_axis.get_loc(item)
        arraylike = value._values
        self._mgr.iset(loc, arraylike)

    # ----------------------------------------------------------------------
    # Unsorted

<<<<<<< HEAD
    def query(self, expr: str, inplace: bool = False, **kwargs) -> Optional[EvalResult]:
        r"""
=======
    def query(self, expr: str, inplace: bool = False, **kwargs):
        """
>>>>>>> 714f7d7f
        Query the columns of a DataFrame with a boolean expression.

        Parameters
        ----------
        expr : str
            The query string to evaluate.

            You can refer to variables
            in the environment by prefixing them with an '@' character like
            ``@a + b``.

            You can refer to column names that are not valid Python variable names
            by surrounding them in backticks. Thus, column names containing spaces
            or punctuations (besides underscores) or starting with digits must be
            surrounded by backticks. (For example, a column named "Area (cm^2)" would
            be referenced as ```Area (cm^2)```). Column names which are Python keywords
            (like "list", "for", "import", etc) cannot be used.

            For example, if one of your columns is called ``a a`` and you want
            to sum it with ``b``, your query should be ```a a` + b``.

            .. versionadded:: 0.25.0
                Backtick quoting introduced.

            .. versionadded:: 1.0.0
                Expanding functionality of backtick quoting for more than only spaces.

        inplace : bool
            Whether the query should modify the data in place or return
            a modified copy.
        **kwargs
            See the documentation for :func:`eval` for complete details
            on the keyword arguments accepted by :meth:`DataFrame.query`.

        Returns
        -------
        ndarray, scalar, pandas object, or None
            The result of evaluation of the provided query expression or
            None if ``inplace=True``.

        See Also
        --------
        eval : Evaluate a string describing operations on
            DataFrame columns.
        DataFrame.eval : Evaluate a string describing operations on
            DataFrame columns.

        Notes
        -----
        The result of the evaluation of this expression is first passed to
        :attr:`DataFrame.loc` and if that fails because of a
        multidimensional key (e.g., a DataFrame) then the result will be passed
        to :meth:`DataFrame.__getitem__`.

        This method uses the top-level :func:`eval` function to
        evaluate the passed query.

        The :meth:`~pandas.DataFrame.query` method uses a slightly
        modified Python syntax by default. For example, the ``&`` and ``|``
        (bitwise) operators have the precedence of their boolean cousins,
        :keyword:`and` and :keyword:`or`. This *is* syntactically valid Python,
        however the semantics are different.

        You can change the semantics of the expression by passing the keyword
        argument ``parser='python'``. This enforces the same semantics as
        evaluation in Python space. Likewise, you can pass ``engine='python'``
        to evaluate an expression using Python itself as a backend. This is not
        recommended as it is inefficient compared to using ``numexpr`` as the
        engine.

        The :attr:`DataFrame.index` and
        :attr:`DataFrame.columns` attributes of the
        :class:`~pandas.DataFrame` instance are placed in the query namespace
        by default, which allows you to treat both the index and columns of the
        frame as a column in the frame.
        The identifier ``index`` is used for the frame index; you can also
        use the name of the index to identify it in a query. Please note that
        Python keywords may not be used as identifiers.

        For further details and examples see the ``query`` documentation in
        :ref:`indexing <indexing.query>`.

        *Backtick quoted variables*

        Backtick quoted variables are parsed as literal Python code and
        are converted internally to a Python valid identifier.
        This can lead to the following problems.

        During parsing a number of disallowed characters inside the backtick
        quoted string are replaced by strings that are allowed as a Python identifier.
        These characters include all operators in Python, the space character, the
        question mark, the exclamation mark, the dollar sign, and the euro sign.
        For other characters that fall outside the ASCII range (U+0001..U+007F)
        and those that are not further specified in PEP 3131,
        the query parser will raise an error.
        This excludes whitespace different than the space character,
        but also the hashtag (as it is used for comments) and the backtick
        itself (backtick can also not be escaped).

        In a special case, quotes that make a pair around a backtick can
        confuse the parser.
        For example, ```it's` > `that's``` will raise an error,
        as it forms a quoted string (``'s > `that'``) with a backtick inside.

        See also the Python documentation about lexical analysis
        (https://docs.python.org/3/reference/lexical_analysis.html)
        in combination with the source code in :mod:`pandas.core.computation.parsing`.

        Examples
        --------
        >>> df = pd.DataFrame({'A': range(1, 6),
        ...                    'B': range(10, 0, -2),
        ...                    'C C': range(10, 5, -1)})
        >>> df
           A   B  C C
        0  1  10   10
        1  2   8    9
        2  3   6    8
        3  4   4    7
        4  5   2    6
        >>> df.query('A > B')
           A  B  C C
        4  5  2    6

        The previous expression is equivalent to

        >>> df[df.A > df.B]
           A  B  C C
        4  5  2    6

        For columns with spaces in their name, you can use backtick quoting.

        >>> df.query('B == `C C`')
           A   B  C C
        0  1  10   10

        The previous expression is equivalent to

        >>> df[df.B == df['C C']]
           A   B  C C
        0  1  10   10
        """
        inplace = validate_bool_kwarg(inplace, "inplace")
        if not isinstance(expr, str):
            msg = f"expr must be a string to be evaluated, {type(expr)} given"
            raise ValueError(msg)
        kwargs["level"] = kwargs.pop("level", 0) + 1
        kwargs["target"] = None
        res = self.eval(expr, **kwargs)

        try:
            result = self.loc[res]
        except ValueError:
            # when res is multi-dimensional loc raises, but this is sometimes a
            # valid query
            result = self[res]

        if inplace:
            self._update_inplace(result)
            return None
        else:
            return result

    def eval(self, expr: str, inplace: bool = False, **kwargs) -> Optional[EvalResult]:
        """
        Evaluate a string describing operations on DataFrame columns.

        Operates on columns only, not specific rows or elements.  This allows
        `eval` to run arbitrary code, which can make you vulnerable to code
        injection if you pass user input to this function.

        Parameters
        ----------
        expr : str
            The expression string to evaluate.
        inplace : bool, default False
            If the expression contains an assignment, whether to perform the
            operation inplace and mutate the existing DataFrame. Otherwise,
            a new DataFrame is returned.
        **kwargs
            See the documentation for :func:`eval` for complete details
            on the keyword arguments accepted by
            :meth:`~pandas.DataFrame.query`.

        Returns
        -------
        ndarray, scalar, pandas object, or None
            The result of the evaluation or None if ``inplace=True``.

        See Also
        --------
        DataFrame.query : Evaluates a boolean expression to query the columns
            of a frame.
        DataFrame.assign : Can evaluate an expression or function to create new
            values for a column.
        eval : Evaluate a Python expression as a string using various
            backends.

        Notes
        -----
        For more details see the API documentation for :func:`~eval`.
        For detailed examples see :ref:`enhancing performance with eval
        <enhancingperf.eval>`.

        Examples
        --------
        >>> df = pd.DataFrame({'A': range(1, 6), 'B': range(10, 0, -2)})
        >>> df
           A   B
        0  1  10
        1  2   8
        2  3   6
        3  4   4
        4  5   2
        >>> df.eval('A + B')
        0    11
        1    10
        2     9
        3     8
        4     7
        dtype: int64

        Assignment is allowed though by default the original DataFrame is not
        modified.

        >>> df.eval('C = A + B')
           A   B   C
        0  1  10  11
        1  2   8  10
        2  3   6   9
        3  4   4   8
        4  5   2   7
        >>> df
           A   B
        0  1  10
        1  2   8
        2  3   6
        3  4   4
        4  5   2

        Use ``inplace=True`` to modify the original DataFrame.

        >>> df.eval('C = A + B', inplace=True)
        >>> df
           A   B   C
        0  1  10  11
        1  2   8  10
        2  3   6   9
        3  4   4   8
        4  5   2   7

        Multiple columns can be assigned to using multi-line expressions:

        >>> df.eval(
        ...     '''
        ... C = A + B
        ... D = A - B
        ... '''
        ... )
           A   B   C  D
        0  1  10  11 -9
        1  2   8  10 -6
        2  3   6   9 -3
        3  4   4   8  0
        4  5   2   7  3
        """
        from pandas.core.computation.eval import eval as _eval

        inplace = validate_bool_kwarg(inplace, "inplace")
        resolvers = kwargs.pop("resolvers", None)
        kwargs["level"] = kwargs.pop("level", 0) + 1
        if resolvers is None:
            index_resolvers = self._get_index_resolvers()
            column_resolvers = self._get_cleaned_column_resolvers()
            resolvers = column_resolvers, index_resolvers
        if "target" not in kwargs:
            kwargs["target"] = self
        kwargs["resolvers"] = kwargs.get("resolvers", ()) + tuple(resolvers)

        return _eval(expr, inplace=inplace, **kwargs)

    def select_dtypes(self, include=None, exclude=None) -> DataFrame:
        """
        Return a subset of the DataFrame's columns based on the column dtypes.

        Parameters
        ----------
        include, exclude : scalar or list-like
            A selection of dtypes or strings to be included/excluded. At least
            one of these parameters must be supplied.

        Returns
        -------
        DataFrame
            The subset of the frame including the dtypes in ``include`` and
            excluding the dtypes in ``exclude``.

        Raises
        ------
        ValueError
            * If both of ``include`` and ``exclude`` are empty
            * If ``include`` and ``exclude`` have overlapping elements
            * If any kind of string dtype is passed in.

        See Also
        --------
        DataFrame.dtypes: Return Series with the data type of each column.

        Notes
        -----
        * To select all *numeric* types, use ``np.number`` or ``'number'``
        * To select strings you must use the ``object`` dtype, but note that
          this will return *all* object dtype columns
        * See the `numpy dtype hierarchy
          <https://numpy.org/doc/stable/reference/arrays.scalars.html>`__
        * To select datetimes, use ``np.datetime64``, ``'datetime'`` or
          ``'datetime64'``
        * To select timedeltas, use ``np.timedelta64``, ``'timedelta'`` or
          ``'timedelta64'``
        * To select Pandas categorical dtypes, use ``'category'``
        * To select Pandas datetimetz dtypes, use ``'datetimetz'`` (new in
          0.20.0) or ``'datetime64[ns, tz]'``

        Examples
        --------
        >>> df = pd.DataFrame({'a': [1, 2] * 3,
        ...                    'b': [True, False] * 3,
        ...                    'c': [1.0, 2.0] * 3})
        >>> df
                a      b  c
        0       1   True  1.0
        1       2  False  2.0
        2       1   True  1.0
        3       2  False  2.0
        4       1   True  1.0
        5       2  False  2.0

        >>> df.select_dtypes(include='bool')
           b
        0  True
        1  False
        2  True
        3  False
        4  True
        5  False

        >>> df.select_dtypes(include=['float64'])
           c
        0  1.0
        1  2.0
        2  1.0
        3  2.0
        4  1.0
        5  2.0

        >>> df.select_dtypes(exclude=['int64'])
               b    c
        0   True  1.0
        1  False  2.0
        2   True  1.0
        3  False  2.0
        4   True  1.0
        5  False  2.0
        """
        if not is_list_like(include):
            include = (include,) if include is not None else ()
        if not is_list_like(exclude):
            exclude = (exclude,) if exclude is not None else ()

        selection = (frozenset(include), frozenset(exclude))

        if not any(selection):
            raise ValueError("at least one of include or exclude must be nonempty")

        # convert the myriad valid dtypes object to a single representation
        def check_int_infer_dtype(dtypes):
            converted_dtypes = []
            for dtype in dtypes:
                # Numpy maps int to different types (int32, in64) on Windows and Linux
                # see https://github.com/numpy/numpy/issues/9464
                if (isinstance(dtype, str) and dtype == "int") or (dtype is int):
                    converted_dtypes.append(np.int32)
                    # error: Argument 1 to "append" of "list" has incompatible type
                    # "Type[signedinteger[Any]]"; expected "Type[signedinteger[Any]]"
                    converted_dtypes.append(np.int64)  # type: ignore[arg-type]
                else:
                    # error: Argument 1 to "append" of "list" has incompatible type
                    # "Union[dtype[Any], ExtensionDtype]"; expected
                    # "Type[signedinteger[Any]]"
                    converted_dtypes.append(
                        infer_dtype_from_object(dtype)  # type: ignore[arg-type]
                    )
            return frozenset(converted_dtypes)

        include = check_int_infer_dtype(include)
        exclude = check_int_infer_dtype(exclude)

        for dtypes in (include, exclude):
            invalidate_string_dtypes(dtypes)

        # can't both include AND exclude!
        if not include.isdisjoint(exclude):
            raise ValueError(f"include and exclude overlap on {(include & exclude)}")

        # We raise when both include and exclude are empty
        # Hence, we can just shrink the columns we want to keep
        keep_these = np.full(self.shape[1], True)

        def extract_unique_dtypes_from_dtypes_set(
            dtypes_set: frozenset[Dtype], unique_dtypes: np.ndarray
        ) -> list[Dtype]:
            extracted_dtypes = [
                unique_dtype
                for unique_dtype in unique_dtypes
                if (
                    issubclass(
                        # error: Argument 1 to "tuple" has incompatible type
                        # "FrozenSet[Union[ExtensionDtype, Union[str, Any], Type[str],
                        # Type[float], Type[int], Type[complex], Type[bool],
                        # Type[object]]]"; expected "Iterable[Union[type, Tuple[Any,
                        # ...]]]"
                        unique_dtype.type,
                        tuple(dtypes_set),  # type: ignore[arg-type]
                    )
                    or (
                        np.number in dtypes_set
                        and getattr(unique_dtype, "_is_numeric", False)
                    )
                )
            ]
            return extracted_dtypes

        unique_dtypes = self.dtypes.unique()

        if include:
            included_dtypes = extract_unique_dtypes_from_dtypes_set(
                include, unique_dtypes
            )
            keep_these &= self.dtypes.isin(included_dtypes)

        if exclude:
            excluded_dtypes = extract_unique_dtypes_from_dtypes_set(
                exclude, unique_dtypes
            )
            keep_these &= ~self.dtypes.isin(excluded_dtypes)

        # error: "ndarray" has no attribute "values"
        return self.iloc[:, keep_these.values]  # type: ignore[attr-defined]

    def insert(self, loc, column, value, allow_duplicates: bool = False) -> None:
        """
        Insert column into DataFrame at specified location.

        Raises a ValueError if `column` is already contained in the DataFrame,
        unless `allow_duplicates` is set to True.

        Parameters
        ----------
        loc : int
            Insertion index. Must verify 0 <= loc <= len(columns).
        column : str, number, or hashable object
            Label of the inserted column.
        value : int, Series, or array-like
        allow_duplicates : bool, optional

        See Also
        --------
        Index.insert : Insert new item by index.

        Examples
        --------
        >>> df = pd.DataFrame({'col1': [1, 2], 'col2': [3, 4]})
        >>> df
           col1  col2
        0     1     3
        1     2     4
        >>> df.insert(1, "newcol", [99, 99])
        >>> df
           col1  newcol  col2
        0     1      99     3
        1     2      99     4
        >>> df.insert(0, "col1", [100, 100], allow_duplicates=True)
        >>> df
           col1  col1  newcol  col2
        0   100     1      99     3
        1   100     2      99     4

        Notice that pandas uses index alignment in case of `value` from type `Series`:

        >>> df.insert(0, "col0", pd.Series([5, 6], index=[1, 2]))
        >>> df
           col0  col1  col1  newcol  col2
        0   NaN   100     1      99     3
        1   5.0   100     2      99     4
        """
        if allow_duplicates and not self.flags.allows_duplicate_labels:
            raise ValueError(
                "Cannot specify 'allow_duplicates=True' when "
                "'self.flags.allows_duplicate_labels' is False."
            )
        if not allow_duplicates and column in self.columns:
            # Should this be a different kind of error??
            raise ValueError(f"cannot insert {column}, already exists")
        if not isinstance(loc, int):
            raise TypeError("loc must be int")

        value = self._sanitize_column(value)
        self._mgr.insert(loc, column, value)

    def assign(self, **kwargs) -> DataFrame:
        r"""
        Assign new columns to a DataFrame.

        Returns a new object with all original columns in addition to new ones.
        Existing columns that are re-assigned will be overwritten.

        Parameters
        ----------
        **kwargs : dict of {str: callable or Series}
            The column names are keywords. If the values are
            callable, they are computed on the DataFrame and
            assigned to the new columns. The callable must not
            change input DataFrame (though pandas doesn't check it).
            If the values are not callable, (e.g. a Series, scalar, or array),
            they are simply assigned.

        Returns
        -------
        DataFrame
            A new DataFrame with the new columns in addition to
            all the existing columns.

        Notes
        -----
        Assigning multiple columns within the same ``assign`` is possible.
        Later items in '\*\*kwargs' may refer to newly created or modified
        columns in 'df'; items are computed and assigned into 'df' in order.

        Examples
        --------
        >>> df = pd.DataFrame({'temp_c': [17.0, 25.0]},
        ...                   index=['Portland', 'Berkeley'])
        >>> df
                  temp_c
        Portland    17.0
        Berkeley    25.0

        Where the value is a callable, evaluated on `df`:

        >>> df.assign(temp_f=lambda x: x.temp_c * 9 / 5 + 32)
                  temp_c  temp_f
        Portland    17.0    62.6
        Berkeley    25.0    77.0

        Alternatively, the same behavior can be achieved by directly
        referencing an existing Series or sequence:

        >>> df.assign(temp_f=df['temp_c'] * 9 / 5 + 32)
                  temp_c  temp_f
        Portland    17.0    62.6
        Berkeley    25.0    77.0

        You can create multiple columns within the same assign where one
        of the columns depends on another one defined within the same assign:

        >>> df.assign(temp_f=lambda x: x['temp_c'] * 9 / 5 + 32,
        ...           temp_k=lambda x: (x['temp_f'] +  459.67) * 5 / 9)
                  temp_c  temp_f  temp_k
        Portland    17.0    62.6  290.15
        Berkeley    25.0    77.0  298.15
        """
        data = self.copy()

        for k, v in kwargs.items():
            data[k] = com.apply_if_callable(v, data)
        return data

    def _sanitize_column(self, value) -> ArrayLike:
        """
        Ensures new columns (which go into the BlockManager as new blocks) are
        always copied and converted into an array.

        Parameters
        ----------
        value : scalar, Series, or array-like

        Returns
        -------
        numpy.ndarray or ExtensionArray
        """
        self._ensure_valid_index(value)

        # We should never get here with DataFrame value
        if isinstance(value, Series):
            value = _reindex_for_setitem(value, self.index)

        elif isinstance(value, ExtensionArray):
            # Explicitly copy here
            value = value.copy()
            com.require_length_match(value, self.index)

        elif is_sequence(value):
            com.require_length_match(value, self.index)

            # turn me into an ndarray
            if not isinstance(value, (np.ndarray, Index)):
                if isinstance(value, list) and len(value) > 0:
                    value = maybe_convert_platform(value)
                else:
                    value = com.asarray_tuplesafe(value)
            elif isinstance(value, Index):
                value = value.copy(deep=True)._values
            else:
                value = value.copy()

            # possibly infer to datetimelike
            if is_object_dtype(value.dtype):
                value = sanitize_array(value, None)

        else:
            value = construct_1d_arraylike_from_scalar(value, len(self), dtype=None)

        return value

    @property
    def _series(self):
        return {
            item: Series(
                self._mgr.iget(idx), index=self.index, name=item, fastpath=True
            )
            for idx, item in enumerate(self.columns)
        }

    def lookup(
        self, row_labels: Sequence[IndexLabel], col_labels: Sequence[IndexLabel]
    ) -> np.ndarray:
        """
        Label-based "fancy indexing" function for DataFrame.
        Given equal-length arrays of row and column labels, return an
        array of the values corresponding to each (row, col) pair.

        .. deprecated:: 1.2.0
            DataFrame.lookup is deprecated,
            use DataFrame.melt and DataFrame.loc instead.
            For further details see
            :ref:`Looking up values by index/column labels <indexing.lookup>`.

        Parameters
        ----------
        row_labels : sequence
            The row labels to use for lookup.
        col_labels : sequence
            The column labels to use for lookup.

        Returns
        -------
        numpy.ndarray
            The found values.
        """
        msg = (
            "The 'lookup' method is deprecated and will be"
            "removed in a future version."
            "You can use DataFrame.melt and DataFrame.loc"
            "as a substitute."
        )
        warnings.warn(msg, FutureWarning, stacklevel=2)

        n = len(row_labels)
        if n != len(col_labels):
            raise ValueError("Row labels must have same size as column labels")
        if not (self.index.is_unique and self.columns.is_unique):
            # GH#33041
            raise ValueError("DataFrame.lookup requires unique index and columns")

        thresh = 1000
        if not self._is_mixed_type or n > thresh:
            values = self.values
            ridx = self.index.get_indexer(row_labels)
            cidx = self.columns.get_indexer(col_labels)
            if (ridx == -1).any():
                raise KeyError("One or more row labels was not found")
            if (cidx == -1).any():
                raise KeyError("One or more column labels was not found")
            flat_index = ridx * len(self.columns) + cidx
            result = values.flat[flat_index]
        else:
            result = np.empty(n, dtype="O")
            for i, (r, c) in enumerate(zip(row_labels, col_labels)):
                result[i] = self._get_value(r, c)

        if is_object_dtype(result):
            result = lib.maybe_convert_objects(result)

        return result

    # ----------------------------------------------------------------------
    # Reindexing and alignment

    def _reindex_axes(self, axes, level, limit, tolerance, method, fill_value, copy):
        frame = self

        columns = axes["columns"]
        if columns is not None:
            frame = frame._reindex_columns(
                columns, method, copy, level, fill_value, limit, tolerance
            )

        index = axes["index"]
        if index is not None:
            frame = frame._reindex_index(
                index, method, copy, level, fill_value, limit, tolerance
            )

        return frame

    def _reindex_index(
        self,
        new_index,
        method,
        copy: bool,
        level: Level,
        fill_value=np.nan,
        limit=None,
        tolerance=None,
    ):
        new_index, indexer = self.index.reindex(
            new_index, method=method, level=level, limit=limit, tolerance=tolerance
        )
        return self._reindex_with_indexers(
            {0: [new_index, indexer]},
            copy=copy,
            fill_value=fill_value,
            allow_dups=False,
        )

    def _reindex_columns(
        self,
        new_columns,
        method,
        copy: bool,
        level: Level,
        fill_value=None,
        limit=None,
        tolerance=None,
    ):
        new_columns, indexer = self.columns.reindex(
            new_columns, method=method, level=level, limit=limit, tolerance=tolerance
        )
        return self._reindex_with_indexers(
            {1: [new_columns, indexer]},
            copy=copy,
            fill_value=fill_value,
            allow_dups=False,
        )

    def _reindex_multi(self, axes, copy: bool, fill_value) -> DataFrame:
        """
        We are guaranteed non-Nones in the axes.
        """
        new_index, row_indexer = self.index.reindex(axes["index"])
        new_columns, col_indexer = self.columns.reindex(axes["columns"])

        if row_indexer is not None and col_indexer is not None:
            indexer = row_indexer, col_indexer
            # error: Argument 2 to "take_2d_multi" has incompatible type "Tuple[Any,
            # Any]"; expected "ndarray"
            new_values = take_2d_multi(self.values, indexer, fill_value=fill_value)
            return self._constructor(new_values, index=new_index, columns=new_columns)
        else:
            return self._reindex_with_indexers(
                {0: [new_index, row_indexer], 1: [new_columns, col_indexer]},
                copy=copy,
                fill_value=fill_value,
            )

    @doc(NDFrame.align, **_shared_doc_kwargs)
    def align(
        self,
        other,
        join: str = "outer",
        axis: Axis | None = None,
        level: Level | None = None,
        copy: bool = True,
        fill_value=None,
        method: str | None = None,
        limit=None,
        fill_axis: Axis = 0,
        broadcast_axis: Axis | None = None,
    ) -> DataFrame:
        return super().align(
            other,
            join=join,
            axis=axis,
            level=level,
            copy=copy,
            fill_value=fill_value,
            method=method,
            limit=limit,
            fill_axis=fill_axis,
            broadcast_axis=broadcast_axis,
        )

    @overload
    def set_axis(
        self, labels, axis: Axis = ..., inplace: Literal[False] = ...
    ) -> DataFrame:
        ...

    @overload
    def set_axis(self, labels, axis: Axis, inplace: Literal[True]) -> None:
        ...

    @overload
    def set_axis(self, labels, *, inplace: Literal[True]) -> None:
        ...

    @overload
    def set_axis(
        self, labels, axis: Axis = ..., inplace: bool = ...
    ) -> DataFrame | None:
        ...

    @Appender(
        """
        Examples
        --------
        >>> df = pd.DataFrame({"A": [1, 2, 3], "B": [4, 5, 6]})

        Change the row labels.

        >>> df.set_axis(['a', 'b', 'c'], axis='index')
           A  B
        a  1  4
        b  2  5
        c  3  6

        Change the column labels.

        >>> df.set_axis(['I', 'II'], axis='columns')
           I  II
        0  1   4
        1  2   5
        2  3   6

        Now, update the labels inplace.

        >>> df.set_axis(['i', 'ii'], axis='columns', inplace=True)
        >>> df
           i  ii
        0  1   4
        1  2   5
        2  3   6
        """
    )
    @Substitution(
        **_shared_doc_kwargs,
        extended_summary_sub=" column or",
        axis_description_sub=", and 1 identifies the columns",
        see_also_sub=" or columns",
    )
    @Appender(NDFrame.set_axis.__doc__)
    def set_axis(self, labels, axis: Axis = 0, inplace: bool = False):
        return super().set_axis(labels, axis=axis, inplace=inplace)

    @Substitution(**_shared_doc_kwargs)
    @Appender(NDFrame.reindex.__doc__)
    @rewrite_axis_style_signature(
        "labels",
        [
            ("method", None),
            ("copy", True),
            ("level", None),
            ("fill_value", np.nan),
            ("limit", None),
            ("tolerance", None),
        ],
    )
    def reindex(self, *args, **kwargs) -> DataFrame:
        axes = validate_axis_style_args(self, args, kwargs, "labels", "reindex")
        kwargs.update(axes)
        # Pop these, since the values are in `kwargs` under different names
        kwargs.pop("axis", None)
        kwargs.pop("labels", None)
        return super().reindex(**kwargs)

    def drop(
        self,
        labels=None,
        axis: Axis = 0,
        index=None,
        columns=None,
        level: Level | None = None,
        inplace: bool = False,
        errors: str = "raise",
    ):
        """
        Drop specified labels from rows or columns.

        Remove rows or columns by specifying label names and corresponding
        axis, or by specifying directly index or column names. When using a
        multi-index, labels on different levels can be removed by specifying
        the level. See the `user guide <advanced.shown_levels>`
        for more information about the now unused levels.

        Parameters
        ----------
        labels : single label or list-like
            Index or column labels to drop.
        axis : {0 or 'index', 1 or 'columns'}, default 0
            Whether to drop labels from the index (0 or 'index') or
            columns (1 or 'columns').
        index : single label or list-like
            Alternative to specifying axis (``labels, axis=0``
            is equivalent to ``index=labels``).
        columns : single label or list-like
            Alternative to specifying axis (``labels, axis=1``
            is equivalent to ``columns=labels``).
        level : int or level name, optional
            For MultiIndex, level from which the labels will be removed.
        inplace : bool, default False
            If False, return a copy. Otherwise, do operation
            inplace and return None.
        errors : {'ignore', 'raise'}, default 'raise'
            If 'ignore', suppress error and only existing labels are
            dropped.

        Returns
        -------
        DataFrame or None
            DataFrame without the removed index or column labels or
            None if ``inplace=True``.

        Raises
        ------
        KeyError
            If any of the labels is not found in the selected axis.

        See Also
        --------
        DataFrame.loc : Label-location based indexer for selection by label.
        DataFrame.dropna : Return DataFrame with labels on given axis omitted
            where (all or any) data are missing.
        DataFrame.drop_duplicates : Return DataFrame with duplicate rows
            removed, optionally only considering certain columns.
        Series.drop : Return Series with specified index labels removed.

        Examples
        --------
        >>> df = pd.DataFrame(np.arange(12).reshape(3, 4),
        ...                   columns=['A', 'B', 'C', 'D'])
        >>> df
           A  B   C   D
        0  0  1   2   3
        1  4  5   6   7
        2  8  9  10  11

        Drop columns

        >>> df.drop(['B', 'C'], axis=1)
           A   D
        0  0   3
        1  4   7
        2  8  11

        >>> df.drop(columns=['B', 'C'])
           A   D
        0  0   3
        1  4   7
        2  8  11

        Drop a row by index

        >>> df.drop([0, 1])
           A  B   C   D
        2  8  9  10  11

        Drop columns and/or rows of MultiIndex DataFrame

        >>> midx = pd.MultiIndex(levels=[['lama', 'cow', 'falcon'],
        ...                              ['speed', 'weight', 'length']],
        ...                      codes=[[0, 0, 0, 1, 1, 1, 2, 2, 2],
        ...                             [0, 1, 2, 0, 1, 2, 0, 1, 2]])
        >>> df = pd.DataFrame(index=midx, columns=['big', 'small'],
        ...                   data=[[45, 30], [200, 100], [1.5, 1], [30, 20],
        ...                         [250, 150], [1.5, 0.8], [320, 250],
        ...                         [1, 0.8], [0.3, 0.2]])
        >>> df
                        big     small
        lama    speed   45.0    30.0
                weight  200.0   100.0
                length  1.5     1.0
        cow     speed   30.0    20.0
                weight  250.0   150.0
                length  1.5     0.8
        falcon  speed   320.0   250.0
                weight  1.0     0.8
                length  0.3     0.2

        >>> df.drop(index='cow', columns='small')
                        big
        lama    speed   45.0
                weight  200.0
                length  1.5
        falcon  speed   320.0
                weight  1.0
                length  0.3

        >>> df.drop(index='length', level=1)
                        big     small
        lama    speed   45.0    30.0
                weight  200.0   100.0
        cow     speed   30.0    20.0
                weight  250.0   150.0
        falcon  speed   320.0   250.0
                weight  1.0     0.8
        """
        return super().drop(
            labels=labels,
            axis=axis,
            index=index,
            columns=columns,
            level=level,
            inplace=inplace,
            errors=errors,
        )

    @rewrite_axis_style_signature(
        "mapper",
        [("copy", True), ("inplace", False), ("level", None), ("errors", "ignore")],
    )
    def rename(
        self,
        mapper: Renamer | None = None,
        *,
        index: Renamer | None = None,
        columns: Renamer | None = None,
        axis: Axis | None = None,
        copy: bool = True,
        inplace: bool = False,
        level: Level | None = None,
        errors: str = "ignore",
    ) -> DataFrame | None:
        """
        Alter axes labels.

        Function / dict values must be unique (1-to-1). Labels not contained in
        a dict / Series will be left as-is. Extra labels listed don't throw an
        error.

        See the :ref:`user guide <basics.rename>` for more.

        Parameters
        ----------
        mapper : dict-like or function
            Dict-like or function transformations to apply to
            that axis' values. Use either ``mapper`` and ``axis`` to
            specify the axis to target with ``mapper``, or ``index`` and
            ``columns``.
        index : dict-like or function
            Alternative to specifying axis (``mapper, axis=0``
            is equivalent to ``index=mapper``).
        columns : dict-like or function
            Alternative to specifying axis (``mapper, axis=1``
            is equivalent to ``columns=mapper``).
        axis : {0 or 'index', 1 or 'columns'}, default 0
            Axis to target with ``mapper``. Can be either the axis name
            ('index', 'columns') or number (0, 1). The default is 'index'.
        copy : bool, default True
            Also copy underlying data.
        inplace : bool, default False
            Whether to return a new DataFrame. If True then value of copy is
            ignored.
        level : int or level name, default None
            In case of a MultiIndex, only rename labels in the specified
            level.
        errors : {'ignore', 'raise'}, default 'ignore'
            If 'raise', raise a `KeyError` when a dict-like `mapper`, `index`,
            or `columns` contains labels that are not present in the Index
            being transformed.
            If 'ignore', existing keys will be renamed and extra keys will be
            ignored.

        Returns
        -------
        DataFrame or None
            DataFrame with the renamed axis labels or None if ``inplace=True``.

        Raises
        ------
        KeyError
            If any of the labels is not found in the selected axis and
            "errors='raise'".

        See Also
        --------
        DataFrame.rename_axis : Set the name of the axis.

        Examples
        --------
        ``DataFrame.rename`` supports two calling conventions

        * ``(index=index_mapper, columns=columns_mapper, ...)``
        * ``(mapper, axis={'index', 'columns'}, ...)``

        We *highly* recommend using keyword arguments to clarify your
        intent.

        Rename columns using a mapping:

        >>> df = pd.DataFrame({"A": [1, 2, 3], "B": [4, 5, 6]})
        >>> df.rename(columns={"A": "a", "B": "c"})
           a  c
        0  1  4
        1  2  5
        2  3  6

        Rename index using a mapping:

        >>> df.rename(index={0: "x", 1: "y", 2: "z"})
           A  B
        x  1  4
        y  2  5
        z  3  6

        Cast index labels to a different type:

        >>> df.index
        RangeIndex(start=0, stop=3, step=1)
        >>> df.rename(index=str).index
        Index(['0', '1', '2'], dtype='object')

        >>> df.rename(columns={"A": "a", "B": "b", "C": "c"}, errors="raise")
        Traceback (most recent call last):
        KeyError: ['C'] not found in axis

        Using axis-style parameters:

        >>> df.rename(str.lower, axis='columns')
           a  b
        0  1  4
        1  2  5
        2  3  6

        >>> df.rename({1: 2, 2: 4}, axis='index')
           A  B
        0  1  4
        2  2  5
        4  3  6
        """
        return super().rename(
            mapper=mapper,
            index=index,
            columns=columns,
            axis=axis,
            copy=copy,
            inplace=inplace,
            level=level,
            errors=errors,
        )

    @overload
    def fillna(
        self,
        value=...,
        method: str | None = ...,
        axis: Axis | None = ...,
        inplace: Literal[False] = ...,
        limit=...,
        downcast=...,
    ) -> DataFrame:
        ...

    @overload
    def fillna(
        self,
        value,
        method: str | None,
        axis: Axis | None,
        inplace: Literal[True],
        limit=...,
        downcast=...,
    ) -> None:
        ...

    @overload
    def fillna(
        self,
        *,
        inplace: Literal[True],
        limit=...,
        downcast=...,
    ) -> None:
        ...

    @overload
    def fillna(
        self,
        value,
        *,
        inplace: Literal[True],
        limit=...,
        downcast=...,
    ) -> None:
        ...

    @overload
    def fillna(
        self,
        *,
        method: str | None,
        inplace: Literal[True],
        limit=...,
        downcast=...,
    ) -> None:
        ...

    @overload
    def fillna(
        self,
        *,
        axis: Axis | None,
        inplace: Literal[True],
        limit=...,
        downcast=...,
    ) -> None:
        ...

    @overload
    def fillna(
        self,
        *,
        method: str | None,
        axis: Axis | None,
        inplace: Literal[True],
        limit=...,
        downcast=...,
    ) -> None:
        ...

    @overload
    def fillna(
        self,
        value,
        *,
        axis: Axis | None,
        inplace: Literal[True],
        limit=...,
        downcast=...,
    ) -> None:
        ...

    @overload
    def fillna(
        self,
        value,
        method: str | None,
        *,
        inplace: Literal[True],
        limit=...,
        downcast=...,
    ) -> None:
        ...

    @overload
    def fillna(
        self,
        value=...,
        method: str | None = ...,
        axis: Axis | None = ...,
        inplace: bool = ...,
        limit=...,
        downcast=...,
    ) -> DataFrame | None:
        ...

    @doc(NDFrame.fillna, **_shared_doc_kwargs)
    def fillna(
        self,
        value=None,
        method: str | None = None,
        axis: Axis | None = None,
        inplace: bool = False,
        limit=None,
        downcast=None,
    ) -> DataFrame | None:
        return super().fillna(
            value=value,
            method=method,
            axis=axis,
            inplace=inplace,
            limit=limit,
            downcast=downcast,
        )

    def pop(self, item: Hashable) -> Series:
        """
        Return item and drop from frame. Raise KeyError if not found.

        Parameters
        ----------
        item : label
            Label of column to be popped.

        Returns
        -------
        Series

        Examples
        --------
        >>> df = pd.DataFrame([('falcon', 'bird', 389.0),
        ...                    ('parrot', 'bird', 24.0),
        ...                    ('lion', 'mammal', 80.5),
        ...                    ('monkey', 'mammal', np.nan)],
        ...                   columns=('name', 'class', 'max_speed'))
        >>> df
             name   class  max_speed
        0  falcon    bird      389.0
        1  parrot    bird       24.0
        2    lion  mammal       80.5
        3  monkey  mammal        NaN

        >>> df.pop('class')
        0      bird
        1      bird
        2    mammal
        3    mammal
        Name: class, dtype: object

        >>> df
             name  max_speed
        0  falcon      389.0
        1  parrot       24.0
        2    lion       80.5
        3  monkey        NaN
        """
        return super().pop(item=item)

    @doc(NDFrame.replace, **_shared_doc_kwargs)
    def replace(
        self,
        to_replace=None,
        value=None,
        inplace: bool = False,
        limit=None,
        regex: bool = False,
        method: str = "pad",
    ):
        return super().replace(
            to_replace=to_replace,
            value=value,
            inplace=inplace,
            limit=limit,
            regex=regex,
            method=method,
        )

    def _replace_columnwise(
        self, mapping: dict[Hashable, tuple[Any, Any]], inplace: bool, regex
    ):
        """
        Dispatch to Series.replace column-wise.


        Parameters
        ----------
        mapping : dict
            of the form {col: (target, value)}
        inplace : bool
        regex : bool or same types as `to_replace` in DataFrame.replace

        Returns
        -------
        DataFrame or None
        """
        # Operate column-wise
        res = self if inplace else self.copy()
        ax = self.columns

        for i in range(len(ax)):
            if ax[i] in mapping:
                ser = self.iloc[:, i]

                target, value = mapping[ax[i]]
                newobj = ser.replace(target, value, regex=regex)

                res.iloc[:, i] = newobj

        if inplace:
            return
        return res.__finalize__(self)

    @doc(NDFrame.shift, klass=_shared_doc_kwargs["klass"])
    def shift(
        self,
        periods=1,
        freq: Frequency | None = None,
        axis: Axis = 0,
        fill_value=lib.no_default,
    ) -> DataFrame:
        axis = self._get_axis_number(axis)

        ncols = len(self.columns)

        if (
            axis == 1
            and periods != 0
            and ncols > 0
            and (fill_value is lib.no_default or len(self._mgr.arrays) > 1)
        ):
            # Exclude single-array-with-fill_value case so we issue a FutureWarning
            #  if an integer is passed with datetimelike dtype GH#31971
            from pandas import concat

            # tail: the data that is still in our shifted DataFrame
            if periods > 0:
                tail = self.iloc[:, :-periods]
            else:
                tail = self.iloc[:, -periods:]
            # pin a simple Index to avoid costly casting
            tail.columns = range(len(tail.columns))

            if fill_value is not lib.no_default:
                # GH#35488
                # TODO(EA2D): with 2D EAs we could construct other directly
                ser = Series(fill_value, index=self.index)
            else:
                # We infer fill_value to match the closest column
                if periods > 0:
                    ser = self.iloc[:, 0].shift(len(self))
                else:
                    ser = self.iloc[:, -1].shift(len(self))

            width = min(abs(periods), ncols)
            other = concat([ser] * width, axis=1)

            if periods > 0:
                result = concat([other, tail], axis=1)
            else:
                result = concat([tail, other], axis=1)

            result = cast(DataFrame, result)
            result.columns = self.columns.copy()
            return result

        return super().shift(
            periods=periods, freq=freq, axis=axis, fill_value=fill_value
        )

    def set_index(
        self,
        keys,
        drop: bool = True,
        append: bool = False,
        inplace: bool = False,
        verify_integrity: bool = False,
    ):
        """
        Set the DataFrame index using existing columns.

        Set the DataFrame index (row labels) using one or more existing
        columns or arrays (of the correct length). The index can replace the
        existing index or expand on it.

        Parameters
        ----------
        keys : label or array-like or list of labels/arrays
            This parameter can be either a single column key, a single array of
            the same length as the calling DataFrame, or a list containing an
            arbitrary combination of column keys and arrays. Here, "array"
            encompasses :class:`Series`, :class:`Index`, ``np.ndarray``, and
            instances of :class:`~collections.abc.Iterator`.
        drop : bool, default True
            Delete columns to be used as the new index.
        append : bool, default False
            Whether to append columns to existing index.
        inplace : bool, default False
            If True, modifies the DataFrame in place (do not create a new object).
        verify_integrity : bool, default False
            Check the new index for duplicates. Otherwise defer the check until
            necessary. Setting to False will improve the performance of this
            method.

        Returns
        -------
        DataFrame or None
            Changed row labels or None if ``inplace=True``.

        See Also
        --------
        DataFrame.reset_index : Opposite of set_index.
        DataFrame.reindex : Change to new indices or expand indices.
        DataFrame.reindex_like : Change to same indices as other DataFrame.

        Examples
        --------
        >>> df = pd.DataFrame({'month': [1, 4, 7, 10],
        ...                    'year': [2012, 2014, 2013, 2014],
        ...                    'sale': [55, 40, 84, 31]})
        >>> df
           month  year  sale
        0      1  2012    55
        1      4  2014    40
        2      7  2013    84
        3     10  2014    31

        Set the index to become the 'month' column:

        >>> df.set_index('month')
               year  sale
        month
        1      2012    55
        4      2014    40
        7      2013    84
        10     2014    31

        Create a MultiIndex using columns 'year' and 'month':

        >>> df.set_index(['year', 'month'])
                    sale
        year  month
        2012  1     55
        2014  4     40
        2013  7     84
        2014  10    31

        Create a MultiIndex using an Index and a column:

        >>> df.set_index([pd.Index([1, 2, 3, 4]), 'year'])
                 month  sale
           year
        1  2012  1      55
        2  2014  4      40
        3  2013  7      84
        4  2014  10     31

        Create a MultiIndex using two Series:

        >>> s = pd.Series([1, 2, 3, 4])
        >>> df.set_index([s, s**2])
              month  year  sale
        1 1       1  2012    55
        2 4       4  2014    40
        3 9       7  2013    84
        4 16     10  2014    31
        """
        inplace = validate_bool_kwarg(inplace, "inplace")
        self._check_inplace_and_allows_duplicate_labels(inplace)
        if not isinstance(keys, list):
            keys = [keys]

        err_msg = (
            'The parameter "keys" may be a column key, one-dimensional '
            "array, or a list containing only valid column keys and "
            "one-dimensional arrays."
        )

        missing: list[Hashable] = []
        for col in keys:
            if isinstance(col, (Index, Series, np.ndarray, list, abc.Iterator)):
                # arrays are fine as long as they are one-dimensional
                # iterators get converted to list below
                if getattr(col, "ndim", 1) != 1:
                    raise ValueError(err_msg)
            else:
                # everything else gets tried as a key; see GH 24969
                try:
                    found = col in self.columns
                except TypeError as err:
                    raise TypeError(
                        f"{err_msg}. Received column of type {type(col)}"
                    ) from err
                else:
                    if not found:
                        missing.append(col)

        if missing:
            raise KeyError(f"None of {missing} are in the columns")

        if inplace:
            frame = self
        else:
            frame = self.copy()

        arrays = []
        names: list[Hashable] = []
        if append:
            names = list(self.index.names)
            if isinstance(self.index, MultiIndex):
                for i in range(self.index.nlevels):
                    arrays.append(self.index._get_level_values(i))
            else:
                arrays.append(self.index)

        to_remove: list[Hashable] = []
        for col in keys:
            if isinstance(col, MultiIndex):
                for n in range(col.nlevels):
                    arrays.append(col._get_level_values(n))
                names.extend(col.names)
            elif isinstance(col, (Index, Series)):
                # if Index then not MultiIndex (treated above)

                # error: Argument 1 to "append" of "list" has incompatible type
                #  "Union[Index, Series]"; expected "Index"
                arrays.append(col)  # type:ignore[arg-type]
                names.append(col.name)
            elif isinstance(col, (list, np.ndarray)):
                # error: Argument 1 to "append" of "list" has incompatible type
                # "Union[List[Any], ndarray]"; expected "Index"
                arrays.append(col)  # type: ignore[arg-type]
                names.append(None)
            elif isinstance(col, abc.Iterator):
                # error: Argument 1 to "append" of "list" has incompatible type
                # "List[Any]"; expected "Index"
                arrays.append(list(col))  # type: ignore[arg-type]
                names.append(None)
            # from here, col can only be a column label
            else:
                arrays.append(frame[col]._values)
                names.append(col)
                if drop:
                    to_remove.append(col)

            if len(arrays[-1]) != len(self):
                # check newest element against length of calling frame, since
                # ensure_index_from_sequences would not raise for append=False.
                raise ValueError(
                    f"Length mismatch: Expected {len(self)} rows, "
                    f"received array of length {len(arrays[-1])}"
                )

        index = ensure_index_from_sequences(arrays, names)

        if verify_integrity and not index.is_unique:
            duplicates = index[index.duplicated()].unique()
            raise ValueError(f"Index has duplicate keys: {duplicates}")

        # use set to handle duplicate column names gracefully in case of drop
        for c in set(to_remove):
            del frame[c]

        # clear up memory usage
        index._cleanup()

        frame.index = index

        if not inplace:
            return frame

    @overload
    def reset_index(
        self,
        level: Hashable | Sequence[Hashable] | None = ...,
        drop: bool = ...,
        inplace: Literal[False] = ...,
        col_level: Hashable = ...,
        col_fill: Hashable = ...,
    ) -> DataFrame:
        ...

    @overload
    def reset_index(
        self,
        level: Hashable | Sequence[Hashable] | None,
        drop: bool,
        inplace: Literal[True],
        col_level: Hashable = ...,
        col_fill: Hashable = ...,
    ) -> None:
        ...

    @overload
    def reset_index(
        self,
        *,
        drop: bool,
        inplace: Literal[True],
        col_level: Hashable = ...,
        col_fill: Hashable = ...,
    ) -> None:
        ...

    @overload
    def reset_index(
        self,
        level: Hashable | Sequence[Hashable] | None,
        *,
        inplace: Literal[True],
        col_level: Hashable = ...,
        col_fill: Hashable = ...,
    ) -> None:
        ...

    @overload
    def reset_index(
        self,
        *,
        inplace: Literal[True],
        col_level: Hashable = ...,
        col_fill: Hashable = ...,
    ) -> None:
        ...

    @overload
    def reset_index(
        self,
        level: Hashable | Sequence[Hashable] | None = ...,
        drop: bool = ...,
        inplace: bool = ...,
        col_level: Hashable = ...,
        col_fill: Hashable = ...,
    ) -> DataFrame | None:
        ...

    def reset_index(
        self,
        level: Hashable | Sequence[Hashable] | None = None,
        drop: bool = False,
        inplace: bool = False,
        col_level: Hashable = 0,
        col_fill: Hashable = "",
    ) -> DataFrame | None:
        """
        Reset the index, or a level of it.

        Reset the index of the DataFrame, and use the default one instead.
        If the DataFrame has a MultiIndex, this method can remove one or more
        levels.

        Parameters
        ----------
        level : int, str, tuple, or list, default None
            Only remove the given levels from the index. Removes all levels by
            default.
        drop : bool, default False
            Do not try to insert index into dataframe columns. This resets
            the index to the default integer index.
        inplace : bool, default False
            Modify the DataFrame in place (do not create a new object).
        col_level : int or str, default 0
            If the columns have multiple levels, determines which level the
            labels are inserted into. By default it is inserted into the first
            level.
        col_fill : object, default ''
            If the columns have multiple levels, determines how the other
            levels are named. If None then the index name is repeated.

        Returns
        -------
        DataFrame or None
            DataFrame with the new index or None if ``inplace=True``.

        See Also
        --------
        DataFrame.set_index : Opposite of reset_index.
        DataFrame.reindex : Change to new indices or expand indices.
        DataFrame.reindex_like : Change to same indices as other DataFrame.

        Examples
        --------
        >>> df = pd.DataFrame([('bird', 389.0),
        ...                    ('bird', 24.0),
        ...                    ('mammal', 80.5),
        ...                    ('mammal', np.nan)],
        ...                   index=['falcon', 'parrot', 'lion', 'monkey'],
        ...                   columns=('class', 'max_speed'))
        >>> df
                 class  max_speed
        falcon    bird      389.0
        parrot    bird       24.0
        lion    mammal       80.5
        monkey  mammal        NaN

        When we reset the index, the old index is added as a column, and a
        new sequential index is used:

        >>> df.reset_index()
            index   class  max_speed
        0  falcon    bird      389.0
        1  parrot    bird       24.0
        2    lion  mammal       80.5
        3  monkey  mammal        NaN

        We can use the `drop` parameter to avoid the old index being added as
        a column:

        >>> df.reset_index(drop=True)
            class  max_speed
        0    bird      389.0
        1    bird       24.0
        2  mammal       80.5
        3  mammal        NaN

        You can also use `reset_index` with `MultiIndex`.

        >>> index = pd.MultiIndex.from_tuples([('bird', 'falcon'),
        ...                                    ('bird', 'parrot'),
        ...                                    ('mammal', 'lion'),
        ...                                    ('mammal', 'monkey')],
        ...                                   names=['class', 'name'])
        >>> columns = pd.MultiIndex.from_tuples([('speed', 'max'),
        ...                                      ('species', 'type')])
        >>> df = pd.DataFrame([(389.0, 'fly'),
        ...                    ( 24.0, 'fly'),
        ...                    ( 80.5, 'run'),
        ...                    (np.nan, 'jump')],
        ...                   index=index,
        ...                   columns=columns)
        >>> df
                       speed species
                         max    type
        class  name
        bird   falcon  389.0     fly
               parrot   24.0     fly
        mammal lion     80.5     run
               monkey    NaN    jump

        If the index has multiple levels, we can reset a subset of them:

        >>> df.reset_index(level='class')
                 class  speed species
                          max    type
        name
        falcon    bird  389.0     fly
        parrot    bird   24.0     fly
        lion    mammal   80.5     run
        monkey  mammal    NaN    jump

        If we are not dropping the index, by default, it is placed in the top
        level. We can place it in another level:

        >>> df.reset_index(level='class', col_level=1)
                        speed species
                 class    max    type
        name
        falcon    bird  389.0     fly
        parrot    bird   24.0     fly
        lion    mammal   80.5     run
        monkey  mammal    NaN    jump

        When the index is inserted under another level, we can specify under
        which one with the parameter `col_fill`:

        >>> df.reset_index(level='class', col_level=1, col_fill='species')
                      species  speed species
                        class    max    type
        name
        falcon           bird  389.0     fly
        parrot           bird   24.0     fly
        lion           mammal   80.5     run
        monkey         mammal    NaN    jump

        If we specify a nonexistent level for `col_fill`, it is created:

        >>> df.reset_index(level='class', col_level=1, col_fill='genus')
                        genus  speed species
                        class    max    type
        name
        falcon           bird  389.0     fly
        parrot           bird   24.0     fly
        lion           mammal   80.5     run
        monkey         mammal    NaN    jump
        """
        inplace = validate_bool_kwarg(inplace, "inplace")
        self._check_inplace_and_allows_duplicate_labels(inplace)
        if inplace:
            new_obj = self
        else:
            new_obj = self.copy()

        new_index = ibase.default_index(len(new_obj))
        if level is not None:
            if not isinstance(level, (tuple, list)):
                level = [level]
            level = [self.index._get_level_number(lev) for lev in level]
            if len(level) < self.index.nlevels:
                new_index = self.index.droplevel(level)

        if not drop:
            to_insert: Iterable[tuple[Any, Any | None]]
            if isinstance(self.index, MultiIndex):
                names = [
                    (n if n is not None else f"level_{i}")
                    for i, n in enumerate(self.index.names)
                ]
                to_insert = zip(self.index.levels, self.index.codes)
            else:
                default = "index" if "index" not in self else "level_0"
                names = [default] if self.index.name is None else [self.index.name]
                to_insert = ((self.index, None),)

            multi_col = isinstance(self.columns, MultiIndex)
            for i, (lev, lab) in reversed(list(enumerate(to_insert))):
                if level is not None and i not in level:
                    continue
                name = names[i]
                if multi_col:
                    col_name = list(name) if isinstance(name, tuple) else [name]
                    if col_fill is None:
                        if len(col_name) not in (1, self.columns.nlevels):
                            raise ValueError(
                                "col_fill=None is incompatible "
                                f"with incomplete column name {name}"
                            )
                        col_fill = col_name[0]

                    lev_num = self.columns._get_level_number(col_level)
                    name_lst = [col_fill] * lev_num + col_name
                    missing = self.columns.nlevels - len(name_lst)
                    name_lst += [col_fill] * missing
                    name = tuple(name_lst)

                # to ndarray and maybe infer different dtype
                level_values = lev._values
                if level_values.dtype == np.object_:
                    level_values = lib.maybe_convert_objects(level_values)

                if lab is not None:
                    # if we have the codes, extract the values with a mask
                    level_values = algorithms.take(
                        level_values, lab, allow_fill=True, fill_value=lev._na_value
                    )

                new_obj.insert(0, name, level_values)

        new_obj.index = new_index
        if not inplace:
            return new_obj

        return None

    # ----------------------------------------------------------------------
    # Reindex-based selection methods

    @doc(NDFrame.isna, klass=_shared_doc_kwargs["klass"])
    def isna(self) -> DataFrame:
        result = self._constructor(self._mgr.isna(func=isna))
        return result.__finalize__(self, method="isna")

    @doc(NDFrame.isna, klass=_shared_doc_kwargs["klass"])
    def isnull(self) -> DataFrame:
        return self.isna()

    @doc(NDFrame.notna, klass=_shared_doc_kwargs["klass"])
    def notna(self) -> DataFrame:
        return ~self.isna()

    @doc(NDFrame.notna, klass=_shared_doc_kwargs["klass"])
    def notnull(self) -> DataFrame:
        return ~self.isna()

    def dropna(
        self,
        axis: Axis = 0,
        how: str = "any",
        thresh=None,
        subset=None,
        inplace: bool = False,
    ):
        """
        Remove missing values.

        See the :ref:`User Guide <missing_data>` for more on which values are
        considered missing, and how to work with missing data.

        Parameters
        ----------
        axis : {0 or 'index', 1 or 'columns'}, default 0
            Determine if rows or columns which contain missing values are
            removed.

            * 0, or 'index' : Drop rows which contain missing values.
            * 1, or 'columns' : Drop columns which contain missing value.

            .. versionchanged:: 1.0.0

               Pass tuple or list to drop on multiple axes.
               Only a single axis is allowed.

        how : {'any', 'all'}, default 'any'
            Determine if row or column is removed from DataFrame, when we have
            at least one NA or all NA.

            * 'any' : If any NA values are present, drop that row or column.
            * 'all' : If all values are NA, drop that row or column.

        thresh : int, optional
            Require that many non-NA values.
        subset : array-like, optional
            Labels along other axis to consider, e.g. if you are dropping rows
            these would be a list of columns to include.
        inplace : bool, default False
            If True, do operation inplace and return None.

        Returns
        -------
        DataFrame or None
            DataFrame with NA entries dropped from it or None if ``inplace=True``.

        See Also
        --------
        DataFrame.isna: Indicate missing values.
        DataFrame.notna : Indicate existing (non-missing) values.
        DataFrame.fillna : Replace missing values.
        Series.dropna : Drop missing values.
        Index.dropna : Drop missing indices.

        Examples
        --------
        >>> df = pd.DataFrame({"name": ['Alfred', 'Batman', 'Catwoman'],
        ...                    "toy": [np.nan, 'Batmobile', 'Bullwhip'],
        ...                    "born": [pd.NaT, pd.Timestamp("1940-04-25"),
        ...                             pd.NaT]})
        >>> df
               name        toy       born
        0    Alfred        NaN        NaT
        1    Batman  Batmobile 1940-04-25
        2  Catwoman   Bullwhip        NaT

        Drop the rows where at least one element is missing.

        >>> df.dropna()
             name        toy       born
        1  Batman  Batmobile 1940-04-25

        Drop the columns where at least one element is missing.

        >>> df.dropna(axis='columns')
               name
        0    Alfred
        1    Batman
        2  Catwoman

        Drop the rows where all elements are missing.

        >>> df.dropna(how='all')
               name        toy       born
        0    Alfred        NaN        NaT
        1    Batman  Batmobile 1940-04-25
        2  Catwoman   Bullwhip        NaT

        Keep only the rows with at least 2 non-NA values.

        >>> df.dropna(thresh=2)
               name        toy       born
        1    Batman  Batmobile 1940-04-25
        2  Catwoman   Bullwhip        NaT

        Define in which columns to look for missing values.

        >>> df.dropna(subset=['name', 'toy'])
               name        toy       born
        1    Batman  Batmobile 1940-04-25
        2  Catwoman   Bullwhip        NaT

        Keep the DataFrame with valid entries in the same variable.

        >>> df.dropna(inplace=True)
        >>> df
             name        toy       born
        1  Batman  Batmobile 1940-04-25
        """
        inplace = validate_bool_kwarg(inplace, "inplace")
        if isinstance(axis, (tuple, list)):
            # GH20987
            raise TypeError("supplying multiple axes to axis is no longer supported.")

        axis = self._get_axis_number(axis)
        agg_axis = 1 - axis

        agg_obj = self
        if subset is not None:
            ax = self._get_axis(agg_axis)
            indices = ax.get_indexer_for(subset)
            check = indices == -1
            if check.any():
                raise KeyError(list(np.compress(check, subset)))
            agg_obj = self.take(indices, axis=agg_axis)

        count = agg_obj.count(axis=agg_axis)

        if thresh is not None:
            mask = count >= thresh
        elif how == "any":
            mask = count == len(agg_obj._get_axis(agg_axis))
        elif how == "all":
            mask = count > 0
        else:
            if how is not None:
                raise ValueError(f"invalid how option: {how}")
            else:
                raise TypeError("must specify how or thresh")

        result = self.loc(axis=axis)[mask]

        if inplace:
            self._update_inplace(result)
        else:
            return result

    def drop_duplicates(
        self,
        subset: Hashable | Sequence[Hashable] | None = None,
        keep: str | bool = "first",
        inplace: bool = False,
        ignore_index: bool = False,
    ) -> DataFrame | None:
        """
        Return DataFrame with duplicate rows removed.

        Considering certain columns is optional. Indexes, including time indexes
        are ignored.

        Parameters
        ----------
        subset : column label or sequence of labels, optional
            Only consider certain columns for identifying duplicates, by
            default use all of the columns.
        keep : {'first', 'last', False}, default 'first'
            Determines which duplicates (if any) to keep.
            - ``first`` : Drop duplicates except for the first occurrence.
            - ``last`` : Drop duplicates except for the last occurrence.
            - False : Drop all duplicates.
        inplace : bool, default False
            Whether to drop duplicates in place or to return a copy.
        ignore_index : bool, default False
            If True, the resulting axis will be labeled 0, 1, …, n - 1.

            .. versionadded:: 1.0.0

        Returns
        -------
        DataFrame or None
            DataFrame with duplicates removed or None if ``inplace=True``.

        See Also
        --------
        DataFrame.value_counts: Count unique combinations of columns.

        Examples
        --------
        Consider dataset containing ramen rating.

        >>> df = pd.DataFrame({
        ...     'brand': ['Yum Yum', 'Yum Yum', 'Indomie', 'Indomie', 'Indomie'],
        ...     'style': ['cup', 'cup', 'cup', 'pack', 'pack'],
        ...     'rating': [4, 4, 3.5, 15, 5]
        ... })
        >>> df
            brand style  rating
        0  Yum Yum   cup     4.0
        1  Yum Yum   cup     4.0
        2  Indomie   cup     3.5
        3  Indomie  pack    15.0
        4  Indomie  pack     5.0

        By default, it removes duplicate rows based on all columns.

        >>> df.drop_duplicates()
            brand style  rating
        0  Yum Yum   cup     4.0
        2  Indomie   cup     3.5
        3  Indomie  pack    15.0
        4  Indomie  pack     5.0

        To remove duplicates on specific column(s), use ``subset``.

        >>> df.drop_duplicates(subset=['brand'])
            brand style  rating
        0  Yum Yum   cup     4.0
        2  Indomie   cup     3.5

        To remove duplicates and keep last occurrences, use ``keep``.

        >>> df.drop_duplicates(subset=['brand', 'style'], keep='last')
            brand style  rating
        1  Yum Yum   cup     4.0
        2  Indomie   cup     3.5
        4  Indomie  pack     5.0
        """
        if self.empty:
            return self.copy()

        inplace = validate_bool_kwarg(inplace, "inplace")
        ignore_index = validate_bool_kwarg(ignore_index, "ignore_index")
        duplicated = self.duplicated(subset, keep=keep)

        result = self[-duplicated]
        if ignore_index:
            result.index = ibase.default_index(len(result))

        if inplace:
            self._update_inplace(result)
            return None
        else:
            return result

    def duplicated(
        self,
        subset: Hashable | Sequence[Hashable] | None = None,
        keep: str | bool = "first",
    ) -> Series:
        """
        Return boolean Series denoting duplicate rows.

        Considering certain columns is optional.

        Parameters
        ----------
        subset : column label or sequence of labels, optional
            Only consider certain columns for identifying duplicates, by
            default use all of the columns.
        keep : {'first', 'last', False}, default 'first'
            Determines which duplicates (if any) to mark.

            - ``first`` : Mark duplicates as ``True`` except for the first occurrence.
            - ``last`` : Mark duplicates as ``True`` except for the last occurrence.
            - False : Mark all duplicates as ``True``.

        Returns
        -------
        Series
            Boolean series for each duplicated rows.

        See Also
        --------
        Index.duplicated : Equivalent method on index.
        Series.duplicated : Equivalent method on Series.
        Series.drop_duplicates : Remove duplicate values from Series.
        DataFrame.drop_duplicates : Remove duplicate values from DataFrame.

        Examples
        --------
        Consider dataset containing ramen rating.

        >>> df = pd.DataFrame({
        ...     'brand': ['Yum Yum', 'Yum Yum', 'Indomie', 'Indomie', 'Indomie'],
        ...     'style': ['cup', 'cup', 'cup', 'pack', 'pack'],
        ...     'rating': [4, 4, 3.5, 15, 5]
        ... })
        >>> df
            brand style  rating
        0  Yum Yum   cup     4.0
        1  Yum Yum   cup     4.0
        2  Indomie   cup     3.5
        3  Indomie  pack    15.0
        4  Indomie  pack     5.0

        By default, for each set of duplicated values, the first occurrence
        is set on False and all others on True.

        >>> df.duplicated()
        0    False
        1     True
        2    False
        3    False
        4    False
        dtype: bool

        By using 'last', the last occurrence of each set of duplicated values
        is set on False and all others on True.

        >>> df.duplicated(keep='last')
        0     True
        1    False
        2    False
        3    False
        4    False
        dtype: bool

        By setting ``keep`` on False, all duplicates are True.

        >>> df.duplicated(keep=False)
        0     True
        1     True
        2    False
        3    False
        4    False
        dtype: bool

        To find duplicates on specific column(s), use ``subset``.

        >>> df.duplicated(subset=['brand'])
        0    False
        1     True
        2    False
        3     True
        4     True
        dtype: bool
        """
        from pandas._libs.hashtable import duplicated_int64

        if self.empty:
            return self._constructor_sliced(dtype=bool)

        def f(vals):
            labels, shape = algorithms.factorize(vals, size_hint=len(self))
            return labels.astype("i8", copy=False), len(shape)

        if subset is None:
            subset = self.columns
        elif (
            not np.iterable(subset)
            or isinstance(subset, str)
            or isinstance(subset, tuple)
            and subset in self.columns
        ):
            subset = (subset,)

        #  needed for mypy since can't narrow types using np.iterable
        subset = cast(Iterable, subset)

        # Verify all columns in subset exist in the queried dataframe
        # Otherwise, raise a KeyError, same as if you try to __getitem__ with a
        # key that doesn't exist.
        diff = Index(subset).difference(self.columns)
        if not diff.empty:
            raise KeyError(diff)

        vals = (col.values for name, col in self.items() if name in subset)
        labels, shape = map(list, zip(*map(f, vals)))

        ids = get_group_index(labels, shape, sort=False, xnull=False)
        result = self._constructor_sliced(duplicated_int64(ids, keep), index=self.index)
        return result.__finalize__(self, method="duplicated")

    # ----------------------------------------------------------------------
    # Sorting
    # TODO: Just move the sort_values doc here.
    @Substitution(**_shared_doc_kwargs)
    @Appender(NDFrame.sort_values.__doc__)
    # error: Signature of "sort_values" incompatible with supertype "NDFrame"
    def sort_values(  # type: ignore[override]
        self,
        by,
        axis: Axis = 0,
        ascending=True,
        inplace: bool = False,
        kind: str = "quicksort",
        na_position: str = "last",
        ignore_index: bool = False,
        key: ValueKeyFunc = None,
    ):
        inplace = validate_bool_kwarg(inplace, "inplace")
        axis = self._get_axis_number(axis)

        if not isinstance(by, list):
            by = [by]
        if is_sequence(ascending) and len(by) != len(ascending):
            raise ValueError(
                f"Length of ascending ({len(ascending)}) != length of by ({len(by)})"
            )
        if len(by) > 1:

            keys = [self._get_label_or_level_values(x, axis=axis) for x in by]

            # need to rewrap columns in Series to apply key function
            if key is not None:
                # error: List comprehension has incompatible type List[Series];
                # expected List[ndarray]
                keys = [
                    Series(k, name=name)  # type: ignore[misc]
                    for (k, name) in zip(keys, by)
                ]

            indexer = lexsort_indexer(
                keys, orders=ascending, na_position=na_position, key=key
            )
            indexer = ensure_platform_int(indexer)
        elif len(by):

            by = by[0]
            k = self._get_label_or_level_values(by, axis=axis)

            # need to rewrap column in Series to apply key function
            if key is not None:
                # error: Incompatible types in assignment (expression has type
                # "Series", variable has type "ndarray")
                k = Series(k, name=by)  # type: ignore[assignment]

            if isinstance(ascending, (tuple, list)):
                ascending = ascending[0]

            indexer = nargsort(
                k, kind=kind, ascending=ascending, na_position=na_position, key=key
            )
        else:
            return self.copy()

        new_data = self._mgr.take(
            indexer, axis=self._get_block_manager_axis(axis), verify=False
        )

        if ignore_index:
            new_data.set_axis(
                self._get_block_manager_axis(axis), ibase.default_index(len(indexer))
            )

        result = self._constructor(new_data)
        if inplace:
            return self._update_inplace(result)
        else:
            return result.__finalize__(self, method="sort_values")

    def sort_index(
        self,
        axis: Axis = 0,
        level: Level | None = None,
        ascending: bool | int | Sequence[bool | int] = True,
        inplace: bool = False,
        kind: str = "quicksort",
        na_position: str = "last",
        sort_remaining: bool = True,
        ignore_index: bool = False,
        key: IndexKeyFunc = None,
    ):
        """
        Sort object by labels (along an axis).

        Returns a new DataFrame sorted by label if `inplace` argument is
        ``False``, otherwise updates the original DataFrame and returns None.

        Parameters
        ----------
        axis : {0 or 'index', 1 or 'columns'}, default 0
            The axis along which to sort.  The value 0 identifies the rows,
            and 1 identifies the columns.
        level : int or level name or list of ints or list of level names
            If not None, sort on values in specified index level(s).
        ascending : bool or list-like of bools, default True
            Sort ascending vs. descending. When the index is a MultiIndex the
            sort direction can be controlled for each level individually.
        inplace : bool, default False
            If True, perform operation in-place.
        kind : {'quicksort', 'mergesort', 'heapsort', 'stable'}, default 'quicksort'
            Choice of sorting algorithm. See also :func:`numpy.sort` for more
            information. `mergesort` and `stable` are the only stable algorithms. For
            DataFrames, this option is only applied when sorting on a single
            column or label.
        na_position : {'first', 'last'}, default 'last'
            Puts NaNs at the beginning if `first`; `last` puts NaNs at the end.
            Not implemented for MultiIndex.
        sort_remaining : bool, default True
            If True and sorting by level and index is multilevel, sort by other
            levels too (in order) after sorting by specified level.
        ignore_index : bool, default False
            If True, the resulting axis will be labeled 0, 1, …, n - 1.

            .. versionadded:: 1.0.0

        key : callable, optional
            If not None, apply the key function to the index values
            before sorting. This is similar to the `key` argument in the
            builtin :meth:`sorted` function, with the notable difference that
            this `key` function should be *vectorized*. It should expect an
            ``Index`` and return an ``Index`` of the same shape. For MultiIndex
            inputs, the key is applied *per level*.

            .. versionadded:: 1.1.0

        Returns
        -------
        DataFrame or None
            The original DataFrame sorted by the labels or None if ``inplace=True``.

        See Also
        --------
        Series.sort_index : Sort Series by the index.
        DataFrame.sort_values : Sort DataFrame by the value.
        Series.sort_values : Sort Series by the value.

        Examples
        --------
        >>> df = pd.DataFrame([1, 2, 3, 4, 5], index=[100, 29, 234, 1, 150],
        ...                   columns=['A'])
        >>> df.sort_index()
             A
        1    4
        29   2
        100  1
        150  5
        234  3

        By default, it sorts in ascending order, to sort in descending order,
        use ``ascending=False``

        >>> df.sort_index(ascending=False)
             A
        234  3
        150  5
        100  1
        29   2
        1    4

        A key function can be specified which is applied to the index before
        sorting. For a ``MultiIndex`` this is applied to each level separately.

        >>> df = pd.DataFrame({"a": [1, 2, 3, 4]}, index=['A', 'b', 'C', 'd'])
        >>> df.sort_index(key=lambda x: x.str.lower())
           a
        A  1
        b  2
        C  3
        d  4
        """
        return super().sort_index(
            axis,
            level,
            ascending,
            inplace,
            kind,
            na_position,
            sort_remaining,
            ignore_index,
            key,
        )

    def value_counts(
        self,
        subset: Sequence[Hashable] | None = None,
        normalize: bool = False,
        sort: bool = True,
        ascending: bool = False,
    ):
        """
        Return a Series containing counts of unique rows in the DataFrame.

        .. versionadded:: 1.1.0

        Parameters
        ----------
        subset : list-like, optional
            Columns to use when counting unique combinations.
        normalize : bool, default False
            Return proportions rather than frequencies.
        sort : bool, default True
            Sort by frequencies.
        ascending : bool, default False
            Sort in ascending order.

        Returns
        -------
        Series

        See Also
        --------
        Series.value_counts: Equivalent method on Series.

        Notes
        -----
        The returned Series will have a MultiIndex with one level per input
        column. By default, rows that contain any NA values are omitted from
        the result. By default, the resulting Series will be in descending
        order so that the first element is the most frequently-occurring row.

        Examples
        --------
        >>> df = pd.DataFrame({'num_legs': [2, 4, 4, 6],
        ...                    'num_wings': [2, 0, 0, 0]},
        ...                   index=['falcon', 'dog', 'cat', 'ant'])
        >>> df
                num_legs  num_wings
        falcon         2          2
        dog            4          0
        cat            4          0
        ant            6          0

        >>> df.value_counts()
        num_legs  num_wings
        4         0            2
        2         2            1
        6         0            1
        dtype: int64

        >>> df.value_counts(sort=False)
        num_legs  num_wings
        2         2            1
        4         0            2
        6         0            1
        dtype: int64

        >>> df.value_counts(ascending=True)
        num_legs  num_wings
        2         2            1
        6         0            1
        4         0            2
        dtype: int64

        >>> df.value_counts(normalize=True)
        num_legs  num_wings
        4         0            0.50
        2         2            0.25
        6         0            0.25
        dtype: float64
        """
        if subset is None:
            subset = self.columns.tolist()

        counts = self.groupby(subset).grouper.size()

        if sort:
            counts = counts.sort_values(ascending=ascending)
        if normalize:
            counts /= counts.sum()

        # Force MultiIndex for single column
        if len(subset) == 1:
            counts.index = MultiIndex.from_arrays(
                [counts.index], names=[counts.index.name]
            )

        return counts

    def nlargest(self, n, columns, keep: str = "first") -> DataFrame:
        """
        Return the first `n` rows ordered by `columns` in descending order.

        Return the first `n` rows with the largest values in `columns`, in
        descending order. The columns that are not specified are returned as
        well, but not used for ordering.

        This method is equivalent to
        ``df.sort_values(columns, ascending=False).head(n)``, but more
        performant.

        Parameters
        ----------
        n : int
            Number of rows to return.
        columns : label or list of labels
            Column label(s) to order by.
        keep : {'first', 'last', 'all'}, default 'first'
            Where there are duplicate values:

            - `first` : prioritize the first occurrence(s)
            - `last` : prioritize the last occurrence(s)
            - ``all`` : do not drop any duplicates, even it means
                        selecting more than `n` items.

            .. versionadded:: 0.24.0

        Returns
        -------
        DataFrame
            The first `n` rows ordered by the given columns in descending
            order.

        See Also
        --------
        DataFrame.nsmallest : Return the first `n` rows ordered by `columns` in
            ascending order.
        DataFrame.sort_values : Sort DataFrame by the values.
        DataFrame.head : Return the first `n` rows without re-ordering.

        Notes
        -----
        This function cannot be used with all column types. For example, when
        specifying columns with `object` or `category` dtypes, ``TypeError`` is
        raised.

        Examples
        --------
        >>> df = pd.DataFrame({'population': [59000000, 65000000, 434000,
        ...                                   434000, 434000, 337000, 11300,
        ...                                   11300, 11300],
        ...                    'GDP': [1937894, 2583560 , 12011, 4520, 12128,
        ...                            17036, 182, 38, 311],
        ...                    'alpha-2': ["IT", "FR", "MT", "MV", "BN",
        ...                                "IS", "NR", "TV", "AI"]},
        ...                   index=["Italy", "France", "Malta",
        ...                          "Maldives", "Brunei", "Iceland",
        ...                          "Nauru", "Tuvalu", "Anguilla"])
        >>> df
                  population      GDP alpha-2
        Italy       59000000  1937894      IT
        France      65000000  2583560      FR
        Malta         434000    12011      MT
        Maldives      434000     4520      MV
        Brunei        434000    12128      BN
        Iceland       337000    17036      IS
        Nauru          11300      182      NR
        Tuvalu         11300       38      TV
        Anguilla       11300      311      AI

        In the following example, we will use ``nlargest`` to select the three
        rows having the largest values in column "population".

        >>> df.nlargest(3, 'population')
                population      GDP alpha-2
        France    65000000  2583560      FR
        Italy     59000000  1937894      IT
        Malta       434000    12011      MT

        When using ``keep='last'``, ties are resolved in reverse order:

        >>> df.nlargest(3, 'population', keep='last')
                population      GDP alpha-2
        France    65000000  2583560      FR
        Italy     59000000  1937894      IT
        Brunei      434000    12128      BN

        When using ``keep='all'``, all duplicate items are maintained:

        >>> df.nlargest(3, 'population', keep='all')
                  population      GDP alpha-2
        France      65000000  2583560      FR
        Italy       59000000  1937894      IT
        Malta         434000    12011      MT
        Maldives      434000     4520      MV
        Brunei        434000    12128      BN

        To order by the largest values in column "population" and then "GDP",
        we can specify multiple columns like in the next example.

        >>> df.nlargest(3, ['population', 'GDP'])
                population      GDP alpha-2
        France    65000000  2583560      FR
        Italy     59000000  1937894      IT
        Brunei      434000    12128      BN
        """
        return algorithms.SelectNFrame(self, n=n, keep=keep, columns=columns).nlargest()

    def nsmallest(self, n, columns, keep: str = "first") -> DataFrame:
        """
        Return the first `n` rows ordered by `columns` in ascending order.

        Return the first `n` rows with the smallest values in `columns`, in
        ascending order. The columns that are not specified are returned as
        well, but not used for ordering.

        This method is equivalent to
        ``df.sort_values(columns, ascending=True).head(n)``, but more
        performant.

        Parameters
        ----------
        n : int
            Number of items to retrieve.
        columns : list or str
            Column name or names to order by.
        keep : {'first', 'last', 'all'}, default 'first'
            Where there are duplicate values:

            - ``first`` : take the first occurrence.
            - ``last`` : take the last occurrence.
            - ``all`` : do not drop any duplicates, even it means
              selecting more than `n` items.

            .. versionadded:: 0.24.0

        Returns
        -------
        DataFrame

        See Also
        --------
        DataFrame.nlargest : Return the first `n` rows ordered by `columns` in
            descending order.
        DataFrame.sort_values : Sort DataFrame by the values.
        DataFrame.head : Return the first `n` rows without re-ordering.

        Examples
        --------
        >>> df = pd.DataFrame({'population': [59000000, 65000000, 434000,
        ...                                   434000, 434000, 337000, 337000,
        ...                                   11300, 11300],
        ...                    'GDP': [1937894, 2583560 , 12011, 4520, 12128,
        ...                            17036, 182, 38, 311],
        ...                    'alpha-2': ["IT", "FR", "MT", "MV", "BN",
        ...                                "IS", "NR", "TV", "AI"]},
        ...                   index=["Italy", "France", "Malta",
        ...                          "Maldives", "Brunei", "Iceland",
        ...                          "Nauru", "Tuvalu", "Anguilla"])
        >>> df
                  population      GDP alpha-2
        Italy       59000000  1937894      IT
        France      65000000  2583560      FR
        Malta         434000    12011      MT
        Maldives      434000     4520      MV
        Brunei        434000    12128      BN
        Iceland       337000    17036      IS
        Nauru         337000      182      NR
        Tuvalu         11300       38      TV
        Anguilla       11300      311      AI

        In the following example, we will use ``nsmallest`` to select the
        three rows having the smallest values in column "population".

        >>> df.nsmallest(3, 'population')
                  population    GDP alpha-2
        Tuvalu         11300     38      TV
        Anguilla       11300    311      AI
        Iceland       337000  17036      IS

        When using ``keep='last'``, ties are resolved in reverse order:

        >>> df.nsmallest(3, 'population', keep='last')
                  population  GDP alpha-2
        Anguilla       11300  311      AI
        Tuvalu         11300   38      TV
        Nauru         337000  182      NR

        When using ``keep='all'``, all duplicate items are maintained:

        >>> df.nsmallest(3, 'population', keep='all')
                  population    GDP alpha-2
        Tuvalu         11300     38      TV
        Anguilla       11300    311      AI
        Iceland       337000  17036      IS
        Nauru         337000    182      NR

        To order by the smallest values in column "population" and then "GDP", we can
        specify multiple columns like in the next example.

        >>> df.nsmallest(3, ['population', 'GDP'])
                  population  GDP alpha-2
        Tuvalu         11300   38      TV
        Anguilla       11300  311      AI
        Nauru         337000  182      NR
        """
        return algorithms.SelectNFrame(
            self, n=n, keep=keep, columns=columns
        ).nsmallest()

    def swaplevel(self, i: Axis = -2, j: Axis = -1, axis: Axis = 0) -> DataFrame:
        """
        Swap levels i and j in a MultiIndex on a particular axis.

        Parameters
        ----------
        i, j : int or str
            Levels of the indices to be swapped. Can pass level name as string.
        axis : {0 or 'index', 1 or 'columns'}, default 0
            The axis to swap levels on. 0 or 'index' for row-wise, 1 or
            'columns' for column-wise.

        Returns
        -------
        DataFrame

        Examples
        --------
        >>> df = pd.DataFrame(
        ...     {"Grade": ["A", "B", "A", "C"]},
        ...     index=[
        ...         ["Final exam", "Final exam", "Coursework", "Coursework"],
        ...         ["History", "Geography", "History", "Geography"],
        ...         ["January", "February", "March", "April"],
        ...     ],
        ... )
        >>> df
                                            Grade
        Final exam  History     January      A
                    Geography   February     B
        Coursework  History     March        A
                    Geography   April        C

        In the following example, we will swap the levels of the indices.
        Here, we will swap the levels column-wise, but levels can be swapped row-wise
        in a similar manner. Note that column-wise is the default behaviour.
        By not supplying any arguments for i and j, we swap the last and second to
        last indices.

        >>> df.swaplevel()
                                            Grade
        Final exam  January     History         A
                    February    Geography       B
        Coursework  March       History         A
                    April       Geography       C

        By supplying one argument, we can choose which index to swap the last
        index with. We can for example swap the first index with the last one as
        follows.

        >>> df.swaplevel(0)
                                            Grade
        January     History     Final exam      A
        February    Geography   Final exam      B
        March       History     Coursework      A
        April       Geography   Coursework      C

        We can also define explicitly which indices we want to swap by supplying values
        for both i and j. Here, we for example swap the first and second indices.

        >>> df.swaplevel(0, 1)
                                            Grade
        History     Final exam  January         A
        Geography   Final exam  February        B
        History     Coursework  March           A
        Geography   Coursework  April           C
        """
        result = self.copy()

        axis = self._get_axis_number(axis)

        if not isinstance(result._get_axis(axis), MultiIndex):  # pragma: no cover
            raise TypeError("Can only swap levels on a hierarchical axis.")

        if axis == 0:
            assert isinstance(result.index, MultiIndex)
            result.index = result.index.swaplevel(i, j)
        else:
            assert isinstance(result.columns, MultiIndex)
            result.columns = result.columns.swaplevel(i, j)
        return result

    def reorder_levels(self, order: Sequence[Axis], axis: Axis = 0) -> DataFrame:
        """
        Rearrange index levels using input order. May not drop or duplicate levels.

        Parameters
        ----------
        order : list of int or list of str
            List representing new level order. Reference level by number
            (position) or by key (label).
        axis : {0 or 'index', 1 or 'columns'}, default 0
            Where to reorder levels.

        Returns
        -------
        DataFrame
        """
        axis = self._get_axis_number(axis)
        if not isinstance(self._get_axis(axis), MultiIndex):  # pragma: no cover
            raise TypeError("Can only reorder levels on a hierarchical axis.")

        result = self.copy()

        if axis == 0:
            assert isinstance(result.index, MultiIndex)
            result.index = result.index.reorder_levels(order)
        else:
            assert isinstance(result.columns, MultiIndex)
            result.columns = result.columns.reorder_levels(order)
        return result

    # ----------------------------------------------------------------------
    # Arithmetic Methods

    def _cmp_method(self, other, op):
        axis = 1  # only relevant for Series other case

        self, other = ops.align_method_FRAME(self, other, axis, flex=False, level=None)

        # See GH#4537 for discussion of scalar op behavior
        new_data = self._dispatch_frame_op(other, op, axis=axis)
        return self._construct_result(new_data)

    def _arith_method(self, other, op):
        if ops.should_reindex_frame_op(self, other, op, 1, 1, None, None):
            return ops.frame_arith_method_with_reindex(self, other, op)

        axis = 1  # only relevant for Series other case

        self, other = ops.align_method_FRAME(self, other, axis, flex=True, level=None)

        new_data = self._dispatch_frame_op(other, op, axis=axis)
        return self._construct_result(new_data)

    _logical_method = _arith_method

    def _dispatch_frame_op(self, right, func: Callable, axis: int | None = None):
        """
        Evaluate the frame operation func(left, right) by evaluating
        column-by-column, dispatching to the Series implementation.

        Parameters
        ----------
        right : scalar, Series, or DataFrame
        func : arithmetic or comparison operator
        axis : {None, 0, 1}

        Returns
        -------
        DataFrame
        """
        # Get the appropriate array-op to apply to each column/block's values.
        array_op = ops.get_array_op(func)

        right = lib.item_from_zerodim(right)
        if not is_list_like(right):
            # i.e. scalar, faster than checking np.ndim(right) == 0
            with np.errstate(all="ignore"):
                bm = self._mgr.apply(array_op, right=right)
            return type(self)(bm)

        elif isinstance(right, DataFrame):
            assert self.index.equals(right.index)
            assert self.columns.equals(right.columns)
            # TODO: The previous assertion `assert right._indexed_same(self)`
            #  fails in cases with empty columns reached via
            #  _frame_arith_method_with_reindex

            # TODO operate_blockwise expects a manager of the same type
            with np.errstate(all="ignore"):
                bm = self._mgr.operate_blockwise(
                    # error: Argument 1 to "operate_blockwise" of "ArrayManager" has
                    # incompatible type "Union[ArrayManager, BlockManager]"; expected
                    # "ArrayManager"
                    # error: Argument 1 to "operate_blockwise" of "BlockManager" has
                    # incompatible type "Union[ArrayManager, BlockManager]"; expected
                    # "BlockManager"
                    right._mgr,  # type: ignore[arg-type]
                    array_op,
                )
            return type(self)(bm)

        elif isinstance(right, Series) and axis == 1:
            # axis=1 means we want to operate row-by-row
            assert right.index.equals(self.columns)

            right = right._values
            # maybe_align_as_frame ensures we do not have an ndarray here
            assert not isinstance(right, np.ndarray)

            with np.errstate(all="ignore"):
                arrays = [
                    array_op(_left, _right)
                    for _left, _right in zip(self._iter_column_arrays(), right)
                ]

        elif isinstance(right, Series):
            assert right.index.equals(self.index)  # Handle other cases later
            right = right._values

            with np.errstate(all="ignore"):
                arrays = [array_op(left, right) for left in self._iter_column_arrays()]

        else:
            # Remaining cases have less-obvious dispatch rules
            raise NotImplementedError(right)

        return type(self)._from_arrays(
            arrays, self.columns, self.index, verify_integrity=False
        )

    def _combine_frame(self, other: DataFrame, func, fill_value=None):
        # at this point we have `self._indexed_same(other)`

        if fill_value is None:
            # since _arith_op may be called in a loop, avoid function call
            #  overhead if possible by doing this check once
            _arith_op = func

        else:

            def _arith_op(left, right):
                # for the mixed_type case where we iterate over columns,
                # _arith_op(left, right) is equivalent to
                # left._binop(right, func, fill_value=fill_value)
                left, right = ops.fill_binop(left, right, fill_value)
                return func(left, right)

        new_data = self._dispatch_frame_op(other, _arith_op)
        return new_data

    def _construct_result(self, result) -> DataFrame:
        """
        Wrap the result of an arithmetic, comparison, or logical operation.

        Parameters
        ----------
        result : DataFrame

        Returns
        -------
        DataFrame
        """
        out = self._constructor(result, copy=False)
        # Pin columns instead of passing to constructor for compat with
        #  non-unique columns case
        out.columns = self.columns
        out.index = self.index
        return out

    def __divmod__(self, other) -> tuple[DataFrame, DataFrame]:
        # Naive implementation, room for optimization
        div = self // other
        mod = self - div * other
        return div, mod

    def __rdivmod__(self, other) -> tuple[DataFrame, DataFrame]:
        # Naive implementation, room for optimization
        div = other // self
        mod = other - div * self
        return div, mod

    # ----------------------------------------------------------------------
    # Combination-Related

    @doc(
        _shared_docs["compare"],
        """
Returns
-------
DataFrame
    DataFrame that shows the differences stacked side by side.

    The resulting index will be a MultiIndex with 'self' and 'other'
    stacked alternately at the inner level.

Raises
------
ValueError
    When the two DataFrames don't have identical labels or shape.

See Also
--------
Series.compare : Compare with another Series and show differences.
DataFrame.equals : Test whether two objects contain the same elements.

Notes
-----
Matching NaNs will not appear as a difference.

Can only compare identically-labeled
(i.e. same shape, identical row and column labels) DataFrames

Examples
--------
>>> df = pd.DataFrame(
...     {{
...         "col1": ["a", "a", "b", "b", "a"],
...         "col2": [1.0, 2.0, 3.0, np.nan, 5.0],
...         "col3": [1.0, 2.0, 3.0, 4.0, 5.0]
...     }},
...     columns=["col1", "col2", "col3"],
... )
>>> df
  col1  col2  col3
0    a   1.0   1.0
1    a   2.0   2.0
2    b   3.0   3.0
3    b   NaN   4.0
4    a   5.0   5.0

>>> df2 = df.copy()
>>> df2.loc[0, 'col1'] = 'c'
>>> df2.loc[2, 'col3'] = 4.0
>>> df2
  col1  col2  col3
0    c   1.0   1.0
1    a   2.0   2.0
2    b   3.0   4.0
3    b   NaN   4.0
4    a   5.0   5.0

Align the differences on columns

>>> df.compare(df2)
  col1       col3
  self other self other
0    a     c  NaN   NaN
2  NaN   NaN  3.0   4.0

Stack the differences on rows

>>> df.compare(df2, align_axis=0)
        col1  col3
0 self     a   NaN
  other    c   NaN
2 self   NaN   3.0
  other  NaN   4.0

Keep the equal values

>>> df.compare(df2, keep_equal=True)
  col1       col3
  self other self other
0    a     c  1.0   1.0
2    b     b  3.0   4.0

Keep all original rows and columns

>>> df.compare(df2, keep_shape=True)
  col1       col2       col3
  self other self other self other
0    a     c  NaN   NaN  NaN   NaN
1  NaN   NaN  NaN   NaN  NaN   NaN
2  NaN   NaN  NaN   NaN  3.0   4.0
3  NaN   NaN  NaN   NaN  NaN   NaN
4  NaN   NaN  NaN   NaN  NaN   NaN

Keep all original rows and columns and also all original values

>>> df.compare(df2, keep_shape=True, keep_equal=True)
  col1       col2       col3
  self other self other self other
0    a     c  1.0   1.0  1.0   1.0
1    a     a  2.0   2.0  2.0   2.0
2    b     b  3.0   3.0  3.0   4.0
3    b     b  NaN   NaN  4.0   4.0
4    a     a  5.0   5.0  5.0   5.0
""",
        klass=_shared_doc_kwargs["klass"],
    )
    def compare(
        self,
        other: DataFrame,
        align_axis: Axis = 1,
        keep_shape: bool = False,
        keep_equal: bool = False,
    ) -> DataFrame:
        return super().compare(
            other=other,
            align_axis=align_axis,
            keep_shape=keep_shape,
            keep_equal=keep_equal,
        )

    def combine(
        self, other: DataFrame, func, fill_value=None, overwrite: bool = True
    ) -> DataFrame:
        """
        Perform column-wise combine with another DataFrame.

        Combines a DataFrame with `other` DataFrame using `func`
        to element-wise combine columns. The row and column indexes of the
        resulting DataFrame will be the union of the two.

        Parameters
        ----------
        other : DataFrame
            The DataFrame to merge column-wise.
        func : function
            Function that takes two series as inputs and return a Series or a
            scalar. Used to merge the two dataframes column by columns.
        fill_value : scalar value, default None
            The value to fill NaNs with prior to passing any column to the
            merge func.
        overwrite : bool, default True
            If True, columns in `self` that do not exist in `other` will be
            overwritten with NaNs.

        Returns
        -------
        DataFrame
            Combination of the provided DataFrames.

        See Also
        --------
        DataFrame.combine_first : Combine two DataFrame objects and default to
            non-null values in frame calling the method.

        Examples
        --------
        Combine using a simple function that chooses the smaller column.

        >>> df1 = pd.DataFrame({'A': [0, 0], 'B': [4, 4]})
        >>> df2 = pd.DataFrame({'A': [1, 1], 'B': [3, 3]})
        >>> take_smaller = lambda s1, s2: s1 if s1.sum() < s2.sum() else s2
        >>> df1.combine(df2, take_smaller)
           A  B
        0  0  3
        1  0  3

        Example using a true element-wise combine function.

        >>> df1 = pd.DataFrame({'A': [5, 0], 'B': [2, 4]})
        >>> df2 = pd.DataFrame({'A': [1, 1], 'B': [3, 3]})
        >>> df1.combine(df2, np.minimum)
           A  B
        0  1  2
        1  0  3

        Using `fill_value` fills Nones prior to passing the column to the
        merge function.

        >>> df1 = pd.DataFrame({'A': [0, 0], 'B': [None, 4]})
        >>> df2 = pd.DataFrame({'A': [1, 1], 'B': [3, 3]})
        >>> df1.combine(df2, take_smaller, fill_value=-5)
           A    B
        0  0 -5.0
        1  0  4.0

        However, if the same element in both dataframes is None, that None
        is preserved

        >>> df1 = pd.DataFrame({'A': [0, 0], 'B': [None, 4]})
        >>> df2 = pd.DataFrame({'A': [1, 1], 'B': [None, 3]})
        >>> df1.combine(df2, take_smaller, fill_value=-5)
            A    B
        0  0 -5.0
        1  0  3.0

        Example that demonstrates the use of `overwrite` and behavior when
        the axis differ between the dataframes.

        >>> df1 = pd.DataFrame({'A': [0, 0], 'B': [4, 4]})
        >>> df2 = pd.DataFrame({'B': [3, 3], 'C': [-10, 1], }, index=[1, 2])
        >>> df1.combine(df2, take_smaller)
             A    B     C
        0  NaN  NaN   NaN
        1  NaN  3.0 -10.0
        2  NaN  3.0   1.0

        >>> df1.combine(df2, take_smaller, overwrite=False)
             A    B     C
        0  0.0  NaN   NaN
        1  0.0  3.0 -10.0
        2  NaN  3.0   1.0

        Demonstrating the preference of the passed in dataframe.

        >>> df2 = pd.DataFrame({'B': [3, 3], 'C': [1, 1], }, index=[1, 2])
        >>> df2.combine(df1, take_smaller)
           A    B   C
        0  0.0  NaN NaN
        1  0.0  3.0 NaN
        2  NaN  3.0 NaN

        >>> df2.combine(df1, take_smaller, overwrite=False)
             A    B   C
        0  0.0  NaN NaN
        1  0.0  3.0 1.0
        2  NaN  3.0 1.0
        """
        other_idxlen = len(other.index)  # save for compare

        this, other = self.align(other, copy=False)
        new_index = this.index

        if other.empty and len(new_index) == len(self.index):
            return self.copy()

        if self.empty and len(other) == other_idxlen:
            return other.copy()

        # sorts if possible
        new_columns = this.columns.union(other.columns)
        do_fill = fill_value is not None
        result = {}
        for col in new_columns:
            series = this[col]
            otherSeries = other[col]

            this_dtype = series.dtype
            other_dtype = otherSeries.dtype

            this_mask = isna(series)
            other_mask = isna(otherSeries)

            # don't overwrite columns unnecessarily
            # DO propagate if this column is not in the intersection
            if not overwrite and other_mask.all():
                result[col] = this[col].copy()
                continue

            if do_fill:
                series = series.copy()
                otherSeries = otherSeries.copy()
                series[this_mask] = fill_value
                otherSeries[other_mask] = fill_value

            if col not in self.columns:
                # If self DataFrame does not have col in other DataFrame,
                # try to promote series, which is all NaN, as other_dtype.
                new_dtype = other_dtype
                try:
                    series = series.astype(new_dtype, copy=False)
                except ValueError:
                    # e.g. new_dtype is integer types
                    pass
            else:
                # if we have different dtypes, possibly promote
                new_dtype = find_common_type([this_dtype, other_dtype])
                series = series.astype(new_dtype, copy=False)
                otherSeries = otherSeries.astype(new_dtype, copy=False)

            arr = func(series, otherSeries)
            if isinstance(new_dtype, np.dtype):
                # if new_dtype is an EA Dtype, then `func` is expected to return
                # the correct dtype without any additional casting
                arr = maybe_downcast_to_dtype(arr, new_dtype)

            result[col] = arr

        # convert_objects just in case
        return self._constructor(result, index=new_index, columns=new_columns)

    def combine_first(self, other: DataFrame) -> DataFrame:
        """
        Update null elements with value in the same location in `other`.

        Combine two DataFrame objects by filling null values in one DataFrame
        with non-null values from other DataFrame. The row and column indexes
        of the resulting DataFrame will be the union of the two.

        Parameters
        ----------
        other : DataFrame
            Provided DataFrame to use to fill null values.

        Returns
        -------
        DataFrame
            The result of combining the provided DataFrame with the other object.

        See Also
        --------
        DataFrame.combine : Perform series-wise operation on two DataFrames
            using a given function.

        Examples
        --------
        >>> df1 = pd.DataFrame({'A': [None, 0], 'B': [None, 4]})
        >>> df2 = pd.DataFrame({'A': [1, 1], 'B': [3, 3]})
        >>> df1.combine_first(df2)
             A    B
        0  1.0  3.0
        1  0.0  4.0

        Null values still persist if the location of that null value
        does not exist in `other`

        >>> df1 = pd.DataFrame({'A': [None, 0], 'B': [4, None]})
        >>> df2 = pd.DataFrame({'B': [3, 3], 'C': [1, 1]}, index=[1, 2])
        >>> df1.combine_first(df2)
             A    B    C
        0  NaN  4.0  NaN
        1  0.0  3.0  1.0
        2  NaN  3.0  1.0
        """
        import pandas.core.computation.expressions as expressions

        def combiner(x, y):
            mask = extract_array(isna(x))

            x_values = extract_array(x, extract_numpy=True)
            y_values = extract_array(y, extract_numpy=True)

            # If the column y in other DataFrame is not in first DataFrame,
            # just return y_values.
            if y.name not in self.columns:
                return y_values

            return expressions.where(mask, y_values, x_values)

        combined = self.combine(other, combiner, overwrite=False)

        dtypes = {
            col: find_common_type([self.dtypes[col], other.dtypes[col]])
            for col in self.columns.intersection(other.columns)
            if not is_dtype_equal(combined.dtypes[col], self.dtypes[col])
        }

        if dtypes:
            combined = combined.astype(dtypes)

        return combined

    def update(
        self,
        other,
        join: str = "left",
        overwrite: bool = True,
        filter_func=None,
        errors: str = "ignore",
    ) -> None:
        """
        Modify in place using non-NA values from another DataFrame.

        Aligns on indices. There is no return value.

        Parameters
        ----------
        other : DataFrame, or object coercible into a DataFrame
            Should have at least one matching index/column label
            with the original DataFrame. If a Series is passed,
            its name attribute must be set, and that will be
            used as the column name to align with the original DataFrame.
        join : {'left'}, default 'left'
            Only left join is implemented, keeping the index and columns of the
            original object.
        overwrite : bool, default True
            How to handle non-NA values for overlapping keys:

            * True: overwrite original DataFrame's values
              with values from `other`.
            * False: only update values that are NA in
              the original DataFrame.

        filter_func : callable(1d-array) -> bool 1d-array, optional
            Can choose to replace values other than NA. Return True for values
            that should be updated.
        errors : {'raise', 'ignore'}, default 'ignore'
            If 'raise', will raise a ValueError if the DataFrame and `other`
            both contain non-NA data in the same place.

            .. versionchanged:: 0.24.0
               Changed from `raise_conflict=False|True`
               to `errors='ignore'|'raise'`.

        Returns
        -------
        None : method directly changes calling object

        Raises
        ------
        ValueError
            * When `errors='raise'` and there's overlapping non-NA data.
            * When `errors` is not either `'ignore'` or `'raise'`
        NotImplementedError
            * If `join != 'left'`

        See Also
        --------
        dict.update : Similar method for dictionaries.
        DataFrame.merge : For column(s)-on-column(s) operations.

        Examples
        --------
        >>> df = pd.DataFrame({'A': [1, 2, 3],
        ...                    'B': [400, 500, 600]})
        >>> new_df = pd.DataFrame({'B': [4, 5, 6],
        ...                        'C': [7, 8, 9]})
        >>> df.update(new_df)
        >>> df
           A  B
        0  1  4
        1  2  5
        2  3  6

        The DataFrame's length does not increase as a result of the update,
        only values at matching index/column labels are updated.

        >>> df = pd.DataFrame({'A': ['a', 'b', 'c'],
        ...                    'B': ['x', 'y', 'z']})
        >>> new_df = pd.DataFrame({'B': ['d', 'e', 'f', 'g', 'h', 'i']})
        >>> df.update(new_df)
        >>> df
           A  B
        0  a  d
        1  b  e
        2  c  f

        For Series, its name attribute must be set.

        >>> df = pd.DataFrame({'A': ['a', 'b', 'c'],
        ...                    'B': ['x', 'y', 'z']})
        >>> new_column = pd.Series(['d', 'e'], name='B', index=[0, 2])
        >>> df.update(new_column)
        >>> df
           A  B
        0  a  d
        1  b  y
        2  c  e
        >>> df = pd.DataFrame({'A': ['a', 'b', 'c'],
        ...                    'B': ['x', 'y', 'z']})
        >>> new_df = pd.DataFrame({'B': ['d', 'e']}, index=[1, 2])
        >>> df.update(new_df)
        >>> df
           A  B
        0  a  x
        1  b  d
        2  c  e

        If `other` contains NaNs the corresponding values are not updated
        in the original dataframe.

        >>> df = pd.DataFrame({'A': [1, 2, 3],
        ...                    'B': [400, 500, 600]})
        >>> new_df = pd.DataFrame({'B': [4, np.nan, 6]})
        >>> df.update(new_df)
        >>> df
           A      B
        0  1    4.0
        1  2  500.0
        2  3    6.0
        """
        import pandas.core.computation.expressions as expressions

        # TODO: Support other joins
        if join != "left":  # pragma: no cover
            raise NotImplementedError("Only left join is supported")
        if errors not in ["ignore", "raise"]:
            raise ValueError("The parameter errors must be either 'ignore' or 'raise'")

        if not isinstance(other, DataFrame):
            other = DataFrame(other)

        other = other.reindex_like(self)

        for col in self.columns:
            this = self[col]._values
            that = other[col]._values
            if filter_func is not None:
                with np.errstate(all="ignore"):
                    mask = ~filter_func(this) | isna(that)
            else:
                if errors == "raise":
                    mask_this = notna(that)
                    mask_that = notna(this)
                    if any(mask_this & mask_that):
                        raise ValueError("Data overlaps.")

                if overwrite:
                    mask = isna(that)
                else:
                    mask = notna(this)

            # don't overwrite columns unnecessarily
            if mask.all():
                continue

            self[col] = expressions.where(mask, this, that)

    # ----------------------------------------------------------------------
    # Data reshaping
    @Appender(
        """
Examples
--------
>>> df = pd.DataFrame({'Animal': ['Falcon', 'Falcon',
...                               'Parrot', 'Parrot'],
...                    'Max Speed': [380., 370., 24., 26.]})
>>> df
   Animal  Max Speed
0  Falcon      380.0
1  Falcon      370.0
2  Parrot       24.0
3  Parrot       26.0
>>> df.groupby(['Animal']).mean()
        Max Speed
Animal
Falcon      375.0
Parrot       25.0

**Hierarchical Indexes**

We can groupby different levels of a hierarchical index
using the `level` parameter:

>>> arrays = [['Falcon', 'Falcon', 'Parrot', 'Parrot'],
...           ['Captive', 'Wild', 'Captive', 'Wild']]
>>> index = pd.MultiIndex.from_arrays(arrays, names=('Animal', 'Type'))
>>> df = pd.DataFrame({'Max Speed': [390., 350., 30., 20.]},
...                   index=index)
>>> df
                Max Speed
Animal Type
Falcon Captive      390.0
       Wild         350.0
Parrot Captive       30.0
       Wild          20.0
>>> df.groupby(level=0).mean()
        Max Speed
Animal
Falcon      370.0
Parrot       25.0
>>> df.groupby(level="Type").mean()
         Max Speed
Type
Captive      210.0
Wild         185.0

We can also choose to include NA in group keys or not by setting
`dropna` parameter, the default setting is `True`:

>>> l = [[1, 2, 3], [1, None, 4], [2, 1, 3], [1, 2, 2]]
>>> df = pd.DataFrame(l, columns=["a", "b", "c"])

>>> df.groupby(by=["b"]).sum()
    a   c
b
1.0 2   3
2.0 2   5

>>> df.groupby(by=["b"], dropna=False).sum()
    a   c
b
1.0 2   3
2.0 2   5
NaN 1   4

>>> l = [["a", 12, 12], [None, 12.3, 33.], ["b", 12.3, 123], ["a", 1, 1]]
>>> df = pd.DataFrame(l, columns=["a", "b", "c"])

>>> df.groupby(by="a").sum()
    b     c
a
a   13.0   13.0
b   12.3  123.0

>>> df.groupby(by="a", dropna=False).sum()
    b     c
a
a   13.0   13.0
b   12.3  123.0
NaN 12.3   33.0
"""
    )
    @Appender(_shared_docs["groupby"] % _shared_doc_kwargs)
    def groupby(
        self,
        by=None,
        axis: Axis = 0,
        level: Level | None = None,
        as_index: bool = True,
        sort: bool = True,
        group_keys: bool = True,
        squeeze: bool | lib.NoDefault = no_default,
        observed: bool = False,
        dropna: bool = True,
    ) -> DataFrameGroupBy:
        from pandas.core.groupby.generic import DataFrameGroupBy

        if squeeze is not no_default:
            warnings.warn(
                (
                    "The `squeeze` parameter is deprecated and "
                    "will be removed in a future version."
                ),
                FutureWarning,
                stacklevel=2,
            )
        else:
            squeeze = False

        if level is None and by is None:
            raise TypeError("You have to supply one of 'by' and 'level'")
        axis = self._get_axis_number(axis)

        # error: Argument "squeeze" to "DataFrameGroupBy" has incompatible type
        # "Union[bool, NoDefault]"; expected "bool"
        return DataFrameGroupBy(
            obj=self,
            keys=by,
            axis=axis,
            level=level,
            as_index=as_index,
            sort=sort,
            group_keys=group_keys,
            squeeze=squeeze,  # type: ignore[arg-type]
            observed=observed,
            dropna=dropna,
        )

    _shared_docs[
        "pivot"
    ] = """
        Return reshaped DataFrame organized by given index / column values.

        Reshape data (produce a "pivot" table) based on column values. Uses
        unique values from specified `index` / `columns` to form axes of the
        resulting DataFrame. This function does not support data
        aggregation, multiple values will result in a MultiIndex in the
        columns. See the :ref:`User Guide <reshaping>` for more on reshaping.

        Parameters
        ----------%s
        index : str or object or a list of str, optional
            Column to use to make new frame's index. If None, uses
            existing index.

            .. versionchanged:: 1.1.0
               Also accept list of index names.

        columns : str or object or a list of str
            Column to use to make new frame's columns.

            .. versionchanged:: 1.1.0
               Also accept list of columns names.

        values : str, object or a list of the previous, optional
            Column(s) to use for populating new frame's values. If not
            specified, all remaining columns will be used and the result will
            have hierarchically indexed columns.

        Returns
        -------
        DataFrame
            Returns reshaped DataFrame.

        Raises
        ------
        ValueError:
            When there are any `index`, `columns` combinations with multiple
            values. `DataFrame.pivot_table` when you need to aggregate.

        See Also
        --------
        DataFrame.pivot_table : Generalization of pivot that can handle
            duplicate values for one index/column pair.
        DataFrame.unstack : Pivot based on the index values instead of a
            column.
        wide_to_long : Wide panel to long format. Less flexible but more
            user-friendly than melt.

        Notes
        -----
        For finer-tuned control, see hierarchical indexing documentation along
        with the related stack/unstack methods.

        Examples
        --------
        >>> df = pd.DataFrame({'foo': ['one', 'one', 'one', 'two', 'two',
        ...                            'two'],
        ...                    'bar': ['A', 'B', 'C', 'A', 'B', 'C'],
        ...                    'baz': [1, 2, 3, 4, 5, 6],
        ...                    'zoo': ['x', 'y', 'z', 'q', 'w', 't']})
        >>> df
            foo   bar  baz  zoo
        0   one   A    1    x
        1   one   B    2    y
        2   one   C    3    z
        3   two   A    4    q
        4   two   B    5    w
        5   two   C    6    t

        >>> df.pivot(index='foo', columns='bar', values='baz')
        bar  A   B   C
        foo
        one  1   2   3
        two  4   5   6

        >>> df.pivot(index='foo', columns='bar')['baz']
        bar  A   B   C
        foo
        one  1   2   3
        two  4   5   6

        >>> df.pivot(index='foo', columns='bar', values=['baz', 'zoo'])
              baz       zoo
        bar   A  B  C   A  B  C
        foo
        one   1  2  3   x  y  z
        two   4  5  6   q  w  t

        You could also assign a list of column names or a list of index names.

        >>> df = pd.DataFrame({
        ...        "lev1": [1, 1, 1, 2, 2, 2],
        ...        "lev2": [1, 1, 2, 1, 1, 2],
        ...        "lev3": [1, 2, 1, 2, 1, 2],
        ...        "lev4": [1, 2, 3, 4, 5, 6],
        ...        "values": [0, 1, 2, 3, 4, 5]})
        >>> df
            lev1 lev2 lev3 lev4 values
        0   1    1    1    1    0
        1   1    1    2    2    1
        2   1    2    1    3    2
        3   2    1    2    4    3
        4   2    1    1    5    4
        5   2    2    2    6    5

        >>> df.pivot(index="lev1", columns=["lev2", "lev3"],values="values")
        lev2    1         2
        lev3    1    2    1    2
        lev1
        1     0.0  1.0  2.0  NaN
        2     4.0  3.0  NaN  5.0

        >>> df.pivot(index=["lev1", "lev2"], columns=["lev3"],values="values")
              lev3    1    2
        lev1  lev2
           1     1  0.0  1.0
                 2  2.0  NaN
           2     1  4.0  3.0
                 2  NaN  5.0

        A ValueError is raised if there are any duplicates.

        >>> df = pd.DataFrame({"foo": ['one', 'one', 'two', 'two'],
        ...                    "bar": ['A', 'A', 'B', 'C'],
        ...                    "baz": [1, 2, 3, 4]})
        >>> df
           foo bar  baz
        0  one   A    1
        1  one   A    2
        2  two   B    3
        3  two   C    4

        Notice that the first two rows are the same for our `index`
        and `columns` arguments.

        >>> df.pivot(index='foo', columns='bar', values='baz')
        Traceback (most recent call last):
           ...
        ValueError: Index contains duplicate entries, cannot reshape
        """

    @Substitution("")
    @Appender(_shared_docs["pivot"])
    def pivot(self, index=None, columns=None, values=None) -> DataFrame:
        from pandas.core.reshape.pivot import pivot

        return pivot(self, index=index, columns=columns, values=values)

    _shared_docs[
        "pivot_table"
    ] = """
        Create a spreadsheet-style pivot table as a DataFrame.

        The levels in the pivot table will be stored in MultiIndex objects
        (hierarchical indexes) on the index and columns of the result DataFrame.

        Parameters
        ----------%s
        values : column to aggregate, optional
        index : column, Grouper, array, or list of the previous
            If an array is passed, it must be the same length as the data. The
            list can contain any of the other types (except list).
            Keys to group by on the pivot table index.  If an array is passed,
            it is being used as the same manner as column values.
        columns : column, Grouper, array, or list of the previous
            If an array is passed, it must be the same length as the data. The
            list can contain any of the other types (except list).
            Keys to group by on the pivot table column.  If an array is passed,
            it is being used as the same manner as column values.
        aggfunc : function, list of functions, dict, default numpy.mean
            If list of functions passed, the resulting pivot table will have
            hierarchical columns whose top level are the function names
            (inferred from the function objects themselves)
            If dict is passed, the key is column to aggregate and value
            is function or list of functions.
        fill_value : scalar, default None
            Value to replace missing values with (in the resulting pivot table,
            after aggregation).
        margins : bool, default False
            Add all row / columns (e.g. for subtotal / grand totals).
        dropna : bool, default True
            Do not include columns whose entries are all NaN.
        margins_name : str, default 'All'
            Name of the row / column that will contain the totals
            when margins is True.
        observed : bool, default False
            This only applies if any of the groupers are Categoricals.
            If True: only show observed values for categorical groupers.
            If False: show all values for categorical groupers.

            .. versionchanged:: 0.25.0

        sort : bool, default True
            Specifies if the result should be sorted.

            .. versionadded:: 1.3.0

        Returns
        -------
        DataFrame
            An Excel style pivot table.

        See Also
        --------
        DataFrame.pivot : Pivot without aggregation that can handle
            non-numeric data.
        DataFrame.melt: Unpivot a DataFrame from wide to long format,
            optionally leaving identifiers set.
        wide_to_long : Wide panel to long format. Less flexible but more
            user-friendly than melt.

        Examples
        --------
        >>> df = pd.DataFrame({"A": ["foo", "foo", "foo", "foo", "foo",
        ...                          "bar", "bar", "bar", "bar"],
        ...                    "B": ["one", "one", "one", "two", "two",
        ...                          "one", "one", "two", "two"],
        ...                    "C": ["small", "large", "large", "small",
        ...                          "small", "large", "small", "small",
        ...                          "large"],
        ...                    "D": [1, 2, 2, 3, 3, 4, 5, 6, 7],
        ...                    "E": [2, 4, 5, 5, 6, 6, 8, 9, 9]})
        >>> df
             A    B      C  D  E
        0  foo  one  small  1  2
        1  foo  one  large  2  4
        2  foo  one  large  2  5
        3  foo  two  small  3  5
        4  foo  two  small  3  6
        5  bar  one  large  4  6
        6  bar  one  small  5  8
        7  bar  two  small  6  9
        8  bar  two  large  7  9

        This first example aggregates values by taking the sum.

        >>> table = pd.pivot_table(df, values='D', index=['A', 'B'],
        ...                     columns=['C'], aggfunc=np.sum)
        >>> table
        C        large  small
        A   B
        bar one    4.0    5.0
            two    7.0    6.0
        foo one    4.0    1.0
            two    NaN    6.0

        We can also fill missing values using the `fill_value` parameter.

        >>> table = pd.pivot_table(df, values='D', index=['A', 'B'],
        ...                     columns=['C'], aggfunc=np.sum, fill_value=0)
        >>> table
        C        large  small
        A   B
        bar one      4      5
            two      7      6
        foo one      4      1
            two      0      6

        The next example aggregates by taking the mean across multiple columns.

        >>> table = pd.pivot_table(df, values=['D', 'E'], index=['A', 'C'],
        ...                     aggfunc={'D': np.mean,
        ...                              'E': np.mean})
        >>> table
                        D         E
        A   C
        bar large  5.500000  7.500000
            small  5.500000  8.500000
        foo large  2.000000  4.500000
            small  2.333333  4.333333

        We can also calculate multiple types of aggregations for any given
        value column.

        >>> table = pd.pivot_table(df, values=['D', 'E'], index=['A', 'C'],
        ...                     aggfunc={'D': np.mean,
        ...                              'E': [min, max, np.mean]})
        >>> table
                        D    E
                    mean  max      mean  min
        A   C
        bar large  5.500000  9.0  7.500000  6.0
            small  5.500000  9.0  8.500000  8.0
        foo large  2.000000  5.0  4.500000  4.0
            small  2.333333  6.0  4.333333  2.0
        """

    @Substitution("")
    @Appender(_shared_docs["pivot_table"])
    def pivot_table(
        self,
        values=None,
        index=None,
        columns=None,
        aggfunc="mean",
        fill_value=None,
        margins=False,
        dropna=True,
        margins_name="All",
        observed=False,
        sort=True,
    ) -> DataFrame:
        from pandas.core.reshape.pivot import pivot_table

        return pivot_table(
            self,
            values=values,
            index=index,
            columns=columns,
            aggfunc=aggfunc,
            fill_value=fill_value,
            margins=margins,
            dropna=dropna,
            margins_name=margins_name,
            observed=observed,
            sort=sort,
        )

    def stack(self, level: Level = -1, dropna: bool = True):
        """
        Stack the prescribed level(s) from columns to index.

        Return a reshaped DataFrame or Series having a multi-level
        index with one or more new inner-most levels compared to the current
        DataFrame. The new inner-most levels are created by pivoting the
        columns of the current dataframe:

          - if the columns have a single level, the output is a Series;
          - if the columns have multiple levels, the new index
            level(s) is (are) taken from the prescribed level(s) and
            the output is a DataFrame.

        Parameters
        ----------
        level : int, str, list, default -1
            Level(s) to stack from the column axis onto the index
            axis, defined as one index or label, or a list of indices
            or labels.
        dropna : bool, default True
            Whether to drop rows in the resulting Frame/Series with
            missing values. Stacking a column level onto the index
            axis can create combinations of index and column values
            that are missing from the original dataframe. See Examples
            section.

        Returns
        -------
        DataFrame or Series
            Stacked dataframe or series.

        See Also
        --------
        DataFrame.unstack : Unstack prescribed level(s) from index axis
             onto column axis.
        DataFrame.pivot : Reshape dataframe from long format to wide
             format.
        DataFrame.pivot_table : Create a spreadsheet-style pivot table
             as a DataFrame.

        Notes
        -----
        The function is named by analogy with a collection of books
        being reorganized from being side by side on a horizontal
        position (the columns of the dataframe) to being stacked
        vertically on top of each other (in the index of the
        dataframe).

        Examples
        --------
        **Single level columns**

        >>> df_single_level_cols = pd.DataFrame([[0, 1], [2, 3]],
        ...                                     index=['cat', 'dog'],
        ...                                     columns=['weight', 'height'])

        Stacking a dataframe with a single level column axis returns a Series:

        >>> df_single_level_cols
             weight height
        cat       0      1
        dog       2      3
        >>> df_single_level_cols.stack()
        cat  weight    0
             height    1
        dog  weight    2
             height    3
        dtype: int64

        **Multi level columns: simple case**

        >>> multicol1 = pd.MultiIndex.from_tuples([('weight', 'kg'),
        ...                                        ('weight', 'pounds')])
        >>> df_multi_level_cols1 = pd.DataFrame([[1, 2], [2, 4]],
        ...                                     index=['cat', 'dog'],
        ...                                     columns=multicol1)

        Stacking a dataframe with a multi-level column axis:

        >>> df_multi_level_cols1
             weight
                 kg    pounds
        cat       1        2
        dog       2        4
        >>> df_multi_level_cols1.stack()
                    weight
        cat kg           1
            pounds       2
        dog kg           2
            pounds       4

        **Missing values**

        >>> multicol2 = pd.MultiIndex.from_tuples([('weight', 'kg'),
        ...                                        ('height', 'm')])
        >>> df_multi_level_cols2 = pd.DataFrame([[1.0, 2.0], [3.0, 4.0]],
        ...                                     index=['cat', 'dog'],
        ...                                     columns=multicol2)

        It is common to have missing values when stacking a dataframe
        with multi-level columns, as the stacked dataframe typically
        has more values than the original dataframe. Missing values
        are filled with NaNs:

        >>> df_multi_level_cols2
            weight height
                kg      m
        cat    1.0    2.0
        dog    3.0    4.0
        >>> df_multi_level_cols2.stack()
                height  weight
        cat kg     NaN     1.0
            m      2.0     NaN
        dog kg     NaN     3.0
            m      4.0     NaN

        **Prescribing the level(s) to be stacked**

        The first parameter controls which level or levels are stacked:

        >>> df_multi_level_cols2.stack(0)
                     kg    m
        cat height  NaN  2.0
            weight  1.0  NaN
        dog height  NaN  4.0
            weight  3.0  NaN
        >>> df_multi_level_cols2.stack([0, 1])
        cat  height  m     2.0
             weight  kg    1.0
        dog  height  m     4.0
             weight  kg    3.0
        dtype: float64

        **Dropping missing values**

        >>> df_multi_level_cols3 = pd.DataFrame([[None, 1.0], [2.0, 3.0]],
        ...                                     index=['cat', 'dog'],
        ...                                     columns=multicol2)

        Note that rows where all values are missing are dropped by
        default but this behaviour can be controlled via the dropna
        keyword parameter:

        >>> df_multi_level_cols3
            weight height
                kg      m
        cat    NaN    1.0
        dog    2.0    3.0
        >>> df_multi_level_cols3.stack(dropna=False)
                height  weight
        cat kg     NaN     NaN
            m      1.0     NaN
        dog kg     NaN     2.0
            m      3.0     NaN
        >>> df_multi_level_cols3.stack(dropna=True)
                height  weight
        cat m      1.0     NaN
        dog kg     NaN     2.0
            m      3.0     NaN
        """
        from pandas.core.reshape.reshape import (
            stack,
            stack_multiple,
        )

        if isinstance(level, (tuple, list)):
            result = stack_multiple(self, level, dropna=dropna)
        else:
            result = stack(self, level, dropna=dropna)

        return result.__finalize__(self, method="stack")

    def explode(self, column: str | tuple, ignore_index: bool = False) -> DataFrame:
        """
        Transform each element of a list-like to a row, replicating index values.

        .. versionadded:: 0.25.0

        Parameters
        ----------
        column : str or tuple
            Column to explode.
        ignore_index : bool, default False
            If True, the resulting index will be labeled 0, 1, …, n - 1.

            .. versionadded:: 1.1.0

        Returns
        -------
        DataFrame
            Exploded lists to rows of the subset columns;
            index will be duplicated for these rows.

        Raises
        ------
        ValueError :
            if columns of the frame are not unique.

        See Also
        --------
        DataFrame.unstack : Pivot a level of the (necessarily hierarchical)
            index labels.
        DataFrame.melt : Unpivot a DataFrame from wide format to long format.
        Series.explode : Explode a DataFrame from list-like columns to long format.

        Notes
        -----
        This routine will explode list-likes including lists, tuples, sets,
        Series, and np.ndarray. The result dtype of the subset rows will
        be object. Scalars will be returned unchanged, and empty list-likes will
        result in a np.nan for that row. In addition, the ordering of rows in the
        output will be non-deterministic when exploding sets.

        Examples
        --------
        >>> df = pd.DataFrame({'A': [[1, 2, 3], 'foo', [], [3, 4]], 'B': 1})
        >>> df
                   A  B
        0  [1, 2, 3]  1
        1        foo  1
        2         []  1
        3     [3, 4]  1

        >>> df.explode('A')
             A  B
        0    1  1
        0    2  1
        0    3  1
        1  foo  1
        2  NaN  1
        3    3  1
        3    4  1
        """
        if not (is_scalar(column) or isinstance(column, tuple)):
            raise ValueError("column must be a scalar")
        if not self.columns.is_unique:
            raise ValueError("columns must be unique")

        df = self.reset_index(drop=True)
        result = df[column].explode()
        result = df.drop([column], axis=1).join(result)
        if ignore_index:
            result.index = ibase.default_index(len(result))
        else:
            result.index = self.index.take(result.index)
        result = result.reindex(columns=self.columns, copy=False)

        return result

    def unstack(self, level: Level = -1, fill_value=None):
        """
        Pivot a level of the (necessarily hierarchical) index labels.

        Returns a DataFrame having a new level of column labels whose inner-most level
        consists of the pivoted index labels.

        If the index is not a MultiIndex, the output will be a Series
        (the analogue of stack when the columns are not a MultiIndex).

        Parameters
        ----------
        level : int, str, or list of these, default -1 (last level)
            Level(s) of index to unstack, can pass level name.
        fill_value : int, str or dict
            Replace NaN with this value if the unstack produces missing values.

        Returns
        -------
        Series or DataFrame

        See Also
        --------
        DataFrame.pivot : Pivot a table based on column values.
        DataFrame.stack : Pivot a level of the column labels (inverse operation
            from `unstack`).

        Examples
        --------
        >>> index = pd.MultiIndex.from_tuples([('one', 'a'), ('one', 'b'),
        ...                                    ('two', 'a'), ('two', 'b')])
        >>> s = pd.Series(np.arange(1.0, 5.0), index=index)
        >>> s
        one  a   1.0
             b   2.0
        two  a   3.0
             b   4.0
        dtype: float64

        >>> s.unstack(level=-1)
             a   b
        one  1.0  2.0
        two  3.0  4.0

        >>> s.unstack(level=0)
           one  two
        a  1.0   3.0
        b  2.0   4.0

        >>> df = s.unstack(level=0)
        >>> df.unstack()
        one  a  1.0
             b  2.0
        two  a  3.0
             b  4.0
        dtype: float64
        """
        from pandas.core.reshape.reshape import unstack

        result = unstack(self, level, fill_value)

        return result.__finalize__(self, method="unstack")

    @Appender(_shared_docs["melt"] % {"caller": "df.melt(", "other": "melt"})
    def melt(
        self,
        id_vars=None,
        value_vars=None,
        var_name=None,
        value_name="value",
        col_level: Level | None = None,
        ignore_index: bool = True,
    ) -> DataFrame:

        return melt(
            self,
            id_vars=id_vars,
            value_vars=value_vars,
            var_name=var_name,
            value_name=value_name,
            col_level=col_level,
            ignore_index=ignore_index,
        )

    # ----------------------------------------------------------------------
    # Time series-related

    @doc(
        Series.diff,
        klass="Dataframe",
        extra_params="axis : {0 or 'index', 1 or 'columns'}, default 0\n    "
        "Take difference over rows (0) or columns (1).\n",
        other_klass="Series",
        examples=dedent(
            """
        Difference with previous row

        >>> df = pd.DataFrame({'a': [1, 2, 3, 4, 5, 6],
        ...                    'b': [1, 1, 2, 3, 5, 8],
        ...                    'c': [1, 4, 9, 16, 25, 36]})
        >>> df
           a  b   c
        0  1  1   1
        1  2  1   4
        2  3  2   9
        3  4  3  16
        4  5  5  25
        5  6  8  36

        >>> df.diff()
             a    b     c
        0  NaN  NaN   NaN
        1  1.0  0.0   3.0
        2  1.0  1.0   5.0
        3  1.0  1.0   7.0
        4  1.0  2.0   9.0
        5  1.0  3.0  11.0

        Difference with previous column

        >>> df.diff(axis=1)
            a  b   c
        0 NaN  0   0
        1 NaN -1   3
        2 NaN -1   7
        3 NaN -1  13
        4 NaN  0  20
        5 NaN  2  28

        Difference with 3rd previous row

        >>> df.diff(periods=3)
             a    b     c
        0  NaN  NaN   NaN
        1  NaN  NaN   NaN
        2  NaN  NaN   NaN
        3  3.0  2.0  15.0
        4  3.0  4.0  21.0
        5  3.0  6.0  27.0

        Difference with following row

        >>> df.diff(periods=-1)
             a    b     c
        0 -1.0  0.0  -3.0
        1 -1.0 -1.0  -5.0
        2 -1.0 -1.0  -7.0
        3 -1.0 -2.0  -9.0
        4 -1.0 -3.0 -11.0
        5  NaN  NaN   NaN

        Overflow in input dtype

        >>> df = pd.DataFrame({'a': [1, 0]}, dtype=np.uint8)
        >>> df.diff()
               a
        0    NaN
        1  255.0"""
        ),
    )
    def diff(self, periods: int = 1, axis: Axis = 0) -> DataFrame:
        if not isinstance(periods, int):
            if not (is_float(periods) and periods.is_integer()):
                raise ValueError("periods must be an integer")
            periods = int(periods)

        axis = self._get_axis_number(axis)
        if axis == 1 and periods != 0:
            return self - self.shift(periods, axis=axis)

        new_data = self._mgr.diff(n=periods, axis=axis)
        return self._constructor(new_data).__finalize__(self, "diff")

    # ----------------------------------------------------------------------
    # Function application

    def _gotitem(
        self,
        key: IndexLabel,
        ndim: int,
        subset: FrameOrSeriesUnion | None = None,
    ) -> FrameOrSeriesUnion:
        """
        Sub-classes to define. Return a sliced object.

        Parameters
        ----------
        key : string / list of selections
        ndim : {1, 2}
            requested ndim of result
        subset : object, default None
            subset to act on
        """
        if subset is None:
            subset = self
        elif subset.ndim == 1:  # is Series
            return subset

        # TODO: _shallow_copy(subset)?
        return subset[key]

    _agg_summary_and_see_also_doc = dedent(
        """
    The aggregation operations are always performed over an axis, either the
    index (default) or the column axis. This behavior is different from
    `numpy` aggregation functions (`mean`, `median`, `prod`, `sum`, `std`,
    `var`), where the default is to compute the aggregation of the flattened
    array, e.g., ``numpy.mean(arr_2d)`` as opposed to
    ``numpy.mean(arr_2d, axis=0)``.

    `agg` is an alias for `aggregate`. Use the alias.

    See Also
    --------
    DataFrame.apply : Perform any type of operations.
    DataFrame.transform : Perform transformation type operations.
    core.groupby.GroupBy : Perform operations over groups.
    core.resample.Resampler : Perform operations over resampled bins.
    core.window.Rolling : Perform operations over rolling window.
    core.window.Expanding : Perform operations over expanding window.
    core.window.ExponentialMovingWindow : Perform operation over exponential weighted
        window.
    """
    )

    _agg_examples_doc = dedent(
        """
    Examples
    --------
    >>> df = pd.DataFrame([[1, 2, 3],
    ...                    [4, 5, 6],
    ...                    [7, 8, 9],
    ...                    [np.nan, np.nan, np.nan]],
    ...                   columns=['A', 'B', 'C'])

    Aggregate these functions over the rows.

    >>> df.agg(['sum', 'min'])
            A     B     C
    sum  12.0  15.0  18.0
    min   1.0   2.0   3.0

    Different aggregations per column.

    >>> df.agg({'A' : ['sum', 'min'], 'B' : ['min', 'max']})
            A    B
    sum  12.0  NaN
    min   1.0  2.0
    max   NaN  8.0

    Aggregate different functions over the columns and rename the index of the resulting
    DataFrame.

    >>> df.agg(x=('A', max), y=('B', 'min'), z=('C', np.mean))
         A    B    C
    x  7.0  NaN  NaN
    y  NaN  2.0  NaN
    z  NaN  NaN  6.0

    Aggregate over the columns.

    >>> df.agg("mean", axis="columns")
    0    2.0
    1    5.0
    2    8.0
    3    NaN
    dtype: float64
    """
    )

    @doc(
        _shared_docs["aggregate"],
        klass=_shared_doc_kwargs["klass"],
        axis=_shared_doc_kwargs["axis"],
        see_also=_agg_summary_and_see_also_doc,
        examples=_agg_examples_doc,
    )
    def aggregate(self, func=None, axis: Axis = 0, *args, **kwargs):
        from pandas.core.apply import frame_apply

        axis = self._get_axis_number(axis)

        relabeling, func, columns, order = reconstruct_func(func, **kwargs)

        op = frame_apply(self, func=func, axis=axis, args=args, kwargs=kwargs)
        result = op.agg()

        if relabeling:
            # This is to keep the order to columns occurrence unchanged, and also
            # keep the order of new columns occurrence unchanged

            # For the return values of reconstruct_func, if relabeling is
            # False, columns and order will be None.
            assert columns is not None
            assert order is not None

            result_in_dict = relabel_result(result, func, columns, order)
            result = DataFrame(result_in_dict, index=columns)

        return result

    agg = aggregate

    @doc(
        _shared_docs["transform"],
        klass=_shared_doc_kwargs["klass"],
        axis=_shared_doc_kwargs["axis"],
    )
    def transform(
        self, func: AggFuncType, axis: Axis = 0, *args, **kwargs
    ) -> DataFrame:
        from pandas.core.apply import frame_apply

        op = frame_apply(self, func=func, axis=axis, args=args, kwargs=kwargs)
        result = op.transform()
        assert isinstance(result, DataFrame)
        return result

    def apply(
        self,
        func: AggFuncType,
        axis: Axis = 0,
        raw: bool = False,
        result_type=None,
        args=(),
        **kwargs,
    ):
        """
        Apply a function along an axis of the DataFrame.

        Objects passed to the function are Series objects whose index is
        either the DataFrame's index (``axis=0``) or the DataFrame's columns
        (``axis=1``). By default (``result_type=None``), the final return type
        is inferred from the return type of the applied function. Otherwise,
        it depends on the `result_type` argument.

        Parameters
        ----------
        func : function
            Function to apply to each column or row.
        axis : {0 or 'index', 1 or 'columns'}, default 0
            Axis along which the function is applied:

            * 0 or 'index': apply function to each column.
            * 1 or 'columns': apply function to each row.

        raw : bool, default False
            Determines if row or column is passed as a Series or ndarray object:

            * ``False`` : passes each row or column as a Series to the
              function.
            * ``True`` : the passed function will receive ndarray objects
              instead.
              If you are just applying a NumPy reduction function this will
              achieve much better performance.

        result_type : {'expand', 'reduce', 'broadcast', None}, default None
            These only act when ``axis=1`` (columns):

            * 'expand' : list-like results will be turned into columns.
            * 'reduce' : returns a Series if possible rather than expanding
              list-like results. This is the opposite of 'expand'.
            * 'broadcast' : results will be broadcast to the original shape
              of the DataFrame, the original index and columns will be
              retained.

            The default behaviour (None) depends on the return value of the
            applied function: list-like results will be returned as a Series
            of those. However if the apply function returns a Series these
            are expanded to columns.
        args : tuple
            Positional arguments to pass to `func` in addition to the
            array/series.
        **kwargs
            Additional keyword arguments to pass as keywords arguments to
            `func`.

        Returns
        -------
        Series or DataFrame
            Result of applying ``func`` along the given axis of the
            DataFrame.

        See Also
        --------
        DataFrame.applymap: For elementwise operations.
        DataFrame.aggregate: Only perform aggregating type operations.
        DataFrame.transform: Only perform transforming type operations.

        Notes
        -----
        Functions that mutate the passed object can produce unexpected
        behavior or errors and are not supported. See :ref:`udf-mutation`
        for more details.

        Examples
        --------
        >>> df = pd.DataFrame([[4, 9]] * 3, columns=['A', 'B'])
        >>> df
           A  B
        0  4  9
        1  4  9
        2  4  9

        Using a numpy universal function (in this case the same as
        ``np.sqrt(df)``):

        >>> df.apply(np.sqrt)
             A    B
        0  2.0  3.0
        1  2.0  3.0
        2  2.0  3.0

        Using a reducing function on either axis

        >>> df.apply(np.sum, axis=0)
        A    12
        B    27
        dtype: int64

        >>> df.apply(np.sum, axis=1)
        0    13
        1    13
        2    13
        dtype: int64

        Returning a list-like will result in a Series

        >>> df.apply(lambda x: [1, 2], axis=1)
        0    [1, 2]
        1    [1, 2]
        2    [1, 2]
        dtype: object

        Passing ``result_type='expand'`` will expand list-like results
        to columns of a Dataframe

        >>> df.apply(lambda x: [1, 2], axis=1, result_type='expand')
           0  1
        0  1  2
        1  1  2
        2  1  2

        Returning a Series inside the function is similar to passing
        ``result_type='expand'``. The resulting column names
        will be the Series index.

        >>> df.apply(lambda x: pd.Series([1, 2], index=['foo', 'bar']), axis=1)
           foo  bar
        0    1    2
        1    1    2
        2    1    2

        Passing ``result_type='broadcast'`` will ensure the same shape
        result, whether list-like or scalar is returned by the function,
        and broadcast it along the axis. The resulting column names will
        be the originals.

        >>> df.apply(lambda x: [1, 2], axis=1, result_type='broadcast')
           A  B
        0  1  2
        1  1  2
        2  1  2
        """
        from pandas.core.apply import frame_apply

        op = frame_apply(
            self,
            func=func,
            axis=axis,
            raw=raw,
            result_type=result_type,
            args=args,
            kwargs=kwargs,
        )
        return op.apply()

    def applymap(
        self, func: PythonFuncType, na_action: str | None = None, **kwargs
    ) -> DataFrame:
        """
        Apply a function to a Dataframe elementwise.

        This method applies a function that accepts and returns a scalar
        to every element of a DataFrame.

        Parameters
        ----------
        func : callable
            Python function, returns a single value from a single value.
        na_action : {None, 'ignore'}, default None
            If ‘ignore’, propagate NaN values, without passing them to func.

            .. versionadded:: 1.2

        **kwargs
            Additional keyword arguments to pass as keywords arguments to
            `func`.

            .. versionadded:: 1.3

        Returns
        -------
        DataFrame
            Transformed DataFrame.

        See Also
        --------
        DataFrame.apply : Apply a function along input axis of DataFrame.

        Examples
        --------
        >>> df = pd.DataFrame([[1, 2.12], [3.356, 4.567]])
        >>> df
               0      1
        0  1.000  2.120
        1  3.356  4.567

        >>> df.applymap(lambda x: len(str(x)))
           0  1
        0  3  4
        1  5  5

        Like Series.map, NA values can be ignored:

        >>> df_copy = df.copy()
        >>> df_copy.iloc[0, 0] = pd.NA
        >>> df_copy.applymap(lambda x: len(str(x)), na_action='ignore')
              0  1
        0  <NA>  4
        1     5  5

        Note that a vectorized version of `func` often exists, which will
        be much faster. You could square each number elementwise.

        >>> df.applymap(lambda x: x**2)
                   0          1
        0   1.000000   4.494400
        1  11.262736  20.857489

        But it's better to avoid applymap in that case.

        >>> df ** 2
                   0          1
        0   1.000000   4.494400
        1  11.262736  20.857489
        """
        if na_action not in {"ignore", None}:
            raise ValueError(
                f"na_action must be 'ignore' or None. Got {repr(na_action)}"
            )
        ignore_na = na_action == "ignore"
        func = functools.partial(func, **kwargs)

        # if we have a dtype == 'M8[ns]', provide boxed values
        def infer(x):
            if x.empty:
                return lib.map_infer(x, func, ignore_na=ignore_na)
            return lib.map_infer(x.astype(object)._values, func, ignore_na=ignore_na)

        return self.apply(infer).__finalize__(self, "applymap")

    # ----------------------------------------------------------------------
    # Merging / joining methods

    def append(
        self,
        other,
        ignore_index: bool = False,
        verify_integrity: bool = False,
        sort: bool = False,
    ) -> DataFrame:
        """
        Append rows of `other` to the end of caller, returning a new object.

        Columns in `other` that are not in the caller are added as new columns.

        Parameters
        ----------
        other : DataFrame or Series/dict-like object, or list of these
            The data to append.
        ignore_index : bool, default False
            If True, the resulting axis will be labeled 0, 1, …, n - 1.
        verify_integrity : bool, default False
            If True, raise ValueError on creating index with duplicates.
        sort : bool, default False
            Sort columns if the columns of `self` and `other` are not aligned.

            .. versionchanged:: 1.0.0

                Changed to not sort by default.

        Returns
        -------
        DataFrame

        See Also
        --------
        concat : General function to concatenate DataFrame or Series objects.

        Notes
        -----
        If a list of dict/series is passed and the keys are all contained in
        the DataFrame's index, the order of the columns in the resulting
        DataFrame will be unchanged.

        Iteratively appending rows to a DataFrame can be more computationally
        intensive than a single concatenate. A better solution is to append
        those rows to a list and then concatenate the list with the original
        DataFrame all at once.

        Examples
        --------
        >>> df = pd.DataFrame([[1, 2], [3, 4]], columns=list('AB'))
        >>> df
           A  B
        0  1  2
        1  3  4
        >>> df2 = pd.DataFrame([[5, 6], [7, 8]], columns=list('AB'))
        >>> df.append(df2)
           A  B
        0  1  2
        1  3  4
        0  5  6
        1  7  8

        With `ignore_index` set to True:

        >>> df.append(df2, ignore_index=True)
           A  B
        0  1  2
        1  3  4
        2  5  6
        3  7  8

        The following, while not recommended methods for generating DataFrames,
        show two ways to generate a DataFrame from multiple data sources.

        Less efficient:

        >>> df = pd.DataFrame(columns=['A'])
        >>> for i in range(5):
        ...     df = df.append({'A': i}, ignore_index=True)
        >>> df
           A
        0  0
        1  1
        2  2
        3  3
        4  4

        More efficient:

        >>> pd.concat([pd.DataFrame([i], columns=['A']) for i in range(5)],
        ...           ignore_index=True)
           A
        0  0
        1  1
        2  2
        3  3
        4  4
        """
        if isinstance(other, (Series, dict)):
            if isinstance(other, dict):
                if not ignore_index:
                    raise TypeError("Can only append a dict if ignore_index=True")
                other = Series(other)
            if other.name is None and not ignore_index:
                raise TypeError(
                    "Can only append a Series if ignore_index=True "
                    "or if the Series has a name"
                )

            index = Index([other.name], name=self.index.name)
            idx_diff = other.index.difference(self.columns)
            try:
                combined_columns = self.columns.append(idx_diff)
            except TypeError:
                combined_columns = self.columns.astype(object).append(idx_diff)
            other = (
                other.reindex(combined_columns, copy=False)
                .to_frame()
                .T.infer_objects()
                .rename_axis(index.names, copy=False)
            )
            if not self.columns.equals(combined_columns):
                self = self.reindex(columns=combined_columns)
        elif isinstance(other, list):
            if not other:
                pass
            elif not isinstance(other[0], DataFrame):
                other = DataFrame(other)
                if (self.columns.get_indexer(other.columns) >= 0).all():
                    other = other.reindex(columns=self.columns)

        from pandas.core.reshape.concat import concat

        if isinstance(other, (list, tuple)):
            to_concat = [self, *other]
        else:
            to_concat = [self, other]
        return (
            concat(
                to_concat,
                ignore_index=ignore_index,
                verify_integrity=verify_integrity,
                sort=sort,
            )
        ).__finalize__(self, method="append")

    def join(
        self,
        other: FrameOrSeriesUnion,
        on: IndexLabel | None = None,
        how: str = "left",
        lsuffix: str = "",
        rsuffix: str = "",
        sort: bool = False,
    ) -> DataFrame:
        """
        Join columns of another DataFrame.

        Join columns with `other` DataFrame either on index or on a key
        column. Efficiently join multiple DataFrame objects by index at once by
        passing a list.

        Parameters
        ----------
        other : DataFrame, Series, or list of DataFrame
            Index should be similar to one of the columns in this one. If a
            Series is passed, its name attribute must be set, and that will be
            used as the column name in the resulting joined DataFrame.
        on : str, list of str, or array-like, optional
            Column or index level name(s) in the caller to join on the index
            in `other`, otherwise joins index-on-index. If multiple
            values given, the `other` DataFrame must have a MultiIndex. Can
            pass an array as the join key if it is not already contained in
            the calling DataFrame. Like an Excel VLOOKUP operation.
        how : {'left', 'right', 'outer', 'inner'}, default 'left'
            How to handle the operation of the two objects.

            * left: use calling frame's index (or column if on is specified)
            * right: use `other`'s index.
            * outer: form union of calling frame's index (or column if on is
              specified) with `other`'s index, and sort it.
              lexicographically.
            * inner: form intersection of calling frame's index (or column if
              on is specified) with `other`'s index, preserving the order
              of the calling's one.
        lsuffix : str, default ''
            Suffix to use from left frame's overlapping columns.
        rsuffix : str, default ''
            Suffix to use from right frame's overlapping columns.
        sort : bool, default False
            Order result DataFrame lexicographically by the join key. If False,
            the order of the join key depends on the join type (how keyword).

        Returns
        -------
        DataFrame
            A dataframe containing columns from both the caller and `other`.

        See Also
        --------
        DataFrame.merge : For column(s)-on-column(s) operations.

        Notes
        -----
        Parameters `on`, `lsuffix`, and `rsuffix` are not supported when
        passing a list of `DataFrame` objects.

        Support for specifying index levels as the `on` parameter was added
        in version 0.23.0.

        Examples
        --------
        >>> df = pd.DataFrame({'key': ['K0', 'K1', 'K2', 'K3', 'K4', 'K5'],
        ...                    'A': ['A0', 'A1', 'A2', 'A3', 'A4', 'A5']})

        >>> df
          key   A
        0  K0  A0
        1  K1  A1
        2  K2  A2
        3  K3  A3
        4  K4  A4
        5  K5  A5

        >>> other = pd.DataFrame({'key': ['K0', 'K1', 'K2'],
        ...                       'B': ['B0', 'B1', 'B2']})

        >>> other
          key   B
        0  K0  B0
        1  K1  B1
        2  K2  B2

        Join DataFrames using their indexes.

        >>> df.join(other, lsuffix='_caller', rsuffix='_other')
          key_caller   A key_other    B
        0         K0  A0        K0   B0
        1         K1  A1        K1   B1
        2         K2  A2        K2   B2
        3         K3  A3       NaN  NaN
        4         K4  A4       NaN  NaN
        5         K5  A5       NaN  NaN

        If we want to join using the key columns, we need to set key to be
        the index in both `df` and `other`. The joined DataFrame will have
        key as its index.

        >>> df.set_index('key').join(other.set_index('key'))
              A    B
        key
        K0   A0   B0
        K1   A1   B1
        K2   A2   B2
        K3   A3  NaN
        K4   A4  NaN
        K5   A5  NaN

        Another option to join using the key columns is to use the `on`
        parameter. DataFrame.join always uses `other`'s index but we can use
        any column in `df`. This method preserves the original DataFrame's
        index in the result.

        >>> df.join(other.set_index('key'), on='key')
          key   A    B
        0  K0  A0   B0
        1  K1  A1   B1
        2  K2  A2   B2
        3  K3  A3  NaN
        4  K4  A4  NaN
        5  K5  A5  NaN
        """
        return self._join_compat(
            other, on=on, how=how, lsuffix=lsuffix, rsuffix=rsuffix, sort=sort
        )

    def _join_compat(
        self,
        other: FrameOrSeriesUnion,
        on: IndexLabel | None = None,
        how: str = "left",
        lsuffix: str = "",
        rsuffix: str = "",
        sort: bool = False,
    ):
        from pandas.core.reshape.concat import concat
        from pandas.core.reshape.merge import merge

        if isinstance(other, Series):
            if other.name is None:
                raise ValueError("Other Series must have a name")
            other = DataFrame({other.name: other})

        if isinstance(other, DataFrame):
            if how == "cross":
                return merge(
                    self,
                    other,
                    how=how,
                    on=on,
                    suffixes=(lsuffix, rsuffix),
                    sort=sort,
                )
            return merge(
                self,
                other,
                left_on=on,
                how=how,
                left_index=on is None,
                right_index=True,
                suffixes=(lsuffix, rsuffix),
                sort=sort,
            )
        else:
            if on is not None:
                raise ValueError(
                    "Joining multiple DataFrames only supported for joining on index"
                )

            frames = [self] + list(other)

            can_concat = all(df.index.is_unique for df in frames)

            # join indexes only using concat
            if can_concat:
                if how == "left":
                    res = concat(
                        frames, axis=1, join="outer", verify_integrity=True, sort=sort
                    )
                    return res.reindex(self.index, copy=False)
                else:
                    return concat(
                        frames, axis=1, join=how, verify_integrity=True, sort=sort
                    )

            joined = frames[0]

            for frame in frames[1:]:
                joined = merge(
                    joined, frame, how=how, left_index=True, right_index=True
                )

            return joined

    @Substitution("")
    @Appender(_merge_doc, indents=2)
    def merge(
        self,
        right: FrameOrSeriesUnion,
        how: str = "inner",
        on: IndexLabel | None = None,
        left_on: IndexLabel | None = None,
        right_on: IndexLabel | None = None,
        left_index: bool = False,
        right_index: bool = False,
        sort: bool = False,
        suffixes: Suffixes = ("_x", "_y"),
        copy: bool = True,
        indicator: bool = False,
        validate: str | None = None,
    ) -> DataFrame:
        from pandas.core.reshape.merge import merge

        return merge(
            self,
            right,
            how=how,
            on=on,
            left_on=left_on,
            right_on=right_on,
            left_index=left_index,
            right_index=right_index,
            sort=sort,
            suffixes=suffixes,
            copy=copy,
            indicator=indicator,
            validate=validate,
        )

    def round(
        self, decimals: int | dict[IndexLabel, int] | Series = 0, *args, **kwargs
    ) -> DataFrame:
        """
        Round a DataFrame to a variable number of decimal places.

        Parameters
        ----------
        decimals : int, dict, Series
            Number of decimal places to round each column to. If an int is
            given, round each column to the same number of places.
            Otherwise dict and Series round to variable numbers of places.
            Column names should be in the keys if `decimals` is a
            dict-like, or in the index if `decimals` is a Series. Any
            columns not included in `decimals` will be left as is. Elements
            of `decimals` which are not columns of the input will be
            ignored.
        *args
            Additional keywords have no effect but might be accepted for
            compatibility with numpy.
        **kwargs
            Additional keywords have no effect but might be accepted for
            compatibility with numpy.

        Returns
        -------
        DataFrame
            A DataFrame with the affected columns rounded to the specified
            number of decimal places.

        See Also
        --------
        numpy.around : Round a numpy array to the given number of decimals.
        Series.round : Round a Series to the given number of decimals.

        Examples
        --------
        >>> df = pd.DataFrame([(.21, .32), (.01, .67), (.66, .03), (.21, .18)],
        ...                   columns=['dogs', 'cats'])
        >>> df
            dogs  cats
        0  0.21  0.32
        1  0.01  0.67
        2  0.66  0.03
        3  0.21  0.18

        By providing an integer each column is rounded to the same number
        of decimal places

        >>> df.round(1)
            dogs  cats
        0   0.2   0.3
        1   0.0   0.7
        2   0.7   0.0
        3   0.2   0.2

        With a dict, the number of places for specific columns can be
        specified with the column names as key and the number of decimal
        places as value

        >>> df.round({'dogs': 1, 'cats': 0})
            dogs  cats
        0   0.2   0.0
        1   0.0   1.0
        2   0.7   0.0
        3   0.2   0.0

        Using a Series, the number of places for specific columns can be
        specified with the column names as index and the number of
        decimal places as value

        >>> decimals = pd.Series([0, 1], index=['cats', 'dogs'])
        >>> df.round(decimals)
            dogs  cats
        0   0.2   0.0
        1   0.0   1.0
        2   0.7   0.0
        3   0.2   0.0
        """
        from pandas.core.reshape.concat import concat

        def _dict_round(df, decimals):
            for col, vals in df.items():
                try:
                    yield _series_round(vals, decimals[col])
                except KeyError:
                    yield vals

        def _series_round(s, decimals):
            if is_integer_dtype(s) or is_float_dtype(s):
                return s.round(decimals)
            return s

        nv.validate_round(args, kwargs)

        if isinstance(decimals, (dict, Series)):
            if isinstance(decimals, Series):
                if not decimals.index.is_unique:
                    raise ValueError("Index of decimals must be unique")
            new_cols = list(_dict_round(self, decimals))
        elif is_integer(decimals):
            # Dispatch to Series.round
            new_cols = [_series_round(v, decimals) for _, v in self.items()]
        else:
            raise TypeError("decimals must be an integer, a dict-like or a Series")

        if len(new_cols) > 0:
            return self._constructor(
                concat(new_cols, axis=1), index=self.index, columns=self.columns
            )
        else:
            return self

    # ----------------------------------------------------------------------
    # Statistical methods, etc.

    def corr(
        self,
        method: str | Callable[[np.ndarray, np.ndarray], float] = "pearson",
        min_periods: int = 1,
    ) -> DataFrame:
        """
        Compute pairwise correlation of columns, excluding NA/null values.

        Parameters
        ----------
        method : {'pearson', 'kendall', 'spearman'} or callable
            Method of correlation:

            * pearson : standard correlation coefficient
            * kendall : Kendall Tau correlation coefficient
            * spearman : Spearman rank correlation
            * callable: callable with input two 1d ndarrays
                and returning a float. Note that the returned matrix from corr
                will have 1 along the diagonals and will be symmetric
                regardless of the callable's behavior.

                .. versionadded:: 0.24.0

        min_periods : int, optional
            Minimum number of observations required per pair of columns
            to have a valid result.

        Returns
        -------
        DataFrame
            Correlation matrix.

        See Also
        --------
        DataFrame.corrwith : Compute pairwise correlation with another
            DataFrame or Series.
        Series.corr : Compute the correlation between two Series.

        Examples
        --------
        >>> def histogram_intersection(a, b):
        ...     v = np.minimum(a, b).sum().round(decimals=1)
        ...     return v
        >>> df = pd.DataFrame([(.2, .3), (.0, .6), (.6, .0), (.2, .1)],
        ...                   columns=['dogs', 'cats'])
        >>> df.corr(method=histogram_intersection)
              dogs  cats
        dogs   1.0   0.3
        cats   0.3   1.0
        """
        numeric_df = self._get_numeric_data()
        cols = numeric_df.columns
        idx = cols.copy()
        mat = numeric_df.to_numpy(dtype=float, na_value=np.nan, copy=False)

        if method == "pearson":
            correl = libalgos.nancorr(mat, minp=min_periods)
        elif method == "spearman":
            correl = libalgos.nancorr_spearman(mat, minp=min_periods)
        elif method == "kendall":
            correl = libalgos.nancorr_kendall(mat, minp=min_periods)
        elif callable(method):
            if min_periods is None:
                min_periods = 1
            mat = mat.T
            corrf = nanops.get_corr_func(method)
            K = len(cols)
            correl = np.empty((K, K), dtype=float)
            mask = np.isfinite(mat)
            for i, ac in enumerate(mat):
                for j, bc in enumerate(mat):
                    if i > j:
                        continue

                    valid = mask[i] & mask[j]
                    if valid.sum() < min_periods:
                        c = np.nan
                    elif i == j:
                        c = 1.0
                    elif not valid.all():
                        c = corrf(ac[valid], bc[valid])
                    else:
                        c = corrf(ac, bc)
                    correl[i, j] = c
                    correl[j, i] = c
        else:
            raise ValueError(
                "method must be either 'pearson', "
                "'spearman', 'kendall', or a callable, "
                f"'{method}' was supplied"
            )

        return self._constructor(correl, index=idx, columns=cols)

    def cov(self, min_periods: int | None = None, ddof: int | None = 1) -> DataFrame:
        """
        Compute pairwise covariance of columns, excluding NA/null values.

        Compute the pairwise covariance among the series of a DataFrame.
        The returned data frame is the `covariance matrix
        <https://en.wikipedia.org/wiki/Covariance_matrix>`__ of the columns
        of the DataFrame.

        Both NA and null values are automatically excluded from the
        calculation. (See the note below about bias from missing values.)
        A threshold can be set for the minimum number of
        observations for each value created. Comparisons with observations
        below this threshold will be returned as ``NaN``.

        This method is generally used for the analysis of time series data to
        understand the relationship between different measures
        across time.

        Parameters
        ----------
        min_periods : int, optional
            Minimum number of observations required per pair of columns
            to have a valid result.

        ddof : int, default 1
            Delta degrees of freedom.  The divisor used in calculations
            is ``N - ddof``, where ``N`` represents the number of elements.

            .. versionadded:: 1.1.0

        Returns
        -------
        DataFrame
            The covariance matrix of the series of the DataFrame.

        See Also
        --------
        Series.cov : Compute covariance with another Series.
        core.window.ExponentialMovingWindow.cov: Exponential weighted sample covariance.
        core.window.Expanding.cov : Expanding sample covariance.
        core.window.Rolling.cov : Rolling sample covariance.

        Notes
        -----
        Returns the covariance matrix of the DataFrame's time series.
        The covariance is normalized by N-ddof.

        For DataFrames that have Series that are missing data (assuming that
        data is `missing at random
        <https://en.wikipedia.org/wiki/Missing_data#Missing_at_random>`__)
        the returned covariance matrix will be an unbiased estimate
        of the variance and covariance between the member Series.

        However, for many applications this estimate may not be acceptable
        because the estimate covariance matrix is not guaranteed to be positive
        semi-definite. This could lead to estimate correlations having
        absolute values which are greater than one, and/or a non-invertible
        covariance matrix. See `Estimation of covariance matrices
        <https://en.wikipedia.org/w/index.php?title=Estimation_of_covariance_
        matrices>`__ for more details.

        Examples
        --------
        >>> df = pd.DataFrame([(1, 2), (0, 3), (2, 0), (1, 1)],
        ...                   columns=['dogs', 'cats'])
        >>> df.cov()
                  dogs      cats
        dogs  0.666667 -1.000000
        cats -1.000000  1.666667

        >>> np.random.seed(42)
        >>> df = pd.DataFrame(np.random.randn(1000, 5),
        ...                   columns=['a', 'b', 'c', 'd', 'e'])
        >>> df.cov()
                  a         b         c         d         e
        a  0.998438 -0.020161  0.059277 -0.008943  0.014144
        b -0.020161  1.059352 -0.008543 -0.024738  0.009826
        c  0.059277 -0.008543  1.010670 -0.001486 -0.000271
        d -0.008943 -0.024738 -0.001486  0.921297 -0.013692
        e  0.014144  0.009826 -0.000271 -0.013692  0.977795

        **Minimum number of periods**

        This method also supports an optional ``min_periods`` keyword
        that specifies the required minimum number of non-NA observations for
        each column pair in order to have a valid result:

        >>> np.random.seed(42)
        >>> df = pd.DataFrame(np.random.randn(20, 3),
        ...                   columns=['a', 'b', 'c'])
        >>> df.loc[df.index[:5], 'a'] = np.nan
        >>> df.loc[df.index[5:10], 'b'] = np.nan
        >>> df.cov(min_periods=12)
                  a         b         c
        a  0.316741       NaN -0.150812
        b       NaN  1.248003  0.191417
        c -0.150812  0.191417  0.895202
        """
        numeric_df = self._get_numeric_data()
        cols = numeric_df.columns
        idx = cols.copy()
        mat = numeric_df.to_numpy(dtype=float, na_value=np.nan, copy=False)

        if notna(mat).all():
            if min_periods is not None and min_periods > len(mat):
                base_cov = np.empty((mat.shape[1], mat.shape[1]))
                base_cov.fill(np.nan)
            else:
                base_cov = np.cov(mat.T, ddof=ddof)
            base_cov = base_cov.reshape((len(cols), len(cols)))
        else:
            base_cov = libalgos.nancorr(mat, cov=True, minp=min_periods)

        return self._constructor(base_cov, index=idx, columns=cols)

    def corrwith(self, other, axis: Axis = 0, drop=False, method="pearson") -> Series:
        """
        Compute pairwise correlation.

        Pairwise correlation is computed between rows or columns of
        DataFrame with rows or columns of Series or DataFrame. DataFrames
        are first aligned along both axes before computing the
        correlations.

        Parameters
        ----------
        other : DataFrame, Series
            Object with which to compute correlations.
        axis : {0 or 'index', 1 or 'columns'}, default 0
            The axis to use. 0 or 'index' to compute column-wise, 1 or 'columns' for
            row-wise.
        drop : bool, default False
            Drop missing indices from result.
        method : {'pearson', 'kendall', 'spearman'} or callable
            Method of correlation:

            * pearson : standard correlation coefficient
            * kendall : Kendall Tau correlation coefficient
            * spearman : Spearman rank correlation
            * callable: callable with input two 1d ndarrays
                and returning a float.

            .. versionadded:: 0.24.0

        Returns
        -------
        Series
            Pairwise correlations.

        See Also
        --------
        DataFrame.corr : Compute pairwise correlation of columns.
        """
        axis = self._get_axis_number(axis)
        this = self._get_numeric_data()

        if isinstance(other, Series):
            return this.apply(lambda x: other.corr(x, method=method), axis=axis)

        other = other._get_numeric_data()
        left, right = this.align(other, join="inner", copy=False)

        if axis == 1:
            left = left.T
            right = right.T

        if method == "pearson":
            # mask missing values
            left = left + right * 0
            right = right + left * 0

            # demeaned data
            ldem = left - left.mean()
            rdem = right - right.mean()

            num = (ldem * rdem).sum()
            dom = (left.count() - 1) * left.std() * right.std()

            correl = num / dom

        elif method in ["kendall", "spearman"] or callable(method):

            def c(x):
                return nanops.nancorr(x[0], x[1], method=method)

            correl = self._constructor_sliced(
                map(c, zip(left.values.T, right.values.T)), index=left.columns
            )

        else:
            raise ValueError(
                f"Invalid method {method} was passed, "
                "valid methods are: 'pearson', 'kendall', "
                "'spearman', or callable"
            )

        if not drop:
            # Find non-matching labels along the given axis
            # and append missing correlations (GH 22375)
            raxis = 1 if axis == 0 else 0
            result_index = this._get_axis(raxis).union(other._get_axis(raxis))
            idx_diff = result_index.difference(correl.index)

            if len(idx_diff) > 0:
                correl = correl.append(Series([np.nan] * len(idx_diff), index=idx_diff))

        return correl

    # ----------------------------------------------------------------------
    # ndarray-like stats methods

    def count(
        self, axis: Axis = 0, level: Level | None = None, numeric_only: bool = False
    ):
        """
        Count non-NA cells for each column or row.

        The values `None`, `NaN`, `NaT`, and optionally `numpy.inf` (depending
        on `pandas.options.mode.use_inf_as_na`) are considered NA.

        Parameters
        ----------
        axis : {0 or 'index', 1 or 'columns'}, default 0
            If 0 or 'index' counts are generated for each column.
            If 1 or 'columns' counts are generated for each row.
        level : int or str, optional
            If the axis is a `MultiIndex` (hierarchical), count along a
            particular `level`, collapsing into a `DataFrame`.
            A `str` specifies the level name.
        numeric_only : bool, default False
            Include only `float`, `int` or `boolean` data.

        Returns
        -------
        Series or DataFrame
            For each column/row the number of non-NA/null entries.
            If `level` is specified returns a `DataFrame`.

        See Also
        --------
        Series.count: Number of non-NA elements in a Series.
        DataFrame.value_counts: Count unique combinations of columns.
        DataFrame.shape: Number of DataFrame rows and columns (including NA
            elements).
        DataFrame.isna: Boolean same-sized DataFrame showing places of NA
            elements.

        Examples
        --------
        Constructing DataFrame from a dictionary:

        >>> df = pd.DataFrame({"Person":
        ...                    ["John", "Myla", "Lewis", "John", "Myla"],
        ...                    "Age": [24., np.nan, 21., 33, 26],
        ...                    "Single": [False, True, True, True, False]})
        >>> df
           Person   Age  Single
        0    John  24.0   False
        1    Myla   NaN    True
        2   Lewis  21.0    True
        3    John  33.0    True
        4    Myla  26.0   False

        Notice the uncounted NA values:

        >>> df.count()
        Person    5
        Age       4
        Single    5
        dtype: int64

        Counts for each **row**:

        >>> df.count(axis='columns')
        0    3
        1    2
        2    3
        3    3
        4    3
        dtype: int64

        Counts for one level of a `MultiIndex`:

        >>> df.set_index(["Person", "Single"]).count(level="Person")
                Age
        Person
        John      2
        Lewis     1
        Myla      1
        """
        axis = self._get_axis_number(axis)
        if level is not None:
            warnings.warn(
                "Using the level keyword in DataFrame and Series aggregations is "
                "deprecated and will be removed in a future version. Use groupby "
                "instead. df.count(level=1) should use df.groupby(level=1).count().",
                FutureWarning,
                stacklevel=2,
            )
            return self._count_level(level, axis=axis, numeric_only=numeric_only)

        if numeric_only:
            frame = self._get_numeric_data()
        else:
            frame = self

        # GH #423
        if len(frame._get_axis(axis)) == 0:
            result = self._constructor_sliced(0, index=frame._get_agg_axis(axis))
        else:
            if frame._is_mixed_type or frame._mgr.any_extension_types:
                # the or any_extension_types is really only hit for single-
                # column frames with an extension array
                result = notna(frame).sum(axis=axis)
            else:
                # GH13407
                series_counts = notna(frame).sum(axis=axis)
                counts = series_counts.values
                result = self._constructor_sliced(
                    counts, index=frame._get_agg_axis(axis)
                )

        return result.astype("int64")

    def _count_level(self, level: Level, axis: int = 0, numeric_only: bool = False):
        if numeric_only:
            frame = self._get_numeric_data()
        else:
            frame = self

        count_axis = frame._get_axis(axis)
        agg_axis = frame._get_agg_axis(axis)

        if not isinstance(count_axis, MultiIndex):
            raise TypeError(
                f"Can only count levels on hierarchical {self._get_axis_name(axis)}."
            )

        # Mask NaNs: Mask rows or columns where the index level is NaN, and all
        # values in the DataFrame that are NaN
        if frame._is_mixed_type:
            # Since we have mixed types, calling notna(frame.values) might
            # upcast everything to object
            values_mask = notna(frame).values
        else:
            # But use the speedup when we have homogeneous dtypes
            values_mask = notna(frame.values)

        index_mask = notna(count_axis.get_level_values(level=level))
        if axis == 1:
            mask = index_mask & values_mask
        else:
            mask = index_mask.reshape(-1, 1) & values_mask

        if isinstance(level, str):
            level = count_axis._get_level_number(level)

        level_name = count_axis._names[level]
        level_index = count_axis.levels[level]._rename(name=level_name)
        level_codes = ensure_platform_int(count_axis.codes[level])
        counts = lib.count_level_2d(mask, level_codes, len(level_index), axis=axis)

        if axis == 1:
            result = self._constructor(counts, index=agg_axis, columns=level_index)
        else:
            result = self._constructor(counts, index=level_index, columns=agg_axis)

        return result

    def _reduce(
        self,
        op,
        name: str,
        *,
        axis: Axis = 0,
        skipna: bool = True,
        numeric_only: bool | None = None,
        filter_type=None,
        **kwds,
    ):

        min_count = kwds.get("min_count", 0)
        assert filter_type is None or filter_type == "bool", filter_type
        out_dtype = "bool" if filter_type == "bool" else None

        own_dtypes = [arr.dtype for arr in self._iter_column_arrays()]

        dtype_is_dt = np.array(
            [is_datetime64_any_dtype(dtype) for dtype in own_dtypes],
            dtype=bool,
        )
        if numeric_only is None and name in ["mean", "median"] and dtype_is_dt.any():
            warnings.warn(
                "DataFrame.mean and DataFrame.median with numeric_only=None "
                "will include datetime64 and datetime64tz columns in a "
                "future version.",
                FutureWarning,
                stacklevel=5,
            )
            cols = self.columns[~dtype_is_dt]
            self = self[cols]

        # TODO: Make other agg func handle axis=None properly GH#21597
        axis = self._get_axis_number(axis)
        labels = self._get_agg_axis(axis)
        assert axis in [0, 1]

        def func(values: np.ndarray):
            # We only use this in the case that operates on self.values
            return op(values, axis=axis, skipna=skipna, **kwds)

        def blk_func(values, axis=1):
            if isinstance(values, ExtensionArray):
                if values.ndim == 2:
                    # i.e. DatetimeArray, TimedeltaArray
                    return values._reduce(name, axis=1, skipna=skipna, **kwds)
                return values._reduce(name, skipna=skipna, **kwds)
            else:
                return op(values, axis=axis, skipna=skipna, **kwds)

        def _get_data() -> DataFrame:
            if filter_type is None:
                data = self._get_numeric_data()
            else:
                # GH#25101, GH#24434
                assert filter_type == "bool"
                data = self._get_bool_data()
            return data

        if (numeric_only is not None or axis == 0) and min_count == 0:
            # For numeric_only non-None and axis non-None, we know
            #  which blocks to use and no try/except is needed.
            #  For numeric_only=None only the case with axis==0 and no object
            #  dtypes are unambiguous can be handled with BlockManager.reduce
            # Case with EAs see GH#35881
            df = self
            if numeric_only is True:
                df = _get_data()
            if axis == 1:
                df = df.T
                axis = 0

            ignore_failures = numeric_only is None

            # After possibly _get_data and transposing, we are now in the
            #  simple case where we can use BlockManager.reduce
            res, _ = df._mgr.reduce(blk_func, ignore_failures=ignore_failures)
            out = df._constructor(res).iloc[0]
            if out_dtype is not None:
                out = out.astype(out_dtype)
            if axis == 0 and len(self) == 0 and name in ["sum", "prod"]:
                # Even if we are object dtype, follow numpy and return
                #  float64, see test_apply_funcs_over_empty
                out = out.astype(np.float64)
            return out

        assert numeric_only is None

        data = self
        values = data.values

        try:
            result = func(values)

        except TypeError:
            # e.g. in nanops trying to convert strs to float

            data = _get_data()
            labels = data._get_agg_axis(axis)

            values = data.values
            with np.errstate(all="ignore"):
                result = func(values)

        if hasattr(result, "dtype"):
            if filter_type == "bool" and notna(result).all():
                result = result.astype(np.bool_)
            elif filter_type is None and is_object_dtype(result.dtype):
                try:
                    result = result.astype(np.float64)
                except (ValueError, TypeError):
                    # try to coerce to the original dtypes item by item if we can
                    pass

        result = self._constructor_sliced(result, index=labels)
        return result

    def nunique(self, axis: Axis = 0, dropna: bool = True) -> Series:
        """
        Count distinct observations over requested axis.

        Return Series with number of distinct observations. Can ignore NaN
        values.

        Parameters
        ----------
        axis : {0 or 'index', 1 or 'columns'}, default 0
            The axis to use. 0 or 'index' for row-wise, 1 or 'columns' for
            column-wise.
        dropna : bool, default True
            Don't include NaN in the counts.

        Returns
        -------
        Series

        See Also
        --------
        Series.nunique: Method nunique for Series.
        DataFrame.count: Count non-NA cells for each column or row.

        Examples
        --------
        >>> df = pd.DataFrame({'A': [1, 2, 3], 'B': [1, 1, 1]})
        >>> df.nunique()
        A    3
        B    1
        dtype: int64

        >>> df.nunique(axis=1)
        0    1
        1    2
        2    2
        dtype: int64
        """
        return self.apply(Series.nunique, axis=axis, dropna=dropna)

    def idxmin(self, axis: Axis = 0, skipna: bool = True) -> Series:
        """
        Return index of first occurrence of minimum over requested axis.

        NA/null values are excluded.

        Parameters
        ----------
        axis : {0 or 'index', 1 or 'columns'}, default 0
            The axis to use. 0 or 'index' for row-wise, 1 or 'columns' for column-wise.
        skipna : bool, default True
            Exclude NA/null values. If an entire row/column is NA, the result
            will be NA.

        Returns
        -------
        Series
            Indexes of minima along the specified axis.

        Raises
        ------
        ValueError
            * If the row/column is empty

        See Also
        --------
        Series.idxmin : Return index of the minimum element.

        Notes
        -----
        This method is the DataFrame version of ``ndarray.argmin``.

        Examples
        --------
        Consider a dataset containing food consumption in Argentina.

        >>> df = pd.DataFrame({'consumption': [10.51, 103.11, 55.48],
        ...                    'co2_emissions': [37.2, 19.66, 1712]},
        ...                    index=['Pork', 'Wheat Products', 'Beef'])

        >>> df
                        consumption  co2_emissions
        Pork                  10.51         37.20
        Wheat Products       103.11         19.66
        Beef                  55.48       1712.00

        By default, it returns the index for the minimum value in each column.

        >>> df.idxmin()
        consumption                Pork
        co2_emissions    Wheat Products
        dtype: object

        To return the index for the minimum value in each row, use ``axis="columns"``.

        >>> df.idxmin(axis="columns")
        Pork                consumption
        Wheat Products    co2_emissions
        Beef                consumption
        dtype: object
        """
        axis = self._get_axis_number(axis)

        res = self._reduce(
            nanops.nanargmin, "argmin", axis=axis, skipna=skipna, numeric_only=False
        )
        indices = res._values

        # indices will always be np.ndarray since axis is not None and
        # values is a 2d array for DataFrame
        # error: Item "int" of "Union[int, Any]" has no attribute "__iter__"
        assert isinstance(indices, np.ndarray)  # for mypy

        index = self._get_axis(axis)
        result = [index[i] if i >= 0 else np.nan for i in indices]
        return self._constructor_sliced(result, index=self._get_agg_axis(axis))

    def idxmax(self, axis: Axis = 0, skipna: bool = True) -> Series:
        """
        Return index of first occurrence of maximum over requested axis.

        NA/null values are excluded.

        Parameters
        ----------
        axis : {0 or 'index', 1 or 'columns'}, default 0
            The axis to use. 0 or 'index' for row-wise, 1 or 'columns' for column-wise.
        skipna : bool, default True
            Exclude NA/null values. If an entire row/column is NA, the result
            will be NA.

        Returns
        -------
        Series
            Indexes of maxima along the specified axis.

        Raises
        ------
        ValueError
            * If the row/column is empty

        See Also
        --------
        Series.idxmax : Return index of the maximum element.

        Notes
        -----
        This method is the DataFrame version of ``ndarray.argmax``.

        Examples
        --------
        Consider a dataset containing food consumption in Argentina.

        >>> df = pd.DataFrame({'consumption': [10.51, 103.11, 55.48],
        ...                    'co2_emissions': [37.2, 19.66, 1712]},
        ...                    index=['Pork', 'Wheat Products', 'Beef'])

        >>> df
                        consumption  co2_emissions
        Pork                  10.51         37.20
        Wheat Products       103.11         19.66
        Beef                  55.48       1712.00

        By default, it returns the index for the maximum value in each column.

        >>> df.idxmax()
        consumption     Wheat Products
        co2_emissions             Beef
        dtype: object

        To return the index for the maximum value in each row, use ``axis="columns"``.

        >>> df.idxmax(axis="columns")
        Pork              co2_emissions
        Wheat Products     consumption
        Beef              co2_emissions
        dtype: object
        """
        axis = self._get_axis_number(axis)

        res = self._reduce(
            nanops.nanargmax, "argmax", axis=axis, skipna=skipna, numeric_only=False
        )
        indices = res._values

        # indices will always be np.ndarray since axis is not None and
        # values is a 2d array for DataFrame
        # error: Item "int" of "Union[int, Any]" has no attribute "__iter__"
        assert isinstance(indices, np.ndarray)  # for mypy

        index = self._get_axis(axis)
        result = [index[i] if i >= 0 else np.nan for i in indices]
        return self._constructor_sliced(result, index=self._get_agg_axis(axis))

    def _get_agg_axis(self, axis_num: int) -> Index:
        """
        Let's be explicit about this.
        """
        if axis_num == 0:
            return self.columns
        elif axis_num == 1:
            return self.index
        else:
            raise ValueError(f"Axis must be 0 or 1 (got {repr(axis_num)})")

    def mode(
        self, axis: Axis = 0, numeric_only: bool = False, dropna: bool = True
    ) -> DataFrame:
        """
        Get the mode(s) of each element along the selected axis.

        The mode of a set of values is the value that appears most often.
        It can be multiple values.

        Parameters
        ----------
        axis : {0 or 'index', 1 or 'columns'}, default 0
            The axis to iterate over while searching for the mode:

            * 0 or 'index' : get mode of each column
            * 1 or 'columns' : get mode of each row.

        numeric_only : bool, default False
            If True, only apply to numeric columns.
        dropna : bool, default True
            Don't consider counts of NaN/NaT.

            .. versionadded:: 0.24.0

        Returns
        -------
        DataFrame
            The modes of each column or row.

        See Also
        --------
        Series.mode : Return the highest frequency value in a Series.
        Series.value_counts : Return the counts of values in a Series.

        Examples
        --------
        >>> df = pd.DataFrame([('bird', 2, 2),
        ...                    ('mammal', 4, np.nan),
        ...                    ('arthropod', 8, 0),
        ...                    ('bird', 2, np.nan)],
        ...                   index=('falcon', 'horse', 'spider', 'ostrich'),
        ...                   columns=('species', 'legs', 'wings'))
        >>> df
                   species  legs  wings
        falcon        bird     2    2.0
        horse       mammal     4    NaN
        spider   arthropod     8    0.0
        ostrich       bird     2    NaN

        By default, missing values are not considered, and the mode of wings
        are both 0 and 2. Because the resulting DataFrame has two rows,
        the second row of ``species`` and ``legs`` contains ``NaN``.

        >>> df.mode()
          species  legs  wings
        0    bird   2.0    0.0
        1     NaN   NaN    2.0

        Setting ``dropna=False`` ``NaN`` values are considered and they can be
        the mode (like for wings).

        >>> df.mode(dropna=False)
          species  legs  wings
        0    bird     2    NaN

        Setting ``numeric_only=True``, only the mode of numeric columns is
        computed, and columns of other types are ignored.

        >>> df.mode(numeric_only=True)
           legs  wings
        0   2.0    0.0
        1   NaN    2.0

        To compute the mode over columns and not rows, use the axis parameter:

        >>> df.mode(axis='columns', numeric_only=True)
                   0    1
        falcon   2.0  NaN
        horse    4.0  NaN
        spider   0.0  8.0
        ostrich  2.0  NaN
        """
        data = self if not numeric_only else self._get_numeric_data()

        def f(s):
            return s.mode(dropna=dropna)

        data = data.apply(f, axis=axis)
        # Ensure index is type stable (should always use int index)
        if data.empty:
            data.index = ibase.default_index(0)

        return data

    def quantile(
        self,
        q=0.5,
        axis: Axis = 0,
        numeric_only: bool = True,
        interpolation: str = "linear",
    ):
        """
        Return values at the given quantile over requested axis.

        Parameters
        ----------
        q : float or array-like, default 0.5 (50% quantile)
            Value between 0 <= q <= 1, the quantile(s) to compute.
        axis : {0, 1, 'index', 'columns'}, default 0
            Equals 0 or 'index' for row-wise, 1 or 'columns' for column-wise.
        numeric_only : bool, default True
            If False, the quantile of datetime and timedelta data will be
            computed as well.
        interpolation : {'linear', 'lower', 'higher', 'midpoint', 'nearest'}
            This optional parameter specifies the interpolation method to use,
            when the desired quantile lies between two data points `i` and `j`:

            * linear: `i + (j - i) * fraction`, where `fraction` is the
              fractional part of the index surrounded by `i` and `j`.
            * lower: `i`.
            * higher: `j`.
            * nearest: `i` or `j` whichever is nearest.
            * midpoint: (`i` + `j`) / 2.

        Returns
        -------
        Series or DataFrame

            If ``q`` is an array, a DataFrame will be returned where the
              index is ``q``, the columns are the columns of self, and the
              values are the quantiles.
            If ``q`` is a float, a Series will be returned where the
              index is the columns of self and the values are the quantiles.

        See Also
        --------
        core.window.Rolling.quantile: Rolling quantile.
        numpy.percentile: Numpy function to compute the percentile.

        Examples
        --------
        >>> df = pd.DataFrame(np.array([[1, 1], [2, 10], [3, 100], [4, 100]]),
        ...                   columns=['a', 'b'])
        >>> df.quantile(.1)
        a    1.3
        b    3.7
        Name: 0.1, dtype: float64
        >>> df.quantile([.1, .5])
               a     b
        0.1  1.3   3.7
        0.5  2.5  55.0

        Specifying `numeric_only=False` will also compute the quantile of
        datetime and timedelta data.

        >>> df = pd.DataFrame({'A': [1, 2],
        ...                    'B': [pd.Timestamp('2010'),
        ...                          pd.Timestamp('2011')],
        ...                    'C': [pd.Timedelta('1 days'),
        ...                          pd.Timedelta('2 days')]})
        >>> df.quantile(0.5, numeric_only=False)
        A                    1.5
        B    2010-07-02 12:00:00
        C        1 days 12:00:00
        Name: 0.5, dtype: object
        """
        validate_percentile(q)

        if not is_list_like(q):
            # BlockManager.quantile expects listlike, so we wrap and unwrap here
            res = self.quantile(
                [q], axis=axis, numeric_only=numeric_only, interpolation=interpolation
            )
            return res.iloc[0]

        q = Index(q, dtype=np.float64)
        data = self._get_numeric_data() if numeric_only else self
        axis = self._get_axis_number(axis)

        if axis == 1:
            data = data.T

        if len(data.columns) == 0:
            # GH#23925 _get_numeric_data may have dropped all columns
            cols = Index([], name=self.columns.name)
            if is_list_like(q):
                return self._constructor([], index=q, columns=cols)
            return self._constructor_sliced([], index=cols, name=q, dtype=np.float64)

        res = data._mgr.quantile(qs=q, axis=1, interpolation=interpolation)

        result = self._constructor(res)
        return result

    @doc(NDFrame.asfreq, **_shared_doc_kwargs)
    def asfreq(
        self,
        freq: Frequency,
        method=None,
        how: str | None = None,
        normalize: bool = False,
        fill_value=None,
    ) -> DataFrame:
        return super().asfreq(
            freq=freq,
            method=method,
            how=how,
            normalize=normalize,
            fill_value=fill_value,
        )

    @doc(NDFrame.resample, **_shared_doc_kwargs)
    def resample(
        self,
        rule,
        axis=0,
        closed: str | None = None,
        label: str | None = None,
        convention: str = "start",
        kind: str | None = None,
        loffset=None,
        base: int | None = None,
        on=None,
        level=None,
        origin: str | TimestampConvertibleTypes = "start_day",
        offset: TimedeltaConvertibleTypes | None = None,
    ) -> Resampler:
        return super().resample(
            rule=rule,
            axis=axis,
            closed=closed,
            label=label,
            convention=convention,
            kind=kind,
            loffset=loffset,
            base=base,
            on=on,
            level=level,
            origin=origin,
            offset=offset,
        )

    def to_timestamp(
        self,
        freq: Frequency | None = None,
        how: str = "start",
        axis: Axis = 0,
        copy: bool = True,
    ) -> DataFrame:
        """
        Cast to DatetimeIndex of timestamps, at *beginning* of period.

        Parameters
        ----------
        freq : str, default frequency of PeriodIndex
            Desired frequency.
        how : {'s', 'e', 'start', 'end'}
            Convention for converting period to timestamp; start of period
            vs. end.
        axis : {0 or 'index', 1 or 'columns'}, default 0
            The axis to convert (the index by default).
        copy : bool, default True
            If False then underlying input data is not copied.

        Returns
        -------
        DataFrame with DatetimeIndex
        """
        new_obj = self.copy(deep=copy)

        axis_name = self._get_axis_name(axis)
        old_ax = getattr(self, axis_name)
        if not isinstance(old_ax, PeriodIndex):
            raise TypeError(f"unsupported Type {type(old_ax).__name__}")

        new_ax = old_ax.to_timestamp(freq=freq, how=how)

        setattr(new_obj, axis_name, new_ax)
        return new_obj

    def to_period(
        self, freq: Frequency | None = None, axis: Axis = 0, copy: bool = True
    ) -> DataFrame:
        """
        Convert DataFrame from DatetimeIndex to PeriodIndex.

        Convert DataFrame from DatetimeIndex to PeriodIndex with desired
        frequency (inferred from index if not passed).

        Parameters
        ----------
        freq : str, default
            Frequency of the PeriodIndex.
        axis : {0 or 'index', 1 or 'columns'}, default 0
            The axis to convert (the index by default).
        copy : bool, default True
            If False then underlying input data is not copied.

        Returns
        -------
        DataFrame with PeriodIndex
        """
        new_obj = self.copy(deep=copy)

        axis_name = self._get_axis_name(axis)
        old_ax = getattr(self, axis_name)
        if not isinstance(old_ax, DatetimeIndex):
            raise TypeError(f"unsupported Type {type(old_ax).__name__}")

        new_ax = old_ax.to_period(freq=freq)

        setattr(new_obj, axis_name, new_ax)
        return new_obj

    def isin(self, values) -> DataFrame:
        """
        Whether each element in the DataFrame is contained in values.

        Parameters
        ----------
        values : iterable, Series, DataFrame or dict
            The result will only be true at a location if all the
            labels match. If `values` is a Series, that's the index. If
            `values` is a dict, the keys must be the column names,
            which must match. If `values` is a DataFrame,
            then both the index and column labels must match.

        Returns
        -------
        DataFrame
            DataFrame of booleans showing whether each element in the DataFrame
            is contained in values.

        See Also
        --------
        DataFrame.eq: Equality test for DataFrame.
        Series.isin: Equivalent method on Series.
        Series.str.contains: Test if pattern or regex is contained within a
            string of a Series or Index.

        Examples
        --------
        >>> df = pd.DataFrame({'num_legs': [2, 4], 'num_wings': [2, 0]},
        ...                   index=['falcon', 'dog'])
        >>> df
                num_legs  num_wings
        falcon         2          2
        dog            4          0

        When ``values`` is a list check whether every value in the DataFrame
        is present in the list (which animals have 0 or 2 legs or wings)

        >>> df.isin([0, 2])
                num_legs  num_wings
        falcon      True       True
        dog        False       True

        When ``values`` is a dict, we can pass values to check for each
        column separately:

        >>> df.isin({'num_wings': [0, 3]})
                num_legs  num_wings
        falcon     False      False
        dog        False       True

        When ``values`` is a Series or DataFrame the index and column must
        match. Note that 'falcon' does not match based on the number of legs
        in df2.

        >>> other = pd.DataFrame({'num_legs': [8, 2], 'num_wings': [0, 2]},
        ...                      index=['spider', 'falcon'])
        >>> df.isin(other)
                num_legs  num_wings
        falcon      True       True
        dog        False      False
        """
        if isinstance(values, dict):
            from pandas.core.reshape.concat import concat

            values = collections.defaultdict(list, values)
            return concat(
                (
                    self.iloc[:, [i]].isin(values[col])
                    for i, col in enumerate(self.columns)
                ),
                axis=1,
            )
        elif isinstance(values, Series):
            if not values.index.is_unique:
                raise ValueError("cannot compute isin with a duplicate axis.")
            return self.eq(values.reindex_like(self), axis="index")
        elif isinstance(values, DataFrame):
            if not (values.columns.is_unique and values.index.is_unique):
                raise ValueError("cannot compute isin with a duplicate axis.")
            return self.eq(values.reindex_like(self))
        else:
            if not is_list_like(values):
                raise TypeError(
                    "only list-like or dict-like objects are allowed "
                    "to be passed to DataFrame.isin(), "
                    f"you passed a '{type(values).__name__}'"
                )
            return self._constructor(
                algorithms.isin(self.values.ravel(), values).reshape(self.shape),
                self.index,
                self.columns,
            )

    # ----------------------------------------------------------------------
    # Add index and columns
    _AXIS_ORDERS = ["index", "columns"]
    _AXIS_TO_AXIS_NUMBER: dict[Axis, int] = {
        **NDFrame._AXIS_TO_AXIS_NUMBER,
        1: 1,
        "columns": 1,
    }
    _AXIS_REVERSED = True
    _AXIS_LEN = len(_AXIS_ORDERS)
    _info_axis_number = 1
    _info_axis_name = "columns"

    index: Index = properties.AxisProperty(
        axis=1, doc="The index (row labels) of the DataFrame."
    )
    columns: Index = properties.AxisProperty(
        axis=0, doc="The column labels of the DataFrame."
    )

    @property
    def _AXIS_NUMBERS(self) -> dict[str, int]:
        """.. deprecated:: 1.1.0"""
        super()._AXIS_NUMBERS
        return {"index": 0, "columns": 1}

    @property
    def _AXIS_NAMES(self) -> dict[int, str]:
        """.. deprecated:: 1.1.0"""
        super()._AXIS_NAMES
        return {0: "index", 1: "columns"}

    # ----------------------------------------------------------------------
    # Add plotting methods to DataFrame
    plot = CachedAccessor("plot", pandas.plotting.PlotAccessor)
    hist = pandas.plotting.hist_frame
    boxplot = pandas.plotting.boxplot_frame
    sparse = CachedAccessor("sparse", SparseFrameAccessor)


DataFrame._add_numeric_operations()

ops.add_flex_arithmetic_methods(DataFrame)


def _from_nested_dict(data) -> collections.defaultdict:
    new_data: collections.defaultdict = collections.defaultdict(dict)
    for index, s in data.items():
        for col, v in s.items():
            new_data[col][index] = v
    return new_data


def _reindex_for_setitem(value: FrameOrSeriesUnion, index: Index) -> ArrayLike:
    # reindex if necessary

    if value.index.equals(index) or not len(index):
        return value._values.copy()

    # GH#4107
    try:
        reindexed_value = value.reindex(index)._values
    except ValueError as err:
        # raised in MultiIndex.from_tuples, see test_insert_error_msmgs
        if not value.index.is_unique:
            # duplicate axis
            raise err

        raise TypeError(
            "incompatible index of inserted column with frame index"
        ) from err
    return reindexed_value<|MERGE_RESOLUTION|>--- conflicted
+++ resolved
@@ -3850,13 +3850,8 @@
     # ----------------------------------------------------------------------
     # Unsorted
 
-<<<<<<< HEAD
-    def query(self, expr: str, inplace: bool = False, **kwargs) -> Optional[EvalResult]:
-        r"""
-=======
-    def query(self, expr: str, inplace: bool = False, **kwargs):
-        """
->>>>>>> 714f7d7f
+    def query(self, expr: str, inplace: bool = False, **kwargs) -> EvalResult | None:
+        """
         Query the columns of a DataFrame with a boolean expression.
 
         Parameters
