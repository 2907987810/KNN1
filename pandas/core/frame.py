# pylint: disable=E1101
# pylint: disable=W0212,W0703,W0622
"""
DataFrame
---------
An efficient 2D container for potentially mixed-type time series or other
labeled data series.

Similar to its R counterpart, data.frame, except providing automatic data
alignment and a host of useful data manipulation methods having to do with the
labeling information
"""
from __future__ import division

import collections
import functools
import itertools
import sys
import warnings
from distutils.version import LooseVersion
from textwrap import dedent

import numpy as np
import numpy.ma as ma

from pandas._libs import lib, algos as libalgos

from pandas.util._decorators import (Appender, Substitution,
                                     rewrite_axis_style_signature,
                                     deprecate_kwarg)
from pandas.util._validators import (validate_bool_kwarg,
                                     validate_axis_style_args)

from pandas import compat
from pandas.compat import (range, map, zip, lmap, lzip, StringIO, u,
                           OrderedDict, PY36, raise_with_traceback,
                           string_and_binary_types)
from pandas.compat.numpy import function as nv
from pandas.core.dtypes.cast import (
    maybe_upcast,
    cast_scalar_to_array,
    infer_dtype_from_scalar,
    maybe_cast_to_datetime,
    maybe_infer_to_datetimelike,
    maybe_convert_platform,
    maybe_downcast_to_dtype,
    invalidate_string_dtypes,
    coerce_to_dtypes,
    maybe_upcast_putmask,
    find_common_type)
from pandas.core.dtypes.common import (
    is_dict_like,
    is_datetime64tz_dtype,
    is_object_dtype,
    is_extension_type,
    is_extension_array_dtype,
    is_datetime64_any_dtype,
    is_bool_dtype,
    is_integer_dtype,
    is_float_dtype,
    is_integer,
    is_scalar,
    is_dtype_equal,
    needs_i8_conversion,
    infer_dtype_from_object,
    ensure_float64,
    ensure_int64,
    ensure_platform_int,
    is_list_like,
    is_nested_list_like,
    is_iterator,
    is_sequence,
    is_named_tuple)
from pandas.core.dtypes.generic import ABCSeries, ABCIndexClass
from pandas.core.dtypes.missing import isna, notna

from pandas.core import algorithms
from pandas.core import common as com
from pandas.core import nanops
from pandas.core import ops
from pandas.core.accessor import CachedAccessor
from pandas.core.arrays import Categorical, ExtensionArray
from pandas.core.arrays.datetimelike import (
    DatetimeLikeArrayMixin as DatetimeLikeArray
)
from pandas.core.config import get_option
from pandas.core.generic import NDFrame, _shared_docs
from pandas.core.index import (Index, MultiIndex, ensure_index,
                               ensure_index_from_sequences)
from pandas.core.indexes import base as ibase
from pandas.core.indexes.datetimes import DatetimeIndex
from pandas.core.indexes.period import PeriodIndex
from pandas.core.indexing import (maybe_droplevels, convert_to_index_sliceable,
                                  check_bool_indexer)
from pandas.core.internals import BlockManager
from pandas.core.internals.construction import (
    masked_rec_array_to_mgr, get_names_from_index, to_arrays,
    reorder_arrays, init_ndarray, init_dict,
    arrays_to_mgr, sanitize_index)
from pandas.core.series import Series

from pandas.io.formats import console
from pandas.io.formats import format as fmt
from pandas.io.formats.printing import pprint_thing

import pandas.plotting._core as gfx

# ---------------------------------------------------------------------
# Docstring templates

_shared_doc_kwargs = dict(
    axes='index, columns', klass='DataFrame',
    axes_single_arg="{0 or 'index', 1 or 'columns'}",
    axis="""axis : {0 or 'index', 1 or 'columns'}, default 0
        If 0 or 'index': apply function to each column.
        If 1 or 'columns': apply function to each row.""",
    optional_by="""
        by : str or list of str
            Name or list of names to sort by.

            - if `axis` is 0 or `'index'` then `by` may contain index
              levels and/or column labels
            - if `axis` is 1 or `'columns'` then `by` may contain column
              levels and/or index labels

            .. versionchanged:: 0.23.0
               Allow specifying index or column level names.""",
    versionadded_to_excel='',
    optional_labels="""labels : array-like, optional
            New labels / index to conform the axis specified by 'axis' to.""",
    optional_axis="""axis : int or str, optional
            Axis to target. Can be either the axis name ('index', 'columns')
            or number (0, 1).""",
)

_numeric_only_doc = """numeric_only : boolean, default None
    Include only float, int, boolean data. If None, will attempt to use
    everything, then use only numeric data
"""

_merge_doc = """
Merge DataFrame or named Series objects with a database-style join.

The join is done on columns or indexes. If joining columns on
columns, the DataFrame indexes *will be ignored*. Otherwise if joining indexes
on indexes or indexes on a column or columns, the index will be passed on.

Parameters
----------%s
right : DataFrame or named Series
    Object to merge with.
how : {'left', 'right', 'outer', 'inner'}, default 'inner'
    Type of merge to be performed.

    * left: use only keys from left frame, similar to a SQL left outer join;
      preserve key order.
    * right: use only keys from right frame, similar to a SQL right outer join;
      preserve key order.
    * outer: use union of keys from both frames, similar to a SQL full outer
      join; sort keys lexicographically.
    * inner: use intersection of keys from both frames, similar to a SQL inner
      join; preserve the order of the left keys.
on : label or list
    Column or index level names to join on. These must be found in both
    DataFrames. If `on` is None and not merging on indexes then this defaults
    to the intersection of the columns in both DataFrames.
left_on : label or list, or array-like
    Column or index level names to join on in the left DataFrame. Can also
    be an array or list of arrays of the length of the left DataFrame.
    These arrays are treated as if they are columns.
right_on : label or list, or array-like
    Column or index level names to join on in the right DataFrame. Can also
    be an array or list of arrays of the length of the right DataFrame.
    These arrays are treated as if they are columns.
left_index : bool, default False
    Use the index from the left DataFrame as the join key(s). If it is a
    MultiIndex, the number of keys in the other DataFrame (either the index
    or a number of columns) must match the number of levels.
right_index : bool, default False
    Use the index from the right DataFrame as the join key. Same caveats as
    left_index.
sort : bool, default False
    Sort the join keys lexicographically in the result DataFrame. If False,
    the order of the join keys depends on the join type (how keyword).
suffixes : tuple of (str, str), default ('_x', '_y')
    Suffix to apply to overlapping column names in the left and right
    side, respectively. To raise an exception on overlapping columns use
    (False, False).
copy : bool, default True
    If False, avoid copy if possible.
indicator : bool or str, default False
    If True, adds a column to output DataFrame called "_merge" with
    information on the source of each row.
    If string, column with information on source of each row will be added to
    output DataFrame, and column will be named value of string.
    Information column is Categorical-type and takes on a value of "left_only"
    for observations whose merge key only appears in 'left' DataFrame,
    "right_only" for observations whose merge key only appears in 'right'
    DataFrame, and "both" if the observation's merge key is found in both.

validate : str, optional
    If specified, checks if merge is of specified type.

    * "one_to_one" or "1:1": check if merge keys are unique in both
      left and right datasets.
    * "one_to_many" or "1:m": check if merge keys are unique in left
      dataset.
    * "many_to_one" or "m:1": check if merge keys are unique in right
      dataset.
    * "many_to_many" or "m:m": allowed, but does not result in checks.

    .. versionadded:: 0.21.0

Returns
-------
DataFrame
    A DataFrame of the two merged objects.

See Also
--------
merge_ordered : Merge with optional filling/interpolation.
merge_asof : Merge on nearest keys.
DataFrame.join : Similar method using indices.

Notes
-----
Support for specifying index levels as the `on`, `left_on`, and
`right_on` parameters was added in version 0.23.0
Support for merging named Series objects was added in version 0.24.0

Examples
--------

>>> df1 = pd.DataFrame({'lkey': ['foo', 'bar', 'baz', 'foo'],
...                     'value': [1, 2, 3, 5]})
>>> df2 = pd.DataFrame({'rkey': ['foo', 'bar', 'baz', 'foo'],
...                     'value': [5, 6, 7, 8]})
>>> df1
    lkey value
0   foo      1
1   bar      2
2   baz      3
3   foo      5
>>> df2
    rkey value
0   foo      5
1   bar      6
2   baz      7
3   foo      8

Merge df1 and df2 on the lkey and rkey columns. The value columns have
the default suffixes, _x and _y, appended.

>>> df1.merge(df2, left_on='lkey', right_on='rkey')
  lkey  value_x rkey  value_y
0  foo        1  foo        5
1  foo        1  foo        8
2  foo        5  foo        5
3  foo        5  foo        8
4  bar        2  bar        6
5  baz        3  baz        7

Merge DataFrames df1 and df2 with specified left and right suffixes
appended to any overlapping columns.

>>> df1.merge(df2, left_on='lkey', right_on='rkey',
...           suffixes=('_left', '_right'))
  lkey  value_left rkey  value_right
0  foo           1  foo            5
1  foo           1  foo            8
2  foo           5  foo            5
3  foo           5  foo            8
4  bar           2  bar            6
5  baz           3  baz            7

Merge DataFrames df1 and df2, but raise an exception if the DataFrames have
any overlapping columns.

>>> df1.merge(df2, left_on='lkey', right_on='rkey', suffixes=(False, False))
Traceback (most recent call last):
...
ValueError: columns overlap but no suffix specified:
    Index(['value'], dtype='object')
"""

# -----------------------------------------------------------------------
# DataFrame class


class DataFrame(NDFrame):
    """
    Two-dimensional size-mutable, potentially heterogeneous tabular data
    structure with labeled axes (rows and columns). Arithmetic operations
    align on both row and column labels. Can be thought of as a dict-like
    container for Series objects. The primary pandas data structure.

    Parameters
    ----------
    data : ndarray (structured or homogeneous), Iterable, dict, or DataFrame
        Dict can contain Series, arrays, constants, or list-like objects

        .. versionchanged :: 0.23.0
           If data is a dict, argument order is maintained for Python 3.6
           and later.

    index : Index or array-like
        Index to use for resulting frame. Will default to RangeIndex if
        no indexing information part of input data and no index provided
    columns : Index or array-like
        Column labels to use for resulting frame. Will default to
        RangeIndex (0, 1, 2, ..., n) if no column labels are provided
    dtype : dtype, default None
        Data type to force. Only a single dtype is allowed. If None, infer
    copy : boolean, default False
        Copy data from inputs. Only affects DataFrame / 2d ndarray input

    See Also
    --------
    DataFrame.from_records : Constructor from tuples, also record arrays.
    DataFrame.from_dict : From dicts of Series, arrays, or dicts.
    DataFrame.from_items : From sequence of (key, value) pairs
        pandas.read_csv, pandas.read_table, pandas.read_clipboard.

    Examples
    --------
    Constructing DataFrame from a dictionary.

    >>> d = {'col1': [1, 2], 'col2': [3, 4]}
    >>> df = pd.DataFrame(data=d)
    >>> df
       col1  col2
    0     1     3
    1     2     4

    Notice that the inferred dtype is int64.

    >>> df.dtypes
    col1    int64
    col2    int64
    dtype: object

    To enforce a single dtype:

    >>> df = pd.DataFrame(data=d, dtype=np.int8)
    >>> df.dtypes
    col1    int8
    col2    int8
    dtype: object

    Constructing DataFrame from numpy ndarray:

    >>> df2 = pd.DataFrame(np.array([[1, 2, 3], [4, 5, 6], [7, 8, 9]]),
    ...                    columns=['a', 'b', 'c'])
    >>> df2
       a  b  c
    0  1  2  3
    1  4  5  6
    2  7  8  9
    """

    @property
    def _constructor(self):
        return DataFrame

    _constructor_sliced = Series
    _deprecations = NDFrame._deprecations | frozenset(
        ['get_value', 'set_value', 'from_csv', 'from_items'])
    _accessors = set()

    @property
    def _constructor_expanddim(self):
        from pandas.core.panel import Panel
        return Panel

    # ----------------------------------------------------------------------
    # Constructors

    def __init__(self, data=None, index=None, columns=None, dtype=None,
                 copy=False):
        if data is None:
            data = {}
        if dtype is not None:
            dtype = self._validate_dtype(dtype)

        if isinstance(data, DataFrame):
            data = data._data

        if isinstance(data, BlockManager):
            mgr = self._init_mgr(data, axes=dict(index=index, columns=columns),
                                 dtype=dtype, copy=copy)
        elif isinstance(data, dict):
            mgr = init_dict(data, index, columns, dtype=dtype)
        elif isinstance(data, ma.MaskedArray):
            import numpy.ma.mrecords as mrecords
            # masked recarray
            if isinstance(data, mrecords.MaskedRecords):
                mgr = masked_rec_array_to_mgr(data, index, columns, dtype,
                                              copy)

            # a masked array
            else:
                mask = ma.getmaskarray(data)
                if mask.any():
                    data, fill_value = maybe_upcast(data, copy=True)
                    data.soften_mask()  # set hardmask False if it was True
                    data[mask] = fill_value
                else:
                    data = data.copy()
                mgr = init_ndarray(data, index, columns, dtype=dtype,
                                   copy=copy)

        elif isinstance(data, (np.ndarray, Series, Index)):
            if data.dtype.names:
                data_columns = list(data.dtype.names)
                data = {k: data[k] for k in data_columns}
                if columns is None:
                    columns = data_columns
                mgr = init_dict(data, index, columns, dtype=dtype)
            elif getattr(data, 'name', None) is not None:
                mgr = init_dict({data.name: data}, index, columns,
                                dtype=dtype)
            else:
                mgr = init_ndarray(data, index, columns, dtype=dtype,
                                   copy=copy)

        # For data is list-like, or Iterable (will consume into list)
        elif (isinstance(data, compat.Iterable)
              and not isinstance(data, string_and_binary_types)):
            if not isinstance(data, compat.Sequence):
                data = list(data)
            if len(data) > 0:
                if is_list_like(data[0]) and getattr(data[0], 'ndim', 1) == 1:
                    if is_named_tuple(data[0]) and columns is None:
                        columns = data[0]._fields
                    arrays, columns = to_arrays(data, columns, dtype=dtype)
                    columns = ensure_index(columns)

                    # set the index
                    if index is None:
                        if isinstance(data[0], Series):
                            index = get_names_from_index(data)
                        elif isinstance(data[0], Categorical):
                            index = ibase.default_index(len(data[0]))
                        else:
                            index = ibase.default_index(len(data))

                    mgr = arrays_to_mgr(arrays, columns, index, columns,
                                        dtype=dtype)
                else:
                    mgr = init_ndarray(data, index, columns, dtype=dtype,
                                       copy=copy)
            else:
                mgr = init_dict({}, index, columns, dtype=dtype)
        else:
            try:
                arr = np.array(data, dtype=dtype, copy=copy)
            except (ValueError, TypeError) as e:
                exc = TypeError('DataFrame constructor called with '
                                'incompatible data and dtype: {e}'.format(e=e))
                raise_with_traceback(exc)

            if arr.ndim == 0 and index is not None and columns is not None:
                values = cast_scalar_to_array((len(index), len(columns)),
                                              data, dtype=dtype)
                mgr = init_ndarray(values, index, columns,
                                   dtype=values.dtype, copy=False)
            else:
                raise ValueError('DataFrame constructor not properly called!')

        NDFrame.__init__(self, mgr, fastpath=True)

    # ----------------------------------------------------------------------

    @property
    def axes(self):
        """
        Return a list representing the axes of the DataFrame.

        It has the row axis labels and column axis labels as the only members.
        They are returned in that order.

        Examples
        --------
        >>> df = pd.DataFrame({'col1': [1, 2], 'col2': [3, 4]})
        >>> df.axes
        [RangeIndex(start=0, stop=2, step=1), Index(['col1', 'col2'],
        dtype='object')]
        """
        return [self.index, self.columns]

    @property
    def shape(self):
        """
        Return a tuple representing the dimensionality of the DataFrame.

        See Also
        --------
        ndarray.shape

        Examples
        --------
        >>> df = pd.DataFrame({'col1': [1, 2], 'col2': [3, 4]})
        >>> df.shape
        (2, 2)

        >>> df = pd.DataFrame({'col1': [1, 2], 'col2': [3, 4],
        ...                    'col3': [5, 6]})
        >>> df.shape
        (2, 3)
        """
        return len(self.index), len(self.columns)

    @property
    def _is_homogeneous_type(self):
        """
        Whether all the columns in a DataFrame have the same type.

        Returns
        -------
        bool

        Examples
        --------
        >>> DataFrame({"A": [1, 2], "B": [3, 4]})._is_homogeneous_type
        True
        >>> DataFrame({"A": [1, 2], "B": [3.0, 4.0]})._is_homogeneous_type
        False

        Items with the same type but different sizes are considered
        different types.

        >>> DataFrame({
        ...    "A": np.array([1, 2], dtype=np.int32),
        ...    "B": np.array([1, 2], dtype=np.int64)})._is_homogeneous_type
        False
        """
        if self._data.any_extension_types:
            return len({block.dtype for block in self._data.blocks}) == 1
        else:
            return not self._data.is_mixed_type

    # ----------------------------------------------------------------------
    # Rendering Methods

    def _repr_fits_vertical_(self):
        """
        Check length against max_rows.
        """
        max_rows = get_option("display.max_rows")
        return len(self) <= max_rows

    def _repr_fits_horizontal_(self, ignore_width=False):
        """
        Check if full repr fits in horizontal boundaries imposed by the display
        options width and max_columns.

        In case off non-interactive session, no boundaries apply.

        `ignore_width` is here so ipnb+HTML output can behave the way
        users expect. display.max_columns remains in effect.
        GH3541, GH3573
        """

        width, height = console.get_console_size()
        max_columns = get_option("display.max_columns")
        nb_columns = len(self.columns)

        # exceed max columns
        if ((max_columns and nb_columns > max_columns) or
                ((not ignore_width) and width and nb_columns > (width // 2))):
            return False

        # used by repr_html under IPython notebook or scripts ignore terminal
        # dims
        if ignore_width or not console.in_interactive_session():
            return True

        if (get_option('display.width') is not None or
                console.in_ipython_frontend()):
            # check at least the column row for excessive width
            max_rows = 1
        else:
            max_rows = get_option("display.max_rows")

        # when auto-detecting, so width=None and not in ipython front end
        # check whether repr fits horizontal by actually checking
        # the width of the rendered repr
        buf = StringIO()

        # only care about the stuff we'll actually print out
        # and to_string on entire frame may be expensive
        d = self

        if not (max_rows is None):  # unlimited rows
            # min of two, where one may be None
            d = d.iloc[:min(max_rows, len(d))]
        else:
            return True

        d.to_string(buf=buf)
        value = buf.getvalue()
        repr_width = max(len(l) for l in value.split('\n'))

        return repr_width < width

    def _info_repr(self):
        """
        True if the repr should show the info view.
        """
        info_repr_option = (get_option("display.large_repr") == "info")
        return info_repr_option and not (self._repr_fits_horizontal_() and
                                         self._repr_fits_vertical_())

    def __unicode__(self):
        """
        Return a string representation for a particular DataFrame.

        Invoked by unicode(df) in py2 only. Yields a Unicode String in both
        py2/py3.
        """
        buf = StringIO(u(""))
        if self._info_repr():
            self.info(buf=buf)
            return buf.getvalue()

        max_rows = get_option("display.max_rows")
        max_cols = get_option("display.max_columns")
        show_dimensions = get_option("display.show_dimensions")
        if get_option("display.expand_frame_repr"):
            width, _ = console.get_console_size()
        else:
            width = None
        self.to_string(buf=buf, max_rows=max_rows, max_cols=max_cols,
                       line_width=width, show_dimensions=show_dimensions)

        return buf.getvalue()

    def _repr_html_(self):
        """
        Return a html representation for a particular DataFrame.

        Mainly for IPython notebook.
        """
        # qtconsole doesn't report its line width, and also
        # behaves badly when outputting an HTML table
        # that doesn't fit the window, so disable it.
        # XXX: In IPython 3.x and above, the Qt console will not attempt to
        # display HTML, so this check can be removed when support for
        # IPython 2.x is no longer needed.
        try:
            import IPython
        except ImportError:
            pass
        else:
            if LooseVersion(IPython.__version__) < LooseVersion('3.0'):
                if console.in_qtconsole():
                    # 'HTML output is disabled in QtConsole'
                    return None

        if self._info_repr():
            buf = StringIO(u(""))
            self.info(buf=buf)
            # need to escape the <class>, should be the first line.
            val = buf.getvalue().replace('<', r'&lt;', 1)
            val = val.replace('>', r'&gt;', 1)
            return '<pre>' + val + '</pre>'

        if get_option("display.notebook_repr_html"):
            max_rows = get_option("display.max_rows")
            max_cols = get_option("display.max_columns")
            show_dimensions = get_option("display.show_dimensions")

            return self.to_html(max_rows=max_rows, max_cols=max_cols,
                                show_dimensions=show_dimensions, notebook=True)
        else:
            return None

    @Substitution(header='Write out the column names. If a list of strings '
                         'is given, it is assumed to be aliases for the '
                         'column names')
    @Substitution(shared_params=fmt.common_docstring,
                  returns=fmt.return_docstring)
    def to_string(self, buf=None, columns=None, col_space=None, header=True,
                  index=True, na_rep='NaN', formatters=None, float_format=None,
                  sparsify=None, index_names=True, justify=None,
                  max_rows=None, max_cols=None, show_dimensions=False,
                  decimal='.', line_width=None):
        """
        Render a DataFrame to a console-friendly tabular output.
        %(shared_params)s
        line_width : int, optional
            Width to wrap a line in characters.
        %(returns)s
        See Also
        --------
        to_html : Convert DataFrame to HTML.

        Examples
        --------
        >>> d = {'col1': [1, 2, 3], 'col2': [4, 5, 6]}
        >>> df = pd.DataFrame(d)
        >>> print(df.to_string())
           col1  col2
        0     1     4
        1     2     5
        2     3     6
        """

        formatter = fmt.DataFrameFormatter(self, buf=buf, columns=columns,
                                           col_space=col_space, na_rep=na_rep,
                                           formatters=formatters,
                                           float_format=float_format,
                                           sparsify=sparsify, justify=justify,
                                           index_names=index_names,
                                           header=header, index=index,
                                           max_rows=max_rows,
                                           max_cols=max_cols,
                                           show_dimensions=show_dimensions,
                                           decimal=decimal,
                                           line_width=line_width)
        formatter.to_string()

        if buf is None:
            result = formatter.buf.getvalue()
            return result

    # ----------------------------------------------------------------------

    @property
    def style(self):
        """
        Property returning a Styler object containing methods for
        building a styled HTML representation fo the DataFrame.

        See Also
        --------
        pandas.io.formats.style.Styler
        """
        from pandas.io.formats.style import Styler
        return Styler(self)

    def iteritems(self):
        r"""
        Iterator over (column name, Series) pairs.

        Iterates over the DataFrame columns, returning a tuple with
        the column name and the content as a Series.

        Yields
        ------
        label : object
            The column names for the DataFrame being iterated over.
        content : Series
            The column entries belonging to each label, as a Series.

        See Also
        --------
        DataFrame.iterrows : Iterate over DataFrame rows as
            (index, Series) pairs.
        DataFrame.itertuples : Iterate over DataFrame rows as namedtuples
            of the values.

        Examples
        --------
        >>> df = pd.DataFrame({'species': ['bear', 'bear', 'marsupial'],
        ...                   'population': [1864, 22000, 80000]},
        ...                   index=['panda', 'polar', 'koala'])
        >>> df
                species   population
        panda 	bear 	  1864
        polar 	bear 	  22000
        koala 	marsupial 80000
        >>> for label, content in df.iteritems():
        ...     print('label:', label)
        ...     print('content:', content, sep='\n')
        ...
        label: species
        content:
        panda         bear
        polar         bear
        koala    marsupial
        Name: species, dtype: object
        label: population
        content:
        panda     1864
        polar    22000
        koala    80000
        Name: population, dtype: int64
        """
        if self.columns.is_unique and hasattr(self, '_item_cache'):
            for k in self.columns:
                yield k, self._get_item_cache(k)
        else:
            for i, k in enumerate(self.columns):
                yield k, self._ixs(i, axis=1)

    def iterrows(self):
        """
        Iterate over DataFrame rows as (index, Series) pairs.

        Yields
        ------
        index : label or tuple of label
            The index of the row. A tuple for a `MultiIndex`.
        data : Series
            The data of the row as a Series.

        it : generator
            A generator that iterates over the rows of the frame.

        See Also
        --------
        itertuples : Iterate over DataFrame rows as namedtuples of the values.
        iteritems : Iterate over (column name, Series) pairs.

        Notes
        -----

        1. Because ``iterrows`` returns a Series for each row,
           it does **not** preserve dtypes across the rows (dtypes are
           preserved across columns for DataFrames). For example,

           >>> df = pd.DataFrame([[1, 1.5]], columns=['int', 'float'])
           >>> row = next(df.iterrows())[1]
           >>> row
           int      1.0
           float    1.5
           Name: 0, dtype: float64
           >>> print(row['int'].dtype)
           float64
           >>> print(df['int'].dtype)
           int64

           To preserve dtypes while iterating over the rows, it is better
           to use :meth:`itertuples` which returns namedtuples of the values
           and which is generally faster than ``iterrows``.

        2. You should **never modify** something you are iterating over.
           This is not guaranteed to work in all cases. Depending on the
           data types, the iterator returns a copy and not a view, and writing
           to it will have no effect.
        """
        columns = self.columns
        klass = self._constructor_sliced
        for k, v in zip(self.index, self.values):
            s = klass(v, index=columns, name=k)
            yield k, s

    def itertuples(self, index=True, name="Pandas"):
        """
        Iterate over DataFrame rows as namedtuples.

        Parameters
        ----------
        index : bool, default True
            If True, return the index as the first element of the tuple.
        name : str or None, default "Pandas"
            The name of the returned namedtuples or None to return regular
            tuples.

        Yields
        -------
        collections.namedtuple
            Yields a namedtuple for each row in the DataFrame with the first
            field possibly being the index and following fields being the
            column values.

        See Also
        --------
        DataFrame.iterrows : Iterate over DataFrame rows as (index, Series)
            pairs.
        DataFrame.iteritems : Iterate over (column name, Series) pairs.

        Notes
        -----
        The column names will be renamed to positional names if they are
        invalid Python identifiers, repeated, or start with an underscore.
        With a large number of columns (>255), regular tuples are returned.

        Examples
        --------
        >>> df = pd.DataFrame({'num_legs': [4, 2], 'num_wings': [0, 2]},
        ...                   index=['dog', 'hawk'])
        >>> df
              num_legs  num_wings
        dog          4          0
        hawk         2          2
        >>> for row in df.itertuples():
        ...     print(row)
        ...
        Pandas(Index='dog', num_legs=4, num_wings=0)
        Pandas(Index='hawk', num_legs=2, num_wings=2)

        By setting the `index` parameter to False we can remove the index
        as the first element of the tuple:

        >>> for row in df.itertuples(index=False):
        ...     print(row)
        ...
        Pandas(num_legs=4, num_wings=0)
        Pandas(num_legs=2, num_wings=2)

        With the `name` parameter set we set a custom name for the yielded
        namedtuples:

        >>> for row in df.itertuples(name='Animal'):
        ...     print(row)
        ...
        Animal(Index='dog', num_legs=4, num_wings=0)
        Animal(Index='hawk', num_legs=2, num_wings=2)
        """
        arrays = []
        fields = list(self.columns)
        if index:
            arrays.append(self.index)
            fields.insert(0, "Index")

        # use integer indexing because of possible duplicate column names
        arrays.extend(self.iloc[:, k] for k in range(len(self.columns)))

        # Python 3 supports at most 255 arguments to constructor, and
        # things get slow with this many fields in Python 2
        if name is not None and len(self.columns) + index < 256:
            # `rename` is unsupported in Python 2.6
            try:
                itertuple = collections.namedtuple(name, fields, rename=True)
                return map(itertuple._make, zip(*arrays))

            except Exception:
                pass

        # fallback to regular tuples
        return zip(*arrays)

    items = iteritems

    def __len__(self):
        """
        Returns length of info axis, but here we use the index.
        """
        return len(self.index)

    def dot(self, other):
        """
        Compute the matrix mutiplication between the DataFrame and other.

        This method computes the matrix product between the DataFrame and the
        values of an other Series, DataFrame or a numpy array.

        It can also be called using ``self @ other`` in Python >= 3.5.

        Parameters
        ----------
        other : Series, DataFrame or array-like
            The other object to compute the matrix product with.

        Returns
        -------
        Series or DataFrame
            If other is a Series, return the matrix product between self and
            other as a Serie. If other is a DataFrame or a numpy.array, return
            the matrix product of self and other in a DataFrame of a np.array.

        See Also
        --------
        Series.dot: Similar method for Series.

        Notes
        -----
        The dimensions of DataFrame and other must be compatible in order to
        compute the matrix multiplication.

        The dot method for Series computes the inner product, instead of the
        matrix product here.

        Examples
        --------
        Here we multiply a DataFrame with a Series.

        >>> df = pd.DataFrame([[0, 1, -2, -1], [1, 1, 1, 1]])
        >>> s = pd.Series([1, 1, 2, 1])
        >>> df.dot(s)
        0    -4
        1     5
        dtype: int64

        Here we multiply a DataFrame with another DataFrame.

        >>> other = pd.DataFrame([[0, 1], [1, 2], [-1, -1], [2, 0]])
        >>> df.dot(other)
            0   1
        0   1   4
        1   2   2

        Note that the dot method give the same result as @

        >>> df @ other
            0   1
        0   1   4
        1   2   2

        The dot method works also if other is an np.array.

        >>> arr = np.array([[0, 1], [1, 2], [-1, -1], [2, 0]])
        >>> df.dot(arr)
            0   1
        0   1   4
        1   2   2
        """
        if isinstance(other, (Series, DataFrame)):
            common = self.columns.union(other.index)
            if (len(common) > len(self.columns) or
                    len(common) > len(other.index)):
                raise ValueError('matrices are not aligned')

            left = self.reindex(columns=common, copy=False)
            right = other.reindex(index=common, copy=False)
            lvals = left.values
            rvals = right.values
        else:
            left = self
            lvals = self.values
            rvals = np.asarray(other)
            if lvals.shape[1] != rvals.shape[0]:
                raise ValueError('Dot product shape mismatch, '
                                 '{s} vs {r}'.format(s=lvals.shape,
                                                     r=rvals.shape))

        if isinstance(other, DataFrame):
            return self._constructor(np.dot(lvals, rvals), index=left.index,
                                     columns=other.columns)
        elif isinstance(other, Series):
            return Series(np.dot(lvals, rvals), index=left.index)
        elif isinstance(rvals, (np.ndarray, Index)):
            result = np.dot(lvals, rvals)
            if result.ndim == 2:
                return self._constructor(result, index=left.index)
            else:
                return Series(result, index=left.index)
        else:  # pragma: no cover
            raise TypeError('unsupported type: {oth}'.format(oth=type(other)))

    def __matmul__(self, other):
        """
        Matrix multiplication using binary `@` operator in Python>=3.5.
        """
        return self.dot(other)

    def __rmatmul__(self, other):
        """
        Matrix multiplication using binary `@` operator in Python>=3.5.
        """
        return self.T.dot(np.transpose(other)).T

    # ----------------------------------------------------------------------
    # IO methods (to / from other formats)

    @classmethod
    def from_dict(cls, data, orient='columns', dtype=None, columns=None):
        """
        Construct DataFrame from dict of array-like or dicts.

        Creates DataFrame object from dictionary by columns or by index
        allowing dtype specification.

        Parameters
        ----------
        data : dict
            Of the form {field : array-like} or {field : dict}.
        orient : {'columns', 'index'}, default 'columns'
            The "orientation" of the data. If the keys of the passed dict
            should be the columns of the resulting DataFrame, pass 'columns'
            (default). Otherwise if the keys should be rows, pass 'index'.
        dtype : dtype, default None
            Data type to force, otherwise infer.
        columns : list, default None
            Column labels to use when ``orient='index'``. Raises a ValueError
            if used with ``orient='columns'``.

            .. versionadded:: 0.23.0

        Returns
        -------
        pandas.DataFrame

        See Also
        --------
        DataFrame.from_records : DataFrame from ndarray (structured
            dtype), list of tuples, dict, or DataFrame.
        DataFrame : DataFrame object creation using constructor.

        Examples
        --------
        By default the keys of the dict become the DataFrame columns:

        >>> data = {'col_1': [3, 2, 1, 0], 'col_2': ['a', 'b', 'c', 'd']}
        >>> pd.DataFrame.from_dict(data)
           col_1 col_2
        0      3     a
        1      2     b
        2      1     c
        3      0     d

        Specify ``orient='index'`` to create the DataFrame using dictionary
        keys as rows:

        >>> data = {'row_1': [3, 2, 1, 0], 'row_2': ['a', 'b', 'c', 'd']}
        >>> pd.DataFrame.from_dict(data, orient='index')
               0  1  2  3
        row_1  3  2  1  0
        row_2  a  b  c  d

        When using the 'index' orientation, the column names can be
        specified manually:

        >>> pd.DataFrame.from_dict(data, orient='index',
        ...                        columns=['A', 'B', 'C', 'D'])
               A  B  C  D
        row_1  3  2  1  0
        row_2  a  b  c  d
        """
        index = None
        orient = orient.lower()
        if orient == 'index':
            if len(data) > 0:
                # TODO speed up Series case
                if isinstance(list(data.values())[0], (Series, dict)):
                    data = _from_nested_dict(data)
                else:
                    data, index = list(data.values()), list(data.keys())
        elif orient == 'columns':
            if columns is not None:
                raise ValueError("cannot use columns parameter with "
                                 "orient='columns'")
        else:  # pragma: no cover
            raise ValueError('only recognize index or columns for orient')

        return cls(data, index=index, columns=columns, dtype=dtype)

    def to_numpy(self, dtype=None, copy=False):
        """
        Convert the DataFrame to a NumPy array.

        .. versionadded:: 0.24.0

        By default, the dtype of the returned array will be the common NumPy
        dtype of all types in the DataFrame. For example, if the dtypes are
        ``float16`` and ``float32``, the results dtype will be ``float32``.
        This may require copying data and coercing values, which may be
        expensive.

        Parameters
        ----------
        dtype : str or numpy.dtype, optional
            The dtype to pass to :meth:`numpy.asarray`
        copy : bool, default False
            Whether to ensure that the returned value is a not a view on
            another array. Note that ``copy=False`` does not *ensure* that
            ``to_numpy()`` is no-copy. Rather, ``copy=True`` ensure that
            a copy is made, even if not strictly necessary.

        Returns
        -------
        array : numpy.ndarray

        See Also
        --------
        Series.to_numpy : Similar method for Series.

        Examples
        --------
        >>> pd.DataFrame({"A": [1, 2], "B": [3, 4]}).to_numpy()
        array([[1, 3],
               [2, 4]])

        With heterogenous data, the lowest common type will have to
        be used.

        >>> df = pd.DataFrame({"A": [1, 2], "B": [3.0, 4.5]})
        >>> df.to_numpy()
        array([[1. , 3. ],
               [2. , 4.5]])

        For a mix of numeric and non-numeric types, the output array will
        have object dtype.

        >>> df['C'] = pd.date_range('2000', periods=2)
        >>> df.to_numpy()
        array([[1, 3.0, Timestamp('2000-01-01 00:00:00')],
               [2, 4.5, Timestamp('2000-01-02 00:00:00')]], dtype=object)
        """
        result = np.array(self.values, dtype=dtype, copy=copy)
        return result

    def to_dict(self, orient='dict', into=dict):
        """
        Convert the DataFrame to a dictionary.

        The type of the key-value pairs can be customized with the parameters
        (see below).

        Parameters
        ----------
        orient : str {'dict', 'list', 'series', 'split', 'records', 'index'}
            Determines the type of the values of the dictionary.

            - 'dict' (default) : dict like {column -> {index -> value}}
            - 'list' : dict like {column -> [values]}
            - 'series' : dict like {column -> Series(values)}
            - 'split' : dict like
              {'index' -> [index], 'columns' -> [columns], 'data' -> [values]}
            - 'records' : list like
              [{column -> value}, ... , {column -> value}]
            - 'index' : dict like {index -> {column -> value}}

            Abbreviations are allowed. `s` indicates `series` and `sp`
            indicates `split`.

        into : class, default dict
            The collections.Mapping subclass used for all Mappings
            in the return value.  Can be the actual class or an empty
            instance of the mapping type you want.  If you want a
            collections.defaultdict, you must pass it initialized.

            .. versionadded:: 0.21.0

        Returns
        -------
        dict, list or collections.Mapping
            Return a collections.Mapping object representing the DataFrame.
            The resulting transformation depends on the `orient` parameter.

        See Also
        --------
        DataFrame.from_dict: Create a DataFrame from a dictionary.
        DataFrame.to_json: Convert a DataFrame to JSON format.

        Examples
        --------
        >>> df = pd.DataFrame({'col1': [1, 2],
        ...                    'col2': [0.5, 0.75]},
        ...                   index=['row1', 'row2'])
        >>> df
              col1  col2
        row1     1  0.50
        row2     2  0.75
        >>> df.to_dict()
        {'col1': {'row1': 1, 'row2': 2}, 'col2': {'row1': 0.5, 'row2': 0.75}}

        You can specify the return orientation.

        >>> df.to_dict('series')
        {'col1': row1    1
                 row2    2
        Name: col1, dtype: int64,
        'col2': row1    0.50
                row2    0.75
        Name: col2, dtype: float64}

        >>> df.to_dict('split')
        {'index': ['row1', 'row2'], 'columns': ['col1', 'col2'],
         'data': [[1, 0.5], [2, 0.75]]}

        >>> df.to_dict('records')
        [{'col1': 1, 'col2': 0.5}, {'col1': 2, 'col2': 0.75}]

        >>> df.to_dict('index')
        {'row1': {'col1': 1, 'col2': 0.5}, 'row2': {'col1': 2, 'col2': 0.75}}

        You can also specify the mapping type.

        >>> from collections import OrderedDict, defaultdict
        >>> df.to_dict(into=OrderedDict)
        OrderedDict([('col1', OrderedDict([('row1', 1), ('row2', 2)])),
                     ('col2', OrderedDict([('row1', 0.5), ('row2', 0.75)]))])

        If you want a `defaultdict`, you need to initialize it:

        >>> dd = defaultdict(list)
        >>> df.to_dict('records', into=dd)
        [defaultdict(<class 'list'>, {'col1': 1, 'col2': 0.5}),
         defaultdict(<class 'list'>, {'col1': 2, 'col2': 0.75})]
        """
        if not self.columns.is_unique:
            warnings.warn("DataFrame columns are not unique, some "
                          "columns will be omitted.", UserWarning,
                          stacklevel=2)
        # GH16122
        into_c = com.standardize_mapping(into)
        if orient.lower().startswith('d'):
            return into_c(
                (k, v.to_dict(into)) for k, v in compat.iteritems(self))
        elif orient.lower().startswith('l'):
            return into_c((k, v.tolist()) for k, v in compat.iteritems(self))
        elif orient.lower().startswith('sp'):
            return into_c((('index', self.index.tolist()),
                           ('columns', self.columns.tolist()),
                           ('data', [
                               list(map(com.maybe_box_datetimelike, t))
                               for t in self.itertuples(index=False, name=None)
                           ])))
        elif orient.lower().startswith('s'):
            return into_c((k, com.maybe_box_datetimelike(v))
                          for k, v in compat.iteritems(self))
        elif orient.lower().startswith('r'):
            columns = self.columns.tolist()
            rows = (dict(zip(columns, row))
                    for row in self.itertuples(index=False, name=None))
            return [
                into_c((k, com.maybe_box_datetimelike(v))
                       for k, v in compat.iteritems(row))
                for row in rows]
        elif orient.lower().startswith('i'):
            if not self.index.is_unique:
                raise ValueError(
                    "DataFrame index must be unique for orient='index'."
                )
            return into_c((t[0], dict(zip(self.columns, t[1:])))
                          for t in self.itertuples(name=None))
        else:
            raise ValueError("orient '{o}' not understood".format(o=orient))

    def to_gbq(self, destination_table, project_id=None, chunksize=None,
               reauth=False, if_exists='fail', auth_local_webserver=False,
               table_schema=None, location=None, progress_bar=True,
               credentials=None, verbose=None, private_key=None):
        """
        Write a DataFrame to a Google BigQuery table.

        This function requires the `pandas-gbq package
        <https://pandas-gbq.readthedocs.io>`__.

        See the `How to authenticate with Google BigQuery
        <https://pandas-gbq.readthedocs.io/en/latest/howto/authentication.html>`__
        guide for authentication instructions.

        Parameters
        ----------
        destination_table : str
            Name of table to be written, in the form ``dataset.tablename``.
        project_id : str, optional
            Google BigQuery Account project ID. Optional when available from
            the environment.
        chunksize : int, optional
            Number of rows to be inserted in each chunk from the dataframe.
            Set to ``None`` to load the whole dataframe at once.
        reauth : bool, default False
            Force Google BigQuery to re-authenticate the user. This is useful
            if multiple accounts are used.
        if_exists : str, default 'fail'
            Behavior when the destination table exists. Value can be one of:

            ``'fail'``
                If table exists, do nothing.
            ``'replace'``
                If table exists, drop it, recreate it, and insert data.
            ``'append'``
                If table exists, insert data. Create if does not exist.
        auth_local_webserver : bool, default False
            Use the `local webserver flow`_ instead of the `console flow`_
            when getting user credentials.

            .. _local webserver flow:
                http://google-auth-oauthlib.readthedocs.io/en/latest/reference/google_auth_oauthlib.flow.html#google_auth_oauthlib.flow.InstalledAppFlow.run_local_server
            .. _console flow:
                http://google-auth-oauthlib.readthedocs.io/en/latest/reference/google_auth_oauthlib.flow.html#google_auth_oauthlib.flow.InstalledAppFlow.run_console

            *New in version 0.2.0 of pandas-gbq*.
        table_schema : list of dicts, optional
            List of BigQuery table fields to which according DataFrame
            columns conform to, e.g. ``[{'name': 'col1', 'type':
            'STRING'},...]``. If schema is not provided, it will be
            generated according to dtypes of DataFrame columns. See
            BigQuery API documentation on available names of a field.

            *New in version 0.3.1 of pandas-gbq*.
        location : str, optional
            Location where the load job should run. See the `BigQuery locations
            documentation
            <https://cloud.google.com/bigquery/docs/dataset-locations>`__ for a
            list of available locations. The location must match that of the
            target dataset.

            *New in version 0.5.0 of pandas-gbq*.
        progress_bar : bool, default True
            Use the library `tqdm` to show the progress bar for the upload,
            chunk by chunk.

            *New in version 0.5.0 of pandas-gbq*.
        credentials : google.auth.credentials.Credentials, optional
            Credentials for accessing Google APIs. Use this parameter to
            override default credentials, such as to use Compute Engine
            :class:`google.auth.compute_engine.Credentials` or Service
            Account :class:`google.oauth2.service_account.Credentials`
            directly.

            *New in version 0.8.0 of pandas-gbq*.

            .. versionadded:: 0.24.0
        verbose : bool, deprecated
            Deprecated in pandas-gbq version 0.4.0. Use the `logging module
            to adjust verbosity instead
            <https://pandas-gbq.readthedocs.io/en/latest/intro.html#logging>`__.
        private_key : str, deprecated
            Deprecated in pandas-gbq version 0.8.0. Use the ``credentials``
            parameter and
            :func:`google.oauth2.service_account.Credentials.from_service_account_info`
            or
            :func:`google.oauth2.service_account.Credentials.from_service_account_file`
            instead.

            Service account private key in JSON format. Can be file path
            or string contents. This is useful for remote server
            authentication (eg. Jupyter/IPython notebook on remote host).

        See Also
        --------
        pandas_gbq.to_gbq : This function in the pandas-gbq library.
        pandas.read_gbq : Read a DataFrame from Google BigQuery.
        """
        from pandas.io import gbq
        return gbq.to_gbq(
            self, destination_table, project_id=project_id,
            chunksize=chunksize, reauth=reauth, if_exists=if_exists,
            auth_local_webserver=auth_local_webserver,
            table_schema=table_schema, location=location,
            progress_bar=progress_bar, credentials=credentials,
            verbose=verbose, private_key=private_key)

    @classmethod
    def from_records(cls, data, index=None, exclude=None, columns=None,
                     coerce_float=False, nrows=None):
        """
        Convert structured or record ndarray to DataFrame.

        Parameters
        ----------
        data : ndarray (structured dtype), list of tuples, dict, or DataFrame
        index : string, list of fields, array-like
            Field of array to use as the index, alternately a specific set of
            input labels to use
        exclude : sequence, default None
            Columns or fields to exclude
        columns : sequence, default None
            Column names to use. If the passed data do not have names
            associated with them, this argument provides names for the
            columns. Otherwise this argument indicates the order of the columns
            in the result (any names not found in the data will become all-NA
            columns)
        coerce_float : boolean, default False
            Attempt to convert values of non-string, non-numeric objects (like
            decimal.Decimal) to floating point, useful for SQL result sets
        nrows : int, default None
            Number of rows to read if data is an iterator

        Returns
        -------
        df : DataFrame
        """

        # Make a copy of the input columns so we can modify it
        if columns is not None:
            columns = ensure_index(columns)

        if is_iterator(data):
            if nrows == 0:
                return cls()

            try:
                first_row = next(data)
            except StopIteration:
                return cls(index=index, columns=columns)

            dtype = None
            if hasattr(first_row, 'dtype') and first_row.dtype.names:
                dtype = first_row.dtype

            values = [first_row]

            if nrows is None:
                values += data
            else:
                values.extend(itertools.islice(data, nrows - 1))

            if dtype is not None:
                data = np.array(values, dtype=dtype)
            else:
                data = values

        if isinstance(data, dict):
            if columns is None:
                columns = arr_columns = ensure_index(sorted(data))
                arrays = [data[k] for k in columns]
            else:
                arrays = []
                arr_columns = []
                for k, v in compat.iteritems(data):
                    if k in columns:
                        arr_columns.append(k)
                        arrays.append(v)

                arrays, arr_columns = reorder_arrays(arrays, arr_columns,
                                                     columns)

        elif isinstance(data, (np.ndarray, DataFrame)):
            arrays, columns = to_arrays(data, columns)
            if columns is not None:
                columns = ensure_index(columns)
            arr_columns = columns
        else:
            arrays, arr_columns = to_arrays(data, columns,
                                            coerce_float=coerce_float)

            arr_columns = ensure_index(arr_columns)
            if columns is not None:
                columns = ensure_index(columns)
            else:
                columns = arr_columns

        if exclude is None:
            exclude = set()
        else:
            exclude = set(exclude)

        result_index = None
        if index is not None:
            if (isinstance(index, compat.string_types) or
                    not hasattr(index, "__iter__")):
                i = columns.get_loc(index)
                exclude.add(index)
                if len(arrays) > 0:
                    result_index = Index(arrays[i], name=index)
                else:
                    result_index = Index([], name=index)
            else:
                try:
                    to_remove = [arr_columns.get_loc(field) for field in index]
                    index_data = [arrays[i] for i in to_remove]
                    result_index = ensure_index_from_sequences(index_data,
                                                               names=index)

                    exclude.update(index)
                except Exception:
                    result_index = index

        if any(exclude):
            arr_exclude = [x for x in exclude if x in arr_columns]
            to_remove = [arr_columns.get_loc(col) for col in arr_exclude]
            arrays = [v for i, v in enumerate(arrays) if i not in to_remove]

            arr_columns = arr_columns.drop(arr_exclude)
            columns = columns.drop(exclude)

        mgr = arrays_to_mgr(arrays, arr_columns, result_index, columns)

        return cls(mgr)

    def to_records(self, index=True, convert_datetime64=None,
                   column_dtypes=None, index_dtypes=None):
        """
        Convert DataFrame to a NumPy record array.

        Index will be included as the first field of the record array if
        requested.

        Parameters
        ----------
        index : bool, default True
            Include index in resulting record array, stored in 'index'
            field or using the index label, if set.
        convert_datetime64 : bool, default None
            .. deprecated:: 0.23.0

            Whether to convert the index to datetime.datetime if it is a
            DatetimeIndex.
        column_dtypes : str, type, dict, default None
            .. versionadded:: 0.24.0

            If a string or type, the data type to store all columns. If
            a dictionary, a mapping of column names and indices (zero-indexed)
            to specific data types.
        index_dtypes : str, type, dict, default None
            .. versionadded:: 0.24.0

            If a string or type, the data type to store all index levels. If
            a dictionary, a mapping of index level names and indices
            (zero-indexed) to specific data types.

            This mapping is applied only if `index=True`.

        Returns
        -------
        numpy.recarray
            NumPy ndarray with the DataFrame labels as fields and each row
            of the DataFrame as entries.

        See Also
        --------
        DataFrame.from_records: Convert structured or record ndarray
            to DataFrame.
        numpy.recarray: An ndarray that allows field access using
            attributes, analogous to typed columns in a
            spreadsheet.

        Examples
        --------
        >>> df = pd.DataFrame({'A': [1, 2], 'B': [0.5, 0.75]},
        ...                   index=['a', 'b'])
        >>> df
           A     B
        a  1  0.50
        b  2  0.75
        >>> df.to_records()
        rec.array([('a', 1, 0.5 ), ('b', 2, 0.75)],
                  dtype=[('index', 'O'), ('A', '<i8'), ('B', '<f8')])

        If the DataFrame index has no label then the recarray field name
        is set to 'index'. If the index has a label then this is used as the
        field name:

        >>> df.index = df.index.rename("I")
        >>> df.to_records()
        rec.array([('a', 1, 0.5 ), ('b', 2, 0.75)],
                  dtype=[('I', 'O'), ('A', '<i8'), ('B', '<f8')])

        The index can be excluded from the record array:

        >>> df.to_records(index=False)
        rec.array([(1, 0.5 ), (2, 0.75)],
                  dtype=[('A', '<i8'), ('B', '<f8')])

        Data types can be specified for the columns:

        >>> df.to_records(column_dtypes={"A": "int32"})
        rec.array([('a', 1, 0.5 ), ('b', 2, 0.75)],
                  dtype=[('I', 'O'), ('A', '<i4'), ('B', '<f8')])

        As well as for the index:

        >>> df.to_records(index_dtypes="<S2")
        rec.array([(b'a', 1, 0.5 ), (b'b', 2, 0.75)],
                  dtype=[('I', 'S2'), ('A', '<i8'), ('B', '<f8')])

        >>> index_dtypes = "<S{}".format(df.index.str.len().max())
        >>> df.to_records(index_dtypes=index_dtypes)
        rec.array([(b'a', 1, 0.5 ), (b'b', 2, 0.75)],
                  dtype=[('I', 'S1'), ('A', '<i8'), ('B', '<f8')])
        """

        if convert_datetime64 is not None:
            warnings.warn("The 'convert_datetime64' parameter is "
                          "deprecated and will be removed in a future "
                          "version",
                          FutureWarning, stacklevel=2)

        if index:
            if is_datetime64_any_dtype(self.index) and convert_datetime64:
                ix_vals = [self.index.to_pydatetime()]
            else:
                if isinstance(self.index, MultiIndex):
                    # array of tuples to numpy cols. copy copy copy
                    ix_vals = lmap(np.array, zip(*self.index.values))
                else:
                    ix_vals = [self.index.values]

            arrays = ix_vals + [self[c].get_values() for c in self.columns]

            count = 0
            index_names = list(self.index.names)

            if isinstance(self.index, MultiIndex):
                for i, n in enumerate(index_names):
                    if n is None:
                        index_names[i] = 'level_%d' % count
                        count += 1
            elif index_names[0] is None:
                index_names = ['index']

            names = (lmap(compat.text_type, index_names) +
                     lmap(compat.text_type, self.columns))
        else:
            arrays = [self[c].get_values() for c in self.columns]
            names = lmap(compat.text_type, self.columns)
            index_names = []

        index_len = len(index_names)
        formats = []

        for i, v in enumerate(arrays):
            index = i

            # When the names and arrays are collected, we
            # first collect those in the DataFrame's index,
            # followed by those in its columns.
            #
            # Thus, the total length of the array is:
            # len(index_names) + len(DataFrame.columns).
            #
            # This check allows us to see whether we are
            # handling a name / array in the index or column.
            if index < index_len:
                dtype_mapping = index_dtypes
                name = index_names[index]
            else:
                index -= index_len
                dtype_mapping = column_dtypes
                name = self.columns[index]

            # We have a dictionary, so we get the data type
            # associated with the index or column (which can
            # be denoted by its name in the DataFrame or its
            # position in DataFrame's array of indices or
            # columns, whichever is applicable.
            if is_dict_like(dtype_mapping):
                if name in dtype_mapping:
                    dtype_mapping = dtype_mapping[name]
                elif index in dtype_mapping:
                    dtype_mapping = dtype_mapping[index]
                else:
                    dtype_mapping = None

            # If no mapping can be found, use the array's
            # dtype attribute for formatting.
            #
            # A valid dtype must either be a type or
            # string naming a type.
            if dtype_mapping is None:
                formats.append(v.dtype)
            elif isinstance(dtype_mapping, (type, np.dtype,
                                            compat.string_types)):
                formats.append(dtype_mapping)
            else:
                element = "row" if i < index_len else "column"
                msg = ("Invalid dtype {dtype} specified for "
                       "{element} {name}").format(dtype=dtype_mapping,
                                                  element=element, name=name)
                raise ValueError(msg)

        return np.rec.fromarrays(
            arrays,
            dtype={'names': names, 'formats': formats}
        )

    @classmethod
    def from_items(cls, items, columns=None, orient='columns'):
        """
        Construct a DataFrame from a list of tuples.

        .. deprecated:: 0.23.0
          `from_items` is deprecated and will be removed in a future version.
          Use :meth:`DataFrame.from_dict(dict(items)) <DataFrame.from_dict>`
          instead.
          :meth:`DataFrame.from_dict(OrderedDict(items)) <DataFrame.from_dict>`
          may be used to preserve the key order.

        Convert (key, value) pairs to DataFrame. The keys will be the axis
        index (usually the columns, but depends on the specified
        orientation). The values should be arrays or Series.

        Parameters
        ----------
        items : sequence of (key, value) pairs
            Values should be arrays or Series.
        columns : sequence of column labels, optional
            Must be passed if orient='index'.
        orient : {'columns', 'index'}, default 'columns'
            The "orientation" of the data. If the keys of the
            input correspond to column labels, pass 'columns'
            (default). Otherwise if the keys correspond to the index,
            pass 'index'.

        Returns
        -------
        frame : DataFrame
        """

        warnings.warn("from_items is deprecated. Please use "
                      "DataFrame.from_dict(dict(items), ...) instead. "
                      "DataFrame.from_dict(OrderedDict(items)) may be used to "
                      "preserve the key order.",
                      FutureWarning, stacklevel=2)

        keys, values = lzip(*items)

        if orient == 'columns':
            if columns is not None:
                columns = ensure_index(columns)

                idict = dict(items)
                if len(idict) < len(items):
                    if not columns.equals(ensure_index(keys)):
                        raise ValueError('With non-unique item names, passed '
                                         'columns must be identical')
                    arrays = values
                else:
                    arrays = [idict[k] for k in columns if k in idict]
            else:
                columns = ensure_index(keys)
                arrays = values

            # GH 17312
            # Provide more informative error msg when scalar values passed
            try:
                return cls._from_arrays(arrays, columns, None)

            except ValueError:
                if not is_nested_list_like(values):
                    raise ValueError('The value in each (key, value) pair '
                                     'must be an array, Series, or dict')

        elif orient == 'index':
            if columns is None:
                raise TypeError("Must pass columns with orient='index'")

            keys = ensure_index(keys)

            # GH 17312
            # Provide more informative error msg when scalar values passed
            try:
                arr = np.array(values, dtype=object).T
                data = [lib.maybe_convert_objects(v) for v in arr]
                return cls._from_arrays(data, columns, keys)

            except TypeError:
                if not is_nested_list_like(values):
                    raise ValueError('The value in each (key, value) pair '
                                     'must be an array, Series, or dict')

        else:  # pragma: no cover
            raise ValueError("'orient' must be either 'columns' or 'index'")

    @classmethod
    def _from_arrays(cls, arrays, columns, index, dtype=None):
        mgr = arrays_to_mgr(arrays, columns, index, columns, dtype=dtype)
        return cls(mgr)

    @classmethod
    def from_csv(cls, path, header=0, sep=',', index_col=0, parse_dates=True,
                 encoding=None, tupleize_cols=None,
                 infer_datetime_format=False):
        """
        Read CSV file.

        .. deprecated:: 0.21.0
            Use :func:`pandas.read_csv` instead.

        It is preferable to use the more powerful :func:`pandas.read_csv`
        for most general purposes, but ``from_csv`` makes for an easy
        roundtrip to and from a file (the exact counterpart of
        ``to_csv``), especially with a DataFrame of time series data.

        This method only differs from the preferred :func:`pandas.read_csv`
        in some defaults:

        - `index_col` is ``0`` instead of ``None`` (take first column as index
          by default)
        - `parse_dates` is ``True`` instead of ``False`` (try parsing the index
          as datetime by default)

        So a ``pd.DataFrame.from_csv(path)`` can be replaced by
        ``pd.read_csv(path, index_col=0, parse_dates=True)``.

        Parameters
        ----------
        path : string file path or file handle / StringIO
        header : int, default 0
            Row to use as header (skip prior rows)
        sep : string, default ','
            Field delimiter
        index_col : int or sequence, default 0
            Column to use for index. If a sequence is given, a MultiIndex
            is used. Different default from read_table
        parse_dates : boolean, default True
            Parse dates. Different default from read_table
        tupleize_cols : boolean, default False
            write multi_index columns as a list of tuples (if True)
            or new (expanded format) if False)
        infer_datetime_format : boolean, default False
            If True and `parse_dates` is True for a column, try to infer the
            datetime format based on the first datetime string. If the format
            can be inferred, there often will be a large parsing speed-up.

        Returns
        -------
        y : DataFrame

        See Also
        --------
        pandas.read_csv
        """

        warnings.warn("from_csv is deprecated. Please use read_csv(...) "
                      "instead. Note that some of the default arguments are "
                      "different, so please refer to the documentation "
                      "for from_csv when changing your function calls",
                      FutureWarning, stacklevel=2)

        from pandas.io.parsers import read_csv
        return read_csv(path, header=header, sep=sep,
                        parse_dates=parse_dates, index_col=index_col,
                        encoding=encoding, tupleize_cols=tupleize_cols,
                        infer_datetime_format=infer_datetime_format)

    def to_sparse(self, fill_value=None, kind='block'):
        """
        Convert to SparseDataFrame.

        Implement the sparse version of the DataFrame meaning that any data
        matching a specific value it's omitted in the representation.
        The sparse DataFrame allows for a more efficient storage.

        Parameters
        ----------
        fill_value : float, default None
            The specific value that should be omitted in the representation.
        kind : {'block', 'integer'}, default 'block'
            The kind of the SparseIndex tracking where data is not equal to
            the fill value:

            - 'block' tracks only the locations and sizes of blocks of data.
            - 'integer' keeps an array with all the locations of the data.

            In most cases 'block' is recommended, since it's more memory
            efficient.

        Returns
        -------
        SparseDataFrame
            The sparse representation of the DataFrame.

        See Also
        --------
        DataFrame.to_dense :
            Converts the DataFrame back to the its dense form.

        Examples
        --------
        >>> df = pd.DataFrame([(np.nan, np.nan),
        ...                    (1., np.nan),
        ...                    (np.nan, 1.)])
        >>> df
             0    1
        0  NaN  NaN
        1  1.0  NaN
        2  NaN  1.0
        >>> type(df)
        <class 'pandas.core.frame.DataFrame'>

        >>> sdf = df.to_sparse()
        >>> sdf
             0    1
        0  NaN  NaN
        1  1.0  NaN
        2  NaN  1.0
        >>> type(sdf)
        <class 'pandas.core.sparse.frame.SparseDataFrame'>
        """
        from pandas.core.sparse.api import SparseDataFrame
        return SparseDataFrame(self._series, index=self.index,
                               columns=self.columns, default_kind=kind,
                               default_fill_value=fill_value)

    def to_panel(self):
        """
        Transform long (stacked) format (DataFrame) into wide (3D, Panel)
        format.

        .. deprecated:: 0.20.0

        Currently the index of the DataFrame must be a 2-level MultiIndex. This
        may be generalized later

        Returns
        -------
        panel : Panel
        """
        # only support this kind for now
        if (not isinstance(self.index, MultiIndex) or  # pragma: no cover
                len(self.index.levels) != 2):
            raise NotImplementedError('Only 2-level MultiIndex are supported.')

        if not self.index.is_unique:
            raise ValueError("Can't convert non-uniquely indexed "
                             "DataFrame to Panel")

        self._consolidate_inplace()

        # minor axis must be sorted
        if self.index.lexsort_depth < 2:
            selfsorted = self.sort_index(level=0)
        else:
            selfsorted = self

        major_axis, minor_axis = selfsorted.index.levels
        major_codes, minor_codes = selfsorted.index.codes
        shape = len(major_axis), len(minor_axis)

        # preserve names, if any
        major_axis = major_axis.copy()
        major_axis.name = self.index.names[0]

        minor_axis = minor_axis.copy()
        minor_axis.name = self.index.names[1]

        # create new axes
        new_axes = [selfsorted.columns, major_axis, minor_axis]

        # create new manager
        new_mgr = selfsorted._data.reshape_nd(axes=new_axes,
                                              labels=[major_codes,
                                                      minor_codes],
                                              shape=shape,
                                              ref_items=selfsorted.columns)

        return self._constructor_expanddim(new_mgr)

    @deprecate_kwarg(old_arg_name='encoding', new_arg_name=None)
    def to_stata(self, fname, convert_dates=None, write_index=True,
                 encoding="latin-1", byteorder=None, time_stamp=None,
                 data_label=None, variable_labels=None, version=114,
                 convert_strl=None):
        """
        Export DataFrame object to Stata dta format.

        Writes the DataFrame to a Stata dataset file.
        "dta" files contain a Stata dataset.

        Parameters
        ----------
        fname : str, buffer or path object
            String, path object (pathlib.Path or py._path.local.LocalPath) or
            object implementing a binary write() function. If using a buffer
            then the buffer will not be automatically closed after the file
            data has been written.
        convert_dates : dict
            Dictionary mapping columns containing datetime types to stata
            internal format to use when writing the dates. Options are 'tc',
            'td', 'tm', 'tw', 'th', 'tq', 'ty'. Column can be either an integer
            or a name. Datetime columns that do not have a conversion type
            specified will be converted to 'tc'. Raises NotImplementedError if
            a datetime column has timezone information.
        write_index : bool
            Write the index to Stata dataset.
        encoding : str
            Default is latin-1. Unicode is not supported.
        byteorder : str
            Can be ">", "<", "little", or "big". default is `sys.byteorder`.
        time_stamp : datetime
            A datetime to use as file creation date.  Default is the current
            time.
        data_label : str, optional
            A label for the data set.  Must be 80 characters or smaller.
        variable_labels : dict
            Dictionary containing columns as keys and variable labels as
            values. Each label must be 80 characters or smaller.

            .. versionadded:: 0.19.0

        version : {114, 117}, default 114
            Version to use in the output dta file.  Version 114 can be used
            read by Stata 10 and later.  Version 117 can be read by Stata 13
            or later. Version 114 limits string variables to 244 characters or
            fewer while 117 allows strings with lengths up to 2,000,000
            characters.

            .. versionadded:: 0.23.0

        convert_strl : list, optional
            List of column names to convert to string columns to Stata StrL
            format. Only available if version is 117.  Storing strings in the
            StrL format can produce smaller dta files if strings have more than
            8 characters and values are repeated.

            .. versionadded:: 0.23.0

        Raises
        ------
        NotImplementedError
            * If datetimes contain timezone information
            * Column dtype is not representable in Stata
        ValueError
            * Columns listed in convert_dates are neither datetime64[ns]
              or datetime.datetime
            * Column listed in convert_dates is not in DataFrame
            * Categorical label contains more than 32,000 characters

            .. versionadded:: 0.19.0

        See Also
        --------
        read_stata : Import Stata data files.
        io.stata.StataWriter : Low-level writer for Stata data files.
        io.stata.StataWriter117 : Low-level writer for version 117 files.

        Examples
        --------
        >>> df = pd.DataFrame({'animal': ['falcon', 'parrot', 'falcon',
        ...                               'parrot'],
        ...                    'speed': [350, 18, 361, 15]})
        >>> df.to_stata('animals.dta')  # doctest: +SKIP
        """
        kwargs = {}
        if version not in (114, 117):
            raise ValueError('Only formats 114 and 117 supported.')
        if version == 114:
            if convert_strl is not None:
                raise ValueError('strl support is only available when using '
                                 'format 117')
            from pandas.io.stata import StataWriter as statawriter
        else:
            from pandas.io.stata import StataWriter117 as statawriter
            kwargs['convert_strl'] = convert_strl

        writer = statawriter(fname, self, convert_dates=convert_dates,
                             byteorder=byteorder, time_stamp=time_stamp,
                             data_label=data_label, write_index=write_index,
                             variable_labels=variable_labels, **kwargs)
        writer.write_file()

    def to_feather(self, fname):
        """
        Write out the binary feather-format for DataFrames.

        .. versionadded:: 0.20.0

        Parameters
        ----------
        fname : str
            string file path
        """
        from pandas.io.feather_format import to_feather
        to_feather(self, fname)

    def to_parquet(self, fname, engine='auto', compression='snappy',
                   index=None, partition_cols=None, **kwargs):
        """
        Write a DataFrame to the binary parquet format.

        .. versionadded:: 0.21.0

        This function writes the dataframe as a `parquet file
        <https://parquet.apache.org/>`_. You can choose different parquet
        backends, and have the option of compression. See
        :ref:`the user guide <io.parquet>` for more details.

        Parameters
        ----------
        fname : str
            File path or Root Directory path. Will be used as Root Directory
            path while writing a partitioned dataset.

            .. versionchanged:: 0.24.0

        engine : {'auto', 'pyarrow', 'fastparquet'}, default 'auto'
            Parquet library to use. If 'auto', then the option
            ``io.parquet.engine`` is used. The default ``io.parquet.engine``
            behavior is to try 'pyarrow', falling back to 'fastparquet' if
            'pyarrow' is unavailable.
        compression : {'snappy', 'gzip', 'brotli', None}, default 'snappy'
            Name of the compression to use. Use ``None`` for no compression.
        index : bool, default None
            If ``True``, include the dataframe's index(es) in the file output.
            If ``False``, they will not be written to the file. If ``None``,
            the behavior depends on the chosen engine.

            .. versionadded:: 0.24.0

        partition_cols : list, optional, default None
            Column names by which to partition the dataset
            Columns are partitioned in the order they are given

            .. versionadded:: 0.24.0

        **kwargs
            Additional arguments passed to the parquet library. See
            :ref:`pandas io <io.parquet>` for more details.

        See Also
        --------
        read_parquet : Read a parquet file.
        DataFrame.to_csv : Write a csv file.
        DataFrame.to_sql : Write to a sql table.
        DataFrame.to_hdf : Write to hdf.

        Notes
        -----
        This function requires either the `fastparquet
        <https://pypi.org/project/fastparquet>`_ or `pyarrow
        <https://arrow.apache.org/docs/python/>`_ library.

        Examples
        --------
        >>> df = pd.DataFrame(data={'col1': [1, 2], 'col2': [3, 4]})
        >>> df.to_parquet('df.parquet.gzip',
        ...               compression='gzip')  # doctest: +SKIP
        >>> pd.read_parquet('df.parquet.gzip')  # doctest: +SKIP
           col1  col2
        0     1     3
        1     2     4
        """
        from pandas.io.parquet import to_parquet
        to_parquet(self, fname, engine,
                   compression=compression, index=index,
                   partition_cols=partition_cols, **kwargs)

    @Substitution(header='Whether to print column labels, default True')
    @Substitution(shared_params=fmt.common_docstring,
                  returns=fmt.return_docstring)
    def to_html(self, buf=None, columns=None, col_space=None, header=True,
                index=True, na_rep='NaN', formatters=None, float_format=None,
                sparsify=None, index_names=True, justify=None, max_rows=None,
                max_cols=None, show_dimensions=False, decimal='.',
                bold_rows=True, classes=None, escape=True, notebook=False,
                border=None, table_id=None, render_links=False):
        """
        Render a DataFrame as an HTML table.
        %(shared_params)s
        bold_rows : bool, default True
            Make the row labels bold in the output.
        classes : str or list or tuple, default None
            CSS class(es) to apply to the resulting html table.
        escape : bool, default True
            Convert the characters <, >, and & to HTML-safe sequences.
        notebook : {True, False}, default False
            Whether the generated HTML is for IPython Notebook.
        border : int
            A ``border=border`` attribute is included in the opening
            `<table>` tag. Default ``pd.options.html.border``.

            .. versionadded:: 0.19.0

        table_id : str, optional
            A css id is included in the opening `<table>` tag if specified.

            .. versionadded:: 0.23.0

        render_links : bool, default False
            Convert URLs to HTML links.

            .. versionadded:: 0.24.0

        %(returns)s
        See Also
        --------
        to_string : Convert DataFrame to a string.
        """

        if (justify is not None and
                justify not in fmt._VALID_JUSTIFY_PARAMETERS):
            raise ValueError("Invalid value for justify parameter")

        formatter = fmt.DataFrameFormatter(self, buf=buf, columns=columns,
                                           col_space=col_space, na_rep=na_rep,
                                           formatters=formatters,
                                           float_format=float_format,
                                           sparsify=sparsify, justify=justify,
                                           index_names=index_names,
                                           header=header, index=index,
                                           bold_rows=bold_rows, escape=escape,
                                           max_rows=max_rows,
                                           max_cols=max_cols,
                                           show_dimensions=show_dimensions,
                                           decimal=decimal, table_id=table_id,
                                           render_links=render_links)
        # TODO: a generic formatter wld b in DataFrameFormatter
        formatter.to_html(classes=classes, notebook=notebook, border=border)

        if buf is None:
            return formatter.buf.getvalue()

    # ----------------------------------------------------------------------

    def info(self, verbose=None, buf=None, max_cols=None, memory_usage=None,
             null_counts=None):
        """
        Print a concise summary of a DataFrame.

        This method prints information about a DataFrame including
        the index dtype and column dtypes, non-null values and memory usage.

        Parameters
        ----------
        verbose : bool, optional
            Whether to print the full summary. By default, the setting in
            ``pandas.options.display.max_info_columns`` is followed.
        buf : writable buffer, defaults to sys.stdout
            Where to send the output. By default, the output is printed to
            sys.stdout. Pass a writable buffer if you need to further process
            the output.
        max_cols : int, optional
            When to switch from the verbose to the truncated output. If the
            DataFrame has more than `max_cols` columns, the truncated output
            is used. By default, the setting in
            ``pandas.options.display.max_info_columns`` is used.
        memory_usage : bool, str, optional
            Specifies whether total memory usage of the DataFrame
            elements (including the index) should be displayed. By default,
            this follows the ``pandas.options.display.memory_usage`` setting.

            True always show memory usage. False never shows memory usage.
            A value of 'deep' is equivalent to "True with deep introspection".
            Memory usage is shown in human-readable units (base-2
            representation). Without deep introspection a memory estimation is
            made based in column dtype and number of rows assuming values
            consume the same memory amount for corresponding dtypes. With deep
            memory introspection, a real memory usage calculation is performed
            at the cost of computational resources.
        null_counts : bool, optional
            Whether to show the non-null counts. By default, this is shown
            only if the frame is smaller than
            ``pandas.options.display.max_info_rows`` and
            ``pandas.options.display.max_info_columns``. A value of True always
            shows the counts, and False never shows the counts.

        Returns
        -------
        None
            This method prints a summary of a DataFrame and returns None.

        See Also
        --------
        DataFrame.describe: Generate descriptive statistics of DataFrame
            columns.
        DataFrame.memory_usage: Memory usage of DataFrame columns.

        Examples
        --------
        >>> int_values = [1, 2, 3, 4, 5]
        >>> text_values = ['alpha', 'beta', 'gamma', 'delta', 'epsilon']
        >>> float_values = [0.0, 0.25, 0.5, 0.75, 1.0]
        >>> df = pd.DataFrame({"int_col": int_values, "text_col": text_values,
        ...                   "float_col": float_values})
        >>> df
           int_col text_col  float_col
        0        1    alpha       0.00
        1        2     beta       0.25
        2        3    gamma       0.50
        3        4    delta       0.75
        4        5  epsilon       1.00

        Prints information of all columns:

        >>> df.info(verbose=True)
        <class 'pandas.core.frame.DataFrame'>
        RangeIndex: 5 entries, 0 to 4
        Data columns (total 3 columns):
        int_col      5 non-null int64
        text_col     5 non-null object
        float_col    5 non-null float64
        dtypes: float64(1), int64(1), object(1)
        memory usage: 200.0+ bytes

        Prints a summary of columns count and its dtypes but not per column
        information:

        >>> df.info(verbose=False)
        <class 'pandas.core.frame.DataFrame'>
        RangeIndex: 5 entries, 0 to 4
        Columns: 3 entries, int_col to float_col
        dtypes: float64(1), int64(1), object(1)
        memory usage: 200.0+ bytes

        Pipe output of DataFrame.info to buffer instead of sys.stdout, get
        buffer content and writes to a text file:

        >>> import io
        >>> buffer = io.StringIO()
        >>> df.info(buf=buffer)
        >>> s = buffer.getvalue()
        >>> with open("df_info.txt", "w",
        ...           encoding="utf-8") as f:  # doctest: +SKIP
        ...     f.write(s)
        260

        The `memory_usage` parameter allows deep introspection mode, specially
        useful for big DataFrames and fine-tune memory optimization:

        >>> random_strings_array = np.random.choice(['a', 'b', 'c'], 10 ** 6)
        >>> df = pd.DataFrame({
        ...     'column_1': np.random.choice(['a', 'b', 'c'], 10 ** 6),
        ...     'column_2': np.random.choice(['a', 'b', 'c'], 10 ** 6),
        ...     'column_3': np.random.choice(['a', 'b', 'c'], 10 ** 6)
        ... })
        >>> df.info()
        <class 'pandas.core.frame.DataFrame'>
        RangeIndex: 1000000 entries, 0 to 999999
        Data columns (total 3 columns):
        column_1    1000000 non-null object
        column_2    1000000 non-null object
        column_3    1000000 non-null object
        dtypes: object(3)
        memory usage: 22.9+ MB

        >>> df.info(memory_usage='deep')
        <class 'pandas.core.frame.DataFrame'>
        RangeIndex: 1000000 entries, 0 to 999999
        Data columns (total 3 columns):
        column_1    1000000 non-null object
        column_2    1000000 non-null object
        column_3    1000000 non-null object
        dtypes: object(3)
        memory usage: 188.8 MB
        """

        if buf is None:  # pragma: no cover
            buf = sys.stdout

        lines = []

        lines.append(str(type(self)))
        lines.append(self.index._summary())

        if len(self.columns) == 0:
            lines.append('Empty {name}'.format(name=type(self).__name__))
            fmt.buffer_put_lines(buf, lines)
            return

        cols = self.columns

        # hack
        if max_cols is None:
            max_cols = get_option('display.max_info_columns',
                                  len(self.columns) + 1)

        max_rows = get_option('display.max_info_rows', len(self) + 1)

        if null_counts is None:
            show_counts = ((len(self.columns) <= max_cols) and
                           (len(self) < max_rows))
        else:
            show_counts = null_counts
        exceeds_info_cols = len(self.columns) > max_cols

        def _verbose_repr():
            lines.append('Data columns (total %d columns):' %
                         len(self.columns))
            space = max(len(pprint_thing(k)) for k in self.columns) + 4
            counts = None

            tmpl = "{count}{dtype}"
            if show_counts:
                counts = self.count()
                if len(cols) != len(counts):  # pragma: no cover
                    raise AssertionError(
                        'Columns must equal counts '
                        '({cols:d} != {counts:d})'.format(
                            cols=len(cols), counts=len(counts)))
                tmpl = "{count} non-null {dtype}"

            dtypes = self.dtypes
            for i, col in enumerate(self.columns):
                dtype = dtypes.iloc[i]
                col = pprint_thing(col)

                count = ""
                if show_counts:
                    count = counts.iloc[i]

                lines.append(_put_str(col, space) + tmpl.format(count=count,
                                                                dtype=dtype))

        def _non_verbose_repr():
            lines.append(self.columns._summary(name='Columns'))

        def _sizeof_fmt(num, size_qualifier):
            # returns size in human readable format
            for x in ['bytes', 'KB', 'MB', 'GB', 'TB']:
                if num < 1024.0:
                    return ("{num:3.1f}{size_q} "
                            "{x}".format(num=num, size_q=size_qualifier, x=x))
                num /= 1024.0
            return "{num:3.1f}{size_q} {pb}".format(num=num,
                                                    size_q=size_qualifier,
                                                    pb='PB')

        if verbose:
            _verbose_repr()
        elif verbose is False:  # specifically set to False, not nesc None
            _non_verbose_repr()
        else:
            if exceeds_info_cols:
                _non_verbose_repr()
            else:
                _verbose_repr()

        counts = self.get_dtype_counts()
        dtypes = ['{k}({kk:d})'.format(k=k[0], kk=k[1]) for k
                  in sorted(compat.iteritems(counts))]
        lines.append('dtypes: {types}'.format(types=', '.join(dtypes)))

        if memory_usage is None:
            memory_usage = get_option('display.memory_usage')
        if memory_usage:
            # append memory usage of df to display
            size_qualifier = ''
            if memory_usage == 'deep':
                deep = True
            else:
                # size_qualifier is just a best effort; not guaranteed to catch
                # all cases (e.g., it misses categorical data even with object
                # categories)
                deep = False
                if ('object' in counts or
                        self.index._is_memory_usage_qualified()):
                    size_qualifier = '+'
            mem_usage = self.memory_usage(index=True, deep=deep).sum()
            lines.append("memory usage: {mem}\n".format(
                mem=_sizeof_fmt(mem_usage, size_qualifier)))

        fmt.buffer_put_lines(buf, lines)

    def memory_usage(self, index=True, deep=False):
        """
        Return the memory usage of each column in bytes.

        The memory usage can optionally include the contribution of
        the index and elements of `object` dtype.

        This value is displayed in `DataFrame.info` by default. This can be
        suppressed by setting ``pandas.options.display.memory_usage`` to False.

        Parameters
        ----------
        index : bool, default True
            Specifies whether to include the memory usage of the DataFrame's
            index in returned Series. If ``index=True`` the memory usage of the
            index the first item in the output.
        deep : bool, default False
            If True, introspect the data deeply by interrogating
            `object` dtypes for system-level memory consumption, and include
            it in the returned values.

        Returns
        -------
        sizes : Series
            A Series whose index is the original column names and whose values
            is the memory usage of each column in bytes.

        See Also
        --------
        numpy.ndarray.nbytes : Total bytes consumed by the elements of an
            ndarray.
        Series.memory_usage : Bytes consumed by a Series.
        pandas.Categorical : Memory-efficient array for string values with
            many repeated values.
        DataFrame.info : Concise summary of a DataFrame.

        Examples
        --------
        >>> dtypes = ['int64', 'float64', 'complex128', 'object', 'bool']
        >>> data = dict([(t, np.ones(shape=5000).astype(t))
        ...              for t in dtypes])
        >>> df = pd.DataFrame(data)
        >>> df.head()
           int64  float64  complex128 object  bool
        0      1      1.0      (1+0j)      1  True
        1      1      1.0      (1+0j)      1  True
        2      1      1.0      (1+0j)      1  True
        3      1      1.0      (1+0j)      1  True
        4      1      1.0      (1+0j)      1  True

        >>> df.memory_usage()
        Index            80
        int64         40000
        float64       40000
        complex128    80000
        object        40000
        bool           5000
        dtype: int64

        >>> df.memory_usage(index=False)
        int64         40000
        float64       40000
        complex128    80000
        object        40000
        bool           5000
        dtype: int64

        The memory footprint of `object` dtype columns is ignored by default:

        >>> df.memory_usage(deep=True)
        Index             80
        int64          40000
        float64        40000
        complex128     80000
        object        160000
        bool            5000
        dtype: int64

        Use a Categorical for efficient storage of an object-dtype column with
        many repeated values.

        >>> df['object'].astype('category').memory_usage(deep=True)
        5168
        """
        result = Series([c.memory_usage(index=False, deep=deep)
                         for col, c in self.iteritems()], index=self.columns)
        if index:
            result = Series(self.index.memory_usage(deep=deep),
                            index=['Index']).append(result)
        return result

    def transpose(self, *args, **kwargs):
        """
        Transpose index and columns.

        Reflect the DataFrame over its main diagonal by writing rows as columns
        and vice-versa. The property :attr:`.T` is an accessor to the method
        :meth:`transpose`.

        Parameters
        ----------
        copy : bool, default False
            If True, the underlying data is copied. Otherwise (default), no
            copy is made if possible.
        *args, **kwargs
            Additional keywords have no effect but might be accepted for
            compatibility with numpy.

        Returns
        -------
        DataFrame
            The transposed DataFrame.

        See Also
        --------
        numpy.transpose : Permute the dimensions of a given array.

        Notes
        -----
        Transposing a DataFrame with mixed dtypes will result in a homogeneous
        DataFrame with the `object` dtype. In such a case, a copy of the data
        is always made.

        Examples
        --------
        **Square DataFrame with homogeneous dtype**

        >>> d1 = {'col1': [1, 2], 'col2': [3, 4]}
        >>> df1 = pd.DataFrame(data=d1)
        >>> df1
           col1  col2
        0     1     3
        1     2     4

        >>> df1_transposed = df1.T # or df1.transpose()
        >>> df1_transposed
              0  1
        col1  1  2
        col2  3  4

        When the dtype is homogeneous in the original DataFrame, we get a
        transposed DataFrame with the same dtype:

        >>> df1.dtypes
        col1    int64
        col2    int64
        dtype: object
        >>> df1_transposed.dtypes
        0    int64
        1    int64
        dtype: object

        **Non-square DataFrame with mixed dtypes**

        >>> d2 = {'name': ['Alice', 'Bob'],
        ...       'score': [9.5, 8],
        ...       'employed': [False, True],
        ...       'kids': [0, 0]}
        >>> df2 = pd.DataFrame(data=d2)
        >>> df2
            name  score  employed  kids
        0  Alice    9.5     False     0
        1    Bob    8.0      True     0

        >>> df2_transposed = df2.T # or df2.transpose()
        >>> df2_transposed
                      0     1
        name      Alice   Bob
        score       9.5     8
        employed  False  True
        kids          0     0

        When the DataFrame has mixed dtypes, we get a transposed DataFrame with
        the `object` dtype:

        >>> df2.dtypes
        name         object
        score       float64
        employed       bool
        kids          int64
        dtype: object
        >>> df2_transposed.dtypes
        0    object
        1    object
        dtype: object
        """
        nv.validate_transpose(args, dict())
        return super(DataFrame, self).transpose(1, 0, **kwargs)

    T = property(transpose)

    # ----------------------------------------------------------------------
    # Picklability

    # legacy pickle formats
    def _unpickle_frame_compat(self, state):  # pragma: no cover
        if len(state) == 2:  # pragma: no cover
            series, idx = state
            columns = sorted(series)
        else:
            series, cols, idx = state
            columns = com._unpickle_array(cols)

        index = com._unpickle_array(idx)
        self._data = self._init_dict(series, index, columns, None)

    def _unpickle_matrix_compat(self, state):  # pragma: no cover
        # old unpickling
        (vals, idx, cols), object_state = state

        index = com._unpickle_array(idx)
        dm = DataFrame(vals, index=index, columns=com._unpickle_array(cols),
                       copy=False)

        if object_state is not None:
            ovals, _, ocols = object_state
            objects = DataFrame(ovals, index=index,
                                columns=com._unpickle_array(ocols), copy=False)

            dm = dm.join(objects)

        self._data = dm._data

    # ----------------------------------------------------------------------
    # Getting and setting elements

    def get_value(self, index, col, takeable=False):
        """
        Quickly retrieve single value at passed column and index.

        .. deprecated:: 0.21.0
            Use .at[] or .iat[] accessors instead.

        Parameters
        ----------
        index : row label
        col : column label
        takeable : interpret the index/col as indexers, default False

        Returns
        -------
        value : scalar value
        """

        warnings.warn("get_value is deprecated and will be removed "
                      "in a future release. Please use "
                      ".at[] or .iat[] accessors instead", FutureWarning,
                      stacklevel=2)
        return self._get_value(index, col, takeable=takeable)

    def _get_value(self, index, col, takeable=False):

        if takeable:
            series = self._iget_item_cache(col)
            return com.maybe_box_datetimelike(series._values[index])

        series = self._get_item_cache(col)
        engine = self.index._engine

        try:
            return engine.get_value(series._values, index)
        except (TypeError, ValueError):

            # we cannot handle direct indexing
            # use positional
            col = self.columns.get_loc(col)
            index = self.index.get_loc(index)
            return self._get_value(index, col, takeable=True)
    _get_value.__doc__ = get_value.__doc__

    def set_value(self, index, col, value, takeable=False):
        """
        Put single value at passed column and index.

        .. deprecated:: 0.21.0
            Use .at[] or .iat[] accessors instead.

        Parameters
        ----------
        index : row label
        col : column label
        value : scalar value
        takeable : interpret the index/col as indexers, default False

        Returns
        -------
        frame : DataFrame
            If label pair is contained, will be reference to calling DataFrame,
            otherwise a new object
        """
        warnings.warn("set_value is deprecated and will be removed "
                      "in a future release. Please use "
                      ".at[] or .iat[] accessors instead", FutureWarning,
                      stacklevel=2)
        return self._set_value(index, col, value, takeable=takeable)

    def _set_value(self, index, col, value, takeable=False):
        try:
            if takeable is True:
                series = self._iget_item_cache(col)
                return series._set_value(index, value, takeable=True)

            series = self._get_item_cache(col)
            engine = self.index._engine
            engine.set_value(series._values, index, value)
            return self
        except (KeyError, TypeError):

            # set using a non-recursive method & reset the cache
            if takeable:
                self.iloc[index, col] = value
            else:
                self.loc[index, col] = value
            self._item_cache.pop(col, None)

            return self
    _set_value.__doc__ = set_value.__doc__

    def _ixs(self, i, axis=0):
        """
        Parameters
        ----------
        i : int, slice, or sequence of integers
        axis : int

        Notes
        -----
        If slice passed, the resulting data will be a view.
        """
        # irow
        if axis == 0:
            if isinstance(i, slice):
                return self[i]
            else:
                label = self.index[i]
                if isinstance(label, Index):
                    # a location index by definition
                    result = self.take(i, axis=axis)
                    copy = True
                else:
                    new_values = self._data.fast_xs(i)
                    if is_scalar(new_values):
                        return new_values

                    # if we are a copy, mark as such
                    copy = (isinstance(new_values, np.ndarray) and
                            new_values.base is None)
                    result = self._constructor_sliced(new_values,
                                                      index=self.columns,
                                                      name=self.index[i],
                                                      dtype=new_values.dtype)
                result._set_is_copy(self, copy=copy)
                return result

        # icol
        else:
            label = self.columns[i]
            if isinstance(i, slice):
                # need to return view
                lab_slice = slice(label[0], label[-1])
                return self.loc[:, lab_slice]
            else:
                if isinstance(label, Index):
                    return self._take(i, axis=1)

                index_len = len(self.index)

                # if the values returned are not the same length
                # as the index (iow a not found value), iget returns
                # a 0-len ndarray. This is effectively catching
                # a numpy error (as numpy should really raise)
                values = self._data.iget(i)

                if index_len and not len(values):
                    values = np.array([np.nan] * index_len, dtype=object)
                result = self._box_col_values(values, label)

                # this is a cached value, mark it so
                result._set_as_cached(label, self)

                return result

    def __getitem__(self, key):
        key = com.apply_if_callable(key, self)

        # shortcut if the key is in columns
        try:
            if self.columns.is_unique and key in self.columns:
                if self.columns.nlevels > 1:
                    return self._getitem_multilevel(key)
                return self._get_item_cache(key)
        except (TypeError, ValueError):
            # The TypeError correctly catches non hashable "key" (e.g. list)
            # The ValueError can be removed once GH #21729 is fixed
            pass

        # Do we have a slicer (on rows)?
        indexer = convert_to_index_sliceable(self, key)
        if indexer is not None:
            return self._slice(indexer, axis=0)

        # Do we have a (boolean) DataFrame?
        if isinstance(key, DataFrame):
            return self._getitem_frame(key)

        # Do we have a (boolean) 1d indexer?
        if com.is_bool_indexer(key):
            return self._getitem_bool_array(key)

        # We are left with two options: a single key, and a collection of keys,
        # We interpret tuples as collections only for non-MultiIndex
        is_single_key = isinstance(key, tuple) or not is_list_like(key)

        if is_single_key:
            if self.columns.nlevels > 1:
                return self._getitem_multilevel(key)
            indexer = self.columns.get_loc(key)
            if is_integer(indexer):
                indexer = [indexer]
        else:
            if is_iterator(key):
                key = list(key)
            indexer = self.loc._convert_to_indexer(key, axis=1,
                                                   raise_missing=True)

        # take() does not accept boolean indexers
        if getattr(indexer, "dtype", None) == bool:
            indexer = np.where(indexer)[0]

        data = self._take(indexer, axis=1)

        if is_single_key:
            # What does looking for a single key in a non-unique index return?
            # The behavior is inconsistent. It returns a Series, except when
            # - the key itself is repeated (test on data.shape, #9519), or
            # - we have a MultiIndex on columns (test on self.columns, #21309)
            if data.shape[1] == 1 and not isinstance(self.columns, MultiIndex):
                data = data[key]

        return data

    def _getitem_bool_array(self, key):
        # also raises Exception if object array with NA values
        # warning here just in case -- previously __setitem__ was
        # reindexing but __getitem__ was not; it seems more reasonable to
        # go with the __setitem__ behavior since that is more consistent
        # with all other indexing behavior
        if isinstance(key, Series) and not key.index.equals(self.index):
            warnings.warn("Boolean Series key will be reindexed to match "
                          "DataFrame index.", UserWarning, stacklevel=3)
        elif len(key) != len(self.index):
            raise ValueError('Item wrong length %d instead of %d.' %
                             (len(key), len(self.index)))

        # check_bool_indexer will throw exception if Series key cannot
        # be reindexed to match DataFrame rows
        key = check_bool_indexer(self.index, key)
        indexer = key.nonzero()[0]
        return self._take(indexer, axis=0)

    def _getitem_multilevel(self, key):
        loc = self.columns.get_loc(key)
        if isinstance(loc, (slice, Series, np.ndarray, Index)):
            new_columns = self.columns[loc]
            result_columns = maybe_droplevels(new_columns, key)
            if self._is_mixed_type:
                result = self.reindex(columns=new_columns)
                result.columns = result_columns
            else:
                new_values = self.values[:, loc]
                result = self._constructor(new_values, index=self.index,
                                           columns=result_columns)
                result = result.__finalize__(self)

            # If there is only one column being returned, and its name is
            # either an empty string, or a tuple with an empty string as its
            # first element, then treat the empty string as a placeholder
            # and return the column as if the user had provided that empty
            # string in the key. If the result is a Series, exclude the
            # implied empty string from its name.
            if len(result.columns) == 1:
                top = result.columns[0]
                if isinstance(top, tuple):
                    top = top[0]
                if top == '':
                    result = result['']
                    if isinstance(result, Series):
                        result = self._constructor_sliced(result,
                                                          index=self.index,
                                                          name=key)

            result._set_is_copy(self)
            return result
        else:
            return self._get_item_cache(key)

    def _getitem_frame(self, key):
        if key.values.size and not is_bool_dtype(key.values):
            raise ValueError('Must pass DataFrame with boolean values only')
        return self.where(key)

    def query(self, expr, inplace=False, **kwargs):
        """
        Query the columns of a DataFrame with a boolean expression.

        Parameters
        ----------
        expr : str
            The query string to evaluate.  You can refer to variables
            in the environment by prefixing them with an '@' character like
            ``@a + b``.
        inplace : bool
            Whether the query should modify the data in place or return
            a modified copy.
        **kwargs
            See the documentation for :func:`pandas.eval` for complete details
            on the keyword arguments accepted by :meth:`DataFrame.query`.

            .. versionadded:: 0.18.0

        Returns
        -------
        DataFrame
            DataFrame resulting from the provided query expression.

        See Also
        --------
        eval : Evaluate a string describing operations on
            DataFrame columns.
        DataFrame.eval : Evaluate a string describing operations on
            DataFrame columns.

        Notes
        -----
        The result of the evaluation of this expression is first passed to
        :attr:`DataFrame.loc` and if that fails because of a
        multidimensional key (e.g., a DataFrame) then the result will be passed
        to :meth:`DataFrame.__getitem__`.

        This method uses the top-level :func:`pandas.eval` function to
        evaluate the passed query.

        The :meth:`~pandas.DataFrame.query` method uses a slightly
        modified Python syntax by default. For example, the ``&`` and ``|``
        (bitwise) operators have the precedence of their boolean cousins,
        :keyword:`and` and :keyword:`or`. This *is* syntactically valid Python,
        however the semantics are different.

        You can change the semantics of the expression by passing the keyword
        argument ``parser='python'``. This enforces the same semantics as
        evaluation in Python space. Likewise, you can pass ``engine='python'``
        to evaluate an expression using Python itself as a backend. This is not
        recommended as it is inefficient compared to using ``numexpr`` as the
        engine.

        The :attr:`DataFrame.index` and
        :attr:`DataFrame.columns` attributes of the
        :class:`~pandas.DataFrame` instance are placed in the query namespace
        by default, which allows you to treat both the index and columns of the
        frame as a column in the frame.
        The identifier ``index`` is used for the frame index; you can also
        use the name of the index to identify it in a query. Please note that
        Python keywords may not be used as identifiers.

        For further details and examples see the ``query`` documentation in
        :ref:`indexing <indexing.query>`.

        Examples
        --------
        >>> df = pd.DataFrame({'A': range(1, 6), 'B': range(10, 0, -2)})
        >>> df
           A   B
        0  1  10
        1  2   8
        2  3   6
        3  4   4
        4  5   2
        >>> df.query('A > B')
           A  B
        4  5  2

        The previous expression is equivalent to

        >>> df[df.A > df.B]
           A  B
        4  5  2
        """
        inplace = validate_bool_kwarg(inplace, 'inplace')
        if not isinstance(expr, compat.string_types):
            msg = "expr must be a string to be evaluated, {0} given"
            raise ValueError(msg.format(type(expr)))
        kwargs['level'] = kwargs.pop('level', 0) + 1
        kwargs['target'] = None
        res = self.eval(expr, **kwargs)

        try:
            new_data = self.loc[res]
        except ValueError:
            # when res is multi-dimensional loc raises, but this is sometimes a
            # valid query
            new_data = self[res]

        if inplace:
            self._update_inplace(new_data)
        else:
            return new_data

    def eval(self, expr, inplace=False, **kwargs):
        """
        Evaluate a string describing operations on DataFrame columns.

        Operates on columns only, not specific rows or elements.  This allows
        `eval` to run arbitrary code, which can make you vulnerable to code
        injection if you pass user input to this function.

        Parameters
        ----------
        expr : str
            The expression string to evaluate.
        inplace : bool, default False
            If the expression contains an assignment, whether to perform the
            operation inplace and mutate the existing DataFrame. Otherwise,
            a new DataFrame is returned.

            .. versionadded:: 0.18.0.
        kwargs : dict
            See the documentation for :func:`~pandas.eval` for complete details
            on the keyword arguments accepted by
            :meth:`~pandas.DataFrame.query`.

        Returns
        -------
        ndarray, scalar, or pandas object
            The result of the evaluation.

        See Also
        --------
        DataFrame.query : Evaluates a boolean expression to query the columns
            of a frame.
        DataFrame.assign : Can evaluate an expression or function to create new
            values for a column.
        pandas.eval : Evaluate a Python expression as a string using various
            backends.

        Notes
        -----
        For more details see the API documentation for :func:`~pandas.eval`.
        For detailed examples see :ref:`enhancing performance with eval
        <enhancingperf.eval>`.

        Examples
        --------
        >>> df = pd.DataFrame({'A': range(1, 6), 'B': range(10, 0, -2)})
        >>> df
           A   B
        0  1  10
        1  2   8
        2  3   6
        3  4   4
        4  5   2
        >>> df.eval('A + B')
        0    11
        1    10
        2     9
        3     8
        4     7
        dtype: int64

        Assignment is allowed though by default the original DataFrame is not
        modified.

        >>> df.eval('C = A + B')
           A   B   C
        0  1  10  11
        1  2   8  10
        2  3   6   9
        3  4   4   8
        4  5   2   7
        >>> df
           A   B
        0  1  10
        1  2   8
        2  3   6
        3  4   4
        4  5   2

        Use ``inplace=True`` to modify the original DataFrame.

        >>> df.eval('C = A + B', inplace=True)
        >>> df
           A   B   C
        0  1  10  11
        1  2   8  10
        2  3   6   9
        3  4   4   8
        4  5   2   7
        """
        from pandas.core.computation.eval import eval as _eval

        inplace = validate_bool_kwarg(inplace, 'inplace')
        resolvers = kwargs.pop('resolvers', None)
        kwargs['level'] = kwargs.pop('level', 0) + 1
        if resolvers is None:
            index_resolvers = self._get_index_resolvers()
            resolvers = dict(self.iteritems()), index_resolvers
        if 'target' not in kwargs:
            kwargs['target'] = self
        kwargs['resolvers'] = kwargs.get('resolvers', ()) + tuple(resolvers)
        return _eval(expr, inplace=inplace, **kwargs)

    def select_dtypes(self, include=None, exclude=None):
        """
        Return a subset of the DataFrame's columns based on the column dtypes.

        Parameters
        ----------
        include, exclude : scalar or list-like
            A selection of dtypes or strings to be included/excluded. At least
            one of these parameters must be supplied.

        Returns
        -------
        subset : DataFrame
            The subset of the frame including the dtypes in ``include`` and
            excluding the dtypes in ``exclude``.

        Raises
        ------
        ValueError
            * If both of ``include`` and ``exclude`` are empty
            * If ``include`` and ``exclude`` have overlapping elements
            * If any kind of string dtype is passed in.

        Notes
        -----
        * To select all *numeric* types, use ``np.number`` or ``'number'``
        * To select strings you must use the ``object`` dtype, but note that
          this will return *all* object dtype columns
        * See the `numpy dtype hierarchy
          <http://docs.scipy.org/doc/numpy/reference/arrays.scalars.html>`__
        * To select datetimes, use ``np.datetime64``, ``'datetime'`` or
          ``'datetime64'``
        * To select timedeltas, use ``np.timedelta64``, ``'timedelta'`` or
          ``'timedelta64'``
        * To select Pandas categorical dtypes, use ``'category'``
        * To select Pandas datetimetz dtypes, use ``'datetimetz'`` (new in
          0.20.0) or ``'datetime64[ns, tz]'``

        Examples
        --------
        >>> df = pd.DataFrame({'a': [1, 2] * 3,
        ...                    'b': [True, False] * 3,
        ...                    'c': [1.0, 2.0] * 3})
        >>> df
                a      b  c
        0       1   True  1.0
        1       2  False  2.0
        2       1   True  1.0
        3       2  False  2.0
        4       1   True  1.0
        5       2  False  2.0

        >>> df.select_dtypes(include='bool')
           b
        0  True
        1  False
        2  True
        3  False
        4  True
        5  False

        >>> df.select_dtypes(include=['float64'])
           c
        0  1.0
        1  2.0
        2  1.0
        3  2.0
        4  1.0
        5  2.0

        >>> df.select_dtypes(exclude=['int'])
               b    c
        0   True  1.0
        1  False  2.0
        2   True  1.0
        3  False  2.0
        4   True  1.0
        5  False  2.0
        """
        def _get_info_slice(obj, indexer):
            """Slice the info axis of `obj` with `indexer`."""
            if not hasattr(obj, '_info_axis_number'):
                msg = 'object of type {typ!r} has no info axis'
                raise TypeError(msg.format(typ=type(obj).__name__))
            slices = [slice(None)] * obj.ndim
            slices[obj._info_axis_number] = indexer
            return tuple(slices)

        if not is_list_like(include):
            include = (include,) if include is not None else ()
        if not is_list_like(exclude):
            exclude = (exclude,) if exclude is not None else ()

        selection = tuple(map(frozenset, (include, exclude)))

        if not any(selection):
            raise ValueError('at least one of include or exclude must be '
                             'nonempty')

        # convert the myriad valid dtypes object to a single representation
        include, exclude = map(
            lambda x: frozenset(map(infer_dtype_from_object, x)), selection)
        for dtypes in (include, exclude):
            invalidate_string_dtypes(dtypes)

        # can't both include AND exclude!
        if not include.isdisjoint(exclude):
            raise ValueError('include and exclude overlap on {inc_ex}'.format(
                inc_ex=(include & exclude)))

        # empty include/exclude -> defaults to True
        # three cases (we've already raised if both are empty)
        # case 1: empty include, nonempty exclude
        # we have True, True, ... True for include, same for exclude
        # in the loop below we get the excluded
        # and when we call '&' below we get only the excluded
        # case 2: nonempty include, empty exclude
        # same as case 1, but with include
        # case 3: both nonempty
        # the "union" of the logic of case 1 and case 2:
        # we get the included and excluded, and return their logical and
        include_these = Series(not bool(include), index=self.columns)
        exclude_these = Series(not bool(exclude), index=self.columns)

        def is_dtype_instance_mapper(idx, dtype):
            return idx, functools.partial(issubclass, dtype.type)

        for idx, f in itertools.starmap(is_dtype_instance_mapper,
                                        enumerate(self.dtypes)):
            if include:  # checks for the case of empty include or exclude
                include_these.iloc[idx] = any(map(f, include))
            if exclude:
                exclude_these.iloc[idx] = not any(map(f, exclude))

        dtype_indexer = include_these & exclude_these
        return self.loc[_get_info_slice(self, dtype_indexer)]

    def _box_item_values(self, key, values):
        items = self.columns[self.columns.get_loc(key)]
        if values.ndim == 2:
            return self._constructor(values.T, columns=items, index=self.index)
        else:
            return self._box_col_values(values, items)

    def _box_col_values(self, values, items):
        """
        Provide boxed values for a column.
        """
        klass = self._constructor_sliced
        return klass(values, index=self.index, name=items, fastpath=True)

    def __setitem__(self, key, value):
        key = com.apply_if_callable(key, self)

        # see if we can slice the rows
        indexer = convert_to_index_sliceable(self, key)
        if indexer is not None:
            return self._setitem_slice(indexer, value)

        if isinstance(key, DataFrame) or getattr(key, 'ndim', None) == 2:
            self._setitem_frame(key, value)
        elif isinstance(key, (Series, np.ndarray, list, Index)):
            self._setitem_array(key, value)
        else:
            # set column
            self._set_item(key, value)

    def _setitem_slice(self, key, value):
        self._check_setitem_copy()
        self.loc._setitem_with_indexer(key, value)

    def _setitem_array(self, key, value):
        # also raises Exception if object array with NA values
        if com.is_bool_indexer(key):
            if len(key) != len(self.index):
                raise ValueError('Item wrong length %d instead of %d!' %
                                 (len(key), len(self.index)))
            key = check_bool_indexer(self.index, key)
            indexer = key.nonzero()[0]
            self._check_setitem_copy()
            self.loc._setitem_with_indexer(indexer, value)
        else:
            if isinstance(value, DataFrame):
                if len(value.columns) != len(key):
                    raise ValueError('Columns must be same length as key')
                for k1, k2 in zip(key, value.columns):
                    self[k1] = value[k2]
            else:
                indexer = self.loc._convert_to_indexer(key, axis=1)
                self._check_setitem_copy()
                self.loc._setitem_with_indexer((slice(None), indexer), value)

    def _setitem_frame(self, key, value):
        # support boolean setting with DataFrame input, e.g.
        # df[df > df2] = 0
        if isinstance(key, np.ndarray):
            if key.shape != self.shape:
                raise ValueError(
                    'Array conditional must be same shape as self'
                )
            key = self._constructor(key, **self._construct_axes_dict())

        if key.values.size and not is_bool_dtype(key.values):
            raise TypeError(
                'Must pass DataFrame or 2-d ndarray with boolean values only'
            )

        self._check_inplace_setting(value)
        self._check_setitem_copy()
        self._where(-key, value, inplace=True)

    def _ensure_valid_index(self, value):
        """
        Ensure that if we don't have an index, that we can create one from the
        passed value.
        """
        # GH5632, make sure that we are a Series convertible
        if not len(self.index) and is_list_like(value):
            try:
                value = Series(value)
            except (ValueError, NotImplementedError, TypeError):
                raise ValueError('Cannot set a frame with no defined index '
                                 'and a value that cannot be converted to a '
                                 'Series')

            self._data = self._data.reindex_axis(value.index.copy(), axis=1,
                                                 fill_value=np.nan)

    def _set_item(self, key, value):
        """
        Add series to DataFrame in specified column.

        If series is a numpy-array (not a Series/TimeSeries), it must be the
        same length as the DataFrames index or an error will be thrown.

        Series/TimeSeries will be conformed to the DataFrames index to
        ensure homogeneity.
        """

        self._ensure_valid_index(value)
        value = self._sanitize_column(key, value)
        NDFrame._set_item(self, key, value)

        # check if we are modifying a copy
        # try to set first as we want an invalid
        # value exception to occur first
        if len(self):
            self._check_setitem_copy()

    def insert(self, loc, column, value, allow_duplicates=False):
        """
        Insert column into DataFrame at specified location.

        Raises a ValueError if `column` is already contained in the DataFrame,
        unless `allow_duplicates` is set to True.

        Parameters
        ----------
        loc : int
            Insertion index. Must verify 0 <= loc <= len(columns)
        column : string, number, or hashable object
            label of the inserted column
        value : int, Series, or array-like
        allow_duplicates : bool, optional
        """
        self._ensure_valid_index(value)
        value = self._sanitize_column(column, value, broadcast=False)
        self._data.insert(loc, column, value,
                          allow_duplicates=allow_duplicates)

    def assign(self, **kwargs):
        r"""
        Assign new columns to a DataFrame.

        Returns a new object with all original columns in addition to new ones.
        Existing columns that are re-assigned will be overwritten.

        Parameters
        ----------
        **kwargs : dict of {str: callable or Series}
            The column names are keywords. If the values are
            callable, they are computed on the DataFrame and
            assigned to the new columns. The callable must not
            change input DataFrame (though pandas doesn't check it).
            If the values are not callable, (e.g. a Series, scalar, or array),
            they are simply assigned.

        Returns
        -------
        DataFrame
            A new DataFrame with the new columns in addition to
            all the existing columns.

        Notes
        -----
        Assigning multiple columns within the same ``assign`` is possible.
        For Python 3.6 and above, later items in '\*\*kwargs' may refer to
        newly created or modified columns in 'df'; items are computed and
        assigned into 'df' in order.  For Python 3.5 and below, the order of
        keyword arguments is not specified, you cannot refer to newly created
        or modified columns. All items are computed first, and then assigned
        in alphabetical order.

        .. versionchanged :: 0.23.0

           Keyword argument order is maintained for Python 3.6 and later.

        Examples
        --------
        >>> df = pd.DataFrame({'temp_c': [17.0, 25.0]},
        ...                   index=['Portland', 'Berkeley'])
        >>> df
                  temp_c
        Portland    17.0
        Berkeley    25.0

        Where the value is a callable, evaluated on `df`:

        >>> df.assign(temp_f=lambda x: x.temp_c * 9 / 5 + 32)
                  temp_c  temp_f
        Portland    17.0    62.6
        Berkeley    25.0    77.0

        Alternatively, the same behavior can be achieved by directly
        referencing an existing Series or sequence:

        >>> df.assign(temp_f=df['temp_c'] * 9 / 5 + 32)
                  temp_c  temp_f
        Portland    17.0    62.6
        Berkeley    25.0    77.0

        In Python 3.6+, you can create multiple columns within the same assign
        where one of the columns depends on another one defined within the same
        assign:

        >>> df.assign(temp_f=lambda x: x['temp_c'] * 9 / 5 + 32,
        ...           temp_k=lambda x: (x['temp_f'] +  459.67) * 5 / 9)
                  temp_c  temp_f  temp_k
        Portland    17.0    62.6  290.15
        Berkeley    25.0    77.0  298.15
        """
        data = self.copy()

        # >= 3.6 preserve order of kwargs
        if PY36:
            for k, v in kwargs.items():
                data[k] = com.apply_if_callable(v, data)
        else:
            # <= 3.5: do all calculations first...
            results = OrderedDict()
            for k, v in kwargs.items():
                results[k] = com.apply_if_callable(v, data)

            # <= 3.5 and earlier
            results = sorted(results.items())
            # ... and then assign
            for k, v in results:
                data[k] = v
        return data

    def _sanitize_column(self, key, value, broadcast=True):
        """
        Ensures new columns (which go into the BlockManager as new blocks) are
        always copied and converted into an array.

        Parameters
        ----------
        key : object
        value : scalar, Series, or array-like
        broadcast : bool, default True
            If ``key`` matches multiple duplicate column names in the
            DataFrame, this parameter indicates whether ``value`` should be
            tiled so that the returned array contains a (duplicated) column for
            each occurrence of the key. If False, ``value`` will not be tiled.

        Returns
        -------
        sanitized_column : numpy-array
        """

        def reindexer(value):
            # reindex if necessary

            if value.index.equals(self.index) or not len(self.index):
                value = value._values.copy()
            else:

                # GH 4107
                try:
                    value = value.reindex(self.index)._values
                except Exception as e:

                    # duplicate axis
                    if not value.index.is_unique:
                        raise e

                    # other
                    raise TypeError('incompatible index of inserted column '
                                    'with frame index')
            return value

        if isinstance(value, Series):
            value = reindexer(value)

        elif isinstance(value, DataFrame):
            # align right-hand-side columns if self.columns
            # is multi-index and self[key] is a sub-frame
            if isinstance(self.columns, MultiIndex) and key in self.columns:
                loc = self.columns.get_loc(key)
                if isinstance(loc, (slice, Series, np.ndarray, Index)):
                    cols = maybe_droplevels(self.columns[loc], key)
                    if len(cols) and not cols.equals(value.columns):
                        value = value.reindex(cols, axis=1)
            # now align rows
            value = reindexer(value).T

        elif isinstance(value, ExtensionArray):
            # Explicitly copy here, instead of in sanitize_index,
            # as sanitize_index won't copy an EA, even with copy=True
            value = value.copy()
            value = sanitize_index(value, self.index, copy=False)

        elif isinstance(value, Index) or is_sequence(value):

            # turn me into an ndarray
            value = sanitize_index(value, self.index, copy=False)
            if not isinstance(value, (np.ndarray, Index)):
                if isinstance(value, list) and len(value) > 0:
                    value = maybe_convert_platform(value)
                else:
                    value = com.asarray_tuplesafe(value)
            elif value.ndim == 2:
                value = value.copy().T
            elif isinstance(value, Index):
                value = value.copy(deep=True)
            else:
                value = value.copy()

            # possibly infer to datetimelike
            if is_object_dtype(value.dtype):
                value = maybe_infer_to_datetimelike(value)

        else:
            # cast ignores pandas dtypes. so save the dtype first
            infer_dtype, _ = infer_dtype_from_scalar(
                value, pandas_dtype=True)

            # upcast
            value = cast_scalar_to_array(len(self.index), value)
            value = maybe_cast_to_datetime(value, infer_dtype)

        # return internal types directly
        if is_extension_type(value) or is_extension_array_dtype(value):
            return value

        # broadcast across multiple columns if necessary
        if broadcast and key in self.columns and value.ndim == 1:
            if (not self.columns.is_unique or
                    isinstance(self.columns, MultiIndex)):
                existing_piece = self[key]
                if isinstance(existing_piece, DataFrame):
                    value = np.tile(value, (len(existing_piece.columns), 1))

        return np.atleast_2d(np.asarray(value))

    @property
    def _series(self):
        return {item: Series(self._data.iget(idx), index=self.index, name=item)
                for idx, item in enumerate(self.columns)}

    def lookup(self, row_labels, col_labels):
        """
        Label-based "fancy indexing" function for DataFrame.

        Given equal-length arrays of row and column labels, return an
        array of the values corresponding to each (row, col) pair.

        Parameters
        ----------
        row_labels : sequence
            The row labels to use for lookup
        col_labels : sequence
            The column labels to use for lookup

        Notes
        -----
        Akin to::

            result = [df.get_value(row, col)
                      for row, col in zip(row_labels, col_labels)]

        Examples
        --------
        values : ndarray
            The found values
        """
        n = len(row_labels)
        if n != len(col_labels):
            raise ValueError('Row labels must have same size as column labels')

        thresh = 1000
        if not self._is_mixed_type or n > thresh:
            values = self.values
            ridx = self.index.get_indexer(row_labels)
            cidx = self.columns.get_indexer(col_labels)
            if (ridx == -1).any():
                raise KeyError('One or more row labels was not found')
            if (cidx == -1).any():
                raise KeyError('One or more column labels was not found')
            flat_index = ridx * len(self.columns) + cidx
            result = values.flat[flat_index]
        else:
            result = np.empty(n, dtype='O')
            for i, (r, c) in enumerate(zip(row_labels, col_labels)):
                result[i] = self._get_value(r, c)

        if is_object_dtype(result):
            result = lib.maybe_convert_objects(result)

        return result

    # ----------------------------------------------------------------------
    # Reindexing and alignment

    def _reindex_axes(self, axes, level, limit, tolerance, method, fill_value,
                      copy):
        frame = self

        columns = axes['columns']
        if columns is not None:
            frame = frame._reindex_columns(columns, method, copy, level,
                                           fill_value, limit, tolerance)

        index = axes['index']
        if index is not None:
            frame = frame._reindex_index(index, method, copy, level,
                                         fill_value, limit, tolerance)

        return frame

    def _reindex_index(self, new_index, method, copy, level, fill_value=np.nan,
                       limit=None, tolerance=None):
        new_index, indexer = self.index.reindex(new_index, method=method,
                                                level=level, limit=limit,
                                                tolerance=tolerance)
        return self._reindex_with_indexers({0: [new_index, indexer]},
                                           copy=copy, fill_value=fill_value,
                                           allow_dups=False)

    def _reindex_columns(self, new_columns, method, copy, level,
                         fill_value=None, limit=None, tolerance=None):
        new_columns, indexer = self.columns.reindex(new_columns, method=method,
                                                    level=level, limit=limit,
                                                    tolerance=tolerance)
        return self._reindex_with_indexers({1: [new_columns, indexer]},
                                           copy=copy, fill_value=fill_value,
                                           allow_dups=False)

    def _reindex_multi(self, axes, copy, fill_value):
        """
        We are guaranteed non-Nones in the axes.
        """

        new_index, row_indexer = self.index.reindex(axes['index'])
        new_columns, col_indexer = self.columns.reindex(axes['columns'])

        if row_indexer is not None and col_indexer is not None:
            indexer = row_indexer, col_indexer
            new_values = algorithms.take_2d_multi(self.values, indexer,
                                                  fill_value=fill_value)
            return self._constructor(new_values, index=new_index,
                                     columns=new_columns)
        else:
            return self._reindex_with_indexers({0: [new_index, row_indexer],
                                                1: [new_columns, col_indexer]},
                                               copy=copy,
                                               fill_value=fill_value)

    @Appender(_shared_docs['align'] % _shared_doc_kwargs)
    def align(self, other, join='outer', axis=None, level=None, copy=True,
              fill_value=None, method=None, limit=None, fill_axis=0,
              broadcast_axis=None):
        return super(DataFrame, self).align(other, join=join, axis=axis,
                                            level=level, copy=copy,
                                            fill_value=fill_value,
                                            method=method, limit=limit,
                                            fill_axis=fill_axis,
                                            broadcast_axis=broadcast_axis)

    @Substitution(**_shared_doc_kwargs)
    @Appender(NDFrame.reindex.__doc__)
    @rewrite_axis_style_signature('labels', [('method', None),
                                             ('copy', True),
                                             ('level', None),
                                             ('fill_value', np.nan),
                                             ('limit', None),
                                             ('tolerance', None)])
    def reindex(self, *args, **kwargs):
        axes = validate_axis_style_args(self, args, kwargs, 'labels',
                                        'reindex')
        kwargs.update(axes)
        # Pop these, since the values are in `kwargs` under different names
        kwargs.pop('axis', None)
        kwargs.pop('labels', None)
        return super(DataFrame, self).reindex(**kwargs)

    @Appender(_shared_docs['reindex_axis'] % _shared_doc_kwargs)
    def reindex_axis(self, labels, axis=0, method=None, level=None, copy=True,
                     limit=None, fill_value=np.nan):
        return super(DataFrame,
                     self).reindex_axis(labels=labels, axis=axis,
                                        method=method, level=level, copy=copy,
                                        limit=limit, fill_value=fill_value)

    def drop(self, labels=None, axis=0, index=None, columns=None,
             level=None, inplace=False, errors='raise'):
        """
        Drop specified labels from rows or columns.

        Remove rows or columns by specifying label names and corresponding
        axis, or by specifying directly index or column names. When using a
        multi-index, labels on different levels can be removed by specifying
        the level.

        Parameters
        ----------
        labels : single label or list-like
            Index or column labels to drop.
        axis : {0 or 'index', 1 or 'columns'}, default 0
            Whether to drop labels from the index (0 or 'index') or
            columns (1 or 'columns').
        index, columns : single label or list-like
            Alternative to specifying axis (``labels, axis=1``
            is equivalent to ``columns=labels``).

            .. versionadded:: 0.21.0
        level : int or level name, optional
            For MultiIndex, level from which the labels will be removed.
        inplace : bool, default False
            If True, do operation inplace and return None.
        errors : {'ignore', 'raise'}, default 'raise'
            If 'ignore', suppress error and only existing labels are
            dropped.

        Returns
        -------
        dropped : pandas.DataFrame

        Raises
        ------
        KeyError
            If none of the labels are found in the selected axis

        See Also
        --------
        DataFrame.loc : Label-location based indexer for selection by label.
        DataFrame.dropna : Return DataFrame with labels on given axis omitted
            where (all or any) data are missing.
        DataFrame.drop_duplicates : Return DataFrame with duplicate rows
            removed, optionally only considering certain columns.
        Series.drop : Return Series with specified index labels removed.

        Examples
        --------
        >>> df = pd.DataFrame(np.arange(12).reshape(3,4),
        ...                   columns=['A', 'B', 'C', 'D'])
        >>> df
           A  B   C   D
        0  0  1   2   3
        1  4  5   6   7
        2  8  9  10  11

        Drop columns

        >>> df.drop(['B', 'C'], axis=1)
           A   D
        0  0   3
        1  4   7
        2  8  11

        >>> df.drop(columns=['B', 'C'])
           A   D
        0  0   3
        1  4   7
        2  8  11

        Drop a row by index

        >>> df.drop([0, 1])
           A  B   C   D
        2  8  9  10  11

        Drop columns and/or rows of MultiIndex DataFrame

        >>> midx = pd.MultiIndex(levels=[['lama', 'cow', 'falcon'],
        ...                              ['speed', 'weight', 'length']],
        ...                      codes=[[0, 0, 0, 1, 1, 1, 2, 2, 2],
        ...                             [0, 1, 2, 0, 1, 2, 0, 1, 2]])
        >>> df = pd.DataFrame(index=midx, columns=['big', 'small'],
        ...                   data=[[45, 30], [200, 100], [1.5, 1], [30, 20],
        ...                         [250, 150], [1.5, 0.8], [320, 250],
        ...                         [1, 0.8], [0.3,0.2]])
        >>> df
                        big     small
        lama    speed   45.0    30.0
                weight  200.0   100.0
                length  1.5     1.0
        cow     speed   30.0    20.0
                weight  250.0   150.0
                length  1.5     0.8
        falcon  speed   320.0   250.0
                weight  1.0     0.8
                length  0.3     0.2

        >>> df.drop(index='cow', columns='small')
                        big
        lama    speed   45.0
                weight  200.0
                length  1.5
        falcon  speed   320.0
                weight  1.0
                length  0.3

        >>> df.drop(index='length', level=1)
                        big     small
        lama    speed   45.0    30.0
                weight  200.0   100.0
        cow     speed   30.0    20.0
                weight  250.0   150.0
        falcon  speed   320.0   250.0
                weight  1.0     0.8
        """
        return super(DataFrame, self).drop(labels=labels, axis=axis,
                                           index=index, columns=columns,
                                           level=level, inplace=inplace,
                                           errors=errors)

    @rewrite_axis_style_signature('mapper', [('copy', True),
                                             ('inplace', False),
                                             ('level', None)])
    def rename(self, *args, **kwargs):
        """
        Alter axes labels.

        Function / dict values must be unique (1-to-1). Labels not contained in
        a dict / Series will be left as-is. Extra labels listed don't throw an
        error.

        See the :ref:`user guide <basics.rename>` for more.

        Parameters
        ----------
        mapper, index, columns : dict-like or function, optional
            dict-like or functions transformations to apply to
            that axis' values. Use either ``mapper`` and ``axis`` to
            specify the axis to target with ``mapper``, or ``index`` and
            ``columns``.
        axis : int or str, optional
            Axis to target with ``mapper``. Can be either the axis name
            ('index', 'columns') or number (0, 1). The default is 'index'.
        copy : boolean, default True
            Also copy underlying data
        inplace : boolean, default False
            Whether to return a new DataFrame. If True then value of copy is
            ignored.
        level : int or level name, default None
            In case of a MultiIndex, only rename labels in the specified
            level.

        Returns
        -------
        renamed : DataFrame

        See Also
        --------
        pandas.DataFrame.rename_axis

        Examples
        --------

        ``DataFrame.rename`` supports two calling conventions

        * ``(index=index_mapper, columns=columns_mapper, ...)``
        * ``(mapper, axis={'index', 'columns'}, ...)``

        We *highly* recommend using keyword arguments to clarify your
        intent.

        >>> df = pd.DataFrame({"A": [1, 2, 3], "B": [4, 5, 6]})
        >>> df.rename(index=str, columns={"A": "a", "B": "c"})
           a  c
        0  1  4
        1  2  5
        2  3  6

        >>> df.rename(index=str, columns={"A": "a", "C": "c"})
           a  B
        0  1  4
        1  2  5
        2  3  6

        Using axis-style parameters

        >>> df.rename(str.lower, axis='columns')
           a  b
        0  1  4
        1  2  5
        2  3  6

        >>> df.rename({1: 2, 2: 4}, axis='index')
           A  B
        0  1  4
        2  2  5
        4  3  6
        """
        axes = validate_axis_style_args(self, args, kwargs, 'mapper', 'rename')
        kwargs.update(axes)
        # Pop these, since the values are in `kwargs` under different names
        kwargs.pop('axis', None)
        kwargs.pop('mapper', None)
        return super(DataFrame, self).rename(**kwargs)

    @Substitution(**_shared_doc_kwargs)
    @Appender(NDFrame.fillna.__doc__)
    def fillna(self, value=None, method=None, axis=None, inplace=False,
               limit=None, downcast=None, **kwargs):
        return super(DataFrame,
                     self).fillna(value=value, method=method, axis=axis,
                                  inplace=inplace, limit=limit,
                                  downcast=downcast, **kwargs)

    @Appender(_shared_docs['replace'] % _shared_doc_kwargs)
    def replace(self, to_replace=None, value=None, inplace=False, limit=None,
                regex=False, method='pad'):
        return super(DataFrame, self).replace(to_replace=to_replace,
                                              value=value, inplace=inplace,
                                              limit=limit, regex=regex,
                                              method=method)

    @Appender(_shared_docs['shift'] % _shared_doc_kwargs)
    def shift(self, periods=1, freq=None, axis=0, fill_value=None):
        return super(DataFrame, self).shift(periods=periods, freq=freq,
                                            axis=axis, fill_value=fill_value)

    def set_index(self, keys, drop=True, append=False, inplace=False,
                  verify_integrity=False):
        """
        Set the DataFrame index using existing columns.

        Set the DataFrame index (row labels) using one or more existing
        columns or arrays (of the correct length). The index can replace the
        existing index or expand on it.

        Parameters
        ----------
        keys : label or array-like or list of labels/arrays
            This parameter can be either a single column key, a single array of
            the same length as the calling DataFrame, or a list containing an
            arbitrary combination of column keys and arrays. Here, "array"
            encompasses :class:`Series`, :class:`Index` and ``np.ndarray``.
        drop : bool, default True
            Delete columns to be used as the new index.
        append : bool, default False
            Whether to append columns to existing index.
        inplace : bool, default False
            Modify the DataFrame in place (do not create a new object).
        verify_integrity : bool, default False
            Check the new index for duplicates. Otherwise defer the check until
            necessary. Setting to False will improve the performance of this
            method.

        Returns
        -------
        DataFrame
            Changed row labels.

        See Also
        --------
        DataFrame.reset_index : Opposite of set_index.
        DataFrame.reindex : Change to new indices or expand indices.
        DataFrame.reindex_like : Change to same indices as other DataFrame.

        Examples
        --------
        >>> df = pd.DataFrame({'month': [1, 4, 7, 10],
        ...                    'year': [2012, 2014, 2013, 2014],
        ...                    'sale': [55, 40, 84, 31]})
        >>> df
           month  year  sale
        0      1  2012    55
        1      4  2014    40
        2      7  2013    84
        3     10  2014    31

        Set the index to become the 'month' column:

        >>> df.set_index('month')
               year  sale
        month
        1      2012    55
        4      2014    40
        7      2013    84
        10     2014    31

        Create a MultiIndex using columns 'year' and 'month':

        >>> df.set_index(['year', 'month'])
                    sale
        year  month
        2012  1     55
        2014  4     40
        2013  7     84
        2014  10    31

        Create a MultiIndex using an Index and a column:

        >>> df.set_index([pd.Index([1, 2, 3, 4]), 'year'])
                 month  sale
           year
        1  2012  1      55
        2  2014  4      40
        3  2013  7      84
        4  2014  10     31

        Create a MultiIndex using two Series:

        >>> s = pd.Series([1, 2, 3, 4])
        >>> df.set_index([s, s**2])
              month  year  sale
        1 1       1  2012    55
        2 4       4  2014    40
        3 9       7  2013    84
        4 16     10  2014    31
        """
        inplace = validate_bool_kwarg(inplace, 'inplace')
<<<<<<< HEAD

        err_msg = ('The parameter "keys" may be a column key, one-dimensional '
                   'array, or a list containing only valid column keys and '
                   'one-dimensional arrays.')

        if not isinstance(keys, list):
            keys = [keys]

        missing = []
        for col in keys:
            if isinstance(col, (ABCIndexClass, ABCSeries, np.ndarray, list)):
                # arrays are fine as long as they are one-dimensional
                if getattr(col, 'ndim', 1) > 1:
                    raise ValueError(err_msg)
            elif is_list_like(col) and not hasattr(col, '__len__'):
                # various iterators/generators are hashable, but should not
                # raise a KeyError; we identify them by their lack of __len__.
                # hashable listlikes with __len__ get tested as keys below.
                tipo = type(col)
                raise TypeError(err_msg + ' Received column of '
                                'type {}'.format(tipo))
            else:
                # everything else gets tried as a key; see GH 24969
                try:
                    found = col in self.columns
                except TypeError:
                    tipo = type(col)
                    raise TypeError(err_msg + ' Received column of '
                                    'type {}'.format(tipo))
                else:
                    if not found:
                        missing.append(col)

        if missing:
            raise KeyError('None of {} are in the columns'.format(missing))
=======
        if not isinstance(keys, list):
            keys = [keys]
>>>>>>> d3c9d6e6

        if inplace:
            frame = self
        else:
            frame = self.copy()

        arrays = []
        names = []
        if append:
            names = [x for x in self.index.names]
            if isinstance(self.index, MultiIndex):
                for i in range(self.index.nlevels):
                    arrays.append(self.index._get_level_values(i))
            else:
                arrays.append(self.index)

        to_remove = []
        for col in keys:
            if isinstance(col, MultiIndex):
                # append all but the last column so we don't have to modify
                # the end of this loop
                for n in range(col.nlevels - 1):
                    arrays.append(col._get_level_values(n))

                level = col._get_level_values(col.nlevels - 1)
                names.extend(col.names)
            elif isinstance(col, Series):
                level = col._values
                names.append(col.name)
            elif isinstance(col, Index):
                level = col
                names.append(col.name)
            elif isinstance(col, (list, np.ndarray, Index)):
                level = col
                names.append(None)
            else:
                level = frame[col]._values
                names.append(col)
                if drop:
                    to_remove.append(col)
            arrays.append(level)

        index = ensure_index_from_sequences(arrays, names)

        if verify_integrity and not index.is_unique:
            duplicates = index[index.duplicated()].unique()
            raise ValueError('Index has duplicate keys: {dup}'.format(
                dup=duplicates))

        # use set to handle duplicate column names gracefully in case of drop
        for c in set(to_remove):
            del frame[c]

        # clear up memory usage
        index._cleanup()

        frame.index = index

        if not inplace:
            return frame

    def reset_index(self, level=None, drop=False, inplace=False, col_level=0,
                    col_fill=''):
        """
        Reset the index, or a level of it.

        Reset the index of the DataFrame, and use the default one instead.
        If the DataFrame has a MultiIndex, this method can remove one or more
        levels.

        Parameters
        ----------
        level : int, str, tuple, or list, default None
            Only remove the given levels from the index. Removes all levels by
            default.
        drop : bool, default False
            Do not try to insert index into dataframe columns. This resets
            the index to the default integer index.
        inplace : bool, default False
            Modify the DataFrame in place (do not create a new object).
        col_level : int or str, default 0
            If the columns have multiple levels, determines which level the
            labels are inserted into. By default it is inserted into the first
            level.
        col_fill : object, default ''
            If the columns have multiple levels, determines how the other
            levels are named. If None then the index name is repeated.

        Returns
        -------
        DataFrame
            DataFrame with the new index.

        See Also
        --------
        DataFrame.set_index : Opposite of reset_index.
        DataFrame.reindex : Change to new indices or expand indices.
        DataFrame.reindex_like : Change to same indices as other DataFrame.

        Examples
        --------
        >>> df = pd.DataFrame([('bird', 389.0),
        ...                    ('bird', 24.0),
        ...                    ('mammal', 80.5),
        ...                    ('mammal', np.nan)],
        ...                   index=['falcon', 'parrot', 'lion', 'monkey'],
        ...                   columns=('class', 'max_speed'))
        >>> df
                 class  max_speed
        falcon    bird      389.0
        parrot    bird       24.0
        lion    mammal       80.5
        monkey  mammal        NaN

        When we reset the index, the old index is added as a column, and a
        new sequential index is used:

        >>> df.reset_index()
            index   class  max_speed
        0  falcon    bird      389.0
        1  parrot    bird       24.0
        2    lion  mammal       80.5
        3  monkey  mammal        NaN

        We can use the `drop` parameter to avoid the old index being added as
        a column:

        >>> df.reset_index(drop=True)
            class  max_speed
        0    bird      389.0
        1    bird       24.0
        2  mammal       80.5
        3  mammal        NaN

        You can also use `reset_index` with `MultiIndex`.

        >>> index = pd.MultiIndex.from_tuples([('bird', 'falcon'),
        ...                                    ('bird', 'parrot'),
        ...                                    ('mammal', 'lion'),
        ...                                    ('mammal', 'monkey')],
        ...                                   names=['class', 'name'])
        >>> columns = pd.MultiIndex.from_tuples([('speed', 'max'),
        ...                                      ('species', 'type')])
        >>> df = pd.DataFrame([(389.0, 'fly'),
        ...                    ( 24.0, 'fly'),
        ...                    ( 80.5, 'run'),
        ...                    (np.nan, 'jump')],
        ...                   index=index,
        ...                   columns=columns)
        >>> df
                       speed species
                         max    type
        class  name
        bird   falcon  389.0     fly
               parrot   24.0     fly
        mammal lion     80.5     run
               monkey    NaN    jump

        If the index has multiple levels, we can reset a subset of them:

        >>> df.reset_index(level='class')
                 class  speed species
                          max    type
        name
        falcon    bird  389.0     fly
        parrot    bird   24.0     fly
        lion    mammal   80.5     run
        monkey  mammal    NaN    jump

        If we are not dropping the index, by default, it is placed in the top
        level. We can place it in another level:

        >>> df.reset_index(level='class', col_level=1)
                        speed species
                 class    max    type
        name
        falcon    bird  389.0     fly
        parrot    bird   24.0     fly
        lion    mammal   80.5     run
        monkey  mammal    NaN    jump

        When the index is inserted under another level, we can specify under
        which one with the parameter `col_fill`:

        >>> df.reset_index(level='class', col_level=1, col_fill='species')
                      species  speed species
                        class    max    type
        name
        falcon           bird  389.0     fly
        parrot           bird   24.0     fly
        lion           mammal   80.5     run
        monkey         mammal    NaN    jump

        If we specify a nonexistent level for `col_fill`, it is created:

        >>> df.reset_index(level='class', col_level=1, col_fill='genus')
                        genus  speed species
                        class    max    type
        name
        falcon           bird  389.0     fly
        parrot           bird   24.0     fly
        lion           mammal   80.5     run
        monkey         mammal    NaN    jump
        """
        inplace = validate_bool_kwarg(inplace, 'inplace')
        if inplace:
            new_obj = self
        else:
            new_obj = self.copy()

        def _maybe_casted_values(index, labels=None):
            values = index._values
            if not isinstance(index, (PeriodIndex, DatetimeIndex)):
                if values.dtype == np.object_:
                    values = lib.maybe_convert_objects(values)

            # if we have the labels, extract the values with a mask
            if labels is not None:
                mask = labels == -1

                # we can have situations where the whole mask is -1,
                # meaning there is nothing found in labels, so make all nan's
                if mask.all():
                    values = np.empty(len(mask))
                    values.fill(np.nan)
                else:
                    values = values.take(labels)

                    # TODO(https://github.com/pandas-dev/pandas/issues/24206)
                    # Push this into maybe_upcast_putmask?
                    # We can't pass EAs there right now. Looks a bit
                    # complicated.
                    # So we unbox the ndarray_values, op, re-box.
                    values_type = type(values)
                    values_dtype = values.dtype

                    if issubclass(values_type, DatetimeLikeArray):
                        values = values._data

                    if mask.any():
                        values, changed = maybe_upcast_putmask(
                            values, mask, np.nan)

                    if issubclass(values_type, DatetimeLikeArray):
                        values = values_type(values, dtype=values_dtype)

            return values

        new_index = ibase.default_index(len(new_obj))
        if level is not None:
            if not isinstance(level, (tuple, list)):
                level = [level]
            level = [self.index._get_level_number(lev) for lev in level]
            if len(level) < self.index.nlevels:
                new_index = self.index.droplevel(level)

        if not drop:
            if isinstance(self.index, MultiIndex):
                names = [n if n is not None else ('level_%d' % i)
                         for (i, n) in enumerate(self.index.names)]
                to_insert = lzip(self.index.levels, self.index.codes)
            else:
                default = 'index' if 'index' not in self else 'level_0'
                names = ([default] if self.index.name is None
                         else [self.index.name])
                to_insert = ((self.index, None),)

            multi_col = isinstance(self.columns, MultiIndex)
            for i, (lev, lab) in reversed(list(enumerate(to_insert))):
                if not (level is None or i in level):
                    continue
                name = names[i]
                if multi_col:
                    col_name = (list(name) if isinstance(name, tuple)
                                else [name])
                    if col_fill is None:
                        if len(col_name) not in (1, self.columns.nlevels):
                            raise ValueError("col_fill=None is incompatible "
                                             "with incomplete column name "
                                             "{}".format(name))
                        col_fill = col_name[0]

                    lev_num = self.columns._get_level_number(col_level)
                    name_lst = [col_fill] * lev_num + col_name
                    missing = self.columns.nlevels - len(name_lst)
                    name_lst += [col_fill] * missing
                    name = tuple(name_lst)
                # to ndarray and maybe infer different dtype
                level_values = _maybe_casted_values(lev, lab)
                new_obj.insert(0, name, level_values)

        new_obj.index = new_index
        if not inplace:
            return new_obj

    # ----------------------------------------------------------------------
    # Reindex-based selection methods

    @Appender(_shared_docs['isna'] % _shared_doc_kwargs)
    def isna(self):
        return super(DataFrame, self).isna()

    @Appender(_shared_docs['isna'] % _shared_doc_kwargs)
    def isnull(self):
        return super(DataFrame, self).isnull()

    @Appender(_shared_docs['notna'] % _shared_doc_kwargs)
    def notna(self):
        return super(DataFrame, self).notna()

    @Appender(_shared_docs['notna'] % _shared_doc_kwargs)
    def notnull(self):
        return super(DataFrame, self).notnull()

    def dropna(self, axis=0, how='any', thresh=None, subset=None,
               inplace=False):
        """
        Remove missing values.

        See the :ref:`User Guide <missing_data>` for more on which values are
        considered missing, and how to work with missing data.

        Parameters
        ----------
        axis : {0 or 'index', 1 or 'columns'}, default 0
            Determine if rows or columns which contain missing values are
            removed.

            * 0, or 'index' : Drop rows which contain missing values.
            * 1, or 'columns' : Drop columns which contain missing value.

            .. deprecated:: 0.23.0

               Pass tuple or list to drop on multiple axes.
               Only a single axis is allowed.

        how : {'any', 'all'}, default 'any'
            Determine if row or column is removed from DataFrame, when we have
            at least one NA or all NA.

            * 'any' : If any NA values are present, drop that row or column.
            * 'all' : If all values are NA, drop that row or column.

        thresh : int, optional
            Require that many non-NA values.
        subset : array-like, optional
            Labels along other axis to consider, e.g. if you are dropping rows
            these would be a list of columns to include.
        inplace : bool, default False
            If True, do operation inplace and return None.

        Returns
        -------
        DataFrame
            DataFrame with NA entries dropped from it.

        See Also
        --------
        DataFrame.isna: Indicate missing values.
        DataFrame.notna : Indicate existing (non-missing) values.
        DataFrame.fillna : Replace missing values.
        Series.dropna : Drop missing values.
        Index.dropna : Drop missing indices.

        Examples
        --------
        >>> df = pd.DataFrame({"name": ['Alfred', 'Batman', 'Catwoman'],
        ...                    "toy": [np.nan, 'Batmobile', 'Bullwhip'],
        ...                    "born": [pd.NaT, pd.Timestamp("1940-04-25"),
        ...                             pd.NaT]})
        >>> df
               name        toy       born
        0    Alfred        NaN        NaT
        1    Batman  Batmobile 1940-04-25
        2  Catwoman   Bullwhip        NaT

        Drop the rows where at least one element is missing.

        >>> df.dropna()
             name        toy       born
        1  Batman  Batmobile 1940-04-25

        Drop the columns where at least one element is missing.

        >>> df.dropna(axis='columns')
               name
        0    Alfred
        1    Batman
        2  Catwoman

        Drop the rows where all elements are missing.

        >>> df.dropna(how='all')
               name        toy       born
        0    Alfred        NaN        NaT
        1    Batman  Batmobile 1940-04-25
        2  Catwoman   Bullwhip        NaT

        Keep only the rows with at least 2 non-NA values.

        >>> df.dropna(thresh=2)
               name        toy       born
        1    Batman  Batmobile 1940-04-25
        2  Catwoman   Bullwhip        NaT

        Define in which columns to look for missing values.

        >>> df.dropna(subset=['name', 'born'])
               name        toy       born
        1    Batman  Batmobile 1940-04-25

        Keep the DataFrame with valid entries in the same variable.

        >>> df.dropna(inplace=True)
        >>> df
             name        toy       born
        1  Batman  Batmobile 1940-04-25
        """
        inplace = validate_bool_kwarg(inplace, 'inplace')
        if isinstance(axis, (tuple, list)):
            # GH20987
            msg = ("supplying multiple axes to axis is deprecated and "
                   "will be removed in a future version.")
            warnings.warn(msg, FutureWarning, stacklevel=2)

            result = self
            for ax in axis:
                result = result.dropna(how=how, thresh=thresh, subset=subset,
                                       axis=ax)
        else:
            axis = self._get_axis_number(axis)
            agg_axis = 1 - axis

            agg_obj = self
            if subset is not None:
                ax = self._get_axis(agg_axis)
                indices = ax.get_indexer_for(subset)
                check = indices == -1
                if check.any():
                    raise KeyError(list(np.compress(check, subset)))
                agg_obj = self.take(indices, axis=agg_axis)

            count = agg_obj.count(axis=agg_axis)

            if thresh is not None:
                mask = count >= thresh
            elif how == 'any':
                mask = count == len(agg_obj._get_axis(agg_axis))
            elif how == 'all':
                mask = count > 0
            else:
                if how is not None:
                    raise ValueError('invalid how option: {h}'.format(h=how))
                else:
                    raise TypeError('must specify how or thresh')

            result = self.loc(axis=axis)[mask]

        if inplace:
            self._update_inplace(result)
        else:
            return result

    def drop_duplicates(self, subset=None, keep='first', inplace=False):
        """
        Return DataFrame with duplicate rows removed, optionally only
        considering certain columns. Indexes, including time indexes
        are ignored.

        Parameters
        ----------
        subset : column label or sequence of labels, optional
            Only consider certain columns for identifying duplicates, by
            default use all of the columns
        keep : {'first', 'last', False}, default 'first'
            - ``first`` : Drop duplicates except for the first occurrence.
            - ``last`` : Drop duplicates except for the last occurrence.
            - False : Drop all duplicates.
        inplace : boolean, default False
            Whether to drop duplicates in place or to return a copy

        Returns
        -------
        deduplicated : DataFrame
        """
        if self.empty:
            return self.copy()

        inplace = validate_bool_kwarg(inplace, 'inplace')
        duplicated = self.duplicated(subset, keep=keep)

        if inplace:
            inds, = (-duplicated)._ndarray_values.nonzero()
            new_data = self._data.take(inds)
            self._update_inplace(new_data)
        else:
            return self[-duplicated]

    def duplicated(self, subset=None, keep='first'):
        """
        Return boolean Series denoting duplicate rows, optionally only
        considering certain columns.

        Parameters
        ----------
        subset : column label or sequence of labels, optional
            Only consider certain columns for identifying duplicates, by
            default use all of the columns
        keep : {'first', 'last', False}, default 'first'
            - ``first`` : Mark duplicates as ``True`` except for the
              first occurrence.
            - ``last`` : Mark duplicates as ``True`` except for the
              last occurrence.
            - False : Mark all duplicates as ``True``.

        Returns
        -------
        duplicated : Series
        """
        from pandas.core.sorting import get_group_index
        from pandas._libs.hashtable import duplicated_int64, _SIZE_HINT_LIMIT

        if self.empty:
            return Series()

        def f(vals):
            labels, shape = algorithms.factorize(
                vals, size_hint=min(len(self), _SIZE_HINT_LIMIT))
            return labels.astype('i8', copy=False), len(shape)

        if subset is None:
            subset = self.columns
        elif (not np.iterable(subset) or
              isinstance(subset, compat.string_types) or
              isinstance(subset, tuple) and subset in self.columns):
            subset = subset,

        # Verify all columns in subset exist in the queried dataframe
        # Otherwise, raise a KeyError, same as if you try to __getitem__ with a
        # key that doesn't exist.
        diff = Index(subset).difference(self.columns)
        if not diff.empty:
            raise KeyError(diff)

        vals = (col.values for name, col in self.iteritems()
                if name in subset)
        labels, shape = map(list, zip(*map(f, vals)))

        ids = get_group_index(labels, shape, sort=False, xnull=False)
        return Series(duplicated_int64(ids, keep), index=self.index)

    # ----------------------------------------------------------------------
    # Sorting

    @Substitution(**_shared_doc_kwargs)
    @Appender(NDFrame.sort_values.__doc__)
    def sort_values(self, by, axis=0, ascending=True, inplace=False,
                    kind='quicksort', na_position='last'):
        inplace = validate_bool_kwarg(inplace, 'inplace')
        axis = self._get_axis_number(axis)

        if not isinstance(by, list):
            by = [by]
        if is_sequence(ascending) and len(by) != len(ascending):
            raise ValueError('Length of ascending (%d) != length of by (%d)' %
                             (len(ascending), len(by)))
        if len(by) > 1:
            from pandas.core.sorting import lexsort_indexer

            keys = [self._get_label_or_level_values(x, axis=axis)
                    for x in by]
            indexer = lexsort_indexer(keys, orders=ascending,
                                      na_position=na_position)
            indexer = ensure_platform_int(indexer)
        else:
            from pandas.core.sorting import nargsort

            by = by[0]
            k = self._get_label_or_level_values(by, axis=axis)

            if isinstance(ascending, (tuple, list)):
                ascending = ascending[0]

            indexer = nargsort(k, kind=kind, ascending=ascending,
                               na_position=na_position)

        new_data = self._data.take(indexer,
                                   axis=self._get_block_manager_axis(axis),
                                   verify=False)

        if inplace:
            return self._update_inplace(new_data)
        else:
            return self._constructor(new_data).__finalize__(self)

    @Substitution(**_shared_doc_kwargs)
    @Appender(NDFrame.sort_index.__doc__)
    def sort_index(self, axis=0, level=None, ascending=True, inplace=False,
                   kind='quicksort', na_position='last', sort_remaining=True,
                   by=None):

        # TODO: this can be combined with Series.sort_index impl as
        # almost identical

        inplace = validate_bool_kwarg(inplace, 'inplace')
        # 10726
        if by is not None:
            warnings.warn("by argument to sort_index is deprecated, "
                          "please use .sort_values(by=...)",
                          FutureWarning, stacklevel=2)
            if level is not None:
                raise ValueError("unable to simultaneously sort by and level")
            return self.sort_values(by, axis=axis, ascending=ascending,
                                    inplace=inplace)

        axis = self._get_axis_number(axis)
        labels = self._get_axis(axis)

        # make sure that the axis is lexsorted to start
        # if not we need to reconstruct to get the correct indexer
        labels = labels._sort_levels_monotonic()
        if level is not None:

            new_axis, indexer = labels.sortlevel(level, ascending=ascending,
                                                 sort_remaining=sort_remaining)

        elif isinstance(labels, MultiIndex):
            from pandas.core.sorting import lexsort_indexer

            indexer = lexsort_indexer(labels._get_codes_for_sorting(),
                                      orders=ascending,
                                      na_position=na_position)
        else:
            from pandas.core.sorting import nargsort

            # Check monotonic-ness before sort an index
            # GH11080
            if ((ascending and labels.is_monotonic_increasing) or
                    (not ascending and labels.is_monotonic_decreasing)):
                if inplace:
                    return
                else:
                    return self.copy()

            indexer = nargsort(labels, kind=kind, ascending=ascending,
                               na_position=na_position)

        baxis = self._get_block_manager_axis(axis)
        new_data = self._data.take(indexer,
                                   axis=baxis,
                                   verify=False)

        # reconstruct axis if needed
        new_data.axes[baxis] = new_data.axes[baxis]._sort_levels_monotonic()

        if inplace:
            return self._update_inplace(new_data)
        else:
            return self._constructor(new_data).__finalize__(self)

    def nlargest(self, n, columns, keep='first'):
        """
        Return the first `n` rows ordered by `columns` in descending order.

        Return the first `n` rows with the largest values in `columns`, in
        descending order. The columns that are not specified are returned as
        well, but not used for ordering.

        This method is equivalent to
        ``df.sort_values(columns, ascending=False).head(n)``, but more
        performant.

        Parameters
        ----------
        n : int
            Number of rows to return.
        columns : label or list of labels
            Column label(s) to order by.
        keep : {'first', 'last', 'all'}, default 'first'
            Where there are duplicate values:

            - `first` : prioritize the first occurrence(s)
            - `last` : prioritize the last occurrence(s)
            - ``all`` : do not drop any duplicates, even it means
                        selecting more than `n` items.

            .. versionadded:: 0.24.0

        Returns
        -------
        DataFrame
            The first `n` rows ordered by the given columns in descending
            order.

        See Also
        --------
        DataFrame.nsmallest : Return the first `n` rows ordered by `columns` in
            ascending order.
        DataFrame.sort_values : Sort DataFrame by the values.
        DataFrame.head : Return the first `n` rows without re-ordering.

        Notes
        -----
        This function cannot be used with all column types. For example, when
        specifying columns with `object` or `category` dtypes, ``TypeError`` is
        raised.

        Examples
        --------
        >>> df = pd.DataFrame({'population': [59000000, 65000000, 434000,
        ...                                   434000, 434000, 337000, 11300,
        ...                                   11300, 11300],
        ...                    'GDP': [1937894, 2583560 , 12011, 4520, 12128,
        ...                            17036, 182, 38, 311],
        ...                    'alpha-2': ["IT", "FR", "MT", "MV", "BN",
        ...                                "IS", "NR", "TV", "AI"]},
        ...                   index=["Italy", "France", "Malta",
        ...                          "Maldives", "Brunei", "Iceland",
        ...                          "Nauru", "Tuvalu", "Anguilla"])
        >>> df
                  population      GDP alpha-2
        Italy       59000000  1937894      IT
        France      65000000  2583560      FR
        Malta         434000    12011      MT
        Maldives      434000     4520      MV
        Brunei        434000    12128      BN
        Iceland       337000    17036      IS
        Nauru          11300      182      NR
        Tuvalu         11300       38      TV
        Anguilla       11300      311      AI

        In the following example, we will use ``nlargest`` to select the three
        rows having the largest values in column "population".

        >>> df.nlargest(3, 'population')
                population      GDP alpha-2
        France    65000000  2583560      FR
        Italy     59000000  1937894      IT
        Malta       434000    12011      MT

        When using ``keep='last'``, ties are resolved in reverse order:

        >>> df.nlargest(3, 'population', keep='last')
                population      GDP alpha-2
        France    65000000  2583560      FR
        Italy     59000000  1937894      IT
        Brunei      434000    12128      BN

        When using ``keep='all'``, all duplicate items are maintained:

        >>> df.nlargest(3, 'population', keep='all')
                  population      GDP alpha-2
        France      65000000  2583560      FR
        Italy       59000000  1937894      IT
        Malta         434000    12011      MT
        Maldives      434000     4520      MV
        Brunei        434000    12128      BN

        To order by the largest values in column "population" and then "GDP",
        we can specify multiple columns like in the next example.

        >>> df.nlargest(3, ['population', 'GDP'])
                population      GDP alpha-2
        France    65000000  2583560      FR
        Italy     59000000  1937894      IT
        Brunei      434000    12128      BN
        """
        return algorithms.SelectNFrame(self,
                                       n=n,
                                       keep=keep,
                                       columns=columns).nlargest()

    def nsmallest(self, n, columns, keep='first'):
        """
        Return the first `n` rows ordered by `columns` in ascending order.

        Return the first `n` rows with the smallest values in `columns`, in
        ascending order. The columns that are not specified are returned as
        well, but not used for ordering.

        This method is equivalent to
        ``df.sort_values(columns, ascending=True).head(n)``, but more
        performant.

        Parameters
        ----------
        n : int
            Number of items to retrieve.
        columns : list or str
            Column name or names to order by.
        keep : {'first', 'last', 'all'}, default 'first'
            Where there are duplicate values:

            - ``first`` : take the first occurrence.
            - ``last`` : take the last occurrence.
            - ``all`` : do not drop any duplicates, even it means
              selecting more than `n` items.

            .. versionadded:: 0.24.0

        Returns
        -------
        DataFrame

        See Also
        --------
        DataFrame.nlargest : Return the first `n` rows ordered by `columns` in
            descending order.
        DataFrame.sort_values : Sort DataFrame by the values.
        DataFrame.head : Return the first `n` rows without re-ordering.

        Examples
        --------
        >>> df = pd.DataFrame({'population': [59000000, 65000000, 434000,
        ...                                   434000, 434000, 337000, 11300,
        ...                                   11300, 11300],
        ...                    'GDP': [1937894, 2583560 , 12011, 4520, 12128,
        ...                            17036, 182, 38, 311],
        ...                    'alpha-2': ["IT", "FR", "MT", "MV", "BN",
        ...                                "IS", "NR", "TV", "AI"]},
        ...                   index=["Italy", "France", "Malta",
        ...                          "Maldives", "Brunei", "Iceland",
        ...                          "Nauru", "Tuvalu", "Anguilla"])
        >>> df
                  population      GDP alpha-2
        Italy       59000000  1937894      IT
        France      65000000  2583560      FR
        Malta         434000    12011      MT
        Maldives      434000     4520      MV
        Brunei        434000    12128      BN
        Iceland       337000    17036      IS
        Nauru          11300      182      NR
        Tuvalu         11300       38      TV
        Anguilla       11300      311      AI

        In the following example, we will use ``nsmallest`` to select the
        three rows having the smallest values in column "a".

        >>> df.nsmallest(3, 'population')
                  population  GDP alpha-2
        Nauru          11300  182      NR
        Tuvalu         11300   38      TV
        Anguilla       11300  311      AI

        When using ``keep='last'``, ties are resolved in reverse order:

        >>> df.nsmallest(3, 'population', keep='last')
                  population  GDP alpha-2
        Anguilla       11300  311      AI
        Tuvalu         11300   38      TV
        Nauru          11300  182      NR

        When using ``keep='all'``, all duplicate items are maintained:

        >>> df.nsmallest(3, 'population', keep='all')
                  population  GDP alpha-2
        Nauru          11300  182      NR
        Tuvalu         11300   38      TV
        Anguilla       11300  311      AI

        To order by the largest values in column "a" and then "c", we can
        specify multiple columns like in the next example.

        >>> df.nsmallest(3, ['population', 'GDP'])
                  population  GDP alpha-2
        Tuvalu         11300   38      TV
        Nauru          11300  182      NR
        Anguilla       11300  311      AI
        """
        return algorithms.SelectNFrame(self,
                                       n=n,
                                       keep=keep,
                                       columns=columns).nsmallest()

    def swaplevel(self, i=-2, j=-1, axis=0):
        """
        Swap levels i and j in a MultiIndex on a particular axis.

        Parameters
        ----------
        i, j : int, string (can be mixed)
            Level of index to be swapped. Can pass level name as string.

        Returns
        -------
        swapped : same type as caller (new object)

        .. versionchanged:: 0.18.1

           The indexes ``i`` and ``j`` are now optional, and default to
           the two innermost levels of the index.
        """
        result = self.copy()

        axis = self._get_axis_number(axis)
        if axis == 0:
            result.index = result.index.swaplevel(i, j)
        else:
            result.columns = result.columns.swaplevel(i, j)
        return result

    def reorder_levels(self, order, axis=0):
        """
        Rearrange index levels using input order. May not drop or
        duplicate levels.

        Parameters
        ----------
        order : list of int or list of str
            List representing new level order. Reference level by number
            (position) or by key (label).
        axis : int
            Where to reorder levels.

        Returns
        -------
        type of caller (new object)
        """
        axis = self._get_axis_number(axis)
        if not isinstance(self._get_axis(axis),
                          MultiIndex):  # pragma: no cover
            raise TypeError('Can only reorder levels on a hierarchical axis.')

        result = self.copy()

        if axis == 0:
            result.index = result.index.reorder_levels(order)
        else:
            result.columns = result.columns.reorder_levels(order)
        return result

    # ----------------------------------------------------------------------
    # Arithmetic / combination related

    def _combine_frame(self, other, func, fill_value=None, level=None):
        this, other = self.align(other, join='outer', level=level, copy=False)
        new_index, new_columns = this.index, this.columns

        def _arith_op(left, right):
            # for the mixed_type case where we iterate over columns,
            # _arith_op(left, right) is equivalent to
            # left._binop(right, func, fill_value=fill_value)
            left, right = ops.fill_binop(left, right, fill_value)
            return func(left, right)

        if ops.should_series_dispatch(this, other, func):
            # iterate over columns
            return ops.dispatch_to_series(this, other, _arith_op)
        else:
            result = _arith_op(this.values, other.values)
            return self._constructor(result,
                                     index=new_index, columns=new_columns,
                                     copy=False)

    def _combine_match_index(self, other, func, level=None):
        left, right = self.align(other, join='outer', axis=0, level=level,
                                 copy=False)
        assert left.index.equals(right.index)

        if left._is_mixed_type or right._is_mixed_type:
            # operate column-wise; avoid costly object-casting in `.values`
            return ops.dispatch_to_series(left, right, func)
        else:
            # fastpath --> operate directly on values
            with np.errstate(all="ignore"):
                new_data = func(left.values.T, right.values).T
            return self._constructor(new_data,
                                     index=left.index, columns=self.columns,
                                     copy=False)

    def _combine_match_columns(self, other, func, level=None):
        assert isinstance(other, Series)
        left, right = self.align(other, join='outer', axis=1, level=level,
                                 copy=False)
        assert left.columns.equals(right.index)
        return ops.dispatch_to_series(left, right, func, axis="columns")

    def _combine_const(self, other, func):
        assert lib.is_scalar(other) or np.ndim(other) == 0
        return ops.dispatch_to_series(self, other, func)

    def combine(self, other, func, fill_value=None, overwrite=True):
        """
        Perform column-wise combine with another DataFrame.

        Combines a DataFrame with `other` DataFrame using `func`
        to element-wise combine columns. The row and column indexes of the
        resulting DataFrame will be the union of the two.

        Parameters
        ----------
        other : DataFrame
            The DataFrame to merge column-wise.
        func : function
            Function that takes two series as inputs and return a Series or a
            scalar. Used to merge the two dataframes column by columns.
        fill_value : scalar value, default None
            The value to fill NaNs with prior to passing any column to the
            merge func.
        overwrite : bool, default True
            If True, columns in `self` that do not exist in `other` will be
            overwritten with NaNs.

        Returns
        -------
        DataFrame
            Combination of the provided DataFrames.

        See Also
        --------
        DataFrame.combine_first : Combine two DataFrame objects and default to
            non-null values in frame calling the method.

        Examples
        --------
        Combine using a simple function that chooses the smaller column.

        >>> df1 = pd.DataFrame({'A': [0, 0], 'B': [4, 4]})
        >>> df2 = pd.DataFrame({'A': [1, 1], 'B': [3, 3]})
        >>> take_smaller = lambda s1, s2: s1 if s1.sum() < s2.sum() else s2
        >>> df1.combine(df2, take_smaller)
           A  B
        0  0  3
        1  0  3

        Example using a true element-wise combine function.

        >>> df1 = pd.DataFrame({'A': [5, 0], 'B': [2, 4]})
        >>> df2 = pd.DataFrame({'A': [1, 1], 'B': [3, 3]})
        >>> df1.combine(df2, np.minimum)
           A  B
        0  1  2
        1  0  3

        Using `fill_value` fills Nones prior to passing the column to the
        merge function.

        >>> df1 = pd.DataFrame({'A': [0, 0], 'B': [None, 4]})
        >>> df2 = pd.DataFrame({'A': [1, 1], 'B': [3, 3]})
        >>> df1.combine(df2, take_smaller, fill_value=-5)
           A    B
        0  0 -5.0
        1  0  4.0

        However, if the same element in both dataframes is None, that None
        is preserved

        >>> df1 = pd.DataFrame({'A': [0, 0], 'B': [None, 4]})
        >>> df2 = pd.DataFrame({'A': [1, 1], 'B': [None, 3]})
        >>> df1.combine(df2, take_smaller, fill_value=-5)
            A    B
        0  0 -5.0
        1  0  3.0

        Example that demonstrates the use of `overwrite` and behavior when
        the axis differ between the dataframes.

        >>> df1 = pd.DataFrame({'A': [0, 0], 'B': [4, 4]})
        >>> df2 = pd.DataFrame({'B': [3, 3], 'C': [-10, 1], }, index=[1, 2])
        >>> df1.combine(df2, take_smaller)
             A    B     C
        0  NaN  NaN   NaN
        1  NaN  3.0 -10.0
        2  NaN  3.0   1.0

        >>> df1.combine(df2, take_smaller, overwrite=False)
             A    B     C
        0  0.0  NaN   NaN
        1  0.0  3.0 -10.0
        2  NaN  3.0   1.0

        Demonstrating the preference of the passed in dataframe.

        >>> df2 = pd.DataFrame({'B': [3, 3], 'C': [1, 1], }, index=[1, 2])
        >>> df2.combine(df1, take_smaller)
           A    B   C
        0  0.0  NaN NaN
        1  0.0  3.0 NaN
        2  NaN  3.0 NaN

        >>> df2.combine(df1, take_smaller, overwrite=False)
             A    B   C
        0  0.0  NaN NaN
        1  0.0  3.0 1.0
        2  NaN  3.0 1.0
        """
        other_idxlen = len(other.index)  # save for compare

        this, other = self.align(other, copy=False)
        new_index = this.index

        if other.empty and len(new_index) == len(self.index):
            return self.copy()

        if self.empty and len(other) == other_idxlen:
            return other.copy()

        # sorts if possible
        new_columns = this.columns.union(other.columns)
        do_fill = fill_value is not None
        result = {}
        for col in new_columns:
            series = this[col]
            otherSeries = other[col]

            this_dtype = series.dtype
            other_dtype = otherSeries.dtype

            this_mask = isna(series)
            other_mask = isna(otherSeries)

            # don't overwrite columns unecessarily
            # DO propagate if this column is not in the intersection
            if not overwrite and other_mask.all():
                result[col] = this[col].copy()
                continue

            if do_fill:
                series = series.copy()
                otherSeries = otherSeries.copy()
                series[this_mask] = fill_value
                otherSeries[other_mask] = fill_value

            if col not in self.columns:
                # If self DataFrame does not have col in other DataFrame,
                # try to promote series, which is all NaN, as other_dtype.
                new_dtype = other_dtype
                try:
                    series = series.astype(new_dtype, copy=False)
                except ValueError:
                    # e.g. new_dtype is integer types
                    pass
            else:
                # if we have different dtypes, possibly promote
                new_dtype = find_common_type([this_dtype, other_dtype])
                if not is_dtype_equal(this_dtype, new_dtype):
                    series = series.astype(new_dtype)
                if not is_dtype_equal(other_dtype, new_dtype):
                    otherSeries = otherSeries.astype(new_dtype)

            arr = func(series, otherSeries)
            arr = maybe_downcast_to_dtype(arr, this_dtype)

            result[col] = arr

        # convert_objects just in case
        return self._constructor(result, index=new_index,
                                 columns=new_columns)

    def combine_first(self, other):
        """
        Update null elements with value in the same location in `other`.

        Combine two DataFrame objects by filling null values in one DataFrame
        with non-null values from other DataFrame. The row and column indexes
        of the resulting DataFrame will be the union of the two.

        Parameters
        ----------
        other : DataFrame
            Provided DataFrame to use to fill null values.

        Returns
        -------
        combined : DataFrame

        See Also
        --------
        DataFrame.combine : Perform series-wise operation on two DataFrames
            using a given function.

        Examples
        --------

        >>> df1 = pd.DataFrame({'A': [None, 0], 'B': [None, 4]})
        >>> df2 = pd.DataFrame({'A': [1, 1], 'B': [3, 3]})
        >>> df1.combine_first(df2)
             A    B
        0  1.0  3.0
        1  0.0  4.0

        Null values still persist if the location of that null value
        does not exist in `other`

        >>> df1 = pd.DataFrame({'A': [None, 0], 'B': [4, None]})
        >>> df2 = pd.DataFrame({'B': [3, 3], 'C': [1, 1]}, index=[1, 2])
        >>> df1.combine_first(df2)
             A    B    C
        0  NaN  4.0  NaN
        1  0.0  3.0  1.0
        2  NaN  3.0  1.0
        """
        import pandas.core.computation.expressions as expressions

        def extract_values(arr):
            # Does two things:
            # 1. maybe gets the values from the Series / Index
            # 2. convert datelike to i8
            if isinstance(arr, (ABCIndexClass, ABCSeries)):
                arr = arr._values

            if needs_i8_conversion(arr):
                if is_extension_array_dtype(arr.dtype):
                    arr = arr.asi8
                else:
                    arr = arr.view('i8')
            return arr

        def combiner(x, y):
            mask = isna(x)
            if isinstance(mask, (ABCIndexClass, ABCSeries)):
                mask = mask._values

            x_values = extract_values(x)
            y_values = extract_values(y)

            # If the column y in other DataFrame is not in first DataFrame,
            # just return y_values.
            if y.name not in self.columns:
                return y_values

            return expressions.where(mask, y_values, x_values)

        return self.combine(other, combiner, overwrite=False)

    @deprecate_kwarg(old_arg_name='raise_conflict', new_arg_name='errors',
                     mapping={False: 'ignore', True: 'raise'})
    def update(self, other, join='left', overwrite=True, filter_func=None,
               errors='ignore'):
        """
        Modify in place using non-NA values from another DataFrame.

        Aligns on indices. There is no return value.

        Parameters
        ----------
        other : DataFrame, or object coercible into a DataFrame
            Should have at least one matching index/column label
            with the original DataFrame. If a Series is passed,
            its name attribute must be set, and that will be
            used as the column name to align with the original DataFrame.
        join : {'left'}, default 'left'
            Only left join is implemented, keeping the index and columns of the
            original object.
        overwrite : bool, default True
            How to handle non-NA values for overlapping keys:

            * True: overwrite original DataFrame's values
              with values from `other`.
            * False: only update values that are NA in
              the original DataFrame.

        filter_func : callable(1d-array) -> bool 1d-array, optional
            Can choose to replace values other than NA. Return True for values
            that should be updated.
        errors : {'raise', 'ignore'}, default 'ignore'
            If 'raise', will raise a ValueError if the DataFrame and `other`
            both contain non-NA data in the same place.

            .. versionchanged :: 0.24.0
               Changed from `raise_conflict=False|True`
               to `errors='ignore'|'raise'`.

        Returns
        -------
        None : method directly changes calling object

        Raises
        ------
        ValueError
            * When `errors='raise'` and there's overlapping non-NA data.
            * When `errors` is not either `'ignore'` or `'raise'`
        NotImplementedError
            * If `join != 'left'`

        See Also
        --------
        dict.update : Similar method for dictionaries.
        DataFrame.merge : For column(s)-on-columns(s) operations.

        Examples
        --------
        >>> df = pd.DataFrame({'A': [1, 2, 3],
        ...                    'B': [400, 500, 600]})
        >>> new_df = pd.DataFrame({'B': [4, 5, 6],
        ...                        'C': [7, 8, 9]})
        >>> df.update(new_df)
        >>> df
           A  B
        0  1  4
        1  2  5
        2  3  6

        The DataFrame's length does not increase as a result of the update,
        only values at matching index/column labels are updated.

        >>> df = pd.DataFrame({'A': ['a', 'b', 'c'],
        ...                    'B': ['x', 'y', 'z']})
        >>> new_df = pd.DataFrame({'B': ['d', 'e', 'f', 'g', 'h', 'i']})
        >>> df.update(new_df)
        >>> df
           A  B
        0  a  d
        1  b  e
        2  c  f

        For Series, it's name attribute must be set.

        >>> df = pd.DataFrame({'A': ['a', 'b', 'c'],
        ...                    'B': ['x', 'y', 'z']})
        >>> new_column = pd.Series(['d', 'e'], name='B', index=[0, 2])
        >>> df.update(new_column)
        >>> df
           A  B
        0  a  d
        1  b  y
        2  c  e
        >>> df = pd.DataFrame({'A': ['a', 'b', 'c'],
        ...                    'B': ['x', 'y', 'z']})
        >>> new_df = pd.DataFrame({'B': ['d', 'e']}, index=[1, 2])
        >>> df.update(new_df)
        >>> df
           A  B
        0  a  x
        1  b  d
        2  c  e

        If `other` contains NaNs the corresponding values are not updated
        in the original dataframe.

        >>> df = pd.DataFrame({'A': [1, 2, 3],
        ...                    'B': [400, 500, 600]})
        >>> new_df = pd.DataFrame({'B': [4, np.nan, 6]})
        >>> df.update(new_df)
        >>> df
           A      B
        0  1    4.0
        1  2  500.0
        2  3    6.0
        """
        import pandas.core.computation.expressions as expressions
        # TODO: Support other joins
        if join != 'left':  # pragma: no cover
            raise NotImplementedError("Only left join is supported")
        if errors not in ['ignore', 'raise']:
            raise ValueError("The parameter errors must be either "
                             "'ignore' or 'raise'")

        if not isinstance(other, DataFrame):
            other = DataFrame(other)

        other = other.reindex_like(self)

        for col in self.columns:
            this = self[col].values
            that = other[col].values
            if filter_func is not None:
                with np.errstate(all='ignore'):
                    mask = ~filter_func(this) | isna(that)
            else:
                if errors == 'raise':
                    mask_this = notna(that)
                    mask_that = notna(this)
                    if any(mask_this & mask_that):
                        raise ValueError("Data overlaps.")

                if overwrite:
                    mask = isna(that)
                else:
                    mask = notna(this)

            # don't overwrite columns unecessarily
            if mask.all():
                continue

            self[col] = expressions.where(mask, this, that)

    # ----------------------------------------------------------------------
    # Data reshaping

    _shared_docs['pivot'] = """
        Return reshaped DataFrame organized by given index / column values.

        Reshape data (produce a "pivot" table) based on column values. Uses
        unique values from specified `index` / `columns` to form axes of the
        resulting DataFrame. This function does not support data
        aggregation, multiple values will result in a MultiIndex in the
        columns. See the :ref:`User Guide <reshaping>` for more on reshaping.

        Parameters
        ----------%s
        index : string or object, optional
            Column to use to make new frame's index. If None, uses
            existing index.
        columns : string or object
            Column to use to make new frame's columns.
        values : string, object or a list of the previous, optional
            Column(s) to use for populating new frame's values. If not
            specified, all remaining columns will be used and the result will
            have hierarchically indexed columns.

            .. versionchanged :: 0.23.0
               Also accept list of column names.

        Returns
        -------
        DataFrame
            Returns reshaped DataFrame.

        Raises
        ------
        ValueError:
            When there are any `index`, `columns` combinations with multiple
            values. `DataFrame.pivot_table` when you need to aggregate.

        See Also
        --------
        DataFrame.pivot_table : Generalization of pivot that can handle
            duplicate values for one index/column pair.
        DataFrame.unstack : Pivot based on the index values instead of a
            column.

        Notes
        -----
        For finer-tuned control, see hierarchical indexing documentation along
        with the related stack/unstack methods.

        Examples
        --------
        >>> df = pd.DataFrame({'foo': ['one', 'one', 'one', 'two', 'two',
        ...                            'two'],
        ...                    'bar': ['A', 'B', 'C', 'A', 'B', 'C'],
        ...                    'baz': [1, 2, 3, 4, 5, 6],
        ...                    'zoo': ['x', 'y', 'z', 'q', 'w', 't']})
        >>> df
            foo   bar  baz  zoo
        0   one   A    1    x
        1   one   B    2    y
        2   one   C    3    z
        3   two   A    4    q
        4   two   B    5    w
        5   two   C    6    t

        >>> df.pivot(index='foo', columns='bar', values='baz')
        bar  A   B   C
        foo
        one  1   2   3
        two  4   5   6

        >>> df.pivot(index='foo', columns='bar')['baz']
        bar  A   B   C
        foo
        one  1   2   3
        two  4   5   6

        >>> df.pivot(index='foo', columns='bar', values=['baz', 'zoo'])
              baz       zoo
        bar   A  B  C   A  B  C
        foo
        one   1  2  3   x  y  z
        two   4  5  6   q  w  t

        A ValueError is raised if there are any duplicates.

        >>> df = pd.DataFrame({"foo": ['one', 'one', 'two', 'two'],
        ...                    "bar": ['A', 'A', 'B', 'C'],
        ...                    "baz": [1, 2, 3, 4]})
        >>> df
           foo bar  baz
        0  one   A    1
        1  one   A    2
        2  two   B    3
        3  two   C    4

        Notice that the first two rows are the same for our `index`
        and `columns` arguments.

        >>> df.pivot(index='foo', columns='bar', values='baz')
        Traceback (most recent call last):
           ...
        ValueError: Index contains duplicate entries, cannot reshape
        """

    @Substitution('')
    @Appender(_shared_docs['pivot'])
    def pivot(self, index=None, columns=None, values=None):
        from pandas.core.reshape.pivot import pivot
        return pivot(self, index=index, columns=columns, values=values)

    _shared_docs['pivot_table'] = """
        Create a spreadsheet-style pivot table as a DataFrame. The levels in
        the pivot table will be stored in MultiIndex objects (hierarchical
        indexes) on the index and columns of the result DataFrame.

        Parameters
        ----------%s
        values : column to aggregate, optional
        index : column, Grouper, array, or list of the previous
            If an array is passed, it must be the same length as the data. The
            list can contain any of the other types (except list).
            Keys to group by on the pivot table index.  If an array is passed,
            it is being used as the same manner as column values.
        columns : column, Grouper, array, or list of the previous
            If an array is passed, it must be the same length as the data. The
            list can contain any of the other types (except list).
            Keys to group by on the pivot table column.  If an array is passed,
            it is being used as the same manner as column values.
        aggfunc : function, list of functions, dict, default numpy.mean
            If list of functions passed, the resulting pivot table will have
            hierarchical columns whose top level are the function names
            (inferred from the function objects themselves)
            If dict is passed, the key is column to aggregate and value
            is function or list of functions
        fill_value : scalar, default None
            Value to replace missing values with
        margins : boolean, default False
            Add all row / columns (e.g. for subtotal / grand totals)
        dropna : boolean, default True
            Do not include columns whose entries are all NaN
        margins_name : string, default 'All'
            Name of the row / column that will contain the totals
            when margins is True.

        Returns
        -------
        table : DataFrame

        See Also
        --------
        DataFrame.pivot : Pivot without aggregation that can handle
            non-numeric data.

        Examples
        --------
        >>> df = pd.DataFrame({"A": ["foo", "foo", "foo", "foo", "foo",
        ...                          "bar", "bar", "bar", "bar"],
        ...                    "B": ["one", "one", "one", "two", "two",
        ...                          "one", "one", "two", "two"],
        ...                    "C": ["small", "large", "large", "small",
        ...                          "small", "large", "small", "small",
        ...                          "large"],
        ...                    "D": [1, 2, 2, 3, 3, 4, 5, 6, 7],
        ...                    "E": [2, 4, 5, 5, 6, 6, 8, 9, 9]})
        >>> df
             A    B      C  D  E
        0  foo  one  small  1  2
        1  foo  one  large  2  4
        2  foo  one  large  2  5
        3  foo  two  small  3  5
        4  foo  two  small  3  6
        5  bar  one  large  4  6
        6  bar  one  small  5  8
        7  bar  two  small  6  9
        8  bar  two  large  7  9

        This first example aggregates values by taking the sum.

        >>> table = pd.pivot_table(df, values='D', index=['A', 'B'],
        ...                     columns=['C'], aggfunc=np.sum)
        >>> table
        C        large  small
        A   B
        bar one    4.0    5.0
            two    7.0    6.0
        foo one    4.0    1.0
            two    NaN    6.0

        We can also fill missing values using the `fill_value` parameter.

        >>> table = pd.pivot_table(df, values='D', index=['A', 'B'],
        ...                     columns=['C'], aggfunc=np.sum, fill_value=0)
        >>> table
        C        large  small
        A   B
        bar one      4      5
            two      7      6
        foo one      4      1
            two      0      6

        The next example aggregates by taking the mean across multiple columns.

        >>> table = pd.pivot_table(df, values=['D', 'E'], index=['A', 'C'],
        ...                     aggfunc={'D': np.mean,
        ...                              'E': np.mean})
        >>> table
                        D         E
        A   C
        bar large  5.500000  7.500000
            small  5.500000  8.500000
        foo large  2.000000  4.500000
            small  2.333333  4.333333

        We can also calculate multiple types of aggregations for any given
        value column.

        >>> table = pd.pivot_table(df, values=['D', 'E'], index=['A', 'C'],
        ...                     aggfunc={'D': np.mean,
        ...                              'E': [min, max, np.mean]})
        >>> table
                        D    E
                    mean  max      mean  min
        A   C
        bar large  5.500000  9.0  7.500000  6.0
            small  5.500000  9.0  8.500000  8.0
        foo large  2.000000  5.0  4.500000  4.0
            small  2.333333  6.0  4.333333  2.0
        """

    @Substitution('')
    @Appender(_shared_docs['pivot_table'])
    def pivot_table(self, values=None, index=None, columns=None,
                    aggfunc='mean', fill_value=None, margins=False,
                    dropna=True, margins_name='All'):
        from pandas.core.reshape.pivot import pivot_table
        return pivot_table(self, values=values, index=index, columns=columns,
                           aggfunc=aggfunc, fill_value=fill_value,
                           margins=margins, dropna=dropna,
                           margins_name=margins_name)

    def stack(self, level=-1, dropna=True):
        """
        Stack the prescribed level(s) from columns to index.

        Return a reshaped DataFrame or Series having a multi-level
        index with one or more new inner-most levels compared to the current
        DataFrame. The new inner-most levels are created by pivoting the
        columns of the current dataframe:

          - if the columns have a single level, the output is a Series;
          - if the columns have multiple levels, the new index
            level(s) is (are) taken from the prescribed level(s) and
            the output is a DataFrame.

        The new index levels are sorted.

        Parameters
        ----------
        level : int, str, list, default -1
            Level(s) to stack from the column axis onto the index
            axis, defined as one index or label, or a list of indices
            or labels.
        dropna : bool, default True
            Whether to drop rows in the resulting Frame/Series with
            missing values. Stacking a column level onto the index
            axis can create combinations of index and column values
            that are missing from the original dataframe. See Examples
            section.

        Returns
        -------
        DataFrame or Series
            Stacked dataframe or series.

        See Also
        --------
        DataFrame.unstack : Unstack prescribed level(s) from index axis
             onto column axis.
        DataFrame.pivot : Reshape dataframe from long format to wide
             format.
        DataFrame.pivot_table : Create a spreadsheet-style pivot table
             as a DataFrame.

        Notes
        -----
        The function is named by analogy with a collection of books
        being re-organised from being side by side on a horizontal
        position (the columns of the dataframe) to being stacked
        vertically on top of of each other (in the index of the
        dataframe).

        Examples
        --------
        **Single level columns**

        >>> df_single_level_cols = pd.DataFrame([[0, 1], [2, 3]],
        ...                                     index=['cat', 'dog'],
        ...                                     columns=['weight', 'height'])

        Stacking a dataframe with a single level column axis returns a Series:

        >>> df_single_level_cols
             weight height
        cat       0      1
        dog       2      3
        >>> df_single_level_cols.stack()
        cat  weight    0
             height    1
        dog  weight    2
             height    3
        dtype: int64

        **Multi level columns: simple case**

        >>> multicol1 = pd.MultiIndex.from_tuples([('weight', 'kg'),
        ...                                        ('weight', 'pounds')])
        >>> df_multi_level_cols1 = pd.DataFrame([[1, 2], [2, 4]],
        ...                                     index=['cat', 'dog'],
        ...                                     columns=multicol1)

        Stacking a dataframe with a multi-level column axis:

        >>> df_multi_level_cols1
             weight
                 kg    pounds
        cat       1        2
        dog       2        4
        >>> df_multi_level_cols1.stack()
                    weight
        cat kg           1
            pounds       2
        dog kg           2
            pounds       4

        **Missing values**

        >>> multicol2 = pd.MultiIndex.from_tuples([('weight', 'kg'),
        ...                                        ('height', 'm')])
        >>> df_multi_level_cols2 = pd.DataFrame([[1.0, 2.0], [3.0, 4.0]],
        ...                                     index=['cat', 'dog'],
        ...                                     columns=multicol2)

        It is common to have missing values when stacking a dataframe
        with multi-level columns, as the stacked dataframe typically
        has more values than the original dataframe. Missing values
        are filled with NaNs:

        >>> df_multi_level_cols2
            weight height
                kg      m
        cat    1.0    2.0
        dog    3.0    4.0
        >>> df_multi_level_cols2.stack()
                height  weight
        cat kg     NaN     1.0
            m      2.0     NaN
        dog kg     NaN     3.0
            m      4.0     NaN

        **Prescribing the level(s) to be stacked**

        The first parameter controls which level or levels are stacked:

        >>> df_multi_level_cols2.stack(0)
                     kg    m
        cat height  NaN  2.0
            weight  1.0  NaN
        dog height  NaN  4.0
            weight  3.0  NaN
        >>> df_multi_level_cols2.stack([0, 1])
        cat  height  m     2.0
             weight  kg    1.0
        dog  height  m     4.0
             weight  kg    3.0
        dtype: float64

        **Dropping missing values**

        >>> df_multi_level_cols3 = pd.DataFrame([[None, 1.0], [2.0, 3.0]],
        ...                                     index=['cat', 'dog'],
        ...                                     columns=multicol2)

        Note that rows where all values are missing are dropped by
        default but this behaviour can be controlled via the dropna
        keyword parameter:

        >>> df_multi_level_cols3
            weight height
                kg      m
        cat    NaN    1.0
        dog    2.0    3.0
        >>> df_multi_level_cols3.stack(dropna=False)
                height  weight
        cat kg     NaN     NaN
            m      1.0     NaN
        dog kg     NaN     2.0
            m      3.0     NaN
        >>> df_multi_level_cols3.stack(dropna=True)
                height  weight
        cat m      1.0     NaN
        dog kg     NaN     2.0
            m      3.0     NaN
        """
        from pandas.core.reshape.reshape import stack, stack_multiple

        if isinstance(level, (tuple, list)):
            return stack_multiple(self, level, dropna=dropna)
        else:
            return stack(self, level, dropna=dropna)

    def unstack(self, level=-1, fill_value=None):
        """
        Pivot a level of the (necessarily hierarchical) index labels, returning
        a DataFrame having a new level of column labels whose inner-most level
        consists of the pivoted index labels.

        If the index is not a MultiIndex, the output will be a Series
        (the analogue of stack when the columns are not a MultiIndex).

        The level involved will automatically get sorted.

        Parameters
        ----------
        level : int, string, or list of these, default -1 (last level)
            Level(s) of index to unstack, can pass level name
        fill_value : replace NaN with this value if the unstack produces
            missing values

            .. versionadded:: 0.18.0

        Returns
        -------
        unstacked : DataFrame or Series

        See Also
        --------
        DataFrame.pivot : Pivot a table based on column values.
        DataFrame.stack : Pivot a level of the column labels (inverse operation
            from `unstack`).

        Examples
        --------
        >>> index = pd.MultiIndex.from_tuples([('one', 'a'), ('one', 'b'),
        ...                                    ('two', 'a'), ('two', 'b')])
        >>> s = pd.Series(np.arange(1.0, 5.0), index=index)
        >>> s
        one  a   1.0
             b   2.0
        two  a   3.0
             b   4.0
        dtype: float64

        >>> s.unstack(level=-1)
             a   b
        one  1.0  2.0
        two  3.0  4.0

        >>> s.unstack(level=0)
           one  two
        a  1.0   3.0
        b  2.0   4.0

        >>> df = s.unstack(level=0)
        >>> df.unstack()
        one  a  1.0
             b  2.0
        two  a  3.0
             b  4.0
        dtype: float64
        """
        from pandas.core.reshape.reshape import unstack
        return unstack(self, level, fill_value)

    _shared_docs['melt'] = ("""
    Unpivots a DataFrame from wide format to long format, optionally
    leaving identifier variables set.

    This function is useful to massage a DataFrame into a format where one
    or more columns are identifier variables (`id_vars`), while all other
    columns, considered measured variables (`value_vars`), are "unpivoted" to
    the row axis, leaving just two non-identifier columns, 'variable' and
    'value'.

    %(versionadded)s
    Parameters
    ----------
    frame : DataFrame
    id_vars : tuple, list, or ndarray, optional
        Column(s) to use as identifier variables.
    value_vars : tuple, list, or ndarray, optional
        Column(s) to unpivot. If not specified, uses all columns that
        are not set as `id_vars`.
    var_name : scalar
        Name to use for the 'variable' column. If None it uses
        ``frame.columns.name`` or 'variable'.
    value_name : scalar, default 'value'
        Name to use for the 'value' column.
    col_level : int or string, optional
        If columns are a MultiIndex then use this level to melt.

    See Also
    --------
    %(other)s
    pivot_table
    DataFrame.pivot

    Examples
    --------
    >>> df = pd.DataFrame({'A': {0: 'a', 1: 'b', 2: 'c'},
    ...                    'B': {0: 1, 1: 3, 2: 5},
    ...                    'C': {0: 2, 1: 4, 2: 6}})
    >>> df
       A  B  C
    0  a  1  2
    1  b  3  4
    2  c  5  6

    >>> %(caller)sid_vars=['A'], value_vars=['B'])
       A variable  value
    0  a        B      1
    1  b        B      3
    2  c        B      5

    >>> %(caller)sid_vars=['A'], value_vars=['B', 'C'])
       A variable  value
    0  a        B      1
    1  b        B      3
    2  c        B      5
    3  a        C      2
    4  b        C      4
    5  c        C      6

    The names of 'variable' and 'value' columns can be customized:

    >>> %(caller)sid_vars=['A'], value_vars=['B'],
    ...         var_name='myVarname', value_name='myValname')
       A myVarname  myValname
    0  a         B          1
    1  b         B          3
    2  c         B          5

    If you have multi-index columns:

    >>> df.columns = [list('ABC'), list('DEF')]
    >>> df
       A  B  C
       D  E  F
    0  a  1  2
    1  b  3  4
    2  c  5  6

    >>> %(caller)scol_level=0, id_vars=['A'], value_vars=['B'])
       A variable  value
    0  a        B      1
    1  b        B      3
    2  c        B      5

    >>> %(caller)sid_vars=[('A', 'D')], value_vars=[('B', 'E')])
      (A, D) variable_0 variable_1  value
    0      a          B          E      1
    1      b          B          E      3
    2      c          B          E      5
    """)

    @Appender(_shared_docs['melt'] %
              dict(caller='df.melt(',
                   versionadded='.. versionadded:: 0.20.0\n',
                   other='melt'))
    def melt(self, id_vars=None, value_vars=None, var_name=None,
             value_name='value', col_level=None):
        from pandas.core.reshape.melt import melt
        return melt(self, id_vars=id_vars, value_vars=value_vars,
                    var_name=var_name, value_name=value_name,
                    col_level=col_level)

    # ----------------------------------------------------------------------
    # Time series-related

    def diff(self, periods=1, axis=0):
        """
        First discrete difference of element.

        Calculates the difference of a DataFrame element compared with another
        element in the DataFrame (default is the element in the same column
        of the previous row).

        Parameters
        ----------
        periods : int, default 1
            Periods to shift for calculating difference, accepts negative
            values.
        axis : {0 or 'index', 1 or 'columns'}, default 0
            Take difference over rows (0) or columns (1).

            .. versionadded:: 0.16.1.

        Returns
        -------
        diffed : DataFrame

        See Also
        --------
        Series.diff: First discrete difference for a Series.
        DataFrame.pct_change: Percent change over given number of periods.
        DataFrame.shift: Shift index by desired number of periods with an
            optional time freq.

        Examples
        --------
        Difference with previous row

        >>> df = pd.DataFrame({'a': [1, 2, 3, 4, 5, 6],
        ...                    'b': [1, 1, 2, 3, 5, 8],
        ...                    'c': [1, 4, 9, 16, 25, 36]})
        >>> df
           a  b   c
        0  1  1   1
        1  2  1   4
        2  3  2   9
        3  4  3  16
        4  5  5  25
        5  6  8  36

        >>> df.diff()
             a    b     c
        0  NaN  NaN   NaN
        1  1.0  0.0   3.0
        2  1.0  1.0   5.0
        3  1.0  1.0   7.0
        4  1.0  2.0   9.0
        5  1.0  3.0  11.0

        Difference with previous column

        >>> df.diff(axis=1)
            a    b     c
        0 NaN  0.0   0.0
        1 NaN -1.0   3.0
        2 NaN -1.0   7.0
        3 NaN -1.0  13.0
        4 NaN  0.0  20.0
        5 NaN  2.0  28.0

        Difference with 3rd previous row

        >>> df.diff(periods=3)
             a    b     c
        0  NaN  NaN   NaN
        1  NaN  NaN   NaN
        2  NaN  NaN   NaN
        3  3.0  2.0  15.0
        4  3.0  4.0  21.0
        5  3.0  6.0  27.0

        Difference with following row

        >>> df.diff(periods=-1)
             a    b     c
        0 -1.0  0.0  -3.0
        1 -1.0 -1.0  -5.0
        2 -1.0 -1.0  -7.0
        3 -1.0 -2.0  -9.0
        4 -1.0 -3.0 -11.0
        5  NaN  NaN   NaN
        """
        bm_axis = self._get_block_manager_axis(axis)
        new_data = self._data.diff(n=periods, axis=bm_axis)
        return self._constructor(new_data)

    # ----------------------------------------------------------------------
    # Function application

    def _gotitem(self,
                 key,           # type: Union[str, List[str]]
                 ndim,          # type: int
                 subset=None    # type: Union[Series, DataFrame, None]
                 ):
        # type: (...) -> Union[Series, DataFrame]
        """
        Sub-classes to define. Return a sliced object.

        Parameters
        ----------
        key : string / list of selections
        ndim : 1,2
            requested ndim of result
        subset : object, default None
            subset to act on
        """
        if subset is None:
            subset = self
        elif subset.ndim == 1:  # is Series
            return subset

        # TODO: _shallow_copy(subset)?
        return subset[key]

    _agg_summary_and_see_also_doc = dedent("""
    The aggregation operations are always performed over an axis, either the
    index (default) or the column axis. This behavior is different from
    `numpy` aggregation functions (`mean`, `median`, `prod`, `sum`, `std`,
    `var`), where the default is to compute the aggregation of the flattened
    array, e.g., ``numpy.mean(arr_2d)`` as opposed to ``numpy.mean(arr_2d,
    axis=0)``.

    `agg` is an alias for `aggregate`. Use the alias.

    See Also
    --------
    DataFrame.apply : Perform any type of operations.
    DataFrame.transform : Perform transformation type operations.
    pandas.core.groupby.GroupBy : Perform operations over groups.
    pandas.core.resample.Resampler : Perform operations over resampled bins.
    pandas.core.window.Rolling : Perform operations over rolling window.
    pandas.core.window.Expanding : Perform operations over expanding window.
    pandas.core.window.EWM : Perform operation over exponential weighted
        window.
    """)

    _agg_examples_doc = dedent("""
    Examples
    --------
    >>> df = pd.DataFrame([[1, 2, 3],
    ...                    [4, 5, 6],
    ...                    [7, 8, 9],
    ...                    [np.nan, np.nan, np.nan]],
    ...                   columns=['A', 'B', 'C'])

    Aggregate these functions over the rows.

    >>> df.agg(['sum', 'min'])
            A     B     C
    sum  12.0  15.0  18.0
    min   1.0   2.0   3.0

    Different aggregations per column.

    >>> df.agg({'A' : ['sum', 'min'], 'B' : ['min', 'max']})
            A    B
    max   NaN  8.0
    min   1.0  2.0
    sum  12.0  NaN

    Aggregate over the columns.

    >>> df.agg("mean", axis="columns")
    0    2.0
    1    5.0
    2    8.0
    3    NaN
    dtype: float64
    """)

    @Substitution(see_also=_agg_summary_and_see_also_doc,
                  examples=_agg_examples_doc,
                  versionadded='.. versionadded:: 0.20.0',
                  **_shared_doc_kwargs)
    @Appender(_shared_docs['aggregate'])
    def aggregate(self, func, axis=0, *args, **kwargs):
        axis = self._get_axis_number(axis)

        result = None
        try:
            result, how = self._aggregate(func, axis=axis, *args, **kwargs)
        except TypeError:
            pass
        if result is None:
            return self.apply(func, axis=axis, args=args, **kwargs)
        return result

    def _aggregate(self, arg, axis=0, *args, **kwargs):
        if axis == 1:
            # NDFrame.aggregate returns a tuple, and we need to transpose
            # only result
            result, how = (super(DataFrame, self.T)
                           ._aggregate(arg, *args, **kwargs))
            result = result.T if result is not None else result
            return result, how
        return super(DataFrame, self)._aggregate(arg, *args, **kwargs)

    agg = aggregate

    @Appender(_shared_docs['transform'] % _shared_doc_kwargs)
    def transform(self, func, axis=0, *args, **kwargs):
        axis = self._get_axis_number(axis)
        if axis == 1:
            return super(DataFrame, self.T).transform(func, *args, **kwargs).T
        return super(DataFrame, self).transform(func, *args, **kwargs)

    def apply(self, func, axis=0, broadcast=None, raw=False, reduce=None,
              result_type=None, args=(), **kwds):
        """
        Apply a function along an axis of the DataFrame.

        Objects passed to the function are Series objects whose index is
        either the DataFrame's index (``axis=0``) or the DataFrame's columns
        (``axis=1``). By default (``result_type=None``), the final return type
        is inferred from the return type of the applied function. Otherwise,
        it depends on the `result_type` argument.

        Parameters
        ----------
        func : function
            Function to apply to each column or row.
        axis : {0 or 'index', 1 or 'columns'}, default 0
            Axis along which the function is applied:

            * 0 or 'index': apply function to each column.
            * 1 or 'columns': apply function to each row.
        broadcast : bool, optional
            Only relevant for aggregation functions:

            * ``False`` or ``None`` : returns a Series whose length is the
              length of the index or the number of columns (based on the
              `axis` parameter)
            * ``True`` : results will be broadcast to the original shape
              of the frame, the original index and columns will be retained.

            .. deprecated:: 0.23.0
               This argument will be removed in a future version, replaced
               by result_type='broadcast'.

        raw : bool, default False
            * ``False`` : passes each row or column as a Series to the
              function.
            * ``True`` : the passed function will receive ndarray objects
              instead.
              If you are just applying a NumPy reduction function this will
              achieve much better performance.
        reduce : bool or None, default None
            Try to apply reduction procedures. If the DataFrame is empty,
            `apply` will use `reduce` to determine whether the result
            should be a Series or a DataFrame. If ``reduce=None`` (the
            default), `apply`'s return value will be guessed by calling
            `func` on an empty Series
            (note: while guessing, exceptions raised by `func` will be
            ignored).
            If ``reduce=True`` a Series will always be returned, and if
            ``reduce=False`` a DataFrame will always be returned.

            .. deprecated:: 0.23.0
               This argument will be removed in a future version, replaced
               by ``result_type='reduce'``.

        result_type : {'expand', 'reduce', 'broadcast', None}, default None
            These only act when ``axis=1`` (columns):

            * 'expand' : list-like results will be turned into columns.
            * 'reduce' : returns a Series if possible rather than expanding
              list-like results. This is the opposite of 'expand'.
            * 'broadcast' : results will be broadcast to the original shape
              of the DataFrame, the original index and columns will be
              retained.

            The default behaviour (None) depends on the return value of the
            applied function: list-like results will be returned as a Series
            of those. However if the apply function returns a Series these
            are expanded to columns.

            .. versionadded:: 0.23.0

        args : tuple
            Positional arguments to pass to `func` in addition to the
            array/series.
        **kwds
            Additional keyword arguments to pass as keywords arguments to
            `func`.

        Returns
        -------
        applied : Series or DataFrame

        See Also
        --------
        DataFrame.applymap: For elementwise operations.
        DataFrame.aggregate: Only perform aggregating type operations.
        DataFrame.transform: Only perform transforming type operations.

        Notes
        -----
        In the current implementation apply calls `func` twice on the
        first column/row to decide whether it can take a fast or slow
        code path. This can lead to unexpected behavior if `func` has
        side-effects, as they will take effect twice for the first
        column/row.

        Examples
        --------

        >>> df = pd.DataFrame([[4, 9],] * 3, columns=['A', 'B'])
        >>> df
           A  B
        0  4  9
        1  4  9
        2  4  9

        Using a numpy universal function (in this case the same as
        ``np.sqrt(df)``):

        >>> df.apply(np.sqrt)
             A    B
        0  2.0  3.0
        1  2.0  3.0
        2  2.0  3.0

        Using a reducing function on either axis

        >>> df.apply(np.sum, axis=0)
        A    12
        B    27
        dtype: int64

        >>> df.apply(np.sum, axis=1)
        0    13
        1    13
        2    13
        dtype: int64

        Retuning a list-like will result in a Series

        >>> df.apply(lambda x: [1, 2], axis=1)
        0    [1, 2]
        1    [1, 2]
        2    [1, 2]
        dtype: object

        Passing result_type='expand' will expand list-like results
        to columns of a Dataframe

        >>> df.apply(lambda x: [1, 2], axis=1, result_type='expand')
           0  1
        0  1  2
        1  1  2
        2  1  2

        Returning a Series inside the function is similar to passing
        ``result_type='expand'``. The resulting column names
        will be the Series index.

        >>> df.apply(lambda x: pd.Series([1, 2], index=['foo', 'bar']), axis=1)
           foo  bar
        0    1    2
        1    1    2
        2    1    2

        Passing ``result_type='broadcast'`` will ensure the same shape
        result, whether list-like or scalar is returned by the function,
        and broadcast it along the axis. The resulting column names will
        be the originals.

        >>> df.apply(lambda x: [1, 2], axis=1, result_type='broadcast')
           A  B
        0  1  2
        1  1  2
        2  1  2
        """
        from pandas.core.apply import frame_apply
        op = frame_apply(self,
                         func=func,
                         axis=axis,
                         broadcast=broadcast,
                         raw=raw,
                         reduce=reduce,
                         result_type=result_type,
                         args=args,
                         kwds=kwds)
        return op.get_result()

    def applymap(self, func):
        """
        Apply a function to a Dataframe elementwise.

        This method applies a function that accepts and returns a scalar
        to every element of a DataFrame.

        Parameters
        ----------
        func : callable
            Python function, returns a single value from a single value.

        Returns
        -------
        DataFrame
            Transformed DataFrame.

        See Also
        --------
        DataFrame.apply : Apply a function along input axis of DataFrame.

        Notes
        -----
        In the current implementation applymap calls `func` twice on the
        first column/row to decide whether it can take a fast or slow
        code path. This can lead to unexpected behavior if `func` has
        side-effects, as they will take effect twice for the first
        column/row.

        Examples
        --------
        >>> df = pd.DataFrame([[1, 2.12], [3.356, 4.567]])
        >>> df
               0      1
        0  1.000  2.120
        1  3.356  4.567

        >>> df.applymap(lambda x: len(str(x)))
           0  1
        0  3  4
        1  5  5

        Note that a vectorized version of `func` often exists, which will
        be much faster. You could square each number elementwise.

        >>> df.applymap(lambda x: x**2)
                   0          1
        0   1.000000   4.494400
        1  11.262736  20.857489

        But it's better to avoid applymap in that case.

        >>> df ** 2
                   0          1
        0   1.000000   4.494400
        1  11.262736  20.857489
        """

        # if we have a dtype == 'M8[ns]', provide boxed values
        def infer(x):
            if x.empty:
                return lib.map_infer(x, func)
            return lib.map_infer(x.astype(object).values, func)

        return self.apply(infer)

    # ----------------------------------------------------------------------
    # Merging / joining methods

    def append(self, other, ignore_index=False,
               verify_integrity=False, sort=None):
        """
        Append rows of `other` to the end of caller, returning a new object.

        Columns in `other` that are not in the caller are added as new columns.

        Parameters
        ----------
        other : DataFrame or Series/dict-like object, or list of these
            The data to append.
        ignore_index : boolean, default False
            If True, do not use the index labels.
        verify_integrity : boolean, default False
            If True, raise ValueError on creating index with duplicates.
        sort : boolean, default None
            Sort columns if the columns of `self` and `other` are not aligned.
            The default sorting is deprecated and will change to not-sorting
            in a future version of pandas. Explicitly pass ``sort=True`` to
            silence the warning and sort. Explicitly pass ``sort=False`` to
            silence the warning and not sort.

            .. versionadded:: 0.23.0

        Returns
        -------
        appended : DataFrame

        See Also
        --------
        pandas.concat : General function to concatenate DataFrame, Series
            or Panel objects.

        Notes
        -----
        If a list of dict/series is passed and the keys are all contained in
        the DataFrame's index, the order of the columns in the resulting
        DataFrame will be unchanged.

        Iteratively appending rows to a DataFrame can be more computationally
        intensive than a single concatenate. A better solution is to append
        those rows to a list and then concatenate the list with the original
        DataFrame all at once.

        Examples
        --------

        >>> df = pd.DataFrame([[1, 2], [3, 4]], columns=list('AB'))
        >>> df
           A  B
        0  1  2
        1  3  4
        >>> df2 = pd.DataFrame([[5, 6], [7, 8]], columns=list('AB'))
        >>> df.append(df2)
           A  B
        0  1  2
        1  3  4
        0  5  6
        1  7  8

        With `ignore_index` set to True:

        >>> df.append(df2, ignore_index=True)
           A  B
        0  1  2
        1  3  4
        2  5  6
        3  7  8

        The following, while not recommended methods for generating DataFrames,
        show two ways to generate a DataFrame from multiple data sources.

        Less efficient:

        >>> df = pd.DataFrame(columns=['A'])
        >>> for i in range(5):
        ...     df = df.append({'A': i}, ignore_index=True)
        >>> df
           A
        0  0
        1  1
        2  2
        3  3
        4  4

        More efficient:

        >>> pd.concat([pd.DataFrame([i], columns=['A']) for i in range(5)],
        ...           ignore_index=True)
           A
        0  0
        1  1
        2  2
        3  3
        4  4
        """
        if isinstance(other, (Series, dict)):
            if isinstance(other, dict):
                other = Series(other)
            if other.name is None and not ignore_index:
                raise TypeError('Can only append a Series if ignore_index=True'
                                ' or if the Series has a name')

            if other.name is None:
                index = None
            else:
                # other must have the same index name as self, otherwise
                # index name will be reset
                index = Index([other.name], name=self.index.name)

            idx_diff = other.index.difference(self.columns)
            try:
                combined_columns = self.columns.append(idx_diff)
            except TypeError:
                combined_columns = self.columns.astype(object).append(idx_diff)
            other = other.reindex(combined_columns, copy=False)
            other = DataFrame(other.values.reshape((1, len(other))),
                              index=index,
                              columns=combined_columns)
            other = other._convert(datetime=True, timedelta=True)
            if not self.columns.equals(combined_columns):
                self = self.reindex(columns=combined_columns)
        elif isinstance(other, list) and not isinstance(other[0], DataFrame):
            other = DataFrame(other)
            if (self.columns.get_indexer(other.columns) >= 0).all():
                other = other.loc[:, self.columns]

        from pandas.core.reshape.concat import concat
        if isinstance(other, (list, tuple)):
            to_concat = [self] + other
        else:
            to_concat = [self, other]
        return concat(to_concat, ignore_index=ignore_index,
                      verify_integrity=verify_integrity,
                      sort=sort)

    def join(self, other, on=None, how='left', lsuffix='', rsuffix='',
             sort=False):
        """
        Join columns of another DataFrame.

        Join columns with `other` DataFrame either on index or on a key
        column. Efficiently join multiple DataFrame objects by index at once by
        passing a list.

        Parameters
        ----------
        other : DataFrame, Series, or list of DataFrame
            Index should be similar to one of the columns in this one. If a
            Series is passed, its name attribute must be set, and that will be
            used as the column name in the resulting joined DataFrame.
        on : str, list of str, or array-like, optional
            Column or index level name(s) in the caller to join on the index
            in `other`, otherwise joins index-on-index. If multiple
            values given, the `other` DataFrame must have a MultiIndex. Can
            pass an array as the join key if it is not already contained in
            the calling DataFrame. Like an Excel VLOOKUP operation.
        how : {'left', 'right', 'outer', 'inner'}, default 'left'
            How to handle the operation of the two objects.

            * left: use calling frame's index (or column if on is specified)
            * right: use `other`'s index.
            * outer: form union of calling frame's index (or column if on is
              specified) with `other`'s index, and sort it.
              lexicographically.
            * inner: form intersection of calling frame's index (or column if
              on is specified) with `other`'s index, preserving the order
              of the calling's one.
        lsuffix : str, default ''
            Suffix to use from left frame's overlapping columns.
        rsuffix : str, default ''
            Suffix to use from right frame's overlapping columns.
        sort : bool, default False
            Order result DataFrame lexicographically by the join key. If False,
            the order of the join key depends on the join type (how keyword).

        Returns
        -------
        DataFrame
            A dataframe containing columns from both the caller and `other`.

        See Also
        --------
        DataFrame.merge : For column(s)-on-columns(s) operations.

        Notes
        -----
        Parameters `on`, `lsuffix`, and `rsuffix` are not supported when
        passing a list of `DataFrame` objects.

        Support for specifying index levels as the `on` parameter was added
        in version 0.23.0.

        Examples
        --------
        >>> df = pd.DataFrame({'key': ['K0', 'K1', 'K2', 'K3', 'K4', 'K5'],
        ...                    'A': ['A0', 'A1', 'A2', 'A3', 'A4', 'A5']})

        >>> df
          key   A
        0  K0  A0
        1  K1  A1
        2  K2  A2
        3  K3  A3
        4  K4  A4
        5  K5  A5

        >>> other = pd.DataFrame({'key': ['K0', 'K1', 'K2'],
        ...                       'B': ['B0', 'B1', 'B2']})

        >>> other
          key   B
        0  K0  B0
        1  K1  B1
        2  K2  B2

        Join DataFrames using their indexes.

        >>> df.join(other, lsuffix='_caller', rsuffix='_other')
          key_caller   A key_other    B
        0         K0  A0        K0   B0
        1         K1  A1        K1   B1
        2         K2  A2        K2   B2
        3         K3  A3       NaN  NaN
        4         K4  A4       NaN  NaN
        5         K5  A5       NaN  NaN

        If we want to join using the key columns, we need to set key to be
        the index in both `df` and `other`. The joined DataFrame will have
        key as its index.

        >>> df.set_index('key').join(other.set_index('key'))
              A    B
        key
        K0   A0   B0
        K1   A1   B1
        K2   A2   B2
        K3   A3  NaN
        K4   A4  NaN
        K5   A5  NaN

        Another option to join using the key columns is to use the `on`
        parameter. DataFrame.join always uses `other`'s index but we can use
        any column in `df`. This method preserves the original DataFrame's
        index in the result.

        >>> df.join(other.set_index('key'), on='key')
          key   A    B
        0  K0  A0   B0
        1  K1  A1   B1
        2  K2  A2   B2
        3  K3  A3  NaN
        4  K4  A4  NaN
        5  K5  A5  NaN
        """
        # For SparseDataFrame's benefit
        return self._join_compat(other, on=on, how=how, lsuffix=lsuffix,
                                 rsuffix=rsuffix, sort=sort)

    def _join_compat(self, other, on=None, how='left', lsuffix='', rsuffix='',
                     sort=False):
        from pandas.core.reshape.merge import merge
        from pandas.core.reshape.concat import concat

        if isinstance(other, Series):
            if other.name is None:
                raise ValueError('Other Series must have a name')
            other = DataFrame({other.name: other})

        if isinstance(other, DataFrame):
            return merge(self, other, left_on=on, how=how,
                         left_index=on is None, right_index=True,
                         suffixes=(lsuffix, rsuffix), sort=sort)
        else:
            if on is not None:
                raise ValueError('Joining multiple DataFrames only supported'
                                 ' for joining on index')

            frames = [self] + list(other)

            can_concat = all(df.index.is_unique for df in frames)

            # join indexes only using concat
            if can_concat:
                if how == 'left':
                    how = 'outer'
                    join_axes = [self.index]
                else:
                    join_axes = None
                return concat(frames, axis=1, join=how, join_axes=join_axes,
                              verify_integrity=True)

            joined = frames[0]

            for frame in frames[1:]:
                joined = merge(joined, frame, how=how, left_index=True,
                               right_index=True)

            return joined

    @Substitution('')
    @Appender(_merge_doc, indents=2)
    def merge(self, right, how='inner', on=None, left_on=None, right_on=None,
              left_index=False, right_index=False, sort=False,
              suffixes=('_x', '_y'), copy=True, indicator=False,
              validate=None):
        from pandas.core.reshape.merge import merge
        return merge(self, right, how=how, on=on, left_on=left_on,
                     right_on=right_on, left_index=left_index,
                     right_index=right_index, sort=sort, suffixes=suffixes,
                     copy=copy, indicator=indicator, validate=validate)

    def round(self, decimals=0, *args, **kwargs):
        """
        Round a DataFrame to a variable number of decimal places.

        Parameters
        ----------
        decimals : int, dict, Series
            Number of decimal places to round each column to. If an int is
            given, round each column to the same number of places.
            Otherwise dict and Series round to variable numbers of places.
            Column names should be in the keys if `decimals` is a
            dict-like, or in the index if `decimals` is a Series. Any
            columns not included in `decimals` will be left as is. Elements
            of `decimals` which are not columns of the input will be
            ignored.
        *args
            Additional keywords have no effect but might be accepted for
            compatibility with numpy.
        **kwargs
            Additional keywords have no effect but might be accepted for
            compatibility with numpy.

        Returns
        -------
        DataFrame :
            A DataFrame with the affected columns rounded to the specified
            number of decimal places.

        See Also
        --------
        numpy.around : Round a numpy array to the given number of decimals.
        Series.round : Round a Series to the given number of decimals.

        Examples
        --------
        >>> df = pd.DataFrame([(.21, .32), (.01, .67), (.66, .03), (.21, .18)],
        ...                   columns=['dogs', 'cats'])
        >>> df
            dogs  cats
        0  0.21  0.32
        1  0.01  0.67
        2  0.66  0.03
        3  0.21  0.18

        By providing an integer each column is rounded to the same number
        of decimal places

        >>> df.round(1)
            dogs  cats
        0   0.2   0.3
        1   0.0   0.7
        2   0.7   0.0
        3   0.2   0.2

        With a dict, the number of places for specific columns can be
        specfified with the column names as key and the number of decimal
        places as value

        >>> df.round({'dogs': 1, 'cats': 0})
            dogs  cats
        0   0.2   0.0
        1   0.0   1.0
        2   0.7   0.0
        3   0.2   0.0

        Using a Series, the number of places for specific columns can be
        specfified with the column names as index and the number of
        decimal places as value

        >>> decimals = pd.Series([0, 1], index=['cats', 'dogs'])
        >>> df.round(decimals)
            dogs  cats
        0   0.2   0.0
        1   0.0   1.0
        2   0.7   0.0
        3   0.2   0.0
        """
        from pandas.core.reshape.concat import concat

        def _dict_round(df, decimals):
            for col, vals in df.iteritems():
                try:
                    yield _series_round(vals, decimals[col])
                except KeyError:
                    yield vals

        def _series_round(s, decimals):
            if is_integer_dtype(s) or is_float_dtype(s):
                return s.round(decimals)
            return s

        nv.validate_round(args, kwargs)

        if isinstance(decimals, (dict, Series)):
            if isinstance(decimals, Series):
                if not decimals.index.is_unique:
                    raise ValueError("Index of decimals must be unique")
            new_cols = [col for col in _dict_round(self, decimals)]
        elif is_integer(decimals):
            # Dispatch to Series.round
            new_cols = [_series_round(v, decimals)
                        for _, v in self.iteritems()]
        else:
            raise TypeError("decimals must be an integer, a dict-like or a "
                            "Series")

        if len(new_cols) > 0:
            return self._constructor(concat(new_cols, axis=1),
                                     index=self.index,
                                     columns=self.columns)
        else:
            return self

    # ----------------------------------------------------------------------
    # Statistical methods, etc.

    def corr(self, method='pearson', min_periods=1):
        """
        Compute pairwise correlation of columns, excluding NA/null values.

        Parameters
        ----------
        method : {'pearson', 'kendall', 'spearman'} or callable
            * pearson : standard correlation coefficient
            * kendall : Kendall Tau correlation coefficient
            * spearman : Spearman rank correlation
            * callable: callable with input two 1d ndarrays
                and returning a float
                .. versionadded:: 0.24.0

        min_periods : int, optional
            Minimum number of observations required per pair of columns
            to have a valid result. Currently only available for pearson
            and spearman correlation

        Returns
        -------
        y : DataFrame

        See Also
        --------
        DataFrame.corrwith
        Series.corr

        Examples
        --------
        >>> histogram_intersection = lambda a, b: np.minimum(a, b
        ... ).sum().round(decimals=1)
        >>> df = pd.DataFrame([(.2, .3), (.0, .6), (.6, .0), (.2, .1)],
        ...                   columns=['dogs', 'cats'])
        >>> df.corr(method=histogram_intersection)
              dogs cats
        dogs   1.0  0.3
        cats   0.3  1.0
        """
        numeric_df = self._get_numeric_data()
        cols = numeric_df.columns
        idx = cols.copy()
        mat = numeric_df.values

        if method == 'pearson':
            correl = libalgos.nancorr(ensure_float64(mat), minp=min_periods)
        elif method == 'spearman':
            correl = libalgos.nancorr_spearman(ensure_float64(mat),
                                               minp=min_periods)
        elif method == 'kendall' or callable(method):
            if min_periods is None:
                min_periods = 1
            mat = ensure_float64(mat).T
            corrf = nanops.get_corr_func(method)
            K = len(cols)
            correl = np.empty((K, K), dtype=float)
            mask = np.isfinite(mat)
            for i, ac in enumerate(mat):
                for j, bc in enumerate(mat):
                    if i > j:
                        continue

                    valid = mask[i] & mask[j]
                    if valid.sum() < min_periods:
                        c = np.nan
                    elif i == j:
                        c = 1.
                    elif not valid.all():
                        c = corrf(ac[valid], bc[valid])
                    else:
                        c = corrf(ac, bc)
                    correl[i, j] = c
                    correl[j, i] = c
        else:
            raise ValueError("method must be either 'pearson', "
                             "'spearman', or 'kendall', '{method}' "
                             "was supplied".format(method=method))

        return self._constructor(correl, index=idx, columns=cols)

    def cov(self, min_periods=None):
        """
        Compute pairwise covariance of columns, excluding NA/null values.

        Compute the pairwise covariance among the series of a DataFrame.
        The returned data frame is the `covariance matrix
        <https://en.wikipedia.org/wiki/Covariance_matrix>`__ of the columns
        of the DataFrame.

        Both NA and null values are automatically excluded from the
        calculation. (See the note below about bias from missing values.)
        A threshold can be set for the minimum number of
        observations for each value created. Comparisons with observations
        below this threshold will be returned as ``NaN``.

        This method is generally used for the analysis of time series data to
        understand the relationship between different measures
        across time.

        Parameters
        ----------
        min_periods : int, optional
            Minimum number of observations required per pair of columns
            to have a valid result.

        Returns
        -------
        DataFrame
            The covariance matrix of the series of the DataFrame.

        See Also
        --------
        pandas.Series.cov : Compute covariance with another Series.
        pandas.core.window.EWM.cov: Exponential weighted sample covariance.
        pandas.core.window.Expanding.cov : Expanding sample covariance.
        pandas.core.window.Rolling.cov : Rolling sample covariance.

        Notes
        -----
        Returns the covariance matrix of the DataFrame's time series.
        The covariance is normalized by N-1.

        For DataFrames that have Series that are missing data (assuming that
        data is `missing at random
        <https://en.wikipedia.org/wiki/Missing_data#Missing_at_random>`__)
        the returned covariance matrix will be an unbiased estimate
        of the variance and covariance between the member Series.

        However, for many applications this estimate may not be acceptable
        because the estimate covariance matrix is not guaranteed to be positive
        semi-definite. This could lead to estimate correlations having
        absolute values which are greater than one, and/or a non-invertible
        covariance matrix. See `Estimation of covariance matrices
        <http://en.wikipedia.org/w/index.php?title=Estimation_of_covariance_
        matrices>`__ for more details.

        Examples
        --------
        >>> df = pd.DataFrame([(1, 2), (0, 3), (2, 0), (1, 1)],
        ...                   columns=['dogs', 'cats'])
        >>> df.cov()
                  dogs      cats
        dogs  0.666667 -1.000000
        cats -1.000000  1.666667

        >>> np.random.seed(42)
        >>> df = pd.DataFrame(np.random.randn(1000, 5),
        ...                   columns=['a', 'b', 'c', 'd', 'e'])
        >>> df.cov()
                  a         b         c         d         e
        a  0.998438 -0.020161  0.059277 -0.008943  0.014144
        b -0.020161  1.059352 -0.008543 -0.024738  0.009826
        c  0.059277 -0.008543  1.010670 -0.001486 -0.000271
        d -0.008943 -0.024738 -0.001486  0.921297 -0.013692
        e  0.014144  0.009826 -0.000271 -0.013692  0.977795

        **Minimum number of periods**

        This method also supports an optional ``min_periods`` keyword
        that specifies the required minimum number of non-NA observations for
        each column pair in order to have a valid result:

        >>> np.random.seed(42)
        >>> df = pd.DataFrame(np.random.randn(20, 3),
        ...                   columns=['a', 'b', 'c'])
        >>> df.loc[df.index[:5], 'a'] = np.nan
        >>> df.loc[df.index[5:10], 'b'] = np.nan
        >>> df.cov(min_periods=12)
                  a         b         c
        a  0.316741       NaN -0.150812
        b       NaN  1.248003  0.191417
        c -0.150812  0.191417  0.895202
        """
        numeric_df = self._get_numeric_data()
        cols = numeric_df.columns
        idx = cols.copy()
        mat = numeric_df.values

        if notna(mat).all():
            if min_periods is not None and min_periods > len(mat):
                baseCov = np.empty((mat.shape[1], mat.shape[1]))
                baseCov.fill(np.nan)
            else:
                baseCov = np.cov(mat.T)
            baseCov = baseCov.reshape((len(cols), len(cols)))
        else:
            baseCov = libalgos.nancorr(ensure_float64(mat), cov=True,
                                       minp=min_periods)

        return self._constructor(baseCov, index=idx, columns=cols)

    def corrwith(self, other, axis=0, drop=False, method='pearson'):
        """
        Compute pairwise correlation between rows or columns of DataFrame
        with rows or columns of Series or DataFrame.  DataFrames are first
        aligned along both axes before computing the correlations.

        Parameters
        ----------
        other : DataFrame, Series
        axis : {0 or 'index', 1 or 'columns'}, default 0
            0 or 'index' to compute column-wise, 1 or 'columns' for row-wise
        drop : boolean, default False
            Drop missing indices from result
        method : {'pearson', 'kendall', 'spearman'} or callable
            * pearson : standard correlation coefficient
            * kendall : Kendall Tau correlation coefficient
            * spearman : Spearman rank correlation
            * callable: callable with input two 1d ndarrays
                and returning a float

            .. versionadded:: 0.24.0

        Returns
        -------
        correls : Series

        See Also
        -------
        DataFrame.corr
        """
        axis = self._get_axis_number(axis)
        this = self._get_numeric_data()

        if isinstance(other, Series):
            return this.apply(lambda x: other.corr(x, method=method),
                              axis=axis)

        other = other._get_numeric_data()
        left, right = this.align(other, join='inner', copy=False)

        if axis == 1:
            left = left.T
            right = right.T

        if method == 'pearson':
            # mask missing values
            left = left + right * 0
            right = right + left * 0

            # demeaned data
            ldem = left - left.mean()
            rdem = right - right.mean()

            num = (ldem * rdem).sum()
            dom = (left.count() - 1) * left.std() * right.std()

            correl = num / dom

        elif method in ['kendall', 'spearman'] or callable(method):
            def c(x):
                return nanops.nancorr(x[0], x[1], method=method)

            correl = Series(map(c,
                                zip(left.values.T, right.values.T)),
                            index=left.columns)

        else:
            raise ValueError("Invalid method {method} was passed, "
                             "valid methods are: 'pearson', 'kendall', "
                             "'spearman', or callable".
                             format(method=method))

        if not drop:
            # Find non-matching labels along the given axis
            # and append missing correlations (GH 22375)
            raxis = 1 if axis == 0 else 0
            result_index = (this._get_axis(raxis).
                            union(other._get_axis(raxis)))
            idx_diff = result_index.difference(correl.index)

            if len(idx_diff) > 0:
                correl = correl.append(Series([np.nan] * len(idx_diff),
                                              index=idx_diff))

        return correl

    # ----------------------------------------------------------------------
    # ndarray-like stats methods

    def count(self, axis=0, level=None, numeric_only=False):
        """
        Count non-NA cells for each column or row.

        The values `None`, `NaN`, `NaT`, and optionally `numpy.inf` (depending
        on `pandas.options.mode.use_inf_as_na`) are considered NA.

        Parameters
        ----------
        axis : {0 or 'index', 1 or 'columns'}, default 0
            If 0 or 'index' counts are generated for each column.
            If 1 or 'columns' counts are generated for each **row**.
        level : int or str, optional
            If the axis is a `MultiIndex` (hierarchical), count along a
            particular `level`, collapsing into a `DataFrame`.
            A `str` specifies the level name.
        numeric_only : boolean, default False
            Include only `float`, `int` or `boolean` data.

        Returns
        -------
        Series or DataFrame
            For each column/row the number of non-NA/null entries.
            If `level` is specified returns a `DataFrame`.

        See Also
        --------
        Series.count: Number of non-NA elements in a Series.
        DataFrame.shape: Number of DataFrame rows and columns (including NA
            elements).
        DataFrame.isna: Boolean same-sized DataFrame showing places of NA
            elements.

        Examples
        --------
        Constructing DataFrame from a dictionary:

        >>> df = pd.DataFrame({"Person":
        ...                    ["John", "Myla", "Lewis", "John", "Myla"],
        ...                    "Age": [24., np.nan, 21., 33, 26],
        ...                    "Single": [False, True, True, True, False]})
        >>> df
           Person   Age  Single
        0    John  24.0   False
        1    Myla   NaN    True
        2   Lewis  21.0    True
        3    John  33.0    True
        4    Myla  26.0   False

        Notice the uncounted NA values:

        >>> df.count()
        Person    5
        Age       4
        Single    5
        dtype: int64

        Counts for each **row**:

        >>> df.count(axis='columns')
        0    3
        1    2
        2    3
        3    3
        4    3
        dtype: int64

        Counts for one level of a `MultiIndex`:

        >>> df.set_index(["Person", "Single"]).count(level="Person")
                Age
        Person
        John      2
        Lewis     1
        Myla      1
        """
        axis = self._get_axis_number(axis)
        if level is not None:
            return self._count_level(level, axis=axis,
                                     numeric_only=numeric_only)

        if numeric_only:
            frame = self._get_numeric_data()
        else:
            frame = self

        # GH #423
        if len(frame._get_axis(axis)) == 0:
            result = Series(0, index=frame._get_agg_axis(axis))
        else:
            if frame._is_mixed_type or frame._data.any_extension_types:
                # the or any_extension_types is really only hit for single-
                # column frames with an extension array
                result = notna(frame).sum(axis=axis)
            else:
                # GH13407
                series_counts = notna(frame).sum(axis=axis)
                counts = series_counts.values
                result = Series(counts, index=frame._get_agg_axis(axis))

        return result.astype('int64')

    def _count_level(self, level, axis=0, numeric_only=False):
        if numeric_only:
            frame = self._get_numeric_data()
        else:
            frame = self

        count_axis = frame._get_axis(axis)
        agg_axis = frame._get_agg_axis(axis)

        if not isinstance(count_axis, MultiIndex):
            raise TypeError("Can only count levels on hierarchical "
                            "{ax}.".format(ax=self._get_axis_name(axis)))

        if frame._is_mixed_type:
            # Since we have mixed types, calling notna(frame.values) might
            # upcast everything to object
            mask = notna(frame).values
        else:
            # But use the speedup when we have homogeneous dtypes
            mask = notna(frame.values)

        if axis == 1:
            # We're transposing the mask rather than frame to avoid potential
            # upcasts to object, which induces a ~20x slowdown
            mask = mask.T

        if isinstance(level, compat.string_types):
            level = count_axis._get_level_number(level)

        level_index = count_axis.levels[level]
        level_codes = ensure_int64(count_axis.codes[level])
        counts = lib.count_level_2d(mask, level_codes, len(level_index),
                                    axis=0)

        result = DataFrame(counts, index=level_index, columns=agg_axis)

        if axis == 1:
            # Undo our earlier transpose
            return result.T
        else:
            return result

    def _reduce(self, op, name, axis=0, skipna=True, numeric_only=None,
                filter_type=None, **kwds):
        if axis is None and filter_type == 'bool':
            labels = None
            constructor = None
        else:
            # TODO: Make other agg func handle axis=None properly
            axis = self._get_axis_number(axis)
            labels = self._get_agg_axis(axis)
            constructor = self._constructor

        def f(x):
            return op(x, axis=axis, skipna=skipna, **kwds)

        # exclude timedelta/datetime unless we are uniform types
        if (axis == 1 and self._is_datelike_mixed_type
                and (not self._is_homogeneous_type
                     and not is_datetime64tz_dtype(self.dtypes[0]))):
            numeric_only = True

        if numeric_only is None:
            try:
                values = self.values
                result = f(values)

                if (filter_type == 'bool' and is_object_dtype(values) and
                        axis is None):
                    # work around https://github.com/numpy/numpy/issues/10489
                    # TODO: combine with hasattr(result, 'dtype') further down
                    # hard since we don't have `values` down there.
                    result = np.bool_(result)
            except Exception as e:

                # try by-column first
                if filter_type is None and axis == 0:
                    try:

                        # this can end up with a non-reduction
                        # but not always. if the types are mixed
                        # with datelike then need to make sure a series

                        # we only end up here if we have not specified
                        # numeric_only and yet we have tried a
                        # column-by-column reduction, where we have mixed type.
                        # So let's just do what we can
                        from pandas.core.apply import frame_apply
                        opa = frame_apply(self,
                                          func=f,
                                          result_type='expand',
                                          ignore_failures=True)
                        result = opa.get_result()
                        if result.ndim == self.ndim:
                            result = result.iloc[0]
                        return result
                    except Exception:
                        pass

                if filter_type is None or filter_type == 'numeric':
                    data = self._get_numeric_data()
                elif filter_type == 'bool':
                    data = self._get_bool_data()
                else:  # pragma: no cover
                    e = NotImplementedError(
                        "Handling exception with filter_type {f} not"
                        "implemented.".format(f=filter_type))
                    raise_with_traceback(e)
                with np.errstate(all='ignore'):
                    result = f(data.values)
                labels = data._get_agg_axis(axis)
        else:
            if numeric_only:
                if filter_type is None or filter_type == 'numeric':
                    data = self._get_numeric_data()
                elif filter_type == 'bool':
                    data = self
                else:  # pragma: no cover
                    msg = ("Generating numeric_only data with filter_type {f}"
                           "not supported.".format(f=filter_type))
                    raise NotImplementedError(msg)
                values = data.values
                labels = data._get_agg_axis(axis)
            else:
                values = self.values
            result = f(values)

        if hasattr(result, 'dtype') and is_object_dtype(result.dtype):
            try:
                if filter_type is None or filter_type == 'numeric':
                    result = result.astype(np.float64)
                elif filter_type == 'bool' and notna(result).all():
                    result = result.astype(np.bool_)
            except (ValueError, TypeError):

                # try to coerce to the original dtypes item by item if we can
                if axis == 0:
                    result = coerce_to_dtypes(result, self.dtypes)

        if constructor is not None:
            result = Series(result, index=labels)
        return result

    def nunique(self, axis=0, dropna=True):
        """
        Count distinct observations over requested axis.

        Return Series with number of distinct observations. Can ignore NaN
        values.

        .. versionadded:: 0.20.0

        Parameters
        ----------
        axis : {0 or 'index', 1 or 'columns'}, default 0
            The axis to use. 0 or 'index' for row-wise, 1 or 'columns' for
            column-wise.
        dropna : bool, default True
            Don't include NaN in the counts.

        Returns
        -------
        nunique : Series

        See Also
        --------
        Series.nunique: Method nunique for Series.
        DataFrame.count: Count non-NA cells for each column or row.

        Examples
        --------
        >>> df = pd.DataFrame({'A': [1, 2, 3], 'B': [1, 1, 1]})
        >>> df.nunique()
        A    3
        B    1
        dtype: int64

        >>> df.nunique(axis=1)
        0    1
        1    2
        2    2
        dtype: int64
        """
        return self.apply(Series.nunique, axis=axis, dropna=dropna)

    def idxmin(self, axis=0, skipna=True):
        """
        Return index of first occurrence of minimum over requested axis.
        NA/null values are excluded.

        Parameters
        ----------
        axis : {0 or 'index', 1 or 'columns'}, default 0
            0 or 'index' for row-wise, 1 or 'columns' for column-wise
        skipna : boolean, default True
            Exclude NA/null values. If an entire row/column is NA, the result
            will be NA.

        Returns
        -------
        idxmin : Series

        Raises
        ------
        ValueError
            * If the row/column is empty

        See Also
        --------
        Series.idxmin

        Notes
        -----
        This method is the DataFrame version of ``ndarray.argmin``.
        """
        axis = self._get_axis_number(axis)
        indices = nanops.nanargmin(self.values, axis=axis, skipna=skipna)
        index = self._get_axis(axis)
        result = [index[i] if i >= 0 else np.nan for i in indices]
        return Series(result, index=self._get_agg_axis(axis))

    def idxmax(self, axis=0, skipna=True):
        """
        Return index of first occurrence of maximum over requested axis.
        NA/null values are excluded.

        Parameters
        ----------
        axis : {0 or 'index', 1 or 'columns'}, default 0
            0 or 'index' for row-wise, 1 or 'columns' for column-wise
        skipna : boolean, default True
            Exclude NA/null values. If an entire row/column is NA, the result
            will be NA.

        Returns
        -------
        idxmax : Series

        Raises
        ------
        ValueError
            * If the row/column is empty

        See Also
        --------
        Series.idxmax

        Notes
        -----
        This method is the DataFrame version of ``ndarray.argmax``.
        """
        axis = self._get_axis_number(axis)
        indices = nanops.nanargmax(self.values, axis=axis, skipna=skipna)
        index = self._get_axis(axis)
        result = [index[i] if i >= 0 else np.nan for i in indices]
        return Series(result, index=self._get_agg_axis(axis))

    def _get_agg_axis(self, axis_num):
        """
        Let's be explicit about this.
        """
        if axis_num == 0:
            return self.columns
        elif axis_num == 1:
            return self.index
        else:
            raise ValueError('Axis must be 0 or 1 (got %r)' % axis_num)

    def mode(self, axis=0, numeric_only=False, dropna=True):
        """
        Get the mode(s) of each element along the selected axis.

        The mode of a set of values is the value that appears most often.
        It can be multiple values.

        Parameters
        ----------
        axis : {0 or 'index', 1 or 'columns'}, default 0
            The axis to iterate over while searching for the mode:

            * 0 or 'index' : get mode of each column
            * 1 or 'columns' : get mode of each row
        numeric_only : bool, default False
            If True, only apply to numeric columns.
        dropna : bool, default True
            Don't consider counts of NaN/NaT.

            .. versionadded:: 0.24.0

        Returns
        -------
        DataFrame
            The modes of each column or row.

        See Also
        --------
        Series.mode : Return the highest frequency value in a Series.
        Series.value_counts : Return the counts of values in a Series.

        Examples
        --------
        >>> df = pd.DataFrame([('bird', 2, 2),
        ...                    ('mammal', 4, np.nan),
        ...                    ('arthropod', 8, 0),
        ...                    ('bird', 2, np.nan)],
        ...                   index=('falcon', 'horse', 'spider', 'ostrich'),
        ...                   columns=('species', 'legs', 'wings'))
        >>> df
                   species  legs  wings
        falcon        bird     2    2.0
        horse       mammal     4    NaN
        spider   arthropod     8    0.0
        ostrich       bird     2    NaN

        By default, missing values are not considered, and the mode of wings
        are both 0 and 2. The second row of species and legs contains ``NaN``,
        because they have only one mode, but the DataFrame has two rows.

        >>> df.mode()
          species  legs  wings
        0    bird   2.0    0.0
        1     NaN   NaN    2.0

        Setting ``dropna=False`` ``NaN`` values are considered and they can be
        the mode (like for wings).

        >>> df.mode(dropna=False)
          species  legs  wings
        0    bird     2    NaN

        Setting ``numeric_only=True``, only the mode of numeric columns is
        computed, and columns of other types are ignored.

        >>> df.mode(numeric_only=True)
           legs  wings
        0   2.0    0.0
        1   NaN    2.0

        To compute the mode over columns and not rows, use the axis parameter:

        >>> df.mode(axis='columns', numeric_only=True)
                   0    1
        falcon   2.0  NaN
        horse    4.0  NaN
        spider   0.0  8.0
        ostrich  2.0  NaN
        """
        data = self if not numeric_only else self._get_numeric_data()

        def f(s):
            return s.mode(dropna=dropna)

        return data.apply(f, axis=axis)

    def quantile(self, q=0.5, axis=0, numeric_only=True,
                 interpolation='linear'):
        """
        Return values at the given quantile over requested axis.

        Parameters
        ----------
        q : float or array-like, default 0.5 (50% quantile)
            Value between 0 <= q <= 1, the quantile(s) to compute.
        axis : {0, 1, 'index', 'columns'} (default 0)
            Equals 0 or 'index' for row-wise, 1 or 'columns' for column-wise.
        numeric_only : bool, default True
            If False, the quantile of datetime and timedelta data will be
            computed as well.
        interpolation : {'linear', 'lower', 'higher', 'midpoint', 'nearest'}
            This optional parameter specifies the interpolation method to use,
            when the desired quantile lies between two data points `i` and `j`:

            * linear: `i + (j - i) * fraction`, where `fraction` is the
              fractional part of the index surrounded by `i` and `j`.
            * lower: `i`.
            * higher: `j`.
            * nearest: `i` or `j` whichever is nearest.
            * midpoint: (`i` + `j`) / 2.

            .. versionadded:: 0.18.0

        Returns
        -------
        quantiles : Series or DataFrame

            - If ``q`` is an array, a DataFrame will be returned where the
              index is ``q``, the columns are the columns of self, and the
              values are the quantiles.
            - If ``q`` is a float, a Series will be returned where the
              index is the columns of self and the values are the quantiles.

        See Also
        --------
        core.window.Rolling.quantile: Rolling quantile.
        numpy.percentile: Numpy function to compute the percentile.

        Examples
        --------
        >>> df = pd.DataFrame(np.array([[1, 1], [2, 10], [3, 100], [4, 100]]),
        ...                   columns=['a', 'b'])
        >>> df.quantile(.1)
        a    1.3
        b    3.7
        Name: 0.1, dtype: float64
        >>> df.quantile([.1, .5])
               a     b
        0.1  1.3   3.7
        0.5  2.5  55.0

        Specifying `numeric_only=False` will also compute the quantile of
        datetime and timedelta data.

        >>> df = pd.DataFrame({'A': [1, 2],
        ...                    'B': [pd.Timestamp('2010'),
        ...                          pd.Timestamp('2011')],
        ...                    'C': [pd.Timedelta('1 days'),
        ...                          pd.Timedelta('2 days')]})
        >>> df.quantile(0.5, numeric_only=False)
        A                    1.5
        B    2010-07-02 12:00:00
        C        1 days 12:00:00
        Name: 0.5, dtype: object
        """
        self._check_percentile(q)

        data = self._get_numeric_data() if numeric_only else self
        axis = self._get_axis_number(axis)
        is_transposed = axis == 1

        if is_transposed:
            data = data.T

        result = data._data.quantile(qs=q,
                                     axis=1,
                                     interpolation=interpolation,
                                     transposed=is_transposed)

        if result.ndim == 2:
            result = self._constructor(result)
        else:
            result = self._constructor_sliced(result, name=q)

        if is_transposed:
            result = result.T

        return result

    def to_timestamp(self, freq=None, how='start', axis=0, copy=True):
        """
        Cast to DatetimeIndex of timestamps, at *beginning* of period.

        Parameters
        ----------
        freq : string, default frequency of PeriodIndex
            Desired frequency
        how : {'s', 'e', 'start', 'end'}
            Convention for converting period to timestamp; start of period
            vs. end
        axis : {0 or 'index', 1 or 'columns'}, default 0
            The axis to convert (the index by default)
        copy : boolean, default True
            If false then underlying input data is not copied

        Returns
        -------
        df : DataFrame with DatetimeIndex
        """
        new_data = self._data
        if copy:
            new_data = new_data.copy()

        axis = self._get_axis_number(axis)
        if axis == 0:
            new_data.set_axis(1, self.index.to_timestamp(freq=freq, how=how))
        elif axis == 1:
            new_data.set_axis(0, self.columns.to_timestamp(freq=freq, how=how))
        else:  # pragma: no cover
            raise AssertionError('Axis must be 0 or 1. Got {ax!s}'.format(
                ax=axis))

        return self._constructor(new_data)

    def to_period(self, freq=None, axis=0, copy=True):
        """
        Convert DataFrame from DatetimeIndex to PeriodIndex with desired
        frequency (inferred from index if not passed).

        Parameters
        ----------
        freq : string, default
        axis : {0 or 'index', 1 or 'columns'}, default 0
            The axis to convert (the index by default)
        copy : boolean, default True
            If False then underlying input data is not copied

        Returns
        -------
        ts : TimeSeries with PeriodIndex
        """
        new_data = self._data
        if copy:
            new_data = new_data.copy()

        axis = self._get_axis_number(axis)
        if axis == 0:
            new_data.set_axis(1, self.index.to_period(freq=freq))
        elif axis == 1:
            new_data.set_axis(0, self.columns.to_period(freq=freq))
        else:  # pragma: no cover
            raise AssertionError('Axis must be 0 or 1. Got {ax!s}'.format(
                ax=axis))

        return self._constructor(new_data)

    def isin(self, values):
        """
        Whether each element in the DataFrame is contained in values.

        Parameters
        ----------
        values : iterable, Series, DataFrame or dict
            The result will only be true at a location if all the
            labels match. If `values` is a Series, that's the index. If
            `values` is a dict, the keys must be the column names,
            which must match. If `values` is a DataFrame,
            then both the index and column labels must match.

        Returns
        -------
        DataFrame
            DataFrame of booleans showing whether each element in the DataFrame
            is contained in values.

        See Also
        --------
        DataFrame.eq: Equality test for DataFrame.
        Series.isin: Equivalent method on Series.
        Series.str.contains: Test if pattern or regex is contained within a
            string of a Series or Index.

        Examples
        --------

        >>> df = pd.DataFrame({'num_legs': [2, 4], 'num_wings': [2, 0]},
        ...                   index=['falcon', 'dog'])
        >>> df
                num_legs  num_wings
        falcon         2          2
        dog            4          0

        When ``values`` is a list check whether every value in the DataFrame
        is present in the list (which animals have 0 or 2 legs or wings)

        >>> df.isin([0, 2])
                num_legs  num_wings
        falcon      True       True
        dog        False       True

        When ``values`` is a dict, we can pass values to check for each
        column separately:

        >>> df.isin({'num_wings': [0, 3]})
                num_legs  num_wings
        falcon     False      False
        dog        False       True

        When ``values`` is a Series or DataFrame the index and column must
        match. Note that 'falcon' does not match based on the number of legs
        in df2.

        >>> other = pd.DataFrame({'num_legs': [8, 2],'num_wings': [0, 2]},
        ...                      index=['spider', 'falcon'])
        >>> df.isin(other)
                num_legs  num_wings
        falcon      True       True
        dog        False      False
        """
        if isinstance(values, dict):
            from pandas.core.reshape.concat import concat
            values = collections.defaultdict(list, values)
            return concat((self.iloc[:, [i]].isin(values[col])
                           for i, col in enumerate(self.columns)), axis=1)
        elif isinstance(values, Series):
            if not values.index.is_unique:
                raise ValueError("cannot compute isin with "
                                 "a duplicate axis.")
            return self.eq(values.reindex_like(self), axis='index')
        elif isinstance(values, DataFrame):
            if not (values.columns.is_unique and values.index.is_unique):
                raise ValueError("cannot compute isin with "
                                 "a duplicate axis.")
            return self.eq(values.reindex_like(self))
        else:
            if not is_list_like(values):
                raise TypeError("only list-like or dict-like objects are "
                                "allowed to be passed to DataFrame.isin(), "
                                "you passed a "
                                "{0!r}".format(type(values).__name__))
            return DataFrame(
                algorithms.isin(self.values.ravel(),
                                values).reshape(self.shape), self.index,
                self.columns)

    # ----------------------------------------------------------------------
    # Add plotting methods to DataFrame
    plot = CachedAccessor("plot", gfx.FramePlotMethods)
    hist = gfx.hist_frame
    boxplot = gfx.boxplot_frame


DataFrame._setup_axes(['index', 'columns'], info_axis=1, stat_axis=0,
                      axes_are_reversed=True, aliases={'rows': 0},
                      docs={
                          'index': 'The index (row labels) of the DataFrame.',
                          'columns': 'The column labels of the DataFrame.'})
DataFrame._add_numeric_operations()
DataFrame._add_series_or_dataframe_operations()

ops.add_flex_arithmetic_methods(DataFrame)
ops.add_special_arithmetic_methods(DataFrame)


def _from_nested_dict(data):
    # TODO: this should be seriously cythonized
    new_data = OrderedDict()
    for index, s in compat.iteritems(data):
        for col, v in compat.iteritems(s):
            new_data[col] = new_data.get(col, OrderedDict())
            new_data[col][index] = v
    return new_data


def _put_str(s, space):
    return u'{s}'.format(s=s)[:space].ljust(space)<|MERGE_RESOLUTION|>--- conflicted
+++ resolved
@@ -4154,14 +4154,12 @@
         4 16     10  2014    31
         """
         inplace = validate_bool_kwarg(inplace, 'inplace')
-<<<<<<< HEAD
+        if not isinstance(keys, list):
+            keys = [keys]
 
         err_msg = ('The parameter "keys" may be a column key, one-dimensional '
                    'array, or a list containing only valid column keys and '
                    'one-dimensional arrays.')
-
-        if not isinstance(keys, list):
-            keys = [keys]
 
         missing = []
         for col in keys:
@@ -4190,10 +4188,6 @@
 
         if missing:
             raise KeyError('None of {} are in the columns'.format(missing))
-=======
-        if not isinstance(keys, list):
-            keys = [keys]
->>>>>>> d3c9d6e6
 
         if inplace:
             frame = self
