"""
DataFrame
---------
An efficient 2D container for potentially mixed-type time series or other
labeled data series.

Similar to its R counterpart, data.frame, except providing automatic data
alignment and a host of useful data manipulation methods having to do with the
labeling information
"""
import collections
from collections import OrderedDict, abc
from io import StringIO
import itertools
import sys
from textwrap import dedent
from typing import FrozenSet, List, Optional, Sequence, Set, Tuple, Type, Union
import warnings

import numpy as np
import numpy.ma as ma

from pandas._config import get_option

from pandas._libs import algos as libalgos, lib
from pandas.compat import PY36, raise_with_traceback
from pandas.compat.numpy import function as nv
from pandas.util._decorators import (
    Appender,
    Substitution,
    deprecate_kwarg,
    rewrite_axis_style_signature,
)
from pandas.util._validators import validate_axis_style_args, validate_bool_kwarg

from pandas.core.dtypes.cast import (
    cast_scalar_to_array,
    coerce_to_dtypes,
    find_common_type,
    infer_dtype_from_scalar,
    invalidate_string_dtypes,
    maybe_cast_to_datetime,
    maybe_convert_platform,
    maybe_downcast_to_dtype,
    maybe_infer_to_datetimelike,
    maybe_upcast,
    maybe_upcast_putmask,
)
from pandas.core.dtypes.common import (
    ensure_float64,
    ensure_int64,
    ensure_platform_int,
    infer_dtype_from_object,
    is_bool_dtype,
    is_datetime64_any_dtype,
    is_datetime64tz_dtype,
    is_dict_like,
    is_dtype_equal,
    is_extension_array_dtype,
    is_extension_type,
    is_float_dtype,
    is_hashable,
    is_integer,
    is_integer_dtype,
    is_iterator,
    is_list_like,
    is_named_tuple,
    is_nested_list_like,
    is_object_dtype,
    is_scalar,
    is_sequence,
    needs_i8_conversion,
)
from pandas.core.dtypes.generic import (
    ABCDataFrame,
    ABCIndexClass,
    ABCMultiIndex,
    ABCSeries,
)
from pandas.core.dtypes.missing import isna, notna

from pandas._typing import Axes, Dtype, FilePathOrBuffer
from pandas.core import algorithms, common as com, nanops, ops
from pandas.core.accessor import CachedAccessor
from pandas.core.arrays import Categorical, ExtensionArray
from pandas.core.arrays.datetimelike import DatetimeLikeArrayMixin as DatetimeLikeArray
from pandas.core.arrays.sparse import SparseFrameAccessor
from pandas.core.generic import NDFrame, _shared_docs
from pandas.core.index import Index, ensure_index, ensure_index_from_sequences
from pandas.core.indexes import base as ibase
from pandas.core.indexes.datetimes import DatetimeIndex
from pandas.core.indexes.multi import maybe_droplevels
from pandas.core.indexes.period import PeriodIndex
from pandas.core.indexing import check_bool_indexer, convert_to_index_sliceable
from pandas.core.internals import BlockManager
from pandas.core.internals.construction import (
    arrays_to_mgr,
    get_names_from_index,
    init_dict,
    init_ndarray,
    masked_rec_array_to_mgr,
    reorder_arrays,
    sanitize_index,
    to_arrays,
)
from pandas.core.ops.missing import dispatch_fill_zeros
from pandas.core.series import Series

from pandas.io.formats import console, format as fmt
from pandas.io.formats.printing import pprint_thing
import pandas.plotting

# ---------------------------------------------------------------------
# Docstring templates

_shared_doc_kwargs = dict(
    axes="index, columns",
    klass="DataFrame",
    axes_single_arg="{0 or 'index', 1 or 'columns'}",
    axis="""axis : {0 or 'index', 1 or 'columns'}, default 0
        If 0 or 'index': apply function to each column.
        If 1 or 'columns': apply function to each row.""",
    optional_by="""
        by : str or list of str
            Name or list of names to sort by.

            - if `axis` is 0 or `'index'` then `by` may contain index
              levels and/or column labels
            - if `axis` is 1 or `'columns'` then `by` may contain column
              levels and/or index labels

            .. versionchanged:: 0.23.0
               Allow specifying index or column level names.""",
    versionadded_to_excel="",
    optional_labels="""labels : array-like, optional
            New labels / index to conform the axis specified by 'axis' to.""",
    optional_axis="""axis : int or str, optional
            Axis to target. Can be either the axis name ('index', 'columns')
            or number (0, 1).""",
)

_numeric_only_doc = """numeric_only : boolean, default None
    Include only float, int, boolean data. If None, will attempt to use
    everything, then use only numeric data
"""

_merge_doc = """
Merge DataFrame or named Series objects with a database-style join.

The join is done on columns or indexes. If joining columns on
columns, the DataFrame indexes *will be ignored*. Otherwise if joining indexes
on indexes or indexes on a column or columns, the index will be passed on.

Parameters
----------%s
right : DataFrame or named Series
    Object to merge with.
how : {'left', 'right', 'outer', 'inner'}, default 'inner'
    Type of merge to be performed.

    * left: use only keys from left frame, similar to a SQL left outer join;
      preserve key order.
    * right: use only keys from right frame, similar to a SQL right outer join;
      preserve key order.
    * outer: use union of keys from both frames, similar to a SQL full outer
      join; sort keys lexicographically.
    * inner: use intersection of keys from both frames, similar to a SQL inner
      join; preserve the order of the left keys.
on : label or list
    Column or index level names to join on. These must be found in both
    DataFrames. If `on` is None and not merging on indexes then this defaults
    to the intersection of the columns in both DataFrames.
left_on : label or list, or array-like
    Column or index level names to join on in the left DataFrame. Can also
    be an array or list of arrays of the length of the left DataFrame.
    These arrays are treated as if they are columns.
right_on : label or list, or array-like
    Column or index level names to join on in the right DataFrame. Can also
    be an array or list of arrays of the length of the right DataFrame.
    These arrays are treated as if they are columns.
left_index : bool, default False
    Use the index from the left DataFrame as the join key(s). If it is a
    MultiIndex, the number of keys in the other DataFrame (either the index
    or a number of columns) must match the number of levels.
right_index : bool, default False
    Use the index from the right DataFrame as the join key. Same caveats as
    left_index.
sort : bool, default False
    Sort the join keys lexicographically in the result DataFrame. If False,
    the order of the join keys depends on the join type (how keyword).
suffixes : tuple of (str, str), default ('_x', '_y')
    Suffix to apply to overlapping column names in the left and right
    side, respectively. To raise an exception on overlapping columns use
    (False, False).
copy : bool, default True
    If False, avoid copy if possible.
indicator : bool or str, default False
    If True, adds a column to output DataFrame called "_merge" with
    information on the source of each row.
    If string, column with information on source of each row will be added to
    output DataFrame, and column will be named value of string.
    Information column is Categorical-type and takes on a value of "left_only"
    for observations whose merge key only appears in 'left' DataFrame,
    "right_only" for observations whose merge key only appears in 'right'
    DataFrame, and "both" if the observation's merge key is found in both.

validate : str, optional
    If specified, checks if merge is of specified type.

    * "one_to_one" or "1:1": check if merge keys are unique in both
      left and right datasets.
    * "one_to_many" or "1:m": check if merge keys are unique in left
      dataset.
    * "many_to_one" or "m:1": check if merge keys are unique in right
      dataset.
    * "many_to_many" or "m:m": allowed, but does not result in checks.

    .. versionadded:: 0.21.0

Returns
-------
DataFrame
    A DataFrame of the two merged objects.

See Also
--------
merge_ordered : Merge with optional filling/interpolation.
merge_asof : Merge on nearest keys.
DataFrame.join : Similar method using indices.

Notes
-----
Support for specifying index levels as the `on`, `left_on`, and
`right_on` parameters was added in version 0.23.0
Support for merging named Series objects was added in version 0.24.0

Examples
--------

>>> df1 = pd.DataFrame({'lkey': ['foo', 'bar', 'baz', 'foo'],
...                     'value': [1, 2, 3, 5]})
>>> df2 = pd.DataFrame({'rkey': ['foo', 'bar', 'baz', 'foo'],
...                     'value': [5, 6, 7, 8]})
>>> df1
    lkey value
0   foo      1
1   bar      2
2   baz      3
3   foo      5
>>> df2
    rkey value
0   foo      5
1   bar      6
2   baz      7
3   foo      8

Merge df1 and df2 on the lkey and rkey columns. The value columns have
the default suffixes, _x and _y, appended.

>>> df1.merge(df2, left_on='lkey', right_on='rkey')
  lkey  value_x rkey  value_y
0  foo        1  foo        5
1  foo        1  foo        8
2  foo        5  foo        5
3  foo        5  foo        8
4  bar        2  bar        6
5  baz        3  baz        7

Merge DataFrames df1 and df2 with specified left and right suffixes
appended to any overlapping columns.

>>> df1.merge(df2, left_on='lkey', right_on='rkey',
...           suffixes=('_left', '_right'))
  lkey  value_left rkey  value_right
0  foo           1  foo            5
1  foo           1  foo            8
2  foo           5  foo            5
3  foo           5  foo            8
4  bar           2  bar            6
5  baz           3  baz            7

Merge DataFrames df1 and df2, but raise an exception if the DataFrames have
any overlapping columns.

>>> df1.merge(df2, left_on='lkey', right_on='rkey', suffixes=(False, False))
Traceback (most recent call last):
...
ValueError: columns overlap but no suffix specified:
    Index(['value'], dtype='object')
"""


# -----------------------------------------------------------------------
# DataFrame class


class DataFrame(NDFrame):
    """
    Two-dimensional size-mutable, potentially heterogeneous tabular data
    structure with labeled axes (rows and columns). Arithmetic operations
    align on both row and column labels. Can be thought of as a dict-like
    container for Series objects. The primary pandas data structure.

    Parameters
    ----------
    data : ndarray (structured or homogeneous), Iterable, dict, or DataFrame
        Dict can contain Series, arrays, constants, or list-like objects

        .. versionchanged:: 0.23.0
           If data is a dict, column order follows insertion-order for
           Python 3.6 and later.

        .. versionchanged:: 0.25.0
           If data is a list of dicts, column order follows insertion-order
           for Python 3.6 and later.

    index : Index or array-like
        Index to use for resulting frame. Will default to RangeIndex if
        no indexing information part of input data and no index provided
    columns : Index or array-like
        Column labels to use for resulting frame. Will default to
        RangeIndex (0, 1, 2, ..., n) if no column labels are provided
    dtype : dtype, default None
        Data type to force. Only a single dtype is allowed. If None, infer
    copy : bool, default False
        Copy data from inputs. Only affects DataFrame / 2d ndarray input

    See Also
    --------
    DataFrame.from_records : Constructor from tuples, also record arrays.
    DataFrame.from_dict : From dicts of Series, arrays, or dicts.
    DataFrame.from_items : From sequence of (key, value) pairs
        read_csv, pandas.read_table, pandas.read_clipboard.

    Examples
    --------
    Constructing DataFrame from a dictionary.

    >>> d = {'col1': [1, 2], 'col2': [3, 4]}
    >>> df = pd.DataFrame(data=d)
    >>> df
       col1  col2
    0     1     3
    1     2     4

    Notice that the inferred dtype is int64.

    >>> df.dtypes
    col1    int64
    col2    int64
    dtype: object

    To enforce a single dtype:

    >>> df = pd.DataFrame(data=d, dtype=np.int8)
    >>> df.dtypes
    col1    int8
    col2    int8
    dtype: object

    Constructing DataFrame from numpy ndarray:

    >>> df2 = pd.DataFrame(np.array([[1, 2, 3], [4, 5, 6], [7, 8, 9]]),
    ...                    columns=['a', 'b', 'c'])
    >>> df2
       a  b  c
    0  1  2  3
    1  4  5  6
    2  7  8  9
    """

    @property
    def _constructor(self) -> Type["DataFrame"]:
        return DataFrame

    _constructor_sliced = Series  # type: Type[Series]
    _deprecations = NDFrame._deprecations | frozenset(
        ["from_items"]
    )  # type: FrozenSet[str]
    _accessors = set()  # type: Set[str]

    @property
    def _constructor_expanddim(self):
        raise NotImplementedError("Not supported for DataFrames!")

    # ----------------------------------------------------------------------
    # Constructors

    def __init__(
        self,
        data=None,
        index: Optional[Axes] = None,
        columns: Optional[Axes] = None,
        dtype: Optional[Dtype] = None,
        copy: bool = False,
    ):
        if data is None:
            data = {}
        if dtype is not None:
            dtype = self._validate_dtype(dtype)

        if isinstance(data, DataFrame):
            data = data._data

        if isinstance(data, BlockManager):
            mgr = self._init_mgr(
                data, axes=dict(index=index, columns=columns), dtype=dtype, copy=copy
            )
        elif isinstance(data, dict):
            mgr = init_dict(data, index, columns, dtype=dtype)
        elif isinstance(data, ma.MaskedArray):
            import numpy.ma.mrecords as mrecords

            # masked recarray
            if isinstance(data, mrecords.MaskedRecords):
                mgr = masked_rec_array_to_mgr(data, index, columns, dtype, copy)

            # a masked array
            else:
                mask = ma.getmaskarray(data)
                if mask.any():
                    data, fill_value = maybe_upcast(data, copy=True)
                    data.soften_mask()  # set hardmask False if it was True
                    data[mask] = fill_value
                else:
                    data = data.copy()
                mgr = init_ndarray(data, index, columns, dtype=dtype, copy=copy)

        elif isinstance(data, (np.ndarray, Series, Index)):
            if data.dtype.names:
                data_columns = list(data.dtype.names)
                data = {k: data[k] for k in data_columns}
                if columns is None:
                    columns = data_columns
                mgr = init_dict(data, index, columns, dtype=dtype)
            elif getattr(data, "name", None) is not None:
                mgr = init_dict({data.name: data}, index, columns, dtype=dtype)
            else:
                mgr = init_ndarray(data, index, columns, dtype=dtype, copy=copy)

        # For data is list-like, or Iterable (will consume into list)
        elif isinstance(data, abc.Iterable) and not isinstance(data, (str, bytes)):
            if not isinstance(data, abc.Sequence):
                data = list(data)
            if len(data) > 0:
                if is_list_like(data[0]) and getattr(data[0], "ndim", 1) == 1:
                    if is_named_tuple(data[0]) and columns is None:
                        columns = data[0]._fields
                    arrays, columns = to_arrays(data, columns, dtype=dtype)
                    columns = ensure_index(columns)

                    # set the index
                    if index is None:
                        if isinstance(data[0], Series):
                            index = get_names_from_index(data)
                        elif isinstance(data[0], Categorical):
                            index = ibase.default_index(len(data[0]))
                        else:
                            index = ibase.default_index(len(data))

                    mgr = arrays_to_mgr(arrays, columns, index, columns, dtype=dtype)
                else:
                    mgr = init_ndarray(data, index, columns, dtype=dtype, copy=copy)
            else:
                mgr = init_dict({}, index, columns, dtype=dtype)
        else:
            try:
                arr = np.array(data, dtype=dtype, copy=copy)
            except (ValueError, TypeError) as e:
                exc = TypeError(
                    "DataFrame constructor called with "
                    "incompatible data and dtype: {e}".format(e=e)
                )
                raise_with_traceback(exc)

            if arr.ndim == 0 and index is not None and columns is not None:
                values = cast_scalar_to_array(
                    (len(index), len(columns)), data, dtype=dtype
                )
                mgr = init_ndarray(
                    values, index, columns, dtype=values.dtype, copy=False
                )
            else:
                raise ValueError("DataFrame constructor not properly called!")

        NDFrame.__init__(self, mgr, fastpath=True)

    # ----------------------------------------------------------------------

    @property
    def axes(self) -> List[Index]:
        """
        Return a list representing the axes of the DataFrame.

        It has the row axis labels and column axis labels as the only members.
        They are returned in that order.

        Examples
        --------
        >>> df = pd.DataFrame({'col1': [1, 2], 'col2': [3, 4]})
        >>> df.axes
        [RangeIndex(start=0, stop=2, step=1), Index(['col1', 'col2'],
        dtype='object')]
        """
        return [self.index, self.columns]

    @property
    def shape(self) -> Tuple[int, int]:
        """
        Return a tuple representing the dimensionality of the DataFrame.

        See Also
        --------
        ndarray.shape

        Examples
        --------
        >>> df = pd.DataFrame({'col1': [1, 2], 'col2': [3, 4]})
        >>> df.shape
        (2, 2)

        >>> df = pd.DataFrame({'col1': [1, 2], 'col2': [3, 4],
        ...                    'col3': [5, 6]})
        >>> df.shape
        (2, 3)
        """
        return len(self.index), len(self.columns)

    @property
    def _is_homogeneous_type(self) -> bool:
        """
        Whether all the columns in a DataFrame have the same type.

        Returns
        -------
        bool

        Examples
        --------
        >>> DataFrame({"A": [1, 2], "B": [3, 4]})._is_homogeneous_type
        True
        >>> DataFrame({"A": [1, 2], "B": [3.0, 4.0]})._is_homogeneous_type
        False

        Items with the same type but different sizes are considered
        different types.

        >>> DataFrame({
        ...    "A": np.array([1, 2], dtype=np.int32),
        ...    "B": np.array([1, 2], dtype=np.int64)})._is_homogeneous_type
        False
        """
        if self._data.any_extension_types:
            return len({block.dtype for block in self._data.blocks}) == 1
        else:
            return not self._data.is_mixed_type

    # ----------------------------------------------------------------------
    # Rendering Methods

    def _repr_fits_vertical_(self) -> bool:
        """
        Check length against max_rows.
        """
        max_rows = get_option("display.max_rows")
        return len(self) <= max_rows

    def _repr_fits_horizontal_(self, ignore_width: bool = False) -> bool:
        """
        Check if full repr fits in horizontal boundaries imposed by the display
        options width and max_columns.

        In case off non-interactive session, no boundaries apply.

        `ignore_width` is here so ipnb+HTML output can behave the way
        users expect. display.max_columns remains in effect.
        GH3541, GH3573
        """

        width, height = console.get_console_size()
        max_columns = get_option("display.max_columns")
        nb_columns = len(self.columns)

        # exceed max columns
        if (max_columns and nb_columns > max_columns) or (
            (not ignore_width) and width and nb_columns > (width // 2)
        ):
            return False

        # used by repr_html under IPython notebook or scripts ignore terminal
        # dims
        if ignore_width or not console.in_interactive_session():
            return True

        if get_option("display.width") is not None or console.in_ipython_frontend():
            # check at least the column row for excessive width
            max_rows = 1
        else:
            max_rows = get_option("display.max_rows")

        # when auto-detecting, so width=None and not in ipython front end
        # check whether repr fits horizontal by actually checking
        # the width of the rendered repr
        buf = StringIO()

        # only care about the stuff we'll actually print out
        # and to_string on entire frame may be expensive
        d = self

        if not (max_rows is None):  # unlimited rows
            # min of two, where one may be None
            d = d.iloc[: min(max_rows, len(d))]
        else:
            return True

        d.to_string(buf=buf)
        value = buf.getvalue()
        repr_width = max(len(l) for l in value.split("\n"))

        return repr_width < width

    def _info_repr(self) -> bool:
        """
        True if the repr should show the info view.
        """
        info_repr_option = get_option("display.large_repr") == "info"
        return info_repr_option and not (
            self._repr_fits_horizontal_() and self._repr_fits_vertical_()
        )

    def __repr__(self) -> str:
        """
        Return a string representation for a particular DataFrame.
        """
        buf = StringIO("")
        if self._info_repr():
            self.info(buf=buf)
            return buf.getvalue()

        max_rows = get_option("display.max_rows")
        min_rows = get_option("display.min_rows")
        max_cols = get_option("display.max_columns")
        max_colwidth = get_option("display.max_colwidth")
        show_dimensions = get_option("display.show_dimensions")
        if get_option("display.expand_frame_repr"):
            width, _ = console.get_console_size()
        else:
            width = None
        self.to_string(
            buf=buf,
            max_rows=max_rows,
            min_rows=min_rows,
            max_cols=max_cols,
            line_width=width,
            max_colwidth=max_colwidth,
            show_dimensions=show_dimensions,
        )

        return buf.getvalue()

    def _repr_html_(self) -> Optional[str]:
        """
        Return a html representation for a particular DataFrame.

        Mainly for IPython notebook.
        """
        if self._info_repr():
            buf = StringIO("")
            self.info(buf=buf)
            # need to escape the <class>, should be the first line.
            val = buf.getvalue().replace("<", r"&lt;", 1)
            val = val.replace(">", r"&gt;", 1)
            return "<pre>" + val + "</pre>"

        if get_option("display.notebook_repr_html"):
            max_rows = get_option("display.max_rows")
            min_rows = get_option("display.min_rows")
            max_cols = get_option("display.max_columns")
            show_dimensions = get_option("display.show_dimensions")

            formatter = fmt.DataFrameFormatter(
                self,
                columns=None,
                col_space=None,
                na_rep="NaN",
                formatters=None,
                float_format=None,
                sparsify=None,
                justify=None,
                index_names=True,
                header=True,
                index=True,
                bold_rows=True,
                escape=True,
                max_rows=max_rows,
                min_rows=min_rows,
                max_cols=max_cols,
                show_dimensions=show_dimensions,
                decimal=".",
                table_id=None,
                render_links=False,
            )
            return formatter.to_html(notebook=True)
        else:
            return None

    @Substitution(
        header_type="bool or sequence",
        header="Write out the column names. If a list of strings "
        "is given, it is assumed to be aliases for the "
        "column names",
        col_space_type="int",
        col_space="The minimum width of each column",
    )
    @Substitution(shared_params=fmt.common_docstring, returns=fmt.return_docstring)
    def to_string(
        self,
        buf: Optional[FilePathOrBuffer[str]] = None,
        columns: Optional[Sequence[str]] = None,
        col_space: Optional[int] = None,
        header: Union[bool, Sequence[str]] = True,
        index: bool = True,
        na_rep: str = "NaN",
        formatters: Optional[fmt.formatters_type] = None,
        float_format: Optional[fmt.float_format_type] = None,
        sparsify: Optional[bool] = None,
        index_names: bool = True,
        justify: Optional[str] = None,
        max_rows: Optional[int] = None,
        min_rows: Optional[int] = None,
        max_cols: Optional[int] = None,
        show_dimensions: bool = False,
        decimal: str = ".",
        line_width: Optional[int] = None,
        max_colwidth: Optional[int] = None,
    ) -> Optional[str]:
        """
        Render a DataFrame to a console-friendly tabular output.
        %(shared_params)s
        line_width : int, optional
            Width to wrap a line in characters.
        max_colwidth : int, optional
            Max width to truncate each column in characters. By default, no limit.

            .. versionadded:: 1.0.0
        %(returns)s
        See Also
        --------
        to_html : Convert DataFrame to HTML.

        Examples
        --------
        >>> d = {'col1': [1, 2, 3], 'col2': [4, 5, 6]}
        >>> df = pd.DataFrame(d)
        >>> print(df.to_string())
           col1  col2
        0     1     4
        1     2     5
        2     3     6
        """

        from pandas import option_context

        with option_context("display.max_colwidth", max_colwidth):
            formatter = fmt.DataFrameFormatter(
                self,
                columns=columns,
                col_space=col_space,
                na_rep=na_rep,
                formatters=formatters,
                float_format=float_format,
                sparsify=sparsify,
                justify=justify,
                index_names=index_names,
                header=header,
                index=index,
                min_rows=min_rows,
                max_rows=max_rows,
                max_cols=max_cols,
                show_dimensions=show_dimensions,
                decimal=decimal,
                line_width=line_width,
            )
            return formatter.to_string(buf=buf)

    # ----------------------------------------------------------------------

    @property
    def style(self):
        """
        Property returning a Styler object containing methods for
        building a styled HTML representation fo the DataFrame.

        See Also
        --------
        io.formats.style.Styler
        """
        from pandas.io.formats.style import Styler

        return Styler(self)

    _shared_docs[
        "items"
    ] = r"""
        Iterate over (column name, Series) pairs.

        Iterates over the DataFrame columns, returning a tuple with
        the column name and the content as a Series.

        Yields
        ------
        label : object
            The column names for the DataFrame being iterated over.
        content : Series
            The column entries belonging to each label, as a Series.

        See Also
        --------
        DataFrame.iterrows : Iterate over DataFrame rows as
            (index, Series) pairs.
        DataFrame.itertuples : Iterate over DataFrame rows as namedtuples
            of the values.

        Examples
        --------
        >>> df = pd.DataFrame({'species': ['bear', 'bear', 'marsupial'],
        ...                   'population': [1864, 22000, 80000]},
        ...                   index=['panda', 'polar', 'koala'])
        >>> df
                species   population
        panda 	bear 	  1864
        polar 	bear 	  22000
        koala 	marsupial 80000
        >>> for label, content in df.items():
        ...     print('label:', label)
        ...     print('content:', content, sep='\n')
        ...
        label: species
        content:
        panda         bear
        polar         bear
        koala    marsupial
        Name: species, dtype: object
        label: population
        content:
        panda     1864
        polar    22000
        koala    80000
        Name: population, dtype: int64
        """

    @Appender(_shared_docs["items"])
    def items(self):
        if self.columns.is_unique and hasattr(self, "_item_cache"):
            for k in self.columns:
                yield k, self._get_item_cache(k)
        else:
            for i, k in enumerate(self.columns):
                yield k, self._ixs(i, axis=1)

    @Appender(_shared_docs["items"])
    def iteritems(self):
        yield from self.items()

    def iterrows(self):
        """
        Iterate over DataFrame rows as (index, Series) pairs.

        Yields
        ------
        index : label or tuple of label
            The index of the row. A tuple for a `MultiIndex`.
        data : Series
            The data of the row as a Series.

        it : generator
            A generator that iterates over the rows of the frame.

        See Also
        --------
        DataFrame.itertuples : Iterate over DataFrame rows as namedtuples of the values.
        DataFrame.items : Iterate over (column name, Series) pairs.

        Notes
        -----

        1. Because ``iterrows`` returns a Series for each row,
           it does **not** preserve dtypes across the rows (dtypes are
           preserved across columns for DataFrames). For example,

           >>> df = pd.DataFrame([[1, 1.5]], columns=['int', 'float'])
           >>> row = next(df.iterrows())[1]
           >>> row
           int      1.0
           float    1.5
           Name: 0, dtype: float64
           >>> print(row['int'].dtype)
           float64
           >>> print(df['int'].dtype)
           int64

           To preserve dtypes while iterating over the rows, it is better
           to use :meth:`itertuples` which returns namedtuples of the values
           and which is generally faster than ``iterrows``.

        2. You should **never modify** something you are iterating over.
           This is not guaranteed to work in all cases. Depending on the
           data types, the iterator returns a copy and not a view, and writing
           to it will have no effect.
        """
        columns = self.columns
        klass = self._constructor_sliced
        for k, v in zip(self.index, self.values):
            s = klass(v, index=columns, name=k)
            yield k, s

    def itertuples(self, index=True, name="Pandas"):
        """
        Iterate over DataFrame rows as namedtuples.

        Parameters
        ----------
        index : bool, default True
            If True, return the index as the first element of the tuple.
        name : str or None, default "Pandas"
            The name of the returned namedtuples or None to return regular
            tuples.

        Returns
        -------
        iterator
            An object to iterate over namedtuples for each row in the
            DataFrame with the first field possibly being the index and
            following fields being the column values.

        See Also
        --------
        DataFrame.iterrows : Iterate over DataFrame rows as (index, Series)
            pairs.
        DataFrame.items : Iterate over (column name, Series) pairs.

        Notes
        -----
        The column names will be renamed to positional names if they are
        invalid Python identifiers, repeated, or start with an underscore.
        With a large number of columns (>255), regular tuples are returned.

        Examples
        --------
        >>> df = pd.DataFrame({'num_legs': [4, 2], 'num_wings': [0, 2]},
        ...                   index=['dog', 'hawk'])
        >>> df
              num_legs  num_wings
        dog          4          0
        hawk         2          2
        >>> for row in df.itertuples():
        ...     print(row)
        ...
        Pandas(Index='dog', num_legs=4, num_wings=0)
        Pandas(Index='hawk', num_legs=2, num_wings=2)

        By setting the `index` parameter to False we can remove the index
        as the first element of the tuple:

        >>> for row in df.itertuples(index=False):
        ...     print(row)
        ...
        Pandas(num_legs=4, num_wings=0)
        Pandas(num_legs=2, num_wings=2)

        With the `name` parameter set we set a custom name for the yielded
        namedtuples:

        >>> for row in df.itertuples(name='Animal'):
        ...     print(row)
        ...
        Animal(Index='dog', num_legs=4, num_wings=0)
        Animal(Index='hawk', num_legs=2, num_wings=2)
        """
        arrays = []
        fields = list(self.columns)
        if index:
            arrays.append(self.index)
            fields.insert(0, "Index")

        # use integer indexing because of possible duplicate column names
        arrays.extend(self.iloc[:, k] for k in range(len(self.columns)))

        # Python 3 supports at most 255 arguments to constructor
        if name is not None and len(self.columns) + index < 256:
            itertuple = collections.namedtuple(name, fields, rename=True)
            return map(itertuple._make, zip(*arrays))

        # fallback to regular tuples
        return zip(*arrays)

    def __len__(self):
        """
        Returns length of info axis, but here we use the index.
        """
        return len(self.index)

    def dot(self, other):
        """
        Compute the matrix multiplication between the DataFrame and other.

        This method computes the matrix product between the DataFrame and the
        values of an other Series, DataFrame or a numpy array.

        It can also be called using ``self @ other`` in Python >= 3.5.

        Parameters
        ----------
        other : Series, DataFrame or array-like
            The other object to compute the matrix product with.

        Returns
        -------
        Series or DataFrame
            If other is a Series, return the matrix product between self and
            other as a Serie. If other is a DataFrame or a numpy.array, return
            the matrix product of self and other in a DataFrame of a np.array.

        See Also
        --------
        Series.dot: Similar method for Series.

        Notes
        -----
        The dimensions of DataFrame and other must be compatible in order to
        compute the matrix multiplication. In addition, the column names of
        DataFrame and the index of other must contain the same values, as they
        will be aligned prior to the multiplication.

        The dot method for Series computes the inner product, instead of the
        matrix product here.

        Examples
        --------
        Here we multiply a DataFrame with a Series.

        >>> df = pd.DataFrame([[0, 1, -2, -1], [1, 1, 1, 1]])
        >>> s = pd.Series([1, 1, 2, 1])
        >>> df.dot(s)
        0    -4
        1     5
        dtype: int64

        Here we multiply a DataFrame with another DataFrame.

        >>> other = pd.DataFrame([[0, 1], [1, 2], [-1, -1], [2, 0]])
        >>> df.dot(other)
            0   1
        0   1   4
        1   2   2

        Note that the dot method give the same result as @

        >>> df @ other
            0   1
        0   1   4
        1   2   2

        The dot method works also if other is an np.array.

        >>> arr = np.array([[0, 1], [1, 2], [-1, -1], [2, 0]])
        >>> df.dot(arr)
            0   1
        0   1   4
        1   2   2

        Note how shuffling of the objects does not change the result.

        >>> s2 = s.reindex([1, 0, 2, 3])
        >>> df.dot(s2)
        0    -4
        1     5
        dtype: int64
        """
        if isinstance(other, (Series, DataFrame)):
            common = self.columns.union(other.index)
            if len(common) > len(self.columns) or len(common) > len(other.index):
                raise ValueError("matrices are not aligned")

            left = self.reindex(columns=common, copy=False)
            right = other.reindex(index=common, copy=False)
            lvals = left.values
            rvals = right.values
        else:
            left = self
            lvals = self.values
            rvals = np.asarray(other)
            if lvals.shape[1] != rvals.shape[0]:
                raise ValueError(
                    "Dot product shape mismatch, "
                    "{s} vs {r}".format(s=lvals.shape, r=rvals.shape)
                )

        if isinstance(other, DataFrame):
            return self._constructor(
                np.dot(lvals, rvals), index=left.index, columns=other.columns
            )
        elif isinstance(other, Series):
            return Series(np.dot(lvals, rvals), index=left.index)
        elif isinstance(rvals, (np.ndarray, Index)):
            result = np.dot(lvals, rvals)
            if result.ndim == 2:
                return self._constructor(result, index=left.index)
            else:
                return Series(result, index=left.index)
        else:  # pragma: no cover
            raise TypeError("unsupported type: {oth}".format(oth=type(other)))

    def __matmul__(self, other):
        """
        Matrix multiplication using binary `@` operator in Python>=3.5.
        """
        return self.dot(other)

    def __rmatmul__(self, other):
        """
        Matrix multiplication using binary `@` operator in Python>=3.5.
        """
        return self.T.dot(np.transpose(other)).T

    # ----------------------------------------------------------------------
    # IO methods (to / from other formats)

    @classmethod
    def from_dict(cls, data, orient="columns", dtype=None, columns=None):
        """
        Construct DataFrame from dict of array-like or dicts.

        Creates DataFrame object from dictionary by columns or by index
        allowing dtype specification.

        Parameters
        ----------
        data : dict
            Of the form {field : array-like} or {field : dict}.
        orient : {'columns', 'index'}, default 'columns'
            The "orientation" of the data. If the keys of the passed dict
            should be the columns of the resulting DataFrame, pass 'columns'
            (default). Otherwise if the keys should be rows, pass 'index'.
        dtype : dtype, default None
            Data type to force, otherwise infer.
        columns : list, default None
            Column labels to use when ``orient='index'``. Raises a ValueError
            if used with ``orient='columns'``.

            .. versionadded:: 0.23.0

        Returns
        -------
        DataFrame

        See Also
        --------
        DataFrame.from_records : DataFrame from ndarray (structured
            dtype), list of tuples, dict, or DataFrame.
        DataFrame : DataFrame object creation using constructor.

        Examples
        --------
        By default the keys of the dict become the DataFrame columns:

        >>> data = {'col_1': [3, 2, 1, 0], 'col_2': ['a', 'b', 'c', 'd']}
        >>> pd.DataFrame.from_dict(data)
           col_1 col_2
        0      3     a
        1      2     b
        2      1     c
        3      0     d

        Specify ``orient='index'`` to create the DataFrame using dictionary
        keys as rows:

        >>> data = {'row_1': [3, 2, 1, 0], 'row_2': ['a', 'b', 'c', 'd']}
        >>> pd.DataFrame.from_dict(data, orient='index')
               0  1  2  3
        row_1  3  2  1  0
        row_2  a  b  c  d

        When using the 'index' orientation, the column names can be
        specified manually:

        >>> pd.DataFrame.from_dict(data, orient='index',
        ...                        columns=['A', 'B', 'C', 'D'])
               A  B  C  D
        row_1  3  2  1  0
        row_2  a  b  c  d
        """
        index = None
        orient = orient.lower()
        if orient == "index":
            if len(data) > 0:
                # TODO speed up Series case
                if isinstance(list(data.values())[0], (Series, dict)):
                    data = _from_nested_dict(data)
                else:
                    data, index = list(data.values()), list(data.keys())
        elif orient == "columns":
            if columns is not None:
                raise ValueError("cannot use columns parameter with orient='columns'")
        else:  # pragma: no cover
            raise ValueError("only recognize index or columns for orient")

        return cls(data, index=index, columns=columns, dtype=dtype)

    def to_numpy(self, dtype=None, copy=False):
        """
        Convert the DataFrame to a NumPy array.

        .. versionadded:: 0.24.0

        By default, the dtype of the returned array will be the common NumPy
        dtype of all types in the DataFrame. For example, if the dtypes are
        ``float16`` and ``float32``, the results dtype will be ``float32``.
        This may require copying data and coercing values, which may be
        expensive.

        Parameters
        ----------
        dtype : str or numpy.dtype, optional
            The dtype to pass to :meth:`numpy.asarray`.
        copy : bool, default False
            Whether to ensure that the returned value is a not a view on
            another array. Note that ``copy=False`` does not *ensure* that
            ``to_numpy()`` is no-copy. Rather, ``copy=True`` ensure that
            a copy is made, even if not strictly necessary.

        Returns
        -------
        numpy.ndarray

        See Also
        --------
        Series.to_numpy : Similar method for Series.

        Examples
        --------
        >>> pd.DataFrame({"A": [1, 2], "B": [3, 4]}).to_numpy()
        array([[1, 3],
               [2, 4]])

        With heterogenous data, the lowest common type will have to
        be used.

        >>> df = pd.DataFrame({"A": [1, 2], "B": [3.0, 4.5]})
        >>> df.to_numpy()
        array([[1. , 3. ],
               [2. , 4.5]])

        For a mix of numeric and non-numeric types, the output array will
        have object dtype.

        >>> df['C'] = pd.date_range('2000', periods=2)
        >>> df.to_numpy()
        array([[1, 3.0, Timestamp('2000-01-01 00:00:00')],
               [2, 4.5, Timestamp('2000-01-02 00:00:00')]], dtype=object)
        """
        result = np.array(self.values, dtype=dtype, copy=copy)
        return result

    def to_dict(self, orient="dict", into=dict):
        """
        Convert the DataFrame to a dictionary.

        The type of the key-value pairs can be customized with the parameters
        (see below).

        Parameters
        ----------
        orient : str {'dict', 'list', 'series', 'split', 'records', 'index'}
            Determines the type of the values of the dictionary.

            - 'dict' (default) : dict like {column -> {index -> value}}
            - 'list' : dict like {column -> [values]}
            - 'series' : dict like {column -> Series(values)}
            - 'split' : dict like
              {'index' -> [index], 'columns' -> [columns], 'data' -> [values]}
            - 'records' : list like
              [{column -> value}, ... , {column -> value}]
            - 'index' : dict like {index -> {column -> value}}

            Abbreviations are allowed. `s` indicates `series` and `sp`
            indicates `split`.

        into : class, default dict
            The collections.abc.Mapping subclass used for all Mappings
            in the return value.  Can be the actual class or an empty
            instance of the mapping type you want.  If you want a
            collections.defaultdict, you must pass it initialized.

            .. versionadded:: 0.21.0

        Returns
        -------
        dict, list or collections.abc.Mapping
            Return a collections.abc.Mapping object representing the DataFrame.
            The resulting transformation depends on the `orient` parameter.

        See Also
        --------
        DataFrame.from_dict: Create a DataFrame from a dictionary.
        DataFrame.to_json: Convert a DataFrame to JSON format.

        Examples
        --------
        >>> df = pd.DataFrame({'col1': [1, 2],
        ...                    'col2': [0.5, 0.75]},
        ...                   index=['row1', 'row2'])
        >>> df
              col1  col2
        row1     1  0.50
        row2     2  0.75
        >>> df.to_dict()
        {'col1': {'row1': 1, 'row2': 2}, 'col2': {'row1': 0.5, 'row2': 0.75}}

        You can specify the return orientation.

        >>> df.to_dict('series')
        {'col1': row1    1
                 row2    2
        Name: col1, dtype: int64,
        'col2': row1    0.50
                row2    0.75
        Name: col2, dtype: float64}

        >>> df.to_dict('split')
        {'index': ['row1', 'row2'], 'columns': ['col1', 'col2'],
         'data': [[1, 0.5], [2, 0.75]]}

        >>> df.to_dict('records')
        [{'col1': 1, 'col2': 0.5}, {'col1': 2, 'col2': 0.75}]

        >>> df.to_dict('index')
        {'row1': {'col1': 1, 'col2': 0.5}, 'row2': {'col1': 2, 'col2': 0.75}}

        You can also specify the mapping type.

        >>> from collections import OrderedDict, defaultdict
        >>> df.to_dict(into=OrderedDict)
        OrderedDict([('col1', OrderedDict([('row1', 1), ('row2', 2)])),
                     ('col2', OrderedDict([('row1', 0.5), ('row2', 0.75)]))])

        If you want a `defaultdict`, you need to initialize it:

        >>> dd = defaultdict(list)
        >>> df.to_dict('records', into=dd)
        [defaultdict(<class 'list'>, {'col1': 1, 'col2': 0.5}),
         defaultdict(<class 'list'>, {'col1': 2, 'col2': 0.75})]
        """
        if not self.columns.is_unique:
            warnings.warn(
                "DataFrame columns are not unique, some columns will be omitted.",
                UserWarning,
                stacklevel=2,
            )
        # GH16122
        into_c = com.standardize_mapping(into)
        if orient.lower().startswith("d"):
            return into_c((k, v.to_dict(into)) for k, v in self.items())
        elif orient.lower().startswith("l"):
            return into_c((k, v.tolist()) for k, v in self.items())
        elif orient.lower().startswith("sp"):
            return into_c(
                (
                    ("index", self.index.tolist()),
                    ("columns", self.columns.tolist()),
                    (
                        "data",
                        [
                            list(map(com.maybe_box_datetimelike, t))
                            for t in self.itertuples(index=False, name=None)
                        ],
                    ),
                )
            )
        elif orient.lower().startswith("s"):
            return into_c((k, com.maybe_box_datetimelike(v)) for k, v in self.items())
        elif orient.lower().startswith("r"):
            columns = self.columns.tolist()
            rows = (
                dict(zip(columns, row))
                for row in self.itertuples(index=False, name=None)
            )
            return [
                into_c((k, com.maybe_box_datetimelike(v)) for k, v in row.items())
                for row in rows
            ]
        elif orient.lower().startswith("i"):
            if not self.index.is_unique:
                raise ValueError("DataFrame index must be unique for orient='index'.")
            return into_c(
                (t[0], dict(zip(self.columns, t[1:])))
                for t in self.itertuples(name=None)
            )
        else:
            raise ValueError("orient '{o}' not understood".format(o=orient))

    def to_gbq(
        self,
        destination_table,
        project_id=None,
        chunksize=None,
        reauth=False,
        if_exists="fail",
        auth_local_webserver=False,
        table_schema=None,
        location=None,
        progress_bar=True,
        credentials=None,
        verbose=None,
        private_key=None,
    ):
        """
        Write a DataFrame to a Google BigQuery table.

        This function requires the `pandas-gbq package
        <https://pandas-gbq.readthedocs.io>`__.

        See the `How to authenticate with Google BigQuery
        <https://pandas-gbq.readthedocs.io/en/latest/howto/authentication.html>`__
        guide for authentication instructions.

        Parameters
        ----------
        destination_table : str
            Name of table to be written, in the form ``dataset.tablename``.
        project_id : str, optional
            Google BigQuery Account project ID. Optional when available from
            the environment.
        chunksize : int, optional
            Number of rows to be inserted in each chunk from the dataframe.
            Set to ``None`` to load the whole dataframe at once.
        reauth : bool, default False
            Force Google BigQuery to re-authenticate the user. This is useful
            if multiple accounts are used.
        if_exists : str, default 'fail'
            Behavior when the destination table exists. Value can be one of:

            ``'fail'``
                If table exists, do nothing.
            ``'replace'``
                If table exists, drop it, recreate it, and insert data.
            ``'append'``
                If table exists, insert data. Create if does not exist.
        auth_local_webserver : bool, default False
            Use the `local webserver flow`_ instead of the `console flow`_
            when getting user credentials.

            .. _local webserver flow:
                http://google-auth-oauthlib.readthedocs.io/en/latest/reference/google_auth_oauthlib.flow.html#google_auth_oauthlib.flow.InstalledAppFlow.run_local_server
            .. _console flow:
                http://google-auth-oauthlib.readthedocs.io/en/latest/reference/google_auth_oauthlib.flow.html#google_auth_oauthlib.flow.InstalledAppFlow.run_console

            *New in version 0.2.0 of pandas-gbq*.
        table_schema : list of dicts, optional
            List of BigQuery table fields to which according DataFrame
            columns conform to, e.g. ``[{'name': 'col1', 'type':
            'STRING'},...]``. If schema is not provided, it will be
            generated according to dtypes of DataFrame columns. See
            BigQuery API documentation on available names of a field.

            *New in version 0.3.1 of pandas-gbq*.
        location : str, optional
            Location where the load job should run. See the `BigQuery locations
            documentation
            <https://cloud.google.com/bigquery/docs/dataset-locations>`__ for a
            list of available locations. The location must match that of the
            target dataset.

            *New in version 0.5.0 of pandas-gbq*.
        progress_bar : bool, default True
            Use the library `tqdm` to show the progress bar for the upload,
            chunk by chunk.

            *New in version 0.5.0 of pandas-gbq*.
        credentials : google.auth.credentials.Credentials, optional
            Credentials for accessing Google APIs. Use this parameter to
            override default credentials, such as to use Compute Engine
            :class:`google.auth.compute_engine.Credentials` or Service
            Account :class:`google.oauth2.service_account.Credentials`
            directly.

            *New in version 0.8.0 of pandas-gbq*.

            .. versionadded:: 0.24.0
        verbose : bool, deprecated
            Deprecated in pandas-gbq version 0.4.0. Use the `logging module
            to adjust verbosity instead
            <https://pandas-gbq.readthedocs.io/en/latest/intro.html#logging>`__.
        private_key : str, deprecated
            Deprecated in pandas-gbq version 0.8.0. Use the ``credentials``
            parameter and
            :func:`google.oauth2.service_account.Credentials.from_service_account_info`
            or
            :func:`google.oauth2.service_account.Credentials.from_service_account_file`
            instead.

            Service account private key in JSON format. Can be file path
            or string contents. This is useful for remote server
            authentication (eg. Jupyter/IPython notebook on remote host).

        See Also
        --------
        pandas_gbq.to_gbq : This function in the pandas-gbq library.
        read_gbq : Read a DataFrame from Google BigQuery.
        """
        from pandas.io import gbq

        gbq.to_gbq(
            self,
            destination_table,
            project_id=project_id,
            chunksize=chunksize,
            reauth=reauth,
            if_exists=if_exists,
            auth_local_webserver=auth_local_webserver,
            table_schema=table_schema,
            location=location,
            progress_bar=progress_bar,
            credentials=credentials,
            verbose=verbose,
            private_key=private_key,
        )

    @classmethod
    def from_records(
        cls,
        data,
        index=None,
        exclude=None,
        columns=None,
        coerce_float=False,
        nrows=None,
    ):
        """
        Convert structured or record ndarray to DataFrame.

        Parameters
        ----------
        data : ndarray (structured dtype), list of tuples, dict, or DataFrame
        index : str, list of fields, array-like
            Field of array to use as the index, alternately a specific set of
            input labels to use
        exclude : sequence, default None
            Columns or fields to exclude
        columns : sequence, default None
            Column names to use. If the passed data do not have names
            associated with them, this argument provides names for the
            columns. Otherwise this argument indicates the order of the columns
            in the result (any names not found in the data will become all-NA
            columns)
        coerce_float : bool, default False
            Attempt to convert values of non-string, non-numeric objects (like
            decimal.Decimal) to floating point, useful for SQL result sets
        nrows : int, default None
            Number of rows to read if data is an iterator

        Returns
        -------
        DataFrame
        """

        # Make a copy of the input columns so we can modify it
        if columns is not None:
            columns = ensure_index(columns)

        if is_iterator(data):
            if nrows == 0:
                return cls()

            try:
                first_row = next(data)
            except StopIteration:
                return cls(index=index, columns=columns)

            dtype = None
            if hasattr(first_row, "dtype") and first_row.dtype.names:
                dtype = first_row.dtype

            values = [first_row]

            if nrows is None:
                values += data
            else:
                values.extend(itertools.islice(data, nrows - 1))

            if dtype is not None:
                data = np.array(values, dtype=dtype)
            else:
                data = values

        if isinstance(data, dict):
            if columns is None:
                columns = arr_columns = ensure_index(sorted(data))
                arrays = [data[k] for k in columns]
            else:
                arrays = []
                arr_columns = []
                for k, v in data.items():
                    if k in columns:
                        arr_columns.append(k)
                        arrays.append(v)

                arrays, arr_columns = reorder_arrays(arrays, arr_columns, columns)

        elif isinstance(data, (np.ndarray, DataFrame)):
            arrays, columns = to_arrays(data, columns)
            if columns is not None:
                columns = ensure_index(columns)
            arr_columns = columns
        else:
            arrays, arr_columns = to_arrays(data, columns, coerce_float=coerce_float)

            arr_columns = ensure_index(arr_columns)
            if columns is not None:
                columns = ensure_index(columns)
            else:
                columns = arr_columns

        if exclude is None:
            exclude = set()
        else:
            exclude = set(exclude)

        result_index = None
        if index is not None:
            if isinstance(index, str) or not hasattr(index, "__iter__"):
                i = columns.get_loc(index)
                exclude.add(index)
                if len(arrays) > 0:
                    result_index = Index(arrays[i], name=index)
                else:
                    result_index = Index([], name=index)
            else:
                try:
                    index_data = [arrays[arr_columns.get_loc(field)] for field in index]
                    result_index = ensure_index_from_sequences(index_data, names=index)

                    exclude.update(index)
                except Exception:
                    result_index = index

        if any(exclude):
            arr_exclude = [x for x in exclude if x in arr_columns]
            to_remove = [arr_columns.get_loc(col) for col in arr_exclude]
            arrays = [v for i, v in enumerate(arrays) if i not in to_remove]

            arr_columns = arr_columns.drop(arr_exclude)
            columns = columns.drop(exclude)

        mgr = arrays_to_mgr(arrays, arr_columns, result_index, columns)

        return cls(mgr)

    def to_records(
        self, index=True, convert_datetime64=None, column_dtypes=None, index_dtypes=None
    ):
        """
        Convert DataFrame to a NumPy record array.

        Index will be included as the first field of the record array if
        requested.

        Parameters
        ----------
        index : bool, default True
            Include index in resulting record array, stored in 'index'
            field or using the index label, if set.
        convert_datetime64 : bool, default None
            .. deprecated:: 0.23.0

            Whether to convert the index to datetime.datetime if it is a
            DatetimeIndex.
        column_dtypes : str, type, dict, default None
            .. versionadded:: 0.24.0

            If a string or type, the data type to store all columns. If
            a dictionary, a mapping of column names and indices (zero-indexed)
            to specific data types.
        index_dtypes : str, type, dict, default None
            .. versionadded:: 0.24.0

            If a string or type, the data type to store all index levels. If
            a dictionary, a mapping of index level names and indices
            (zero-indexed) to specific data types.

            This mapping is applied only if `index=True`.

        Returns
        -------
        numpy.recarray
            NumPy ndarray with the DataFrame labels as fields and each row
            of the DataFrame as entries.

        See Also
        --------
        DataFrame.from_records: Convert structured or record ndarray
            to DataFrame.
        numpy.recarray: An ndarray that allows field access using
            attributes, analogous to typed columns in a
            spreadsheet.

        Examples
        --------
        >>> df = pd.DataFrame({'A': [1, 2], 'B': [0.5, 0.75]},
        ...                   index=['a', 'b'])
        >>> df
           A     B
        a  1  0.50
        b  2  0.75
        >>> df.to_records()
        rec.array([('a', 1, 0.5 ), ('b', 2, 0.75)],
                  dtype=[('index', 'O'), ('A', '<i8'), ('B', '<f8')])

        If the DataFrame index has no label then the recarray field name
        is set to 'index'. If the index has a label then this is used as the
        field name:

        >>> df.index = df.index.rename("I")
        >>> df.to_records()
        rec.array([('a', 1, 0.5 ), ('b', 2, 0.75)],
                  dtype=[('I', 'O'), ('A', '<i8'), ('B', '<f8')])

        The index can be excluded from the record array:

        >>> df.to_records(index=False)
        rec.array([(1, 0.5 ), (2, 0.75)],
                  dtype=[('A', '<i8'), ('B', '<f8')])

        Data types can be specified for the columns:

        >>> df.to_records(column_dtypes={"A": "int32"})
        rec.array([('a', 1, 0.5 ), ('b', 2, 0.75)],
                  dtype=[('I', 'O'), ('A', '<i4'), ('B', '<f8')])

        As well as for the index:

        >>> df.to_records(index_dtypes="<S2")
        rec.array([(b'a', 1, 0.5 ), (b'b', 2, 0.75)],
                  dtype=[('I', 'S2'), ('A', '<i8'), ('B', '<f8')])

        >>> index_dtypes = "<S{}".format(df.index.str.len().max())
        >>> df.to_records(index_dtypes=index_dtypes)
        rec.array([(b'a', 1, 0.5 ), (b'b', 2, 0.75)],
                  dtype=[('I', 'S1'), ('A', '<i8'), ('B', '<f8')])
        """

        if convert_datetime64 is not None:
            warnings.warn(
                "The 'convert_datetime64' parameter is "
                "deprecated and will be removed in a future "
                "version",
                FutureWarning,
                stacklevel=2,
            )

        if index:
            if is_datetime64_any_dtype(self.index) and convert_datetime64:
                ix_vals = [self.index.to_pydatetime()]
            else:
                if isinstance(self.index, ABCMultiIndex):
                    # array of tuples to numpy cols. copy copy copy
                    ix_vals = list(map(np.array, zip(*self.index.values)))
                else:
                    ix_vals = [self.index.values]

            arrays = ix_vals + [self[c]._internal_get_values() for c in self.columns]

            count = 0
            index_names = list(self.index.names)

            if isinstance(self.index, ABCMultiIndex):
                for i, n in enumerate(index_names):
                    if n is None:
                        index_names[i] = "level_%d" % count
                        count += 1
            elif index_names[0] is None:
                index_names = ["index"]

            names = [str(name) for name in itertools.chain(index_names, self.columns)]
        else:
            arrays = [self[c]._internal_get_values() for c in self.columns]
            names = [str(c) for c in self.columns]
            index_names = []

        index_len = len(index_names)
        formats = []

        for i, v in enumerate(arrays):
            index = i

            # When the names and arrays are collected, we
            # first collect those in the DataFrame's index,
            # followed by those in its columns.
            #
            # Thus, the total length of the array is:
            # len(index_names) + len(DataFrame.columns).
            #
            # This check allows us to see whether we are
            # handling a name / array in the index or column.
            if index < index_len:
                dtype_mapping = index_dtypes
                name = index_names[index]
            else:
                index -= index_len
                dtype_mapping = column_dtypes
                name = self.columns[index]

            # We have a dictionary, so we get the data type
            # associated with the index or column (which can
            # be denoted by its name in the DataFrame or its
            # position in DataFrame's array of indices or
            # columns, whichever is applicable.
            if is_dict_like(dtype_mapping):
                if name in dtype_mapping:
                    dtype_mapping = dtype_mapping[name]
                elif index in dtype_mapping:
                    dtype_mapping = dtype_mapping[index]
                else:
                    dtype_mapping = None

            # If no mapping can be found, use the array's
            # dtype attribute for formatting.
            #
            # A valid dtype must either be a type or
            # string naming a type.
            if dtype_mapping is None:
                formats.append(v.dtype)
            elif isinstance(dtype_mapping, (type, np.dtype, str)):
                formats.append(dtype_mapping)
            else:
                element = "row" if i < index_len else "column"
                msg = ("Invalid dtype {dtype} specified for {element} {name}").format(
                    dtype=dtype_mapping, element=element, name=name
                )
                raise ValueError(msg)

        return np.rec.fromarrays(arrays, dtype={"names": names, "formats": formats})

    @classmethod
    def from_items(cls, items, columns=None, orient="columns"):
        """
        Construct a DataFrame from a list of tuples.

        .. deprecated:: 0.23.0
          `from_items` is deprecated and will be removed in a future version.
          Use :meth:`DataFrame.from_dict(dict(items)) <DataFrame.from_dict>`
          instead.
          :meth:`DataFrame.from_dict(OrderedDict(items)) <DataFrame.from_dict>`
          may be used to preserve the key order.

        Convert (key, value) pairs to DataFrame. The keys will be the axis
        index (usually the columns, but depends on the specified
        orientation). The values should be arrays or Series.

        Parameters
        ----------
        items : sequence of (key, value) pairs
            Values should be arrays or Series.
        columns : sequence of column labels, optional
            Must be passed if orient='index'.
        orient : {'columns', 'index'}, default 'columns'
            The "orientation" of the data. If the keys of the
            input correspond to column labels, pass 'columns'
            (default). Otherwise if the keys correspond to the index,
            pass 'index'.

        Returns
        -------
        DataFrame
        """

        warnings.warn(
            "from_items is deprecated. Please use "
            "DataFrame.from_dict(dict(items), ...) instead. "
            "DataFrame.from_dict(OrderedDict(items)) may be used to "
            "preserve the key order.",
            FutureWarning,
            stacklevel=2,
        )

        keys, values = zip(*items)

        if orient == "columns":
            if columns is not None:
                columns = ensure_index(columns)

                idict = dict(items)
                if len(idict) < len(items):
                    if not columns.equals(ensure_index(keys)):
                        raise ValueError(
                            "With non-unique item names, passed "
                            "columns must be identical"
                        )
                    arrays = values
                else:
                    arrays = [idict[k] for k in columns if k in idict]
            else:
                columns = ensure_index(keys)
                arrays = values

            # GH 17312
            # Provide more informative error msg when scalar values passed
            try:
                return cls._from_arrays(arrays, columns, None)

            except ValueError:
                if not is_nested_list_like(values):
                    raise ValueError(
                        "The value in each (key, value) pair "
                        "must be an array, Series, or dict"
                    )

        elif orient == "index":
            if columns is None:
                raise TypeError("Must pass columns with orient='index'")

            keys = ensure_index(keys)

            # GH 17312
            # Provide more informative error msg when scalar values passed
            try:
                arr = np.array(values, dtype=object).T
                data = [lib.maybe_convert_objects(v) for v in arr]
                return cls._from_arrays(data, columns, keys)

            except TypeError:
                if not is_nested_list_like(values):
                    raise ValueError(
                        "The value in each (key, value) pair "
                        "must be an array, Series, or dict"
                    )

        else:  # pragma: no cover
            raise ValueError("'orient' must be either 'columns' or 'index'")

    @classmethod
    def _from_arrays(cls, arrays, columns, index, dtype=None):
        mgr = arrays_to_mgr(arrays, columns, index, columns, dtype=dtype)
        return cls(mgr)

    @deprecate_kwarg(old_arg_name="encoding", new_arg_name=None)
    def to_stata(
        self,
        fname,
        convert_dates=None,
        write_index=True,
        encoding="latin-1",
        byteorder=None,
        time_stamp=None,
        data_label=None,
        variable_labels=None,
        version=114,
        convert_strl=None,
    ):
        """
        Export DataFrame object to Stata dta format.

        Writes the DataFrame to a Stata dataset file.
        "dta" files contain a Stata dataset.

        Parameters
        ----------
        fname : str, buffer or path object
            String, path object (pathlib.Path or py._path.local.LocalPath) or
            object implementing a binary write() function. If using a buffer
            then the buffer will not be automatically closed after the file
            data has been written.
        convert_dates : dict
            Dictionary mapping columns containing datetime types to stata
            internal format to use when writing the dates. Options are 'tc',
            'td', 'tm', 'tw', 'th', 'tq', 'ty'. Column can be either an integer
            or a name. Datetime columns that do not have a conversion type
            specified will be converted to 'tc'. Raises NotImplementedError if
            a datetime column has timezone information.
        write_index : bool
            Write the index to Stata dataset.
        encoding : str
            Default is latin-1. Unicode is not supported.
        byteorder : str
            Can be ">", "<", "little", or "big". default is `sys.byteorder`.
        time_stamp : datetime
            A datetime to use as file creation date.  Default is the current
            time.
        data_label : str, optional
            A label for the data set.  Must be 80 characters or smaller.
        variable_labels : dict
            Dictionary containing columns as keys and variable labels as
            values. Each label must be 80 characters or smaller.
        version : {114, 117}, default 114
            Version to use in the output dta file.  Version 114 can be used
            read by Stata 10 and later.  Version 117 can be read by Stata 13
            or later. Version 114 limits string variables to 244 characters or
            fewer while 117 allows strings with lengths up to 2,000,000
            characters.

            .. versionadded:: 0.23.0

        convert_strl : list, optional
            List of column names to convert to string columns to Stata StrL
            format. Only available if version is 117.  Storing strings in the
            StrL format can produce smaller dta files if strings have more than
            8 characters and values are repeated.

            .. versionadded:: 0.23.0

        Raises
        ------
        NotImplementedError
            * If datetimes contain timezone information
            * Column dtype is not representable in Stata
        ValueError
            * Columns listed in convert_dates are neither datetime64[ns]
              or datetime.datetime
            * Column listed in convert_dates is not in DataFrame
            * Categorical label contains more than 32,000 characters

        See Also
        --------
        read_stata : Import Stata data files.
        io.stata.StataWriter : Low-level writer for Stata data files.
        io.stata.StataWriter117 : Low-level writer for version 117 files.

        Examples
        --------
        >>> df = pd.DataFrame({'animal': ['falcon', 'parrot', 'falcon',
        ...                               'parrot'],
        ...                    'speed': [350, 18, 361, 15]})
        >>> df.to_stata('animals.dta')  # doctest: +SKIP
        """
        kwargs = {}
        if version not in (114, 117):
            raise ValueError("Only formats 114 and 117 supported.")
        if version == 114:
            if convert_strl is not None:
                raise ValueError("strl support is only available when using format 117")
            from pandas.io.stata import StataWriter as statawriter
        else:
            from pandas.io.stata import StataWriter117 as statawriter

            kwargs["convert_strl"] = convert_strl

        writer = statawriter(
            fname,
            self,
            convert_dates=convert_dates,
            byteorder=byteorder,
            time_stamp=time_stamp,
            data_label=data_label,
            write_index=write_index,
            variable_labels=variable_labels,
            **kwargs
        )
        writer.write_file()

    def to_feather(self, fname):
        """
        Write out the binary feather-format for DataFrames.

        .. versionadded:: 0.20.0

        Parameters
        ----------
        fname : str
            String file path.
        """
        from pandas.io.feather_format import to_feather

        to_feather(self, fname)

    def to_parquet(
        self,
        fname,
        engine="auto",
        compression="snappy",
        index=None,
        partition_cols=None,
        **kwargs
    ):
        """
        Write a DataFrame to the binary parquet format.

        .. versionadded:: 0.21.0

        This function writes the dataframe as a `parquet file
        <https://parquet.apache.org/>`_. You can choose different parquet
        backends, and have the option of compression. See
        :ref:`the user guide <io.parquet>` for more details.

        Parameters
        ----------
        fname : str
            File path or Root Directory path. Will be used as Root Directory
            path while writing a partitioned dataset.

            .. versionchanged:: 0.24.0

        engine : {'auto', 'pyarrow', 'fastparquet'}, default 'auto'
            Parquet library to use. If 'auto', then the option
            ``io.parquet.engine`` is used. The default ``io.parquet.engine``
            behavior is to try 'pyarrow', falling back to 'fastparquet' if
            'pyarrow' is unavailable.
        compression : {'snappy', 'gzip', 'brotli', None}, default 'snappy'
            Name of the compression to use. Use ``None`` for no compression.
        index : bool, default None
            If ``True``, include the dataframe's index(es) in the file output.
            If ``False``, they will not be written to the file.
            If ``None``, similar to ``True`` the dataframe's index(es)
            will be saved. However, instead of being saved as values,
            the RangeIndex will be stored as a range in the metadata so it
            doesn't require much space and is faster. Other indexes will
            be included as columns in the file output.

            .. versionadded:: 0.24.0

        partition_cols : list, optional, default None
            Column names by which to partition the dataset
            Columns are partitioned in the order they are given

            .. versionadded:: 0.24.0

        **kwargs
            Additional arguments passed to the parquet library. See
            :ref:`pandas io <io.parquet>` for more details.

        See Also
        --------
        read_parquet : Read a parquet file.
        DataFrame.to_csv : Write a csv file.
        DataFrame.to_sql : Write to a sql table.
        DataFrame.to_hdf : Write to hdf.

        Notes
        -----
        This function requires either the `fastparquet
        <https://pypi.org/project/fastparquet>`_ or `pyarrow
        <https://arrow.apache.org/docs/python/>`_ library.

        Examples
        --------
        >>> df = pd.DataFrame(data={'col1': [1, 2], 'col2': [3, 4]})
        >>> df.to_parquet('df.parquet.gzip',
        ...               compression='gzip')  # doctest: +SKIP
        >>> pd.read_parquet('df.parquet.gzip')  # doctest: +SKIP
           col1  col2
        0     1     3
        1     2     4
        """
        from pandas.io.parquet import to_parquet

        to_parquet(
            self,
            fname,
            engine,
            compression=compression,
            index=index,
            partition_cols=partition_cols,
            **kwargs
        )

    @Substitution(
        header_type="bool",
        header="Whether to print column labels, default True",
        col_space_type="str or int",
        col_space="The minimum width of each column in CSS length "
        "units.  An int is assumed to be px units.\n\n"
        "            .. versionadded:: 0.25.0\n"
        "                Ability to use str",
    )
    @Substitution(shared_params=fmt.common_docstring, returns=fmt.return_docstring)
    def to_html(
        self,
        buf=None,
        columns=None,
        col_space=None,
        header=True,
        index=True,
        na_rep="NaN",
        formatters=None,
        float_format=None,
        sparsify=None,
        index_names=True,
        justify=None,
        max_rows=None,
        max_cols=None,
        show_dimensions=False,
        decimal=".",
        bold_rows=True,
        classes=None,
        escape=True,
        notebook=False,
        border=None,
        table_id=None,
        render_links=False,
    ):
        """
        Render a DataFrame as an HTML table.
        %(shared_params)s
        bold_rows : bool, default True
            Make the row labels bold in the output.
        classes : str or list or tuple, default None
            CSS class(es) to apply to the resulting html table.
        escape : bool, default True
            Convert the characters <, >, and & to HTML-safe sequences.
        notebook : {True, False}, default False
            Whether the generated HTML is for IPython Notebook.
        border : int
            A ``border=border`` attribute is included in the opening
            `<table>` tag. Default ``pd.options.display.html.border``.
        table_id : str, optional
            A css id is included in the opening `<table>` tag if specified.

            .. versionadded:: 0.23.0

        render_links : bool, default False
            Convert URLs to HTML links.

            .. versionadded:: 0.24.0
        %(returns)s
        See Also
        --------
        to_string : Convert DataFrame to a string.
        """

        if justify is not None and justify not in fmt._VALID_JUSTIFY_PARAMETERS:
            raise ValueError("Invalid value for justify parameter")

        formatter = fmt.DataFrameFormatter(
            self,
            columns=columns,
            col_space=col_space,
            na_rep=na_rep,
            formatters=formatters,
            float_format=float_format,
            sparsify=sparsify,
            justify=justify,
            index_names=index_names,
            header=header,
            index=index,
            bold_rows=bold_rows,
            escape=escape,
            max_rows=max_rows,
            max_cols=max_cols,
            show_dimensions=show_dimensions,
            decimal=decimal,
            table_id=table_id,
            render_links=render_links,
        )
        # TODO: a generic formatter wld b in DataFrameFormatter
        return formatter.to_html(
            buf=buf, classes=classes, notebook=notebook, border=border
        )

    # ----------------------------------------------------------------------

    def info(
        self, verbose=None, buf=None, max_cols=None, memory_usage=None, null_counts=None
    ):
        """
        Print a concise summary of a DataFrame.

        This method prints information about a DataFrame including
        the index dtype and column dtypes, non-null values and memory usage.

        Parameters
        ----------
        verbose : bool, optional
            Whether to print the full summary. By default, the setting in
            ``pandas.options.display.max_info_columns`` is followed.
        buf : writable buffer, defaults to sys.stdout
            Where to send the output. By default, the output is printed to
            sys.stdout. Pass a writable buffer if you need to further process
            the output.
        max_cols : int, optional
            When to switch from the verbose to the truncated output. If the
            DataFrame has more than `max_cols` columns, the truncated output
            is used. By default, the setting in
            ``pandas.options.display.max_info_columns`` is used.
        memory_usage : bool, str, optional
            Specifies whether total memory usage of the DataFrame
            elements (including the index) should be displayed. By default,
            this follows the ``pandas.options.display.memory_usage`` setting.

            True always show memory usage. False never shows memory usage.
            A value of 'deep' is equivalent to "True with deep introspection".
            Memory usage is shown in human-readable units (base-2
            representation). Without deep introspection a memory estimation is
            made based in column dtype and number of rows assuming values
            consume the same memory amount for corresponding dtypes. With deep
            memory introspection, a real memory usage calculation is performed
            at the cost of computational resources.
        null_counts : bool, optional
            Whether to show the non-null counts. By default, this is shown
            only if the frame is smaller than
            ``pandas.options.display.max_info_rows`` and
            ``pandas.options.display.max_info_columns``. A value of True always
            shows the counts, and False never shows the counts.

        Returns
        -------
        None
            This method prints a summary of a DataFrame and returns None.

        See Also
        --------
        DataFrame.describe: Generate descriptive statistics of DataFrame
            columns.
        DataFrame.memory_usage: Memory usage of DataFrame columns.

        Examples
        --------
        >>> int_values = [1, 2, 3, 4, 5]
        >>> text_values = ['alpha', 'beta', 'gamma', 'delta', 'epsilon']
        >>> float_values = [0.0, 0.25, 0.5, 0.75, 1.0]
        >>> df = pd.DataFrame({"int_col": int_values, "text_col": text_values,
        ...                   "float_col": float_values})
        >>> df
           int_col text_col  float_col
        0        1    alpha       0.00
        1        2     beta       0.25
        2        3    gamma       0.50
        3        4    delta       0.75
        4        5  epsilon       1.00

        Prints information of all columns:

        >>> df.info(verbose=True)
        <class 'pandas.core.frame.DataFrame'>
        RangeIndex: 5 entries, 0 to 4
        Data columns (total 3 columns):
        int_col      5 non-null int64
        text_col     5 non-null object
        float_col    5 non-null float64
        dtypes: float64(1), int64(1), object(1)
        memory usage: 248.0+ bytes

        Prints a summary of columns count and its dtypes but not per column
        information:

        >>> df.info(verbose=False)
        <class 'pandas.core.frame.DataFrame'>
        RangeIndex: 5 entries, 0 to 4
        Columns: 3 entries, int_col to float_col
        dtypes: float64(1), int64(1), object(1)
        memory usage: 248.0+ bytes

        Pipe output of DataFrame.info to buffer instead of sys.stdout, get
        buffer content and writes to a text file:

        >>> import io
        >>> buffer = io.StringIO()
        >>> df.info(buf=buffer)
        >>> s = buffer.getvalue()
        >>> with open("df_info.txt", "w",
        ...           encoding="utf-8") as f:  # doctest: +SKIP
        ...     f.write(s)
        260

        The `memory_usage` parameter allows deep introspection mode, specially
        useful for big DataFrames and fine-tune memory optimization:

        >>> random_strings_array = np.random.choice(['a', 'b', 'c'], 10 ** 6)
        >>> df = pd.DataFrame({
        ...     'column_1': np.random.choice(['a', 'b', 'c'], 10 ** 6),
        ...     'column_2': np.random.choice(['a', 'b', 'c'], 10 ** 6),
        ...     'column_3': np.random.choice(['a', 'b', 'c'], 10 ** 6)
        ... })
        >>> df.info()
        <class 'pandas.core.frame.DataFrame'>
        RangeIndex: 1000000 entries, 0 to 999999
        Data columns (total 3 columns):
        column_1    1000000 non-null object
        column_2    1000000 non-null object
        column_3    1000000 non-null object
        dtypes: object(3)
        memory usage: 22.9+ MB

        >>> df.info(memory_usage='deep')
        <class 'pandas.core.frame.DataFrame'>
        RangeIndex: 1000000 entries, 0 to 999999
        Data columns (total 3 columns):
        column_1    1000000 non-null object
        column_2    1000000 non-null object
        column_3    1000000 non-null object
        dtypes: object(3)
        memory usage: 188.8 MB
        """

        if buf is None:  # pragma: no cover
            buf = sys.stdout

        lines = []

        lines.append(str(type(self)))
        lines.append(self.index._summary())

        if len(self.columns) == 0:
            lines.append("Empty {name}".format(name=type(self).__name__))
            fmt.buffer_put_lines(buf, lines)
            return

        cols = self.columns

        # hack
        if max_cols is None:
            max_cols = get_option("display.max_info_columns", len(self.columns) + 1)

        max_rows = get_option("display.max_info_rows", len(self) + 1)

        if null_counts is None:
            show_counts = (len(self.columns) <= max_cols) and (len(self) < max_rows)
        else:
            show_counts = null_counts
        exceeds_info_cols = len(self.columns) > max_cols

        def _verbose_repr():
            lines.append("Data columns (total %d columns):" % len(self.columns))
            space = max(len(pprint_thing(k)) for k in self.columns) + 4
            counts = None

            tmpl = "{count}{dtype}"
            if show_counts:
                counts = self.count()
                if len(cols) != len(counts):  # pragma: no cover
                    raise AssertionError(
                        "Columns must equal counts "
                        "({cols:d} != {counts:d})".format(
                            cols=len(cols), counts=len(counts)
                        )
                    )
                tmpl = "{count} non-null {dtype}"

            dtypes = self.dtypes
            for i, col in enumerate(self.columns):
                dtype = dtypes.iloc[i]
                col = pprint_thing(col)

                count = ""
                if show_counts:
                    count = counts.iloc[i]

                lines.append(
                    _put_str(col, space) + tmpl.format(count=count, dtype=dtype)
                )

        def _non_verbose_repr():
            lines.append(self.columns._summary(name="Columns"))

        def _sizeof_fmt(num, size_qualifier):
            # returns size in human readable format
            for x in ["bytes", "KB", "MB", "GB", "TB"]:
                if num < 1024.0:
                    return "{num:3.1f}{size_q} {x}".format(
                        num=num, size_q=size_qualifier, x=x
                    )
                num /= 1024.0
            return "{num:3.1f}{size_q} {pb}".format(
                num=num, size_q=size_qualifier, pb="PB"
            )

        if verbose:
            _verbose_repr()
        elif verbose is False:  # specifically set to False, not nesc None
            _non_verbose_repr()
        else:
            if exceeds_info_cols:
                _non_verbose_repr()
            else:
                _verbose_repr()

        counts = self._data.get_dtype_counts()
        dtypes = ["{k}({kk:d})".format(k=k[0], kk=k[1]) for k in sorted(counts.items())]
        lines.append("dtypes: {types}".format(types=", ".join(dtypes)))

        if memory_usage is None:
            memory_usage = get_option("display.memory_usage")
        if memory_usage:
            # append memory usage of df to display
            size_qualifier = ""
            if memory_usage == "deep":
                deep = True
            else:
                # size_qualifier is just a best effort; not guaranteed to catch
                # all cases (e.g., it misses categorical data even with object
                # categories)
                deep = False
                if "object" in counts or self.index._is_memory_usage_qualified():
                    size_qualifier = "+"
            mem_usage = self.memory_usage(index=True, deep=deep).sum()
            lines.append(
                "memory usage: {mem}\n".format(
                    mem=_sizeof_fmt(mem_usage, size_qualifier)
                )
            )

        fmt.buffer_put_lines(buf, lines)

    def memory_usage(self, index=True, deep=False):
        """
        Return the memory usage of each column in bytes.

        The memory usage can optionally include the contribution of
        the index and elements of `object` dtype.

        This value is displayed in `DataFrame.info` by default. This can be
        suppressed by setting ``pandas.options.display.memory_usage`` to False.

        Parameters
        ----------
        index : bool, default True
            Specifies whether to include the memory usage of the DataFrame's
            index in returned Series. If ``index=True``, the memory usage of
            the index is the first item in the output.
        deep : bool, default False
            If True, introspect the data deeply by interrogating
            `object` dtypes for system-level memory consumption, and include
            it in the returned values.

        Returns
        -------
        Series
            A Series whose index is the original column names and whose values
            is the memory usage of each column in bytes.

        See Also
        --------
        numpy.ndarray.nbytes : Total bytes consumed by the elements of an
            ndarray.
        Series.memory_usage : Bytes consumed by a Series.
        Categorical : Memory-efficient array for string values with
            many repeated values.
        DataFrame.info : Concise summary of a DataFrame.

        Examples
        --------
        >>> dtypes = ['int64', 'float64', 'complex128', 'object', 'bool']
        >>> data = dict([(t, np.ones(shape=5000).astype(t))
        ...              for t in dtypes])
        >>> df = pd.DataFrame(data)
        >>> df.head()
           int64  float64            complex128  object  bool
        0      1      1.0    1.000000+0.000000j       1  True
        1      1      1.0    1.000000+0.000000j       1  True
        2      1      1.0    1.000000+0.000000j       1  True
        3      1      1.0    1.000000+0.000000j       1  True
        4      1      1.0    1.000000+0.000000j       1  True

        >>> df.memory_usage()
        Index           128
        int64         40000
        float64       40000
        complex128    80000
        object        40000
        bool           5000
        dtype: int64

        >>> df.memory_usage(index=False)
        int64         40000
        float64       40000
        complex128    80000
        object        40000
        bool           5000
        dtype: int64

        The memory footprint of `object` dtype columns is ignored by default:

        >>> df.memory_usage(deep=True)
        Index            128
        int64          40000
        float64        40000
        complex128     80000
        object        160000
        bool            5000
        dtype: int64

        Use a Categorical for efficient storage of an object-dtype column with
        many repeated values.

        >>> df['object'].astype('category').memory_usage(deep=True)
        5216
        """
        result = Series(
            [c.memory_usage(index=False, deep=deep) for col, c in self.items()],
            index=self.columns,
        )
        if index:
            result = Series(self.index.memory_usage(deep=deep), index=["Index"]).append(
                result
            )
        return result

    def transpose(self, *args, **kwargs):
        """
        Transpose index and columns.

        Reflect the DataFrame over its main diagonal by writing rows as columns
        and vice-versa. The property :attr:`.T` is an accessor to the method
        :meth:`transpose`.

        Parameters
        ----------
        copy : bool, default False
            If True, the underlying data is copied. Otherwise (default), no
            copy is made if possible.
        *args, **kwargs
            Additional keywords have no effect but might be accepted for
            compatibility with numpy.

        Returns
        -------
        DataFrame
            The transposed DataFrame.

        See Also
        --------
        numpy.transpose : Permute the dimensions of a given array.

        Notes
        -----
        Transposing a DataFrame with mixed dtypes will result in a homogeneous
        DataFrame with the `object` dtype. In such a case, a copy of the data
        is always made.

        Examples
        --------
        **Square DataFrame with homogeneous dtype**

        >>> d1 = {'col1': [1, 2], 'col2': [3, 4]}
        >>> df1 = pd.DataFrame(data=d1)
        >>> df1
           col1  col2
        0     1     3
        1     2     4

        >>> df1_transposed = df1.T # or df1.transpose()
        >>> df1_transposed
              0  1
        col1  1  2
        col2  3  4

        When the dtype is homogeneous in the original DataFrame, we get a
        transposed DataFrame with the same dtype:

        >>> df1.dtypes
        col1    int64
        col2    int64
        dtype: object
        >>> df1_transposed.dtypes
        0    int64
        1    int64
        dtype: object

        **Non-square DataFrame with mixed dtypes**

        >>> d2 = {'name': ['Alice', 'Bob'],
        ...       'score': [9.5, 8],
        ...       'employed': [False, True],
        ...       'kids': [0, 0]}
        >>> df2 = pd.DataFrame(data=d2)
        >>> df2
            name  score  employed  kids
        0  Alice    9.5     False     0
        1    Bob    8.0      True     0

        >>> df2_transposed = df2.T # or df2.transpose()
        >>> df2_transposed
                      0     1
        name      Alice   Bob
        score       9.5     8
        employed  False  True
        kids          0     0

        When the DataFrame has mixed dtypes, we get a transposed DataFrame with
        the `object` dtype:

        >>> df2.dtypes
        name         object
        score       float64
        employed       bool
        kids          int64
        dtype: object
        >>> df2_transposed.dtypes
        0    object
        1    object
        dtype: object
        """
        nv.validate_transpose(args, dict())
        return super().transpose(1, 0, **kwargs)

    T = property(transpose)

    # ----------------------------------------------------------------------
    # Picklability

    # legacy pickle formats
    def _unpickle_frame_compat(self, state):  # pragma: no cover
        if len(state) == 2:  # pragma: no cover
            series, idx = state
            columns = sorted(series)
        else:
            series, cols, idx = state
            columns = com._unpickle_array(cols)

        index = com._unpickle_array(idx)
        self._data = self._init_dict(series, index, columns, None)

    def _unpickle_matrix_compat(self, state):  # pragma: no cover
        # old unpickling
        (vals, idx, cols), object_state = state

        index = com._unpickle_array(idx)
        dm = DataFrame(vals, index=index, columns=com._unpickle_array(cols), copy=False)

        if object_state is not None:
            ovals, _, ocols = object_state
            objects = DataFrame(
                ovals, index=index, columns=com._unpickle_array(ocols), copy=False
            )

            dm = dm.join(objects)

        self._data = dm._data

    # ----------------------------------------------------------------------
    # Indexing Methods

    def _ixs(self, i: int, axis: int = 0):
        """
        Parameters
        ----------
        i : int
        axis : int

        Notes
        -----
        If slice passed, the resulting data will be a view.
        """
        # irow
        if axis == 0:
            label = self.index[i]
            new_values = self._data.fast_xs(i)

            # if we are a copy, mark as such
            copy = isinstance(new_values, np.ndarray) and new_values.base is None
            result = self._constructor_sliced(
                new_values,
                index=self.columns,
                name=self.index[i],
                dtype=new_values.dtype,
            )
            result._set_is_copy(self, copy=copy)
            return result

        # icol
        else:
            label = self.columns[i]

            # if the values returned are not the same length
            # as the index (iow a not found value), iget returns
            # a 0-len ndarray. This is effectively catching
            # a numpy error (as numpy should really raise)
            values = self._data.iget(i)

            if len(self.index) and not len(values):
                values = np.array([np.nan] * len(self.index), dtype=object)
            result = self._box_col_values(values, label)

            # this is a cached value, mark it so
            result._set_as_cached(label, self)

            return result

    def __getitem__(self, key):
        key = lib.item_from_zerodim(key)
        key = com.apply_if_callable(key, self)

        if is_hashable(key):
            # shortcut if the key is in columns
            if self.columns.is_unique and key in self.columns:
                if self.columns.nlevels > 1:
                    return self._getitem_multilevel(key)
                return self._get_item_cache(key)

        # Do we have a slicer (on rows)?
        indexer = convert_to_index_sliceable(self, key)
        if indexer is not None:
            # either we have a slice or we have a string that can be converted
            #  to a slice for partial-string date indexing
            return self._slice(indexer, axis=0)

        # Do we have a (boolean) DataFrame?
        if isinstance(key, DataFrame):
            return self.where(key)

        # Do we have a (boolean) 1d indexer?
        if com.is_bool_indexer(key):
            return self._getitem_bool_array(key)

        # We are left with two options: a single key, and a collection of keys,
        # We interpret tuples as collections only for non-MultiIndex
        is_single_key = isinstance(key, tuple) or not is_list_like(key)

        if is_single_key:
            if self.columns.nlevels > 1:
                return self._getitem_multilevel(key)
            indexer = self.columns.get_loc(key)
            if is_integer(indexer):
                indexer = [indexer]
        else:
            if is_iterator(key):
                key = list(key)
            indexer = self.loc._get_listlike_indexer(key, axis=1, raise_missing=True)[1]

        # take() does not accept boolean indexers
        if getattr(indexer, "dtype", None) == bool:
            indexer = np.where(indexer)[0]

        data = self.take(indexer, axis=1)

        if is_single_key:
            # What does looking for a single key in a non-unique index return?
            # The behavior is inconsistent. It returns a Series, except when
            # - the key itself is repeated (test on data.shape, #9519), or
            # - we have a MultiIndex on columns (test on self.columns, #21309)
            if data.shape[1] == 1 and not isinstance(self.columns, ABCMultiIndex):
                data = data[key]

        return data

    def _getitem_bool_array(self, key):
        # also raises Exception if object array with NA values
        # warning here just in case -- previously __setitem__ was
        # reindexing but __getitem__ was not; it seems more reasonable to
        # go with the __setitem__ behavior since that is more consistent
        # with all other indexing behavior
        if isinstance(key, Series) and not key.index.equals(self.index):
            warnings.warn(
                "Boolean Series key will be reindexed to match DataFrame index.",
                UserWarning,
                stacklevel=3,
            )
        elif len(key) != len(self.index):
            raise ValueError(
                "Item wrong length %d instead of %d." % (len(key), len(self.index))
            )

        # check_bool_indexer will throw exception if Series key cannot
        # be reindexed to match DataFrame rows
        key = check_bool_indexer(self.index, key)
        indexer = key.nonzero()[0]
        return self.take(indexer, axis=0)

    def _getitem_multilevel(self, key):
        # self.columns is a MultiIndex
        loc = self.columns.get_loc(key)
        if isinstance(loc, (slice, Series, np.ndarray, Index)):
            new_columns = self.columns[loc]
            result_columns = maybe_droplevels(new_columns, key)
            if self._is_mixed_type:
                result = self.reindex(columns=new_columns)
                result.columns = result_columns
            else:
                new_values = self.values[:, loc]
                result = self._constructor(
                    new_values, index=self.index, columns=result_columns
                )
                result = result.__finalize__(self)

            # If there is only one column being returned, and its name is
            # either an empty string, or a tuple with an empty string as its
            # first element, then treat the empty string as a placeholder
            # and return the column as if the user had provided that empty
            # string in the key. If the result is a Series, exclude the
            # implied empty string from its name.
            if len(result.columns) == 1:
                top = result.columns[0]
                if isinstance(top, tuple):
                    top = top[0]
                if top == "":
                    result = result[""]
                    if isinstance(result, Series):
                        result = self._constructor_sliced(
                            result, index=self.index, name=key
                        )

            result._set_is_copy(self)
            return result
        else:
            return self._get_item_cache(key)

    def _get_value(self, index, col, takeable: bool = False):
        """
        Quickly retrieve single value at passed column and index.

        Parameters
        ----------
        index : row label
        col : column label
        takeable : interpret the index/col as indexers, default False

        Returns
        -------
        scalar
        """
        if takeable:
            series = self._iget_item_cache(col)
            return com.maybe_box_datetimelike(series._values[index])

        series = self._get_item_cache(col)
        engine = self.index._engine

        try:
            return engine.get_value(series._values, index)
        except KeyError:
            # GH 20629
            if self.index.nlevels > 1:
                # partial indexing forbidden
                raise
        except (TypeError, ValueError):
            pass

        # we cannot handle direct indexing
        # use positional
        col = self.columns.get_loc(col)
        index = self.index.get_loc(index)
        return self._get_value(index, col, takeable=True)

    def __setitem__(self, key, value):
        key = com.apply_if_callable(key, self)

        # see if we can slice the rows
        indexer = convert_to_index_sliceable(self, key)
        if indexer is not None:
            # either we have a slice or we have a string that can be converted
            #  to a slice for partial-string date indexing
            return self._setitem_slice(indexer, value)

        if isinstance(key, DataFrame) or getattr(key, "ndim", None) == 2:
            self._setitem_frame(key, value)
        elif isinstance(key, (Series, np.ndarray, list, Index)):
            self._setitem_array(key, value)
        else:
            # set column
            self._set_item(key, value)

    def _setitem_slice(self, key, value):
        self._check_setitem_copy()
        self.loc[key] = value

    def _setitem_array(self, key, value):
        # also raises Exception if object array with NA values
        if com.is_bool_indexer(key):
            if len(key) != len(self.index):
                raise ValueError(
                    "Item wrong length %d instead of %d!" % (len(key), len(self.index))
                )
            key = check_bool_indexer(self.index, key)
            indexer = key.nonzero()[0]
            self._check_setitem_copy()
            self.loc._setitem_with_indexer(indexer, value)
        else:
            if isinstance(value, DataFrame):
                if len(value.columns) != len(key):
                    raise ValueError("Columns must be same length as key")
                for k1, k2 in zip(key, value.columns):
                    self[k1] = value[k2]
            else:
                indexer = self.loc._get_listlike_indexer(
                    key, axis=1, raise_missing=False
                )[1]
                self._check_setitem_copy()
                self.loc._setitem_with_indexer((slice(None), indexer), value)

    def _setitem_frame(self, key, value):
        # support boolean setting with DataFrame input, e.g.
        # df[df > df2] = 0
        if isinstance(key, np.ndarray):
            if key.shape != self.shape:
                raise ValueError("Array conditional must be same shape as self")
            key = self._constructor(key, **self._construct_axes_dict())

        if key.values.size and not is_bool_dtype(key.values):
            raise TypeError(
                "Must pass DataFrame or 2-d ndarray with boolean values only"
            )

        self._check_inplace_setting(value)
        self._check_setitem_copy()
        self._where(-key, value, inplace=True)

    def _set_item(self, key, value):
        """
        Add series to DataFrame in specified column.

        If series is a numpy-array (not a Series/TimeSeries), it must be the
        same length as the DataFrames index or an error will be thrown.

        Series/TimeSeries will be conformed to the DataFrames index to
        ensure homogeneity.
        """

        self._ensure_valid_index(value)
        value = self._sanitize_column(key, value)
        NDFrame._set_item(self, key, value)

        # check if we are modifying a copy
        # try to set first as we want an invalid
        # value exception to occur first
        if len(self):
            self._check_setitem_copy()

    def _set_value(self, index, col, value, takeable: bool = False):
        """
        Put single value at passed column and index.

        Parameters
        ----------
        index : row label
        col : column label
        value : scalar
        takeable : interpret the index/col as indexers, default False

        Returns
        -------
        DataFrame
            If label pair is contained, will be reference to calling DataFrame,
            otherwise a new object.
        """
        try:
            if takeable is True:
                series = self._iget_item_cache(col)
                return series._set_value(index, value, takeable=True)

            series = self._get_item_cache(col)
            engine = self.index._engine
            engine.set_value(series._values, index, value)
            return self
        except (KeyError, TypeError):

            # set using a non-recursive method & reset the cache
            if takeable:
                self.iloc[index, col] = value
            else:
                self.loc[index, col] = value
            self._item_cache.pop(col, None)

            return self

    def _ensure_valid_index(self, value):
        """
        Ensure that if we don't have an index, that we can create one from the
        passed value.
        """
        # GH5632, make sure that we are a Series convertible
        if not len(self.index) and is_list_like(value) and len(value):
            try:
                value = Series(value)
            except (ValueError, NotImplementedError, TypeError):
                raise ValueError(
                    "Cannot set a frame with no defined index "
                    "and a value that cannot be converted to a "
                    "Series"
                )

            self._data = self._data.reindex_axis(
                value.index.copy(), axis=1, fill_value=np.nan
            )

    def _box_item_values(self, key, values):
        items = self.columns[self.columns.get_loc(key)]
        if values.ndim == 2:
            return self._constructor(values.T, columns=items, index=self.index)
        else:
            return self._box_col_values(values, items)

    def _box_col_values(self, values, items):
        """
        Provide boxed values for a column.
        """
        klass = self._constructor_sliced
        return klass(values, index=self.index, name=items, fastpath=True)

    # ----------------------------------------------------------------------
    # Unsorted

    def query(self, expr, inplace=False, **kwargs):
        """
        Query the columns of a DataFrame with a boolean expression.

        Parameters
        ----------
        expr : str
            The query string to evaluate.  You can refer to variables
            in the environment by prefixing them with an '@' character like
            ``@a + b``.

            .. versionadded:: 0.25.0

            You can refer to column names that contain spaces by surrounding
            them in backticks.

            For example, if one of your columns is called ``a a`` and you want
            to sum it with ``b``, your query should be ```a a` + b``.

        inplace : bool
            Whether the query should modify the data in place or return
            a modified copy.
        **kwargs
            See the documentation for :func:`eval` for complete details
            on the keyword arguments accepted by :meth:`DataFrame.query`.

        Returns
        -------
        DataFrame
            DataFrame resulting from the provided query expression.

        See Also
        --------
        eval : Evaluate a string describing operations on
            DataFrame columns.
        DataFrame.eval : Evaluate a string describing operations on
            DataFrame columns.

        Notes
        -----
        The result of the evaluation of this expression is first passed to
        :attr:`DataFrame.loc` and if that fails because of a
        multidimensional key (e.g., a DataFrame) then the result will be passed
        to :meth:`DataFrame.__getitem__`.

        This method uses the top-level :func:`eval` function to
        evaluate the passed query.

        The :meth:`~pandas.DataFrame.query` method uses a slightly
        modified Python syntax by default. For example, the ``&`` and ``|``
        (bitwise) operators have the precedence of their boolean cousins,
        :keyword:`and` and :keyword:`or`. This *is* syntactically valid Python,
        however the semantics are different.

        You can change the semantics of the expression by passing the keyword
        argument ``parser='python'``. This enforces the same semantics as
        evaluation in Python space. Likewise, you can pass ``engine='python'``
        to evaluate an expression using Python itself as a backend. This is not
        recommended as it is inefficient compared to using ``numexpr`` as the
        engine.

        The :attr:`DataFrame.index` and
        :attr:`DataFrame.columns` attributes of the
        :class:`~pandas.DataFrame` instance are placed in the query namespace
        by default, which allows you to treat both the index and columns of the
        frame as a column in the frame.
        The identifier ``index`` is used for the frame index; you can also
        use the name of the index to identify it in a query. Please note that
        Python keywords may not be used as identifiers.

        For further details and examples see the ``query`` documentation in
        :ref:`indexing <indexing.query>`.

        Examples
        --------
        >>> df = pd.DataFrame({'A': range(1, 6),
        ...                    'B': range(10, 0, -2),
        ...                    'C C': range(10, 5, -1)})
        >>> df
           A   B  C C
        0  1  10   10
        1  2   8    9
        2  3   6    8
        3  4   4    7
        4  5   2    6
        >>> df.query('A > B')
           A  B  C C
        4  5  2    6

        The previous expression is equivalent to

        >>> df[df.A > df.B]
           A  B  C C
        4  5  2    6

        For columns with spaces in their name, you can use backtick quoting.

        >>> df.query('B == `C C`')
           A   B  C C
        0  1  10   10

        The previous expression is equivalent to

        >>> df[df.B == df['C C']]
           A   B  C C
        0  1  10   10
        """
        inplace = validate_bool_kwarg(inplace, "inplace")
        if not isinstance(expr, str):
            msg = "expr must be a string to be evaluated, {0} given"
            raise ValueError(msg.format(type(expr)))
        kwargs["level"] = kwargs.pop("level", 0) + 1
        kwargs["target"] = None
        res = self.eval(expr, **kwargs)

        try:
            new_data = self.loc[res]
        except ValueError:
            # when res is multi-dimensional loc raises, but this is sometimes a
            # valid query
            new_data = self[res]

        if inplace:
            self._update_inplace(new_data)
        else:
            return new_data

    def eval(self, expr, inplace=False, **kwargs):
        """
        Evaluate a string describing operations on DataFrame columns.

        Operates on columns only, not specific rows or elements.  This allows
        `eval` to run arbitrary code, which can make you vulnerable to code
        injection if you pass user input to this function.

        Parameters
        ----------
        expr : str
            The expression string to evaluate.
        inplace : bool, default False
            If the expression contains an assignment, whether to perform the
            operation inplace and mutate the existing DataFrame. Otherwise,
            a new DataFrame is returned.
        kwargs : dict
            See the documentation for :func:`eval` for complete details
            on the keyword arguments accepted by
            :meth:`~pandas.DataFrame.query`.

        Returns
        -------
        ndarray, scalar, or pandas object
            The result of the evaluation.

        See Also
        --------
        DataFrame.query : Evaluates a boolean expression to query the columns
            of a frame.
        DataFrame.assign : Can evaluate an expression or function to create new
            values for a column.
        eval : Evaluate a Python expression as a string using various
            backends.

        Notes
        -----
        For more details see the API documentation for :func:`~eval`.
        For detailed examples see :ref:`enhancing performance with eval
        <enhancingperf.eval>`.

        Examples
        --------
        >>> df = pd.DataFrame({'A': range(1, 6), 'B': range(10, 0, -2)})
        >>> df
           A   B
        0  1  10
        1  2   8
        2  3   6
        3  4   4
        4  5   2
        >>> df.eval('A + B')
        0    11
        1    10
        2     9
        3     8
        4     7
        dtype: int64

        Assignment is allowed though by default the original DataFrame is not
        modified.

        >>> df.eval('C = A + B')
           A   B   C
        0  1  10  11
        1  2   8  10
        2  3   6   9
        3  4   4   8
        4  5   2   7
        >>> df
           A   B
        0  1  10
        1  2   8
        2  3   6
        3  4   4
        4  5   2

        Use ``inplace=True`` to modify the original DataFrame.

        >>> df.eval('C = A + B', inplace=True)
        >>> df
           A   B   C
        0  1  10  11
        1  2   8  10
        2  3   6   9
        3  4   4   8
        4  5   2   7
        """
        from pandas.core.computation.eval import eval as _eval

        inplace = validate_bool_kwarg(inplace, "inplace")
        resolvers = kwargs.pop("resolvers", None)
        kwargs["level"] = kwargs.pop("level", 0) + 1
        if resolvers is None:
            index_resolvers = self._get_index_resolvers()
            column_resolvers = self._get_space_character_free_column_resolvers()
            resolvers = column_resolvers, index_resolvers
        if "target" not in kwargs:
            kwargs["target"] = self
        kwargs["resolvers"] = kwargs.get("resolvers", ()) + tuple(resolvers)
        return _eval(expr, inplace=inplace, **kwargs)

    def select_dtypes(self, include=None, exclude=None):
        """
        Return a subset of the DataFrame's columns based on the column dtypes.

        Parameters
        ----------
        include, exclude : scalar or list-like
            A selection of dtypes or strings to be included/excluded. At least
            one of these parameters must be supplied.

        Returns
        -------
        DataFrame
            The subset of the frame including the dtypes in ``include`` and
            excluding the dtypes in ``exclude``.

        Raises
        ------
        ValueError
            * If both of ``include`` and ``exclude`` are empty
            * If ``include`` and ``exclude`` have overlapping elements
            * If any kind of string dtype is passed in.

        Notes
        -----
        * To select all *numeric* types, use ``np.number`` or ``'number'``
        * To select strings you must use the ``object`` dtype, but note that
          this will return *all* object dtype columns
        * See the `numpy dtype hierarchy
          <http://docs.scipy.org/doc/numpy/reference/arrays.scalars.html>`__
        * To select datetimes, use ``np.datetime64``, ``'datetime'`` or
          ``'datetime64'``
        * To select timedeltas, use ``np.timedelta64``, ``'timedelta'`` or
          ``'timedelta64'``
        * To select Pandas categorical dtypes, use ``'category'``
        * To select Pandas datetimetz dtypes, use ``'datetimetz'`` (new in
          0.20.0) or ``'datetime64[ns, tz]'``

        Examples
        --------
        >>> df = pd.DataFrame({'a': [1, 2] * 3,
        ...                    'b': [True, False] * 3,
        ...                    'c': [1.0, 2.0] * 3})
        >>> df
                a      b  c
        0       1   True  1.0
        1       2  False  2.0
        2       1   True  1.0
        3       2  False  2.0
        4       1   True  1.0
        5       2  False  2.0

        >>> df.select_dtypes(include='bool')
           b
        0  True
        1  False
        2  True
        3  False
        4  True
        5  False

        >>> df.select_dtypes(include=['float64'])
           c
        0  1.0
        1  2.0
        2  1.0
        3  2.0
        4  1.0
        5  2.0

        >>> df.select_dtypes(exclude=['int'])
               b    c
        0   True  1.0
        1  False  2.0
        2   True  1.0
        3  False  2.0
        4   True  1.0
        5  False  2.0
        """

        if not is_list_like(include):
            include = (include,) if include is not None else ()
        if not is_list_like(exclude):
            exclude = (exclude,) if exclude is not None else ()

        selection = (frozenset(include), frozenset(exclude))

        if not any(selection):
            raise ValueError("at least one of include or exclude must be nonempty")

        # convert the myriad valid dtypes object to a single representation
        include = frozenset(infer_dtype_from_object(x) for x in include)
        exclude = frozenset(infer_dtype_from_object(x) for x in exclude)
        for dtypes in (include, exclude):
            invalidate_string_dtypes(dtypes)

        # can't both include AND exclude!
        if not include.isdisjoint(exclude):
            raise ValueError(
                "include and exclude overlap on {inc_ex}".format(
                    inc_ex=(include & exclude)
                )
            )

        # We raise when both include and exclude are empty
        # Hence, we can just shrink the columns we want to keep
        keep_these = np.full(self.shape[1], True)

        def extract_unique_dtypes_from_dtypes_set(
            dtypes_set: FrozenSet[Dtype], unique_dtypes: np.ndarray
        ) -> List[Dtype]:
            extracted_dtypes = [
                unique_dtype
                for unique_dtype in unique_dtypes
                if issubclass(unique_dtype.type, tuple(dtypes_set))  # type: ignore
            ]
            return extracted_dtypes

        unique_dtypes = self.dtypes.unique()

        if include:
            included_dtypes = extract_unique_dtypes_from_dtypes_set(
                include, unique_dtypes
            )
            keep_these &= self.dtypes.isin(included_dtypes)

        if exclude:
            excluded_dtypes = extract_unique_dtypes_from_dtypes_set(
                exclude, unique_dtypes
            )
            keep_these &= ~self.dtypes.isin(excluded_dtypes)

        return self.iloc[:, keep_these.values]

    def insert(self, loc, column, value, allow_duplicates=False):
        """
        Insert column into DataFrame at specified location.

        Raises a ValueError if `column` is already contained in the DataFrame,
        unless `allow_duplicates` is set to True.

        Parameters
        ----------
        loc : int
            Insertion index. Must verify 0 <= loc <= len(columns)
        column : str, number, or hashable object
            label of the inserted column
        value : int, Series, or array-like
        allow_duplicates : bool, optional
        """
        self._ensure_valid_index(value)
        value = self._sanitize_column(column, value, broadcast=False)
        self._data.insert(loc, column, value, allow_duplicates=allow_duplicates)

    def assign(self, **kwargs):
        r"""
        Assign new columns to a DataFrame.

        Returns a new object with all original columns in addition to new ones.
        Existing columns that are re-assigned will be overwritten.

        Parameters
        ----------
        **kwargs : dict of {str: callable or Series}
            The column names are keywords. If the values are
            callable, they are computed on the DataFrame and
            assigned to the new columns. The callable must not
            change input DataFrame (though pandas doesn't check it).
            If the values are not callable, (e.g. a Series, scalar, or array),
            they are simply assigned.

        Returns
        -------
        DataFrame
            A new DataFrame with the new columns in addition to
            all the existing columns.

        Notes
        -----
        Assigning multiple columns within the same ``assign`` is possible.
        For Python 3.6 and above, later items in '\*\*kwargs' may refer to
        newly created or modified columns in 'df'; items are computed and
        assigned into 'df' in order.  For Python 3.5 and below, the order of
        keyword arguments is not specified, you cannot refer to newly created
        or modified columns. All items are computed first, and then assigned
        in alphabetical order.

        .. versionchanged:: 0.23.0

           Keyword argument order is maintained for Python 3.6 and later.

        Examples
        --------
        >>> df = pd.DataFrame({'temp_c': [17.0, 25.0]},
        ...                   index=['Portland', 'Berkeley'])
        >>> df
                  temp_c
        Portland    17.0
        Berkeley    25.0

        Where the value is a callable, evaluated on `df`:

        >>> df.assign(temp_f=lambda x: x.temp_c * 9 / 5 + 32)
                  temp_c  temp_f
        Portland    17.0    62.6
        Berkeley    25.0    77.0

        Alternatively, the same behavior can be achieved by directly
        referencing an existing Series or sequence:

        >>> df.assign(temp_f=df['temp_c'] * 9 / 5 + 32)
                  temp_c  temp_f
        Portland    17.0    62.6
        Berkeley    25.0    77.0

        In Python 3.6+, you can create multiple columns within the same assign
        where one of the columns depends on another one defined within the same
        assign:

        >>> df.assign(temp_f=lambda x: x['temp_c'] * 9 / 5 + 32,
        ...           temp_k=lambda x: (x['temp_f'] +  459.67) * 5 / 9)
                  temp_c  temp_f  temp_k
        Portland    17.0    62.6  290.15
        Berkeley    25.0    77.0  298.15
        """
        data = self.copy()

        # >= 3.6 preserve order of kwargs
        if PY36:
            for k, v in kwargs.items():
                data[k] = com.apply_if_callable(v, data)
        else:
            # <= 3.5: do all calculations first...
            results = OrderedDict()
            for k, v in kwargs.items():
                results[k] = com.apply_if_callable(v, data)

            # <= 3.5 and earlier
            results = sorted(results.items())
            # ... and then assign
            for k, v in results:
                data[k] = v
        return data

    def _sanitize_column(self, key, value, broadcast=True):
        """
        Ensures new columns (which go into the BlockManager as new blocks) are
        always copied and converted into an array.

        Parameters
        ----------
        key : object
        value : scalar, Series, or array-like
        broadcast : bool, default True
            If ``key`` matches multiple duplicate column names in the
            DataFrame, this parameter indicates whether ``value`` should be
            tiled so that the returned array contains a (duplicated) column for
            each occurrence of the key. If False, ``value`` will not be tiled.

        Returns
        -------
        numpy.ndarray
        """

        def reindexer(value):
            # reindex if necessary

            if value.index.equals(self.index) or not len(self.index):
                value = value._values.copy()
            else:

                # GH 4107
                try:
                    value = value.reindex(self.index)._values
                except Exception as e:

                    # duplicate axis
                    if not value.index.is_unique:
                        raise e

                    # other
                    raise TypeError(
                        "incompatible index of inserted column with frame index"
                    )
            return value

        if isinstance(value, Series):
            value = reindexer(value)

        elif isinstance(value, DataFrame):
            # align right-hand-side columns if self.columns
            # is multi-index and self[key] is a sub-frame
            if isinstance(self.columns, ABCMultiIndex) and key in self.columns:
                loc = self.columns.get_loc(key)
                if isinstance(loc, (slice, Series, np.ndarray, Index)):
                    cols = maybe_droplevels(self.columns[loc], key)
                    if len(cols) and not cols.equals(value.columns):
                        value = value.reindex(cols, axis=1)
            # now align rows
            value = reindexer(value).T

        elif isinstance(value, ExtensionArray):
            # Explicitly copy here, instead of in sanitize_index,
            # as sanitize_index won't copy an EA, even with copy=True
            value = value.copy()
            value = sanitize_index(value, self.index, copy=False)

        elif isinstance(value, Index) or is_sequence(value):

            # turn me into an ndarray
            value = sanitize_index(value, self.index, copy=False)
            if not isinstance(value, (np.ndarray, Index)):
                if isinstance(value, list) and len(value) > 0:
                    value = maybe_convert_platform(value)
                else:
                    value = com.asarray_tuplesafe(value)
            elif value.ndim == 2:
                value = value.copy().T
            elif isinstance(value, Index):
                value = value.copy(deep=True)
            else:
                value = value.copy()

            # possibly infer to datetimelike
            if is_object_dtype(value.dtype):
                value = maybe_infer_to_datetimelike(value)

        else:
            # cast ignores pandas dtypes. so save the dtype first
            infer_dtype, _ = infer_dtype_from_scalar(value, pandas_dtype=True)

            # upcast
            value = cast_scalar_to_array(len(self.index), value)
            value = maybe_cast_to_datetime(value, infer_dtype)

        # return internal types directly
        if is_extension_type(value) or is_extension_array_dtype(value):
            return value

        # broadcast across multiple columns if necessary
        if broadcast and key in self.columns and value.ndim == 1:
            if not self.columns.is_unique or isinstance(self.columns, ABCMultiIndex):
                existing_piece = self[key]
                if isinstance(existing_piece, DataFrame):
                    value = np.tile(value, (len(existing_piece.columns), 1))

        return np.atleast_2d(np.asarray(value))

    @property
    def _series(self):
        return {
            item: Series(self._data.iget(idx), index=self.index, name=item)
            for idx, item in enumerate(self.columns)
        }

    def lookup(self, row_labels, col_labels):
        """
        Label-based "fancy indexing" function for DataFrame.

        Given equal-length arrays of row and column labels, return an
        array of the values corresponding to each (row, col) pair.

        Parameters
        ----------
        row_labels : sequence
            The row labels to use for lookup
        col_labels : sequence
            The column labels to use for lookup

        Returns
        -------
        numpy.ndarray

        Notes
        -----
        Akin to::

            result = [df.get_value(row, col)
                      for row, col in zip(row_labels, col_labels)]

        Examples
        --------
        values : ndarray
            The found values
        """
        n = len(row_labels)
        if n != len(col_labels):
            raise ValueError("Row labels must have same size as column labels")

        thresh = 1000
        if not self._is_mixed_type or n > thresh:
            values = self.values
            ridx = self.index.get_indexer(row_labels)
            cidx = self.columns.get_indexer(col_labels)
            if (ridx == -1).any():
                raise KeyError("One or more row labels was not found")
            if (cidx == -1).any():
                raise KeyError("One or more column labels was not found")
            flat_index = ridx * len(self.columns) + cidx
            result = values.flat[flat_index]
        else:
            result = np.empty(n, dtype="O")
            for i, (r, c) in enumerate(zip(row_labels, col_labels)):
                result[i] = self._get_value(r, c)

        if is_object_dtype(result):
            result = lib.maybe_convert_objects(result)

        return result

    # ----------------------------------------------------------------------
    # Reindexing and alignment

    def _reindex_axes(self, axes, level, limit, tolerance, method, fill_value, copy):
        frame = self

        columns = axes["columns"]
        if columns is not None:
            frame = frame._reindex_columns(
                columns, method, copy, level, fill_value, limit, tolerance
            )

        index = axes["index"]
        if index is not None:
            frame = frame._reindex_index(
                index, method, copy, level, fill_value, limit, tolerance
            )

        return frame

    def _reindex_index(
        self,
        new_index,
        method,
        copy,
        level,
        fill_value=np.nan,
        limit=None,
        tolerance=None,
    ):
        new_index, indexer = self.index.reindex(
            new_index, method=method, level=level, limit=limit, tolerance=tolerance
        )
        return self._reindex_with_indexers(
            {0: [new_index, indexer]},
            copy=copy,
            fill_value=fill_value,
            allow_dups=False,
        )

    def _reindex_columns(
        self,
        new_columns,
        method,
        copy,
        level,
        fill_value=None,
        limit=None,
        tolerance=None,
    ):
        new_columns, indexer = self.columns.reindex(
            new_columns, method=method, level=level, limit=limit, tolerance=tolerance
        )
        return self._reindex_with_indexers(
            {1: [new_columns, indexer]},
            copy=copy,
            fill_value=fill_value,
            allow_dups=False,
        )

    def _reindex_multi(self, axes, copy, fill_value):
        """
        We are guaranteed non-Nones in the axes.
        """

        new_index, row_indexer = self.index.reindex(axes["index"])
        new_columns, col_indexer = self.columns.reindex(axes["columns"])

        if row_indexer is not None and col_indexer is not None:
            indexer = row_indexer, col_indexer
            new_values = algorithms.take_2d_multi(
                self.values, indexer, fill_value=fill_value
            )
            return self._constructor(new_values, index=new_index, columns=new_columns)
        else:
            return self._reindex_with_indexers(
                {0: [new_index, row_indexer], 1: [new_columns, col_indexer]},
                copy=copy,
                fill_value=fill_value,
            )

    @Appender(_shared_docs["align"] % _shared_doc_kwargs)
    def align(
        self,
        other,
        join="outer",
        axis=None,
        level=None,
        copy=True,
        fill_value=None,
        method=None,
        limit=None,
        fill_axis=0,
        broadcast_axis=None,
    ):
        return super().align(
            other,
            join=join,
            axis=axis,
            level=level,
            copy=copy,
            fill_value=fill_value,
            method=method,
            limit=limit,
            fill_axis=fill_axis,
            broadcast_axis=broadcast_axis,
        )

    @Substitution(**_shared_doc_kwargs)
    @Appender(NDFrame.reindex.__doc__)
    @rewrite_axis_style_signature(
        "labels",
        [
            ("method", None),
            ("copy", True),
            ("level", None),
            ("fill_value", np.nan),
            ("limit", None),
            ("tolerance", None),
        ],
    )
    def reindex(self, *args, **kwargs):
        axes = validate_axis_style_args(self, args, kwargs, "labels", "reindex")
        kwargs.update(axes)
        # Pop these, since the values are in `kwargs` under different names
        kwargs.pop("axis", None)
        kwargs.pop("labels", None)
        return super().reindex(**kwargs)

    def drop(
        self,
        labels=None,
        axis=0,
        index=None,
        columns=None,
        level=None,
        inplace=False,
        errors="raise",
    ):
        """
        Drop specified labels from rows or columns.

        Remove rows or columns by specifying label names and corresponding
        axis, or by specifying directly index or column names. When using a
        multi-index, labels on different levels can be removed by specifying
        the level.

        Parameters
        ----------
        labels : single label or list-like
            Index or column labels to drop.
        axis : {0 or 'index', 1 or 'columns'}, default 0
            Whether to drop labels from the index (0 or 'index') or
            columns (1 or 'columns').
        index : single label or list-like
            Alternative to specifying axis (``labels, axis=0``
            is equivalent to ``index=labels``).

            .. versionadded:: 0.21.0
        columns : single label or list-like
            Alternative to specifying axis (``labels, axis=1``
            is equivalent to ``columns=labels``).

            .. versionadded:: 0.21.0
        level : int or level name, optional
            For MultiIndex, level from which the labels will be removed.
        inplace : bool, default False
            If True, do operation inplace and return None.
        errors : {'ignore', 'raise'}, default 'raise'
            If 'ignore', suppress error and only existing labels are
            dropped.

        Returns
        -------
        DataFrame
            DataFrame without the removed index or column labels.

        Raises
        ------
        KeyError
            If any of the labels is not found in the selected axis.

        See Also
        --------
        DataFrame.loc : Label-location based indexer for selection by label.
        DataFrame.dropna : Return DataFrame with labels on given axis omitted
            where (all or any) data are missing.
        DataFrame.drop_duplicates : Return DataFrame with duplicate rows
            removed, optionally only considering certain columns.
        Series.drop : Return Series with specified index labels removed.

        Examples
        --------
        >>> df = pd.DataFrame(np.arange(12).reshape(3, 4),
        ...                   columns=['A', 'B', 'C', 'D'])
        >>> df
           A  B   C   D
        0  0  1   2   3
        1  4  5   6   7
        2  8  9  10  11

        Drop columns

        >>> df.drop(['B', 'C'], axis=1)
           A   D
        0  0   3
        1  4   7
        2  8  11

        >>> df.drop(columns=['B', 'C'])
           A   D
        0  0   3
        1  4   7
        2  8  11

        Drop a row by index

        >>> df.drop([0, 1])
           A  B   C   D
        2  8  9  10  11

        Drop columns and/or rows of MultiIndex DataFrame

        >>> midx = pd.MultiIndex(levels=[['lama', 'cow', 'falcon'],
        ...                              ['speed', 'weight', 'length']],
        ...                      codes=[[0, 0, 0, 1, 1, 1, 2, 2, 2],
        ...                             [0, 1, 2, 0, 1, 2, 0, 1, 2]])
        >>> df = pd.DataFrame(index=midx, columns=['big', 'small'],
        ...                   data=[[45, 30], [200, 100], [1.5, 1], [30, 20],
        ...                         [250, 150], [1.5, 0.8], [320, 250],
        ...                         [1, 0.8], [0.3, 0.2]])
        >>> df
                        big     small
        lama    speed   45.0    30.0
                weight  200.0   100.0
                length  1.5     1.0
        cow     speed   30.0    20.0
                weight  250.0   150.0
                length  1.5     0.8
        falcon  speed   320.0   250.0
                weight  1.0     0.8
                length  0.3     0.2

        >>> df.drop(index='cow', columns='small')
                        big
        lama    speed   45.0
                weight  200.0
                length  1.5
        falcon  speed   320.0
                weight  1.0
                length  0.3

        >>> df.drop(index='length', level=1)
                        big     small
        lama    speed   45.0    30.0
                weight  200.0   100.0
        cow     speed   30.0    20.0
                weight  250.0   150.0
        falcon  speed   320.0   250.0
                weight  1.0     0.8
        """
        return super().drop(
            labels=labels,
            axis=axis,
            index=index,
            columns=columns,
            level=level,
            inplace=inplace,
            errors=errors,
        )

    @rewrite_axis_style_signature(
        "mapper",
        [("copy", True), ("inplace", False), ("level", None), ("errors", "ignore")],
    )
    def rename(self, *args, **kwargs):
        """
        Alter axes labels.

        Function / dict values must be unique (1-to-1). Labels not contained in
        a dict / Series will be left as-is. Extra labels listed don't throw an
        error.

        See the :ref:`user guide <basics.rename>` for more.

        Parameters
        ----------
        mapper : dict-like or function
            Dict-like or functions transformations to apply to
            that axis' values. Use either ``mapper`` and ``axis`` to
            specify the axis to target with ``mapper``, or ``index`` and
            ``columns``.
        index : dict-like or function
            Alternative to specifying axis (``mapper, axis=0``
            is equivalent to ``index=mapper``).
        columns : dict-like or function
            Alternative to specifying axis (``mapper, axis=1``
            is equivalent to ``columns=mapper``).
        axis : int or str
            Axis to target with ``mapper``. Can be either the axis name
            ('index', 'columns') or number (0, 1). The default is 'index'.
        copy : bool, default True
            Also copy underlying data.
        inplace : bool, default False
            Whether to return a new DataFrame. If True then value of copy is
            ignored.
        level : int or level name, default None
            In case of a MultiIndex, only rename labels in the specified
            level.
        errors : {'ignore', 'raise'}, default 'ignore'
            If 'raise', raise a `KeyError` when a dict-like `mapper`, `index`,
            or `columns` contains labels that are not present in the Index
            being transformed.
            If 'ignore', existing keys will be renamed and extra keys will be
            ignored.

        Returns
        -------
        DataFrame
            DataFrame with the renamed axis labels.

        Raises
        ------
        KeyError
            If any of the labels is not found in the selected axis and
            "errors='raise'".

        See Also
        --------
        DataFrame.rename_axis : Set the name of the axis.

        Examples
        --------

        ``DataFrame.rename`` supports two calling conventions

        * ``(index=index_mapper, columns=columns_mapper, ...)``
        * ``(mapper, axis={'index', 'columns'}, ...)``

        We *highly* recommend using keyword arguments to clarify your
        intent.

        Rename columns using a mapping:

        >>> df = pd.DataFrame({"A": [1, 2, 3], "B": [4, 5, 6]})
        >>> df.rename(columns={"A": "a", "B": "c"})
           a  c
        0  1  4
        1  2  5
        2  3  6

        Rename index using a mapping:

        >>> df.rename(index={0: "x", 1: "y", 2: "z"})
           A  B
        x  1  4
        y  2  5
        z  3  6

        Cast index labels to a different type:

        >>> df.index
        RangeIndex(start=0, stop=3, step=1)
        >>> df.rename(index=str).index
        Index(['0', '1', '2'], dtype='object')

        >>> df.rename(columns={"A": "a", "B": "b", "C": "c"}, errors="raise")
        Traceback (most recent call last):
        KeyError: ['C'] not found in axis

        Using axis-style parameters

        >>> df.rename(str.lower, axis='columns')
           a  b
        0  1  4
        1  2  5
        2  3  6

        >>> df.rename({1: 2, 2: 4}, axis='index')
           A  B
        0  1  4
        2  2  5
        4  3  6
        """
        axes = validate_axis_style_args(self, args, kwargs, "mapper", "rename")
        kwargs.update(axes)
        # Pop these, since the values are in `kwargs` under different names
        kwargs.pop("axis", None)
        kwargs.pop("mapper", None)
        return super().rename(**kwargs)

    @Substitution(**_shared_doc_kwargs)
    @Appender(NDFrame.fillna.__doc__)
    def fillna(
        self,
        value=None,
        method=None,
        axis=None,
        inplace=False,
        limit=None,
        downcast=None,
        **kwargs
    ):
        return super().fillna(
            value=value,
            method=method,
            axis=axis,
            inplace=inplace,
            limit=limit,
            downcast=downcast,
            **kwargs
        )

    @Appender(_shared_docs["replace"] % _shared_doc_kwargs)
    def replace(
        self,
        to_replace=None,
        value=None,
        inplace=False,
        limit=None,
        regex=False,
        method="pad",
    ):
        return super().replace(
            to_replace=to_replace,
            value=value,
            inplace=inplace,
            limit=limit,
            regex=regex,
            method=method,
        )

    @Appender(_shared_docs["shift"] % _shared_doc_kwargs)
    def shift(self, periods=1, freq=None, axis=0, fill_value=None):
        return super().shift(
            periods=periods, freq=freq, axis=axis, fill_value=fill_value
        )

    def set_index(
        self, keys, drop=True, append=False, inplace=False, verify_integrity=False
    ):
        """
        Set the DataFrame index using existing columns.

        Set the DataFrame index (row labels) using one or more existing
        columns or arrays (of the correct length). The index can replace the
        existing index or expand on it.

        Parameters
        ----------
        keys : label or array-like or list of labels/arrays
            This parameter can be either a single column key, a single array of
            the same length as the calling DataFrame, or a list containing an
            arbitrary combination of column keys and arrays. Here, "array"
            encompasses :class:`Series`, :class:`Index`, ``np.ndarray``, and
            instances of :class:`~collections.abc.Iterator`.
        drop : bool, default True
            Delete columns to be used as the new index.
        append : bool, default False
            Whether to append columns to existing index.
        inplace : bool, default False
            Modify the DataFrame in place (do not create a new object).
        verify_integrity : bool, default False
            Check the new index for duplicates. Otherwise defer the check until
            necessary. Setting to False will improve the performance of this
            method.

        Returns
        -------
        DataFrame
            Changed row labels.

        See Also
        --------
        DataFrame.reset_index : Opposite of set_index.
        DataFrame.reindex : Change to new indices or expand indices.
        DataFrame.reindex_like : Change to same indices as other DataFrame.

        Examples
        --------
        >>> df = pd.DataFrame({'month': [1, 4, 7, 10],
        ...                    'year': [2012, 2014, 2013, 2014],
        ...                    'sale': [55, 40, 84, 31]})
        >>> df
           month  year  sale
        0      1  2012    55
        1      4  2014    40
        2      7  2013    84
        3     10  2014    31

        Set the index to become the 'month' column:

        >>> df.set_index('month')
               year  sale
        month
        1      2012    55
        4      2014    40
        7      2013    84
        10     2014    31

        Create a MultiIndex using columns 'year' and 'month':

        >>> df.set_index(['year', 'month'])
                    sale
        year  month
        2012  1     55
        2014  4     40
        2013  7     84
        2014  10    31

        Create a MultiIndex using an Index and a column:

        >>> df.set_index([pd.Index([1, 2, 3, 4]), 'year'])
                 month  sale
           year
        1  2012  1      55
        2  2014  4      40
        3  2013  7      84
        4  2014  10     31

        Create a MultiIndex using two Series:

        >>> s = pd.Series([1, 2, 3, 4])
        >>> df.set_index([s, s**2])
              month  year  sale
        1 1       1  2012    55
        2 4       4  2014    40
        3 9       7  2013    84
        4 16     10  2014    31
        """
        inplace = validate_bool_kwarg(inplace, "inplace")
        if not isinstance(keys, list):
            keys = [keys]

        err_msg = (
            'The parameter "keys" may be a column key, one-dimensional '
            "array, or a list containing only valid column keys and "
            "one-dimensional arrays."
        )

        missing = []
        for col in keys:
            if isinstance(
                col, (ABCIndexClass, ABCSeries, np.ndarray, list, abc.Iterator)
            ):
                # arrays are fine as long as they are one-dimensional
                # iterators get converted to list below
                if getattr(col, "ndim", 1) != 1:
                    raise ValueError(err_msg)
            else:
                # everything else gets tried as a key; see GH 24969
                try:
                    found = col in self.columns
                except TypeError:
                    raise TypeError(
                        err_msg + " Received column of type {}".format(type(col))
                    )
                else:
                    if not found:
                        missing.append(col)

        if missing:
            raise KeyError("None of {} are in the columns".format(missing))

        if inplace:
            frame = self
        else:
            frame = self.copy()

        arrays = []
        names = []
        if append:
            names = [x for x in self.index.names]
            if isinstance(self.index, ABCMultiIndex):
                for i in range(self.index.nlevels):
                    arrays.append(self.index._get_level_values(i))
            else:
                arrays.append(self.index)

        to_remove = []
        for col in keys:
            if isinstance(col, ABCMultiIndex):
                for n in range(col.nlevels):
                    arrays.append(col._get_level_values(n))
                names.extend(col.names)
            elif isinstance(col, (ABCIndexClass, ABCSeries)):
                # if Index then not MultiIndex (treated above)
                arrays.append(col)
                names.append(col.name)
            elif isinstance(col, (list, np.ndarray)):
                arrays.append(col)
                names.append(None)
            elif isinstance(col, abc.Iterator):
                arrays.append(list(col))
                names.append(None)
            # from here, col can only be a column label
            else:
                arrays.append(frame[col]._values)
                names.append(col)
                if drop:
                    to_remove.append(col)

            if len(arrays[-1]) != len(self):
                # check newest element against length of calling frame, since
                # ensure_index_from_sequences would not raise for append=False.
                raise ValueError(
                    "Length mismatch: Expected {len_self} rows, "
                    "received array of length {len_col}".format(
                        len_self=len(self), len_col=len(arrays[-1])
                    )
                )

        index = ensure_index_from_sequences(arrays, names)

        if verify_integrity and not index.is_unique:
            duplicates = index[index.duplicated()].unique()
            raise ValueError("Index has duplicate keys: {dup}".format(dup=duplicates))

        # use set to handle duplicate column names gracefully in case of drop
        for c in set(to_remove):
            del frame[c]

        # clear up memory usage
        index._cleanup()

        frame.index = index

        if not inplace:
            return frame

    def reset_index(
        self, level=None, drop=False, inplace=False, col_level=0, col_fill=""
    ):
        """
        Reset the index, or a level of it.

        Reset the index of the DataFrame, and use the default one instead.
        If the DataFrame has a MultiIndex, this method can remove one or more
        levels.

        Parameters
        ----------
        level : int, str, tuple, or list, default None
            Only remove the given levels from the index. Removes all levels by
            default.
        drop : bool, default False
            Do not try to insert index into dataframe columns. This resets
            the index to the default integer index.
        inplace : bool, default False
            Modify the DataFrame in place (do not create a new object).
        col_level : int or str, default 0
            If the columns have multiple levels, determines which level the
            labels are inserted into. By default it is inserted into the first
            level.
        col_fill : object, default ''
            If the columns have multiple levels, determines how the other
            levels are named. If None then the index name is repeated.

        Returns
        -------
        DataFrame
            DataFrame with the new index.

        See Also
        --------
        DataFrame.set_index : Opposite of reset_index.
        DataFrame.reindex : Change to new indices or expand indices.
        DataFrame.reindex_like : Change to same indices as other DataFrame.

        Examples
        --------
        >>> df = pd.DataFrame([('bird', 389.0),
        ...                    ('bird', 24.0),
        ...                    ('mammal', 80.5),
        ...                    ('mammal', np.nan)],
        ...                   index=['falcon', 'parrot', 'lion', 'monkey'],
        ...                   columns=('class', 'max_speed'))
        >>> df
                 class  max_speed
        falcon    bird      389.0
        parrot    bird       24.0
        lion    mammal       80.5
        monkey  mammal        NaN

        When we reset the index, the old index is added as a column, and a
        new sequential index is used:

        >>> df.reset_index()
            index   class  max_speed
        0  falcon    bird      389.0
        1  parrot    bird       24.0
        2    lion  mammal       80.5
        3  monkey  mammal        NaN

        We can use the `drop` parameter to avoid the old index being added as
        a column:

        >>> df.reset_index(drop=True)
            class  max_speed
        0    bird      389.0
        1    bird       24.0
        2  mammal       80.5
        3  mammal        NaN

        You can also use `reset_index` with `MultiIndex`.

        >>> index = pd.MultiIndex.from_tuples([('bird', 'falcon'),
        ...                                    ('bird', 'parrot'),
        ...                                    ('mammal', 'lion'),
        ...                                    ('mammal', 'monkey')],
        ...                                   names=['class', 'name'])
        >>> columns = pd.MultiIndex.from_tuples([('speed', 'max'),
        ...                                      ('species', 'type')])
        >>> df = pd.DataFrame([(389.0, 'fly'),
        ...                    ( 24.0, 'fly'),
        ...                    ( 80.5, 'run'),
        ...                    (np.nan, 'jump')],
        ...                   index=index,
        ...                   columns=columns)
        >>> df
                       speed species
                         max    type
        class  name
        bird   falcon  389.0     fly
               parrot   24.0     fly
        mammal lion     80.5     run
               monkey    NaN    jump

        If the index has multiple levels, we can reset a subset of them:

        >>> df.reset_index(level='class')
                 class  speed species
                          max    type
        name
        falcon    bird  389.0     fly
        parrot    bird   24.0     fly
        lion    mammal   80.5     run
        monkey  mammal    NaN    jump

        If we are not dropping the index, by default, it is placed in the top
        level. We can place it in another level:

        >>> df.reset_index(level='class', col_level=1)
                        speed species
                 class    max    type
        name
        falcon    bird  389.0     fly
        parrot    bird   24.0     fly
        lion    mammal   80.5     run
        monkey  mammal    NaN    jump

        When the index is inserted under another level, we can specify under
        which one with the parameter `col_fill`:

        >>> df.reset_index(level='class', col_level=1, col_fill='species')
                      species  speed species
                        class    max    type
        name
        falcon           bird  389.0     fly
        parrot           bird   24.0     fly
        lion           mammal   80.5     run
        monkey         mammal    NaN    jump

        If we specify a nonexistent level for `col_fill`, it is created:

        >>> df.reset_index(level='class', col_level=1, col_fill='genus')
                        genus  speed species
                        class    max    type
        name
        falcon           bird  389.0     fly
        parrot           bird   24.0     fly
        lion           mammal   80.5     run
        monkey         mammal    NaN    jump
        """
        inplace = validate_bool_kwarg(inplace, "inplace")
        if inplace:
            new_obj = self
        else:
            new_obj = self.copy()

        def _maybe_casted_values(index, labels=None):
            values = index._values
            if not isinstance(index, (PeriodIndex, DatetimeIndex)):
                if values.dtype == np.object_:
                    values = lib.maybe_convert_objects(values)

            # if we have the labels, extract the values with a mask
            if labels is not None:
                mask = labels == -1

                # we can have situations where the whole mask is -1,
                # meaning there is nothing found in labels, so make all nan's
                if mask.all():
                    values = np.empty(len(mask))
                    values.fill(np.nan)
                else:
                    values = values.take(labels)

                    # TODO(https://github.com/pandas-dev/pandas/issues/24206)
                    # Push this into maybe_upcast_putmask?
                    # We can't pass EAs there right now. Looks a bit
                    # complicated.
                    # So we unbox the ndarray_values, op, re-box.
                    values_type = type(values)
                    values_dtype = values.dtype

                    if issubclass(values_type, DatetimeLikeArray):
                        values = values._data

                    if mask.any():
                        values, changed = maybe_upcast_putmask(values, mask, np.nan)

                    if issubclass(values_type, DatetimeLikeArray):
                        values = values_type(values, dtype=values_dtype)

            return values

        new_index = ibase.default_index(len(new_obj))
        if level is not None:
            if not isinstance(level, (tuple, list)):
                level = [level]
            level = [self.index._get_level_number(lev) for lev in level]
            if len(level) < self.index.nlevels:
                new_index = self.index.droplevel(level)

        if not drop:
            if isinstance(self.index, ABCMultiIndex):
                names = [
                    n if n is not None else ("level_%d" % i)
                    for (i, n) in enumerate(self.index.names)
                ]
                to_insert = zip(self.index.levels, self.index.codes)
            else:
                default = "index" if "index" not in self else "level_0"
                names = [default] if self.index.name is None else [self.index.name]
                to_insert = ((self.index, None),)

            multi_col = isinstance(self.columns, ABCMultiIndex)
            for i, (lev, lab) in reversed(list(enumerate(to_insert))):
                if not (level is None or i in level):
                    continue
                name = names[i]
                if multi_col:
                    col_name = list(name) if isinstance(name, tuple) else [name]
                    if col_fill is None:
                        if len(col_name) not in (1, self.columns.nlevels):
                            raise ValueError(
                                "col_fill=None is incompatible "
                                "with incomplete column name "
                                "{}".format(name)
                            )
                        col_fill = col_name[0]

                    lev_num = self.columns._get_level_number(col_level)
                    name_lst = [col_fill] * lev_num + col_name
                    missing = self.columns.nlevels - len(name_lst)
                    name_lst += [col_fill] * missing
                    name = tuple(name_lst)
                # to ndarray and maybe infer different dtype
                level_values = _maybe_casted_values(lev, lab)
                new_obj.insert(0, name, level_values)

        new_obj.index = new_index
        if not inplace:
            return new_obj

    # ----------------------------------------------------------------------
    # Reindex-based selection methods

    @Appender(_shared_docs["isna"] % _shared_doc_kwargs)
    def isna(self):
        return super().isna()

    @Appender(_shared_docs["isna"] % _shared_doc_kwargs)
    def isnull(self):
        return super().isnull()

    @Appender(_shared_docs["notna"] % _shared_doc_kwargs)
    def notna(self):
        return super().notna()

    @Appender(_shared_docs["notna"] % _shared_doc_kwargs)
    def notnull(self):
        return super().notnull()

    def dropna(self, axis=0, how="any", thresh=None, subset=None, inplace=False):
        """
        Remove missing values.

        See the :ref:`User Guide <missing_data>` for more on which values are
        considered missing, and how to work with missing data.

        Parameters
        ----------
        axis : {0 or 'index', 1 or 'columns'}, default 0
            Determine if rows or columns which contain missing values are
            removed.

            * 0, or 'index' : Drop rows which contain missing values.
            * 1, or 'columns' : Drop columns which contain missing value.

            .. deprecated:: 0.23.0

               Pass tuple or list to drop on multiple axes.
               Only a single axis is allowed.

        how : {'any', 'all'}, default 'any'
            Determine if row or column is removed from DataFrame, when we have
            at least one NA or all NA.

            * 'any' : If any NA values are present, drop that row or column.
            * 'all' : If all values are NA, drop that row or column.

        thresh : int, optional
            Require that many non-NA values.
        subset : array-like, optional
            Labels along other axis to consider, e.g. if you are dropping rows
            these would be a list of columns to include.
        inplace : bool, default False
            If True, do operation inplace and return None.

        Returns
        -------
        DataFrame
            DataFrame with NA entries dropped from it.

        See Also
        --------
        DataFrame.isna: Indicate missing values.
        DataFrame.notna : Indicate existing (non-missing) values.
        DataFrame.fillna : Replace missing values.
        Series.dropna : Drop missing values.
        Index.dropna : Drop missing indices.

        Examples
        --------
        >>> df = pd.DataFrame({"name": ['Alfred', 'Batman', 'Catwoman'],
        ...                    "toy": [np.nan, 'Batmobile', 'Bullwhip'],
        ...                    "born": [pd.NaT, pd.Timestamp("1940-04-25"),
        ...                             pd.NaT]})
        >>> df
               name        toy       born
        0    Alfred        NaN        NaT
        1    Batman  Batmobile 1940-04-25
        2  Catwoman   Bullwhip        NaT

        Drop the rows where at least one element is missing.

        >>> df.dropna()
             name        toy       born
        1  Batman  Batmobile 1940-04-25

        Drop the columns where at least one element is missing.

        >>> df.dropna(axis='columns')
               name
        0    Alfred
        1    Batman
        2  Catwoman

        Drop the rows where all elements are missing.

        >>> df.dropna(how='all')
               name        toy       born
        0    Alfred        NaN        NaT
        1    Batman  Batmobile 1940-04-25
        2  Catwoman   Bullwhip        NaT

        Keep only the rows with at least 2 non-NA values.

        >>> df.dropna(thresh=2)
               name        toy       born
        1    Batman  Batmobile 1940-04-25
        2  Catwoman   Bullwhip        NaT

        Define in which columns to look for missing values.

        >>> df.dropna(subset=['name', 'born'])
               name        toy       born
        1    Batman  Batmobile 1940-04-25

        Keep the DataFrame with valid entries in the same variable.

        >>> df.dropna(inplace=True)
        >>> df
             name        toy       born
        1  Batman  Batmobile 1940-04-25
        """
        inplace = validate_bool_kwarg(inplace, "inplace")
        if isinstance(axis, (tuple, list)):
            # GH20987
            msg = (
                "supplying multiple axes to axis is deprecated and "
                "will be removed in a future version."
            )
            warnings.warn(msg, FutureWarning, stacklevel=2)

            result = self
            for ax in axis:
                result = result.dropna(how=how, thresh=thresh, subset=subset, axis=ax)
        else:
            axis = self._get_axis_number(axis)
            agg_axis = 1 - axis

            agg_obj = self
            if subset is not None:
                ax = self._get_axis(agg_axis)
                indices = ax.get_indexer_for(subset)
                check = indices == -1
                if check.any():
                    raise KeyError(list(np.compress(check, subset)))
                agg_obj = self.take(indices, axis=agg_axis)

            count = agg_obj.count(axis=agg_axis)

            if thresh is not None:
                mask = count >= thresh
            elif how == "any":
                mask = count == len(agg_obj._get_axis(agg_axis))
            elif how == "all":
                mask = count > 0
            else:
                if how is not None:
                    raise ValueError("invalid how option: {h}".format(h=how))
                else:
                    raise TypeError("must specify how or thresh")

            result = self.loc(axis=axis)[mask]

        if inplace:
            self._update_inplace(result)
        else:
            return result

    def drop_duplicates(self, subset=None, keep="first", inplace=False):
        """
        Return DataFrame with duplicate rows removed, optionally only
        considering certain columns. Indexes, including time indexes
        are ignored.

        Parameters
        ----------
        subset : column label or sequence of labels, optional
            Only consider certain columns for identifying duplicates, by
            default use all of the columns
        keep : {'first', 'last', False}, default 'first'
            Determines which duplicates (if any) to keep.
            - ``first`` : Drop duplicates except for the first occurrence.
            - ``last`` : Drop duplicates except for the last occurrence.
            - False : Drop all duplicates.
        inplace : bool, default False
            Whether to drop duplicates in place or to return a copy

        Returns
        -------
        DataFrame
        """
        if self.empty:
            return self.copy()

        inplace = validate_bool_kwarg(inplace, "inplace")
        duplicated = self.duplicated(subset, keep=keep)

        if inplace:
            inds, = (-duplicated)._ndarray_values.nonzero()
            new_data = self._data.take(inds)
            self._update_inplace(new_data)
        else:
            return self[-duplicated]

    def duplicated(self, subset=None, keep="first"):
        """
        Return boolean Series denoting duplicate rows, optionally only
        considering certain columns.

        Parameters
        ----------
        subset : column label or sequence of labels, optional
            Only consider certain columns for identifying duplicates, by
            default use all of the columns
        keep : {'first', 'last', False}, default 'first'
            Determines which duplicates (if any) to mark.

            - ``first`` : Mark duplicates as ``True`` except for the first occurrence.
            - ``last`` : Mark duplicates as ``True`` except for the last occurrence.
            - False : Mark all duplicates as ``True``.

        Returns
        -------
        Series
        """
        from pandas.core.sorting import get_group_index
        from pandas._libs.hashtable import duplicated_int64, _SIZE_HINT_LIMIT

        if self.empty:
            return Series(dtype=bool)

        def f(vals):
            labels, shape = algorithms.factorize(
                vals, size_hint=min(len(self), _SIZE_HINT_LIMIT)
            )
            return labels.astype("i8", copy=False), len(shape)

        if subset is None:
            subset = self.columns
        elif (
            not np.iterable(subset)
            or isinstance(subset, str)
            or isinstance(subset, tuple)
            and subset in self.columns
        ):
            subset = (subset,)

        # Verify all columns in subset exist in the queried dataframe
        # Otherwise, raise a KeyError, same as if you try to __getitem__ with a
        # key that doesn't exist.
        diff = Index(subset).difference(self.columns)
        if not diff.empty:
            raise KeyError(diff)

        vals = (col.values for name, col in self.items() if name in subset)
        labels, shape = map(list, zip(*map(f, vals)))

        ids = get_group_index(labels, shape, sort=False, xnull=False)
        return Series(duplicated_int64(ids, keep), index=self.index)

    # ----------------------------------------------------------------------
    # Sorting

    @Substitution(**_shared_doc_kwargs)
    @Appender(NDFrame.sort_values.__doc__)
    def sort_values(
        self,
        by,
        axis=0,
        ascending=True,
        inplace=False,
        kind="quicksort",
        na_position="last",
    ):
        inplace = validate_bool_kwarg(inplace, "inplace")
        axis = self._get_axis_number(axis)

        if not isinstance(by, list):
            by = [by]
        if is_sequence(ascending) and len(by) != len(ascending):
            raise ValueError(
                "Length of ascending (%d) != length of by (%d)"
                % (len(ascending), len(by))
            )
        if len(by) > 1:
            from pandas.core.sorting import lexsort_indexer

            keys = [self._get_label_or_level_values(x, axis=axis) for x in by]
            indexer = lexsort_indexer(keys, orders=ascending, na_position=na_position)
            indexer = ensure_platform_int(indexer)
        else:
            from pandas.core.sorting import nargsort

            by = by[0]
            k = self._get_label_or_level_values(by, axis=axis)

            if isinstance(ascending, (tuple, list)):
                ascending = ascending[0]

            indexer = nargsort(
                k, kind=kind, ascending=ascending, na_position=na_position
            )

        new_data = self._data.take(
            indexer, axis=self._get_block_manager_axis(axis), verify=False
        )

        if inplace:
            return self._update_inplace(new_data)
        else:
            return self._constructor(new_data).__finalize__(self)

    @Substitution(**_shared_doc_kwargs)
    @Appender(NDFrame.sort_index.__doc__)
    def sort_index(
        self,
        axis=0,
        level=None,
        ascending=True,
        inplace=False,
        kind="quicksort",
        na_position="last",
        sort_remaining=True,
        by=None,
    ):

        # TODO: this can be combined with Series.sort_index impl as
        # almost identical

        inplace = validate_bool_kwarg(inplace, "inplace")
        # 10726
        if by is not None:
            warnings.warn(
                "by argument to sort_index is deprecated, "
                "please use .sort_values(by=...)",
                FutureWarning,
                stacklevel=2,
            )
            if level is not None:
                raise ValueError("unable to simultaneously sort by and level")
            return self.sort_values(by, axis=axis, ascending=ascending, inplace=inplace)

        axis = self._get_axis_number(axis)
        labels = self._get_axis(axis)

        # make sure that the axis is lexsorted to start
        # if not we need to reconstruct to get the correct indexer
        labels = labels._sort_levels_monotonic()
        if level is not None:

            new_axis, indexer = labels.sortlevel(
                level, ascending=ascending, sort_remaining=sort_remaining
            )

        elif isinstance(labels, ABCMultiIndex):
            from pandas.core.sorting import lexsort_indexer

            indexer = lexsort_indexer(
                labels._get_codes_for_sorting(),
                orders=ascending,
                na_position=na_position,
            )
        else:
            from pandas.core.sorting import nargsort

            # Check monotonic-ness before sort an index
            # GH11080
            if (ascending and labels.is_monotonic_increasing) or (
                not ascending and labels.is_monotonic_decreasing
            ):
                if inplace:
                    return
                else:
                    return self.copy()

            indexer = nargsort(
                labels, kind=kind, ascending=ascending, na_position=na_position
            )

        baxis = self._get_block_manager_axis(axis)
        new_data = self._data.take(indexer, axis=baxis, verify=False)

        # reconstruct axis if needed
        new_data.axes[baxis] = new_data.axes[baxis]._sort_levels_monotonic()

        if inplace:
            return self._update_inplace(new_data)
        else:
            return self._constructor(new_data).__finalize__(self)

    def nlargest(self, n, columns, keep="first"):
        """
        Return the first `n` rows ordered by `columns` in descending order.

        Return the first `n` rows with the largest values in `columns`, in
        descending order. The columns that are not specified are returned as
        well, but not used for ordering.

        This method is equivalent to
        ``df.sort_values(columns, ascending=False).head(n)``, but more
        performant.

        Parameters
        ----------
        n : int
            Number of rows to return.
        columns : label or list of labels
            Column label(s) to order by.
        keep : {'first', 'last', 'all'}, default 'first'
            Where there are duplicate values:

            - `first` : prioritize the first occurrence(s)
            - `last` : prioritize the last occurrence(s)
            - ``all`` : do not drop any duplicates, even it means
                        selecting more than `n` items.

            .. versionadded:: 0.24.0

        Returns
        -------
        DataFrame
            The first `n` rows ordered by the given columns in descending
            order.

        See Also
        --------
        DataFrame.nsmallest : Return the first `n` rows ordered by `columns` in
            ascending order.
        DataFrame.sort_values : Sort DataFrame by the values.
        DataFrame.head : Return the first `n` rows without re-ordering.

        Notes
        -----
        This function cannot be used with all column types. For example, when
        specifying columns with `object` or `category` dtypes, ``TypeError`` is
        raised.

        Examples
        --------
        >>> df = pd.DataFrame({'population': [59000000, 65000000, 434000,
        ...                                   434000, 434000, 337000, 11300,
        ...                                   11300, 11300],
        ...                    'GDP': [1937894, 2583560 , 12011, 4520, 12128,
        ...                            17036, 182, 38, 311],
        ...                    'alpha-2': ["IT", "FR", "MT", "MV", "BN",
        ...                                "IS", "NR", "TV", "AI"]},
        ...                   index=["Italy", "France", "Malta",
        ...                          "Maldives", "Brunei", "Iceland",
        ...                          "Nauru", "Tuvalu", "Anguilla"])
        >>> df
                  population      GDP alpha-2
        Italy       59000000  1937894      IT
        France      65000000  2583560      FR
        Malta         434000    12011      MT
        Maldives      434000     4520      MV
        Brunei        434000    12128      BN
        Iceland       337000    17036      IS
        Nauru          11300      182      NR
        Tuvalu         11300       38      TV
        Anguilla       11300      311      AI

        In the following example, we will use ``nlargest`` to select the three
        rows having the largest values in column "population".

        >>> df.nlargest(3, 'population')
                population      GDP alpha-2
        France    65000000  2583560      FR
        Italy     59000000  1937894      IT
        Malta       434000    12011      MT

        When using ``keep='last'``, ties are resolved in reverse order:

        >>> df.nlargest(3, 'population', keep='last')
                population      GDP alpha-2
        France    65000000  2583560      FR
        Italy     59000000  1937894      IT
        Brunei      434000    12128      BN

        When using ``keep='all'``, all duplicate items are maintained:

        >>> df.nlargest(3, 'population', keep='all')
                  population      GDP alpha-2
        France      65000000  2583560      FR
        Italy       59000000  1937894      IT
        Malta         434000    12011      MT
        Maldives      434000     4520      MV
        Brunei        434000    12128      BN

        To order by the largest values in column "population" and then "GDP",
        we can specify multiple columns like in the next example.

        >>> df.nlargest(3, ['population', 'GDP'])
                population      GDP alpha-2
        France    65000000  2583560      FR
        Italy     59000000  1937894      IT
        Brunei      434000    12128      BN
        """
        return algorithms.SelectNFrame(self, n=n, keep=keep, columns=columns).nlargest()

    def nsmallest(self, n, columns, keep="first"):
        """
        Return the first `n` rows ordered by `columns` in ascending order.

        Return the first `n` rows with the smallest values in `columns`, in
        ascending order. The columns that are not specified are returned as
        well, but not used for ordering.

        This method is equivalent to
        ``df.sort_values(columns, ascending=True).head(n)``, but more
        performant.

        Parameters
        ----------
        n : int
            Number of items to retrieve.
        columns : list or str
            Column name or names to order by.
        keep : {'first', 'last', 'all'}, default 'first'
            Where there are duplicate values:

            - ``first`` : take the first occurrence.
            - ``last`` : take the last occurrence.
            - ``all`` : do not drop any duplicates, even it means
              selecting more than `n` items.

            .. versionadded:: 0.24.0

        Returns
        -------
        DataFrame

        See Also
        --------
        DataFrame.nlargest : Return the first `n` rows ordered by `columns` in
            descending order.
        DataFrame.sort_values : Sort DataFrame by the values.
        DataFrame.head : Return the first `n` rows without re-ordering.

        Examples
        --------
        >>> df = pd.DataFrame({'population': [59000000, 65000000, 434000,
        ...                                   434000, 434000, 337000, 11300,
        ...                                   11300, 11300],
        ...                    'GDP': [1937894, 2583560 , 12011, 4520, 12128,
        ...                            17036, 182, 38, 311],
        ...                    'alpha-2': ["IT", "FR", "MT", "MV", "BN",
        ...                                "IS", "NR", "TV", "AI"]},
        ...                   index=["Italy", "France", "Malta",
        ...                          "Maldives", "Brunei", "Iceland",
        ...                          "Nauru", "Tuvalu", "Anguilla"])
        >>> df
                  population      GDP alpha-2
        Italy       59000000  1937894      IT
        France      65000000  2583560      FR
        Malta         434000    12011      MT
        Maldives      434000     4520      MV
        Brunei        434000    12128      BN
        Iceland       337000    17036      IS
        Nauru          11300      182      NR
        Tuvalu         11300       38      TV
        Anguilla       11300      311      AI

        In the following example, we will use ``nsmallest`` to select the
        three rows having the smallest values in column "a".

        >>> df.nsmallest(3, 'population')
                  population  GDP alpha-2
        Nauru          11300  182      NR
        Tuvalu         11300   38      TV
        Anguilla       11300  311      AI

        When using ``keep='last'``, ties are resolved in reverse order:

        >>> df.nsmallest(3, 'population', keep='last')
                  population  GDP alpha-2
        Anguilla       11300  311      AI
        Tuvalu         11300   38      TV
        Nauru          11300  182      NR

        When using ``keep='all'``, all duplicate items are maintained:

        >>> df.nsmallest(3, 'population', keep='all')
                  population  GDP alpha-2
        Nauru          11300  182      NR
        Tuvalu         11300   38      TV
        Anguilla       11300  311      AI

        To order by the largest values in column "a" and then "c", we can
        specify multiple columns like in the next example.

        >>> df.nsmallest(3, ['population', 'GDP'])
                  population  GDP alpha-2
        Tuvalu         11300   38      TV
        Nauru          11300  182      NR
        Anguilla       11300  311      AI
        """
        return algorithms.SelectNFrame(
            self, n=n, keep=keep, columns=columns
        ).nsmallest()

    def swaplevel(self, i=-2, j=-1, axis=0):
        """
        Swap levels i and j in a MultiIndex on a particular axis.

        Parameters
        ----------
        i, j : int, str (can be mixed)
            Level of index to be swapped. Can pass level name as string.

        Returns
        -------
        DataFrame
        """
        result = self.copy()

        axis = self._get_axis_number(axis)
        if axis == 0:
            result.index = result.index.swaplevel(i, j)
        else:
            result.columns = result.columns.swaplevel(i, j)
        return result

    def reorder_levels(self, order, axis=0):
        """
        Rearrange index levels using input order. May not drop or
        duplicate levels.

        Parameters
        ----------
        order : list of int or list of str
            List representing new level order. Reference level by number
            (position) or by key (label).
        axis : int
            Where to reorder levels.

        Returns
        -------
        type of caller (new object)
        """
        axis = self._get_axis_number(axis)
        if not isinstance(self._get_axis(axis), ABCMultiIndex):  # pragma: no cover
            raise TypeError("Can only reorder levels on a hierarchical axis.")

        result = self.copy()

        if axis == 0:
            result.index = result.index.reorder_levels(order)
        else:
            result.columns = result.columns.reorder_levels(order)
        return result

    # ----------------------------------------------------------------------
    # Arithmetic / combination related

    def _combine_frame(self, other, func, fill_value=None, level=None):
        this, other = self.align(other, join="outer", level=level, copy=False)

        if fill_value is None:
            # since _arith_op may be called in a loop, avoid function call
            #  overhead if possible by doing this check once
            _arith_op = func

        else:

            def _arith_op(left, right):
                # for the mixed_type case where we iterate over columns,
                # _arith_op(left, right) is equivalent to
                # left._binop(right, func, fill_value=fill_value)
                left, right = ops.fill_binop(left, right, fill_value)
                return func(left, right)

        if ops.should_series_dispatch(this, other, func):
            # iterate over columns
            new_data = ops.dispatch_to_series(this, other, _arith_op)
        else:
            with np.errstate(all="ignore"):
                res_values = _arith_op(this.values, other.values)
            new_data = dispatch_fill_zeros(func, this.values, other.values, res_values)
        return this._construct_result(new_data)

    def _combine_match_index(self, other, func, level=None):
        left, right = self.align(other, join="outer", axis=0, level=level, copy=False)
        # at this point we have `left.index.equals(right.index)`

        if left._is_mixed_type or right._is_mixed_type:
            # operate column-wise; avoid costly object-casting in `.values`
            new_data = ops.dispatch_to_series(left, right, func)
        else:
            # fastpath --> operate directly on values
            with np.errstate(all="ignore"):
                new_data = func(left.values.T, right.values).T
        return left._construct_result(new_data)

    def _combine_match_columns(self, other: Series, func, level=None):
        left, right = self.align(other, join="outer", axis=1, level=level, copy=False)
        # at this point we have `left.columns.equals(right.index)`
        new_data = ops.dispatch_to_series(left, right, func, axis="columns")
        return left._construct_result(new_data)

    def _construct_result(self, result) -> "DataFrame":
        """
        Wrap the result of an arithmetic, comparison, or logical operation.

        Parameters
        ----------
        result : DataFrame

        Returns
        -------
        DataFrame
        """
        out = self._constructor(result, index=self.index, copy=False)
        # Pin columns instead of passing to constructor for compat with
        #  non-unique columns case
        out.columns = self.columns
        return out

    def combine(self, other, func, fill_value=None, overwrite=True):
        """
        Perform column-wise combine with another DataFrame.

        Combines a DataFrame with `other` DataFrame using `func`
        to element-wise combine columns. The row and column indexes of the
        resulting DataFrame will be the union of the two.

        Parameters
        ----------
        other : DataFrame
            The DataFrame to merge column-wise.
        func : function
            Function that takes two series as inputs and return a Series or a
            scalar. Used to merge the two dataframes column by columns.
        fill_value : scalar value, default None
            The value to fill NaNs with prior to passing any column to the
            merge func.
        overwrite : bool, default True
            If True, columns in `self` that do not exist in `other` will be
            overwritten with NaNs.

        Returns
        -------
        DataFrame
            Combination of the provided DataFrames.

        See Also
        --------
        DataFrame.combine_first : Combine two DataFrame objects and default to
            non-null values in frame calling the method.

        Examples
        --------
        Combine using a simple function that chooses the smaller column.

        >>> df1 = pd.DataFrame({'A': [0, 0], 'B': [4, 4]})
        >>> df2 = pd.DataFrame({'A': [1, 1], 'B': [3, 3]})
        >>> take_smaller = lambda s1, s2: s1 if s1.sum() < s2.sum() else s2
        >>> df1.combine(df2, take_smaller)
           A  B
        0  0  3
        1  0  3

        Example using a true element-wise combine function.

        >>> df1 = pd.DataFrame({'A': [5, 0], 'B': [2, 4]})
        >>> df2 = pd.DataFrame({'A': [1, 1], 'B': [3, 3]})
        >>> df1.combine(df2, np.minimum)
           A  B
        0  1  2
        1  0  3

        Using `fill_value` fills Nones prior to passing the column to the
        merge function.

        >>> df1 = pd.DataFrame({'A': [0, 0], 'B': [None, 4]})
        >>> df2 = pd.DataFrame({'A': [1, 1], 'B': [3, 3]})
        >>> df1.combine(df2, take_smaller, fill_value=-5)
           A    B
        0  0 -5.0
        1  0  4.0

        However, if the same element in both dataframes is None, that None
        is preserved

        >>> df1 = pd.DataFrame({'A': [0, 0], 'B': [None, 4]})
        >>> df2 = pd.DataFrame({'A': [1, 1], 'B': [None, 3]})
        >>> df1.combine(df2, take_smaller, fill_value=-5)
            A    B
        0  0 -5.0
        1  0  3.0

        Example that demonstrates the use of `overwrite` and behavior when
        the axis differ between the dataframes.

        >>> df1 = pd.DataFrame({'A': [0, 0], 'B': [4, 4]})
        >>> df2 = pd.DataFrame({'B': [3, 3], 'C': [-10, 1], }, index=[1, 2])
        >>> df1.combine(df2, take_smaller)
             A    B     C
        0  NaN  NaN   NaN
        1  NaN  3.0 -10.0
        2  NaN  3.0   1.0

        >>> df1.combine(df2, take_smaller, overwrite=False)
             A    B     C
        0  0.0  NaN   NaN
        1  0.0  3.0 -10.0
        2  NaN  3.0   1.0

        Demonstrating the preference of the passed in dataframe.

        >>> df2 = pd.DataFrame({'B': [3, 3], 'C': [1, 1], }, index=[1, 2])
        >>> df2.combine(df1, take_smaller)
           A    B   C
        0  0.0  NaN NaN
        1  0.0  3.0 NaN
        2  NaN  3.0 NaN

        >>> df2.combine(df1, take_smaller, overwrite=False)
             A    B   C
        0  0.0  NaN NaN
        1  0.0  3.0 1.0
        2  NaN  3.0 1.0
        """
        other_idxlen = len(other.index)  # save for compare

        this, other = self.align(other, copy=False)
        new_index = this.index

        if other.empty and len(new_index) == len(self.index):
            return self.copy()

        if self.empty and len(other) == other_idxlen:
            return other.copy()

        # sorts if possible
        new_columns = this.columns.union(other.columns)
        do_fill = fill_value is not None
        result = {}
        for col in new_columns:
            series = this[col]
            otherSeries = other[col]

            this_dtype = series.dtype
            other_dtype = otherSeries.dtype

            this_mask = isna(series)
            other_mask = isna(otherSeries)

            # don't overwrite columns unnecessarily
            # DO propagate if this column is not in the intersection
            if not overwrite and other_mask.all():
                result[col] = this[col].copy()
                continue

            if do_fill:
                series = series.copy()
                otherSeries = otherSeries.copy()
                series[this_mask] = fill_value
                otherSeries[other_mask] = fill_value

            if col not in self.columns:
                # If self DataFrame does not have col in other DataFrame,
                # try to promote series, which is all NaN, as other_dtype.
                new_dtype = other_dtype
                try:
                    series = series.astype(new_dtype, copy=False)
                except ValueError:
                    # e.g. new_dtype is integer types
                    pass
            else:
                # if we have different dtypes, possibly promote
                new_dtype = find_common_type([this_dtype, other_dtype])
                if not is_dtype_equal(this_dtype, new_dtype):
                    series = series.astype(new_dtype)
                if not is_dtype_equal(other_dtype, new_dtype):
                    otherSeries = otherSeries.astype(new_dtype)

            arr = func(series, otherSeries)
            arr = maybe_downcast_to_dtype(arr, this_dtype)

            result[col] = arr

        # convert_objects just in case
        return self._constructor(result, index=new_index, columns=new_columns)

    def combine_first(self, other):
        """
        Update null elements with value in the same location in `other`.

        Combine two DataFrame objects by filling null values in one DataFrame
        with non-null values from other DataFrame. The row and column indexes
        of the resulting DataFrame will be the union of the two.

        Parameters
        ----------
        other : DataFrame
            Provided DataFrame to use to fill null values.

        Returns
        -------
        DataFrame

        See Also
        --------
        DataFrame.combine : Perform series-wise operation on two DataFrames
            using a given function.

        Examples
        --------

        >>> df1 = pd.DataFrame({'A': [None, 0], 'B': [None, 4]})
        >>> df2 = pd.DataFrame({'A': [1, 1], 'B': [3, 3]})
        >>> df1.combine_first(df2)
             A    B
        0  1.0  3.0
        1  0.0  4.0

        Null values still persist if the location of that null value
        does not exist in `other`

        >>> df1 = pd.DataFrame({'A': [None, 0], 'B': [4, None]})
        >>> df2 = pd.DataFrame({'B': [3, 3], 'C': [1, 1]}, index=[1, 2])
        >>> df1.combine_first(df2)
             A    B    C
        0  NaN  4.0  NaN
        1  0.0  3.0  1.0
        2  NaN  3.0  1.0
        """
        import pandas.core.computation.expressions as expressions

        def extract_values(arr):
            # Does two things:
            # 1. maybe gets the values from the Series / Index
            # 2. convert datelike to i8
            if isinstance(arr, (ABCIndexClass, ABCSeries)):
                arr = arr._values

            if needs_i8_conversion(arr):
                if is_extension_array_dtype(arr.dtype):
                    arr = arr.asi8
                else:
                    arr = arr.view("i8")
            return arr

        def combiner(x, y):
            mask = isna(x)
            if isinstance(mask, (ABCIndexClass, ABCSeries)):
                mask = mask._values

            x_values = extract_values(x)
            y_values = extract_values(y)

            # If the column y in other DataFrame is not in first DataFrame,
            # just return y_values.
            if y.name not in self.columns:
                return y_values

            return expressions.where(mask, y_values, x_values)

        return self.combine(other, combiner, overwrite=False)

    @deprecate_kwarg(
        old_arg_name="raise_conflict",
        new_arg_name="errors",
        mapping={False: "ignore", True: "raise"},
    )
    def update(
        self, other, join="left", overwrite=True, filter_func=None, errors="ignore"
    ):
        """
        Modify in place using non-NA values from another DataFrame.

        Aligns on indices. There is no return value.

        Parameters
        ----------
        other : DataFrame, or object coercible into a DataFrame
            Should have at least one matching index/column label
            with the original DataFrame. If a Series is passed,
            its name attribute must be set, and that will be
            used as the column name to align with the original DataFrame.
        join : {'left'}, default 'left'
            Only left join is implemented, keeping the index and columns of the
            original object.
        overwrite : bool, default True
            How to handle non-NA values for overlapping keys:

            * True: overwrite original DataFrame's values
              with values from `other`.
            * False: only update values that are NA in
              the original DataFrame.

        filter_func : callable(1d-array) -> bool 1d-array, optional
            Can choose to replace values other than NA. Return True for values
            that should be updated.
        errors : {'raise', 'ignore'}, default 'ignore'
            If 'raise', will raise a ValueError if the DataFrame and `other`
            both contain non-NA data in the same place.

            .. versionchanged:: 0.24.0
               Changed from `raise_conflict=False|True`
               to `errors='ignore'|'raise'`.

        Returns
        -------
        None : method directly changes calling object

        Raises
        ------
        ValueError
            * When `errors='raise'` and there's overlapping non-NA data.
            * When `errors` is not either `'ignore'` or `'raise'`
        NotImplementedError
            * If `join != 'left'`

        See Also
        --------
        dict.update : Similar method for dictionaries.
        DataFrame.merge : For column(s)-on-columns(s) operations.

        Examples
        --------
        >>> df = pd.DataFrame({'A': [1, 2, 3],
        ...                    'B': [400, 500, 600]})
        >>> new_df = pd.DataFrame({'B': [4, 5, 6],
        ...                        'C': [7, 8, 9]})
        >>> df.update(new_df)
        >>> df
           A  B
        0  1  4
        1  2  5
        2  3  6

        The DataFrame's length does not increase as a result of the update,
        only values at matching index/column labels are updated.

        >>> df = pd.DataFrame({'A': ['a', 'b', 'c'],
        ...                    'B': ['x', 'y', 'z']})
        >>> new_df = pd.DataFrame({'B': ['d', 'e', 'f', 'g', 'h', 'i']})
        >>> df.update(new_df)
        >>> df
           A  B
        0  a  d
        1  b  e
        2  c  f

        For Series, it's name attribute must be set.

        >>> df = pd.DataFrame({'A': ['a', 'b', 'c'],
        ...                    'B': ['x', 'y', 'z']})
        >>> new_column = pd.Series(['d', 'e'], name='B', index=[0, 2])
        >>> df.update(new_column)
        >>> df
           A  B
        0  a  d
        1  b  y
        2  c  e
        >>> df = pd.DataFrame({'A': ['a', 'b', 'c'],
        ...                    'B': ['x', 'y', 'z']})
        >>> new_df = pd.DataFrame({'B': ['d', 'e']}, index=[1, 2])
        >>> df.update(new_df)
        >>> df
           A  B
        0  a  x
        1  b  d
        2  c  e

        If `other` contains NaNs the corresponding values are not updated
        in the original dataframe.

        >>> df = pd.DataFrame({'A': [1, 2, 3],
        ...                    'B': [400, 500, 600]})
        >>> new_df = pd.DataFrame({'B': [4, np.nan, 6]})
        >>> df.update(new_df)
        >>> df
           A      B
        0  1    4.0
        1  2  500.0
        2  3    6.0
        """
        import pandas.core.computation.expressions as expressions

        # TODO: Support other joins
        if join != "left":  # pragma: no cover
            raise NotImplementedError("Only left join is supported")
        if errors not in ["ignore", "raise"]:
            raise ValueError("The parameter errors must be either 'ignore' or 'raise'")

        if not isinstance(other, DataFrame):
            other = DataFrame(other)

        other = other.reindex_like(self)

        for col in self.columns:
            this = self[col]._values
            that = other[col]._values
            if filter_func is not None:
                with np.errstate(all="ignore"):
                    mask = ~filter_func(this) | isna(that)
            else:
                if errors == "raise":
                    mask_this = notna(that)
                    mask_that = notna(this)
                    if any(mask_this & mask_that):
                        raise ValueError("Data overlaps.")

                if overwrite:
                    mask = isna(that)
                else:
                    mask = notna(this)

            # don't overwrite columns unnecessarily
            if mask.all():
                continue

            self[col] = expressions.where(mask, this, that)

    # ----------------------------------------------------------------------
    # Data reshaping

    _shared_docs[
        "pivot"
    ] = """
        Return reshaped DataFrame organized by given index / column values.

        Reshape data (produce a "pivot" table) based on column values. Uses
        unique values from specified `index` / `columns` to form axes of the
        resulting DataFrame. This function does not support data
        aggregation, multiple values will result in a MultiIndex in the
        columns. See the :ref:`User Guide <reshaping>` for more on reshaping.

        Parameters
        ----------%s
        index : str or object, optional
            Column to use to make new frame's index. If None, uses
            existing index.
        columns : str or object
            Column to use to make new frame's columns.
        values : str, object or a list of the previous, optional
            Column(s) to use for populating new frame's values. If not
            specified, all remaining columns will be used and the result will
            have hierarchically indexed columns.

            .. versionchanged:: 0.23.0
               Also accept list of column names.

        Returns
        -------
        DataFrame
            Returns reshaped DataFrame.

        Raises
        ------
        ValueError:
            When there are any `index`, `columns` combinations with multiple
            values. `DataFrame.pivot_table` when you need to aggregate.

        See Also
        --------
        DataFrame.pivot_table : Generalization of pivot that can handle
            duplicate values for one index/column pair.
        DataFrame.unstack : Pivot based on the index values instead of a
            column.

        Notes
        -----
        For finer-tuned control, see hierarchical indexing documentation along
        with the related stack/unstack methods.

        Examples
        --------
        >>> df = pd.DataFrame({'foo': ['one', 'one', 'one', 'two', 'two',
        ...                            'two'],
        ...                    'bar': ['A', 'B', 'C', 'A', 'B', 'C'],
        ...                    'baz': [1, 2, 3, 4, 5, 6],
        ...                    'zoo': ['x', 'y', 'z', 'q', 'w', 't']})
        >>> df
            foo   bar  baz  zoo
        0   one   A    1    x
        1   one   B    2    y
        2   one   C    3    z
        3   two   A    4    q
        4   two   B    5    w
        5   two   C    6    t

        >>> df.pivot(index='foo', columns='bar', values='baz')
        bar  A   B   C
        foo
        one  1   2   3
        two  4   5   6

        >>> df.pivot(index='foo', columns='bar')['baz']
        bar  A   B   C
        foo
        one  1   2   3
        two  4   5   6

        >>> df.pivot(index='foo', columns='bar', values=['baz', 'zoo'])
              baz       zoo
        bar   A  B  C   A  B  C
        foo
        one   1  2  3   x  y  z
        two   4  5  6   q  w  t

        A ValueError is raised if there are any duplicates.

        >>> df = pd.DataFrame({"foo": ['one', 'one', 'two', 'two'],
        ...                    "bar": ['A', 'A', 'B', 'C'],
        ...                    "baz": [1, 2, 3, 4]})
        >>> df
           foo bar  baz
        0  one   A    1
        1  one   A    2
        2  two   B    3
        3  two   C    4

        Notice that the first two rows are the same for our `index`
        and `columns` arguments.

        >>> df.pivot(index='foo', columns='bar', values='baz')
        Traceback (most recent call last):
           ...
        ValueError: Index contains duplicate entries, cannot reshape
        """

    @Substitution("")
    @Appender(_shared_docs["pivot"])
    def pivot(self, index=None, columns=None, values=None):
        from pandas.core.reshape.pivot import pivot

        return pivot(self, index=index, columns=columns, values=values)

    _shared_docs[
        "pivot_table"
    ] = """
        Create a spreadsheet-style pivot table as a DataFrame. The levels in
        the pivot table will be stored in MultiIndex objects (hierarchical
        indexes) on the index and columns of the result DataFrame.

        Parameters
        ----------%s
        values : column to aggregate, optional
        index : column, Grouper, array, or list of the previous
            If an array is passed, it must be the same length as the data. The
            list can contain any of the other types (except list).
            Keys to group by on the pivot table index.  If an array is passed,
            it is being used as the same manner as column values.
        columns : column, Grouper, array, or list of the previous
            If an array is passed, it must be the same length as the data. The
            list can contain any of the other types (except list).
            Keys to group by on the pivot table column.  If an array is passed,
            it is being used as the same manner as column values.
        aggfunc : function, list of functions, dict, default numpy.mean
            If list of functions passed, the resulting pivot table will have
            hierarchical columns whose top level are the function names
            (inferred from the function objects themselves)
            If dict is passed, the key is column to aggregate and value
            is function or list of functions
        fill_value : scalar, default None
            Value to replace missing values with
        margins : bool, default False
            Add all row / columns (e.g. for subtotal / grand totals)
        dropna : bool, default True
            Do not include columns whose entries are all NaN
        margins_name : str, default 'All'
            Name of the row / column that will contain the totals
            when margins is True.
        observed : bool, default False
            This only applies if any of the groupers are Categoricals.
            If True: only show observed values for categorical groupers.
            If False: show all values for categorical groupers.

            .. versionchanged:: 0.25.0

        Returns
        -------
        DataFrame

        See Also
        --------
        DataFrame.pivot : Pivot without aggregation that can handle
            non-numeric data.

        Examples
        --------
        >>> df = pd.DataFrame({"A": ["foo", "foo", "foo", "foo", "foo",
        ...                          "bar", "bar", "bar", "bar"],
        ...                    "B": ["one", "one", "one", "two", "two",
        ...                          "one", "one", "two", "two"],
        ...                    "C": ["small", "large", "large", "small",
        ...                          "small", "large", "small", "small",
        ...                          "large"],
        ...                    "D": [1, 2, 2, 3, 3, 4, 5, 6, 7],
        ...                    "E": [2, 4, 5, 5, 6, 6, 8, 9, 9]})
        >>> df
             A    B      C  D  E
        0  foo  one  small  1  2
        1  foo  one  large  2  4
        2  foo  one  large  2  5
        3  foo  two  small  3  5
        4  foo  two  small  3  6
        5  bar  one  large  4  6
        6  bar  one  small  5  8
        7  bar  two  small  6  9
        8  bar  two  large  7  9

        This first example aggregates values by taking the sum.

        >>> table = pd.pivot_table(df, values='D', index=['A', 'B'],
        ...                     columns=['C'], aggfunc=np.sum)
        >>> table
        C        large  small
        A   B
        bar one    4.0    5.0
            two    7.0    6.0
        foo one    4.0    1.0
            two    NaN    6.0

        We can also fill missing values using the `fill_value` parameter.

        >>> table = pd.pivot_table(df, values='D', index=['A', 'B'],
        ...                     columns=['C'], aggfunc=np.sum, fill_value=0)
        >>> table
        C        large  small
        A   B
        bar one      4      5
            two      7      6
        foo one      4      1
            two      0      6

        The next example aggregates by taking the mean across multiple columns.

        >>> table = pd.pivot_table(df, values=['D', 'E'], index=['A', 'C'],
        ...                     aggfunc={'D': np.mean,
        ...                              'E': np.mean})
        >>> table
                        D         E
        A   C
        bar large  5.500000  7.500000
            small  5.500000  8.500000
        foo large  2.000000  4.500000
            small  2.333333  4.333333

        We can also calculate multiple types of aggregations for any given
        value column.

        >>> table = pd.pivot_table(df, values=['D', 'E'], index=['A', 'C'],
        ...                     aggfunc={'D': np.mean,
        ...                              'E': [min, max, np.mean]})
        >>> table
                        D    E
                    mean  max      mean  min
        A   C
        bar large  5.500000  9.0  7.500000  6.0
            small  5.500000  9.0  8.500000  8.0
        foo large  2.000000  5.0  4.500000  4.0
            small  2.333333  6.0  4.333333  2.0
        """

    @Substitution("")
    @Appender(_shared_docs["pivot_table"])
    def pivot_table(
        self,
        values=None,
        index=None,
        columns=None,
        aggfunc="mean",
        fill_value=None,
        margins=False,
        dropna=True,
        margins_name="All",
        observed=False,
    ):
        from pandas.core.reshape.pivot import pivot_table

        return pivot_table(
            self,
            values=values,
            index=index,
            columns=columns,
            aggfunc=aggfunc,
            fill_value=fill_value,
            margins=margins,
            dropna=dropna,
            margins_name=margins_name,
            observed=observed,
        )

    def stack(self, level=-1, dropna=True):
        """
        Stack the prescribed level(s) from columns to index.

        Return a reshaped DataFrame or Series having a multi-level
        index with one or more new inner-most levels compared to the current
        DataFrame. The new inner-most levels are created by pivoting the
        columns of the current dataframe:

          - if the columns have a single level, the output is a Series;
          - if the columns have multiple levels, the new index
            level(s) is (are) taken from the prescribed level(s) and
            the output is a DataFrame.

        The new index levels are sorted.

        Parameters
        ----------
        level : int, str, list, default -1
            Level(s) to stack from the column axis onto the index
            axis, defined as one index or label, or a list of indices
            or labels.
        dropna : bool, default True
            Whether to drop rows in the resulting Frame/Series with
            missing values. Stacking a column level onto the index
            axis can create combinations of index and column values
            that are missing from the original dataframe. See Examples
            section.

        Returns
        -------
        DataFrame or Series
            Stacked dataframe or series.

        See Also
        --------
        DataFrame.unstack : Unstack prescribed level(s) from index axis
             onto column axis.
        DataFrame.pivot : Reshape dataframe from long format to wide
             format.
        DataFrame.pivot_table : Create a spreadsheet-style pivot table
             as a DataFrame.

        Notes
        -----
        The function is named by analogy with a collection of books
        being reorganized from being side by side on a horizontal
        position (the columns of the dataframe) to being stacked
        vertically on top of each other (in the index of the
        dataframe).

        Examples
        --------
        **Single level columns**

        >>> df_single_level_cols = pd.DataFrame([[0, 1], [2, 3]],
        ...                                     index=['cat', 'dog'],
        ...                                     columns=['weight', 'height'])

        Stacking a dataframe with a single level column axis returns a Series:

        >>> df_single_level_cols
             weight height
        cat       0      1
        dog       2      3
        >>> df_single_level_cols.stack()
        cat  weight    0
             height    1
        dog  weight    2
             height    3
        dtype: int64

        **Multi level columns: simple case**

        >>> multicol1 = pd.MultiIndex.from_tuples([('weight', 'kg'),
        ...                                        ('weight', 'pounds')])
        >>> df_multi_level_cols1 = pd.DataFrame([[1, 2], [2, 4]],
        ...                                     index=['cat', 'dog'],
        ...                                     columns=multicol1)

        Stacking a dataframe with a multi-level column axis:

        >>> df_multi_level_cols1
             weight
                 kg    pounds
        cat       1        2
        dog       2        4
        >>> df_multi_level_cols1.stack()
                    weight
        cat kg           1
            pounds       2
        dog kg           2
            pounds       4

        **Missing values**

        >>> multicol2 = pd.MultiIndex.from_tuples([('weight', 'kg'),
        ...                                        ('height', 'm')])
        >>> df_multi_level_cols2 = pd.DataFrame([[1.0, 2.0], [3.0, 4.0]],
        ...                                     index=['cat', 'dog'],
        ...                                     columns=multicol2)

        It is common to have missing values when stacking a dataframe
        with multi-level columns, as the stacked dataframe typically
        has more values than the original dataframe. Missing values
        are filled with NaNs:

        >>> df_multi_level_cols2
            weight height
                kg      m
        cat    1.0    2.0
        dog    3.0    4.0
        >>> df_multi_level_cols2.stack()
                height  weight
        cat kg     NaN     1.0
            m      2.0     NaN
        dog kg     NaN     3.0
            m      4.0     NaN

        **Prescribing the level(s) to be stacked**

        The first parameter controls which level or levels are stacked:

        >>> df_multi_level_cols2.stack(0)
                     kg    m
        cat height  NaN  2.0
            weight  1.0  NaN
        dog height  NaN  4.0
            weight  3.0  NaN
        >>> df_multi_level_cols2.stack([0, 1])
        cat  height  m     2.0
             weight  kg    1.0
        dog  height  m     4.0
             weight  kg    3.0
        dtype: float64

        **Dropping missing values**

        >>> df_multi_level_cols3 = pd.DataFrame([[None, 1.0], [2.0, 3.0]],
        ...                                     index=['cat', 'dog'],
        ...                                     columns=multicol2)

        Note that rows where all values are missing are dropped by
        default but this behaviour can be controlled via the dropna
        keyword parameter:

        >>> df_multi_level_cols3
            weight height
                kg      m
        cat    NaN    1.0
        dog    2.0    3.0
        >>> df_multi_level_cols3.stack(dropna=False)
                height  weight
        cat kg     NaN     NaN
            m      1.0     NaN
        dog kg     NaN     2.0
            m      3.0     NaN
        >>> df_multi_level_cols3.stack(dropna=True)
                height  weight
        cat m      1.0     NaN
        dog kg     NaN     2.0
            m      3.0     NaN
        """
        from pandas.core.reshape.reshape import stack, stack_multiple

        if isinstance(level, (tuple, list)):
            return stack_multiple(self, level, dropna=dropna)
        else:
            return stack(self, level, dropna=dropna)

    def explode(self, column: Union[str, Tuple]) -> "DataFrame":
        """
        Transform each element of a list-like to a row, replicating index values.

        .. versionadded:: 0.25.0

        Parameters
        ----------
        column : str or tuple
            Column to explode.

        Returns
        -------
        DataFrame
            Exploded lists to rows of the subset columns;
            index will be duplicated for these rows.

        Raises
        ------
        ValueError :
            if columns of the frame are not unique.

        See Also
        --------
        DataFrame.unstack : Pivot a level of the (necessarily hierarchical)
            index labels.
        DataFrame.melt : Unpivot a DataFrame from wide format to long format.
        Series.explode : Explode a DataFrame from list-like columns to long format.

        Notes
        -----
        This routine will explode list-likes including lists, tuples,
        Series, and np.ndarray. The result dtype of the subset rows will
        be object. Scalars will be returned unchanged. Empty list-likes will
        result in a np.nan for that row.

        Examples
        --------
        >>> df = pd.DataFrame({'A': [[1, 2, 3], 'foo', [], [3, 4]], 'B': 1})
        >>> df
                   A  B
        0  [1, 2, 3]  1
        1        foo  1
        2         []  1
        3     [3, 4]  1

        >>> df.explode('A')
             A  B
        0    1  1
        0    2  1
        0    3  1
        1  foo  1
        2  NaN  1
        3    3  1
        3    4  1
        """

        if not (is_scalar(column) or isinstance(column, tuple)):
            raise ValueError("column must be a scalar")
        if not self.columns.is_unique:
            raise ValueError("columns must be unique")

        df = self.reset_index(drop=True)
        result = df[column].explode()
        result = df.drop([column], axis=1).join(result)
        result.index = self.index.take(result.index)
        result = result.reindex(columns=self.columns, copy=False)

        return result

    def unstack(self, level=-1, fill_value=None):
        """
        Pivot a level of the (necessarily hierarchical) index labels, returning
        a DataFrame having a new level of column labels whose inner-most level
        consists of the pivoted index labels.

        If the index is not a MultiIndex, the output will be a Series
        (the analogue of stack when the columns are not a MultiIndex).

        The level involved will automatically get sorted.

        Parameters
        ----------
        level : int, str, or list of these, default -1 (last level)
            Level(s) of index to unstack, can pass level name
        fill_value : int, string or dict
            Replace NaN with this value if the unstack produces missing values

        Returns
        -------
        Series or DataFrame

        See Also
        --------
        DataFrame.pivot : Pivot a table based on column values.
        DataFrame.stack : Pivot a level of the column labels (inverse operation
            from `unstack`).

        Examples
        --------
        >>> index = pd.MultiIndex.from_tuples([('one', 'a'), ('one', 'b'),
        ...                                    ('two', 'a'), ('two', 'b')])
        >>> s = pd.Series(np.arange(1.0, 5.0), index=index)
        >>> s
        one  a   1.0
             b   2.0
        two  a   3.0
             b   4.0
        dtype: float64

        >>> s.unstack(level=-1)
             a   b
        one  1.0  2.0
        two  3.0  4.0

        >>> s.unstack(level=0)
           one  two
        a  1.0   3.0
        b  2.0   4.0

        >>> df = s.unstack(level=0)
        >>> df.unstack()
        one  a  1.0
             b  2.0
        two  a  3.0
             b  4.0
        dtype: float64
        """
        from pandas.core.reshape.reshape import unstack

        return unstack(self, level, fill_value)

    _shared_docs[
        "melt"
    ] = """
    Unpivot a DataFrame from wide format to long format, optionally
    leaving identifier variables set.

    This function is useful to massage a DataFrame into a format where one
    or more columns are identifier variables (`id_vars`), while all other
    columns, considered measured variables (`value_vars`), are "unpivoted" to
    the row axis, leaving just two non-identifier columns, 'variable' and
    'value'.
    %(versionadded)s
    Parameters
    ----------
    frame : DataFrame
    id_vars : tuple, list, or ndarray, optional
        Column(s) to use as identifier variables.
    value_vars : tuple, list, or ndarray, optional
        Column(s) to unpivot. If not specified, uses all columns that
        are not set as `id_vars`.
    var_name : scalar
        Name to use for the 'variable' column. If None it uses
        ``frame.columns.name`` or 'variable'.
    value_name : scalar, default 'value'
        Name to use for the 'value' column.
    col_level : int or str, optional
        If columns are a MultiIndex then use this level to melt.

    Returns
    -------
    DataFrame
        Unpivoted DataFrame.

    See Also
    --------
    %(other)s
    pivot_table
    DataFrame.pivot
    Series.explode

    Examples
    --------
    >>> df = pd.DataFrame({'A': {0: 'a', 1: 'b', 2: 'c'},
    ...                    'B': {0: 1, 1: 3, 2: 5},
    ...                    'C': {0: 2, 1: 4, 2: 6}})
    >>> df
       A  B  C
    0  a  1  2
    1  b  3  4
    2  c  5  6

    >>> %(caller)sid_vars=['A'], value_vars=['B'])
       A variable  value
    0  a        B      1
    1  b        B      3
    2  c        B      5

    >>> %(caller)sid_vars=['A'], value_vars=['B', 'C'])
       A variable  value
    0  a        B      1
    1  b        B      3
    2  c        B      5
    3  a        C      2
    4  b        C      4
    5  c        C      6

    The names of 'variable' and 'value' columns can be customized:

    >>> %(caller)sid_vars=['A'], value_vars=['B'],
    ...         var_name='myVarname', value_name='myValname')
       A myVarname  myValname
    0  a         B          1
    1  b         B          3
    2  c         B          5

    If you have multi-index columns:

    >>> df.columns = [list('ABC'), list('DEF')]
    >>> df
       A  B  C
       D  E  F
    0  a  1  2
    1  b  3  4
    2  c  5  6

    >>> %(caller)scol_level=0, id_vars=['A'], value_vars=['B'])
       A variable  value
    0  a        B      1
    1  b        B      3
    2  c        B      5

    >>> %(caller)sid_vars=[('A', 'D')], value_vars=[('B', 'E')])
      (A, D) variable_0 variable_1  value
    0      a          B          E      1
    1      b          B          E      3
    2      c          B          E      5
    """

    @Appender(
        _shared_docs["melt"]
        % dict(
            caller="df.melt(", versionadded=".. versionadded:: 0.20.0\n", other="melt"
        )
    )
    def melt(
        self,
        id_vars=None,
        value_vars=None,
        var_name=None,
        value_name="value",
        col_level=None,
    ):
        from pandas.core.reshape.melt import melt

        return melt(
            self,
            id_vars=id_vars,
            value_vars=value_vars,
            var_name=var_name,
            value_name=value_name,
            col_level=col_level,
        )

    # ----------------------------------------------------------------------
    # Time series-related

    def diff(self, periods=1, axis=0):
        """
        First discrete difference of element.

        Calculates the difference of a DataFrame element compared with another
        element in the DataFrame (default is the element in the same column
        of the previous row).

        Parameters
        ----------
        periods : int, default 1
            Periods to shift for calculating difference, accepts negative
            values.
        axis : {0 or 'index', 1 or 'columns'}, default 0
            Take difference over rows (0) or columns (1).

            .. versionadded:: 0.16.1.

        Returns
        -------
        DataFrame

        See Also
        --------
        Series.diff: First discrete difference for a Series.
        DataFrame.pct_change: Percent change over given number of periods.
        DataFrame.shift: Shift index by desired number of periods with an
            optional time freq.

        Examples
        --------
        Difference with previous row

        >>> df = pd.DataFrame({'a': [1, 2, 3, 4, 5, 6],
        ...                    'b': [1, 1, 2, 3, 5, 8],
        ...                    'c': [1, 4, 9, 16, 25, 36]})
        >>> df
           a  b   c
        0  1  1   1
        1  2  1   4
        2  3  2   9
        3  4  3  16
        4  5  5  25
        5  6  8  36

        >>> df.diff()
             a    b     c
        0  NaN  NaN   NaN
        1  1.0  0.0   3.0
        2  1.0  1.0   5.0
        3  1.0  1.0   7.0
        4  1.0  2.0   9.0
        5  1.0  3.0  11.0

        Difference with previous column

        >>> df.diff(axis=1)
            a    b     c
        0 NaN  0.0   0.0
        1 NaN -1.0   3.0
        2 NaN -1.0   7.0
        3 NaN -1.0  13.0
        4 NaN  0.0  20.0
        5 NaN  2.0  28.0

        Difference with 3rd previous row

        >>> df.diff(periods=3)
             a    b     c
        0  NaN  NaN   NaN
        1  NaN  NaN   NaN
        2  NaN  NaN   NaN
        3  3.0  2.0  15.0
        4  3.0  4.0  21.0
        5  3.0  6.0  27.0

        Difference with following row

        >>> df.diff(periods=-1)
             a    b     c
        0 -1.0  0.0  -3.0
        1 -1.0 -1.0  -5.0
        2 -1.0 -1.0  -7.0
        3 -1.0 -2.0  -9.0
        4 -1.0 -3.0 -11.0
        5  NaN  NaN   NaN
        """
        bm_axis = self._get_block_manager_axis(axis)
        new_data = self._data.diff(n=periods, axis=bm_axis)
        return self._constructor(new_data)

    # ----------------------------------------------------------------------
    # Function application

    def _gotitem(
        self,
        key: Union[str, List[str]],
        ndim: int,
        subset: Optional[Union[Series, ABCDataFrame]] = None,
    ) -> Union[Series, ABCDataFrame]:
        """
        Sub-classes to define. Return a sliced object.

        Parameters
        ----------
        key : string / list of selections
        ndim : 1,2
            requested ndim of result
        subset : object, default None
            subset to act on
        """
        if subset is None:
            subset = self
        elif subset.ndim == 1:  # is Series
            return subset

        # TODO: _shallow_copy(subset)?
        return subset[key]

    _agg_summary_and_see_also_doc = dedent(
        """
    The aggregation operations are always performed over an axis, either the
    index (default) or the column axis. This behavior is different from
    `numpy` aggregation functions (`mean`, `median`, `prod`, `sum`, `std`,
    `var`), where the default is to compute the aggregation of the flattened
    array, e.g., ``numpy.mean(arr_2d)`` as opposed to
    ``numpy.mean(arr_2d, axis=0)``.

    `agg` is an alias for `aggregate`. Use the alias.

    See Also
    --------
    DataFrame.apply : Perform any type of operations.
    DataFrame.transform : Perform transformation type operations.
    core.groupby.GroupBy : Perform operations over groups.
    core.resample.Resampler : Perform operations over resampled bins.
    core.window.Rolling : Perform operations over rolling window.
    core.window.Expanding : Perform operations over expanding window.
    core.window.EWM : Perform operation over exponential weighted
        window.
    """
    )

    _agg_examples_doc = dedent(
        """
    Examples
    --------
    >>> df = pd.DataFrame([[1, 2, 3],
    ...                    [4, 5, 6],
    ...                    [7, 8, 9],
    ...                    [np.nan, np.nan, np.nan]],
    ...                   columns=['A', 'B', 'C'])

    Aggregate these functions over the rows.

    >>> df.agg(['sum', 'min'])
            A     B     C
    sum  12.0  15.0  18.0
    min   1.0   2.0   3.0

    Different aggregations per column.

    >>> df.agg({'A' : ['sum', 'min'], 'B' : ['min', 'max']})
            A    B
    max   NaN  8.0
    min   1.0  2.0
    sum  12.0  NaN

    Aggregate over the columns.

    >>> df.agg("mean", axis="columns")
    0    2.0
    1    5.0
    2    8.0
    3    NaN
    dtype: float64
    """
    )

    @Substitution(
        see_also=_agg_summary_and_see_also_doc,
        examples=_agg_examples_doc,
        versionadded="\n.. versionadded:: 0.20.0\n",
        **_shared_doc_kwargs
    )
    @Appender(_shared_docs["aggregate"])
    def aggregate(self, func, axis=0, *args, **kwargs):
        axis = self._get_axis_number(axis)

        result = None
        try:
            result, how = self._aggregate(func, axis=axis, *args, **kwargs)
        except TypeError:
            pass
        if result is None:
            return self.apply(func, axis=axis, args=args, **kwargs)
        return result

    def _aggregate(self, arg, axis=0, *args, **kwargs):
        if axis == 1:
            # NDFrame.aggregate returns a tuple, and we need to transpose
            # only result
            result, how = self.T._aggregate(arg, *args, **kwargs)
            result = result.T if result is not None else result
            return result, how
        return super()._aggregate(arg, *args, **kwargs)

    agg = aggregate

    @Appender(_shared_docs["transform"] % _shared_doc_kwargs)
    def transform(self, func, axis=0, *args, **kwargs):
        axis = self._get_axis_number(axis)
        if axis == 1:
            return self.T.transform(func, *args, **kwargs).T
        return super().transform(func, *args, **kwargs)

    def apply(
        self,
        func,
        axis=0,
        broadcast=None,
        raw=False,
        reduce=None,
        result_type=None,
        args=(),
        **kwds
    ):
        """
        Apply a function along an axis of the DataFrame.

        Objects passed to the function are Series objects whose index is
        either the DataFrame's index (``axis=0``) or the DataFrame's columns
        (``axis=1``). By default (``result_type=None``), the final return type
        is inferred from the return type of the applied function. Otherwise,
        it depends on the `result_type` argument.

        Parameters
        ----------
        func : function
            Function to apply to each column or row.
        axis : {0 or 'index', 1 or 'columns'}, default 0
            Axis along which the function is applied:

            * 0 or 'index': apply function to each column.
            * 1 or 'columns': apply function to each row.
        broadcast : bool, optional
            Only relevant for aggregation functions:

            * ``False`` or ``None`` : returns a Series whose length is the
              length of the index or the number of columns (based on the
              `axis` parameter)
            * ``True`` : results will be broadcast to the original shape
              of the frame, the original index and columns will be retained.

            .. deprecated:: 0.23.0
               This argument will be removed in a future version, replaced
               by result_type='broadcast'.

        raw : bool, default False
            Determines if row or column is passed as a Series or ndarry object:

            * ``False`` : passes each row or column as a Series to the
              function.
            * ``True`` : the passed function will receive ndarray objects
              instead.
              If you are just applying a NumPy reduction function this will
              achieve much better performance.
        reduce : bool or None, default None
            Try to apply reduction procedures. If the DataFrame is empty,
            `apply` will use `reduce` to determine whether the result
            should be a Series or a DataFrame. If ``reduce=None`` (the
            default), `apply`'s return value will be guessed by calling
            `func` on an empty Series
            (note: while guessing, exceptions raised by `func` will be
            ignored).
            If ``reduce=True`` a Series will always be returned, and if
            ``reduce=False`` a DataFrame will always be returned.

            .. deprecated:: 0.23.0
               This argument will be removed in a future version, replaced
               by ``result_type='reduce'``.

        result_type : {'expand', 'reduce', 'broadcast', None}, default None
            These only act when ``axis=1`` (columns):

            * 'expand' : list-like results will be turned into columns.
            * 'reduce' : returns a Series if possible rather than expanding
              list-like results. This is the opposite of 'expand'.
            * 'broadcast' : results will be broadcast to the original shape
              of the DataFrame, the original index and columns will be
              retained.

            The default behaviour (None) depends on the return value of the
            applied function: list-like results will be returned as a Series
            of those. However if the apply function returns a Series these
            are expanded to columns.

            .. versionadded:: 0.23.0

        args : tuple
            Positional arguments to pass to `func` in addition to the
            array/series.
        **kwds
            Additional keyword arguments to pass as keywords arguments to
            `func`.

        Returns
        -------
        Series or DataFrame
            Result of applying ``func`` along the given axis of the
            DataFrame.

        See Also
        --------
        DataFrame.applymap: For elementwise operations.
        DataFrame.aggregate: Only perform aggregating type operations.
        DataFrame.transform: Only perform transforming type operations.

        Notes
        -----
        In the current implementation apply calls `func` twice on the
        first column/row to decide whether it can take a fast or slow
        code path. This can lead to unexpected behavior if `func` has
        side-effects, as they will take effect twice for the first
        column/row.

        Examples
        --------

        >>> df = pd.DataFrame([[4, 9]] * 3, columns=['A', 'B'])
        >>> df
           A  B
        0  4  9
        1  4  9
        2  4  9

        Using a numpy universal function (in this case the same as
        ``np.sqrt(df)``):

        >>> df.apply(np.sqrt)
             A    B
        0  2.0  3.0
        1  2.0  3.0
        2  2.0  3.0

        Using a reducing function on either axis

        >>> df.apply(np.sum, axis=0)
        A    12
        B    27
        dtype: int64

        >>> df.apply(np.sum, axis=1)
        0    13
        1    13
        2    13
        dtype: int64

        Returning a list-like will result in a Series

        >>> df.apply(lambda x: [1, 2], axis=1)
        0    [1, 2]
        1    [1, 2]
        2    [1, 2]
        dtype: object

        Passing result_type='expand' will expand list-like results
        to columns of a Dataframe

        >>> df.apply(lambda x: [1, 2], axis=1, result_type='expand')
           0  1
        0  1  2
        1  1  2
        2  1  2

        Returning a Series inside the function is similar to passing
        ``result_type='expand'``. The resulting column names
        will be the Series index.

        >>> df.apply(lambda x: pd.Series([1, 2], index=['foo', 'bar']), axis=1)
           foo  bar
        0    1    2
        1    1    2
        2    1    2

        Passing ``result_type='broadcast'`` will ensure the same shape
        result, whether list-like or scalar is returned by the function,
        and broadcast it along the axis. The resulting column names will
        be the originals.

        >>> df.apply(lambda x: [1, 2], axis=1, result_type='broadcast')
           A  B
        0  1  2
        1  1  2
        2  1  2
        """
        from pandas.core.apply import frame_apply

        op = frame_apply(
            self,
            func=func,
            axis=axis,
            broadcast=broadcast,
            raw=raw,
            reduce=reduce,
            result_type=result_type,
            args=args,
            kwds=kwds,
        )
        return op.get_result()

    def applymap(self, func):
        """
        Apply a function to a Dataframe elementwise.

        This method applies a function that accepts and returns a scalar
        to every element of a DataFrame.

        Parameters
        ----------
        func : callable
            Python function, returns a single value from a single value.

        Returns
        -------
        DataFrame
            Transformed DataFrame.

        See Also
        --------
        DataFrame.apply : Apply a function along input axis of DataFrame.

        Notes
        -----
        In the current implementation applymap calls `func` twice on the
        first column/row to decide whether it can take a fast or slow
        code path. This can lead to unexpected behavior if `func` has
        side-effects, as they will take effect twice for the first
        column/row.

        Examples
        --------
        >>> df = pd.DataFrame([[1, 2.12], [3.356, 4.567]])
        >>> df
               0      1
        0  1.000  2.120
        1  3.356  4.567

        >>> df.applymap(lambda x: len(str(x)))
           0  1
        0  3  4
        1  5  5

        Note that a vectorized version of `func` often exists, which will
        be much faster. You could square each number elementwise.

        >>> df.applymap(lambda x: x**2)
                   0          1
        0   1.000000   4.494400
        1  11.262736  20.857489

        But it's better to avoid applymap in that case.

        >>> df ** 2
                   0          1
        0   1.000000   4.494400
        1  11.262736  20.857489
        """

        # if we have a dtype == 'M8[ns]', provide boxed values
        def infer(x):
            if x.empty:
                return lib.map_infer(x, func)
            return lib.map_infer(x.astype(object).values, func)

        return self.apply(infer)

    # ----------------------------------------------------------------------
    # Merging / joining methods

    def append(self, other, ignore_index=False, verify_integrity=False, sort=None):
        """
        Append rows of `other` to the end of caller, returning a new object.

        Columns in `other` that are not in the caller are added as new columns.

        Parameters
        ----------
        other : DataFrame or Series/dict-like object, or list of these
            The data to append.
        ignore_index : bool, default False
            If True, do not use the index labels.
        verify_integrity : bool, default False
            If True, raise ValueError on creating index with duplicates.
        sort : bool, default None
            Sort columns if the columns of `self` and `other` are not aligned.
            The default sorting is deprecated and will change to not-sorting
            in a future version of pandas. Explicitly pass ``sort=True`` to
            silence the warning and sort. Explicitly pass ``sort=False`` to
            silence the warning and not sort.

            .. versionadded:: 0.23.0

        Returns
        -------
        DataFrame

        See Also
        --------
        concat : General function to concatenate DataFrame or Series objects.

        Notes
        -----
        If a list of dict/series is passed and the keys are all contained in
        the DataFrame's index, the order of the columns in the resulting
        DataFrame will be unchanged.

        Iteratively appending rows to a DataFrame can be more computationally
        intensive than a single concatenate. A better solution is to append
        those rows to a list and then concatenate the list with the original
        DataFrame all at once.

        Examples
        --------

        >>> df = pd.DataFrame([[1, 2], [3, 4]], columns=list('AB'))
        >>> df
           A  B
        0  1  2
        1  3  4
        >>> df2 = pd.DataFrame([[5, 6], [7, 8]], columns=list('AB'))
        >>> df.append(df2)
           A  B
        0  1  2
        1  3  4
        0  5  6
        1  7  8

        With `ignore_index` set to True:

        >>> df.append(df2, ignore_index=True)
           A  B
        0  1  2
        1  3  4
        2  5  6
        3  7  8

        The following, while not recommended methods for generating DataFrames,
        show two ways to generate a DataFrame from multiple data sources.

        Less efficient:

        >>> df = pd.DataFrame(columns=['A'])
        >>> for i in range(5):
        ...     df = df.append({'A': i}, ignore_index=True)
        >>> df
           A
        0  0
        1  1
        2  2
        3  3
        4  4

        More efficient:

        >>> pd.concat([pd.DataFrame([i], columns=['A']) for i in range(5)],
        ...           ignore_index=True)
           A
        0  0
        1  1
        2  2
        3  3
        4  4
        """
        if isinstance(other, (Series, dict)):
            if isinstance(other, dict):
                other = Series(other)
            if other.name is None and not ignore_index:
                raise TypeError(
                    "Can only append a Series if ignore_index=True"
                    " or if the Series has a name"
                )

            if other.name is None:
                index = None
            else:
                # other must have the same index name as self, otherwise
                # index name will be reset
                index = Index([other.name], name=self.index.name)

            idx_diff = other.index.difference(self.columns)
            try:
                combined_columns = self.columns.append(idx_diff)
            except TypeError:
                combined_columns = self.columns.astype(object).append(idx_diff)
            other = other.reindex(combined_columns, copy=False)
            other = DataFrame(
                other.values.reshape((1, len(other))),
                index=index,
                columns=combined_columns,
            )
            other = other._convert(datetime=True, timedelta=True)
            if not self.columns.equals(combined_columns):
                self = self.reindex(columns=combined_columns)
        elif isinstance(other, list) and not isinstance(other[0], DataFrame):
            other = DataFrame(other)
            if (self.columns.get_indexer(other.columns) >= 0).all():
                other = other.reindex(columns=self.columns)

        from pandas.core.reshape.concat import concat

        if isinstance(other, (list, tuple)):
            to_concat = [self] + other
        else:
            to_concat = [self, other]
        return concat(
            to_concat,
            ignore_index=ignore_index,
            verify_integrity=verify_integrity,
            sort=sort,
        )

    def join(self, other, on=None, how="left", lsuffix="", rsuffix="", sort=False):
        """
        Join columns of another DataFrame.

        Join columns with `other` DataFrame either on index or on a key
        column. Efficiently join multiple DataFrame objects by index at once by
        passing a list.

        Parameters
        ----------
        other : DataFrame, Series, or list of DataFrame
            Index should be similar to one of the columns in this one. If a
            Series is passed, its name attribute must be set, and that will be
            used as the column name in the resulting joined DataFrame.
        on : str, list of str, or array-like, optional
            Column or index level name(s) in the caller to join on the index
            in `other`, otherwise joins index-on-index. If multiple
            values given, the `other` DataFrame must have a MultiIndex. Can
            pass an array as the join key if it is not already contained in
            the calling DataFrame. Like an Excel VLOOKUP operation.
        how : {'left', 'right', 'outer', 'inner'}, default 'left'
            How to handle the operation of the two objects.

            * left: use calling frame's index (or column if on is specified)
            * right: use `other`'s index.
            * outer: form union of calling frame's index (or column if on is
              specified) with `other`'s index, and sort it.
              lexicographically.
            * inner: form intersection of calling frame's index (or column if
              on is specified) with `other`'s index, preserving the order
              of the calling's one.
        lsuffix : str, default ''
            Suffix to use from left frame's overlapping columns.
        rsuffix : str, default ''
            Suffix to use from right frame's overlapping columns.
        sort : bool, default False
            Order result DataFrame lexicographically by the join key. If False,
            the order of the join key depends on the join type (how keyword).

        Returns
        -------
        DataFrame
            A dataframe containing columns from both the caller and `other`.

        See Also
        --------
        DataFrame.merge : For column(s)-on-columns(s) operations.

        Notes
        -----
        Parameters `on`, `lsuffix`, and `rsuffix` are not supported when
        passing a list of `DataFrame` objects.

        Support for specifying index levels as the `on` parameter was added
        in version 0.23.0.

        Examples
        --------
        >>> df = pd.DataFrame({'key': ['K0', 'K1', 'K2', 'K3', 'K4', 'K5'],
        ...                    'A': ['A0', 'A1', 'A2', 'A3', 'A4', 'A5']})

        >>> df
          key   A
        0  K0  A0
        1  K1  A1
        2  K2  A2
        3  K3  A3
        4  K4  A4
        5  K5  A5

        >>> other = pd.DataFrame({'key': ['K0', 'K1', 'K2'],
        ...                       'B': ['B0', 'B1', 'B2']})

        >>> other
          key   B
        0  K0  B0
        1  K1  B1
        2  K2  B2

        Join DataFrames using their indexes.

        >>> df.join(other, lsuffix='_caller', rsuffix='_other')
          key_caller   A key_other    B
        0         K0  A0        K0   B0
        1         K1  A1        K1   B1
        2         K2  A2        K2   B2
        3         K3  A3       NaN  NaN
        4         K4  A4       NaN  NaN
        5         K5  A5       NaN  NaN

        If we want to join using the key columns, we need to set key to be
        the index in both `df` and `other`. The joined DataFrame will have
        key as its index.

        >>> df.set_index('key').join(other.set_index('key'))
              A    B
        key
        K0   A0   B0
        K1   A1   B1
        K2   A2   B2
        K3   A3  NaN
        K4   A4  NaN
        K5   A5  NaN

        Another option to join using the key columns is to use the `on`
        parameter. DataFrame.join always uses `other`'s index but we can use
        any column in `df`. This method preserves the original DataFrame's
        index in the result.

        >>> df.join(other.set_index('key'), on='key')
          key   A    B
        0  K0  A0   B0
        1  K1  A1   B1
        2  K2  A2   B2
        3  K3  A3  NaN
        4  K4  A4  NaN
        5  K5  A5  NaN
        """
        return self._join_compat(
            other, on=on, how=how, lsuffix=lsuffix, rsuffix=rsuffix, sort=sort
        )

    def _join_compat(
        self, other, on=None, how="left", lsuffix="", rsuffix="", sort=False
    ):
        from pandas.core.reshape.merge import merge
        from pandas.core.reshape.concat import concat

        if isinstance(other, Series):
            if other.name is None:
                raise ValueError("Other Series must have a name")
            other = DataFrame({other.name: other})

        if isinstance(other, DataFrame):
            return merge(
                self,
                other,
                left_on=on,
                how=how,
                left_index=on is None,
                right_index=True,
                suffixes=(lsuffix, rsuffix),
                sort=sort,
            )
        else:
            if on is not None:
                raise ValueError(
                    "Joining multiple DataFrames only supported for joining on index"
                )

            frames = [self] + list(other)

            can_concat = all(df.index.is_unique for df in frames)

            # join indexes only using concat
            if can_concat:
                if how == "left":
                    res = concat(
                        frames, axis=1, join="outer", verify_integrity=True, sort=sort
                    )
                    return res.reindex(self.index, copy=False)
                else:
                    return concat(
                        frames, axis=1, join=how, verify_integrity=True, sort=sort
                    )

            joined = frames[0]

            for frame in frames[1:]:
                joined = merge(
                    joined, frame, how=how, left_index=True, right_index=True
                )

            return joined

    @Substitution("")
    @Appender(_merge_doc, indents=2)
    def merge(
        self,
        right,
        how="inner",
        on=None,
        left_on=None,
        right_on=None,
        left_index=False,
        right_index=False,
        sort=False,
        suffixes=("_x", "_y"),
        copy=True,
        indicator=False,
        validate=None,
    ):
        from pandas.core.reshape.merge import merge

        return merge(
            self,
            right,
            how=how,
            on=on,
            left_on=left_on,
            right_on=right_on,
            left_index=left_index,
            right_index=right_index,
            sort=sort,
            suffixes=suffixes,
            copy=copy,
            indicator=indicator,
            validate=validate,
        )

    def round(self, decimals=0, *args, **kwargs):
        """
        Round a DataFrame to a variable number of decimal places.

        Parameters
        ----------
        decimals : int, dict, Series
            Number of decimal places to round each column to. If an int is
            given, round each column to the same number of places.
            Otherwise dict and Series round to variable numbers of places.
            Column names should be in the keys if `decimals` is a
            dict-like, or in the index if `decimals` is a Series. Any
            columns not included in `decimals` will be left as is. Elements
            of `decimals` which are not columns of the input will be
            ignored.
        *args
            Additional keywords have no effect but might be accepted for
            compatibility with numpy.
        **kwargs
            Additional keywords have no effect but might be accepted for
            compatibility with numpy.

        Returns
        -------
        DataFrame
            A DataFrame with the affected columns rounded to the specified
            number of decimal places.

        See Also
        --------
        numpy.around : Round a numpy array to the given number of decimals.
        Series.round : Round a Series to the given number of decimals.

        Examples
        --------
        >>> df = pd.DataFrame([(.21, .32), (.01, .67), (.66, .03), (.21, .18)],
        ...                   columns=['dogs', 'cats'])
        >>> df
            dogs  cats
        0  0.21  0.32
        1  0.01  0.67
        2  0.66  0.03
        3  0.21  0.18

        By providing an integer each column is rounded to the same number
        of decimal places

        >>> df.round(1)
            dogs  cats
        0   0.2   0.3
        1   0.0   0.7
        2   0.7   0.0
        3   0.2   0.2

        With a dict, the number of places for specific columns can be
        specified with the column names as key and the number of decimal
        places as value

        >>> df.round({'dogs': 1, 'cats': 0})
            dogs  cats
        0   0.2   0.0
        1   0.0   1.0
        2   0.7   0.0
        3   0.2   0.0

        Using a Series, the number of places for specific columns can be
        specified with the column names as index and the number of
        decimal places as value

        >>> decimals = pd.Series([0, 1], index=['cats', 'dogs'])
        >>> df.round(decimals)
            dogs  cats
        0   0.2   0.0
        1   0.0   1.0
        2   0.7   0.0
        3   0.2   0.0
        """
        from pandas.core.reshape.concat import concat

        def _dict_round(df, decimals):
            for col, vals in df.items():
                try:
                    yield _series_round(vals, decimals[col])
                except KeyError:
                    yield vals

        def _series_round(s, decimals):
            if is_integer_dtype(s) or is_float_dtype(s):
                return s.round(decimals)
            return s

        nv.validate_round(args, kwargs)

        if isinstance(decimals, (dict, Series)):
            if isinstance(decimals, Series):
                if not decimals.index.is_unique:
                    raise ValueError("Index of decimals must be unique")
            new_cols = [col for col in _dict_round(self, decimals)]
        elif is_integer(decimals):
            # Dispatch to Series.round
            new_cols = [_series_round(v, decimals) for _, v in self.items()]
        else:
            raise TypeError("decimals must be an integer, a dict-like or a Series")

        if len(new_cols) > 0:
            return self._constructor(
                concat(new_cols, axis=1), index=self.index, columns=self.columns
            )
        else:
            return self

    # ----------------------------------------------------------------------
    # Statistical methods, etc.

    def corr(self, method="pearson", min_periods=1):
        """
        Compute pairwise correlation of columns, excluding NA/null values.

        Parameters
        ----------
        method : {'pearson', 'kendall', 'spearman'} or callable
            Method of correlation:

            * pearson : standard correlation coefficient
            * kendall : Kendall Tau correlation coefficient
            * spearman : Spearman rank correlation
            * callable: callable with input two 1d ndarrays
                and returning a float. Note that the returned matrix from corr
                will have 1 along the diagonals and will be symmetric
                regardless of the callable's behavior
                .. versionadded:: 0.24.0

        min_periods : int, optional
            Minimum number of observations required per pair of columns
            to have a valid result. Currently only available for Pearson
            and Spearman correlation.

        Returns
        -------
        DataFrame
            Correlation matrix.

        See Also
        --------
        DataFrame.corrwith
        Series.corr

        Examples
        --------
        >>> def histogram_intersection(a, b):
        ...     v = np.minimum(a, b).sum().round(decimals=1)
        ...     return v
        >>> df = pd.DataFrame([(.2, .3), (.0, .6), (.6, .0), (.2, .1)],
        ...                   columns=['dogs', 'cats'])
        >>> df.corr(method=histogram_intersection)
              dogs  cats
        dogs   1.0   0.3
        cats   0.3   1.0
        """
        numeric_df = self._get_numeric_data()
        cols = numeric_df.columns
        idx = cols.copy()
        mat = numeric_df.values

        if method == "pearson":
            correl = libalgos.nancorr(ensure_float64(mat), minp=min_periods)
        elif method == "spearman":
            correl = libalgos.nancorr_spearman(ensure_float64(mat), minp=min_periods)
        elif method == "kendall" or callable(method):
            if min_periods is None:
                min_periods = 1
            mat = ensure_float64(mat).T
            corrf = nanops.get_corr_func(method)
            K = len(cols)
            correl = np.empty((K, K), dtype=float)
            mask = np.isfinite(mat)
            for i, ac in enumerate(mat):
                for j, bc in enumerate(mat):
                    if i > j:
                        continue

                    valid = mask[i] & mask[j]
                    if valid.sum() < min_periods:
                        c = np.nan
                    elif i == j:
                        c = 1.0
                    elif not valid.all():
                        c = corrf(ac[valid], bc[valid])
                    else:
                        c = corrf(ac, bc)
                    correl[i, j] = c
                    correl[j, i] = c
        else:
            raise ValueError(
                "method must be either 'pearson', "
                "'spearman', 'kendall', or a callable, "
                "'{method}' was supplied".format(method=method)
            )

        return self._constructor(correl, index=idx, columns=cols)

    def cov(self, min_periods=None):
        """
        Compute pairwise covariance of columns, excluding NA/null values.

        Compute the pairwise covariance among the series of a DataFrame.
        The returned data frame is the `covariance matrix
        <https://en.wikipedia.org/wiki/Covariance_matrix>`__ of the columns
        of the DataFrame.

        Both NA and null values are automatically excluded from the
        calculation. (See the note below about bias from missing values.)
        A threshold can be set for the minimum number of
        observations for each value created. Comparisons with observations
        below this threshold will be returned as ``NaN``.

        This method is generally used for the analysis of time series data to
        understand the relationship between different measures
        across time.

        Parameters
        ----------
        min_periods : int, optional
            Minimum number of observations required per pair of columns
            to have a valid result.

        Returns
        -------
        DataFrame
            The covariance matrix of the series of the DataFrame.

        See Also
        --------
        Series.cov : Compute covariance with another Series.
        core.window.EWM.cov: Exponential weighted sample covariance.
        core.window.Expanding.cov : Expanding sample covariance.
        core.window.Rolling.cov : Rolling sample covariance.

        Notes
        -----
        Returns the covariance matrix of the DataFrame's time series.
        The covariance is normalized by N-1.

        For DataFrames that have Series that are missing data (assuming that
        data is `missing at random
        <https://en.wikipedia.org/wiki/Missing_data#Missing_at_random>`__)
        the returned covariance matrix will be an unbiased estimate
        of the variance and covariance between the member Series.

        However, for many applications this estimate may not be acceptable
        because the estimate covariance matrix is not guaranteed to be positive
        semi-definite. This could lead to estimate correlations having
        absolute values which are greater than one, and/or a non-invertible
        covariance matrix. See `Estimation of covariance matrices
        <http://en.wikipedia.org/w/index.php?title=Estimation_of_covariance_
        matrices>`__ for more details.

        Examples
        --------
        >>> df = pd.DataFrame([(1, 2), (0, 3), (2, 0), (1, 1)],
        ...                   columns=['dogs', 'cats'])
        >>> df.cov()
                  dogs      cats
        dogs  0.666667 -1.000000
        cats -1.000000  1.666667

        >>> np.random.seed(42)
        >>> df = pd.DataFrame(np.random.randn(1000, 5),
        ...                   columns=['a', 'b', 'c', 'd', 'e'])
        >>> df.cov()
                  a         b         c         d         e
        a  0.998438 -0.020161  0.059277 -0.008943  0.014144
        b -0.020161  1.059352 -0.008543 -0.024738  0.009826
        c  0.059277 -0.008543  1.010670 -0.001486 -0.000271
        d -0.008943 -0.024738 -0.001486  0.921297 -0.013692
        e  0.014144  0.009826 -0.000271 -0.013692  0.977795

        **Minimum number of periods**

        This method also supports an optional ``min_periods`` keyword
        that specifies the required minimum number of non-NA observations for
        each column pair in order to have a valid result:

        >>> np.random.seed(42)
        >>> df = pd.DataFrame(np.random.randn(20, 3),
        ...                   columns=['a', 'b', 'c'])
        >>> df.loc[df.index[:5], 'a'] = np.nan
        >>> df.loc[df.index[5:10], 'b'] = np.nan
        >>> df.cov(min_periods=12)
                  a         b         c
        a  0.316741       NaN -0.150812
        b       NaN  1.248003  0.191417
        c -0.150812  0.191417  0.895202
        """
        numeric_df = self._get_numeric_data()
        cols = numeric_df.columns
        idx = cols.copy()
        mat = numeric_df.values

        if notna(mat).all():
            if min_periods is not None and min_periods > len(mat):
                baseCov = np.empty((mat.shape[1], mat.shape[1]))
                baseCov.fill(np.nan)
            else:
                baseCov = np.cov(mat.T)
            baseCov = baseCov.reshape((len(cols), len(cols)))
        else:
            baseCov = libalgos.nancorr(ensure_float64(mat), cov=True, minp=min_periods)

        return self._constructor(baseCov, index=idx, columns=cols)

    def corrwith(self, other, axis=0, drop=False, method="pearson"):
        """
        Compute pairwise correlation between rows or columns of DataFrame
        with rows or columns of Series or DataFrame.  DataFrames are first
        aligned along both axes before computing the correlations.

        Parameters
        ----------
        other : DataFrame, Series
            Object with which to compute correlations.
        axis : {0 or 'index', 1 or 'columns'}, default 0
            The axis to use. 0 or 'index' to compute column-wise, 1 or 'columns' for
            row-wise.
        drop : bool, default False
            Drop missing indices from result.
        method : {'pearson', 'kendall', 'spearman'} or callable
            Method of correlation:

            * pearson : standard correlation coefficient
            * kendall : Kendall Tau correlation coefficient
            * spearman : Spearman rank correlation
            * callable: callable with input two 1d ndarrays
                and returning a float

            .. versionadded:: 0.24.0

        Returns
        -------
        Series
            Pairwise correlations.

        See Also
        --------
        DataFrame.corr
        """
        axis = self._get_axis_number(axis)
        this = self._get_numeric_data()

        if isinstance(other, Series):
            return this.apply(lambda x: other.corr(x, method=method), axis=axis)

        other = other._get_numeric_data()
        left, right = this.align(other, join="inner", copy=False)

        if axis == 1:
            left = left.T
            right = right.T

        if method == "pearson":
            # mask missing values
            left = left + right * 0
            right = right + left * 0

            # demeaned data
            ldem = left - left.mean()
            rdem = right - right.mean()

            num = (ldem * rdem).sum()
            dom = (left.count() - 1) * left.std() * right.std()

            correl = num / dom

        elif method in ["kendall", "spearman"] or callable(method):

            def c(x):
                return nanops.nancorr(x[0], x[1], method=method)

            correl = Series(
                map(c, zip(left.values.T, right.values.T)), index=left.columns
            )

        else:
            raise ValueError(
                "Invalid method {method} was passed, "
                "valid methods are: 'pearson', 'kendall', "
                "'spearman', or callable".format(method=method)
            )

        if not drop:
            # Find non-matching labels along the given axis
            # and append missing correlations (GH 22375)
            raxis = 1 if axis == 0 else 0
            result_index = this._get_axis(raxis).union(other._get_axis(raxis))
            idx_diff = result_index.difference(correl.index)

            if len(idx_diff) > 0:
                correl = correl.append(Series([np.nan] * len(idx_diff), index=idx_diff))

        return correl

    # ----------------------------------------------------------------------
    # ndarray-like stats methods

    def count(self, axis=0, level=None, numeric_only=False):
        """
        Count non-NA cells for each column or row.

        The values `None`, `NaN`, `NaT`, and optionally `numpy.inf` (depending
        on `pandas.options.mode.use_inf_as_na`) are considered NA.

        Parameters
        ----------
        axis : {0 or 'index', 1 or 'columns'}, default 0
            If 0 or 'index' counts are generated for each column.
            If 1 or 'columns' counts are generated for each **row**.
        level : int or str, optional
            If the axis is a `MultiIndex` (hierarchical), count along a
            particular `level`, collapsing into a `DataFrame`.
            A `str` specifies the level name.
        numeric_only : bool, default False
            Include only `float`, `int` or `boolean` data.

        Returns
        -------
        Series or DataFrame
            For each column/row the number of non-NA/null entries.
            If `level` is specified returns a `DataFrame`.

        See Also
        --------
        Series.count: Number of non-NA elements in a Series.
        DataFrame.shape: Number of DataFrame rows and columns (including NA
            elements).
        DataFrame.isna: Boolean same-sized DataFrame showing places of NA
            elements.

        Examples
        --------
        Constructing DataFrame from a dictionary:

        >>> df = pd.DataFrame({"Person":
        ...                    ["John", "Myla", "Lewis", "John", "Myla"],
        ...                    "Age": [24., np.nan, 21., 33, 26],
        ...                    "Single": [False, True, True, True, False]})
        >>> df
           Person   Age  Single
        0    John  24.0   False
        1    Myla   NaN    True
        2   Lewis  21.0    True
        3    John  33.0    True
        4    Myla  26.0   False

        Notice the uncounted NA values:

        >>> df.count()
        Person    5
        Age       4
        Single    5
        dtype: int64

        Counts for each **row**:

        >>> df.count(axis='columns')
        0    3
        1    2
        2    3
        3    3
        4    3
        dtype: int64

        Counts for one level of a `MultiIndex`:

        >>> df.set_index(["Person", "Single"]).count(level="Person")
                Age
        Person
        John      2
        Lewis     1
        Myla      1
        """
        axis = self._get_axis_number(axis)
        if level is not None:
            return self._count_level(level, axis=axis, numeric_only=numeric_only)

        if numeric_only:
            frame = self._get_numeric_data()
        else:
            frame = self

        # GH #423
        if len(frame._get_axis(axis)) == 0:
            result = Series(0, index=frame._get_agg_axis(axis))
        else:
            if frame._is_mixed_type or frame._data.any_extension_types:
                # the or any_extension_types is really only hit for single-
                # column frames with an extension array
                result = notna(frame).sum(axis=axis)
            else:
                # GH13407
                series_counts = notna(frame).sum(axis=axis)
                counts = series_counts.values
                result = Series(counts, index=frame._get_agg_axis(axis))

        return result.astype("int64")

    def _count_level(self, level, axis=0, numeric_only=False):
        if numeric_only:
            frame = self._get_numeric_data()
        else:
            frame = self

        count_axis = frame._get_axis(axis)
        agg_axis = frame._get_agg_axis(axis)

        if not isinstance(count_axis, ABCMultiIndex):
            raise TypeError(
                "Can only count levels on hierarchical "
                "{ax}.".format(ax=self._get_axis_name(axis))
            )

        if frame._is_mixed_type:
            # Since we have mixed types, calling notna(frame.values) might
            # upcast everything to object
            mask = notna(frame).values
        else:
            # But use the speedup when we have homogeneous dtypes
            mask = notna(frame.values)

        if axis == 1:
            # We're transposing the mask rather than frame to avoid potential
            # upcasts to object, which induces a ~20x slowdown
            mask = mask.T

        if isinstance(level, str):
            level = count_axis._get_level_number(level)

        level_index = count_axis.levels[level]
        level_codes = ensure_int64(count_axis.codes[level])
        counts = lib.count_level_2d(mask, level_codes, len(level_index), axis=0)

        result = DataFrame(counts, index=level_index, columns=agg_axis)

        if axis == 1:
            # Undo our earlier transpose
            return result.T
        else:
            return result

    def _reduce(
        self, op, name, axis=0, skipna=True, numeric_only=None, filter_type=None, **kwds
    ):
        if axis is None and filter_type == "bool":
            labels = None
            constructor = None
        else:
            # TODO: Make other agg func handle axis=None properly
            axis = self._get_axis_number(axis)
            labels = self._get_agg_axis(axis)
            constructor = self._constructor

        def f(x):
            return op(x, axis=axis, skipna=skipna, **kwds)

        # exclude timedelta/datetime unless we are uniform types
        if (
            axis == 1
            and self._is_datelike_mixed_type
            and (
                not self._is_homogeneous_type
                and not is_datetime64tz_dtype(self.dtypes[0])
            )
        ):
            numeric_only = True

        if numeric_only is None:
            try:
                values = self.values
                result = f(values)

                if filter_type == "bool" and is_object_dtype(values) and axis is None:
                    # work around https://github.com/numpy/numpy/issues/10489
                    # TODO: combine with hasattr(result, 'dtype') further down
                    # hard since we don't have `values` down there.
                    result = np.bool_(result)
            except Exception as e:

                # try by-column first
                if filter_type is None and axis == 0:
                    try:

                        # this can end up with a non-reduction
                        # but not always. if the types are mixed
                        # with datelike then need to make sure a series

                        # we only end up here if we have not specified
                        # numeric_only and yet we have tried a
                        # column-by-column reduction, where we have mixed type.
                        # So let's just do what we can
                        from pandas.core.apply import frame_apply

                        opa = frame_apply(
                            self, func=f, result_type="expand", ignore_failures=True
                        )
                        result = opa.get_result()
                        if result.ndim == self.ndim:
                            result = result.iloc[0]
                        return result
                    except Exception:
                        pass

                if filter_type is None or filter_type == "numeric":
                    data = self._get_numeric_data()
                elif filter_type == "bool":
                    data = self._get_bool_data()
                else:  # pragma: no cover
                    e = NotImplementedError(
                        "Handling exception with filter_type {f} not"
                        "implemented.".format(f=filter_type)
                    )
                    raise_with_traceback(e)
                with np.errstate(all="ignore"):
                    result = f(data.values)
                labels = data._get_agg_axis(axis)
        else:
            if numeric_only:
                if filter_type is None or filter_type == "numeric":
                    data = self._get_numeric_data()
                elif filter_type == "bool":
                    # GH 25101, # GH 24434
                    data = self._get_bool_data() if axis == 0 else self
                else:  # pragma: no cover
                    msg = (
                        "Generating numeric_only data with filter_type {f}"
                        "not supported.".format(f=filter_type)
                    )
                    raise NotImplementedError(msg)
                values = data.values
                labels = data._get_agg_axis(axis)
            else:
                values = self.values
            result = f(values)

        if hasattr(result, "dtype") and is_object_dtype(result.dtype):
            try:
                if filter_type is None or filter_type == "numeric":
                    result = result.astype(np.float64)
                elif filter_type == "bool" and notna(result).all():
                    result = result.astype(np.bool_)
            except (ValueError, TypeError):

                # try to coerce to the original dtypes item by item if we can
                if axis == 0:
                    result = coerce_to_dtypes(result, self.dtypes)

        if constructor is not None:
            result = Series(result, index=labels)
        return result

    def nunique(self, axis=0, dropna=True):
        """
        Count distinct observations over requested axis.

        Return Series with number of distinct observations. Can ignore NaN
        values.

        .. versionadded:: 0.20.0

        Parameters
        ----------
        axis : {0 or 'index', 1 or 'columns'}, default 0
            The axis to use. 0 or 'index' for row-wise, 1 or 'columns' for
            column-wise.
        dropna : bool, default True
            Don't include NaN in the counts.

        Returns
        -------
        Series

        See Also
        --------
        Series.nunique: Method nunique for Series.
        DataFrame.count: Count non-NA cells for each column or row.

        Examples
        --------
        >>> df = pd.DataFrame({'A': [1, 2, 3], 'B': [1, 1, 1]})
        >>> df.nunique()
        A    3
        B    1
        dtype: int64

        >>> df.nunique(axis=1)
        0    1
        1    2
        2    2
        dtype: int64
        """
        return self.apply(Series.nunique, axis=axis, dropna=dropna)

    def idxmin(self, axis=0, skipna=True):
        """
        Return index of first occurrence of minimum over requested axis.
        NA/null values are excluded.

        Parameters
        ----------
        axis : {0 or 'index', 1 or 'columns'}, default 0
<<<<<<< HEAD
            0 or 'index' for row-wise, 1 or 'columns' for column-wise
        skipna : bool, default True
=======
            The axis to use. 0 or 'index' for row-wise, 1 or 'columns' for column-wise
        skipna : boolean, default True
>>>>>>> b1c3a903
            Exclude NA/null values. If an entire row/column is NA, the result
            will be NA.

        Returns
        -------
        Series
            Indexes of minima along the specified axis.

        Raises
        ------
        ValueError
            * If the row/column is empty

        See Also
        --------
        Series.idxmin

        Notes
        -----
        This method is the DataFrame version of ``ndarray.argmin``.
        """
        axis = self._get_axis_number(axis)
        indices = nanops.nanargmin(self.values, axis=axis, skipna=skipna)
        index = self._get_axis(axis)
        result = [index[i] if i >= 0 else np.nan for i in indices]
        return Series(result, index=self._get_agg_axis(axis))

    def idxmax(self, axis=0, skipna=True):
        """
        Return index of first occurrence of maximum over requested axis.
        NA/null values are excluded.

        Parameters
        ----------
        axis : {0 or 'index', 1 or 'columns'}, default 0
<<<<<<< HEAD
            0 or 'index' for row-wise, 1 or 'columns' for column-wise
        skipna : bool, default True
=======
            The axis to use. 0 or 'index' for row-wise, 1 or 'columns' for column-wise
        skipna : boolean, default True
>>>>>>> b1c3a903
            Exclude NA/null values. If an entire row/column is NA, the result
            will be NA.

        Returns
        -------
        Series
            Indexes of maxima along the specified axis.

        Raises
        ------
        ValueError
            * If the row/column is empty

        See Also
        --------
        Series.idxmax

        Notes
        -----
        This method is the DataFrame version of ``ndarray.argmax``.
        """
        axis = self._get_axis_number(axis)
        indices = nanops.nanargmax(self.values, axis=axis, skipna=skipna)
        index = self._get_axis(axis)
        result = [index[i] if i >= 0 else np.nan for i in indices]
        return Series(result, index=self._get_agg_axis(axis))

    def _get_agg_axis(self, axis_num):
        """
        Let's be explicit about this.
        """
        if axis_num == 0:
            return self.columns
        elif axis_num == 1:
            return self.index
        else:
            raise ValueError("Axis must be 0 or 1 (got %r)" % axis_num)

    def mode(self, axis=0, numeric_only=False, dropna=True):
        """
        Get the mode(s) of each element along the selected axis.

        The mode of a set of values is the value that appears most often.
        It can be multiple values.

        Parameters
        ----------
        axis : {0 or 'index', 1 or 'columns'}, default 0
            The axis to iterate over while searching for the mode:

            * 0 or 'index' : get mode of each column
            * 1 or 'columns' : get mode of each row
        numeric_only : bool, default False
            If True, only apply to numeric columns.
        dropna : bool, default True
            Don't consider counts of NaN/NaT.

            .. versionadded:: 0.24.0

        Returns
        -------
        DataFrame
            The modes of each column or row.

        See Also
        --------
        Series.mode : Return the highest frequency value in a Series.
        Series.value_counts : Return the counts of values in a Series.

        Examples
        --------
        >>> df = pd.DataFrame([('bird', 2, 2),
        ...                    ('mammal', 4, np.nan),
        ...                    ('arthropod', 8, 0),
        ...                    ('bird', 2, np.nan)],
        ...                   index=('falcon', 'horse', 'spider', 'ostrich'),
        ...                   columns=('species', 'legs', 'wings'))
        >>> df
                   species  legs  wings
        falcon        bird     2    2.0
        horse       mammal     4    NaN
        spider   arthropod     8    0.0
        ostrich       bird     2    NaN

        By default, missing values are not considered, and the mode of wings
        are both 0 and 2. The second row of species and legs contains ``NaN``,
        because they have only one mode, but the DataFrame has two rows.

        >>> df.mode()
          species  legs  wings
        0    bird   2.0    0.0
        1     NaN   NaN    2.0

        Setting ``dropna=False`` ``NaN`` values are considered and they can be
        the mode (like for wings).

        >>> df.mode(dropna=False)
          species  legs  wings
        0    bird     2    NaN

        Setting ``numeric_only=True``, only the mode of numeric columns is
        computed, and columns of other types are ignored.

        >>> df.mode(numeric_only=True)
           legs  wings
        0   2.0    0.0
        1   NaN    2.0

        To compute the mode over columns and not rows, use the axis parameter:

        >>> df.mode(axis='columns', numeric_only=True)
                   0    1
        falcon   2.0  NaN
        horse    4.0  NaN
        spider   0.0  8.0
        ostrich  2.0  NaN
        """
        data = self if not numeric_only else self._get_numeric_data()

        def f(s):
            return s.mode(dropna=dropna)

        return data.apply(f, axis=axis)

    def quantile(self, q=0.5, axis=0, numeric_only=True, interpolation="linear"):
        """
        Return values at the given quantile over requested axis.

        Parameters
        ----------
        q : float or array-like, default 0.5 (50% quantile)
            Value between 0 <= q <= 1, the quantile(s) to compute.
        axis : {0, 1, 'index', 'columns'} (default 0)
            Equals 0 or 'index' for row-wise, 1 or 'columns' for column-wise.
        numeric_only : bool, default True
            If False, the quantile of datetime and timedelta data will be
            computed as well.
        interpolation : {'linear', 'lower', 'higher', 'midpoint', 'nearest'}
            This optional parameter specifies the interpolation method to use,
            when the desired quantile lies between two data points `i` and `j`:

            * linear: `i + (j - i) * fraction`, where `fraction` is the
              fractional part of the index surrounded by `i` and `j`.
            * lower: `i`.
            * higher: `j`.
            * nearest: `i` or `j` whichever is nearest.
            * midpoint: (`i` + `j`) / 2.

        Returns
        -------
        Series or DataFrame

            If ``q`` is an array, a DataFrame will be returned where the
              index is ``q``, the columns are the columns of self, and the
              values are the quantiles.
            If ``q`` is a float, a Series will be returned where the
              index is the columns of self and the values are the quantiles.

        See Also
        --------
        core.window.Rolling.quantile: Rolling quantile.
        numpy.percentile: Numpy function to compute the percentile.

        Examples
        --------
        >>> df = pd.DataFrame(np.array([[1, 1], [2, 10], [3, 100], [4, 100]]),
        ...                   columns=['a', 'b'])
        >>> df.quantile(.1)
        a    1.3
        b    3.7
        Name: 0.1, dtype: float64
        >>> df.quantile([.1, .5])
               a     b
        0.1  1.3   3.7
        0.5  2.5  55.0

        Specifying `numeric_only=False` will also compute the quantile of
        datetime and timedelta data.

        >>> df = pd.DataFrame({'A': [1, 2],
        ...                    'B': [pd.Timestamp('2010'),
        ...                          pd.Timestamp('2011')],
        ...                    'C': [pd.Timedelta('1 days'),
        ...                          pd.Timedelta('2 days')]})
        >>> df.quantile(0.5, numeric_only=False)
        A                    1.5
        B    2010-07-02 12:00:00
        C        1 days 12:00:00
        Name: 0.5, dtype: object
        """
        self._check_percentile(q)

        data = self._get_numeric_data() if numeric_only else self
        axis = self._get_axis_number(axis)
        is_transposed = axis == 1

        if is_transposed:
            data = data.T

        if len(data.columns) == 0:
            # GH#23925 _get_numeric_data may have dropped all columns
            cols = Index([], name=self.columns.name)
            if is_list_like(q):
                return self._constructor([], index=q, columns=cols)
            return self._constructor_sliced([], index=cols, name=q)

        result = data._data.quantile(
            qs=q, axis=1, interpolation=interpolation, transposed=is_transposed
        )

        if result.ndim == 2:
            result = self._constructor(result)
        else:
            result = self._constructor_sliced(result, name=q)

        if is_transposed:
            result = result.T

        return result

    def to_timestamp(self, freq=None, how="start", axis=0, copy=True):
        """
        Cast to DatetimeIndex of timestamps, at *beginning* of period.

        Parameters
        ----------
        freq : str, default frequency of PeriodIndex
            Desired frequency.
        how : {'s', 'e', 'start', 'end'}
            Convention for converting period to timestamp; start of period
            vs. end.
        axis : {0 or 'index', 1 or 'columns'}, default 0
            The axis to convert (the index by default).
        copy : bool, default True
            If False then underlying input data is not copied.

        Returns
        -------
        DataFrame with DatetimeIndex
        """
        new_data = self._data
        if copy:
            new_data = new_data.copy()

        axis = self._get_axis_number(axis)
        if axis == 0:
            new_data.set_axis(1, self.index.to_timestamp(freq=freq, how=how))
        elif axis == 1:
            new_data.set_axis(0, self.columns.to_timestamp(freq=freq, how=how))
        else:  # pragma: no cover
            raise AssertionError("Axis must be 0 or 1. Got {ax!s}".format(ax=axis))

        return self._constructor(new_data)

    def to_period(self, freq=None, axis=0, copy=True):
        """
        Convert DataFrame from DatetimeIndex to PeriodIndex with desired
        frequency (inferred from index if not passed).

        Parameters
        ----------
        freq : str, default
            Frequency of the PeriodIndex.
        axis : {0 or 'index', 1 or 'columns'}, default 0
            The axis to convert (the index by default).
        copy : bool, default True
            If False then underlying input data is not copied.

        Returns
        -------
        TimeSeries with PeriodIndex
        """
        new_data = self._data
        if copy:
            new_data = new_data.copy()

        axis = self._get_axis_number(axis)
        if axis == 0:
            new_data.set_axis(1, self.index.to_period(freq=freq))
        elif axis == 1:
            new_data.set_axis(0, self.columns.to_period(freq=freq))
        else:  # pragma: no cover
            raise AssertionError("Axis must be 0 or 1. Got {ax!s}".format(ax=axis))

        return self._constructor(new_data)

    def isin(self, values):
        """
        Whether each element in the DataFrame is contained in values.

        Parameters
        ----------
        values : iterable, Series, DataFrame or dict
            The result will only be true at a location if all the
            labels match. If `values` is a Series, that's the index. If
            `values` is a dict, the keys must be the column names,
            which must match. If `values` is a DataFrame,
            then both the index and column labels must match.

        Returns
        -------
        DataFrame
            DataFrame of booleans showing whether each element in the DataFrame
            is contained in values.

        See Also
        --------
        DataFrame.eq: Equality test for DataFrame.
        Series.isin: Equivalent method on Series.
        Series.str.contains: Test if pattern or regex is contained within a
            string of a Series or Index.

        Examples
        --------

        >>> df = pd.DataFrame({'num_legs': [2, 4], 'num_wings': [2, 0]},
        ...                   index=['falcon', 'dog'])
        >>> df
                num_legs  num_wings
        falcon         2          2
        dog            4          0

        When ``values`` is a list check whether every value in the DataFrame
        is present in the list (which animals have 0 or 2 legs or wings)

        >>> df.isin([0, 2])
                num_legs  num_wings
        falcon      True       True
        dog        False       True

        When ``values`` is a dict, we can pass values to check for each
        column separately:

        >>> df.isin({'num_wings': [0, 3]})
                num_legs  num_wings
        falcon     False      False
        dog        False       True

        When ``values`` is a Series or DataFrame the index and column must
        match. Note that 'falcon' does not match based on the number of legs
        in df2.

        >>> other = pd.DataFrame({'num_legs': [8, 2], 'num_wings': [0, 2]},
        ...                      index=['spider', 'falcon'])
        >>> df.isin(other)
                num_legs  num_wings
        falcon      True       True
        dog        False      False
        """
        if isinstance(values, dict):
            from pandas.core.reshape.concat import concat

            values = collections.defaultdict(list, values)
            return concat(
                (
                    self.iloc[:, [i]].isin(values[col])
                    for i, col in enumerate(self.columns)
                ),
                axis=1,
            )
        elif isinstance(values, Series):
            if not values.index.is_unique:
                raise ValueError("cannot compute isin with a duplicate axis.")
            return self.eq(values.reindex_like(self), axis="index")
        elif isinstance(values, DataFrame):
            if not (values.columns.is_unique and values.index.is_unique):
                raise ValueError("cannot compute isin with a duplicate axis.")
            return self.eq(values.reindex_like(self))
        else:
            if not is_list_like(values):
                raise TypeError(
                    "only list-like or dict-like objects are "
                    "allowed to be passed to DataFrame.isin(), "
                    "you passed a "
                    "{0!r}".format(type(values).__name__)
                )
            return DataFrame(
                algorithms.isin(self.values.ravel(), values).reshape(self.shape),
                self.index,
                self.columns,
            )

    # ----------------------------------------------------------------------
    # Add plotting methods to DataFrame
    plot = CachedAccessor("plot", pandas.plotting.PlotAccessor)
    hist = pandas.plotting.hist_frame
    boxplot = pandas.plotting.boxplot_frame
    sparse = CachedAccessor("sparse", SparseFrameAccessor)


DataFrame._setup_axes(
    ["index", "columns"],
    info_axis=1,
    stat_axis=0,
    axes_are_reversed=True,
    aliases={"rows": 0},
    docs={
        "index": "The index (row labels) of the DataFrame.",
        "columns": "The column labels of the DataFrame.",
    },
)
DataFrame._add_numeric_operations()
DataFrame._add_series_or_dataframe_operations()

ops.add_flex_arithmetic_methods(DataFrame)
ops.add_special_arithmetic_methods(DataFrame)


def _from_nested_dict(data):
    # TODO: this should be seriously cythonized
    new_data = OrderedDict()
    for index, s in data.items():
        for col, v in s.items():
            new_data[col] = new_data.get(col, OrderedDict())
            new_data[col][index] = v
    return new_data


def _put_str(s, space):
    return "{s}".format(s=s)[:space].ljust(space)<|MERGE_RESOLUTION|>--- conflicted
+++ resolved
@@ -7947,13 +7947,8 @@
         Parameters
         ----------
         axis : {0 or 'index', 1 or 'columns'}, default 0
-<<<<<<< HEAD
-            0 or 'index' for row-wise, 1 or 'columns' for column-wise
-        skipna : bool, default True
-=======
             The axis to use. 0 or 'index' for row-wise, 1 or 'columns' for column-wise
         skipna : boolean, default True
->>>>>>> b1c3a903
             Exclude NA/null values. If an entire row/column is NA, the result
             will be NA.
 
@@ -7989,13 +7984,8 @@
         Parameters
         ----------
         axis : {0 or 'index', 1 or 'columns'}, default 0
-<<<<<<< HEAD
-            0 or 'index' for row-wise, 1 or 'columns' for column-wise
-        skipna : bool, default True
-=======
             The axis to use. 0 or 'index' for row-wise, 1 or 'columns' for column-wise
         skipna : boolean, default True
->>>>>>> b1c3a903
             Exclude NA/null values. If an entire row/column is NA, the result
             will be NA.
 
