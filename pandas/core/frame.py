--- conflicted
+++ resolved
@@ -16,12 +16,9 @@
 from textwrap import dedent
 from typing import (
     FrozenSet,
-<<<<<<< HEAD
     Generator,
-=======
     Hashable,
     Iterable,
->>>>>>> 8562dcca
     List,
     Optional,
     Sequence,
@@ -818,15 +815,10 @@
     @property
     def style(self) -> "Styler":
         """
-<<<<<<< HEAD
-        Property returning a Styler object containing methods for
-        building a styled HTML representation of the DataFrame.
-=======
         Returns a Styler object.
 
         Contains methods for building a styled HTML representation of the DataFrame.
         a styled HTML representation fo the DataFrame.
->>>>>>> 8562dcca
 
         See Also
         --------
@@ -887,11 +879,7 @@
         """
 
     @Appender(_shared_docs["items"])
-<<<<<<< HEAD
-    def items(self) -> Generator[Tuple[str, Dtype], None, None]:
-=======
     def items(self) -> Iterable[Tuple[Optional[Hashable], Series]]:
->>>>>>> 8562dcca
         if self.columns.is_unique and hasattr(self, "_item_cache"):
             for k in self.columns:
                 yield k, self._get_item_cache(k)
