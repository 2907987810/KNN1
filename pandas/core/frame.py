--- conflicted
+++ resolved
@@ -3159,11 +3159,7 @@
     def to_html(
         self,
         buf: FilePath | WriteBuffer[str] | None = None,
-<<<<<<< HEAD
-        columns: Axes | None = None,
-=======
         columns: Sequence[Level] | None = None,
->>>>>>> 8bcc1ebb
         col_space: ColspaceArgType | None = None,
         header: bool = True,
         index: bool = True,
