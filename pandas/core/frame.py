"""
DataFrame
---------
An efficient 2D container for potentially mixed-type time series or other
labeled data series.

Similar to its R counterpart, data.frame, except providing automatic data
alignment and a host of useful data manipulation methods having to do with the
labeling information
"""
from __future__ import annotations

import collections
from collections import abc
import datetime
from io import StringIO
import itertools
import mmap
from textwrap import dedent
from typing import (
    IO,
    TYPE_CHECKING,
    Any,
    AnyStr,
    Dict,
    FrozenSet,
    Hashable,
    Iterable,
    Iterator,
    List,
    Optional,
    Sequence,
    Set,
    Tuple,
    Type,
    Union,
    cast,
    overload,
)
import warnings

import numpy as np
import numpy.ma as ma

from pandas._config import get_option

from pandas._libs import algos as libalgos, lib, properties
from pandas._libs.lib import no_default
from pandas._typing import (
    AggFuncType,
    ArrayLike,
    Axes,
    Axis,
    CompressionOptions,
    Dtype,
    FilePathOrBuffer,
    FrameOrSeriesUnion,
    IndexKeyFunc,
    Label,
    Level,
    Renamer,
    StorageOptions,
    ValueKeyFunc,
)
from pandas.compat._optional import import_optional_dependency
from pandas.compat.numpy import function as nv
from pandas.util._decorators import (
    Appender,
    Substitution,
    deprecate_kwarg,
    doc,
    rewrite_axis_style_signature,
)
from pandas.util._validators import (
    validate_axis_style_args,
    validate_bool_kwarg,
    validate_percentile,
)

from pandas.core.dtypes.cast import (
    construct_1d_arraylike_from_scalar,
    find_common_type,
    infer_dtype_from_scalar,
    invalidate_string_dtypes,
    maybe_box_datetimelike,
    maybe_cast_to_datetime,
    maybe_casted_values,
    maybe_convert_platform,
    maybe_downcast_to_dtype,
    maybe_infer_to_datetimelike,
    maybe_upcast,
    validate_numeric_casting,
)
from pandas.core.dtypes.common import (
    ensure_int64,
    ensure_platform_int,
    infer_dtype_from_object,
    is_bool_dtype,
    is_dataclass,
    is_datetime64_any_dtype,
    is_dict_like,
    is_dtype_equal,
    is_extension_array_dtype,
    is_float,
    is_float_dtype,
    is_hashable,
    is_integer,
    is_integer_dtype,
    is_iterator,
    is_list_like,
    is_named_tuple,
    is_object_dtype,
    is_scalar,
    is_sequence,
    pandas_dtype,
)
from pandas.core.dtypes.missing import isna, notna

from pandas.core import algorithms, common as com, generic, nanops, ops
from pandas.core.accessor import CachedAccessor
from pandas.core.aggregation import (
    aggregate,
    reconstruct_func,
    relabel_result,
    transform,
)
from pandas.core.arraylike import OpsMixin
from pandas.core.arrays import Categorical, ExtensionArray
from pandas.core.arrays.sparse import SparseFrameAccessor
from pandas.core.construction import extract_array
from pandas.core.generic import NDFrame, _shared_docs
from pandas.core.indexes import base as ibase
from pandas.core.indexes.api import (
    DatetimeIndex,
    Index,
    PeriodIndex,
    ensure_index,
    ensure_index_from_sequences,
)
from pandas.core.indexes.multi import MultiIndex, maybe_droplevels
from pandas.core.indexing import check_bool_indexer, convert_to_index_sliceable
from pandas.core.internals import BlockManager
from pandas.core.internals.construction import (
    arrays_to_mgr,
    dataclasses_to_dicts,
    get_names_from_index,
    init_dict,
    init_ndarray,
    masked_rec_array_to_mgr,
    reorder_arrays,
    sanitize_index,
    to_arrays,
)
from pandas.core.reshape.melt import melt
from pandas.core.series import Series
from pandas.core.sorting import get_group_index, lexsort_indexer, nargsort

from pandas.io.common import get_handle
from pandas.io.formats import console, format as fmt
from pandas.io.formats.info import BaseInfo, DataFrameInfo
import pandas.plotting

if TYPE_CHECKING:
    from typing import Literal

    from pandas.core.groupby.generic import DataFrameGroupBy

    from pandas.io.formats.style import Styler

# ---------------------------------------------------------------------
# Docstring templates

_shared_doc_kwargs = {
    "axes": "index, columns",
    "klass": "DataFrame",
    "axes_single_arg": "{0 or 'index', 1 or 'columns'}",
    "axis": """axis : {0 or 'index', 1 or 'columns'}, default 0
        If 0 or 'index': apply function to each column.
        If 1 or 'columns': apply function to each row.""",
    "optional_by": """
        by : str or list of str
            Name or list of names to sort by.

            - if `axis` is 0 or `'index'` then `by` may contain index
              levels and/or column labels.
            - if `axis` is 1 or `'columns'` then `by` may contain column
              levels and/or index labels.""",
    "optional_labels": """labels : array-like, optional
            New labels / index to conform the axis specified by 'axis' to.""",
    "optional_axis": """axis : int or str, optional
            Axis to target. Can be either the axis name ('index', 'columns')
            or number (0, 1).""",
}

_numeric_only_doc = """numeric_only : boolean, default None
    Include only float, int, boolean data. If None, will attempt to use
    everything, then use only numeric data
"""

_merge_doc = """
Merge DataFrame or named Series objects with a database-style join.

The join is done on columns or indexes. If joining columns on
columns, the DataFrame indexes *will be ignored*. Otherwise if joining indexes
on indexes or indexes on a column or columns, the index will be passed on.
When performing a cross merge, no column specifications to merge on are
allowed.

Parameters
----------%s
right : DataFrame or named Series
    Object to merge with.
how : {'left', 'right', 'outer', 'inner', 'cross'}, default 'inner'
    Type of merge to be performed.

    * left: use only keys from left frame, similar to a SQL left outer join;
      preserve key order.
    * right: use only keys from right frame, similar to a SQL right outer join;
      preserve key order.
    * outer: use union of keys from both frames, similar to a SQL full outer
      join; sort keys lexicographically.
    * inner: use intersection of keys from both frames, similar to a SQL inner
      join; preserve the order of the left keys.
    * cross: creates the cartesian product from both frames, preserves the order
      of the left keys.

      .. versionadded:: 1.2.0

on : label or list
    Column or index level names to join on. These must be found in both
    DataFrames. If `on` is None and not merging on indexes then this defaults
    to the intersection of the columns in both DataFrames.
left_on : label or list, or array-like
    Column or index level names to join on in the left DataFrame. Can also
    be an array or list of arrays of the length of the left DataFrame.
    These arrays are treated as if they are columns.
right_on : label or list, or array-like
    Column or index level names to join on in the right DataFrame. Can also
    be an array or list of arrays of the length of the right DataFrame.
    These arrays are treated as if they are columns.
left_index : bool, default False
    Use the index from the left DataFrame as the join key(s). If it is a
    MultiIndex, the number of keys in the other DataFrame (either the index
    or a number of columns) must match the number of levels.
right_index : bool, default False
    Use the index from the right DataFrame as the join key. Same caveats as
    left_index.
sort : bool, default False
    Sort the join keys lexicographically in the result DataFrame. If False,
    the order of the join keys depends on the join type (how keyword).
suffixes : list-like, default is ("_x", "_y")
    A length-2 sequence where each element is optionally a string
    indicating the suffix to add to overlapping column names in
    `left` and `right` respectively. Pass a value of `None` instead
    of a string to indicate that the column name from `left` or
    `right` should be left as-is, with no suffix. At least one of the
    values must not be None.
copy : bool, default True
    If False, avoid copy if possible.
indicator : bool or str, default False
    If True, adds a column to the output DataFrame called "_merge" with
    information on the source of each row. The column can be given a different
    name by providing a string argument. The column will have a Categorical
    type with the value of "left_only" for observations whose merge key only
    appears in the left DataFrame, "right_only" for observations
    whose merge key only appears in the right DataFrame, and "both"
    if the observation's merge key is found in both DataFrames.

validate : str, optional
    If specified, checks if merge is of specified type.

    * "one_to_one" or "1:1": check if merge keys are unique in both
      left and right datasets.
    * "one_to_many" or "1:m": check if merge keys are unique in left
      dataset.
    * "many_to_one" or "m:1": check if merge keys are unique in right
      dataset.
    * "many_to_many" or "m:m": allowed, but does not result in checks.

Returns
-------
DataFrame
    A DataFrame of the two merged objects.

See Also
--------
merge_ordered : Merge with optional filling/interpolation.
merge_asof : Merge on nearest keys.
DataFrame.join : Similar method using indices.

Notes
-----
Support for specifying index levels as the `on`, `left_on`, and
`right_on` parameters was added in version 0.23.0
Support for merging named Series objects was added in version 0.24.0

Examples
--------
>>> df1 = pd.DataFrame({'lkey': ['foo', 'bar', 'baz', 'foo'],
...                     'value': [1, 2, 3, 5]})
>>> df2 = pd.DataFrame({'rkey': ['foo', 'bar', 'baz', 'foo'],
...                     'value': [5, 6, 7, 8]})
>>> df1
    lkey value
0   foo      1
1   bar      2
2   baz      3
3   foo      5
>>> df2
    rkey value
0   foo      5
1   bar      6
2   baz      7
3   foo      8

Merge df1 and df2 on the lkey and rkey columns. The value columns have
the default suffixes, _x and _y, appended.

>>> df1.merge(df2, left_on='lkey', right_on='rkey')
  lkey  value_x rkey  value_y
0  foo        1  foo        5
1  foo        1  foo        8
2  foo        5  foo        5
3  foo        5  foo        8
4  bar        2  bar        6
5  baz        3  baz        7

Merge DataFrames df1 and df2 with specified left and right suffixes
appended to any overlapping columns.

>>> df1.merge(df2, left_on='lkey', right_on='rkey',
...           suffixes=('_left', '_right'))
  lkey  value_left rkey  value_right
0  foo           1  foo            5
1  foo           1  foo            8
2  foo           5  foo            5
3  foo           5  foo            8
4  bar           2  bar            6
5  baz           3  baz            7

Merge DataFrames df1 and df2, but raise an exception if the DataFrames have
any overlapping columns.

>>> df1.merge(df2, left_on='lkey', right_on='rkey', suffixes=(False, False))
Traceback (most recent call last):
...
ValueError: columns overlap but no suffix specified:
    Index(['value'], dtype='object')

>>> df1 = pd.DataFrame({'a': ['foo', 'bar'], 'b': [1, 2]})
>>> df2 = pd.DataFrame({'a': ['foo', 'baz'], 'c': [3, 4]})
>>> df1
      a  b
0   foo  1
1   bar  2
>>> df2
      a  c
0   foo  3
1   baz  4

>>> df1.merge(df2, how='inner', on='a')
      a  b  c
0   foo  1  3

>>> df1.merge(df2, how='left', on='a')
      a  b  c
0   foo  1  3.0
1   bar  2  NaN

>>> df1 = pd.DataFrame({'left': ['foo', 'bar']})
>>> df2 = pd.DataFrame({'right': [7, 8]})
>>> df1
    left
0   foo
1   bar
>>> df2
    right
0   7
1   8

>>> df1.merge(df2, how='cross')
   left  right
0   foo      7
1   foo      8
2   bar      7
3   bar      8
"""


# -----------------------------------------------------------------------
# DataFrame class


class DataFrame(NDFrame, OpsMixin):
    """
    Two-dimensional, size-mutable, potentially heterogeneous tabular data.

    Data structure also contains labeled axes (rows and columns).
    Arithmetic operations align on both row and column labels. Can be
    thought of as a dict-like container for Series objects. The primary
    pandas data structure.

    Parameters
    ----------
    data : ndarray (structured or homogeneous), Iterable, dict, or DataFrame
        Dict can contain Series, arrays, constants, dataclass or list-like objects. If
        data is a dict, column order follows insertion-order.

        .. versionchanged:: 0.25.0
           If data is a list of dicts, column order follows insertion-order.

    index : Index or array-like
        Index to use for resulting frame. Will default to RangeIndex if
        no indexing information part of input data and no index provided.
    columns : Index or array-like
        Column labels to use for resulting frame. Will default to
        RangeIndex (0, 1, 2, ..., n) if no column labels are provided.
    dtype : dtype, default None
        Data type to force. Only a single dtype is allowed. If None, infer.
    copy : bool, default False
        Copy data from inputs. Only affects DataFrame / 2d ndarray input.

    See Also
    --------
    DataFrame.from_records : Constructor from tuples, also record arrays.
    DataFrame.from_dict : From dicts of Series, arrays, or dicts.
    read_csv : Read a comma-separated values (csv) file into DataFrame.
    read_table : Read general delimited file into DataFrame.
    read_clipboard : Read text from clipboard into DataFrame.

    Examples
    --------
    Constructing DataFrame from a dictionary.

    >>> d = {'col1': [1, 2], 'col2': [3, 4]}
    >>> df = pd.DataFrame(data=d)
    >>> df
       col1  col2
    0     1     3
    1     2     4

    Notice that the inferred dtype is int64.

    >>> df.dtypes
    col1    int64
    col2    int64
    dtype: object

    To enforce a single dtype:

    >>> df = pd.DataFrame(data=d, dtype=np.int8)
    >>> df.dtypes
    col1    int8
    col2    int8
    dtype: object

    Constructing DataFrame from numpy ndarray:

    >>> df2 = pd.DataFrame(np.array([[1, 2, 3], [4, 5, 6], [7, 8, 9]]),
    ...                    columns=['a', 'b', 'c'])
    >>> df2
       a  b  c
    0  1  2  3
    1  4  5  6
    2  7  8  9

    Constructing DataFrame from dataclass:

    >>> from dataclasses import make_dataclass
    >>> Point = make_dataclass("Point", [("x", int), ("y", int)])
    >>> pd.DataFrame([Point(0, 0), Point(0, 3), Point(2, 3)])
        x  y
    0  0  0
    1  0  3
    2  2  3
    """

    _internal_names_set = {"columns", "index"} | NDFrame._internal_names_set
    _typ = "dataframe"
    _HANDLED_TYPES = (Series, Index, ExtensionArray, np.ndarray)

    @property
    def _constructor(self) -> Type[DataFrame]:
        return DataFrame

    _constructor_sliced: Type[Series] = Series
    _hidden_attrs: FrozenSet[str] = NDFrame._hidden_attrs | frozenset([])
    _accessors: Set[str] = {"sparse"}

    @property
    def _constructor_expanddim(self):
        # GH#31549 raising NotImplementedError on a property causes trouble
        #  for `inspect`
        def constructor(*args, **kwargs):
            raise NotImplementedError("Not supported for DataFrames!")

        return constructor

    # ----------------------------------------------------------------------
    # Constructors

    def __init__(
        self,
        data=None,
        index: Optional[Axes] = None,
        columns: Optional[Axes] = None,
        dtype: Optional[Dtype] = None,
        copy: bool = False,
    ):
        if data is None:
            data = {}
        if dtype is not None:
            dtype = self._validate_dtype(dtype)

        if isinstance(data, DataFrame):
            data = data._mgr

        if isinstance(data, BlockManager):
            if index is None and columns is None and dtype is None and copy is False:
                # GH#33357 fastpath
                NDFrame.__init__(self, data)
                return

            mgr = self._init_mgr(
                data, axes={"index": index, "columns": columns}, dtype=dtype, copy=copy
            )

        elif isinstance(data, dict):
            mgr = init_dict(data, index, columns, dtype=dtype)
        elif isinstance(data, ma.MaskedArray):
            import numpy.ma.mrecords as mrecords

            # masked recarray
            if isinstance(data, mrecords.MaskedRecords):
                mgr = masked_rec_array_to_mgr(data, index, columns, dtype, copy)

            # a masked array
            else:
                mask = ma.getmaskarray(data)
                if mask.any():
                    data, fill_value = maybe_upcast(data, copy=True)
                    data.soften_mask()  # set hardmask False if it was True
                    data[mask] = fill_value
                else:
                    data = data.copy()
                mgr = init_ndarray(data, index, columns, dtype=dtype, copy=copy)

        elif isinstance(data, (np.ndarray, Series, Index)):
            if data.dtype.names:
                data_columns = list(data.dtype.names)
                data = {k: data[k] for k in data_columns}
                if columns is None:
                    columns = data_columns
                mgr = init_dict(data, index, columns, dtype=dtype)
            elif getattr(data, "name", None) is not None:
                mgr = init_dict({data.name: data}, index, columns, dtype=dtype)
            else:
                mgr = init_ndarray(data, index, columns, dtype=dtype, copy=copy)

        # For data is list-like, or Iterable (will consume into list)
        elif isinstance(data, abc.Iterable) and not isinstance(data, (str, bytes)):
            if not isinstance(data, (abc.Sequence, ExtensionArray)):
                data = list(data)
            if len(data) > 0:
                if is_dataclass(data[0]):
                    data = dataclasses_to_dicts(data)
                if is_list_like(data[0]) and getattr(data[0], "ndim", 1) == 1:
                    if is_named_tuple(data[0]) and columns is None:
                        columns = data[0]._fields
                    arrays, columns = to_arrays(data, columns, dtype=dtype)
                    columns = ensure_index(columns)

                    # set the index
                    if index is None:
                        if isinstance(data[0], Series):
                            index = get_names_from_index(data)
                        elif isinstance(data[0], Categorical):
                            index = ibase.default_index(len(data[0]))
                        else:
                            index = ibase.default_index(len(data))

                    mgr = arrays_to_mgr(arrays, columns, index, columns, dtype=dtype)
                else:
                    mgr = init_ndarray(data, index, columns, dtype=dtype, copy=copy)
            else:
                mgr = init_dict({}, index, columns, dtype=dtype)
        # For data is scalar
        else:
            if index is None or columns is None:
                raise ValueError("DataFrame constructor not properly called!")

            if not dtype:
                dtype, _ = infer_dtype_from_scalar(data, pandas_dtype=True)

            # For data is a scalar extension dtype
            if is_extension_array_dtype(dtype):

                values = [
                    construct_1d_arraylike_from_scalar(data, len(index), dtype)
                    for _ in range(len(columns))
                ]
                mgr = arrays_to_mgr(values, columns, index, columns, dtype=None)
            else:
                # Attempt to coerce to a numpy array
                try:
                    arr = np.array(data, dtype=dtype, copy=copy)
                except (ValueError, TypeError) as err:
                    exc = TypeError(
                        "DataFrame constructor called with "
                        f"incompatible data and dtype: {err}"
                    )
                    raise exc from err

                if arr.ndim != 0:
                    raise ValueError("DataFrame constructor not properly called!")

                shape = (len(index), len(columns))
                values = np.full(shape, arr)

                mgr = init_ndarray(
                    values, index, columns, dtype=values.dtype, copy=False
                )

        NDFrame.__init__(self, mgr)

    # ----------------------------------------------------------------------

    @property
    def axes(self) -> List[Index]:
        """
        Return a list representing the axes of the DataFrame.

        It has the row axis labels and column axis labels as the only members.
        They are returned in that order.

        Examples
        --------
        >>> df = pd.DataFrame({'col1': [1, 2], 'col2': [3, 4]})
        >>> df.axes
        [RangeIndex(start=0, stop=2, step=1), Index(['col1', 'col2'],
        dtype='object')]
        """
        return [self.index, self.columns]

    @property
    def shape(self) -> Tuple[int, int]:
        """
        Return a tuple representing the dimensionality of the DataFrame.

        See Also
        --------
        ndarray.shape : Tuple of array dimensions.

        Examples
        --------
        >>> df = pd.DataFrame({'col1': [1, 2], 'col2': [3, 4]})
        >>> df.shape
        (2, 2)

        >>> df = pd.DataFrame({'col1': [1, 2], 'col2': [3, 4],
        ...                    'col3': [5, 6]})
        >>> df.shape
        (2, 3)
        """
        return len(self.index), len(self.columns)

    @property
    def _is_homogeneous_type(self) -> bool:
        """
        Whether all the columns in a DataFrame have the same type.

        Returns
        -------
        bool

        See Also
        --------
        Index._is_homogeneous_type : Whether the object has a single
            dtype.
        MultiIndex._is_homogeneous_type : Whether all the levels of a
            MultiIndex have the same dtype.

        Examples
        --------
        >>> DataFrame({"A": [1, 2], "B": [3, 4]})._is_homogeneous_type
        True
        >>> DataFrame({"A": [1, 2], "B": [3.0, 4.0]})._is_homogeneous_type
        False

        Items with the same type but different sizes are considered
        different types.

        >>> DataFrame({
        ...    "A": np.array([1, 2], dtype=np.int32),
        ...    "B": np.array([1, 2], dtype=np.int64)})._is_homogeneous_type
        False
        """
        if self._mgr.any_extension_types:
            return len({block.dtype for block in self._mgr.blocks}) == 1
        else:
            return not self._is_mixed_type

    @property
    def _can_fast_transpose(self) -> bool:
        """
        Can we transpose this DataFrame without creating any new array objects.
        """
        if self._mgr.any_extension_types:
            # TODO(EA2D) special case would be unnecessary with 2D EAs
            return False
        return len(self._mgr.blocks) == 1

    # ----------------------------------------------------------------------
    # Rendering Methods

    def _repr_fits_vertical_(self) -> bool:
        """
        Check length against max_rows.
        """
        max_rows = get_option("display.max_rows")
        return len(self) <= max_rows

    def _repr_fits_horizontal_(self, ignore_width: bool = False) -> bool:
        """
        Check if full repr fits in horizontal boundaries imposed by the display
        options width and max_columns.

        In case of non-interactive session, no boundaries apply.

        `ignore_width` is here so ipynb+HTML output can behave the way
        users expect. display.max_columns remains in effect.
        GH3541, GH3573
        """
        width, height = console.get_console_size()
        max_columns = get_option("display.max_columns")
        nb_columns = len(self.columns)

        # exceed max columns
        if (max_columns and nb_columns > max_columns) or (
            (not ignore_width) and width and nb_columns > (width // 2)
        ):
            return False

        # used by repr_html under IPython notebook or scripts ignore terminal
        # dims
        if ignore_width or not console.in_interactive_session():
            return True

        if get_option("display.width") is not None or console.in_ipython_frontend():
            # check at least the column row for excessive width
            max_rows = 1
        else:
            max_rows = get_option("display.max_rows")

        # when auto-detecting, so width=None and not in ipython front end
        # check whether repr fits horizontal by actually checking
        # the width of the rendered repr
        buf = StringIO()

        # only care about the stuff we'll actually print out
        # and to_string on entire frame may be expensive
        d = self

        if not (max_rows is None):  # unlimited rows
            # min of two, where one may be None
            d = d.iloc[: min(max_rows, len(d))]
        else:
            return True

        d.to_string(buf=buf)
        value = buf.getvalue()
        repr_width = max(len(line) for line in value.split("\n"))

        return repr_width < width

    def _info_repr(self) -> bool:
        """
        True if the repr should show the info view.
        """
        info_repr_option = get_option("display.large_repr") == "info"
        return info_repr_option and not (
            self._repr_fits_horizontal_() and self._repr_fits_vertical_()
        )

    def __repr__(self) -> str:
        """
        Return a string representation for a particular DataFrame.
        """
        buf = StringIO("")
        if self._info_repr():
            self.info(buf=buf)
            return buf.getvalue()

        max_rows = get_option("display.max_rows")
        min_rows = get_option("display.min_rows")
        max_cols = get_option("display.max_columns")
        max_colwidth = get_option("display.max_colwidth")
        show_dimensions = get_option("display.show_dimensions")
        if get_option("display.expand_frame_repr"):
            width, _ = console.get_console_size()
        else:
            width = None
        self.to_string(
            buf=buf,
            max_rows=max_rows,
            min_rows=min_rows,
            max_cols=max_cols,
            line_width=width,
            max_colwidth=max_colwidth,
            show_dimensions=show_dimensions,
        )

        return buf.getvalue()

    def _repr_html_(self) -> Optional[str]:
        """
        Return a html representation for a particular DataFrame.

        Mainly for IPython notebook.
        """
        if self._info_repr():
            buf = StringIO("")
            self.info(buf=buf)
            # need to escape the <class>, should be the first line.
            val = buf.getvalue().replace("<", r"&lt;", 1)
            val = val.replace(">", r"&gt;", 1)
            return "<pre>" + val + "</pre>"

        if get_option("display.notebook_repr_html"):
            max_rows = get_option("display.max_rows")
            min_rows = get_option("display.min_rows")
            max_cols = get_option("display.max_columns")
            show_dimensions = get_option("display.show_dimensions")

            formatter = fmt.DataFrameFormatter(
                self,
                columns=None,
                col_space=None,
                na_rep="NaN",
                formatters=None,
                float_format=None,
                sparsify=None,
                justify=None,
                index_names=True,
                header=True,
                index=True,
                bold_rows=True,
                escape=True,
                max_rows=max_rows,
                min_rows=min_rows,
                max_cols=max_cols,
                show_dimensions=show_dimensions,
                decimal=".",
            )
            return fmt.DataFrameRenderer(formatter).to_html(notebook=True)
        else:
            return None

    @Substitution(
        header_type="bool or sequence",
        header="Write out the column names. If a list of strings "
        "is given, it is assumed to be aliases for the "
        "column names",
        col_space_type="int, list or dict of int",
        col_space="The minimum width of each column",
    )
    @Substitution(shared_params=fmt.common_docstring, returns=fmt.return_docstring)
    def to_string(
        self,
        buf: Optional[FilePathOrBuffer[str]] = None,
        columns: Optional[Sequence[str]] = None,
        col_space: Optional[int] = None,
        header: Union[bool, Sequence[str]] = True,
        index: bool = True,
        na_rep: str = "NaN",
        formatters: Optional[fmt.FormattersType] = None,
        float_format: Optional[fmt.FloatFormatType] = None,
        sparsify: Optional[bool] = None,
        index_names: bool = True,
        justify: Optional[str] = None,
        max_rows: Optional[int] = None,
        min_rows: Optional[int] = None,
        max_cols: Optional[int] = None,
        show_dimensions: bool = False,
        decimal: str = ".",
        line_width: Optional[int] = None,
        max_colwidth: Optional[int] = None,
        encoding: Optional[str] = None,
    ) -> Optional[str]:
        """
        Render a DataFrame to a console-friendly tabular output.
        %(shared_params)s
        line_width : int, optional
            Width to wrap a line in characters.
        max_colwidth : int, optional
            Max width to truncate each column in characters. By default, no limit.

            .. versionadded:: 1.0.0
        encoding : str, default "utf-8"
            Set character encoding.

            .. versionadded:: 1.0
        %(returns)s
        See Also
        --------
        to_html : Convert DataFrame to HTML.

        Examples
        --------
        >>> d = {'col1': [1, 2, 3], 'col2': [4, 5, 6]}
        >>> df = pd.DataFrame(d)
        >>> print(df.to_string())
           col1  col2
        0     1     4
        1     2     5
        2     3     6
        """
        from pandas import option_context

        with option_context("display.max_colwidth", max_colwidth):
            formatter = fmt.DataFrameFormatter(
                self,
                columns=columns,
                col_space=col_space,
                na_rep=na_rep,
                formatters=formatters,
                float_format=float_format,
                sparsify=sparsify,
                justify=justify,
                index_names=index_names,
                header=header,
                index=index,
                min_rows=min_rows,
                max_rows=max_rows,
                max_cols=max_cols,
                show_dimensions=show_dimensions,
                decimal=decimal,
            )
            return fmt.DataFrameRenderer(formatter).to_string(
                buf=buf,
                encoding=encoding,
                line_width=line_width,
            )

    # ----------------------------------------------------------------------

    @property
    def style(self) -> Styler:
        """
        Returns a Styler object.

        Contains methods for building a styled HTML representation of the DataFrame.

        See Also
        --------
        io.formats.style.Styler : Helps style a DataFrame or Series according to the
            data with HTML and CSS.
        """
        from pandas.io.formats.style import Styler

        return Styler(self)

    _shared_docs[
        "items"
    ] = r"""
        Iterate over (column name, Series) pairs.

        Iterates over the DataFrame columns, returning a tuple with
        the column name and the content as a Series.

        Yields
        ------
        label : object
            The column names for the DataFrame being iterated over.
        content : Series
            The column entries belonging to each label, as a Series.

        See Also
        --------
        DataFrame.iterrows : Iterate over DataFrame rows as
            (index, Series) pairs.
        DataFrame.itertuples : Iterate over DataFrame rows as namedtuples
            of the values.

        Examples
        --------
        >>> df = pd.DataFrame({'species': ['bear', 'bear', 'marsupial'],
        ...                   'population': [1864, 22000, 80000]},
        ...                   index=['panda', 'polar', 'koala'])
        >>> df
                species   population
        panda   bear      1864
        polar   bear      22000
        koala   marsupial 80000
        >>> for label, content in df.items():
        ...     print(f'label: {label}')
        ...     print(f'content: {content}', sep='\n')
        ...
        label: species
        content:
        panda         bear
        polar         bear
        koala    marsupial
        Name: species, dtype: object
        label: population
        content:
        panda     1864
        polar    22000
        koala    80000
        Name: population, dtype: int64
        """

    @Appender(_shared_docs["items"])
    def items(self) -> Iterable[Tuple[Label, Series]]:
        if self.columns.is_unique and hasattr(self, "_item_cache"):
            for k in self.columns:
                yield k, self._get_item_cache(k)
        else:
            for i, k in enumerate(self.columns):
                yield k, self._ixs(i, axis=1)

    @Appender(_shared_docs["items"])
    def iteritems(self) -> Iterable[Tuple[Label, Series]]:
        yield from self.items()

    def iterrows(self) -> Iterable[Tuple[Label, Series]]:
        """
        Iterate over DataFrame rows as (index, Series) pairs.

        Yields
        ------
        index : label or tuple of label
            The index of the row. A tuple for a `MultiIndex`.
        data : Series
            The data of the row as a Series.

        See Also
        --------
        DataFrame.itertuples : Iterate over DataFrame rows as namedtuples of the values.
        DataFrame.items : Iterate over (column name, Series) pairs.

        Notes
        -----
        1. Because ``iterrows`` returns a Series for each row,
           it does **not** preserve dtypes across the rows (dtypes are
           preserved across columns for DataFrames). For example,

           >>> df = pd.DataFrame([[1, 1.5]], columns=['int', 'float'])
           >>> row = next(df.iterrows())[1]
           >>> row
           int      1.0
           float    1.5
           Name: 0, dtype: float64
           >>> print(row['int'].dtype)
           float64
           >>> print(df['int'].dtype)
           int64

           To preserve dtypes while iterating over the rows, it is better
           to use :meth:`itertuples` which returns namedtuples of the values
           and which is generally faster than ``iterrows``.

        2. You should **never modify** something you are iterating over.
           This is not guaranteed to work in all cases. Depending on the
           data types, the iterator returns a copy and not a view, and writing
           to it will have no effect.
        """
        columns = self.columns
        klass = self._constructor_sliced
        for k, v in zip(self.index, self.values):
            s = klass(v, index=columns, name=k)
            yield k, s

    def itertuples(self, index: bool = True, name: Optional[str] = "Pandas"):
        """
        Iterate over DataFrame rows as namedtuples.

        Parameters
        ----------
        index : bool, default True
            If True, return the index as the first element of the tuple.
        name : str or None, default "Pandas"
            The name of the returned namedtuples or None to return regular
            tuples.

        Returns
        -------
        iterator
            An object to iterate over namedtuples for each row in the
            DataFrame with the first field possibly being the index and
            following fields being the column values.

        See Also
        --------
        DataFrame.iterrows : Iterate over DataFrame rows as (index, Series)
            pairs.
        DataFrame.items : Iterate over (column name, Series) pairs.

        Notes
        -----
        The column names will be renamed to positional names if they are
        invalid Python identifiers, repeated, or start with an underscore.
        On python versions < 3.7 regular tuples are returned for DataFrames
        with a large number of columns (>254).

        Examples
        --------
        >>> df = pd.DataFrame({'num_legs': [4, 2], 'num_wings': [0, 2]},
        ...                   index=['dog', 'hawk'])
        >>> df
              num_legs  num_wings
        dog          4          0
        hawk         2          2
        >>> for row in df.itertuples():
        ...     print(row)
        ...
        Pandas(Index='dog', num_legs=4, num_wings=0)
        Pandas(Index='hawk', num_legs=2, num_wings=2)

        By setting the `index` parameter to False we can remove the index
        as the first element of the tuple:

        >>> for row in df.itertuples(index=False):
        ...     print(row)
        ...
        Pandas(num_legs=4, num_wings=0)
        Pandas(num_legs=2, num_wings=2)

        With the `name` parameter set we set a custom name for the yielded
        namedtuples:

        >>> for row in df.itertuples(name='Animal'):
        ...     print(row)
        ...
        Animal(Index='dog', num_legs=4, num_wings=0)
        Animal(Index='hawk', num_legs=2, num_wings=2)
        """
        arrays = []
        fields = list(self.columns)
        if index:
            arrays.append(self.index)
            fields.insert(0, "Index")

        # use integer indexing because of possible duplicate column names
        arrays.extend(self.iloc[:, k] for k in range(len(self.columns)))

        if name is not None:
            # https://github.com/python/mypy/issues/9046
            # error: namedtuple() expects a string literal as the first argument
            itertuple = collections.namedtuple(  # type: ignore[misc]
                name, fields, rename=True
            )
            return map(itertuple._make, zip(*arrays))

        # fallback to regular tuples
        return zip(*arrays)

    def __len__(self) -> int:
        """
        Returns length of info axis, but here we use the index.
        """
        return len(self.index)

    def dot(self, other):
        """
        Compute the matrix multiplication between the DataFrame and other.

        This method computes the matrix product between the DataFrame and the
        values of an other Series, DataFrame or a numpy array.

        It can also be called using ``self @ other`` in Python >= 3.5.

        Parameters
        ----------
        other : Series, DataFrame or array-like
            The other object to compute the matrix product with.

        Returns
        -------
        Series or DataFrame
            If other is a Series, return the matrix product between self and
            other as a Series. If other is a DataFrame or a numpy.array, return
            the matrix product of self and other in a DataFrame of a np.array.

        See Also
        --------
        Series.dot: Similar method for Series.

        Notes
        -----
        The dimensions of DataFrame and other must be compatible in order to
        compute the matrix multiplication. In addition, the column names of
        DataFrame and the index of other must contain the same values, as they
        will be aligned prior to the multiplication.

        The dot method for Series computes the inner product, instead of the
        matrix product here.

        Examples
        --------
        Here we multiply a DataFrame with a Series.

        >>> df = pd.DataFrame([[0, 1, -2, -1], [1, 1, 1, 1]])
        >>> s = pd.Series([1, 1, 2, 1])
        >>> df.dot(s)
        0    -4
        1     5
        dtype: int64

        Here we multiply a DataFrame with another DataFrame.

        >>> other = pd.DataFrame([[0, 1], [1, 2], [-1, -1], [2, 0]])
        >>> df.dot(other)
            0   1
        0   1   4
        1   2   2

        Note that the dot method give the same result as @

        >>> df @ other
            0   1
        0   1   4
        1   2   2

        The dot method works also if other is an np.array.

        >>> arr = np.array([[0, 1], [1, 2], [-1, -1], [2, 0]])
        >>> df.dot(arr)
            0   1
        0   1   4
        1   2   2

        Note how shuffling of the objects does not change the result.

        >>> s2 = s.reindex([1, 0, 2, 3])
        >>> df.dot(s2)
        0    -4
        1     5
        dtype: int64
        """
        if isinstance(other, (Series, DataFrame)):
            common = self.columns.union(other.index)
            if len(common) > len(self.columns) or len(common) > len(other.index):
                raise ValueError("matrices are not aligned")

            left = self.reindex(columns=common, copy=False)
            right = other.reindex(index=common, copy=False)
            lvals = left.values
            rvals = right._values
        else:
            left = self
            lvals = self.values
            rvals = np.asarray(other)
            if lvals.shape[1] != rvals.shape[0]:
                raise ValueError(
                    f"Dot product shape mismatch, {lvals.shape} vs {rvals.shape}"
                )

        if isinstance(other, DataFrame):
            return self._constructor(
                np.dot(lvals, rvals), index=left.index, columns=other.columns
            )
        elif isinstance(other, Series):
            return self._constructor_sliced(np.dot(lvals, rvals), index=left.index)
        elif isinstance(rvals, (np.ndarray, Index)):
            result = np.dot(lvals, rvals)
            if result.ndim == 2:
                return self._constructor(result, index=left.index)
            else:
                return self._constructor_sliced(result, index=left.index)
        else:  # pragma: no cover
            raise TypeError(f"unsupported type: {type(other)}")

    def __matmul__(self, other):
        """
        Matrix multiplication using binary `@` operator in Python>=3.5.
        """
        return self.dot(other)

    def __rmatmul__(self, other):
        """
        Matrix multiplication using binary `@` operator in Python>=3.5.
        """
        try:
            return self.T.dot(np.transpose(other)).T
        except ValueError as err:
            if "shape mismatch" not in str(err):
                raise
            # GH#21581 give exception message for original shapes
            msg = f"shapes {np.shape(other)} and {self.shape} not aligned"
            raise ValueError(msg) from err

    # ----------------------------------------------------------------------
    # IO methods (to / from other formats)

    @classmethod
    def from_dict(cls, data, orient="columns", dtype=None, columns=None) -> DataFrame:
        """
        Construct DataFrame from dict of array-like or dicts.

        Creates DataFrame object from dictionary by columns or by index
        allowing dtype specification.

        Parameters
        ----------
        data : dict
            Of the form {field : array-like} or {field : dict}.
        orient : {'columns', 'index'}, default 'columns'
            The "orientation" of the data. If the keys of the passed dict
            should be the columns of the resulting DataFrame, pass 'columns'
            (default). Otherwise if the keys should be rows, pass 'index'.
        dtype : dtype, default None
            Data type to force, otherwise infer.
        columns : list, default None
            Column labels to use when ``orient='index'``. Raises a ValueError
            if used with ``orient='columns'``.

        Returns
        -------
        DataFrame

        See Also
        --------
        DataFrame.from_records : DataFrame from structured ndarray, sequence
            of tuples or dicts, or DataFrame.
        DataFrame : DataFrame object creation using constructor.

        Examples
        --------
        By default the keys of the dict become the DataFrame columns:

        >>> data = {'col_1': [3, 2, 1, 0], 'col_2': ['a', 'b', 'c', 'd']}
        >>> pd.DataFrame.from_dict(data)
           col_1 col_2
        0      3     a
        1      2     b
        2      1     c
        3      0     d

        Specify ``orient='index'`` to create the DataFrame using dictionary
        keys as rows:

        >>> data = {'row_1': [3, 2, 1, 0], 'row_2': ['a', 'b', 'c', 'd']}
        >>> pd.DataFrame.from_dict(data, orient='index')
               0  1  2  3
        row_1  3  2  1  0
        row_2  a  b  c  d

        When using the 'index' orientation, the column names can be
        specified manually:

        >>> pd.DataFrame.from_dict(data, orient='index',
        ...                        columns=['A', 'B', 'C', 'D'])
               A  B  C  D
        row_1  3  2  1  0
        row_2  a  b  c  d
        """
        index = None
        orient = orient.lower()
        if orient == "index":
            if len(data) > 0:
                # TODO speed up Series case
                if isinstance(list(data.values())[0], (Series, dict)):
                    data = _from_nested_dict(data)
                else:
                    data, index = list(data.values()), list(data.keys())
        elif orient == "columns":
            if columns is not None:
                raise ValueError("cannot use columns parameter with orient='columns'")
        else:  # pragma: no cover
            raise ValueError("only recognize index or columns for orient")

        return cls(data, index=index, columns=columns, dtype=dtype)

    def to_numpy(
        self, dtype=None, copy: bool = False, na_value=lib.no_default
    ) -> np.ndarray:
        """
        Convert the DataFrame to a NumPy array.

        .. versionadded:: 0.24.0

        By default, the dtype of the returned array will be the common NumPy
        dtype of all types in the DataFrame. For example, if the dtypes are
        ``float16`` and ``float32``, the results dtype will be ``float32``.
        This may require copying data and coercing values, which may be
        expensive.

        Parameters
        ----------
        dtype : str or numpy.dtype, optional
            The dtype to pass to :meth:`numpy.asarray`.
        copy : bool, default False
            Whether to ensure that the returned value is not a view on
            another array. Note that ``copy=False`` does not *ensure* that
            ``to_numpy()`` is no-copy. Rather, ``copy=True`` ensure that
            a copy is made, even if not strictly necessary.
        na_value : Any, optional
            The value to use for missing values. The default value depends
            on `dtype` and the dtypes of the DataFrame columns.

            .. versionadded:: 1.1.0

        Returns
        -------
        numpy.ndarray

        See Also
        --------
        Series.to_numpy : Similar method for Series.

        Examples
        --------
        >>> pd.DataFrame({"A": [1, 2], "B": [3, 4]}).to_numpy()
        array([[1, 3],
               [2, 4]])

        With heterogeneous data, the lowest common type will have to
        be used.

        >>> df = pd.DataFrame({"A": [1, 2], "B": [3.0, 4.5]})
        >>> df.to_numpy()
        array([[1. , 3. ],
               [2. , 4.5]])

        For a mix of numeric and non-numeric types, the output array will
        have object dtype.

        >>> df['C'] = pd.date_range('2000', periods=2)
        >>> df.to_numpy()
        array([[1, 3.0, Timestamp('2000-01-01 00:00:00')],
               [2, 4.5, Timestamp('2000-01-02 00:00:00')]], dtype=object)
        """
        self._consolidate_inplace()
        result = self._mgr.as_array(
            transpose=self._AXIS_REVERSED, dtype=dtype, copy=copy, na_value=na_value
        )
        if result.dtype is not dtype:
            result = np.array(result, dtype=dtype, copy=False)

        return result

    def to_dict(self, orient="dict", into=dict):
        """
        Convert the DataFrame to a dictionary.

        The type of the key-value pairs can be customized with the parameters
        (see below).

        Parameters
        ----------
        orient : str {'dict', 'list', 'series', 'split', 'records', 'index'}
            Determines the type of the values of the dictionary.

            - 'dict' (default) : dict like {column -> {index -> value}}
            - 'list' : dict like {column -> [values]}
            - 'series' : dict like {column -> Series(values)}
            - 'split' : dict like
              {'index' -> [index], 'columns' -> [columns], 'data' -> [values]}
            - 'records' : list like
              [{column -> value}, ... , {column -> value}]
            - 'index' : dict like {index -> {column -> value}}

            Abbreviations are allowed. `s` indicates `series` and `sp`
            indicates `split`.

        into : class, default dict
            The collections.abc.Mapping subclass used for all Mappings
            in the return value.  Can be the actual class or an empty
            instance of the mapping type you want.  If you want a
            collections.defaultdict, you must pass it initialized.

        Returns
        -------
        dict, list or collections.abc.Mapping
            Return a collections.abc.Mapping object representing the DataFrame.
            The resulting transformation depends on the `orient` parameter.

        See Also
        --------
        DataFrame.from_dict: Create a DataFrame from a dictionary.
        DataFrame.to_json: Convert a DataFrame to JSON format.

        Examples
        --------
        >>> df = pd.DataFrame({'col1': [1, 2],
        ...                    'col2': [0.5, 0.75]},
        ...                   index=['row1', 'row2'])
        >>> df
              col1  col2
        row1     1  0.50
        row2     2  0.75
        >>> df.to_dict()
        {'col1': {'row1': 1, 'row2': 2}, 'col2': {'row1': 0.5, 'row2': 0.75}}

        You can specify the return orientation.

        >>> df.to_dict('series')
        {'col1': row1    1
                 row2    2
        Name: col1, dtype: int64,
        'col2': row1    0.50
                row2    0.75
        Name: col2, dtype: float64}

        >>> df.to_dict('split')
        {'index': ['row1', 'row2'], 'columns': ['col1', 'col2'],
         'data': [[1, 0.5], [2, 0.75]]}

        >>> df.to_dict('records')
        [{'col1': 1, 'col2': 0.5}, {'col1': 2, 'col2': 0.75}]

        >>> df.to_dict('index')
        {'row1': {'col1': 1, 'col2': 0.5}, 'row2': {'col1': 2, 'col2': 0.75}}

        You can also specify the mapping type.

        >>> from collections import OrderedDict, defaultdict
        >>> df.to_dict(into=OrderedDict)
        OrderedDict([('col1', OrderedDict([('row1', 1), ('row2', 2)])),
                     ('col2', OrderedDict([('row1', 0.5), ('row2', 0.75)]))])

        If you want a `defaultdict`, you need to initialize it:

        >>> dd = defaultdict(list)
        >>> df.to_dict('records', into=dd)
        [defaultdict(<class 'list'>, {'col1': 1, 'col2': 0.5}),
         defaultdict(<class 'list'>, {'col1': 2, 'col2': 0.75})]
        """
        if not self.columns.is_unique:
            warnings.warn(
                "DataFrame columns are not unique, some columns will be omitted.",
                UserWarning,
                stacklevel=2,
            )
        # GH16122
        into_c = com.standardize_mapping(into)

        orient = orient.lower()
        # GH32515
        if orient.startswith(("d", "l", "s", "r", "i")) and orient not in {
            "dict",
            "list",
            "series",
            "split",
            "records",
            "index",
        }:
            warnings.warn(
                "Using short name for 'orient' is deprecated. Only the "
                "options: ('dict', list, 'series', 'split', 'records', 'index') "
                "will be used in a future version. Use one of the above "
                "to silence this warning.",
                FutureWarning,
            )

            if orient.startswith("d"):
                orient = "dict"
            elif orient.startswith("l"):
                orient = "list"
            elif orient.startswith("sp"):
                orient = "split"
            elif orient.startswith("s"):
                orient = "series"
            elif orient.startswith("r"):
                orient = "records"
            elif orient.startswith("i"):
                orient = "index"

        if orient == "dict":
            return into_c((k, v.to_dict(into)) for k, v in self.items())

        elif orient == "list":
            return into_c((k, v.tolist()) for k, v in self.items())

        elif orient == "split":
            return into_c(
                (
                    ("index", self.index.tolist()),
                    ("columns", self.columns.tolist()),
                    (
                        "data",
                        [
                            list(map(maybe_box_datetimelike, t))
                            for t in self.itertuples(index=False, name=None)
                        ],
                    ),
                )
            )

        elif orient == "series":
            return into_c((k, maybe_box_datetimelike(v)) for k, v in self.items())

        elif orient == "records":
            columns = self.columns.tolist()
            rows = (
                dict(zip(columns, row))
                for row in self.itertuples(index=False, name=None)
            )
            return [
                into_c((k, maybe_box_datetimelike(v)) for k, v in row.items())
                for row in rows
            ]

        elif orient == "index":
            if not self.index.is_unique:
                raise ValueError("DataFrame index must be unique for orient='index'.")
            return into_c(
                (t[0], dict(zip(self.columns, t[1:])))
                for t in self.itertuples(name=None)
            )

        else:
            raise ValueError(f"orient '{orient}' not understood")

    def to_gbq(
        self,
        destination_table,
        project_id=None,
        chunksize=None,
        reauth=False,
        if_exists="fail",
        auth_local_webserver=False,
        table_schema=None,
        location=None,
        progress_bar=True,
        credentials=None,
    ) -> None:
        """
        Write a DataFrame to a Google BigQuery table.

        This function requires the `pandas-gbq package
        <https://pandas-gbq.readthedocs.io>`__.

        See the `How to authenticate with Google BigQuery
        <https://pandas-gbq.readthedocs.io/en/latest/howto/authentication.html>`__
        guide for authentication instructions.

        Parameters
        ----------
        destination_table : str
            Name of table to be written, in the form ``dataset.tablename``.
        project_id : str, optional
            Google BigQuery Account project ID. Optional when available from
            the environment.
        chunksize : int, optional
            Number of rows to be inserted in each chunk from the dataframe.
            Set to ``None`` to load the whole dataframe at once.
        reauth : bool, default False
            Force Google BigQuery to re-authenticate the user. This is useful
            if multiple accounts are used.
        if_exists : str, default 'fail'
            Behavior when the destination table exists. Value can be one of:

            ``'fail'``
                If table exists raise pandas_gbq.gbq.TableCreationError.
            ``'replace'``
                If table exists, drop it, recreate it, and insert data.
            ``'append'``
                If table exists, insert data. Create if does not exist.
        auth_local_webserver : bool, default False
            Use the `local webserver flow`_ instead of the `console flow`_
            when getting user credentials.

            .. _local webserver flow:
                https://google-auth-oauthlib.readthedocs.io/en/latest/reference/google_auth_oauthlib.flow.html#google_auth_oauthlib.flow.InstalledAppFlow.run_local_server
            .. _console flow:
                https://google-auth-oauthlib.readthedocs.io/en/latest/reference/google_auth_oauthlib.flow.html#google_auth_oauthlib.flow.InstalledAppFlow.run_console

            *New in version 0.2.0 of pandas-gbq*.
        table_schema : list of dicts, optional
            List of BigQuery table fields to which according DataFrame
            columns conform to, e.g. ``[{'name': 'col1', 'type':
            'STRING'},...]``. If schema is not provided, it will be
            generated according to dtypes of DataFrame columns. See
            BigQuery API documentation on available names of a field.

            *New in version 0.3.1 of pandas-gbq*.
        location : str, optional
            Location where the load job should run. See the `BigQuery locations
            documentation
            <https://cloud.google.com/bigquery/docs/dataset-locations>`__ for a
            list of available locations. The location must match that of the
            target dataset.

            *New in version 0.5.0 of pandas-gbq*.
        progress_bar : bool, default True
            Use the library `tqdm` to show the progress bar for the upload,
            chunk by chunk.

            *New in version 0.5.0 of pandas-gbq*.
        credentials : google.auth.credentials.Credentials, optional
            Credentials for accessing Google APIs. Use this parameter to
            override default credentials, such as to use Compute Engine
            :class:`google.auth.compute_engine.Credentials` or Service
            Account :class:`google.oauth2.service_account.Credentials`
            directly.

            *New in version 0.8.0 of pandas-gbq*.

            .. versionadded:: 0.24.0

        See Also
        --------
        pandas_gbq.to_gbq : This function in the pandas-gbq library.
        read_gbq : Read a DataFrame from Google BigQuery.
        """
        from pandas.io import gbq

        gbq.to_gbq(
            self,
            destination_table,
            project_id=project_id,
            chunksize=chunksize,
            reauth=reauth,
            if_exists=if_exists,
            auth_local_webserver=auth_local_webserver,
            table_schema=table_schema,
            location=location,
            progress_bar=progress_bar,
            credentials=credentials,
        )

    @classmethod
    def from_records(
        cls,
        data,
        index=None,
        exclude=None,
        columns=None,
        coerce_float=False,
        nrows=None,
    ) -> DataFrame:
        """
        Convert structured or record ndarray to DataFrame.

        Creates a DataFrame object from a structured ndarray, sequence of
        tuples or dicts, or DataFrame.

        Parameters
        ----------
        data : structured ndarray, sequence of tuples or dicts, or DataFrame
            Structured input data.
        index : str, list of fields, array-like
            Field of array to use as the index, alternately a specific set of
            input labels to use.
        exclude : sequence, default None
            Columns or fields to exclude.
        columns : sequence, default None
            Column names to use. If the passed data do not have names
            associated with them, this argument provides names for the
            columns. Otherwise this argument indicates the order of the columns
            in the result (any names not found in the data will become all-NA
            columns).
        coerce_float : bool, default False
            Attempt to convert values of non-string, non-numeric objects (like
            decimal.Decimal) to floating point, useful for SQL result sets.
        nrows : int, default None
            Number of rows to read if data is an iterator.

        Returns
        -------
        DataFrame

        See Also
        --------
        DataFrame.from_dict : DataFrame from dict of array-like or dicts.
        DataFrame : DataFrame object creation using constructor.

        Examples
        --------
        Data can be provided as a structured ndarray:

        >>> data = np.array([(3, 'a'), (2, 'b'), (1, 'c'), (0, 'd')],
        ...                 dtype=[('col_1', 'i4'), ('col_2', 'U1')])
        >>> pd.DataFrame.from_records(data)
           col_1 col_2
        0      3     a
        1      2     b
        2      1     c
        3      0     d

        Data can be provided as a list of dicts:

        >>> data = [{'col_1': 3, 'col_2': 'a'},
        ...         {'col_1': 2, 'col_2': 'b'},
        ...         {'col_1': 1, 'col_2': 'c'},
        ...         {'col_1': 0, 'col_2': 'd'}]
        >>> pd.DataFrame.from_records(data)
           col_1 col_2
        0      3     a
        1      2     b
        2      1     c
        3      0     d

        Data can be provided as a list of tuples with corresponding columns:

        >>> data = [(3, 'a'), (2, 'b'), (1, 'c'), (0, 'd')]
        >>> pd.DataFrame.from_records(data, columns=['col_1', 'col_2'])
           col_1 col_2
        0      3     a
        1      2     b
        2      1     c
        3      0     d
        """
        # Make a copy of the input columns so we can modify it
        if columns is not None:
            columns = ensure_index(columns)

        if is_iterator(data):
            if nrows == 0:
                return cls()

            try:
                first_row = next(data)
            except StopIteration:
                return cls(index=index, columns=columns)

            dtype = None
            if hasattr(first_row, "dtype") and first_row.dtype.names:
                dtype = first_row.dtype

            values = [first_row]

            if nrows is None:
                values += data
            else:
                values.extend(itertools.islice(data, nrows - 1))

            if dtype is not None:
                data = np.array(values, dtype=dtype)
            else:
                data = values

        if isinstance(data, dict):
            if columns is None:
                columns = arr_columns = ensure_index(sorted(data))
                arrays = [data[k] for k in columns]
            else:
                arrays = []
                arr_columns_list = []
                for k, v in data.items():
                    if k in columns:
                        arr_columns_list.append(k)
                        arrays.append(v)

                arrays, arr_columns = reorder_arrays(arrays, arr_columns_list, columns)

        elif isinstance(data, (np.ndarray, DataFrame)):
            arrays, columns = to_arrays(data, columns)
            if columns is not None:
                columns = ensure_index(columns)
            arr_columns = columns
        else:
            arrays, arr_columns = to_arrays(data, columns, coerce_float=coerce_float)

            arr_columns = ensure_index(arr_columns)
            if columns is not None:
                columns = ensure_index(columns)
            else:
                columns = arr_columns

        if exclude is None:
            exclude = set()
        else:
            exclude = set(exclude)

        result_index = None
        if index is not None:
            if isinstance(index, str) or not hasattr(index, "__iter__"):
                i = columns.get_loc(index)
                exclude.add(index)
                if len(arrays) > 0:
                    result_index = Index(arrays[i], name=index)
                else:
                    result_index = Index([], name=index)
            else:
                try:
                    index_data = [arrays[arr_columns.get_loc(field)] for field in index]
                except (KeyError, TypeError):
                    # raised by get_loc, see GH#29258
                    result_index = index
                else:
                    result_index = ensure_index_from_sequences(index_data, names=index)
                    exclude.update(index)

        if any(exclude):
            arr_exclude = [x for x in exclude if x in arr_columns]
            to_remove = [arr_columns.get_loc(col) for col in arr_exclude]
            arrays = [v for i, v in enumerate(arrays) if i not in to_remove]

            arr_columns = arr_columns.drop(arr_exclude)
            columns = columns.drop(exclude)

        mgr = arrays_to_mgr(arrays, arr_columns, result_index, columns)

        return cls(mgr)

    def to_records(
        self, index=True, column_dtypes=None, index_dtypes=None
    ) -> np.recarray:
        """
        Convert DataFrame to a NumPy record array.

        Index will be included as the first field of the record array if
        requested.

        Parameters
        ----------
        index : bool, default True
            Include index in resulting record array, stored in 'index'
            field or using the index label, if set.
        column_dtypes : str, type, dict, default None
            .. versionadded:: 0.24.0

            If a string or type, the data type to store all columns. If
            a dictionary, a mapping of column names and indices (zero-indexed)
            to specific data types.
        index_dtypes : str, type, dict, default None
            .. versionadded:: 0.24.0

            If a string or type, the data type to store all index levels. If
            a dictionary, a mapping of index level names and indices
            (zero-indexed) to specific data types.

            This mapping is applied only if `index=True`.

        Returns
        -------
        numpy.recarray
            NumPy ndarray with the DataFrame labels as fields and each row
            of the DataFrame as entries.

        See Also
        --------
        DataFrame.from_records: Convert structured or record ndarray
            to DataFrame.
        numpy.recarray: An ndarray that allows field access using
            attributes, analogous to typed columns in a
            spreadsheet.

        Examples
        --------
        >>> df = pd.DataFrame({'A': [1, 2], 'B': [0.5, 0.75]},
        ...                   index=['a', 'b'])
        >>> df
           A     B
        a  1  0.50
        b  2  0.75
        >>> df.to_records()
        rec.array([('a', 1, 0.5 ), ('b', 2, 0.75)],
                  dtype=[('index', 'O'), ('A', '<i8'), ('B', '<f8')])

        If the DataFrame index has no label then the recarray field name
        is set to 'index'. If the index has a label then this is used as the
        field name:

        >>> df.index = df.index.rename("I")
        >>> df.to_records()
        rec.array([('a', 1, 0.5 ), ('b', 2, 0.75)],
                  dtype=[('I', 'O'), ('A', '<i8'), ('B', '<f8')])

        The index can be excluded from the record array:

        >>> df.to_records(index=False)
        rec.array([(1, 0.5 ), (2, 0.75)],
                  dtype=[('A', '<i8'), ('B', '<f8')])

        Data types can be specified for the columns:

        >>> df.to_records(column_dtypes={"A": "int32"})
        rec.array([('a', 1, 0.5 ), ('b', 2, 0.75)],
                  dtype=[('I', 'O'), ('A', '<i4'), ('B', '<f8')])

        As well as for the index:

        >>> df.to_records(index_dtypes="<S2")
        rec.array([(b'a', 1, 0.5 ), (b'b', 2, 0.75)],
                  dtype=[('I', 'S2'), ('A', '<i8'), ('B', '<f8')])

        >>> index_dtypes = f"<S{df.index.str.len().max()}"
        >>> df.to_records(index_dtypes=index_dtypes)
        rec.array([(b'a', 1, 0.5 ), (b'b', 2, 0.75)],
                  dtype=[('I', 'S1'), ('A', '<i8'), ('B', '<f8')])
        """
        if index:
            if isinstance(self.index, MultiIndex):
                # array of tuples to numpy cols. copy copy copy
                ix_vals = list(map(np.array, zip(*self.index._values)))
            else:
                ix_vals = [self.index.values]

            arrays = ix_vals + [
                np.asarray(self.iloc[:, i]) for i in range(len(self.columns))
            ]

            count = 0
            index_names = list(self.index.names)

            if isinstance(self.index, MultiIndex):
                for i, n in enumerate(index_names):
                    if n is None:
                        index_names[i] = f"level_{count}"
                        count += 1
            elif index_names[0] is None:
                index_names = ["index"]

            names = [str(name) for name in itertools.chain(index_names, self.columns)]
        else:
            arrays = [np.asarray(self.iloc[:, i]) for i in range(len(self.columns))]
            names = [str(c) for c in self.columns]
            index_names = []

        index_len = len(index_names)
        formats = []

        for i, v in enumerate(arrays):
            index = i

            # When the names and arrays are collected, we
            # first collect those in the DataFrame's index,
            # followed by those in its columns.
            #
            # Thus, the total length of the array is:
            # len(index_names) + len(DataFrame.columns).
            #
            # This check allows us to see whether we are
            # handling a name / array in the index or column.
            if index < index_len:
                dtype_mapping = index_dtypes
                name = index_names[index]
            else:
                index -= index_len
                dtype_mapping = column_dtypes
                name = self.columns[index]

            # We have a dictionary, so we get the data type
            # associated with the index or column (which can
            # be denoted by its name in the DataFrame or its
            # position in DataFrame's array of indices or
            # columns, whichever is applicable.
            if is_dict_like(dtype_mapping):
                if name in dtype_mapping:
                    dtype_mapping = dtype_mapping[name]
                elif index in dtype_mapping:
                    dtype_mapping = dtype_mapping[index]
                else:
                    dtype_mapping = None

            # If no mapping can be found, use the array's
            # dtype attribute for formatting.
            #
            # A valid dtype must either be a type or
            # string naming a type.
            if dtype_mapping is None:
                formats.append(v.dtype)
            elif isinstance(dtype_mapping, (type, np.dtype, str)):
                formats.append(dtype_mapping)
            else:
                element = "row" if i < index_len else "column"
                msg = f"Invalid dtype {dtype_mapping} specified for {element} {name}"
                raise ValueError(msg)

        return np.rec.fromarrays(arrays, dtype={"names": names, "formats": formats})

    @classmethod
    def _from_arrays(
        cls,
        arrays,
        columns,
        index,
        dtype: Optional[Dtype] = None,
        verify_integrity: bool = True,
    ) -> DataFrame:
        """
        Create DataFrame from a list of arrays corresponding to the columns.

        Parameters
        ----------
        arrays : list-like of arrays
            Each array in the list corresponds to one column, in order.
        columns : list-like, Index
            The column names for the resulting DataFrame.
        index : list-like, Index
            The rows labels for the resulting DataFrame.
        dtype : dtype, optional
            Optional dtype to enforce for all arrays.
        verify_integrity : bool, default True
            Validate and homogenize all input. If set to False, it is assumed
            that all elements of `arrays` are actual arrays how they will be
            stored in a block (numpy ndarray or ExtensionArray), have the same
            length as and are aligned with the index, and that `columns` and
            `index` are ensured to be an Index object.

        Returns
        -------
        DataFrame
        """
        if dtype is not None:
            dtype = pandas_dtype(dtype)

        mgr = arrays_to_mgr(
            arrays,
            columns,
            index,
            columns,
            dtype=dtype,
            verify_integrity=verify_integrity,
        )
        return cls(mgr)

    @doc(storage_options=generic._shared_docs["storage_options"])
    @deprecate_kwarg(old_arg_name="fname", new_arg_name="path")
    def to_stata(
        self,
        path: FilePathOrBuffer,
        convert_dates: Optional[Dict[Label, str]] = None,
        write_index: bool = True,
        byteorder: Optional[str] = None,
        time_stamp: Optional[datetime.datetime] = None,
        data_label: Optional[str] = None,
        variable_labels: Optional[Dict[Label, str]] = None,
        version: Optional[int] = 114,
        convert_strl: Optional[Sequence[Label]] = None,
        compression: CompressionOptions = "infer",
        storage_options: StorageOptions = None,
    ) -> None:
        """
        Export DataFrame object to Stata dta format.

        Writes the DataFrame to a Stata dataset file.
        "dta" files contain a Stata dataset.

        Parameters
        ----------
        path : str, buffer or path object
            String, path object (pathlib.Path or py._path.local.LocalPath) or
            object implementing a binary write() function. If using a buffer
            then the buffer will not be automatically closed after the file
            data has been written.

            .. versionchanged:: 1.0.0

            Previously this was "fname"

        convert_dates : dict
            Dictionary mapping columns containing datetime types to stata
            internal format to use when writing the dates. Options are 'tc',
            'td', 'tm', 'tw', 'th', 'tq', 'ty'. Column can be either an integer
            or a name. Datetime columns that do not have a conversion type
            specified will be converted to 'tc'. Raises NotImplementedError if
            a datetime column has timezone information.
        write_index : bool
            Write the index to Stata dataset.
        byteorder : str
            Can be ">", "<", "little", or "big". default is `sys.byteorder`.
        time_stamp : datetime
            A datetime to use as file creation date.  Default is the current
            time.
        data_label : str, optional
            A label for the data set.  Must be 80 characters or smaller.
        variable_labels : dict
            Dictionary containing columns as keys and variable labels as
            values. Each label must be 80 characters or smaller.
        version : {{114, 117, 118, 119, None}}, default 114
            Version to use in the output dta file. Set to None to let pandas
            decide between 118 or 119 formats depending on the number of
            columns in the frame. Version 114 can be read by Stata 10 and
            later. Version 117 can be read by Stata 13 or later. Version 118
            is supported in Stata 14 and later. Version 119 is supported in
            Stata 15 and later. Version 114 limits string variables to 244
            characters or fewer while versions 117 and later allow strings
            with lengths up to 2,000,000 characters. Versions 118 and 119
            support Unicode characters, and version 119 supports more than
            32,767 variables.

            Version 119 should usually only be used when the number of
            variables exceeds the capacity of dta format 118. Exporting
            smaller datasets in format 119 may have unintended consequences,
            and, as of November 2020, Stata SE cannot read version 119 files.

            .. versionchanged:: 1.0.0

                Added support for formats 118 and 119.

        convert_strl : list, optional
            List of column names to convert to string columns to Stata StrL
            format. Only available if version is 117.  Storing strings in the
            StrL format can produce smaller dta files if strings have more than
            8 characters and values are repeated.
        compression : str or dict, default 'infer'
            For on-the-fly compression of the output dta. If string, specifies
            compression mode. If dict, value at key 'method' specifies
            compression mode. Compression mode must be one of {{'infer', 'gzip',
            'bz2', 'zip', 'xz', None}}. If compression mode is 'infer' and
            `fname` is path-like, then detect compression from the following
            extensions: '.gz', '.bz2', '.zip', or '.xz' (otherwise no
            compression). If dict and compression mode is one of {{'zip',
            'gzip', 'bz2'}}, or inferred as one of the above, other entries
            passed as additional compression options.

            .. versionadded:: 1.1.0

        {storage_options}

            .. versionadded:: 1.2.0

        Raises
        ------
        NotImplementedError
            * If datetimes contain timezone information
            * Column dtype is not representable in Stata
        ValueError
            * Columns listed in convert_dates are neither datetime64[ns]
              or datetime.datetime
            * Column listed in convert_dates is not in DataFrame
            * Categorical label contains more than 32,000 characters

        See Also
        --------
        read_stata : Import Stata data files.
        io.stata.StataWriter : Low-level writer for Stata data files.
        io.stata.StataWriter117 : Low-level writer for version 117 files.

        Examples
        --------
        >>> df = pd.DataFrame({{'animal': ['falcon', 'parrot', 'falcon',
        ...                               'parrot'],
        ...                    'speed': [350, 18, 361, 15]}})
        >>> df.to_stata('animals.dta')  # doctest: +SKIP
        """
        if version not in (114, 117, 118, 119, None):
            raise ValueError("Only formats 114, 117, 118 and 119 are supported.")
        if version == 114:
            if convert_strl is not None:
                raise ValueError("strl is not supported in format 114")
            from pandas.io.stata import StataWriter as statawriter
        elif version == 117:
            # mypy: Name 'statawriter' already defined (possibly by an import)
            from pandas.io.stata import (  # type: ignore[no-redef]
                StataWriter117 as statawriter,
            )
        else:  # versions 118 and 119
            # mypy: Name 'statawriter' already defined (possibly by an import)
            from pandas.io.stata import (  # type: ignore[no-redef]
                StataWriterUTF8 as statawriter,
            )

        kwargs: Dict[str, Any] = {}
        if version is None or version >= 117:
            # strl conversion is only supported >= 117
            kwargs["convert_strl"] = convert_strl
        if version is None or version >= 118:
            # Specifying the version is only supported for UTF8 (118 or 119)
            kwargs["version"] = version

        # mypy: Too many arguments for "StataWriter"
        writer = statawriter(  # type: ignore[call-arg]
            path,
            self,
            convert_dates=convert_dates,
            byteorder=byteorder,
            time_stamp=time_stamp,
            data_label=data_label,
            write_index=write_index,
            variable_labels=variable_labels,
            compression=compression,
            storage_options=storage_options,
            **kwargs,
        )
        writer.write_file()

    @deprecate_kwarg(old_arg_name="fname", new_arg_name="path")
    def to_feather(self, path: FilePathOrBuffer[AnyStr], **kwargs) -> None:
        """
        Write a DataFrame to the binary Feather format.

        Parameters
        ----------
        path : str or file-like object
            If a string, it will be used as Root Directory path.
        **kwargs :
            Additional keywords passed to :func:`pyarrow.feather.write_feather`.
            Starting with pyarrow 0.17, this includes the `compression`,
            `compression_level`, `chunksize` and `version` keywords.

            .. versionadded:: 1.1.0
        """
        from pandas.io.feather_format import to_feather

        to_feather(self, path, **kwargs)

    @doc(
        Series.to_markdown,
        klass=_shared_doc_kwargs["klass"],
        storage_options=_shared_docs["storage_options"],
        examples="""Examples
        --------
        >>> df = pd.DataFrame(
        ...     data={"animal_1": ["elk", "pig"], "animal_2": ["dog", "quetzal"]}
        ... )
        >>> print(df.to_markdown())
        |    | animal_1   | animal_2   |
        |---:|:-----------|:-----------|
        |  0 | elk        | dog        |
        |  1 | pig        | quetzal    |

        Output markdown with a tabulate option.

        >>> print(df.to_markdown(tablefmt="grid"))
        +----+------------+------------+
        |    | animal_1   | animal_2   |
        +====+============+============+
        |  0 | elk        | dog        |
        +----+------------+------------+
        |  1 | pig        | quetzal    |
        +----+------------+------------+
        """,
    )
    def to_markdown(
        self,
        buf: Optional[Union[IO[str], str]] = None,
        mode: str = "wt",
        index: bool = True,
        storage_options: StorageOptions = None,
        **kwargs,
    ) -> Optional[str]:
        if "showindex" in kwargs:
            warnings.warn(
                "'showindex' is deprecated. Only 'index' will be used "
                "in a future version. Use 'index' to silence this warning.",
                FutureWarning,
                stacklevel=2,
            )

        kwargs.setdefault("headers", "keys")
        kwargs.setdefault("tablefmt", "pipe")
        kwargs.setdefault("showindex", index)
        tabulate = import_optional_dependency("tabulate")
        result = tabulate.tabulate(self, **kwargs)
        if buf is None:
            return result

        with get_handle(buf, mode, storage_options=storage_options) as handles:
            assert not isinstance(handles.handle, (str, mmap.mmap))
            handles.handle.writelines(result)
        return None

    @doc(storage_options=generic._shared_docs["storage_options"])
    @deprecate_kwarg(old_arg_name="fname", new_arg_name="path")
    def to_parquet(
        self,
        path: Optional[FilePathOrBuffer] = None,
        engine: str = "auto",
        compression: Optional[str] = "snappy",
        index: Optional[bool] = None,
        partition_cols: Optional[List[str]] = None,
        storage_options: StorageOptions = None,
        **kwargs,
    ) -> Optional[bytes]:
        """
        Write a DataFrame to the binary parquet format.

        This function writes the dataframe as a `parquet file
        <https://parquet.apache.org/>`_. You can choose different parquet
        backends, and have the option of compression. See
        :ref:`the user guide <io.parquet>` for more details.

        Parameters
        ----------
        path : str or file-like object, default None
            If a string, it will be used as Root Directory path
            when writing a partitioned dataset. By file-like object,
            we refer to objects with a write() method, such as a file handle
            (e.g. via builtin open function) or io.BytesIO. The engine
            fastparquet does not accept file-like objects. If path is None,
            a bytes object is returned.

            .. versionchanged:: 1.2.0

            Previously this was "fname"

        engine : {{'auto', 'pyarrow', 'fastparquet'}}, default 'auto'
            Parquet library to use. If 'auto', then the option
            ``io.parquet.engine`` is used. The default ``io.parquet.engine``
            behavior is to try 'pyarrow', falling back to 'fastparquet' if
            'pyarrow' is unavailable.
        compression : {{'snappy', 'gzip', 'brotli', None}}, default 'snappy'
            Name of the compression to use. Use ``None`` for no compression.
        index : bool, default None
            If ``True``, include the dataframe's index(es) in the file output.
            If ``False``, they will not be written to the file.
            If ``None``, similar to ``True`` the dataframe's index(es)
            will be saved. However, instead of being saved as values,
            the RangeIndex will be stored as a range in the metadata so it
            doesn't require much space and is faster. Other indexes will
            be included as columns in the file output.

            .. versionadded:: 0.24.0

        partition_cols : list, optional, default None
            Column names by which to partition the dataset.
            Columns are partitioned in the order they are given.
            Must be None if path is not a string.

            .. versionadded:: 0.24.0

        {storage_options}

            .. versionadded:: 1.2.0

        **kwargs
            Additional arguments passed to the parquet library. See
            :ref:`pandas io <io.parquet>` for more details.

        Returns
        -------
        bytes if no path argument is provided else None

        See Also
        --------
        read_parquet : Read a parquet file.
        DataFrame.to_csv : Write a csv file.
        DataFrame.to_sql : Write to a sql table.
        DataFrame.to_hdf : Write to hdf.

        Notes
        -----
        This function requires either the `fastparquet
        <https://pypi.org/project/fastparquet>`_ or `pyarrow
        <https://arrow.apache.org/docs/python/>`_ library.

        Examples
        --------
        >>> df = pd.DataFrame(data={{'col1': [1, 2], 'col2': [3, 4]}})
        >>> df.to_parquet('df.parquet.gzip',
        ...               compression='gzip')  # doctest: +SKIP
        >>> pd.read_parquet('df.parquet.gzip')  # doctest: +SKIP
           col1  col2
        0     1     3
        1     2     4

        If you want to get a buffer to the parquet content you can use a io.BytesIO
        object, as long as you don't use partition_cols, which creates multiple files.

        >>> import io
        >>> f = io.BytesIO()
        >>> df.to_parquet(f)
        >>> f.seek(0)
        0
        >>> content = f.read()
        """
        from pandas.io.parquet import to_parquet

        return to_parquet(
            self,
            path,
            engine,
            compression=compression,
            index=index,
            partition_cols=partition_cols,
            storage_options=storage_options,
            **kwargs,
        )

    @Substitution(
        header_type="bool",
        header="Whether to print column labels, default True",
        col_space_type="str or int, list or dict of int or str",
        col_space="The minimum width of each column in CSS length "
        "units.  An int is assumed to be px units.\n\n"
        "            .. versionadded:: 0.25.0\n"
        "                Ability to use str",
    )
    @Substitution(shared_params=fmt.common_docstring, returns=fmt.return_docstring)
    def to_html(
        self,
        buf=None,
        columns=None,
        col_space=None,
        header=True,
        index=True,
        na_rep="NaN",
        formatters=None,
        float_format=None,
        sparsify=None,
        index_names=True,
        justify=None,
        max_rows=None,
        max_cols=None,
        show_dimensions=False,
        decimal=".",
        bold_rows=True,
        classes=None,
        escape=True,
        notebook=False,
        border=None,
        table_id=None,
        render_links=False,
        encoding=None,
    ):
        """
        Render a DataFrame as an HTML table.
        %(shared_params)s
        bold_rows : bool, default True
            Make the row labels bold in the output.
        classes : str or list or tuple, default None
            CSS class(es) to apply to the resulting html table.
        escape : bool, default True
            Convert the characters <, >, and & to HTML-safe sequences.
        notebook : {True, False}, default False
            Whether the generated HTML is for IPython Notebook.
        border : int
            A ``border=border`` attribute is included in the opening
            `<table>` tag. Default ``pd.options.display.html.border``.
        encoding : str, default "utf-8"
            Set character encoding.

            .. versionadded:: 1.0

        table_id : str, optional
            A css id is included in the opening `<table>` tag if specified.
        render_links : bool, default False
            Convert URLs to HTML links.

            .. versionadded:: 0.24.0
        %(returns)s
        See Also
        --------
        to_string : Convert DataFrame to a string.
        """
        if justify is not None and justify not in fmt._VALID_JUSTIFY_PARAMETERS:
            raise ValueError("Invalid value for justify parameter")

        formatter = fmt.DataFrameFormatter(
            self,
            columns=columns,
            col_space=col_space,
            na_rep=na_rep,
            header=header,
            index=index,
            formatters=formatters,
            float_format=float_format,
            bold_rows=bold_rows,
            sparsify=sparsify,
            justify=justify,
            index_names=index_names,
            escape=escape,
            decimal=decimal,
            max_rows=max_rows,
            max_cols=max_cols,
            show_dimensions=show_dimensions,
        )
        # TODO: a generic formatter wld b in DataFrameFormatter
        return fmt.DataFrameRenderer(formatter).to_html(
            buf=buf,
            classes=classes,
            notebook=notebook,
            border=border,
            encoding=encoding,
            table_id=table_id,
            render_links=render_links,
        )

    # ----------------------------------------------------------------------
    @Substitution(
        klass="DataFrame",
        type_sub=" and columns",
        max_cols_sub=dedent(
            """\
            max_cols : int, optional
                When to switch from the verbose to the truncated output. If the
                DataFrame has more than `max_cols` columns, the truncated output
                is used. By default, the setting in
                ``pandas.options.display.max_info_columns`` is used."""
        ),
        show_counts_sub=dedent(
            """\
            show_counts : bool, optional
                Whether to show the non-null counts. By default, this is shown
                only if the DataFrame is smaller than
                ``pandas.options.display.max_info_rows`` and
                ``pandas.options.display.max_info_columns``. A value of True always
                shows the counts, and False never shows the counts.
            null_counts : bool, optional
                .. deprecated:: 1.2.0
                    Use show_counts instead."""
        ),
        examples_sub=dedent(
            """\
            >>> int_values = [1, 2, 3, 4, 5]
            >>> text_values = ['alpha', 'beta', 'gamma', 'delta', 'epsilon']
            >>> float_values = [0.0, 0.25, 0.5, 0.75, 1.0]
            >>> df = pd.DataFrame({"int_col": int_values, "text_col": text_values,
            ...                   "float_col": float_values})
            >>> df
                int_col text_col  float_col
            0        1    alpha       0.00
            1        2     beta       0.25
            2        3    gamma       0.50
            3        4    delta       0.75
            4        5  epsilon       1.00

            Prints information of all columns:

            >>> df.info(verbose=True)
            <class 'pandas.core.frame.DataFrame'>
            RangeIndex: 5 entries, 0 to 4
            Data columns (total 3 columns):
             #   Column     Non-Null Count  Dtype
            ---  ------     --------------  -----
             0   int_col    5 non-null      int64
             1   text_col   5 non-null      object
             2   float_col  5 non-null      float64
            dtypes: float64(1), int64(1), object(1)
            memory usage: 248.0+ bytes

            Prints a summary of columns count and its dtypes but not per column
            information:

            >>> df.info(verbose=False)
            <class 'pandas.core.frame.DataFrame'>
            RangeIndex: 5 entries, 0 to 4
            Columns: 3 entries, int_col to float_col
            dtypes: float64(1), int64(1), object(1)
            memory usage: 248.0+ bytes

            Pipe output of DataFrame.info to buffer instead of sys.stdout, get
            buffer content and writes to a text file:

            >>> import io
            >>> buffer = io.StringIO()
            >>> df.info(buf=buffer)
            >>> s = buffer.getvalue()
            >>> with open("df_info.txt", "w",
            ...           encoding="utf-8") as f:  # doctest: +SKIP
            ...     f.write(s)
            260

            The `memory_usage` parameter allows deep introspection mode, specially
            useful for big DataFrames and fine-tune memory optimization:

            >>> random_strings_array = np.random.choice(['a', 'b', 'c'], 10 ** 6)
            >>> df = pd.DataFrame({
            ...     'column_1': np.random.choice(['a', 'b', 'c'], 10 ** 6),
            ...     'column_2': np.random.choice(['a', 'b', 'c'], 10 ** 6),
            ...     'column_3': np.random.choice(['a', 'b', 'c'], 10 ** 6)
            ... })
            >>> df.info()
            <class 'pandas.core.frame.DataFrame'>
            RangeIndex: 1000000 entries, 0 to 999999
            Data columns (total 3 columns):
             #   Column    Non-Null Count    Dtype
            ---  ------    --------------    -----
             0   column_1  1000000 non-null  object
             1   column_2  1000000 non-null  object
             2   column_3  1000000 non-null  object
            dtypes: object(3)
            memory usage: 22.9+ MB

            >>> df.info(memory_usage='deep')
            <class 'pandas.core.frame.DataFrame'>
            RangeIndex: 1000000 entries, 0 to 999999
            Data columns (total 3 columns):
             #   Column    Non-Null Count    Dtype
            ---  ------    --------------    -----
             0   column_1  1000000 non-null  object
             1   column_2  1000000 non-null  object
             2   column_3  1000000 non-null  object
            dtypes: object(3)
            memory usage: 165.9 MB"""
        ),
        see_also_sub=dedent(
            """\
            DataFrame.describe: Generate descriptive statistics of DataFrame
                columns.
            DataFrame.memory_usage: Memory usage of DataFrame columns."""
        ),
        version_added_sub="",
    )
    @doc(BaseInfo.render)
    def info(
        self,
        verbose: Optional[bool] = None,
        buf: Optional[IO[str]] = None,
        max_cols: Optional[int] = None,
        memory_usage: Optional[Union[bool, str]] = None,
        show_counts: Optional[bool] = None,
        null_counts: Optional[bool] = None,
    ) -> None:
        if null_counts is not None:
            if show_counts is not None:
                raise ValueError("null_counts used with show_counts. Use show_counts.")
            warnings.warn(
                "null_counts is deprecated. Use show_counts instead",
                FutureWarning,
                stacklevel=2,
            )
            show_counts = null_counts
        info = DataFrameInfo(
            data=self,
            memory_usage=memory_usage,
        )
        info.render(
            buf=buf,
            max_cols=max_cols,
            verbose=verbose,
            show_counts=show_counts,
        )

    def memory_usage(self, index=True, deep=False) -> Series:
        """
        Return the memory usage of each column in bytes.

        The memory usage can optionally include the contribution of
        the index and elements of `object` dtype.

        This value is displayed in `DataFrame.info` by default. This can be
        suppressed by setting ``pandas.options.display.memory_usage`` to False.

        Parameters
        ----------
        index : bool, default True
            Specifies whether to include the memory usage of the DataFrame's
            index in returned Series. If ``index=True``, the memory usage of
            the index is the first item in the output.
        deep : bool, default False
            If True, introspect the data deeply by interrogating
            `object` dtypes for system-level memory consumption, and include
            it in the returned values.

        Returns
        -------
        Series
            A Series whose index is the original column names and whose values
            is the memory usage of each column in bytes.

        See Also
        --------
        numpy.ndarray.nbytes : Total bytes consumed by the elements of an
            ndarray.
        Series.memory_usage : Bytes consumed by a Series.
        Categorical : Memory-efficient array for string values with
            many repeated values.
        DataFrame.info : Concise summary of a DataFrame.

        Examples
        --------
        >>> dtypes = ['int64', 'float64', 'complex128', 'object', 'bool']
        >>> data = dict([(t, np.ones(shape=5000, dtype=int).astype(t))
        ...              for t in dtypes])
        >>> df = pd.DataFrame(data)
        >>> df.head()
           int64  float64            complex128  object  bool
        0      1      1.0              1.0+0.0j       1  True
        1      1      1.0              1.0+0.0j       1  True
        2      1      1.0              1.0+0.0j       1  True
        3      1      1.0              1.0+0.0j       1  True
        4      1      1.0              1.0+0.0j       1  True

        >>> df.memory_usage()
        Index           128
        int64         40000
        float64       40000
        complex128    80000
        object        40000
        bool           5000
        dtype: int64

        >>> df.memory_usage(index=False)
        int64         40000
        float64       40000
        complex128    80000
        object        40000
        bool           5000
        dtype: int64

        The memory footprint of `object` dtype columns is ignored by default:

        >>> df.memory_usage(deep=True)
        Index            128
        int64          40000
        float64        40000
        complex128     80000
        object        180000
        bool            5000
        dtype: int64

        Use a Categorical for efficient storage of an object-dtype column with
        many repeated values.

        >>> df['object'].astype('category').memory_usage(deep=True)
        5244
        """
        result = self._constructor_sliced(
            [c.memory_usage(index=False, deep=deep) for col, c in self.items()],
            index=self.columns,
        )
        if index:
            result = self._constructor_sliced(
                self.index.memory_usage(deep=deep), index=["Index"]
            ).append(result)
        return result

    def transpose(self, *args, copy: bool = False) -> DataFrame:
        """
        Transpose index and columns.

        Reflect the DataFrame over its main diagonal by writing rows as columns
        and vice-versa. The property :attr:`.T` is an accessor to the method
        :meth:`transpose`.

        Parameters
        ----------
        *args : tuple, optional
            Accepted for compatibility with NumPy.
        copy : bool, default False
            Whether to copy the data after transposing, even for DataFrames
            with a single dtype.

            Note that a copy is always required for mixed dtype DataFrames,
            or for DataFrames with any extension types.

        Returns
        -------
        DataFrame
            The transposed DataFrame.

        See Also
        --------
        numpy.transpose : Permute the dimensions of a given array.

        Notes
        -----
        Transposing a DataFrame with mixed dtypes will result in a homogeneous
        DataFrame with the `object` dtype. In such a case, a copy of the data
        is always made.

        Examples
        --------
        **Square DataFrame with homogeneous dtype**

        >>> d1 = {'col1': [1, 2], 'col2': [3, 4]}
        >>> df1 = pd.DataFrame(data=d1)
        >>> df1
           col1  col2
        0     1     3
        1     2     4

        >>> df1_transposed = df1.T # or df1.transpose()
        >>> df1_transposed
              0  1
        col1  1  2
        col2  3  4

        When the dtype is homogeneous in the original DataFrame, we get a
        transposed DataFrame with the same dtype:

        >>> df1.dtypes
        col1    int64
        col2    int64
        dtype: object
        >>> df1_transposed.dtypes
        0    int64
        1    int64
        dtype: object

        **Non-square DataFrame with mixed dtypes**

        >>> d2 = {'name': ['Alice', 'Bob'],
        ...       'score': [9.5, 8],
        ...       'employed': [False, True],
        ...       'kids': [0, 0]}
        >>> df2 = pd.DataFrame(data=d2)
        >>> df2
            name  score  employed  kids
        0  Alice    9.5     False     0
        1    Bob    8.0      True     0

        >>> df2_transposed = df2.T # or df2.transpose()
        >>> df2_transposed
                      0     1
        name      Alice   Bob
        score       9.5   8.0
        employed  False  True
        kids          0     0

        When the DataFrame has mixed dtypes, we get a transposed DataFrame with
        the `object` dtype:

        >>> df2.dtypes
        name         object
        score       float64
        employed       bool
        kids          int64
        dtype: object
        >>> df2_transposed.dtypes
        0    object
        1    object
        dtype: object
        """
        nv.validate_transpose(args, {})
        # construct the args

        dtypes = list(self.dtypes)
        if self._is_homogeneous_type and dtypes and is_extension_array_dtype(dtypes[0]):
            # We have EAs with the same dtype. We can preserve that dtype in transpose.
            dtype = dtypes[0]
            arr_type = dtype.construct_array_type()
            values = self.values

            new_values = [arr_type._from_sequence(row, dtype=dtype) for row in values]
            result = self._constructor(
                dict(zip(self.index, new_values)), index=self.columns
            )

        else:
            new_values = self.values.T
            if copy:
                new_values = new_values.copy()
            result = self._constructor(
                new_values, index=self.columns, columns=self.index
            )

        return result.__finalize__(self, method="transpose")

    @property
    def T(self) -> DataFrame:
        return self.transpose()

    # ----------------------------------------------------------------------
    # Indexing Methods

    def _ixs(self, i: int, axis: int = 0):
        """
        Parameters
        ----------
        i : int
        axis : int

        Notes
        -----
        If slice passed, the resulting data will be a view.
        """
        # irow
        if axis == 0:
            new_values = self._mgr.fast_xs(i)

            # if we are a copy, mark as such
            copy = isinstance(new_values, np.ndarray) and new_values.base is None
            result = self._constructor_sliced(
                new_values,
                index=self.columns,
                name=self.index[i],
                dtype=new_values.dtype,
            )
            result._set_is_copy(self, copy=copy)
            return result

        # icol
        else:
            label = self.columns[i]

            values = self._mgr.iget(i)
            result = self._box_col_values(values, i)

            # this is a cached value, mark it so
            result._set_as_cached(label, self)

            return result

    def _get_column_array(self, i: int) -> ArrayLike:
        """
        Get the values of the i'th column (ndarray or ExtensionArray, as stored
        in the Block)
        """
        return self._mgr.iget_values(i)

    def _iter_column_arrays(self) -> Iterator[ArrayLike]:
        """
        Iterate over the arrays of all columns in order.
        This returns the values as stored in the Block (ndarray or ExtensionArray).
        """
        for i in range(len(self.columns)):
            yield self._get_column_array(i)

    def __getitem__(self, key):
        key = lib.item_from_zerodim(key)
        key = com.apply_if_callable(key, self)

        if is_hashable(key):
            # shortcut if the key is in columns
            if self.columns.is_unique and key in self.columns:
                if isinstance(self.columns, MultiIndex):
                    return self._getitem_multilevel(key)
                return self._get_item_cache(key)

        # Do we have a slicer (on rows)?
        indexer = convert_to_index_sliceable(self, key)
        if indexer is not None:
            if isinstance(indexer, np.ndarray):
                indexer = lib.maybe_indices_to_slice(
                    indexer.astype(np.intp, copy=False), len(self)
                )
            # either we have a slice or we have a string that can be converted
            #  to a slice for partial-string date indexing
            return self._slice(indexer, axis=0)

        # Do we have a (boolean) DataFrame?
        if isinstance(key, DataFrame):
            return self.where(key)

        # Do we have a (boolean) 1d indexer?
        if com.is_bool_indexer(key):
            return self._getitem_bool_array(key)

        # We are left with two options: a single key, and a collection of keys,
        # We interpret tuples as collections only for non-MultiIndex
        is_single_key = isinstance(key, tuple) or not is_list_like(key)

        if is_single_key:
            if self.columns.nlevels > 1:
                return self._getitem_multilevel(key)
            indexer = self.columns.get_loc(key)
            if is_integer(indexer):
                indexer = [indexer]
        else:
            if is_iterator(key):
                key = list(key)
            indexer = self.loc._get_listlike_indexer(key, axis=1, raise_missing=True)[1]

        # take() does not accept boolean indexers
        if getattr(indexer, "dtype", None) == bool:
            indexer = np.where(indexer)[0]

        data = self._take_with_is_copy(indexer, axis=1)

        if is_single_key:
            # What does looking for a single key in a non-unique index return?
            # The behavior is inconsistent. It returns a Series, except when
            # - the key itself is repeated (test on data.shape, #9519), or
            # - we have a MultiIndex on columns (test on self.columns, #21309)
            if data.shape[1] == 1 and not isinstance(self.columns, MultiIndex):
                # GH#26490 using data[key] can cause RecursionError
                data = data._get_item_cache(key)

        return data

    def _getitem_bool_array(self, key):
        # also raises Exception if object array with NA values
        # warning here just in case -- previously __setitem__ was
        # reindexing but __getitem__ was not; it seems more reasonable to
        # go with the __setitem__ behavior since that is more consistent
        # with all other indexing behavior
        if isinstance(key, Series) and not key.index.equals(self.index):
            warnings.warn(
                "Boolean Series key will be reindexed to match DataFrame index.",
                UserWarning,
                stacklevel=3,
            )
        elif len(key) != len(self.index):
            raise ValueError(
                f"Item wrong length {len(key)} instead of {len(self.index)}."
            )

        # check_bool_indexer will throw exception if Series key cannot
        # be reindexed to match DataFrame rows
        key = check_bool_indexer(self.index, key)
        indexer = key.nonzero()[0]
        return self._take_with_is_copy(indexer, axis=0)

    def _getitem_multilevel(self, key):
        # self.columns is a MultiIndex
        loc = self.columns.get_loc(key)
        if isinstance(loc, (slice, np.ndarray)):
            new_columns = self.columns[loc]
            result_columns = maybe_droplevels(new_columns, key)
            if self._is_mixed_type:
                result = self.reindex(columns=new_columns)
                result.columns = result_columns
            else:
                new_values = self.values[:, loc]
                result = self._constructor(
                    new_values, index=self.index, columns=result_columns
                )
                result = result.__finalize__(self)

            # If there is only one column being returned, and its name is
            # either an empty string, or a tuple with an empty string as its
            # first element, then treat the empty string as a placeholder
            # and return the column as if the user had provided that empty
            # string in the key. If the result is a Series, exclude the
            # implied empty string from its name.
            if len(result.columns) == 1:
                top = result.columns[0]
                if isinstance(top, tuple):
                    top = top[0]
                if top == "":
                    result = result[""]
                    if isinstance(result, Series):
                        result = self._constructor_sliced(
                            result, index=self.index, name=key
                        )

            result._set_is_copy(self)
            return result
        else:
            # loc is neither a slice nor ndarray, so must be an int
            return self._ixs(loc, axis=1)

    def _get_value(self, index, col, takeable: bool = False):
        """
        Quickly retrieve single value at passed column and index.

        Parameters
        ----------
        index : row label
        col : column label
        takeable : interpret the index/col as indexers, default False

        Returns
        -------
        scalar
        """
        if takeable:
            series = self._ixs(col, axis=1)
            return series._values[index]

        series = self._get_item_cache(col)
        engine = self.index._engine

        try:
            loc = engine.get_loc(index)
            return series._values[loc]
        except KeyError:
            # GH 20629
            if self.index.nlevels > 1:
                # partial indexing forbidden
                raise

        # we cannot handle direct indexing
        # use positional
        col = self.columns.get_loc(col)
        index = self.index.get_loc(index)
        return self._get_value(index, col, takeable=True)

    def __setitem__(self, key, value):
        key = com.apply_if_callable(key, self)

        # see if we can slice the rows
        indexer = convert_to_index_sliceable(self, key)
        if indexer is not None:
            # either we have a slice or we have a string that can be converted
            #  to a slice for partial-string date indexing
            return self._setitem_slice(indexer, value)

        if isinstance(key, DataFrame) or getattr(key, "ndim", None) == 2:
            self._setitem_frame(key, value)
        elif isinstance(key, (Series, np.ndarray, list, Index)):
            self._setitem_array(key, value)
        else:
            # set column
            self._set_item(key, value)

    def _setitem_slice(self, key: slice, value):
        # NB: we can't just use self.loc[key] = value because that
        #  operates on labels and we need to operate positional for
        #  backwards-compat, xref GH#31469
        self._check_setitem_copy()
        self.iloc[key] = value

    def _setitem_array(self, key, value):
        # also raises Exception if object array with NA values
        if com.is_bool_indexer(key):
            if len(key) != len(self.index):
                raise ValueError(
                    f"Item wrong length {len(key)} instead of {len(self.index)}!"
                )
            key = check_bool_indexer(self.index, key)
            indexer = key.nonzero()[0]
            self._check_setitem_copy()
            self.iloc[indexer] = value
        else:
            if isinstance(value, DataFrame):
                if len(value.columns) != len(key):
                    raise ValueError("Columns must be same length as key")
                for k1, k2 in zip(key, value.columns):
                    self[k1] = value[k2]
            else:
                self.loc._ensure_listlike_indexer(key, axis=1, value=value)
                indexer = self.loc._get_listlike_indexer(
                    key, axis=1, raise_missing=False
                )[1]
                self._check_setitem_copy()
                self.iloc[:, indexer] = value

    def _setitem_frame(self, key, value):
        # support boolean setting with DataFrame input, e.g.
        # df[df > df2] = 0
        if isinstance(key, np.ndarray):
            if key.shape != self.shape:
                raise ValueError("Array conditional must be same shape as self")
            key = self._constructor(key, **self._construct_axes_dict())

        if key.size and not is_bool_dtype(key.values):
            raise TypeError(
                "Must pass DataFrame or 2-d ndarray with boolean values only"
            )

        self._check_inplace_setting(value)
        self._check_setitem_copy()
        self._where(-key, value, inplace=True)

<<<<<<< HEAD
    def _iset_item(self, loc: int, value, inplace: bool = False):
        self._ensure_valid_index(value)
=======
    def _iset_item(self, loc: int, value):
>>>>>>> 5cafae72

        # technically _sanitize_column expects a label, not a position,
        #  but the behavior is the same as long as we pass broadcast=False
        value = self._sanitize_column(loc, value, broadcast=False)
        NDFrame._iset_item(self, loc, value, inplace=inplace)

        # check if we are modifying a copy
        # try to set first as we want an invalid
        # value exception to occur first
        if len(self):  # FIXME: this should depend on inplace, right?
            self._check_setitem_copy()

    def _set_item(self, key, value):
        """
        Add series to DataFrame in specified column.

        If series is a numpy-array (not a Series/TimeSeries), it must be the
        same length as the DataFrames index or an error will be thrown.

        Series/TimeSeries will be conformed to the DataFrames index to
        ensure homogeneity.
        """
        value = self._sanitize_column(key, value)
        NDFrame._set_item(self, key, value)

        # check if we are modifying a copy
        # try to set first as we want an invalid
        # value exception to occur first
        if len(self):
            self._check_setitem_copy()

    def _set_value(self, index, col, value, takeable: bool = False):
        """
        Put single value at passed column and index.

        Parameters
        ----------
        index : row label
        col : column label
        value : scalar
        takeable : interpret the index/col as indexers, default False
        """
        try:
            if takeable is True:
                series = self._ixs(col, axis=1)
                series._set_value(index, value, takeable=True)
                return

            series = self._get_item_cache(col)
            engine = self.index._engine
            loc = engine.get_loc(index)
            validate_numeric_casting(series.dtype, value)

            series._values[loc] = value
            # Note: trying to use series._set_value breaks tests in
            #  tests.frame.indexing.test_indexing and tests.indexing.test_partial
        except (KeyError, TypeError):
            # set using a non-recursive method & reset the cache
            if takeable:
                self.iloc[index, col] = value
            else:
                self.loc[index, col] = value
            self._item_cache.pop(col, None)

    def _ensure_valid_index(self, value):
        """
        Ensure that if we don't have an index, that we can create one from the
        passed value.
        """
        # GH5632, make sure that we are a Series convertible
        if not len(self.index) and is_list_like(value) and len(value):
            try:
                value = Series(value)
            except (ValueError, NotImplementedError, TypeError) as err:
                raise ValueError(
                    "Cannot set a frame with no defined index "
                    "and a value that cannot be converted to a Series"
                ) from err

            # GH31368 preserve name of index
            index_copy = value.index.copy()
            if self.index.name is not None:
                index_copy.name = self.index.name

            self._mgr = self._mgr.reindex_axis(index_copy, axis=1, fill_value=np.nan)

    def _box_col_values(self, values, loc: int) -> Series:
        """
        Provide boxed values for a column.
        """
        # Lookup in columns so that if e.g. a str datetime was passed
        #  we attach the Timestamp object as the name.
        name = self.columns[loc]
        klass = self._constructor_sliced
        return klass(values, index=self.index, name=name, fastpath=True)

    # ----------------------------------------------------------------------
    # Unsorted

    def query(self, expr, inplace=False, **kwargs):
        """
        Query the columns of a DataFrame with a boolean expression.

        Parameters
        ----------
        expr : str
            The query string to evaluate.

            You can refer to variables
            in the environment by prefixing them with an '@' character like
            ``@a + b``.

            You can refer to column names that are not valid Python variable names
            by surrounding them in backticks. Thus, column names containing spaces
            or punctuations (besides underscores) or starting with digits must be
            surrounded by backticks. (For example, a column named "Area (cm^2) would
            be referenced as `Area (cm^2)`). Column names which are Python keywords
            (like "list", "for", "import", etc) cannot be used.

            For example, if one of your columns is called ``a a`` and you want
            to sum it with ``b``, your query should be ```a a` + b``.

            .. versionadded:: 0.25.0
                Backtick quoting introduced.

            .. versionadded:: 1.0.0
                Expanding functionality of backtick quoting for more than only spaces.

        inplace : bool
            Whether the query should modify the data in place or return
            a modified copy.
        **kwargs
            See the documentation for :func:`eval` for complete details
            on the keyword arguments accepted by :meth:`DataFrame.query`.

        Returns
        -------
        DataFrame or None
            DataFrame resulting from the provided query expression or
            None if ``inplace=True``.

        See Also
        --------
        eval : Evaluate a string describing operations on
            DataFrame columns.
        DataFrame.eval : Evaluate a string describing operations on
            DataFrame columns.

        Notes
        -----
        The result of the evaluation of this expression is first passed to
        :attr:`DataFrame.loc` and if that fails because of a
        multidimensional key (e.g., a DataFrame) then the result will be passed
        to :meth:`DataFrame.__getitem__`.

        This method uses the top-level :func:`eval` function to
        evaluate the passed query.

        The :meth:`~pandas.DataFrame.query` method uses a slightly
        modified Python syntax by default. For example, the ``&`` and ``|``
        (bitwise) operators have the precedence of their boolean cousins,
        :keyword:`and` and :keyword:`or`. This *is* syntactically valid Python,
        however the semantics are different.

        You can change the semantics of the expression by passing the keyword
        argument ``parser='python'``. This enforces the same semantics as
        evaluation in Python space. Likewise, you can pass ``engine='python'``
        to evaluate an expression using Python itself as a backend. This is not
        recommended as it is inefficient compared to using ``numexpr`` as the
        engine.

        The :attr:`DataFrame.index` and
        :attr:`DataFrame.columns` attributes of the
        :class:`~pandas.DataFrame` instance are placed in the query namespace
        by default, which allows you to treat both the index and columns of the
        frame as a column in the frame.
        The identifier ``index`` is used for the frame index; you can also
        use the name of the index to identify it in a query. Please note that
        Python keywords may not be used as identifiers.

        For further details and examples see the ``query`` documentation in
        :ref:`indexing <indexing.query>`.

        *Backtick quoted variables*

        Backtick quoted variables are parsed as literal Python code and
        are converted internally to a Python valid identifier.
        This can lead to the following problems.

        During parsing a number of disallowed characters inside the backtick
        quoted string are replaced by strings that are allowed as a Python identifier.
        These characters include all operators in Python, the space character, the
        question mark, the exclamation mark, the dollar sign, and the euro sign.
        For other characters that fall outside the ASCII range (U+0001..U+007F)
        and those that are not further specified in PEP 3131,
        the query parser will raise an error.
        This excludes whitespace different than the space character,
        but also the hashtag (as it is used for comments) and the backtick
        itself (backtick can also not be escaped).

        In a special case, quotes that make a pair around a backtick can
        confuse the parser.
        For example, ```it's` > `that's``` will raise an error,
        as it forms a quoted string (``'s > `that'``) with a backtick inside.

        See also the Python documentation about lexical analysis
        (https://docs.python.org/3/reference/lexical_analysis.html)
        in combination with the source code in :mod:`pandas.core.computation.parsing`.

        Examples
        --------
        >>> df = pd.DataFrame({'A': range(1, 6),
        ...                    'B': range(10, 0, -2),
        ...                    'C C': range(10, 5, -1)})
        >>> df
           A   B  C C
        0  1  10   10
        1  2   8    9
        2  3   6    8
        3  4   4    7
        4  5   2    6
        >>> df.query('A > B')
           A  B  C C
        4  5  2    6

        The previous expression is equivalent to

        >>> df[df.A > df.B]
           A  B  C C
        4  5  2    6

        For columns with spaces in their name, you can use backtick quoting.

        >>> df.query('B == `C C`')
           A   B  C C
        0  1  10   10

        The previous expression is equivalent to

        >>> df[df.B == df['C C']]
           A   B  C C
        0  1  10   10
        """
        inplace = validate_bool_kwarg(inplace, "inplace")
        if not isinstance(expr, str):
            msg = f"expr must be a string to be evaluated, {type(expr)} given"
            raise ValueError(msg)
        kwargs["level"] = kwargs.pop("level", 0) + 1
        kwargs["target"] = None
        res = self.eval(expr, **kwargs)

        try:
            result = self.loc[res]
        except ValueError:
            # when res is multi-dimensional loc raises, but this is sometimes a
            # valid query
            result = self[res]

        if inplace:
            self._update_inplace(result)
        else:
            return result

    def eval(self, expr, inplace=False, **kwargs):
        """
        Evaluate a string describing operations on DataFrame columns.

        Operates on columns only, not specific rows or elements.  This allows
        `eval` to run arbitrary code, which can make you vulnerable to code
        injection if you pass user input to this function.

        Parameters
        ----------
        expr : str
            The expression string to evaluate.
        inplace : bool, default False
            If the expression contains an assignment, whether to perform the
            operation inplace and mutate the existing DataFrame. Otherwise,
            a new DataFrame is returned.
        **kwargs
            See the documentation for :func:`eval` for complete details
            on the keyword arguments accepted by
            :meth:`~pandas.DataFrame.query`.

        Returns
        -------
        ndarray, scalar, pandas object, or None
            The result of the evaluation or None if ``inplace=True``.

        See Also
        --------
        DataFrame.query : Evaluates a boolean expression to query the columns
            of a frame.
        DataFrame.assign : Can evaluate an expression or function to create new
            values for a column.
        eval : Evaluate a Python expression as a string using various
            backends.

        Notes
        -----
        For more details see the API documentation for :func:`~eval`.
        For detailed examples see :ref:`enhancing performance with eval
        <enhancingperf.eval>`.

        Examples
        --------
        >>> df = pd.DataFrame({'A': range(1, 6), 'B': range(10, 0, -2)})
        >>> df
           A   B
        0  1  10
        1  2   8
        2  3   6
        3  4   4
        4  5   2
        >>> df.eval('A + B')
        0    11
        1    10
        2     9
        3     8
        4     7
        dtype: int64

        Assignment is allowed though by default the original DataFrame is not
        modified.

        >>> df.eval('C = A + B')
           A   B   C
        0  1  10  11
        1  2   8  10
        2  3   6   9
        3  4   4   8
        4  5   2   7
        >>> df
           A   B
        0  1  10
        1  2   8
        2  3   6
        3  4   4
        4  5   2

        Use ``inplace=True`` to modify the original DataFrame.

        >>> df.eval('C = A + B', inplace=True)
        >>> df
           A   B   C
        0  1  10  11
        1  2   8  10
        2  3   6   9
        3  4   4   8
        4  5   2   7

        Multiple columns can be assigned to using multi-line expressions:

        >>> df.eval(
        ...     '''
        ... C = A + B
        ... D = A - B
        ... '''
        ... )
           A   B   C  D
        0  1  10  11 -9
        1  2   8  10 -6
        2  3   6   9 -3
        3  4   4   8  0
        4  5   2   7  3
        """
        from pandas.core.computation.eval import eval as _eval

        inplace = validate_bool_kwarg(inplace, "inplace")
        resolvers = kwargs.pop("resolvers", None)
        kwargs["level"] = kwargs.pop("level", 0) + 1
        if resolvers is None:
            index_resolvers = self._get_index_resolvers()
            column_resolvers = self._get_cleaned_column_resolvers()
            resolvers = column_resolvers, index_resolvers
        if "target" not in kwargs:
            kwargs["target"] = self
        kwargs["resolvers"] = kwargs.get("resolvers", ()) + tuple(resolvers)

        return _eval(expr, inplace=inplace, **kwargs)

    def select_dtypes(self, include=None, exclude=None) -> DataFrame:
        """
        Return a subset of the DataFrame's columns based on the column dtypes.

        Parameters
        ----------
        include, exclude : scalar or list-like
            A selection of dtypes or strings to be included/excluded. At least
            one of these parameters must be supplied.

        Returns
        -------
        DataFrame
            The subset of the frame including the dtypes in ``include`` and
            excluding the dtypes in ``exclude``.

        Raises
        ------
        ValueError
            * If both of ``include`` and ``exclude`` are empty
            * If ``include`` and ``exclude`` have overlapping elements
            * If any kind of string dtype is passed in.

        See Also
        --------
        DataFrame.dtypes: Return Series with the data type of each column.

        Notes
        -----
        * To select all *numeric* types, use ``np.number`` or ``'number'``
        * To select strings you must use the ``object`` dtype, but note that
          this will return *all* object dtype columns
        * See the `numpy dtype hierarchy
          <https://numpy.org/doc/stable/reference/arrays.scalars.html>`__
        * To select datetimes, use ``np.datetime64``, ``'datetime'`` or
          ``'datetime64'``
        * To select timedeltas, use ``np.timedelta64``, ``'timedelta'`` or
          ``'timedelta64'``
        * To select Pandas categorical dtypes, use ``'category'``
        * To select Pandas datetimetz dtypes, use ``'datetimetz'`` (new in
          0.20.0) or ``'datetime64[ns, tz]'``

        Examples
        --------
        >>> df = pd.DataFrame({'a': [1, 2] * 3,
        ...                    'b': [True, False] * 3,
        ...                    'c': [1.0, 2.0] * 3})
        >>> df
                a      b  c
        0       1   True  1.0
        1       2  False  2.0
        2       1   True  1.0
        3       2  False  2.0
        4       1   True  1.0
        5       2  False  2.0

        >>> df.select_dtypes(include='bool')
           b
        0  True
        1  False
        2  True
        3  False
        4  True
        5  False

        >>> df.select_dtypes(include=['float64'])
           c
        0  1.0
        1  2.0
        2  1.0
        3  2.0
        4  1.0
        5  2.0

        >>> df.select_dtypes(exclude=['int64'])
               b    c
        0   True  1.0
        1  False  2.0
        2   True  1.0
        3  False  2.0
        4   True  1.0
        5  False  2.0
        """
        if not is_list_like(include):
            include = (include,) if include is not None else ()
        if not is_list_like(exclude):
            exclude = (exclude,) if exclude is not None else ()

        selection = (frozenset(include), frozenset(exclude))

        if not any(selection):
            raise ValueError("at least one of include or exclude must be nonempty")

        # convert the myriad valid dtypes object to a single representation
        include = frozenset(infer_dtype_from_object(x) for x in include)
        exclude = frozenset(infer_dtype_from_object(x) for x in exclude)
        for dtypes in (include, exclude):
            invalidate_string_dtypes(dtypes)

        # can't both include AND exclude!
        if not include.isdisjoint(exclude):
            raise ValueError(f"include and exclude overlap on {(include & exclude)}")

        # We raise when both include and exclude are empty
        # Hence, we can just shrink the columns we want to keep
        keep_these = np.full(self.shape[1], True)

        def extract_unique_dtypes_from_dtypes_set(
            dtypes_set: FrozenSet[Dtype], unique_dtypes: np.ndarray
        ) -> List[Dtype]:
            extracted_dtypes = [
                unique_dtype
                for unique_dtype in unique_dtypes
                # error: Argument 1 to "tuple" has incompatible type
                # "FrozenSet[Union[ExtensionDtype, str, Any, Type[str],
                # Type[float], Type[int], Type[complex], Type[bool]]]";
                # expected "Iterable[Union[type, Tuple[Any, ...]]]"
                if issubclass(
                    unique_dtype.type, tuple(dtypes_set)  # type: ignore[arg-type]
                )
            ]
            return extracted_dtypes

        unique_dtypes = self.dtypes.unique()

        if include:
            included_dtypes = extract_unique_dtypes_from_dtypes_set(
                include, unique_dtypes
            )
            keep_these &= self.dtypes.isin(included_dtypes)

        if exclude:
            excluded_dtypes = extract_unique_dtypes_from_dtypes_set(
                exclude, unique_dtypes
            )
            keep_these &= ~self.dtypes.isin(excluded_dtypes)

        return self.iloc[:, keep_these.values]

    def insert(self, loc, column, value, allow_duplicates=False) -> None:
        """
        Insert column into DataFrame at specified location.

        Raises a ValueError if `column` is already contained in the DataFrame,
        unless `allow_duplicates` is set to True.

        Parameters
        ----------
        loc : int
            Insertion index. Must verify 0 <= loc <= len(columns).
        column : str, number, or hashable object
            Label of the inserted column.
        value : int, Series, or array-like
        allow_duplicates : bool, optional
        """
        if allow_duplicates and not self.flags.allows_duplicate_labels:
            raise ValueError(
                "Cannot specify 'allow_duplicates=True' when "
                "'self.flags.allows_duplicate_labels' is False."
            )
        value = self._sanitize_column(column, value, broadcast=False)
        self._mgr.insert(loc, column, value, allow_duplicates=allow_duplicates)

    def assign(self, **kwargs) -> DataFrame:
        r"""
        Assign new columns to a DataFrame.

        Returns a new object with all original columns in addition to new ones.
        Existing columns that are re-assigned will be overwritten.

        Parameters
        ----------
        **kwargs : dict of {str: callable or Series}
            The column names are keywords. If the values are
            callable, they are computed on the DataFrame and
            assigned to the new columns. The callable must not
            change input DataFrame (though pandas doesn't check it).
            If the values are not callable, (e.g. a Series, scalar, or array),
            they are simply assigned.

        Returns
        -------
        DataFrame
            A new DataFrame with the new columns in addition to
            all the existing columns.

        Notes
        -----
        Assigning multiple columns within the same ``assign`` is possible.
        Later items in '\*\*kwargs' may refer to newly created or modified
        columns in 'df'; items are computed and assigned into 'df' in order.

        Examples
        --------
        >>> df = pd.DataFrame({'temp_c': [17.0, 25.0]},
        ...                   index=['Portland', 'Berkeley'])
        >>> df
                  temp_c
        Portland    17.0
        Berkeley    25.0

        Where the value is a callable, evaluated on `df`:

        >>> df.assign(temp_f=lambda x: x.temp_c * 9 / 5 + 32)
                  temp_c  temp_f
        Portland    17.0    62.6
        Berkeley    25.0    77.0

        Alternatively, the same behavior can be achieved by directly
        referencing an existing Series or sequence:

        >>> df.assign(temp_f=df['temp_c'] * 9 / 5 + 32)
                  temp_c  temp_f
        Portland    17.0    62.6
        Berkeley    25.0    77.0

        You can create multiple columns within the same assign where one
        of the columns depends on another one defined within the same assign:

        >>> df.assign(temp_f=lambda x: x['temp_c'] * 9 / 5 + 32,
        ...           temp_k=lambda x: (x['temp_f'] +  459.67) * 5 / 9)
                  temp_c  temp_f  temp_k
        Portland    17.0    62.6  290.15
        Berkeley    25.0    77.0  298.15
        """
        data = self.copy()

        for k, v in kwargs.items():
            data[k] = com.apply_if_callable(v, data)
        return data

    def _sanitize_column(self, key, value, broadcast=True):
        """
        Ensures new columns (which go into the BlockManager as new blocks) are
        always copied and converted into an array.

        Parameters
        ----------
        key : object
        value : scalar, Series, or array-like
        broadcast : bool, default True
            If ``key`` matches multiple duplicate column names in the
            DataFrame, this parameter indicates whether ``value`` should be
            tiled so that the returned array contains a (duplicated) column for
            each occurrence of the key. If False, ``value`` will not be tiled.

        Returns
        -------
        numpy.ndarray
        """
        self._ensure_valid_index(value)

        def reindexer(value):
            # reindex if necessary

            if value.index.equals(self.index) or not len(self.index):
                value = value._values.copy()
            else:

                # GH 4107
                try:
                    value = value.reindex(self.index)._values
                except ValueError as err:
                    # raised in MultiIndex.from_tuples, see test_insert_error_msmgs
                    if not value.index.is_unique:
                        # duplicate axis
                        raise err

                    # other
                    raise TypeError(
                        "incompatible index of inserted column with frame index"
                    ) from err
            return value

        if isinstance(value, Series):
            value = reindexer(value)

        elif isinstance(value, DataFrame):
            # align right-hand-side columns if self.columns
            # is multi-index and self[key] is a sub-frame
            if isinstance(self.columns, MultiIndex) and key in self.columns:
                loc = self.columns.get_loc(key)
                if isinstance(loc, (slice, Series, np.ndarray, Index)):
                    cols = maybe_droplevels(self.columns[loc], key)
                    if len(cols) and not cols.equals(value.columns):
                        value = value.reindex(cols, axis=1)
            # now align rows
            value = reindexer(value).T

        elif isinstance(value, ExtensionArray):
            # Explicitly copy here, instead of in sanitize_index,
            # as sanitize_index won't copy an EA, even with copy=True
            value = value.copy()
            value = sanitize_index(value, self.index)

        elif isinstance(value, Index) or is_sequence(value):

            # turn me into an ndarray
            value = sanitize_index(value, self.index)
            if not isinstance(value, (np.ndarray, Index)):
                if isinstance(value, list) and len(value) > 0:
                    value = maybe_convert_platform(value)
                else:
                    value = com.asarray_tuplesafe(value)
            elif value.ndim == 2:
                value = value.copy().T
            elif isinstance(value, Index):
                value = value.copy(deep=True)
            else:
                value = value.copy()

            # possibly infer to datetimelike
            if is_object_dtype(value.dtype):
                value = maybe_infer_to_datetimelike(value)

        else:
            # cast ignores pandas dtypes. so save the dtype first
            infer_dtype, fill_value = infer_dtype_from_scalar(value, pandas_dtype=True)

            value = construct_1d_arraylike_from_scalar(
                fill_value, len(self), infer_dtype
            )

            value = maybe_cast_to_datetime(value, infer_dtype)

        # return internal types directly
        if is_extension_array_dtype(value):
            return value

        # broadcast across multiple columns if necessary
        if broadcast and key in self.columns and value.ndim == 1:
            if not self.columns.is_unique or isinstance(self.columns, MultiIndex):
                existing_piece = self[key]
                if isinstance(existing_piece, DataFrame):
                    value = np.tile(value, (len(existing_piece.columns), 1))

        return np.atleast_2d(np.asarray(value))

    @property
    def _series(self):
        return {
            item: Series(
                self._mgr.iget(idx), index=self.index, name=item, fastpath=True
            )
            for idx, item in enumerate(self.columns)
        }

    def lookup(self, row_labels, col_labels) -> np.ndarray:
        """
        Label-based "fancy indexing" function for DataFrame.
        Given equal-length arrays of row and column labels, return an
        array of the values corresponding to each (row, col) pair.

        .. deprecated:: 1.2.0
            DataFrame.lookup is deprecated,
            use DataFrame.melt and DataFrame.loc instead.
            For an example see :meth:`~pandas.DataFrame.lookup`
            in the user guide.

        Parameters
        ----------
        row_labels : sequence
            The row labels to use for lookup.
        col_labels : sequence
            The column labels to use for lookup.

        Returns
        -------
        numpy.ndarray
            The found values.
        """
        msg = (
            "The 'lookup' method is deprecated and will be"
            "removed in a future version."
            "You can use DataFrame.melt and DataFrame.loc"
            "as a substitute."
        )
        warnings.warn(msg, FutureWarning, stacklevel=2)

        n = len(row_labels)
        if n != len(col_labels):
            raise ValueError("Row labels must have same size as column labels")
        if not (self.index.is_unique and self.columns.is_unique):
            # GH#33041
            raise ValueError("DataFrame.lookup requires unique index and columns")

        thresh = 1000
        if not self._is_mixed_type or n > thresh:
            values = self.values
            ridx = self.index.get_indexer(row_labels)
            cidx = self.columns.get_indexer(col_labels)
            if (ridx == -1).any():
                raise KeyError("One or more row labels was not found")
            if (cidx == -1).any():
                raise KeyError("One or more column labels was not found")
            flat_index = ridx * len(self.columns) + cidx
            result = values.flat[flat_index]
        else:
            result = np.empty(n, dtype="O")
            for i, (r, c) in enumerate(zip(row_labels, col_labels)):
                result[i] = self._get_value(r, c)

        if is_object_dtype(result):
            result = lib.maybe_convert_objects(result)

        return result

    # ----------------------------------------------------------------------
    # Reindexing and alignment

    def _reindex_axes(self, axes, level, limit, tolerance, method, fill_value, copy):
        frame = self

        columns = axes["columns"]
        if columns is not None:
            frame = frame._reindex_columns(
                columns, method, copy, level, fill_value, limit, tolerance
            )

        index = axes["index"]
        if index is not None:
            frame = frame._reindex_index(
                index, method, copy, level, fill_value, limit, tolerance
            )

        return frame

    def _reindex_index(
        self,
        new_index,
        method,
        copy,
        level,
        fill_value=np.nan,
        limit=None,
        tolerance=None,
    ):
        new_index, indexer = self.index.reindex(
            new_index, method=method, level=level, limit=limit, tolerance=tolerance
        )
        return self._reindex_with_indexers(
            {0: [new_index, indexer]},
            copy=copy,
            fill_value=fill_value,
            allow_dups=False,
        )

    def _reindex_columns(
        self,
        new_columns,
        method,
        copy,
        level,
        fill_value=None,
        limit=None,
        tolerance=None,
    ):
        new_columns, indexer = self.columns.reindex(
            new_columns, method=method, level=level, limit=limit, tolerance=tolerance
        )
        return self._reindex_with_indexers(
            {1: [new_columns, indexer]},
            copy=copy,
            fill_value=fill_value,
            allow_dups=False,
        )

    def _reindex_multi(self, axes, copy, fill_value) -> DataFrame:
        """
        We are guaranteed non-Nones in the axes.
        """
        new_index, row_indexer = self.index.reindex(axes["index"])
        new_columns, col_indexer = self.columns.reindex(axes["columns"])

        if row_indexer is not None and col_indexer is not None:
            indexer = row_indexer, col_indexer
            new_values = algorithms.take_2d_multi(
                self.values, indexer, fill_value=fill_value
            )
            return self._constructor(new_values, index=new_index, columns=new_columns)
        else:
            return self._reindex_with_indexers(
                {0: [new_index, row_indexer], 1: [new_columns, col_indexer]},
                copy=copy,
                fill_value=fill_value,
            )

    @doc(NDFrame.align, **_shared_doc_kwargs)
    def align(
        self,
        other,
        join="outer",
        axis=None,
        level=None,
        copy=True,
        fill_value=None,
        method=None,
        limit=None,
        fill_axis=0,
        broadcast_axis=None,
    ) -> DataFrame:
        return super().align(
            other,
            join=join,
            axis=axis,
            level=level,
            copy=copy,
            fill_value=fill_value,
            method=method,
            limit=limit,
            fill_axis=fill_axis,
            broadcast_axis=broadcast_axis,
        )

    @Appender(
        """
        Examples
        --------
        >>> df = pd.DataFrame({"A": [1, 2, 3], "B": [4, 5, 6]})

        Change the row labels.

        >>> df.set_axis(['a', 'b', 'c'], axis='index')
           A  B
        a  1  4
        b  2  5
        c  3  6

        Change the column labels.

        >>> df.set_axis(['I', 'II'], axis='columns')
           I  II
        0  1   4
        1  2   5
        2  3   6

        Now, update the labels inplace.

        >>> df.set_axis(['i', 'ii'], axis='columns', inplace=True)
        >>> df
           i  ii
        0  1   4
        1  2   5
        2  3   6
        """
    )
    @Substitution(
        **_shared_doc_kwargs,
        extended_summary_sub=" column or",
        axis_description_sub=", and 1 identifies the columns",
        see_also_sub=" or columns",
    )
    @Appender(NDFrame.set_axis.__doc__)
    def set_axis(self, labels, axis: Axis = 0, inplace: bool = False):
        return super().set_axis(labels, axis=axis, inplace=inplace)

    @Substitution(**_shared_doc_kwargs)
    @Appender(NDFrame.reindex.__doc__)
    @rewrite_axis_style_signature(
        "labels",
        [
            ("method", None),
            ("copy", True),
            ("level", None),
            ("fill_value", np.nan),
            ("limit", None),
            ("tolerance", None),
        ],
    )
    def reindex(self, *args, **kwargs) -> DataFrame:
        axes = validate_axis_style_args(self, args, kwargs, "labels", "reindex")
        kwargs.update(axes)
        # Pop these, since the values are in `kwargs` under different names
        kwargs.pop("axis", None)
        kwargs.pop("labels", None)
        return super().reindex(**kwargs)

    def drop(
        self,
        labels=None,
        axis=0,
        index=None,
        columns=None,
        level=None,
        inplace=False,
        errors="raise",
    ):
        """
        Drop specified labels from rows or columns.

        Remove rows or columns by specifying label names and corresponding
        axis, or by specifying directly index or column names. When using a
        multi-index, labels on different levels can be removed by specifying
        the level.

        Parameters
        ----------
        labels : single label or list-like
            Index or column labels to drop.
        axis : {0 or 'index', 1 or 'columns'}, default 0
            Whether to drop labels from the index (0 or 'index') or
            columns (1 or 'columns').
        index : single label or list-like
            Alternative to specifying axis (``labels, axis=0``
            is equivalent to ``index=labels``).
        columns : single label or list-like
            Alternative to specifying axis (``labels, axis=1``
            is equivalent to ``columns=labels``).
        level : int or level name, optional
            For MultiIndex, level from which the labels will be removed.
        inplace : bool, default False
            If False, return a copy. Otherwise, do operation
            inplace and return None.
        errors : {'ignore', 'raise'}, default 'raise'
            If 'ignore', suppress error and only existing labels are
            dropped.

        Returns
        -------
        DataFrame or None
            DataFrame without the removed index or column labels or
            None if ``inplace=True``.

        Raises
        ------
        KeyError
            If any of the labels is not found in the selected axis.

        See Also
        --------
        DataFrame.loc : Label-location based indexer for selection by label.
        DataFrame.dropna : Return DataFrame with labels on given axis omitted
            where (all or any) data are missing.
        DataFrame.drop_duplicates : Return DataFrame with duplicate rows
            removed, optionally only considering certain columns.
        Series.drop : Return Series with specified index labels removed.

        Examples
        --------
        >>> df = pd.DataFrame(np.arange(12).reshape(3, 4),
        ...                   columns=['A', 'B', 'C', 'D'])
        >>> df
           A  B   C   D
        0  0  1   2   3
        1  4  5   6   7
        2  8  9  10  11

        Drop columns

        >>> df.drop(['B', 'C'], axis=1)
           A   D
        0  0   3
        1  4   7
        2  8  11

        >>> df.drop(columns=['B', 'C'])
           A   D
        0  0   3
        1  4   7
        2  8  11

        Drop a row by index

        >>> df.drop([0, 1])
           A  B   C   D
        2  8  9  10  11

        Drop columns and/or rows of MultiIndex DataFrame

        >>> midx = pd.MultiIndex(levels=[['lama', 'cow', 'falcon'],
        ...                              ['speed', 'weight', 'length']],
        ...                      codes=[[0, 0, 0, 1, 1, 1, 2, 2, 2],
        ...                             [0, 1, 2, 0, 1, 2, 0, 1, 2]])
        >>> df = pd.DataFrame(index=midx, columns=['big', 'small'],
        ...                   data=[[45, 30], [200, 100], [1.5, 1], [30, 20],
        ...                         [250, 150], [1.5, 0.8], [320, 250],
        ...                         [1, 0.8], [0.3, 0.2]])
        >>> df
                        big     small
        lama    speed   45.0    30.0
                weight  200.0   100.0
                length  1.5     1.0
        cow     speed   30.0    20.0
                weight  250.0   150.0
                length  1.5     0.8
        falcon  speed   320.0   250.0
                weight  1.0     0.8
                length  0.3     0.2

        >>> df.drop(index='cow', columns='small')
                        big
        lama    speed   45.0
                weight  200.0
                length  1.5
        falcon  speed   320.0
                weight  1.0
                length  0.3

        >>> df.drop(index='length', level=1)
                        big     small
        lama    speed   45.0    30.0
                weight  200.0   100.0
        cow     speed   30.0    20.0
                weight  250.0   150.0
        falcon  speed   320.0   250.0
                weight  1.0     0.8
        """
        return super().drop(
            labels=labels,
            axis=axis,
            index=index,
            columns=columns,
            level=level,
            inplace=inplace,
            errors=errors,
        )

    @rewrite_axis_style_signature(
        "mapper",
        [("copy", True), ("inplace", False), ("level", None), ("errors", "ignore")],
    )
    def rename(
        self,
        mapper: Optional[Renamer] = None,
        *,
        index: Optional[Renamer] = None,
        columns: Optional[Renamer] = None,
        axis: Optional[Axis] = None,
        copy: bool = True,
        inplace: bool = False,
        level: Optional[Level] = None,
        errors: str = "ignore",
    ) -> Optional[DataFrame]:
        """
        Alter axes labels.

        Function / dict values must be unique (1-to-1). Labels not contained in
        a dict / Series will be left as-is. Extra labels listed don't throw an
        error.

        See the :ref:`user guide <basics.rename>` for more.

        Parameters
        ----------
        mapper : dict-like or function
            Dict-like or function transformations to apply to
            that axis' values. Use either ``mapper`` and ``axis`` to
            specify the axis to target with ``mapper``, or ``index`` and
            ``columns``.
        index : dict-like or function
            Alternative to specifying axis (``mapper, axis=0``
            is equivalent to ``index=mapper``).
        columns : dict-like or function
            Alternative to specifying axis (``mapper, axis=1``
            is equivalent to ``columns=mapper``).
        axis : {0 or 'index', 1 or 'columns'}, default 0
            Axis to target with ``mapper``. Can be either the axis name
            ('index', 'columns') or number (0, 1). The default is 'index'.
        copy : bool, default True
            Also copy underlying data.
        inplace : bool, default False
            Whether to return a new DataFrame. If True then value of copy is
            ignored.
        level : int or level name, default None
            In case of a MultiIndex, only rename labels in the specified
            level.
        errors : {'ignore', 'raise'}, default 'ignore'
            If 'raise', raise a `KeyError` when a dict-like `mapper`, `index`,
            or `columns` contains labels that are not present in the Index
            being transformed.
            If 'ignore', existing keys will be renamed and extra keys will be
            ignored.

        Returns
        -------
        DataFrame or None
            DataFrame with the renamed axis labels or None if ``inplace=True``.

        Raises
        ------
        KeyError
            If any of the labels is not found in the selected axis and
            "errors='raise'".

        See Also
        --------
        DataFrame.rename_axis : Set the name of the axis.

        Examples
        --------
        ``DataFrame.rename`` supports two calling conventions

        * ``(index=index_mapper, columns=columns_mapper, ...)``
        * ``(mapper, axis={'index', 'columns'}, ...)``

        We *highly* recommend using keyword arguments to clarify your
        intent.

        Rename columns using a mapping:

        >>> df = pd.DataFrame({"A": [1, 2, 3], "B": [4, 5, 6]})
        >>> df.rename(columns={"A": "a", "B": "c"})
           a  c
        0  1  4
        1  2  5
        2  3  6

        Rename index using a mapping:

        >>> df.rename(index={0: "x", 1: "y", 2: "z"})
           A  B
        x  1  4
        y  2  5
        z  3  6

        Cast index labels to a different type:

        >>> df.index
        RangeIndex(start=0, stop=3, step=1)
        >>> df.rename(index=str).index
        Index(['0', '1', '2'], dtype='object')

        >>> df.rename(columns={"A": "a", "B": "b", "C": "c"}, errors="raise")
        Traceback (most recent call last):
        KeyError: ['C'] not found in axis

        Using axis-style parameters:

        >>> df.rename(str.lower, axis='columns')
           a  b
        0  1  4
        1  2  5
        2  3  6

        >>> df.rename({1: 2, 2: 4}, axis='index')
           A  B
        0  1  4
        2  2  5
        4  3  6
        """
        return super().rename(
            mapper=mapper,
            index=index,
            columns=columns,
            axis=axis,
            copy=copy,
            inplace=inplace,
            level=level,
            errors=errors,
        )

    @doc(NDFrame.fillna, **_shared_doc_kwargs)
    def fillna(
        self,
        value=None,
        method=None,
        axis=None,
        inplace=False,
        limit=None,
        downcast=None,
    ) -> Optional[DataFrame]:
        return super().fillna(
            value=value,
            method=method,
            axis=axis,
            inplace=inplace,
            limit=limit,
            downcast=downcast,
        )

    def pop(self, item: Label) -> Series:
        """
        Return item and drop from frame. Raise KeyError if not found.

        Parameters
        ----------
        item : label
            Label of column to be popped.

        Returns
        -------
        Series

        Examples
        --------
        >>> df = pd.DataFrame([('falcon', 'bird', 389.0),
        ...                    ('parrot', 'bird', 24.0),
        ...                    ('lion', 'mammal', 80.5),
        ...                    ('monkey', 'mammal', np.nan)],
        ...                   columns=('name', 'class', 'max_speed'))
        >>> df
             name   class  max_speed
        0  falcon    bird      389.0
        1  parrot    bird       24.0
        2    lion  mammal       80.5
        3  monkey  mammal        NaN

        >>> df.pop('class')
        0      bird
        1      bird
        2    mammal
        3    mammal
        Name: class, dtype: object

        >>> df
             name  max_speed
        0  falcon      389.0
        1  parrot       24.0
        2    lion       80.5
        3  monkey        NaN
        """
        return super().pop(item=item)

    @doc(NDFrame.replace, **_shared_doc_kwargs)
    def replace(
        self,
        to_replace=None,
        value=None,
        inplace=False,
        limit=None,
        regex=False,
        method="pad",
    ):
        return super().replace(
            to_replace=to_replace,
            value=value,
            inplace=inplace,
            limit=limit,
            regex=regex,
            method=method,
        )

    def _replace_columnwise(
        self, mapping: Dict[Label, Tuple[Any, Any]], inplace: bool, regex
    ):
        """
        Dispatch to Series.replace column-wise.


        Parameters
        ----------
        mapping : dict
            of the form {col: (target, value)}
        inplace : bool
        regex : bool or same types as `to_replace` in DataFrame.replace

        Returns
        -------
        DataFrame or None
        """
        # Operate column-wise
        res = self if inplace else self.copy()
        ax = self.columns

        for i in range(len(ax)):
            if ax[i] in mapping:
                ser = self.iloc[:, i]

                target, value = mapping[ax[i]]
                newobj = ser.replace(target, value, regex=regex)

                res.iloc[:, i] = newobj

        if inplace:
            return
        return res.__finalize__(self)

    @doc(NDFrame.shift, klass=_shared_doc_kwargs["klass"])
    def shift(
        self, periods=1, freq=None, axis=0, fill_value=lib.no_default
    ) -> DataFrame:
        axis = self._get_axis_number(axis)

        ncols = len(self.columns)
        if axis == 1 and periods != 0 and fill_value is lib.no_default and ncols > 0:
            # We will infer fill_value to match the closest column

            if periods > 0:
                result = self.iloc[:, :-periods]
                for col in range(min(ncols, abs(periods))):
                    # TODO(EA2D): doing this in a loop unnecessary with 2D EAs
                    # Define filler inside loop so we get a copy
                    filler = self.iloc[:, 0].shift(len(self))
                    result.insert(0, col, filler, allow_duplicates=True)
            else:
                result = self.iloc[:, -periods:]
                for col in range(min(ncols, abs(periods))):
                    # Define filler inside loop so we get a copy
                    filler = self.iloc[:, -1].shift(len(self))
                    result.insert(
                        len(result.columns), col, filler, allow_duplicates=True
                    )

            result.columns = self.columns.copy()
            return result

        return super().shift(
            periods=periods, freq=freq, axis=axis, fill_value=fill_value
        )

    def set_index(
        self, keys, drop=True, append=False, inplace=False, verify_integrity=False
    ):
        """
        Set the DataFrame index using existing columns.

        Set the DataFrame index (row labels) using one or more existing
        columns or arrays (of the correct length). The index can replace the
        existing index or expand on it.

        Parameters
        ----------
        keys : label or array-like or list of labels/arrays
            This parameter can be either a single column key, a single array of
            the same length as the calling DataFrame, or a list containing an
            arbitrary combination of column keys and arrays. Here, "array"
            encompasses :class:`Series`, :class:`Index`, ``np.ndarray``, and
            instances of :class:`~collections.abc.Iterator`.
        drop : bool, default True
            Delete columns to be used as the new index.
        append : bool, default False
            Whether to append columns to existing index.
        inplace : bool, default False
            If True, modifies the DataFrame in place (do not create a new object).
        verify_integrity : bool, default False
            Check the new index for duplicates. Otherwise defer the check until
            necessary. Setting to False will improve the performance of this
            method.

        Returns
        -------
        DataFrame or None
            Changed row labels or None if ``inplace=True``.

        See Also
        --------
        DataFrame.reset_index : Opposite of set_index.
        DataFrame.reindex : Change to new indices or expand indices.
        DataFrame.reindex_like : Change to same indices as other DataFrame.

        Examples
        --------
        >>> df = pd.DataFrame({'month': [1, 4, 7, 10],
        ...                    'year': [2012, 2014, 2013, 2014],
        ...                    'sale': [55, 40, 84, 31]})
        >>> df
           month  year  sale
        0      1  2012    55
        1      4  2014    40
        2      7  2013    84
        3     10  2014    31

        Set the index to become the 'month' column:

        >>> df.set_index('month')
               year  sale
        month
        1      2012    55
        4      2014    40
        7      2013    84
        10     2014    31

        Create a MultiIndex using columns 'year' and 'month':

        >>> df.set_index(['year', 'month'])
                    sale
        year  month
        2012  1     55
        2014  4     40
        2013  7     84
        2014  10    31

        Create a MultiIndex using an Index and a column:

        >>> df.set_index([pd.Index([1, 2, 3, 4]), 'year'])
                 month  sale
           year
        1  2012  1      55
        2  2014  4      40
        3  2013  7      84
        4  2014  10     31

        Create a MultiIndex using two Series:

        >>> s = pd.Series([1, 2, 3, 4])
        >>> df.set_index([s, s**2])
              month  year  sale
        1 1       1  2012    55
        2 4       4  2014    40
        3 9       7  2013    84
        4 16     10  2014    31
        """
        inplace = validate_bool_kwarg(inplace, "inplace")
        self._check_inplace_and_allows_duplicate_labels(inplace)
        if not isinstance(keys, list):
            keys = [keys]

        err_msg = (
            'The parameter "keys" may be a column key, one-dimensional '
            "array, or a list containing only valid column keys and "
            "one-dimensional arrays."
        )

        missing: List[Label] = []
        for col in keys:
            if isinstance(col, (Index, Series, np.ndarray, list, abc.Iterator)):
                # arrays are fine as long as they are one-dimensional
                # iterators get converted to list below
                if getattr(col, "ndim", 1) != 1:
                    raise ValueError(err_msg)
            else:
                # everything else gets tried as a key; see GH 24969
                try:
                    found = col in self.columns
                except TypeError as err:
                    raise TypeError(
                        f"{err_msg}. Received column of type {type(col)}"
                    ) from err
                else:
                    if not found:
                        missing.append(col)

        if missing:
            raise KeyError(f"None of {missing} are in the columns")

        if inplace:
            frame = self
        else:
            frame = self.copy()

        arrays = []
        names: List[Label] = []
        if append:
            names = list(self.index.names)
            if isinstance(self.index, MultiIndex):
                for i in range(self.index.nlevels):
                    arrays.append(self.index._get_level_values(i))
            else:
                arrays.append(self.index)

        to_remove: List[Label] = []
        for col in keys:
            if isinstance(col, MultiIndex):
                for n in range(col.nlevels):
                    arrays.append(col._get_level_values(n))
                names.extend(col.names)
            elif isinstance(col, (Index, Series)):
                # if Index then not MultiIndex (treated above)
                arrays.append(col)
                names.append(col.name)
            elif isinstance(col, (list, np.ndarray)):
                arrays.append(col)
                names.append(None)
            elif isinstance(col, abc.Iterator):
                arrays.append(list(col))
                names.append(None)
            # from here, col can only be a column label
            else:
                arrays.append(frame[col]._values)
                names.append(col)
                if drop:
                    to_remove.append(col)

            if len(arrays[-1]) != len(self):
                # check newest element against length of calling frame, since
                # ensure_index_from_sequences would not raise for append=False.
                raise ValueError(
                    f"Length mismatch: Expected {len(self)} rows, "
                    f"received array of length {len(arrays[-1])}"
                )

        index = ensure_index_from_sequences(arrays, names)

        if verify_integrity and not index.is_unique:
            duplicates = index[index.duplicated()].unique()
            raise ValueError(f"Index has duplicate keys: {duplicates}")

        # use set to handle duplicate column names gracefully in case of drop
        for c in set(to_remove):
            del frame[c]

        # clear up memory usage
        index._cleanup()

        frame.index = index

        if not inplace:
            return frame

    @overload
    # https://github.com/python/mypy/issues/6580
    # Overloaded function signatures 1 and 2 overlap with incompatible return types
    def reset_index(  # type: ignore[misc]
        self,
        level: Optional[Union[Hashable, Sequence[Hashable]]] = ...,
        drop: bool = ...,
        inplace: Literal[False] = ...,
        col_level: Hashable = ...,
        col_fill: Label = ...,
    ) -> DataFrame:
        ...

    @overload
    def reset_index(
        self,
        level: Optional[Union[Hashable, Sequence[Hashable]]] = ...,
        drop: bool = ...,
        inplace: Literal[True] = ...,
        col_level: Hashable = ...,
        col_fill: Label = ...,
    ) -> None:
        ...

    def reset_index(
        self,
        level: Optional[Union[Hashable, Sequence[Hashable]]] = None,
        drop: bool = False,
        inplace: bool = False,
        col_level: Hashable = 0,
        col_fill: Label = "",
    ) -> Optional[DataFrame]:
        """
        Reset the index, or a level of it.

        Reset the index of the DataFrame, and use the default one instead.
        If the DataFrame has a MultiIndex, this method can remove one or more
        levels.

        Parameters
        ----------
        level : int, str, tuple, or list, default None
            Only remove the given levels from the index. Removes all levels by
            default.
        drop : bool, default False
            Do not try to insert index into dataframe columns. This resets
            the index to the default integer index.
        inplace : bool, default False
            Modify the DataFrame in place (do not create a new object).
        col_level : int or str, default 0
            If the columns have multiple levels, determines which level the
            labels are inserted into. By default it is inserted into the first
            level.
        col_fill : object, default ''
            If the columns have multiple levels, determines how the other
            levels are named. If None then the index name is repeated.

        Returns
        -------
        DataFrame or None
            DataFrame with the new index or None if ``inplace=True``.

        See Also
        --------
        DataFrame.set_index : Opposite of reset_index.
        DataFrame.reindex : Change to new indices or expand indices.
        DataFrame.reindex_like : Change to same indices as other DataFrame.

        Examples
        --------
        >>> df = pd.DataFrame([('bird', 389.0),
        ...                    ('bird', 24.0),
        ...                    ('mammal', 80.5),
        ...                    ('mammal', np.nan)],
        ...                   index=['falcon', 'parrot', 'lion', 'monkey'],
        ...                   columns=('class', 'max_speed'))
        >>> df
                 class  max_speed
        falcon    bird      389.0
        parrot    bird       24.0
        lion    mammal       80.5
        monkey  mammal        NaN

        When we reset the index, the old index is added as a column, and a
        new sequential index is used:

        >>> df.reset_index()
            index   class  max_speed
        0  falcon    bird      389.0
        1  parrot    bird       24.0
        2    lion  mammal       80.5
        3  monkey  mammal        NaN

        We can use the `drop` parameter to avoid the old index being added as
        a column:

        >>> df.reset_index(drop=True)
            class  max_speed
        0    bird      389.0
        1    bird       24.0
        2  mammal       80.5
        3  mammal        NaN

        You can also use `reset_index` with `MultiIndex`.

        >>> index = pd.MultiIndex.from_tuples([('bird', 'falcon'),
        ...                                    ('bird', 'parrot'),
        ...                                    ('mammal', 'lion'),
        ...                                    ('mammal', 'monkey')],
        ...                                   names=['class', 'name'])
        >>> columns = pd.MultiIndex.from_tuples([('speed', 'max'),
        ...                                      ('species', 'type')])
        >>> df = pd.DataFrame([(389.0, 'fly'),
        ...                    ( 24.0, 'fly'),
        ...                    ( 80.5, 'run'),
        ...                    (np.nan, 'jump')],
        ...                   index=index,
        ...                   columns=columns)
        >>> df
                       speed species
                         max    type
        class  name
        bird   falcon  389.0     fly
               parrot   24.0     fly
        mammal lion     80.5     run
               monkey    NaN    jump

        If the index has multiple levels, we can reset a subset of them:

        >>> df.reset_index(level='class')
                 class  speed species
                          max    type
        name
        falcon    bird  389.0     fly
        parrot    bird   24.0     fly
        lion    mammal   80.5     run
        monkey  mammal    NaN    jump

        If we are not dropping the index, by default, it is placed in the top
        level. We can place it in another level:

        >>> df.reset_index(level='class', col_level=1)
                        speed species
                 class    max    type
        name
        falcon    bird  389.0     fly
        parrot    bird   24.0     fly
        lion    mammal   80.5     run
        monkey  mammal    NaN    jump

        When the index is inserted under another level, we can specify under
        which one with the parameter `col_fill`:

        >>> df.reset_index(level='class', col_level=1, col_fill='species')
                      species  speed species
                        class    max    type
        name
        falcon           bird  389.0     fly
        parrot           bird   24.0     fly
        lion           mammal   80.5     run
        monkey         mammal    NaN    jump

        If we specify a nonexistent level for `col_fill`, it is created:

        >>> df.reset_index(level='class', col_level=1, col_fill='genus')
                        genus  speed species
                        class    max    type
        name
        falcon           bird  389.0     fly
        parrot           bird   24.0     fly
        lion           mammal   80.5     run
        monkey         mammal    NaN    jump
        """
        inplace = validate_bool_kwarg(inplace, "inplace")
        self._check_inplace_and_allows_duplicate_labels(inplace)
        if inplace:
            new_obj = self
        else:
            new_obj = self.copy()

        new_index = ibase.default_index(len(new_obj))
        if level is not None:
            if not isinstance(level, (tuple, list)):
                level = [level]
            level = [self.index._get_level_number(lev) for lev in level]
            if len(level) < self.index.nlevels:
                new_index = self.index.droplevel(level)

        if not drop:
            to_insert: Iterable[Tuple[Any, Optional[Any]]]
            if isinstance(self.index, MultiIndex):
                names = [
                    (n if n is not None else f"level_{i}")
                    for i, n in enumerate(self.index.names)
                ]
                to_insert = zip(self.index.levels, self.index.codes)
            else:
                default = "index" if "index" not in self else "level_0"
                names = [default] if self.index.name is None else [self.index.name]
                to_insert = ((self.index, None),)

            multi_col = isinstance(self.columns, MultiIndex)
            for i, (lev, lab) in reversed(list(enumerate(to_insert))):
                if not (level is None or i in level):
                    continue
                name = names[i]
                if multi_col:
                    col_name = list(name) if isinstance(name, tuple) else [name]
                    if col_fill is None:
                        if len(col_name) not in (1, self.columns.nlevels):
                            raise ValueError(
                                "col_fill=None is incompatible "
                                f"with incomplete column name {name}"
                            )
                        col_fill = col_name[0]

                    lev_num = self.columns._get_level_number(col_level)
                    name_lst = [col_fill] * lev_num + col_name
                    missing = self.columns.nlevels - len(name_lst)
                    name_lst += [col_fill] * missing
                    name = tuple(name_lst)
                # to ndarray and maybe infer different dtype
                level_values = maybe_casted_values(lev, lab)
                new_obj.insert(0, name, level_values)

        new_obj.index = new_index
        if not inplace:
            return new_obj

        return None

    # ----------------------------------------------------------------------
    # Reindex-based selection methods

    @doc(NDFrame.isna, klass=_shared_doc_kwargs["klass"])
    def isna(self) -> DataFrame:
        result = self._constructor(self._mgr.isna(func=isna))
        return result.__finalize__(self, method="isna")

    @doc(NDFrame.isna, klass=_shared_doc_kwargs["klass"])
    def isnull(self) -> DataFrame:
        return self.isna()

    @doc(NDFrame.notna, klass=_shared_doc_kwargs["klass"])
    def notna(self) -> DataFrame:
        return ~self.isna()

    @doc(NDFrame.notna, klass=_shared_doc_kwargs["klass"])
    def notnull(self) -> DataFrame:
        return ~self.isna()

    def dropna(self, axis=0, how="any", thresh=None, subset=None, inplace=False):
        """
        Remove missing values.

        See the :ref:`User Guide <missing_data>` for more on which values are
        considered missing, and how to work with missing data.

        Parameters
        ----------
        axis : {0 or 'index', 1 or 'columns'}, default 0
            Determine if rows or columns which contain missing values are
            removed.

            * 0, or 'index' : Drop rows which contain missing values.
            * 1, or 'columns' : Drop columns which contain missing value.

            .. versionchanged:: 1.0.0

               Pass tuple or list to drop on multiple axes.
               Only a single axis is allowed.

        how : {'any', 'all'}, default 'any'
            Determine if row or column is removed from DataFrame, when we have
            at least one NA or all NA.

            * 'any' : If any NA values are present, drop that row or column.
            * 'all' : If all values are NA, drop that row or column.

        thresh : int, optional
            Require that many non-NA values.
        subset : array-like, optional
            Labels along other axis to consider, e.g. if you are dropping rows
            these would be a list of columns to include.
        inplace : bool, default False
            If True, do operation inplace and return None.

        Returns
        -------
        DataFrame or None
            DataFrame with NA entries dropped from it or None if ``inplace=True``.

        See Also
        --------
        DataFrame.isna: Indicate missing values.
        DataFrame.notna : Indicate existing (non-missing) values.
        DataFrame.fillna : Replace missing values.
        Series.dropna : Drop missing values.
        Index.dropna : Drop missing indices.

        Examples
        --------
        >>> df = pd.DataFrame({"name": ['Alfred', 'Batman', 'Catwoman'],
        ...                    "toy": [np.nan, 'Batmobile', 'Bullwhip'],
        ...                    "born": [pd.NaT, pd.Timestamp("1940-04-25"),
        ...                             pd.NaT]})
        >>> df
               name        toy       born
        0    Alfred        NaN        NaT
        1    Batman  Batmobile 1940-04-25
        2  Catwoman   Bullwhip        NaT

        Drop the rows where at least one element is missing.

        >>> df.dropna()
             name        toy       born
        1  Batman  Batmobile 1940-04-25

        Drop the columns where at least one element is missing.

        >>> df.dropna(axis='columns')
               name
        0    Alfred
        1    Batman
        2  Catwoman

        Drop the rows where all elements are missing.

        >>> df.dropna(how='all')
               name        toy       born
        0    Alfred        NaN        NaT
        1    Batman  Batmobile 1940-04-25
        2  Catwoman   Bullwhip        NaT

        Keep only the rows with at least 2 non-NA values.

        >>> df.dropna(thresh=2)
               name        toy       born
        1    Batman  Batmobile 1940-04-25
        2  Catwoman   Bullwhip        NaT

        Define in which columns to look for missing values.

        >>> df.dropna(subset=['name', 'toy'])
               name        toy       born
        1    Batman  Batmobile 1940-04-25
        2  Catwoman   Bullwhip        NaT

        Keep the DataFrame with valid entries in the same variable.

        >>> df.dropna(inplace=True)
        >>> df
             name        toy       born
        1  Batman  Batmobile 1940-04-25
        """
        inplace = validate_bool_kwarg(inplace, "inplace")
        if isinstance(axis, (tuple, list)):
            # GH20987
            raise TypeError("supplying multiple axes to axis is no longer supported.")

        axis = self._get_axis_number(axis)
        agg_axis = 1 - axis

        agg_obj = self
        if subset is not None:
            ax = self._get_axis(agg_axis)
            indices = ax.get_indexer_for(subset)
            check = indices == -1
            if check.any():
                raise KeyError(list(np.compress(check, subset)))
            agg_obj = self.take(indices, axis=agg_axis)

        count = agg_obj.count(axis=agg_axis)

        if thresh is not None:
            mask = count >= thresh
        elif how == "any":
            mask = count == len(agg_obj._get_axis(agg_axis))
        elif how == "all":
            mask = count > 0
        else:
            if how is not None:
                raise ValueError(f"invalid how option: {how}")
            else:
                raise TypeError("must specify how or thresh")

        result = self.loc(axis=axis)[mask]

        if inplace:
            self._update_inplace(result)
        else:
            return result

    def drop_duplicates(
        self,
        subset: Optional[Union[Hashable, Sequence[Hashable]]] = None,
        keep: Union[str, bool] = "first",
        inplace: bool = False,
        ignore_index: bool = False,
    ) -> Optional[DataFrame]:
        """
        Return DataFrame with duplicate rows removed.

        Considering certain columns is optional. Indexes, including time indexes
        are ignored.

        Parameters
        ----------
        subset : column label or sequence of labels, optional
            Only consider certain columns for identifying duplicates, by
            default use all of the columns.
        keep : {'first', 'last', False}, default 'first'
            Determines which duplicates (if any) to keep.
            - ``first`` : Drop duplicates except for the first occurrence.
            - ``last`` : Drop duplicates except for the last occurrence.
            - False : Drop all duplicates.
        inplace : bool, default False
            Whether to drop duplicates in place or to return a copy.
        ignore_index : bool, default False
            If True, the resulting axis will be labeled 0, 1, …, n - 1.

            .. versionadded:: 1.0.0

        Returns
        -------
        DataFrame or None
            DataFrame with duplicates removed or None if ``inplace=True``.

        See Also
        --------
        DataFrame.value_counts: Count unique combinations of columns.

        Examples
        --------
        Consider dataset containing ramen rating.

        >>> df = pd.DataFrame({
        ...     'brand': ['Yum Yum', 'Yum Yum', 'Indomie', 'Indomie', 'Indomie'],
        ...     'style': ['cup', 'cup', 'cup', 'pack', 'pack'],
        ...     'rating': [4, 4, 3.5, 15, 5]
        ... })
        >>> df
            brand style  rating
        0  Yum Yum   cup     4.0
        1  Yum Yum   cup     4.0
        2  Indomie   cup     3.5
        3  Indomie  pack    15.0
        4  Indomie  pack     5.0

        By default, it removes duplicate rows based on all columns.

        >>> df.drop_duplicates()
            brand style  rating
        0  Yum Yum   cup     4.0
        2  Indomie   cup     3.5
        3  Indomie  pack    15.0
        4  Indomie  pack     5.0

        To remove duplicates on specific column(s), use ``subset``.

        >>> df.drop_duplicates(subset=['brand'])
            brand style  rating
        0  Yum Yum   cup     4.0
        2  Indomie   cup     3.5

        To remove duplicates and keep last occurrences, use ``keep``.

        >>> df.drop_duplicates(subset=['brand', 'style'], keep='last')
            brand style  rating
        1  Yum Yum   cup     4.0
        2  Indomie   cup     3.5
        4  Indomie  pack     5.0
        """
        if self.empty:
            return self.copy()

        inplace = validate_bool_kwarg(inplace, "inplace")
        ignore_index = validate_bool_kwarg(ignore_index, "ignore_index")
        duplicated = self.duplicated(subset, keep=keep)

        result = self[-duplicated]
        if ignore_index:
            result.index = ibase.default_index(len(result))

        if inplace:
            self._update_inplace(result)
            return None
        else:
            return result

    def duplicated(
        self,
        subset: Optional[Union[Hashable, Sequence[Hashable]]] = None,
        keep: Union[str, bool] = "first",
    ) -> Series:
        """
        Return boolean Series denoting duplicate rows.

        Considering certain columns is optional.

        Parameters
        ----------
        subset : column label or sequence of labels, optional
            Only consider certain columns for identifying duplicates, by
            default use all of the columns.
        keep : {'first', 'last', False}, default 'first'
            Determines which duplicates (if any) to mark.

            - ``first`` : Mark duplicates as ``True`` except for the first occurrence.
            - ``last`` : Mark duplicates as ``True`` except for the last occurrence.
            - False : Mark all duplicates as ``True``.

        Returns
        -------
        Series
            Boolean series for each duplicated rows.

        See Also
        --------
        Index.duplicated : Equivalent method on index.
        Series.duplicated : Equivalent method on Series.
        Series.drop_duplicates : Remove duplicate values from Series.
        DataFrame.drop_duplicates : Remove duplicate values from DataFrame.

        Examples
        --------
        Consider dataset containing ramen rating.

        >>> df = pd.DataFrame({
        ...     'brand': ['Yum Yum', 'Yum Yum', 'Indomie', 'Indomie', 'Indomie'],
        ...     'style': ['cup', 'cup', 'cup', 'pack', 'pack'],
        ...     'rating': [4, 4, 3.5, 15, 5]
        ... })
        >>> df
            brand style  rating
        0  Yum Yum   cup     4.0
        1  Yum Yum   cup     4.0
        2  Indomie   cup     3.5
        3  Indomie  pack    15.0
        4  Indomie  pack     5.0

        By default, for each set of duplicated values, the first occurrence
        is set on False and all others on True.

        >>> df.duplicated()
        0    False
        1     True
        2    False
        3    False
        4    False
        dtype: bool

        By using 'last', the last occurrence of each set of duplicated values
        is set on False and all others on True.

        >>> df.duplicated(keep='last')
        0     True
        1    False
        2    False
        3    False
        4    False
        dtype: bool

        By setting ``keep`` on False, all duplicates are True.

        >>> df.duplicated(keep=False)
        0     True
        1     True
        2    False
        3    False
        4    False
        dtype: bool

        To find duplicates on specific column(s), use ``subset``.

        >>> df.duplicated(subset=['brand'])
        0    False
        1     True
        2    False
        3     True
        4     True
        dtype: bool
        """
        from pandas._libs.hashtable import SIZE_HINT_LIMIT, duplicated_int64

        if self.empty:
            return self._constructor_sliced(dtype=bool)

        def f(vals):
            labels, shape = algorithms.factorize(
                vals, size_hint=min(len(self), SIZE_HINT_LIMIT)
            )
            return labels.astype("i8", copy=False), len(shape)

        if subset is None:
            subset = self.columns
        elif (
            not np.iterable(subset)
            or isinstance(subset, str)
            or isinstance(subset, tuple)
            and subset in self.columns
        ):
            subset = (subset,)

        #  needed for mypy since can't narrow types using np.iterable
        subset = cast(Iterable, subset)

        # Verify all columns in subset exist in the queried dataframe
        # Otherwise, raise a KeyError, same as if you try to __getitem__ with a
        # key that doesn't exist.
        diff = Index(subset).difference(self.columns)
        if not diff.empty:
            raise KeyError(diff)

        vals = (col.values for name, col in self.items() if name in subset)
        labels, shape = map(list, zip(*map(f, vals)))

        ids = get_group_index(labels, shape, sort=False, xnull=False)
        result = self._constructor_sliced(duplicated_int64(ids, keep), index=self.index)
        return result.__finalize__(self, method="duplicated")

    # ----------------------------------------------------------------------
    # Sorting
    # TODO: Just move the sort_values doc here.
    @Substitution(**_shared_doc_kwargs)
    @Appender(NDFrame.sort_values.__doc__)
    # error: Signature of "sort_values" incompatible with supertype "NDFrame"
    def sort_values(  # type: ignore[override]
        self,
        by,
        axis=0,
        ascending=True,
        inplace=False,
        kind="quicksort",
        na_position="last",
        ignore_index=False,
        key: ValueKeyFunc = None,
    ):
        inplace = validate_bool_kwarg(inplace, "inplace")
        axis = self._get_axis_number(axis)

        if not isinstance(by, list):
            by = [by]
        if is_sequence(ascending) and len(by) != len(ascending):
            raise ValueError(
                f"Length of ascending ({len(ascending)}) != length of by ({len(by)})"
            )
        if len(by) > 1:

            keys = [self._get_label_or_level_values(x, axis=axis) for x in by]

            # need to rewrap columns in Series to apply key function
            if key is not None:
                keys = [Series(k, name=name) for (k, name) in zip(keys, by)]

            indexer = lexsort_indexer(
                keys, orders=ascending, na_position=na_position, key=key
            )
            indexer = ensure_platform_int(indexer)
        else:

            by = by[0]
            k = self._get_label_or_level_values(by, axis=axis)

            # need to rewrap column in Series to apply key function
            if key is not None:
                k = Series(k, name=by)

            if isinstance(ascending, (tuple, list)):
                ascending = ascending[0]

            indexer = nargsort(
                k, kind=kind, ascending=ascending, na_position=na_position, key=key
            )

        new_data = self._mgr.take(
            indexer, axis=self._get_block_manager_axis(axis), verify=False
        )

        if ignore_index:
            new_data.axes[1] = ibase.default_index(len(indexer))

        result = self._constructor(new_data)
        if inplace:
            return self._update_inplace(result)
        else:
            return result.__finalize__(self, method="sort_values")

    def sort_index(
        self,
        axis=0,
        level=None,
        ascending: bool = True,
        inplace: bool = False,
        kind: str = "quicksort",
        na_position: str = "last",
        sort_remaining: bool = True,
        ignore_index: bool = False,
        key: IndexKeyFunc = None,
    ):
        """
        Sort object by labels (along an axis).

        Returns a new DataFrame sorted by label if `inplace` argument is
        ``False``, otherwise updates the original DataFrame and returns None.

        Parameters
        ----------
        axis : {0 or 'index', 1 or 'columns'}, default 0
            The axis along which to sort.  The value 0 identifies the rows,
            and 1 identifies the columns.
        level : int or level name or list of ints or list of level names
            If not None, sort on values in specified index level(s).
        ascending : bool or list of bools, default True
            Sort ascending vs. descending. When the index is a MultiIndex the
            sort direction can be controlled for each level individually.
        inplace : bool, default False
            If True, perform operation in-place.
        kind : {'quicksort', 'mergesort', 'heapsort'}, default 'quicksort'
            Choice of sorting algorithm. See also ndarray.np.sort for more
            information.  `mergesort` is the only stable algorithm. For
            DataFrames, this option is only applied when sorting on a single
            column or label.
        na_position : {'first', 'last'}, default 'last'
            Puts NaNs at the beginning if `first`; `last` puts NaNs at the end.
            Not implemented for MultiIndex.
        sort_remaining : bool, default True
            If True and sorting by level and index is multilevel, sort by other
            levels too (in order) after sorting by specified level.
        ignore_index : bool, default False
            If True, the resulting axis will be labeled 0, 1, …, n - 1.

            .. versionadded:: 1.0.0

        key : callable, optional
            If not None, apply the key function to the index values
            before sorting. This is similar to the `key` argument in the
            builtin :meth:`sorted` function, with the notable difference that
            this `key` function should be *vectorized*. It should expect an
            ``Index`` and return an ``Index`` of the same shape. For MultiIndex
            inputs, the key is applied *per level*.

            .. versionadded:: 1.1.0

        Returns
        -------
        DataFrame or None
            The original DataFrame sorted by the labels or None if ``inplace=True``.

        See Also
        --------
        Series.sort_index : Sort Series by the index.
        DataFrame.sort_values : Sort DataFrame by the value.
        Series.sort_values : Sort Series by the value.

        Examples
        --------
        >>> df = pd.DataFrame([1, 2, 3, 4, 5], index=[100, 29, 234, 1, 150],
        ...                   columns=['A'])
        >>> df.sort_index()
             A
        1    4
        29   2
        100  1
        150  5
        234  3

        By default, it sorts in ascending order, to sort in descending order,
        use ``ascending=False``

        >>> df.sort_index(ascending=False)
             A
        234  3
        150  5
        100  1
        29   2
        1    4

        A key function can be specified which is applied to the index before
        sorting. For a ``MultiIndex`` this is applied to each level separately.

        >>> df = pd.DataFrame({"a": [1, 2, 3, 4]}, index=['A', 'b', 'C', 'd'])
        >>> df.sort_index(key=lambda x: x.str.lower())
           a
        A  1
        b  2
        C  3
        d  4
        """
        return super().sort_index(
            axis,
            level,
            ascending,
            inplace,
            kind,
            na_position,
            sort_remaining,
            ignore_index,
            key,
        )

    def value_counts(
        self,
        subset: Optional[Sequence[Label]] = None,
        normalize: bool = False,
        sort: bool = True,
        ascending: bool = False,
    ):
        """
        Return a Series containing counts of unique rows in the DataFrame.

        .. versionadded:: 1.1.0

        Parameters
        ----------
        subset : list-like, optional
            Columns to use when counting unique combinations.
        normalize : bool, default False
            Return proportions rather than frequencies.
        sort : bool, default True
            Sort by frequencies.
        ascending : bool, default False
            Sort in ascending order.

        Returns
        -------
        Series

        See Also
        --------
        Series.value_counts: Equivalent method on Series.

        Notes
        -----
        The returned Series will have a MultiIndex with one level per input
        column. By default, rows that contain any NA values are omitted from
        the result. By default, the resulting Series will be in descending
        order so that the first element is the most frequently-occurring row.

        Examples
        --------
        >>> df = pd.DataFrame({'num_legs': [2, 4, 4, 6],
        ...                    'num_wings': [2, 0, 0, 0]},
        ...                   index=['falcon', 'dog', 'cat', 'ant'])
        >>> df
                num_legs  num_wings
        falcon         2          2
        dog            4          0
        cat            4          0
        ant            6          0

        >>> df.value_counts()
        num_legs  num_wings
        4         0            2
        2         2            1
        6         0            1
        dtype: int64

        >>> df.value_counts(sort=False)
        num_legs  num_wings
        2         2            1
        4         0            2
        6         0            1
        dtype: int64

        >>> df.value_counts(ascending=True)
        num_legs  num_wings
        2         2            1
        6         0            1
        4         0            2
        dtype: int64

        >>> df.value_counts(normalize=True)
        num_legs  num_wings
        4         0            0.50
        2         2            0.25
        6         0            0.25
        dtype: float64
        """
        if subset is None:
            subset = self.columns.tolist()

        counts = self.groupby(subset).grouper.size()

        if sort:
            counts = counts.sort_values(ascending=ascending)
        if normalize:
            counts /= counts.sum()

        # Force MultiIndex for single column
        if len(subset) == 1:
            counts.index = MultiIndex.from_arrays(
                [counts.index], names=[counts.index.name]
            )

        return counts

    def nlargest(self, n, columns, keep="first") -> DataFrame:
        """
        Return the first `n` rows ordered by `columns` in descending order.

        Return the first `n` rows with the largest values in `columns`, in
        descending order. The columns that are not specified are returned as
        well, but not used for ordering.

        This method is equivalent to
        ``df.sort_values(columns, ascending=False).head(n)``, but more
        performant.

        Parameters
        ----------
        n : int
            Number of rows to return.
        columns : label or list of labels
            Column label(s) to order by.
        keep : {'first', 'last', 'all'}, default 'first'
            Where there are duplicate values:

            - `first` : prioritize the first occurrence(s)
            - `last` : prioritize the last occurrence(s)
            - ``all`` : do not drop any duplicates, even it means
                        selecting more than `n` items.

            .. versionadded:: 0.24.0

        Returns
        -------
        DataFrame
            The first `n` rows ordered by the given columns in descending
            order.

        See Also
        --------
        DataFrame.nsmallest : Return the first `n` rows ordered by `columns` in
            ascending order.
        DataFrame.sort_values : Sort DataFrame by the values.
        DataFrame.head : Return the first `n` rows without re-ordering.

        Notes
        -----
        This function cannot be used with all column types. For example, when
        specifying columns with `object` or `category` dtypes, ``TypeError`` is
        raised.

        Examples
        --------
        >>> df = pd.DataFrame({'population': [59000000, 65000000, 434000,
        ...                                   434000, 434000, 337000, 11300,
        ...                                   11300, 11300],
        ...                    'GDP': [1937894, 2583560 , 12011, 4520, 12128,
        ...                            17036, 182, 38, 311],
        ...                    'alpha-2': ["IT", "FR", "MT", "MV", "BN",
        ...                                "IS", "NR", "TV", "AI"]},
        ...                   index=["Italy", "France", "Malta",
        ...                          "Maldives", "Brunei", "Iceland",
        ...                          "Nauru", "Tuvalu", "Anguilla"])
        >>> df
                  population      GDP alpha-2
        Italy       59000000  1937894      IT
        France      65000000  2583560      FR
        Malta         434000    12011      MT
        Maldives      434000     4520      MV
        Brunei        434000    12128      BN
        Iceland       337000    17036      IS
        Nauru          11300      182      NR
        Tuvalu         11300       38      TV
        Anguilla       11300      311      AI

        In the following example, we will use ``nlargest`` to select the three
        rows having the largest values in column "population".

        >>> df.nlargest(3, 'population')
                population      GDP alpha-2
        France    65000000  2583560      FR
        Italy     59000000  1937894      IT
        Malta       434000    12011      MT

        When using ``keep='last'``, ties are resolved in reverse order:

        >>> df.nlargest(3, 'population', keep='last')
                population      GDP alpha-2
        France    65000000  2583560      FR
        Italy     59000000  1937894      IT
        Brunei      434000    12128      BN

        When using ``keep='all'``, all duplicate items are maintained:

        >>> df.nlargest(3, 'population', keep='all')
                  population      GDP alpha-2
        France      65000000  2583560      FR
        Italy       59000000  1937894      IT
        Malta         434000    12011      MT
        Maldives      434000     4520      MV
        Brunei        434000    12128      BN

        To order by the largest values in column "population" and then "GDP",
        we can specify multiple columns like in the next example.

        >>> df.nlargest(3, ['population', 'GDP'])
                population      GDP alpha-2
        France    65000000  2583560      FR
        Italy     59000000  1937894      IT
        Brunei      434000    12128      BN
        """
        return algorithms.SelectNFrame(self, n=n, keep=keep, columns=columns).nlargest()

    def nsmallest(self, n, columns, keep="first") -> DataFrame:
        """
        Return the first `n` rows ordered by `columns` in ascending order.

        Return the first `n` rows with the smallest values in `columns`, in
        ascending order. The columns that are not specified are returned as
        well, but not used for ordering.

        This method is equivalent to
        ``df.sort_values(columns, ascending=True).head(n)``, but more
        performant.

        Parameters
        ----------
        n : int
            Number of items to retrieve.
        columns : list or str
            Column name or names to order by.
        keep : {'first', 'last', 'all'}, default 'first'
            Where there are duplicate values:

            - ``first`` : take the first occurrence.
            - ``last`` : take the last occurrence.
            - ``all`` : do not drop any duplicates, even it means
              selecting more than `n` items.

            .. versionadded:: 0.24.0

        Returns
        -------
        DataFrame

        See Also
        --------
        DataFrame.nlargest : Return the first `n` rows ordered by `columns` in
            descending order.
        DataFrame.sort_values : Sort DataFrame by the values.
        DataFrame.head : Return the first `n` rows without re-ordering.

        Examples
        --------
        >>> df = pd.DataFrame({'population': [59000000, 65000000, 434000,
        ...                                   434000, 434000, 337000, 337000,
        ...                                   11300, 11300],
        ...                    'GDP': [1937894, 2583560 , 12011, 4520, 12128,
        ...                            17036, 182, 38, 311],
        ...                    'alpha-2': ["IT", "FR", "MT", "MV", "BN",
        ...                                "IS", "NR", "TV", "AI"]},
        ...                   index=["Italy", "France", "Malta",
        ...                          "Maldives", "Brunei", "Iceland",
        ...                          "Nauru", "Tuvalu", "Anguilla"])
        >>> df
                  population      GDP alpha-2
        Italy       59000000  1937894      IT
        France      65000000  2583560      FR
        Malta         434000    12011      MT
        Maldives      434000     4520      MV
        Brunei        434000    12128      BN
        Iceland       337000    17036      IS
        Nauru         337000      182      NR
        Tuvalu         11300       38      TV
        Anguilla       11300      311      AI

        In the following example, we will use ``nsmallest`` to select the
        three rows having the smallest values in column "population".

        >>> df.nsmallest(3, 'population')
                  population    GDP alpha-2
        Tuvalu         11300     38      TV
        Anguilla       11300    311      AI
        Iceland       337000  17036      IS

        When using ``keep='last'``, ties are resolved in reverse order:

        >>> df.nsmallest(3, 'population', keep='last')
                  population  GDP alpha-2
        Anguilla       11300  311      AI
        Tuvalu         11300   38      TV
        Nauru         337000  182      NR

        When using ``keep='all'``, all duplicate items are maintained:

        >>> df.nsmallest(3, 'population', keep='all')
                  population    GDP alpha-2
        Tuvalu         11300     38      TV
        Anguilla       11300    311      AI
        Iceland       337000  17036      IS
        Nauru         337000    182      NR

        To order by the smallest values in column "population" and then "GDP", we can
        specify multiple columns like in the next example.

        >>> df.nsmallest(3, ['population', 'GDP'])
                  population  GDP alpha-2
        Tuvalu         11300   38      TV
        Anguilla       11300  311      AI
        Nauru         337000  182      NR
        """
        return algorithms.SelectNFrame(
            self, n=n, keep=keep, columns=columns
        ).nsmallest()

    def swaplevel(self, i=-2, j=-1, axis=0) -> DataFrame:
        """
        Swap levels i and j in a MultiIndex on a particular axis.

        Parameters
        ----------
        i, j : int or str
            Levels of the indices to be swapped. Can pass level name as string.
        axis : {0 or 'index', 1 or 'columns'}, default 0
            The axis to swap levels on. 0 or 'index' for row-wise, 1 or
            'columns' for column-wise.

        Returns
        -------
        DataFrame
        """
        result = self.copy()

        axis = self._get_axis_number(axis)

        if not isinstance(result._get_axis(axis), MultiIndex):  # pragma: no cover
            raise TypeError("Can only swap levels on a hierarchical axis.")

        if axis == 0:
            assert isinstance(result.index, MultiIndex)
            result.index = result.index.swaplevel(i, j)
        else:
            assert isinstance(result.columns, MultiIndex)
            result.columns = result.columns.swaplevel(i, j)
        return result

    def reorder_levels(self, order, axis=0) -> DataFrame:
        """
        Rearrange index levels using input order. May not drop or duplicate levels.

        Parameters
        ----------
        order : list of int or list of str
            List representing new level order. Reference level by number
            (position) or by key (label).
        axis : {0 or 'index', 1 or 'columns'}, default 0
            Where to reorder levels.

        Returns
        -------
        DataFrame
        """
        axis = self._get_axis_number(axis)
        if not isinstance(self._get_axis(axis), MultiIndex):  # pragma: no cover
            raise TypeError("Can only reorder levels on a hierarchical axis.")

        result = self.copy()

        if axis == 0:
            assert isinstance(result.index, MultiIndex)
            result.index = result.index.reorder_levels(order)
        else:
            assert isinstance(result.columns, MultiIndex)
            result.columns = result.columns.reorder_levels(order)
        return result

    # ----------------------------------------------------------------------
    # Arithmetic Methods

    def _cmp_method(self, other, op):
        axis = 1  # only relevant for Series other case

        self, other = ops.align_method_FRAME(self, other, axis, flex=False, level=None)

        # See GH#4537 for discussion of scalar op behavior
        new_data = self._dispatch_frame_op(other, op, axis=axis)
        return self._construct_result(new_data)

    def _arith_method(self, other, op):
        if ops.should_reindex_frame_op(self, other, op, 1, 1, None, None):
            return ops.frame_arith_method_with_reindex(self, other, op)

        axis = 1  # only relevant for Series other case

        self, other = ops.align_method_FRAME(self, other, axis, flex=True, level=None)

        new_data = self._dispatch_frame_op(other, op, axis=axis)
        return self._construct_result(new_data)

    _logical_method = _arith_method

    def _dispatch_frame_op(self, right, func, axis: Optional[int] = None):
        """
        Evaluate the frame operation func(left, right) by evaluating
        column-by-column, dispatching to the Series implementation.

        Parameters
        ----------
        right : scalar, Series, or DataFrame
        func : arithmetic or comparison operator
        axis : {None, 0, 1}

        Returns
        -------
        DataFrame
        """
        # Get the appropriate array-op to apply to each column/block's values.
        array_op = ops.get_array_op(func)

        right = lib.item_from_zerodim(right)
        if not is_list_like(right):
            # i.e. scalar, faster than checking np.ndim(right) == 0
            bm = self._mgr.apply(array_op, right=right)
            return type(self)(bm)

        elif isinstance(right, DataFrame):
            assert self.index.equals(right.index)
            assert self.columns.equals(right.columns)
            # TODO: The previous assertion `assert right._indexed_same(self)`
            #  fails in cases with empty columns reached via
            #  _frame_arith_method_with_reindex

            bm = self._mgr.operate_blockwise(right._mgr, array_op)
            return type(self)(bm)

        elif isinstance(right, Series) and axis == 1:
            # axis=1 means we want to operate row-by-row
            assert right.index.equals(self.columns)

            right = right._values
            # maybe_align_as_frame ensures we do not have an ndarray here
            assert not isinstance(right, np.ndarray)

            arrays = [
                array_op(_left, _right)
                for _left, _right in zip(self._iter_column_arrays(), right)
            ]

        elif isinstance(right, Series):
            assert right.index.equals(self.index)  # Handle other cases later
            right = right._values

            arrays = [array_op(left, right) for left in self._iter_column_arrays()]

        else:
            # Remaining cases have less-obvious dispatch rules
            raise NotImplementedError(right)

        return type(self)._from_arrays(
            arrays, self.columns, self.index, verify_integrity=False
        )

    def _combine_frame(self, other: DataFrame, func, fill_value=None):
        # at this point we have `self._indexed_same(other)`

        if fill_value is None:
            # since _arith_op may be called in a loop, avoid function call
            #  overhead if possible by doing this check once
            _arith_op = func

        else:

            def _arith_op(left, right):
                # for the mixed_type case where we iterate over columns,
                # _arith_op(left, right) is equivalent to
                # left._binop(right, func, fill_value=fill_value)
                left, right = ops.fill_binop(left, right, fill_value)
                return func(left, right)

        new_data = self._dispatch_frame_op(other, _arith_op)
        return new_data

    def _construct_result(self, result) -> DataFrame:
        """
        Wrap the result of an arithmetic, comparison, or logical operation.

        Parameters
        ----------
        result : DataFrame

        Returns
        -------
        DataFrame
        """
        out = self._constructor(result, copy=False)
        # Pin columns instead of passing to constructor for compat with
        #  non-unique columns case
        out.columns = self.columns
        out.index = self.index
        return out

    def __divmod__(self, other) -> Tuple[DataFrame, DataFrame]:
        # Naive implementation, room for optimization
        div = self // other
        mod = self - div * other
        return div, mod

    def __rdivmod__(self, other) -> Tuple[DataFrame, DataFrame]:
        # Naive implementation, room for optimization
        div = other // self
        mod = other - div * self
        return div, mod

    # ----------------------------------------------------------------------
    # Combination-Related

    @doc(
        _shared_docs["compare"],
        """
Returns
-------
DataFrame
    DataFrame that shows the differences stacked side by side.

    The resulting index will be a MultiIndex with 'self' and 'other'
    stacked alternately at the inner level.

Raises
------
ValueError
    When the two DataFrames don't have identical labels or shape.

See Also
--------
Series.compare : Compare with another Series and show differences.
DataFrame.equals : Test whether two objects contain the same elements.

Notes
-----
Matching NaNs will not appear as a difference.

Can only compare identically-labeled
(i.e. same shape, identical row and column labels) DataFrames

Examples
--------
>>> df = pd.DataFrame(
...     {{
...         "col1": ["a", "a", "b", "b", "a"],
...         "col2": [1.0, 2.0, 3.0, np.nan, 5.0],
...         "col3": [1.0, 2.0, 3.0, 4.0, 5.0]
...     }},
...     columns=["col1", "col2", "col3"],
... )
>>> df
  col1  col2  col3
0    a   1.0   1.0
1    a   2.0   2.0
2    b   3.0   3.0
3    b   NaN   4.0
4    a   5.0   5.0

>>> df2 = df.copy()
>>> df2.loc[0, 'col1'] = 'c'
>>> df2.loc[2, 'col3'] = 4.0
>>> df2
  col1  col2  col3
0    c   1.0   1.0
1    a   2.0   2.0
2    b   3.0   4.0
3    b   NaN   4.0
4    a   5.0   5.0

Align the differences on columns

>>> df.compare(df2)
  col1       col3
  self other self other
0    a     c  NaN   NaN
2  NaN   NaN  3.0   4.0

Stack the differences on rows

>>> df.compare(df2, align_axis=0)
        col1  col3
0 self     a   NaN
  other    c   NaN
2 self   NaN   3.0
  other  NaN   4.0

Keep the equal values

>>> df.compare(df2, keep_equal=True)
  col1       col3
  self other self other
0    a     c  1.0   1.0
2    b     b  3.0   4.0

Keep all original rows and columns

>>> df.compare(df2, keep_shape=True)
  col1       col2       col3
  self other self other self other
0    a     c  NaN   NaN  NaN   NaN
1  NaN   NaN  NaN   NaN  NaN   NaN
2  NaN   NaN  NaN   NaN  3.0   4.0
3  NaN   NaN  NaN   NaN  NaN   NaN
4  NaN   NaN  NaN   NaN  NaN   NaN

Keep all original rows and columns and also all original values

>>> df.compare(df2, keep_shape=True, keep_equal=True)
  col1       col2       col3
  self other self other self other
0    a     c  1.0   1.0  1.0   1.0
1    a     a  2.0   2.0  2.0   2.0
2    b     b  3.0   3.0  3.0   4.0
3    b     b  NaN   NaN  4.0   4.0
4    a     a  5.0   5.0  5.0   5.0
""",
        klass=_shared_doc_kwargs["klass"],
    )
    def compare(
        self,
        other: DataFrame,
        align_axis: Axis = 1,
        keep_shape: bool = False,
        keep_equal: bool = False,
    ) -> DataFrame:
        return super().compare(
            other=other,
            align_axis=align_axis,
            keep_shape=keep_shape,
            keep_equal=keep_equal,
        )

    def combine(
        self, other: DataFrame, func, fill_value=None, overwrite=True
    ) -> DataFrame:
        """
        Perform column-wise combine with another DataFrame.

        Combines a DataFrame with `other` DataFrame using `func`
        to element-wise combine columns. The row and column indexes of the
        resulting DataFrame will be the union of the two.

        Parameters
        ----------
        other : DataFrame
            The DataFrame to merge column-wise.
        func : function
            Function that takes two series as inputs and return a Series or a
            scalar. Used to merge the two dataframes column by columns.
        fill_value : scalar value, default None
            The value to fill NaNs with prior to passing any column to the
            merge func.
        overwrite : bool, default True
            If True, columns in `self` that do not exist in `other` will be
            overwritten with NaNs.

        Returns
        -------
        DataFrame
            Combination of the provided DataFrames.

        See Also
        --------
        DataFrame.combine_first : Combine two DataFrame objects and default to
            non-null values in frame calling the method.

        Examples
        --------
        Combine using a simple function that chooses the smaller column.

        >>> df1 = pd.DataFrame({'A': [0, 0], 'B': [4, 4]})
        >>> df2 = pd.DataFrame({'A': [1, 1], 'B': [3, 3]})
        >>> take_smaller = lambda s1, s2: s1 if s1.sum() < s2.sum() else s2
        >>> df1.combine(df2, take_smaller)
           A  B
        0  0  3
        1  0  3

        Example using a true element-wise combine function.

        >>> df1 = pd.DataFrame({'A': [5, 0], 'B': [2, 4]})
        >>> df2 = pd.DataFrame({'A': [1, 1], 'B': [3, 3]})
        >>> df1.combine(df2, np.minimum)
           A  B
        0  1  2
        1  0  3

        Using `fill_value` fills Nones prior to passing the column to the
        merge function.

        >>> df1 = pd.DataFrame({'A': [0, 0], 'B': [None, 4]})
        >>> df2 = pd.DataFrame({'A': [1, 1], 'B': [3, 3]})
        >>> df1.combine(df2, take_smaller, fill_value=-5)
           A    B
        0  0 -5.0
        1  0  4.0

        However, if the same element in both dataframes is None, that None
        is preserved

        >>> df1 = pd.DataFrame({'A': [0, 0], 'B': [None, 4]})
        >>> df2 = pd.DataFrame({'A': [1, 1], 'B': [None, 3]})
        >>> df1.combine(df2, take_smaller, fill_value=-5)
            A    B
        0  0 -5.0
        1  0  3.0

        Example that demonstrates the use of `overwrite` and behavior when
        the axis differ between the dataframes.

        >>> df1 = pd.DataFrame({'A': [0, 0], 'B': [4, 4]})
        >>> df2 = pd.DataFrame({'B': [3, 3], 'C': [-10, 1], }, index=[1, 2])
        >>> df1.combine(df2, take_smaller)
             A    B     C
        0  NaN  NaN   NaN
        1  NaN  3.0 -10.0
        2  NaN  3.0   1.0

        >>> df1.combine(df2, take_smaller, overwrite=False)
             A    B     C
        0  0.0  NaN   NaN
        1  0.0  3.0 -10.0
        2  NaN  3.0   1.0

        Demonstrating the preference of the passed in dataframe.

        >>> df2 = pd.DataFrame({'B': [3, 3], 'C': [1, 1], }, index=[1, 2])
        >>> df2.combine(df1, take_smaller)
           A    B   C
        0  0.0  NaN NaN
        1  0.0  3.0 NaN
        2  NaN  3.0 NaN

        >>> df2.combine(df1, take_smaller, overwrite=False)
             A    B   C
        0  0.0  NaN NaN
        1  0.0  3.0 1.0
        2  NaN  3.0 1.0
        """
        other_idxlen = len(other.index)  # save for compare

        this, other = self.align(other, copy=False)
        new_index = this.index

        if other.empty and len(new_index) == len(self.index):
            return self.copy()

        if self.empty and len(other) == other_idxlen:
            return other.copy()

        # sorts if possible
        new_columns = this.columns.union(other.columns)
        do_fill = fill_value is not None
        result = {}
        for col in new_columns:
            series = this[col]
            otherSeries = other[col]

            this_dtype = series.dtype
            other_dtype = otherSeries.dtype

            this_mask = isna(series)
            other_mask = isna(otherSeries)

            # don't overwrite columns unnecessarily
            # DO propagate if this column is not in the intersection
            if not overwrite and other_mask.all():
                result[col] = this[col].copy()
                continue

            if do_fill:
                series = series.copy()
                otherSeries = otherSeries.copy()
                series[this_mask] = fill_value
                otherSeries[other_mask] = fill_value

            if col not in self.columns:
                # If self DataFrame does not have col in other DataFrame,
                # try to promote series, which is all NaN, as other_dtype.
                new_dtype = other_dtype
                try:
                    series = series.astype(new_dtype, copy=False)
                except ValueError:
                    # e.g. new_dtype is integer types
                    pass
            else:
                # if we have different dtypes, possibly promote
                new_dtype = find_common_type([this_dtype, other_dtype])
                if not is_dtype_equal(this_dtype, new_dtype):
                    series = series.astype(new_dtype)
                if not is_dtype_equal(other_dtype, new_dtype):
                    otherSeries = otherSeries.astype(new_dtype)

            arr = func(series, otherSeries)
            arr = maybe_downcast_to_dtype(arr, new_dtype)

            result[col] = arr

        # convert_objects just in case
        return self._constructor(result, index=new_index, columns=new_columns)

    def combine_first(self, other: DataFrame) -> DataFrame:
        """
        Update null elements with value in the same location in `other`.

        Combine two DataFrame objects by filling null values in one DataFrame
        with non-null values from other DataFrame. The row and column indexes
        of the resulting DataFrame will be the union of the two.

        Parameters
        ----------
        other : DataFrame
            Provided DataFrame to use to fill null values.

        Returns
        -------
        DataFrame

        See Also
        --------
        DataFrame.combine : Perform series-wise operation on two DataFrames
            using a given function.

        Examples
        --------
        >>> df1 = pd.DataFrame({'A': [None, 0], 'B': [None, 4]})
        >>> df2 = pd.DataFrame({'A': [1, 1], 'B': [3, 3]})
        >>> df1.combine_first(df2)
             A    B
        0  1.0  3.0
        1  0.0  4.0

        Null values still persist if the location of that null value
        does not exist in `other`

        >>> df1 = pd.DataFrame({'A': [None, 0], 'B': [4, None]})
        >>> df2 = pd.DataFrame({'B': [3, 3], 'C': [1, 1]}, index=[1, 2])
        >>> df1.combine_first(df2)
             A    B    C
        0  NaN  4.0  NaN
        1  0.0  3.0  1.0
        2  NaN  3.0  1.0
        """
        import pandas.core.computation.expressions as expressions

        def combiner(x, y):
            mask = extract_array(isna(x))

            x_values = extract_array(x, extract_numpy=True)
            y_values = extract_array(y, extract_numpy=True)

            # If the column y in other DataFrame is not in first DataFrame,
            # just return y_values.
            if y.name not in self.columns:
                return y_values

            return expressions.where(mask, y_values, x_values)

        return self.combine(other, combiner, overwrite=False)

    def update(
        self, other, join="left", overwrite=True, filter_func=None, errors="ignore"
    ) -> None:
        """
        Modify in place using non-NA values from another DataFrame.

        Aligns on indices. There is no return value.

        Parameters
        ----------
        other : DataFrame, or object coercible into a DataFrame
            Should have at least one matching index/column label
            with the original DataFrame. If a Series is passed,
            its name attribute must be set, and that will be
            used as the column name to align with the original DataFrame.
        join : {'left'}, default 'left'
            Only left join is implemented, keeping the index and columns of the
            original object.
        overwrite : bool, default True
            How to handle non-NA values for overlapping keys:

            * True: overwrite original DataFrame's values
              with values from `other`.
            * False: only update values that are NA in
              the original DataFrame.

        filter_func : callable(1d-array) -> bool 1d-array, optional
            Can choose to replace values other than NA. Return True for values
            that should be updated.
        errors : {'raise', 'ignore'}, default 'ignore'
            If 'raise', will raise a ValueError if the DataFrame and `other`
            both contain non-NA data in the same place.

            .. versionchanged:: 0.24.0
               Changed from `raise_conflict=False|True`
               to `errors='ignore'|'raise'`.

        Returns
        -------
        None : method directly changes calling object

        Raises
        ------
        ValueError
            * When `errors='raise'` and there's overlapping non-NA data.
            * When `errors` is not either `'ignore'` or `'raise'`
        NotImplementedError
            * If `join != 'left'`

        See Also
        --------
        dict.update : Similar method for dictionaries.
        DataFrame.merge : For column(s)-on-column(s) operations.

        Examples
        --------
        >>> df = pd.DataFrame({'A': [1, 2, 3],
        ...                    'B': [400, 500, 600]})
        >>> new_df = pd.DataFrame({'B': [4, 5, 6],
        ...                        'C': [7, 8, 9]})
        >>> df.update(new_df)
        >>> df
           A  B
        0  1  4
        1  2  5
        2  3  6

        The DataFrame's length does not increase as a result of the update,
        only values at matching index/column labels are updated.

        >>> df = pd.DataFrame({'A': ['a', 'b', 'c'],
        ...                    'B': ['x', 'y', 'z']})
        >>> new_df = pd.DataFrame({'B': ['d', 'e', 'f', 'g', 'h', 'i']})
        >>> df.update(new_df)
        >>> df
           A  B
        0  a  d
        1  b  e
        2  c  f

        For Series, its name attribute must be set.

        >>> df = pd.DataFrame({'A': ['a', 'b', 'c'],
        ...                    'B': ['x', 'y', 'z']})
        >>> new_column = pd.Series(['d', 'e'], name='B', index=[0, 2])
        >>> df.update(new_column)
        >>> df
           A  B
        0  a  d
        1  b  y
        2  c  e
        >>> df = pd.DataFrame({'A': ['a', 'b', 'c'],
        ...                    'B': ['x', 'y', 'z']})
        >>> new_df = pd.DataFrame({'B': ['d', 'e']}, index=[1, 2])
        >>> df.update(new_df)
        >>> df
           A  B
        0  a  x
        1  b  d
        2  c  e

        If `other` contains NaNs the corresponding values are not updated
        in the original dataframe.

        >>> df = pd.DataFrame({'A': [1, 2, 3],
        ...                    'B': [400, 500, 600]})
        >>> new_df = pd.DataFrame({'B': [4, np.nan, 6]})
        >>> df.update(new_df)
        >>> df
           A      B
        0  1    4.0
        1  2  500.0
        2  3    6.0
        """
        import pandas.core.computation.expressions as expressions

        # TODO: Support other joins
        if join != "left":  # pragma: no cover
            raise NotImplementedError("Only left join is supported")
        if errors not in ["ignore", "raise"]:
            raise ValueError("The parameter errors must be either 'ignore' or 'raise'")

        if not isinstance(other, DataFrame):
            other = DataFrame(other)

        other = other.reindex_like(self)

        for col in self.columns:
            this = self[col]._values
            that = other[col]._values
            if filter_func is not None:
                with np.errstate(all="ignore"):
                    mask = ~filter_func(this) | isna(that)
            else:
                if errors == "raise":
                    mask_this = notna(that)
                    mask_that = notna(this)
                    if any(mask_this & mask_that):
                        raise ValueError("Data overlaps.")

                if overwrite:
                    mask = isna(that)
                else:
                    mask = notna(this)

            # don't overwrite columns unnecessarily
            if mask.all():
                continue

            self[col] = expressions.where(mask, this, that)

    # ----------------------------------------------------------------------
    # Data reshaping
    @Appender(
        """
Examples
--------
>>> df = pd.DataFrame({'Animal': ['Falcon', 'Falcon',
...                               'Parrot', 'Parrot'],
...                    'Max Speed': [380., 370., 24., 26.]})
>>> df
   Animal  Max Speed
0  Falcon      380.0
1  Falcon      370.0
2  Parrot       24.0
3  Parrot       26.0
>>> df.groupby(['Animal']).mean()
        Max Speed
Animal
Falcon      375.0
Parrot       25.0

**Hierarchical Indexes**

We can groupby different levels of a hierarchical index
using the `level` parameter:

>>> arrays = [['Falcon', 'Falcon', 'Parrot', 'Parrot'],
...           ['Captive', 'Wild', 'Captive', 'Wild']]
>>> index = pd.MultiIndex.from_arrays(arrays, names=('Animal', 'Type'))
>>> df = pd.DataFrame({'Max Speed': [390., 350., 30., 20.]},
...                   index=index)
>>> df
                Max Speed
Animal Type
Falcon Captive      390.0
       Wild         350.0
Parrot Captive       30.0
       Wild          20.0
>>> df.groupby(level=0).mean()
        Max Speed
Animal
Falcon      370.0
Parrot       25.0
>>> df.groupby(level="Type").mean()
         Max Speed
Type
Captive      210.0
Wild         185.0

We can also choose to include NA in group keys or not by setting
`dropna` parameter, the default setting is `True`:

>>> l = [[1, 2, 3], [1, None, 4], [2, 1, 3], [1, 2, 2]]
>>> df = pd.DataFrame(l, columns=["a", "b", "c"])

>>> df.groupby(by=["b"]).sum()
    a   c
b
1.0 2   3
2.0 2   5

>>> df.groupby(by=["b"], dropna=False).sum()
    a   c
b
1.0 2   3
2.0 2   5
NaN 1   4

>>> l = [["a", 12, 12], [None, 12.3, 33.], ["b", 12.3, 123], ["a", 1, 1]]
>>> df = pd.DataFrame(l, columns=["a", "b", "c"])

>>> df.groupby(by="a").sum()
    b     c
a
a   13.0   13.0
b   12.3  123.0

>>> df.groupby(by="a", dropna=False).sum()
    b     c
a
a   13.0   13.0
b   12.3  123.0
NaN 12.3   33.0
"""
    )
    @Appender(_shared_docs["groupby"] % _shared_doc_kwargs)
    def groupby(
        self,
        by=None,
        axis=0,
        level=None,
        as_index: bool = True,
        sort: bool = True,
        group_keys: bool = True,
        squeeze: bool = no_default,
        observed: bool = False,
        dropna: bool = True,
    ) -> DataFrameGroupBy:
        from pandas.core.groupby.generic import DataFrameGroupBy

        if squeeze is not no_default:
            warnings.warn(
                (
                    "The `squeeze` parameter is deprecated and "
                    "will be removed in a future version."
                ),
                FutureWarning,
                stacklevel=2,
            )
        else:
            squeeze = False

        if level is None and by is None:
            raise TypeError("You have to supply one of 'by' and 'level'")
        axis = self._get_axis_number(axis)

        return DataFrameGroupBy(
            obj=self,
            keys=by,
            axis=axis,
            level=level,
            as_index=as_index,
            sort=sort,
            group_keys=group_keys,
            squeeze=squeeze,
            observed=observed,
            dropna=dropna,
        )

    _shared_docs[
        "pivot"
    ] = """
        Return reshaped DataFrame organized by given index / column values.

        Reshape data (produce a "pivot" table) based on column values. Uses
        unique values from specified `index` / `columns` to form axes of the
        resulting DataFrame. This function does not support data
        aggregation, multiple values will result in a MultiIndex in the
        columns. See the :ref:`User Guide <reshaping>` for more on reshaping.

        Parameters
        ----------%s
        index : str or object or a list of str, optional
            Column to use to make new frame's index. If None, uses
            existing index.

            .. versionchanged:: 1.1.0
               Also accept list of index names.

        columns : str or object or a list of str
            Column to use to make new frame's columns.

            .. versionchanged:: 1.1.0
               Also accept list of columns names.

        values : str, object or a list of the previous, optional
            Column(s) to use for populating new frame's values. If not
            specified, all remaining columns will be used and the result will
            have hierarchically indexed columns.

        Returns
        -------
        DataFrame
            Returns reshaped DataFrame.

        Raises
        ------
        ValueError:
            When there are any `index`, `columns` combinations with multiple
            values. `DataFrame.pivot_table` when you need to aggregate.

        See Also
        --------
        DataFrame.pivot_table : Generalization of pivot that can handle
            duplicate values for one index/column pair.
        DataFrame.unstack : Pivot based on the index values instead of a
            column.
        wide_to_long : Wide panel to long format. Less flexible but more
            user-friendly than melt.

        Notes
        -----
        For finer-tuned control, see hierarchical indexing documentation along
        with the related stack/unstack methods.

        Examples
        --------
        >>> df = pd.DataFrame({'foo': ['one', 'one', 'one', 'two', 'two',
        ...                            'two'],
        ...                    'bar': ['A', 'B', 'C', 'A', 'B', 'C'],
        ...                    'baz': [1, 2, 3, 4, 5, 6],
        ...                    'zoo': ['x', 'y', 'z', 'q', 'w', 't']})
        >>> df
            foo   bar  baz  zoo
        0   one   A    1    x
        1   one   B    2    y
        2   one   C    3    z
        3   two   A    4    q
        4   two   B    5    w
        5   two   C    6    t

        >>> df.pivot(index='foo', columns='bar', values='baz')
        bar  A   B   C
        foo
        one  1   2   3
        two  4   5   6

        >>> df.pivot(index='foo', columns='bar')['baz']
        bar  A   B   C
        foo
        one  1   2   3
        two  4   5   6

        >>> df.pivot(index='foo', columns='bar', values=['baz', 'zoo'])
              baz       zoo
        bar   A  B  C   A  B  C
        foo
        one   1  2  3   x  y  z
        two   4  5  6   q  w  t

        You could also assign a list of column names or a list of index names.

        >>> df = pd.DataFrame({
        ...        "lev1": [1, 1, 1, 2, 2, 2],
        ...        "lev2": [1, 1, 2, 1, 1, 2],
        ...        "lev3": [1, 2, 1, 2, 1, 2],
        ...        "lev4": [1, 2, 3, 4, 5, 6],
        ...        "values": [0, 1, 2, 3, 4, 5]})
        >>> df
            lev1 lev2 lev3 lev4 values
        0   1    1    1    1    0
        1   1    1    2    2    1
        2   1    2    1    3    2
        3   2    1    2    4    3
        4   2    1    1    5    4
        5   2    2    2    6    5

        >>> df.pivot(index="lev1", columns=["lev2", "lev3"],values="values")
        lev2    1         2
        lev3    1    2    1    2
        lev1
        1     0.0  1.0  2.0  NaN
        2     4.0  3.0  NaN  5.0

        >>> df.pivot(index=["lev1", "lev2"], columns=["lev3"],values="values")
              lev3    1    2
        lev1  lev2
           1     1  0.0  1.0
                 2  2.0  NaN
           2     1  4.0  3.0
                 2  NaN  5.0

        A ValueError is raised if there are any duplicates.

        >>> df = pd.DataFrame({"foo": ['one', 'one', 'two', 'two'],
        ...                    "bar": ['A', 'A', 'B', 'C'],
        ...                    "baz": [1, 2, 3, 4]})
        >>> df
           foo bar  baz
        0  one   A    1
        1  one   A    2
        2  two   B    3
        3  two   C    4

        Notice that the first two rows are the same for our `index`
        and `columns` arguments.

        >>> df.pivot(index='foo', columns='bar', values='baz')
        Traceback (most recent call last):
           ...
        ValueError: Index contains duplicate entries, cannot reshape
        """

    @Substitution("")
    @Appender(_shared_docs["pivot"])
    def pivot(self, index=None, columns=None, values=None) -> DataFrame:
        from pandas.core.reshape.pivot import pivot

        return pivot(self, index=index, columns=columns, values=values)

    _shared_docs[
        "pivot_table"
    ] = """
        Create a spreadsheet-style pivot table as a DataFrame.

        The levels in the pivot table will be stored in MultiIndex objects
        (hierarchical indexes) on the index and columns of the result DataFrame.

        Parameters
        ----------%s
        values : column to aggregate, optional
        index : column, Grouper, array, or list of the previous
            If an array is passed, it must be the same length as the data. The
            list can contain any of the other types (except list).
            Keys to group by on the pivot table index.  If an array is passed,
            it is being used as the same manner as column values.
        columns : column, Grouper, array, or list of the previous
            If an array is passed, it must be the same length as the data. The
            list can contain any of the other types (except list).
            Keys to group by on the pivot table column.  If an array is passed,
            it is being used as the same manner as column values.
        aggfunc : function, list of functions, dict, default numpy.mean
            If list of functions passed, the resulting pivot table will have
            hierarchical columns whose top level are the function names
            (inferred from the function objects themselves)
            If dict is passed, the key is column to aggregate and value
            is function or list of functions.
        fill_value : scalar, default None
            Value to replace missing values with (in the resulting pivot table,
            after aggregation).
        margins : bool, default False
            Add all row / columns (e.g. for subtotal / grand totals).
        dropna : bool, default True
            Do not include columns whose entries are all NaN.
        margins_name : str, default 'All'
            Name of the row / column that will contain the totals
            when margins is True.
        observed : bool, default False
            This only applies if any of the groupers are Categoricals.
            If True: only show observed values for categorical groupers.
            If False: show all values for categorical groupers.

            .. versionchanged:: 0.25.0

        Returns
        -------
        DataFrame
            An Excel style pivot table.

        See Also
        --------
        DataFrame.pivot : Pivot without aggregation that can handle
            non-numeric data.
        DataFrame.melt: Unpivot a DataFrame from wide to long format,
            optionally leaving identifiers set.
        wide_to_long : Wide panel to long format. Less flexible but more
            user-friendly than melt.

        Examples
        --------
        >>> df = pd.DataFrame({"A": ["foo", "foo", "foo", "foo", "foo",
        ...                          "bar", "bar", "bar", "bar"],
        ...                    "B": ["one", "one", "one", "two", "two",
        ...                          "one", "one", "two", "two"],
        ...                    "C": ["small", "large", "large", "small",
        ...                          "small", "large", "small", "small",
        ...                          "large"],
        ...                    "D": [1, 2, 2, 3, 3, 4, 5, 6, 7],
        ...                    "E": [2, 4, 5, 5, 6, 6, 8, 9, 9]})
        >>> df
             A    B      C  D  E
        0  foo  one  small  1  2
        1  foo  one  large  2  4
        2  foo  one  large  2  5
        3  foo  two  small  3  5
        4  foo  two  small  3  6
        5  bar  one  large  4  6
        6  bar  one  small  5  8
        7  bar  two  small  6  9
        8  bar  two  large  7  9

        This first example aggregates values by taking the sum.

        >>> table = pd.pivot_table(df, values='D', index=['A', 'B'],
        ...                     columns=['C'], aggfunc=np.sum)
        >>> table
        C        large  small
        A   B
        bar one    4.0    5.0
            two    7.0    6.0
        foo one    4.0    1.0
            two    NaN    6.0

        We can also fill missing values using the `fill_value` parameter.

        >>> table = pd.pivot_table(df, values='D', index=['A', 'B'],
        ...                     columns=['C'], aggfunc=np.sum, fill_value=0)
        >>> table
        C        large  small
        A   B
        bar one      4      5
            two      7      6
        foo one      4      1
            two      0      6

        The next example aggregates by taking the mean across multiple columns.

        >>> table = pd.pivot_table(df, values=['D', 'E'], index=['A', 'C'],
        ...                     aggfunc={'D': np.mean,
        ...                              'E': np.mean})
        >>> table
                        D         E
        A   C
        bar large  5.500000  7.500000
            small  5.500000  8.500000
        foo large  2.000000  4.500000
            small  2.333333  4.333333

        We can also calculate multiple types of aggregations for any given
        value column.

        >>> table = pd.pivot_table(df, values=['D', 'E'], index=['A', 'C'],
        ...                     aggfunc={'D': np.mean,
        ...                              'E': [min, max, np.mean]})
        >>> table
                        D    E
                    mean  max      mean  min
        A   C
        bar large  5.500000  9.0  7.500000  6.0
            small  5.500000  9.0  8.500000  8.0
        foo large  2.000000  5.0  4.500000  4.0
            small  2.333333  6.0  4.333333  2.0
        """

    @Substitution("")
    @Appender(_shared_docs["pivot_table"])
    def pivot_table(
        self,
        values=None,
        index=None,
        columns=None,
        aggfunc="mean",
        fill_value=None,
        margins=False,
        dropna=True,
        margins_name="All",
        observed=False,
    ) -> DataFrame:
        from pandas.core.reshape.pivot import pivot_table

        return pivot_table(
            self,
            values=values,
            index=index,
            columns=columns,
            aggfunc=aggfunc,
            fill_value=fill_value,
            margins=margins,
            dropna=dropna,
            margins_name=margins_name,
            observed=observed,
        )

    def stack(self, level=-1, dropna=True):
        """
        Stack the prescribed level(s) from columns to index.

        Return a reshaped DataFrame or Series having a multi-level
        index with one or more new inner-most levels compared to the current
        DataFrame. The new inner-most levels are created by pivoting the
        columns of the current dataframe:

          - if the columns have a single level, the output is a Series;
          - if the columns have multiple levels, the new index
            level(s) is (are) taken from the prescribed level(s) and
            the output is a DataFrame.

        Parameters
        ----------
        level : int, str, list, default -1
            Level(s) to stack from the column axis onto the index
            axis, defined as one index or label, or a list of indices
            or labels.
        dropna : bool, default True
            Whether to drop rows in the resulting Frame/Series with
            missing values. Stacking a column level onto the index
            axis can create combinations of index and column values
            that are missing from the original dataframe. See Examples
            section.

        Returns
        -------
        DataFrame or Series
            Stacked dataframe or series.

        See Also
        --------
        DataFrame.unstack : Unstack prescribed level(s) from index axis
             onto column axis.
        DataFrame.pivot : Reshape dataframe from long format to wide
             format.
        DataFrame.pivot_table : Create a spreadsheet-style pivot table
             as a DataFrame.

        Notes
        -----
        The function is named by analogy with a collection of books
        being reorganized from being side by side on a horizontal
        position (the columns of the dataframe) to being stacked
        vertically on top of each other (in the index of the
        dataframe).

        Examples
        --------
        **Single level columns**

        >>> df_single_level_cols = pd.DataFrame([[0, 1], [2, 3]],
        ...                                     index=['cat', 'dog'],
        ...                                     columns=['weight', 'height'])

        Stacking a dataframe with a single level column axis returns a Series:

        >>> df_single_level_cols
             weight height
        cat       0      1
        dog       2      3
        >>> df_single_level_cols.stack()
        cat  weight    0
             height    1
        dog  weight    2
             height    3
        dtype: int64

        **Multi level columns: simple case**

        >>> multicol1 = pd.MultiIndex.from_tuples([('weight', 'kg'),
        ...                                        ('weight', 'pounds')])
        >>> df_multi_level_cols1 = pd.DataFrame([[1, 2], [2, 4]],
        ...                                     index=['cat', 'dog'],
        ...                                     columns=multicol1)

        Stacking a dataframe with a multi-level column axis:

        >>> df_multi_level_cols1
             weight
                 kg    pounds
        cat       1        2
        dog       2        4
        >>> df_multi_level_cols1.stack()
                    weight
        cat kg           1
            pounds       2
        dog kg           2
            pounds       4

        **Missing values**

        >>> multicol2 = pd.MultiIndex.from_tuples([('weight', 'kg'),
        ...                                        ('height', 'm')])
        >>> df_multi_level_cols2 = pd.DataFrame([[1.0, 2.0], [3.0, 4.0]],
        ...                                     index=['cat', 'dog'],
        ...                                     columns=multicol2)

        It is common to have missing values when stacking a dataframe
        with multi-level columns, as the stacked dataframe typically
        has more values than the original dataframe. Missing values
        are filled with NaNs:

        >>> df_multi_level_cols2
            weight height
                kg      m
        cat    1.0    2.0
        dog    3.0    4.0
        >>> df_multi_level_cols2.stack()
                height  weight
        cat kg     NaN     1.0
            m      2.0     NaN
        dog kg     NaN     3.0
            m      4.0     NaN

        **Prescribing the level(s) to be stacked**

        The first parameter controls which level or levels are stacked:

        >>> df_multi_level_cols2.stack(0)
                     kg    m
        cat height  NaN  2.0
            weight  1.0  NaN
        dog height  NaN  4.0
            weight  3.0  NaN
        >>> df_multi_level_cols2.stack([0, 1])
        cat  height  m     2.0
             weight  kg    1.0
        dog  height  m     4.0
             weight  kg    3.0
        dtype: float64

        **Dropping missing values**

        >>> df_multi_level_cols3 = pd.DataFrame([[None, 1.0], [2.0, 3.0]],
        ...                                     index=['cat', 'dog'],
        ...                                     columns=multicol2)

        Note that rows where all values are missing are dropped by
        default but this behaviour can be controlled via the dropna
        keyword parameter:

        >>> df_multi_level_cols3
            weight height
                kg      m
        cat    NaN    1.0
        dog    2.0    3.0
        >>> df_multi_level_cols3.stack(dropna=False)
                height  weight
        cat kg     NaN     NaN
            m      1.0     NaN
        dog kg     NaN     2.0
            m      3.0     NaN
        >>> df_multi_level_cols3.stack(dropna=True)
                height  weight
        cat m      1.0     NaN
        dog kg     NaN     2.0
            m      3.0     NaN
        """
        from pandas.core.reshape.reshape import stack, stack_multiple

        if isinstance(level, (tuple, list)):
            result = stack_multiple(self, level, dropna=dropna)
        else:
            result = stack(self, level, dropna=dropna)

        return result.__finalize__(self, method="stack")

    def explode(
        self, column: Union[str, Tuple], ignore_index: bool = False
    ) -> DataFrame:
        """
        Transform each element of a list-like to a row, replicating index values.

        .. versionadded:: 0.25.0

        Parameters
        ----------
        column : str or tuple
            Column to explode.
        ignore_index : bool, default False
            If True, the resulting index will be labeled 0, 1, …, n - 1.

            .. versionadded:: 1.1.0

        Returns
        -------
        DataFrame
            Exploded lists to rows of the subset columns;
            index will be duplicated for these rows.

        Raises
        ------
        ValueError :
            if columns of the frame are not unique.

        See Also
        --------
        DataFrame.unstack : Pivot a level of the (necessarily hierarchical)
            index labels.
        DataFrame.melt : Unpivot a DataFrame from wide format to long format.
        Series.explode : Explode a DataFrame from list-like columns to long format.

        Notes
        -----
        This routine will explode list-likes including lists, tuples, sets,
        Series, and np.ndarray. The result dtype of the subset rows will
        be object. Scalars will be returned unchanged, and empty list-likes will
        result in a np.nan for that row. In addition, the ordering of rows in the
        output will be non-deterministic when exploding sets.

        Examples
        --------
        >>> df = pd.DataFrame({'A': [[1, 2, 3], 'foo', [], [3, 4]], 'B': 1})
        >>> df
                   A  B
        0  [1, 2, 3]  1
        1        foo  1
        2         []  1
        3     [3, 4]  1

        >>> df.explode('A')
             A  B
        0    1  1
        0    2  1
        0    3  1
        1  foo  1
        2  NaN  1
        3    3  1
        3    4  1
        """
        if not (is_scalar(column) or isinstance(column, tuple)):
            raise ValueError("column must be a scalar")
        if not self.columns.is_unique:
            raise ValueError("columns must be unique")

        df = self.reset_index(drop=True)
        result = df[column].explode()
        result = df.drop([column], axis=1).join(result)
        if ignore_index:
            result.index = ibase.default_index(len(result))
        else:
            result.index = self.index.take(result.index)
        result = result.reindex(columns=self.columns, copy=False)

        return result

    def unstack(self, level=-1, fill_value=None):
        """
        Pivot a level of the (necessarily hierarchical) index labels.

        Returns a DataFrame having a new level of column labels whose inner-most level
        consists of the pivoted index labels.

        If the index is not a MultiIndex, the output will be a Series
        (the analogue of stack when the columns are not a MultiIndex).

        Parameters
        ----------
        level : int, str, or list of these, default -1 (last level)
            Level(s) of index to unstack, can pass level name.
        fill_value : int, str or dict
            Replace NaN with this value if the unstack produces missing values.

        Returns
        -------
        Series or DataFrame

        See Also
        --------
        DataFrame.pivot : Pivot a table based on column values.
        DataFrame.stack : Pivot a level of the column labels (inverse operation
            from `unstack`).

        Examples
        --------
        >>> index = pd.MultiIndex.from_tuples([('one', 'a'), ('one', 'b'),
        ...                                    ('two', 'a'), ('two', 'b')])
        >>> s = pd.Series(np.arange(1.0, 5.0), index=index)
        >>> s
        one  a   1.0
             b   2.0
        two  a   3.0
             b   4.0
        dtype: float64

        >>> s.unstack(level=-1)
             a   b
        one  1.0  2.0
        two  3.0  4.0

        >>> s.unstack(level=0)
           one  two
        a  1.0   3.0
        b  2.0   4.0

        >>> df = s.unstack(level=0)
        >>> df.unstack()
        one  a  1.0
             b  2.0
        two  a  3.0
             b  4.0
        dtype: float64
        """
        from pandas.core.reshape.reshape import unstack

        result = unstack(self, level, fill_value)

        return result.__finalize__(self, method="unstack")

    @Appender(_shared_docs["melt"] % {"caller": "df.melt(", "other": "melt"})
    def melt(
        self,
        id_vars=None,
        value_vars=None,
        var_name=None,
        value_name="value",
        col_level=None,
        ignore_index=True,
    ) -> DataFrame:

        return melt(
            self,
            id_vars=id_vars,
            value_vars=value_vars,
            var_name=var_name,
            value_name=value_name,
            col_level=col_level,
            ignore_index=ignore_index,
        )

    # ----------------------------------------------------------------------
    # Time series-related

    @doc(
        Series.diff,
        klass="Dataframe",
        extra_params="axis : {0 or 'index', 1 or 'columns'}, default 0\n    "
        "Take difference over rows (0) or columns (1).\n",
        other_klass="Series",
        examples=dedent(
            """
        Difference with previous row

        >>> df = pd.DataFrame({'a': [1, 2, 3, 4, 5, 6],
        ...                    'b': [1, 1, 2, 3, 5, 8],
        ...                    'c': [1, 4, 9, 16, 25, 36]})
        >>> df
           a  b   c
        0  1  1   1
        1  2  1   4
        2  3  2   9
        3  4  3  16
        4  5  5  25
        5  6  8  36

        >>> df.diff()
             a    b     c
        0  NaN  NaN   NaN
        1  1.0  0.0   3.0
        2  1.0  1.0   5.0
        3  1.0  1.0   7.0
        4  1.0  2.0   9.0
        5  1.0  3.0  11.0

        Difference with previous column

        >>> df.diff(axis=1)
            a  b   c
        0 NaN  0   0
        1 NaN -1   3
        2 NaN -1   7
        3 NaN -1  13
        4 NaN  0  20
        5 NaN  2  28

        Difference with 3rd previous row

        >>> df.diff(periods=3)
             a    b     c
        0  NaN  NaN   NaN
        1  NaN  NaN   NaN
        2  NaN  NaN   NaN
        3  3.0  2.0  15.0
        4  3.0  4.0  21.0
        5  3.0  6.0  27.0

        Difference with following row

        >>> df.diff(periods=-1)
             a    b     c
        0 -1.0  0.0  -3.0
        1 -1.0 -1.0  -5.0
        2 -1.0 -1.0  -7.0
        3 -1.0 -2.0  -9.0
        4 -1.0 -3.0 -11.0
        5  NaN  NaN   NaN

        Overflow in input dtype

        >>> df = pd.DataFrame({'a': [1, 0]}, dtype=np.uint8)
        >>> df.diff()
               a
        0    NaN
        1  255.0"""
        ),
    )
    def diff(self, periods: int = 1, axis: Axis = 0) -> DataFrame:
        if not isinstance(periods, int):
            if not (is_float(periods) and periods.is_integer()):
                raise ValueError("periods must be an integer")
            periods = int(periods)

        bm_axis = self._get_block_manager_axis(axis)

        if bm_axis == 0 and periods != 0:
            return self - self.shift(periods, axis=axis)

        new_data = self._mgr.diff(n=periods, axis=bm_axis)
        return self._constructor(new_data).__finalize__(self, "diff")

    # ----------------------------------------------------------------------
    # Function application

    def _gotitem(
        self,
        key: Union[Label, List[Label]],
        ndim: int,
        subset: Optional[FrameOrSeriesUnion] = None,
    ) -> FrameOrSeriesUnion:
        """
        Sub-classes to define. Return a sliced object.

        Parameters
        ----------
        key : string / list of selections
        ndim : 1,2
            requested ndim of result
        subset : object, default None
            subset to act on
        """
        if subset is None:
            subset = self
        elif subset.ndim == 1:  # is Series
            return subset

        # TODO: _shallow_copy(subset)?
        return subset[key]

    _agg_summary_and_see_also_doc = dedent(
        """
    The aggregation operations are always performed over an axis, either the
    index (default) or the column axis. This behavior is different from
    `numpy` aggregation functions (`mean`, `median`, `prod`, `sum`, `std`,
    `var`), where the default is to compute the aggregation of the flattened
    array, e.g., ``numpy.mean(arr_2d)`` as opposed to
    ``numpy.mean(arr_2d, axis=0)``.

    `agg` is an alias for `aggregate`. Use the alias.

    See Also
    --------
    DataFrame.apply : Perform any type of operations.
    DataFrame.transform : Perform transformation type operations.
    core.groupby.GroupBy : Perform operations over groups.
    core.resample.Resampler : Perform operations over resampled bins.
    core.window.Rolling : Perform operations over rolling window.
    core.window.Expanding : Perform operations over expanding window.
    core.window.ExponentialMovingWindow : Perform operation over exponential weighted
        window.
    """
    )

    _agg_examples_doc = dedent(
        """
    Examples
    --------
    >>> df = pd.DataFrame([[1, 2, 3],
    ...                    [4, 5, 6],
    ...                    [7, 8, 9],
    ...                    [np.nan, np.nan, np.nan]],
    ...                   columns=['A', 'B', 'C'])

    Aggregate these functions over the rows.

    >>> df.agg(['sum', 'min'])
            A     B     C
    sum  12.0  15.0  18.0
    min   1.0   2.0   3.0

    Different aggregations per column.

    >>> df.agg({'A' : ['sum', 'min'], 'B' : ['min', 'max']})
            A    B
    sum  12.0  NaN
    min   1.0  2.0
    max   NaN  8.0

    Aggregate different functions over the columns and rename the index of the resulting
    DataFrame.

    >>> df.agg(x=('A', max), y=('B', 'min'), z=('C', np.mean))
         A    B    C
    x  7.0  NaN  NaN
    y  NaN  2.0  NaN
    z  NaN  NaN  6.0

    Aggregate over the columns.

    >>> df.agg("mean", axis="columns")
    0    2.0
    1    5.0
    2    8.0
    3    NaN
    dtype: float64
    """
    )

    @doc(
        _shared_docs["aggregate"],
        klass=_shared_doc_kwargs["klass"],
        axis=_shared_doc_kwargs["axis"],
        see_also=_agg_summary_and_see_also_doc,
        examples=_agg_examples_doc,
    )
    def aggregate(self, func=None, axis=0, *args, **kwargs):
        axis = self._get_axis_number(axis)

        relabeling, func, columns, order = reconstruct_func(func, **kwargs)

        result = None
        try:
            result, how = self._aggregate(func, axis, *args, **kwargs)
        except TypeError as err:
            exc = TypeError(
                "DataFrame constructor called with "
                f"incompatible data and dtype: {err}"
            )
            raise exc from err
        if result is None:
            return self.apply(func, axis=axis, args=args, **kwargs)

        if relabeling:
            # This is to keep the order to columns occurrence unchanged, and also
            # keep the order of new columns occurrence unchanged

            # For the return values of reconstruct_func, if relabeling is
            # False, columns and order will be None.
            assert columns is not None
            assert order is not None

            result_in_dict = relabel_result(result, func, columns, order)
            result = DataFrame(result_in_dict, index=columns)

        return result

    def _aggregate(self, arg, axis=0, *args, **kwargs):
        if axis == 1:
            # NDFrame.aggregate returns a tuple, and we need to transpose
            # only result
            result, how = aggregate(self.T, arg, *args, **kwargs)
            result = result.T if result is not None else result
            return result, how
        return aggregate(self, arg, *args, **kwargs)

    agg = aggregate

    @doc(
        _shared_docs["transform"],
        klass=_shared_doc_kwargs["klass"],
        axis=_shared_doc_kwargs["axis"],
    )
    def transform(
        self, func: AggFuncType, axis: Axis = 0, *args, **kwargs
    ) -> DataFrame:
        result = transform(self, func, axis, *args, **kwargs)
        assert isinstance(result, DataFrame)
        return result

    def apply(self, func, axis=0, raw=False, result_type=None, args=(), **kwds):
        """
        Apply a function along an axis of the DataFrame.

        Objects passed to the function are Series objects whose index is
        either the DataFrame's index (``axis=0``) or the DataFrame's columns
        (``axis=1``). By default (``result_type=None``), the final return type
        is inferred from the return type of the applied function. Otherwise,
        it depends on the `result_type` argument.

        Parameters
        ----------
        func : function
            Function to apply to each column or row.
        axis : {0 or 'index', 1 or 'columns'}, default 0
            Axis along which the function is applied:

            * 0 or 'index': apply function to each column.
            * 1 or 'columns': apply function to each row.

        raw : bool, default False
            Determines if row or column is passed as a Series or ndarray object:

            * ``False`` : passes each row or column as a Series to the
              function.
            * ``True`` : the passed function will receive ndarray objects
              instead.
              If you are just applying a NumPy reduction function this will
              achieve much better performance.

        result_type : {'expand', 'reduce', 'broadcast', None}, default None
            These only act when ``axis=1`` (columns):

            * 'expand' : list-like results will be turned into columns.
            * 'reduce' : returns a Series if possible rather than expanding
              list-like results. This is the opposite of 'expand'.
            * 'broadcast' : results will be broadcast to the original shape
              of the DataFrame, the original index and columns will be
              retained.

            The default behaviour (None) depends on the return value of the
            applied function: list-like results will be returned as a Series
            of those. However if the apply function returns a Series these
            are expanded to columns.
        args : tuple
            Positional arguments to pass to `func` in addition to the
            array/series.
        **kwds
            Additional keyword arguments to pass as keywords arguments to
            `func`.

        Returns
        -------
        Series or DataFrame
            Result of applying ``func`` along the given axis of the
            DataFrame.

        See Also
        --------
        DataFrame.applymap: For elementwise operations.
        DataFrame.aggregate: Only perform aggregating type operations.
        DataFrame.transform: Only perform transforming type operations.

        Examples
        --------
        >>> df = pd.DataFrame([[4, 9]] * 3, columns=['A', 'B'])
        >>> df
           A  B
        0  4  9
        1  4  9
        2  4  9

        Using a numpy universal function (in this case the same as
        ``np.sqrt(df)``):

        >>> df.apply(np.sqrt)
             A    B
        0  2.0  3.0
        1  2.0  3.0
        2  2.0  3.0

        Using a reducing function on either axis

        >>> df.apply(np.sum, axis=0)
        A    12
        B    27
        dtype: int64

        >>> df.apply(np.sum, axis=1)
        0    13
        1    13
        2    13
        dtype: int64

        Returning a list-like will result in a Series

        >>> df.apply(lambda x: [1, 2], axis=1)
        0    [1, 2]
        1    [1, 2]
        2    [1, 2]
        dtype: object

        Passing ``result_type='expand'`` will expand list-like results
        to columns of a Dataframe

        >>> df.apply(lambda x: [1, 2], axis=1, result_type='expand')
           0  1
        0  1  2
        1  1  2
        2  1  2

        Returning a Series inside the function is similar to passing
        ``result_type='expand'``. The resulting column names
        will be the Series index.

        >>> df.apply(lambda x: pd.Series([1, 2], index=['foo', 'bar']), axis=1)
           foo  bar
        0    1    2
        1    1    2
        2    1    2

        Passing ``result_type='broadcast'`` will ensure the same shape
        result, whether list-like or scalar is returned by the function,
        and broadcast it along the axis. The resulting column names will
        be the originals.

        >>> df.apply(lambda x: [1, 2], axis=1, result_type='broadcast')
           A  B
        0  1  2
        1  1  2
        2  1  2
        """
        from pandas.core.apply import frame_apply

        op = frame_apply(
            self,
            func=func,
            axis=axis,
            raw=raw,
            result_type=result_type,
            args=args,
            kwds=kwds,
        )
        return op.get_result()

    def applymap(self, func, na_action: Optional[str] = None) -> DataFrame:
        """
        Apply a function to a Dataframe elementwise.

        This method applies a function that accepts and returns a scalar
        to every element of a DataFrame.

        Parameters
        ----------
        func : callable
            Python function, returns a single value from a single value.
        na_action : {None, 'ignore'}, default None
            If ‘ignore’, propagate NaN values, without passing them to func.

            .. versionadded:: 1.2

        Returns
        -------
        DataFrame
            Transformed DataFrame.

        See Also
        --------
        DataFrame.apply : Apply a function along input axis of DataFrame.

        Examples
        --------
        >>> df = pd.DataFrame([[1, 2.12], [3.356, 4.567]])
        >>> df
               0      1
        0  1.000  2.120
        1  3.356  4.567

        >>> df.applymap(lambda x: len(str(x)))
           0  1
        0  3  4
        1  5  5

        Like Series.map, NA values can be ignored:

        >>> df_copy = df.copy()
        >>> df_copy.iloc[0, 0] = pd.NA
        >>> df_copy.applymap(lambda x: len(str(x)), na_action='ignore')
              0  1
        0  <NA>  4
        1     5  5

        Note that a vectorized version of `func` often exists, which will
        be much faster. You could square each number elementwise.

        >>> df.applymap(lambda x: x**2)
                   0          1
        0   1.000000   4.494400
        1  11.262736  20.857489

        But it's better to avoid applymap in that case.

        >>> df ** 2
                   0          1
        0   1.000000   4.494400
        1  11.262736  20.857489
        """
        if na_action not in {"ignore", None}:
            raise ValueError(
                f"na_action must be 'ignore' or None. Got {repr(na_action)}"
            )
        ignore_na = na_action == "ignore"

        # if we have a dtype == 'M8[ns]', provide boxed values
        def infer(x):
            if x.empty:
                return lib.map_infer(x, func, ignore_na=ignore_na)
            return lib.map_infer(x.astype(object)._values, func, ignore_na=ignore_na)

        return self.apply(infer).__finalize__(self, "applymap")

    # ----------------------------------------------------------------------
    # Merging / joining methods

    def append(
        self, other, ignore_index=False, verify_integrity=False, sort=False
    ) -> DataFrame:
        """
        Append rows of `other` to the end of caller, returning a new object.

        Columns in `other` that are not in the caller are added as new columns.

        Parameters
        ----------
        other : DataFrame or Series/dict-like object, or list of these
            The data to append.
        ignore_index : bool, default False
            If True, the resulting axis will be labeled 0, 1, …, n - 1.
        verify_integrity : bool, default False
            If True, raise ValueError on creating index with duplicates.
        sort : bool, default False
            Sort columns if the columns of `self` and `other` are not aligned.

            .. versionchanged:: 1.0.0

                Changed to not sort by default.

        Returns
        -------
        DataFrame

        See Also
        --------
        concat : General function to concatenate DataFrame or Series objects.

        Notes
        -----
        If a list of dict/series is passed and the keys are all contained in
        the DataFrame's index, the order of the columns in the resulting
        DataFrame will be unchanged.

        Iteratively appending rows to a DataFrame can be more computationally
        intensive than a single concatenate. A better solution is to append
        those rows to a list and then concatenate the list with the original
        DataFrame all at once.

        Examples
        --------
        >>> df = pd.DataFrame([[1, 2], [3, 4]], columns=list('AB'))
        >>> df
           A  B
        0  1  2
        1  3  4
        >>> df2 = pd.DataFrame([[5, 6], [7, 8]], columns=list('AB'))
        >>> df.append(df2)
           A  B
        0  1  2
        1  3  4
        0  5  6
        1  7  8

        With `ignore_index` set to True:

        >>> df.append(df2, ignore_index=True)
           A  B
        0  1  2
        1  3  4
        2  5  6
        3  7  8

        The following, while not recommended methods for generating DataFrames,
        show two ways to generate a DataFrame from multiple data sources.

        Less efficient:

        >>> df = pd.DataFrame(columns=['A'])
        >>> for i in range(5):
        ...     df = df.append({'A': i}, ignore_index=True)
        >>> df
           A
        0  0
        1  1
        2  2
        3  3
        4  4

        More efficient:

        >>> pd.concat([pd.DataFrame([i], columns=['A']) for i in range(5)],
        ...           ignore_index=True)
           A
        0  0
        1  1
        2  2
        3  3
        4  4
        """
        if isinstance(other, (Series, dict)):
            if isinstance(other, dict):
                if not ignore_index:
                    raise TypeError("Can only append a dict if ignore_index=True")
                other = Series(other)
            if other.name is None and not ignore_index:
                raise TypeError(
                    "Can only append a Series if ignore_index=True "
                    "or if the Series has a name"
                )

            index = Index([other.name], name=self.index.name)
            idx_diff = other.index.difference(self.columns)
            try:
                combined_columns = self.columns.append(idx_diff)
            except TypeError:
                combined_columns = self.columns.astype(object).append(idx_diff)
            other = (
                other.reindex(combined_columns, copy=False)
                .to_frame()
                .T.infer_objects()
                .rename_axis(index.names, copy=False)
            )
            if not self.columns.equals(combined_columns):
                self = self.reindex(columns=combined_columns)
        elif isinstance(other, list):
            if not other:
                pass
            elif not isinstance(other[0], DataFrame):
                other = DataFrame(other)
                if (self.columns.get_indexer(other.columns) >= 0).all():
                    other = other.reindex(columns=self.columns)

        from pandas.core.reshape.concat import concat

        if isinstance(other, (list, tuple)):
            to_concat = [self, *other]
        else:
            to_concat = [self, other]
        return (
            concat(
                to_concat,
                ignore_index=ignore_index,
                verify_integrity=verify_integrity,
                sort=sort,
            )
        ).__finalize__(self, method="append")

    def join(
        self, other, on=None, how="left", lsuffix="", rsuffix="", sort=False
    ) -> DataFrame:
        """
        Join columns of another DataFrame.

        Join columns with `other` DataFrame either on index or on a key
        column. Efficiently join multiple DataFrame objects by index at once by
        passing a list.

        Parameters
        ----------
        other : DataFrame, Series, or list of DataFrame
            Index should be similar to one of the columns in this one. If a
            Series is passed, its name attribute must be set, and that will be
            used as the column name in the resulting joined DataFrame.
        on : str, list of str, or array-like, optional
            Column or index level name(s) in the caller to join on the index
            in `other`, otherwise joins index-on-index. If multiple
            values given, the `other` DataFrame must have a MultiIndex. Can
            pass an array as the join key if it is not already contained in
            the calling DataFrame. Like an Excel VLOOKUP operation.
        how : {'left', 'right', 'outer', 'inner'}, default 'left'
            How to handle the operation of the two objects.

            * left: use calling frame's index (or column if on is specified)
            * right: use `other`'s index.
            * outer: form union of calling frame's index (or column if on is
              specified) with `other`'s index, and sort it.
              lexicographically.
            * inner: form intersection of calling frame's index (or column if
              on is specified) with `other`'s index, preserving the order
              of the calling's one.
        lsuffix : str, default ''
            Suffix to use from left frame's overlapping columns.
        rsuffix : str, default ''
            Suffix to use from right frame's overlapping columns.
        sort : bool, default False
            Order result DataFrame lexicographically by the join key. If False,
            the order of the join key depends on the join type (how keyword).

        Returns
        -------
        DataFrame
            A dataframe containing columns from both the caller and `other`.

        See Also
        --------
        DataFrame.merge : For column(s)-on-column(s) operations.

        Notes
        -----
        Parameters `on`, `lsuffix`, and `rsuffix` are not supported when
        passing a list of `DataFrame` objects.

        Support for specifying index levels as the `on` parameter was added
        in version 0.23.0.

        Examples
        --------
        >>> df = pd.DataFrame({'key': ['K0', 'K1', 'K2', 'K3', 'K4', 'K5'],
        ...                    'A': ['A0', 'A1', 'A2', 'A3', 'A4', 'A5']})

        >>> df
          key   A
        0  K0  A0
        1  K1  A1
        2  K2  A2
        3  K3  A3
        4  K4  A4
        5  K5  A5

        >>> other = pd.DataFrame({'key': ['K0', 'K1', 'K2'],
        ...                       'B': ['B0', 'B1', 'B2']})

        >>> other
          key   B
        0  K0  B0
        1  K1  B1
        2  K2  B2

        Join DataFrames using their indexes.

        >>> df.join(other, lsuffix='_caller', rsuffix='_other')
          key_caller   A key_other    B
        0         K0  A0        K0   B0
        1         K1  A1        K1   B1
        2         K2  A2        K2   B2
        3         K3  A3       NaN  NaN
        4         K4  A4       NaN  NaN
        5         K5  A5       NaN  NaN

        If we want to join using the key columns, we need to set key to be
        the index in both `df` and `other`. The joined DataFrame will have
        key as its index.

        >>> df.set_index('key').join(other.set_index('key'))
              A    B
        key
        K0   A0   B0
        K1   A1   B1
        K2   A2   B2
        K3   A3  NaN
        K4   A4  NaN
        K5   A5  NaN

        Another option to join using the key columns is to use the `on`
        parameter. DataFrame.join always uses `other`'s index but we can use
        any column in `df`. This method preserves the original DataFrame's
        index in the result.

        >>> df.join(other.set_index('key'), on='key')
          key   A    B
        0  K0  A0   B0
        1  K1  A1   B1
        2  K2  A2   B2
        3  K3  A3  NaN
        4  K4  A4  NaN
        5  K5  A5  NaN
        """
        return self._join_compat(
            other, on=on, how=how, lsuffix=lsuffix, rsuffix=rsuffix, sort=sort
        )

    def _join_compat(
        self, other, on=None, how="left", lsuffix="", rsuffix="", sort=False
    ):
        from pandas.core.reshape.concat import concat
        from pandas.core.reshape.merge import merge

        if isinstance(other, Series):
            if other.name is None:
                raise ValueError("Other Series must have a name")
            other = DataFrame({other.name: other})

        if isinstance(other, DataFrame):
            if how == "cross":
                return merge(
                    self,
                    other,
                    how=how,
                    on=on,
                    suffixes=(lsuffix, rsuffix),
                    sort=sort,
                )
            return merge(
                self,
                other,
                left_on=on,
                how=how,
                left_index=on is None,
                right_index=True,
                suffixes=(lsuffix, rsuffix),
                sort=sort,
            )
        else:
            if on is not None:
                raise ValueError(
                    "Joining multiple DataFrames only supported for joining on index"
                )

            frames = [self] + list(other)

            can_concat = all(df.index.is_unique for df in frames)

            # join indexes only using concat
            if can_concat:
                if how == "left":
                    res = concat(
                        frames, axis=1, join="outer", verify_integrity=True, sort=sort
                    )
                    return res.reindex(self.index, copy=False)
                else:
                    return concat(
                        frames, axis=1, join=how, verify_integrity=True, sort=sort
                    )

            joined = frames[0]

            for frame in frames[1:]:
                joined = merge(
                    joined, frame, how=how, left_index=True, right_index=True
                )

            return joined

    @Substitution("")
    @Appender(_merge_doc, indents=2)
    def merge(
        self,
        right,
        how="inner",
        on=None,
        left_on=None,
        right_on=None,
        left_index=False,
        right_index=False,
        sort=False,
        suffixes=("_x", "_y"),
        copy=True,
        indicator=False,
        validate=None,
    ) -> DataFrame:
        from pandas.core.reshape.merge import merge

        return merge(
            self,
            right,
            how=how,
            on=on,
            left_on=left_on,
            right_on=right_on,
            left_index=left_index,
            right_index=right_index,
            sort=sort,
            suffixes=suffixes,
            copy=copy,
            indicator=indicator,
            validate=validate,
        )

    def round(self, decimals=0, *args, **kwargs) -> DataFrame:
        """
        Round a DataFrame to a variable number of decimal places.

        Parameters
        ----------
        decimals : int, dict, Series
            Number of decimal places to round each column to. If an int is
            given, round each column to the same number of places.
            Otherwise dict and Series round to variable numbers of places.
            Column names should be in the keys if `decimals` is a
            dict-like, or in the index if `decimals` is a Series. Any
            columns not included in `decimals` will be left as is. Elements
            of `decimals` which are not columns of the input will be
            ignored.
        *args
            Additional keywords have no effect but might be accepted for
            compatibility with numpy.
        **kwargs
            Additional keywords have no effect but might be accepted for
            compatibility with numpy.

        Returns
        -------
        DataFrame
            A DataFrame with the affected columns rounded to the specified
            number of decimal places.

        See Also
        --------
        numpy.around : Round a numpy array to the given number of decimals.
        Series.round : Round a Series to the given number of decimals.

        Examples
        --------
        >>> df = pd.DataFrame([(.21, .32), (.01, .67), (.66, .03), (.21, .18)],
        ...                   columns=['dogs', 'cats'])
        >>> df
            dogs  cats
        0  0.21  0.32
        1  0.01  0.67
        2  0.66  0.03
        3  0.21  0.18

        By providing an integer each column is rounded to the same number
        of decimal places

        >>> df.round(1)
            dogs  cats
        0   0.2   0.3
        1   0.0   0.7
        2   0.7   0.0
        3   0.2   0.2

        With a dict, the number of places for specific columns can be
        specified with the column names as key and the number of decimal
        places as value

        >>> df.round({'dogs': 1, 'cats': 0})
            dogs  cats
        0   0.2   0.0
        1   0.0   1.0
        2   0.7   0.0
        3   0.2   0.0

        Using a Series, the number of places for specific columns can be
        specified with the column names as index and the number of
        decimal places as value

        >>> decimals = pd.Series([0, 1], index=['cats', 'dogs'])
        >>> df.round(decimals)
            dogs  cats
        0   0.2   0.0
        1   0.0   1.0
        2   0.7   0.0
        3   0.2   0.0
        """
        from pandas.core.reshape.concat import concat

        def _dict_round(df, decimals):
            for col, vals in df.items():
                try:
                    yield _series_round(vals, decimals[col])
                except KeyError:
                    yield vals

        def _series_round(s, decimals):
            if is_integer_dtype(s) or is_float_dtype(s):
                return s.round(decimals)
            return s

        nv.validate_round(args, kwargs)

        if isinstance(decimals, (dict, Series)):
            if isinstance(decimals, Series):
                if not decimals.index.is_unique:
                    raise ValueError("Index of decimals must be unique")
            new_cols = list(_dict_round(self, decimals))
        elif is_integer(decimals):
            # Dispatch to Series.round
            new_cols = [_series_round(v, decimals) for _, v in self.items()]
        else:
            raise TypeError("decimals must be an integer, a dict-like or a Series")

        if len(new_cols) > 0:
            return self._constructor(
                concat(new_cols, axis=1), index=self.index, columns=self.columns
            )
        else:
            return self

    # ----------------------------------------------------------------------
    # Statistical methods, etc.

    def corr(self, method="pearson", min_periods=1) -> DataFrame:
        """
        Compute pairwise correlation of columns, excluding NA/null values.

        Parameters
        ----------
        method : {'pearson', 'kendall', 'spearman'} or callable
            Method of correlation:

            * pearson : standard correlation coefficient
            * kendall : Kendall Tau correlation coefficient
            * spearman : Spearman rank correlation
            * callable: callable with input two 1d ndarrays
                and returning a float. Note that the returned matrix from corr
                will have 1 along the diagonals and will be symmetric
                regardless of the callable's behavior.

                .. versionadded:: 0.24.0

        min_periods : int, optional
            Minimum number of observations required per pair of columns
            to have a valid result. Currently only available for Pearson
            and Spearman correlation.

        Returns
        -------
        DataFrame
            Correlation matrix.

        See Also
        --------
        DataFrame.corrwith : Compute pairwise correlation with another
            DataFrame or Series.
        Series.corr : Compute the correlation between two Series.

        Examples
        --------
        >>> def histogram_intersection(a, b):
        ...     v = np.minimum(a, b).sum().round(decimals=1)
        ...     return v
        >>> df = pd.DataFrame([(.2, .3), (.0, .6), (.6, .0), (.2, .1)],
        ...                   columns=['dogs', 'cats'])
        >>> df.corr(method=histogram_intersection)
              dogs  cats
        dogs   1.0   0.3
        cats   0.3   1.0
        """
        numeric_df = self._get_numeric_data()
        cols = numeric_df.columns
        idx = cols.copy()
        mat = numeric_df.to_numpy(dtype=float, na_value=np.nan, copy=False)

        if method == "pearson":
            correl = libalgos.nancorr(mat, minp=min_periods)
        elif method == "spearman":
            correl = libalgos.nancorr_spearman(mat, minp=min_periods)
        elif method == "kendall" or callable(method):
            if min_periods is None:
                min_periods = 1
            mat = mat.T
            corrf = nanops.get_corr_func(method)
            K = len(cols)
            correl = np.empty((K, K), dtype=float)
            mask = np.isfinite(mat)
            for i, ac in enumerate(mat):
                for j, bc in enumerate(mat):
                    if i > j:
                        continue

                    valid = mask[i] & mask[j]
                    if valid.sum() < min_periods:
                        c = np.nan
                    elif i == j:
                        c = 1.0
                    elif not valid.all():
                        c = corrf(ac[valid], bc[valid])
                    else:
                        c = corrf(ac, bc)
                    correl[i, j] = c
                    correl[j, i] = c
        else:
            raise ValueError(
                "method must be either 'pearson', "
                "'spearman', 'kendall', or a callable, "
                f"'{method}' was supplied"
            )

        return self._constructor(correl, index=idx, columns=cols)

    def cov(
        self, min_periods: Optional[int] = None, ddof: Optional[int] = 1
    ) -> DataFrame:
        """
        Compute pairwise covariance of columns, excluding NA/null values.

        Compute the pairwise covariance among the series of a DataFrame.
        The returned data frame is the `covariance matrix
        <https://en.wikipedia.org/wiki/Covariance_matrix>`__ of the columns
        of the DataFrame.

        Both NA and null values are automatically excluded from the
        calculation. (See the note below about bias from missing values.)
        A threshold can be set for the minimum number of
        observations for each value created. Comparisons with observations
        below this threshold will be returned as ``NaN``.

        This method is generally used for the analysis of time series data to
        understand the relationship between different measures
        across time.

        Parameters
        ----------
        min_periods : int, optional
            Minimum number of observations required per pair of columns
            to have a valid result.

        ddof : int, default 1
            Delta degrees of freedom.  The divisor used in calculations
            is ``N - ddof``, where ``N`` represents the number of elements.

            .. versionadded:: 1.1.0

        Returns
        -------
        DataFrame
            The covariance matrix of the series of the DataFrame.

        See Also
        --------
        Series.cov : Compute covariance with another Series.
        core.window.ExponentialMovingWindow.cov: Exponential weighted sample covariance.
        core.window.Expanding.cov : Expanding sample covariance.
        core.window.Rolling.cov : Rolling sample covariance.

        Notes
        -----
        Returns the covariance matrix of the DataFrame's time series.
        The covariance is normalized by N-ddof.

        For DataFrames that have Series that are missing data (assuming that
        data is `missing at random
        <https://en.wikipedia.org/wiki/Missing_data#Missing_at_random>`__)
        the returned covariance matrix will be an unbiased estimate
        of the variance and covariance between the member Series.

        However, for many applications this estimate may not be acceptable
        because the estimate covariance matrix is not guaranteed to be positive
        semi-definite. This could lead to estimate correlations having
        absolute values which are greater than one, and/or a non-invertible
        covariance matrix. See `Estimation of covariance matrices
        <https://en.wikipedia.org/w/index.php?title=Estimation_of_covariance_
        matrices>`__ for more details.

        Examples
        --------
        >>> df = pd.DataFrame([(1, 2), (0, 3), (2, 0), (1, 1)],
        ...                   columns=['dogs', 'cats'])
        >>> df.cov()
                  dogs      cats
        dogs  0.666667 -1.000000
        cats -1.000000  1.666667

        >>> np.random.seed(42)
        >>> df = pd.DataFrame(np.random.randn(1000, 5),
        ...                   columns=['a', 'b', 'c', 'd', 'e'])
        >>> df.cov()
                  a         b         c         d         e
        a  0.998438 -0.020161  0.059277 -0.008943  0.014144
        b -0.020161  1.059352 -0.008543 -0.024738  0.009826
        c  0.059277 -0.008543  1.010670 -0.001486 -0.000271
        d -0.008943 -0.024738 -0.001486  0.921297 -0.013692
        e  0.014144  0.009826 -0.000271 -0.013692  0.977795

        **Minimum number of periods**

        This method also supports an optional ``min_periods`` keyword
        that specifies the required minimum number of non-NA observations for
        each column pair in order to have a valid result:

        >>> np.random.seed(42)
        >>> df = pd.DataFrame(np.random.randn(20, 3),
        ...                   columns=['a', 'b', 'c'])
        >>> df.loc[df.index[:5], 'a'] = np.nan
        >>> df.loc[df.index[5:10], 'b'] = np.nan
        >>> df.cov(min_periods=12)
                  a         b         c
        a  0.316741       NaN -0.150812
        b       NaN  1.248003  0.191417
        c -0.150812  0.191417  0.895202
        """
        numeric_df = self._get_numeric_data()
        cols = numeric_df.columns
        idx = cols.copy()
        mat = numeric_df.to_numpy(dtype=float, na_value=np.nan, copy=False)

        if notna(mat).all():
            if min_periods is not None and min_periods > len(mat):
                base_cov = np.empty((mat.shape[1], mat.shape[1]))
                base_cov.fill(np.nan)
            else:
                base_cov = np.cov(mat.T, ddof=ddof)
            base_cov = base_cov.reshape((len(cols), len(cols)))
        else:
            base_cov = libalgos.nancorr(mat, cov=True, minp=min_periods)

        return self._constructor(base_cov, index=idx, columns=cols)

    def corrwith(self, other, axis=0, drop=False, method="pearson") -> Series:
        """
        Compute pairwise correlation.

        Pairwise correlation is computed between rows or columns of
        DataFrame with rows or columns of Series or DataFrame. DataFrames
        are first aligned along both axes before computing the
        correlations.

        Parameters
        ----------
        other : DataFrame, Series
            Object with which to compute correlations.
        axis : {0 or 'index', 1 or 'columns'}, default 0
            The axis to use. 0 or 'index' to compute column-wise, 1 or 'columns' for
            row-wise.
        drop : bool, default False
            Drop missing indices from result.
        method : {'pearson', 'kendall', 'spearman'} or callable
            Method of correlation:

            * pearson : standard correlation coefficient
            * kendall : Kendall Tau correlation coefficient
            * spearman : Spearman rank correlation
            * callable: callable with input two 1d ndarrays
                and returning a float.

            .. versionadded:: 0.24.0

        Returns
        -------
        Series
            Pairwise correlations.

        See Also
        --------
        DataFrame.corr : Compute pairwise correlation of columns.
        """
        axis = self._get_axis_number(axis)
        this = self._get_numeric_data()

        if isinstance(other, Series):
            return this.apply(lambda x: other.corr(x, method=method), axis=axis)

        other = other._get_numeric_data()
        left, right = this.align(other, join="inner", copy=False)

        if axis == 1:
            left = left.T
            right = right.T

        if method == "pearson":
            # mask missing values
            left = left + right * 0
            right = right + left * 0

            # demeaned data
            ldem = left - left.mean()
            rdem = right - right.mean()

            num = (ldem * rdem).sum()
            dom = (left.count() - 1) * left.std() * right.std()

            correl = num / dom

        elif method in ["kendall", "spearman"] or callable(method):

            def c(x):
                return nanops.nancorr(x[0], x[1], method=method)

            correl = self._constructor_sliced(
                map(c, zip(left.values.T, right.values.T)), index=left.columns
            )

        else:
            raise ValueError(
                f"Invalid method {method} was passed, "
                "valid methods are: 'pearson', 'kendall', "
                "'spearman', or callable"
            )

        if not drop:
            # Find non-matching labels along the given axis
            # and append missing correlations (GH 22375)
            raxis = 1 if axis == 0 else 0
            result_index = this._get_axis(raxis).union(other._get_axis(raxis))
            idx_diff = result_index.difference(correl.index)

            if len(idx_diff) > 0:
                correl = correl.append(Series([np.nan] * len(idx_diff), index=idx_diff))

        return correl

    # ----------------------------------------------------------------------
    # ndarray-like stats methods

    def count(self, axis=0, level=None, numeric_only=False):
        """
        Count non-NA cells for each column or row.

        The values `None`, `NaN`, `NaT`, and optionally `numpy.inf` (depending
        on `pandas.options.mode.use_inf_as_na`) are considered NA.

        Parameters
        ----------
        axis : {0 or 'index', 1 or 'columns'}, default 0
            If 0 or 'index' counts are generated for each column.
            If 1 or 'columns' counts are generated for each row.
        level : int or str, optional
            If the axis is a `MultiIndex` (hierarchical), count along a
            particular `level`, collapsing into a `DataFrame`.
            A `str` specifies the level name.
        numeric_only : bool, default False
            Include only `float`, `int` or `boolean` data.

        Returns
        -------
        Series or DataFrame
            For each column/row the number of non-NA/null entries.
            If `level` is specified returns a `DataFrame`.

        See Also
        --------
        Series.count: Number of non-NA elements in a Series.
        DataFrame.value_counts: Count unique combinations of columns.
        DataFrame.shape: Number of DataFrame rows and columns (including NA
            elements).
        DataFrame.isna: Boolean same-sized DataFrame showing places of NA
            elements.

        Examples
        --------
        Constructing DataFrame from a dictionary:

        >>> df = pd.DataFrame({"Person":
        ...                    ["John", "Myla", "Lewis", "John", "Myla"],
        ...                    "Age": [24., np.nan, 21., 33, 26],
        ...                    "Single": [False, True, True, True, False]})
        >>> df
           Person   Age  Single
        0    John  24.0   False
        1    Myla   NaN    True
        2   Lewis  21.0    True
        3    John  33.0    True
        4    Myla  26.0   False

        Notice the uncounted NA values:

        >>> df.count()
        Person    5
        Age       4
        Single    5
        dtype: int64

        Counts for each **row**:

        >>> df.count(axis='columns')
        0    3
        1    2
        2    3
        3    3
        4    3
        dtype: int64

        Counts for one level of a `MultiIndex`:

        >>> df.set_index(["Person", "Single"]).count(level="Person")
                Age
        Person
        John      2
        Lewis     1
        Myla      1
        """
        axis = self._get_axis_number(axis)
        if level is not None:
            return self._count_level(level, axis=axis, numeric_only=numeric_only)

        if numeric_only:
            frame = self._get_numeric_data()
        else:
            frame = self

        # GH #423
        if len(frame._get_axis(axis)) == 0:
            result = self._constructor_sliced(0, index=frame._get_agg_axis(axis))
        else:
            if frame._is_mixed_type or frame._mgr.any_extension_types:
                # the or any_extension_types is really only hit for single-
                # column frames with an extension array
                result = notna(frame).sum(axis=axis)
            else:
                # GH13407
                series_counts = notna(frame).sum(axis=axis)
                counts = series_counts.values
                result = self._constructor_sliced(
                    counts, index=frame._get_agg_axis(axis)
                )

        return result.astype("int64")

    def _count_level(self, level, axis=0, numeric_only=False):
        if numeric_only:
            frame = self._get_numeric_data()
        else:
            frame = self

        count_axis = frame._get_axis(axis)
        agg_axis = frame._get_agg_axis(axis)

        if not isinstance(count_axis, MultiIndex):
            raise TypeError(
                f"Can only count levels on hierarchical {self._get_axis_name(axis)}."
            )

        # Mask NaNs: Mask rows or columns where the index level is NaN, and all
        # values in the DataFrame that are NaN
        if frame._is_mixed_type:
            # Since we have mixed types, calling notna(frame.values) might
            # upcast everything to object
            values_mask = notna(frame).values
        else:
            # But use the speedup when we have homogeneous dtypes
            values_mask = notna(frame.values)

        index_mask = notna(count_axis.get_level_values(level=level))
        if axis == 1:
            mask = index_mask & values_mask
        else:
            mask = index_mask.reshape(-1, 1) & values_mask

        if isinstance(level, str):
            level = count_axis._get_level_number(level)

        level_name = count_axis._names[level]
        level_index = count_axis.levels[level]._shallow_copy(name=level_name)
        level_codes = ensure_int64(count_axis.codes[level])
        counts = lib.count_level_2d(mask, level_codes, len(level_index), axis=axis)

        if axis == 1:
            result = self._constructor(counts, index=agg_axis, columns=level_index)
        else:
            result = self._constructor(counts, index=level_index, columns=agg_axis)

        return result

    def _reduce(
        self,
        op,
        name: str,
        *,
        axis=0,
        skipna=True,
        numeric_only=None,
        filter_type=None,
        **kwds,
    ):

        assert filter_type is None or filter_type == "bool", filter_type
        out_dtype = "bool" if filter_type == "bool" else None

        own_dtypes = [arr.dtype for arr in self._iter_column_arrays()]

        dtype_is_dt = np.array(
            [is_datetime64_any_dtype(dtype) for dtype in own_dtypes],
            dtype=bool,
        )
        if numeric_only is None and name in ["mean", "median"] and dtype_is_dt.any():
            warnings.warn(
                "DataFrame.mean and DataFrame.median with numeric_only=None "
                "will include datetime64 and datetime64tz columns in a "
                "future version.",
                FutureWarning,
                stacklevel=5,
            )
            cols = self.columns[~dtype_is_dt]
            self = self[cols]

        # TODO: Make other agg func handle axis=None properly GH#21597
        axis = self._get_axis_number(axis)
        labels = self._get_agg_axis(axis)
        assert axis in [0, 1]

        def func(values: np.ndarray):
            # We only use this in the case that operates on self.values
            return op(values, axis=axis, skipna=skipna, **kwds)

        def blk_func(values):
            if isinstance(values, ExtensionArray):
                return values._reduce(name, skipna=skipna, **kwds)
            else:
                return op(values, axis=1, skipna=skipna, **kwds)

        def _get_data() -> DataFrame:
            if filter_type is None:
                data = self._get_numeric_data()
            else:
                # GH#25101, GH#24434
                assert filter_type == "bool"
                data = self._get_bool_data()
            return data

        if numeric_only is not None or axis == 0:
            # For numeric_only non-None and axis non-None, we know
            #  which blocks to use and no try/except is needed.
            #  For numeric_only=None only the case with axis==0 and no object
            #  dtypes are unambiguous can be handled with BlockManager.reduce
            # Case with EAs see GH#35881
            df = self
            if numeric_only is True:
                df = _get_data()
            if axis == 1:
                df = df.T
                axis = 0

            ignore_failures = numeric_only is None

            # After possibly _get_data and transposing, we are now in the
            #  simple case where we can use BlockManager.reduce
            res, indexer = df._mgr.reduce(blk_func, ignore_failures=ignore_failures)
            out = df._constructor(res).iloc[0]
            if out_dtype is not None:
                out = out.astype(out_dtype)
            if axis == 0 and len(self) == 0 and name in ["sum", "prod"]:
                # Even if we are object dtype, follow numpy and return
                #  float64, see test_apply_funcs_over_empty
                out = out.astype(np.float64)
            return out

        assert numeric_only is None

        data = self
        values = data.values

        try:
            result = func(values)

        except TypeError:
            # e.g. in nanops trying to convert strs to float

            data = _get_data()
            labels = data._get_agg_axis(axis)

            values = data.values
            with np.errstate(all="ignore"):
                result = func(values)

        if filter_type == "bool" and notna(result).all():
            result = result.astype(np.bool_)
        elif filter_type is None and is_object_dtype(result.dtype):
            try:
                result = result.astype(np.float64)
            except (ValueError, TypeError):
                # try to coerce to the original dtypes item by item if we can
                pass

        result = self._constructor_sliced(result, index=labels)
        return result

    def nunique(self, axis=0, dropna=True) -> Series:
        """
        Count distinct observations over requested axis.

        Return Series with number of distinct observations. Can ignore NaN
        values.

        Parameters
        ----------
        axis : {0 or 'index', 1 or 'columns'}, default 0
            The axis to use. 0 or 'index' for row-wise, 1 or 'columns' for
            column-wise.
        dropna : bool, default True
            Don't include NaN in the counts.

        Returns
        -------
        Series

        See Also
        --------
        Series.nunique: Method nunique for Series.
        DataFrame.count: Count non-NA cells for each column or row.

        Examples
        --------
        >>> df = pd.DataFrame({'A': [1, 2, 3], 'B': [1, 1, 1]})
        >>> df.nunique()
        A    3
        B    1
        dtype: int64

        >>> df.nunique(axis=1)
        0    1
        1    2
        2    2
        dtype: int64
        """
        return self.apply(Series.nunique, axis=axis, dropna=dropna)

    def idxmin(self, axis=0, skipna=True) -> Series:
        """
        Return index of first occurrence of minimum over requested axis.

        NA/null values are excluded.

        Parameters
        ----------
        axis : {0 or 'index', 1 or 'columns'}, default 0
            The axis to use. 0 or 'index' for row-wise, 1 or 'columns' for column-wise.
        skipna : bool, default True
            Exclude NA/null values. If an entire row/column is NA, the result
            will be NA.

        Returns
        -------
        Series
            Indexes of minima along the specified axis.

        Raises
        ------
        ValueError
            * If the row/column is empty

        See Also
        --------
        Series.idxmin : Return index of the minimum element.

        Notes
        -----
        This method is the DataFrame version of ``ndarray.argmin``.

        Examples
        --------
        Consider a dataset containing food consumption in Argentina.

        >>> df = pd.DataFrame({'consumption': [10.51, 103.11, 55.48],
        ...                    'co2_emissions': [37.2, 19.66, 1712]},
        ...                    index=['Pork', 'Wheat Products', 'Beef'])

        >>> df
                        consumption  co2_emissions
        Pork                  10.51         37.20
        Wheat Products       103.11         19.66
        Beef                  55.48       1712.00

        By default, it returns the index for the minimum value in each column.

        >>> df.idxmin()
        consumption                Pork
        co2_emissions    Wheat Products
        dtype: object

        To return the index for the minimum value in each row, use ``axis="columns"``.

        >>> df.idxmin(axis="columns")
        Pork                consumption
        Wheat Products    co2_emissions
        Beef                consumption
        dtype: object
        """
        axis = self._get_axis_number(axis)

        res = self._reduce(
            nanops.nanargmin, "argmin", axis=axis, skipna=skipna, numeric_only=False
        )
        indices = res._values

        # indices will always be np.ndarray since axis is not None and
        # values is a 2d array for DataFrame
        # error: Item "int" of "Union[int, Any]" has no attribute "__iter__"
        assert isinstance(indices, np.ndarray)  # for mypy

        index = self._get_axis(axis)
        result = [index[i] if i >= 0 else np.nan for i in indices]
        return self._constructor_sliced(result, index=self._get_agg_axis(axis))

    def idxmax(self, axis=0, skipna=True) -> Series:
        """
        Return index of first occurrence of maximum over requested axis.

        NA/null values are excluded.

        Parameters
        ----------
        axis : {0 or 'index', 1 or 'columns'}, default 0
            The axis to use. 0 or 'index' for row-wise, 1 or 'columns' for column-wise.
        skipna : bool, default True
            Exclude NA/null values. If an entire row/column is NA, the result
            will be NA.

        Returns
        -------
        Series
            Indexes of maxima along the specified axis.

        Raises
        ------
        ValueError
            * If the row/column is empty

        See Also
        --------
        Series.idxmax : Return index of the maximum element.

        Notes
        -----
        This method is the DataFrame version of ``ndarray.argmax``.

        Examples
        --------
        Consider a dataset containing food consumption in Argentina.

        >>> df = pd.DataFrame({'consumption': [10.51, 103.11, 55.48],
        ...                    'co2_emissions': [37.2, 19.66, 1712]},
        ...                    index=['Pork', 'Wheat Products', 'Beef'])

        >>> df
                        consumption  co2_emissions
        Pork                  10.51         37.20
        Wheat Products       103.11         19.66
        Beef                  55.48       1712.00

        By default, it returns the index for the maximum value in each column.

        >>> df.idxmax()
        consumption     Wheat Products
        co2_emissions             Beef
        dtype: object

        To return the index for the maximum value in each row, use ``axis="columns"``.

        >>> df.idxmax(axis="columns")
        Pork              co2_emissions
        Wheat Products     consumption
        Beef              co2_emissions
        dtype: object
        """
        axis = self._get_axis_number(axis)

        res = self._reduce(
            nanops.nanargmax, "argmax", axis=axis, skipna=skipna, numeric_only=False
        )
        indices = res._values

        # indices will always be np.ndarray since axis is not None and
        # values is a 2d array for DataFrame
        # error: Item "int" of "Union[int, Any]" has no attribute "__iter__"
        assert isinstance(indices, np.ndarray)  # for mypy

        index = self._get_axis(axis)
        result = [index[i] if i >= 0 else np.nan for i in indices]
        return self._constructor_sliced(result, index=self._get_agg_axis(axis))

    def _get_agg_axis(self, axis_num: int) -> Index:
        """
        Let's be explicit about this.
        """
        if axis_num == 0:
            return self.columns
        elif axis_num == 1:
            return self.index
        else:
            raise ValueError(f"Axis must be 0 or 1 (got {repr(axis_num)})")

    def mode(self, axis=0, numeric_only=False, dropna=True) -> DataFrame:
        """
        Get the mode(s) of each element along the selected axis.

        The mode of a set of values is the value that appears most often.
        It can be multiple values.

        Parameters
        ----------
        axis : {0 or 'index', 1 or 'columns'}, default 0
            The axis to iterate over while searching for the mode:

            * 0 or 'index' : get mode of each column
            * 1 or 'columns' : get mode of each row.

        numeric_only : bool, default False
            If True, only apply to numeric columns.
        dropna : bool, default True
            Don't consider counts of NaN/NaT.

            .. versionadded:: 0.24.0

        Returns
        -------
        DataFrame
            The modes of each column or row.

        See Also
        --------
        Series.mode : Return the highest frequency value in a Series.
        Series.value_counts : Return the counts of values in a Series.

        Examples
        --------
        >>> df = pd.DataFrame([('bird', 2, 2),
        ...                    ('mammal', 4, np.nan),
        ...                    ('arthropod', 8, 0),
        ...                    ('bird', 2, np.nan)],
        ...                   index=('falcon', 'horse', 'spider', 'ostrich'),
        ...                   columns=('species', 'legs', 'wings'))
        >>> df
                   species  legs  wings
        falcon        bird     2    2.0
        horse       mammal     4    NaN
        spider   arthropod     8    0.0
        ostrich       bird     2    NaN

        By default, missing values are not considered, and the mode of wings
        are both 0 and 2. Because the resulting DataFrame has two rows,
        the second row of ``species`` and ``legs`` contains ``NaN``.

        >>> df.mode()
          species  legs  wings
        0    bird   2.0    0.0
        1     NaN   NaN    2.0

        Setting ``dropna=False`` ``NaN`` values are considered and they can be
        the mode (like for wings).

        >>> df.mode(dropna=False)
          species  legs  wings
        0    bird     2    NaN

        Setting ``numeric_only=True``, only the mode of numeric columns is
        computed, and columns of other types are ignored.

        >>> df.mode(numeric_only=True)
           legs  wings
        0   2.0    0.0
        1   NaN    2.0

        To compute the mode over columns and not rows, use the axis parameter:

        >>> df.mode(axis='columns', numeric_only=True)
                   0    1
        falcon   2.0  NaN
        horse    4.0  NaN
        spider   0.0  8.0
        ostrich  2.0  NaN
        """
        data = self if not numeric_only else self._get_numeric_data()

        def f(s):
            return s.mode(dropna=dropna)

        return data.apply(f, axis=axis)

    def quantile(self, q=0.5, axis=0, numeric_only=True, interpolation="linear"):
        """
        Return values at the given quantile over requested axis.

        Parameters
        ----------
        q : float or array-like, default 0.5 (50% quantile)
            Value between 0 <= q <= 1, the quantile(s) to compute.
        axis : {0, 1, 'index', 'columns'}, default 0
            Equals 0 or 'index' for row-wise, 1 or 'columns' for column-wise.
        numeric_only : bool, default True
            If False, the quantile of datetime and timedelta data will be
            computed as well.
        interpolation : {'linear', 'lower', 'higher', 'midpoint', 'nearest'}
            This optional parameter specifies the interpolation method to use,
            when the desired quantile lies between two data points `i` and `j`:

            * linear: `i + (j - i) * fraction`, where `fraction` is the
              fractional part of the index surrounded by `i` and `j`.
            * lower: `i`.
            * higher: `j`.
            * nearest: `i` or `j` whichever is nearest.
            * midpoint: (`i` + `j`) / 2.

        Returns
        -------
        Series or DataFrame

            If ``q`` is an array, a DataFrame will be returned where the
              index is ``q``, the columns are the columns of self, and the
              values are the quantiles.
            If ``q`` is a float, a Series will be returned where the
              index is the columns of self and the values are the quantiles.

        See Also
        --------
        core.window.Rolling.quantile: Rolling quantile.
        numpy.percentile: Numpy function to compute the percentile.

        Examples
        --------
        >>> df = pd.DataFrame(np.array([[1, 1], [2, 10], [3, 100], [4, 100]]),
        ...                   columns=['a', 'b'])
        >>> df.quantile(.1)
        a    1.3
        b    3.7
        Name: 0.1, dtype: float64
        >>> df.quantile([.1, .5])
               a     b
        0.1  1.3   3.7
        0.5  2.5  55.0

        Specifying `numeric_only=False` will also compute the quantile of
        datetime and timedelta data.

        >>> df = pd.DataFrame({'A': [1, 2],
        ...                    'B': [pd.Timestamp('2010'),
        ...                          pd.Timestamp('2011')],
        ...                    'C': [pd.Timedelta('1 days'),
        ...                          pd.Timedelta('2 days')]})
        >>> df.quantile(0.5, numeric_only=False)
        A                    1.5
        B    2010-07-02 12:00:00
        C        1 days 12:00:00
        Name: 0.5, dtype: object
        """
        validate_percentile(q)

        data = self._get_numeric_data() if numeric_only else self
        axis = self._get_axis_number(axis)
        is_transposed = axis == 1

        if is_transposed:
            data = data.T

        if len(data.columns) == 0:
            # GH#23925 _get_numeric_data may have dropped all columns
            cols = Index([], name=self.columns.name)
            if is_list_like(q):
                return self._constructor([], index=q, columns=cols)
            return self._constructor_sliced([], index=cols, name=q, dtype=np.float64)

        result = data._mgr.quantile(
            qs=q, axis=1, interpolation=interpolation, transposed=is_transposed
        )

        if result.ndim == 2:
            result = self._constructor(result)
        else:
            result = self._constructor_sliced(result, name=q)

        if is_transposed:
            result = result.T

        return result

    def to_timestamp(
        self, freq=None, how: str = "start", axis: Axis = 0, copy: bool = True
    ) -> DataFrame:
        """
        Cast to DatetimeIndex of timestamps, at *beginning* of period.

        Parameters
        ----------
        freq : str, default frequency of PeriodIndex
            Desired frequency.
        how : {'s', 'e', 'start', 'end'}
            Convention for converting period to timestamp; start of period
            vs. end.
        axis : {0 or 'index', 1 or 'columns'}, default 0
            The axis to convert (the index by default).
        copy : bool, default True
            If False then underlying input data is not copied.

        Returns
        -------
        DataFrame with DatetimeIndex
        """
        new_obj = self.copy(deep=copy)

        axis_name = self._get_axis_name(axis)
        old_ax = getattr(self, axis_name)
        if not isinstance(old_ax, PeriodIndex):
            raise TypeError(f"unsupported Type {type(old_ax).__name__}")

        new_ax = old_ax.to_timestamp(freq=freq, how=how)

        setattr(new_obj, axis_name, new_ax)
        return new_obj

    def to_period(self, freq=None, axis: Axis = 0, copy: bool = True) -> DataFrame:
        """
        Convert DataFrame from DatetimeIndex to PeriodIndex.

        Convert DataFrame from DatetimeIndex to PeriodIndex with desired
        frequency (inferred from index if not passed).

        Parameters
        ----------
        freq : str, default
            Frequency of the PeriodIndex.
        axis : {0 or 'index', 1 or 'columns'}, default 0
            The axis to convert (the index by default).
        copy : bool, default True
            If False then underlying input data is not copied.

        Returns
        -------
        DataFrame with PeriodIndex
        """
        new_obj = self.copy(deep=copy)

        axis_name = self._get_axis_name(axis)
        old_ax = getattr(self, axis_name)
        if not isinstance(old_ax, DatetimeIndex):
            raise TypeError(f"unsupported Type {type(old_ax).__name__}")

        new_ax = old_ax.to_period(freq=freq)

        setattr(new_obj, axis_name, new_ax)
        return new_obj

    def isin(self, values) -> DataFrame:
        """
        Whether each element in the DataFrame is contained in values.

        Parameters
        ----------
        values : iterable, Series, DataFrame or dict
            The result will only be true at a location if all the
            labels match. If `values` is a Series, that's the index. If
            `values` is a dict, the keys must be the column names,
            which must match. If `values` is a DataFrame,
            then both the index and column labels must match.

        Returns
        -------
        DataFrame
            DataFrame of booleans showing whether each element in the DataFrame
            is contained in values.

        See Also
        --------
        DataFrame.eq: Equality test for DataFrame.
        Series.isin: Equivalent method on Series.
        Series.str.contains: Test if pattern or regex is contained within a
            string of a Series or Index.

        Examples
        --------
        >>> df = pd.DataFrame({'num_legs': [2, 4], 'num_wings': [2, 0]},
        ...                   index=['falcon', 'dog'])
        >>> df
                num_legs  num_wings
        falcon         2          2
        dog            4          0

        When ``values`` is a list check whether every value in the DataFrame
        is present in the list (which animals have 0 or 2 legs or wings)

        >>> df.isin([0, 2])
                num_legs  num_wings
        falcon      True       True
        dog        False       True

        When ``values`` is a dict, we can pass values to check for each
        column separately:

        >>> df.isin({'num_wings': [0, 3]})
                num_legs  num_wings
        falcon     False      False
        dog        False       True

        When ``values`` is a Series or DataFrame the index and column must
        match. Note that 'falcon' does not match based on the number of legs
        in df2.

        >>> other = pd.DataFrame({'num_legs': [8, 2], 'num_wings': [0, 2]},
        ...                      index=['spider', 'falcon'])
        >>> df.isin(other)
                num_legs  num_wings
        falcon      True       True
        dog        False      False
        """
        if isinstance(values, dict):
            from pandas.core.reshape.concat import concat

            values = collections.defaultdict(list, values)
            return concat(
                (
                    self.iloc[:, [i]].isin(values[col])
                    for i, col in enumerate(self.columns)
                ),
                axis=1,
            )
        elif isinstance(values, Series):
            if not values.index.is_unique:
                raise ValueError("cannot compute isin with a duplicate axis.")
            return self.eq(values.reindex_like(self), axis="index")
        elif isinstance(values, DataFrame):
            if not (values.columns.is_unique and values.index.is_unique):
                raise ValueError("cannot compute isin with a duplicate axis.")
            return self.eq(values.reindex_like(self))
        else:
            if not is_list_like(values):
                raise TypeError(
                    "only list-like or dict-like objects are allowed "
                    "to be passed to DataFrame.isin(), "
                    f"you passed a '{type(values).__name__}'"
                )
            return self._constructor(
                algorithms.isin(self.values.ravel(), values).reshape(self.shape),
                self.index,
                self.columns,
            )

    # ----------------------------------------------------------------------
    # Add index and columns
    _AXIS_ORDERS = ["index", "columns"]
    _AXIS_TO_AXIS_NUMBER: Dict[Axis, int] = {
        **NDFrame._AXIS_TO_AXIS_NUMBER,
        1: 1,
        "columns": 1,
    }
    _AXIS_REVERSED = True
    _AXIS_LEN = len(_AXIS_ORDERS)
    _info_axis_number = 1
    _info_axis_name = "columns"

    index: Index = properties.AxisProperty(
        axis=1, doc="The index (row labels) of the DataFrame."
    )
    columns: Index = properties.AxisProperty(
        axis=0, doc="The column labels of the DataFrame."
    )

    @property
    def _AXIS_NUMBERS(self) -> Dict[str, int]:
        """.. deprecated:: 1.1.0"""
        super()._AXIS_NUMBERS
        return {"index": 0, "columns": 1}

    @property
    def _AXIS_NAMES(self) -> Dict[int, str]:
        """.. deprecated:: 1.1.0"""
        super()._AXIS_NAMES
        return {0: "index", 1: "columns"}

    # ----------------------------------------------------------------------
    # Add plotting methods to DataFrame
    plot = CachedAccessor("plot", pandas.plotting.PlotAccessor)
    hist = pandas.plotting.hist_frame
    boxplot = pandas.plotting.boxplot_frame
    sparse = CachedAccessor("sparse", SparseFrameAccessor)


DataFrame._add_numeric_operations()

ops.add_flex_arithmetic_methods(DataFrame)


def _from_nested_dict(data) -> collections.defaultdict:
    new_data: collections.defaultdict = collections.defaultdict(dict)
    for index, s in data.items():
        for col, v in s.items():
            new_data[col][index] = v
    return new_data<|MERGE_RESOLUTION|>--- conflicted
+++ resolved
@@ -3211,12 +3211,7 @@
         self._check_setitem_copy()
         self._where(-key, value, inplace=True)
 
-<<<<<<< HEAD
     def _iset_item(self, loc: int, value, inplace: bool = False):
-        self._ensure_valid_index(value)
-=======
-    def _iset_item(self, loc: int, value):
->>>>>>> 5cafae72
 
         # technically _sanitize_column expects a label, not a position,
         #  but the behavior is the same as long as we pass broadcast=False
