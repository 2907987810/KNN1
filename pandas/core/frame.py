"""
DataFrame
---------
An efficient 2D container for potentially mixed-type time series or other
labeled data series.

Similar to its R counterpart, data.frame, except providing automatic data
alignment and a host of useful data manipulation methods having to do with the
labeling information
"""
from __future__ import annotations

import collections
from collections import abc
import datetime
import functools
from io import StringIO
import itertools
import mmap
from textwrap import dedent
from typing import (
    IO,
    TYPE_CHECKING,
    Any,
    AnyStr,
    Callable,
    Hashable,
    Iterable,
    Iterator,
    Sequence,
    cast,
    overload,
)
import warnings

import numpy as np
import numpy.ma as ma

from pandas._config import get_option

from pandas._libs import (
    algos as libalgos,
    lib,
    properties,
)
from pandas._libs.hashtable import duplicated
from pandas._libs.lib import no_default
from pandas._typing import (
    AggFuncType,
    AnyArrayLike,
    ArrayLike,
    Axes,
    Axis,
    ColspaceArgType,
    CompressionOptions,
    Dtype,
    FilePathOrBuffer,
    FillnaOptions,
    FloatFormatType,
    FormattersType,
    FrameOrSeriesUnion,
    Frequency,
    IndexKeyFunc,
    IndexLabel,
    Level,
    NpDtype,
    PythonFuncType,
    Renamer,
    Scalar,
    StorageOptions,
    Suffixes,
    ValueKeyFunc,
)
from pandas.compat._optional import import_optional_dependency
from pandas.compat.numpy import function as nv
from pandas.util._decorators import (
    Appender,
    Substitution,
    deprecate_kwarg,
    deprecate_nonkeyword_arguments,
    doc,
    rewrite_axis_style_signature,
)
from pandas.util._validators import (
    validate_axis_style_args,
    validate_bool_kwarg,
    validate_percentile,
)

from pandas.core.dtypes.cast import (
    construct_1d_arraylike_from_scalar,
    construct_2d_arraylike_from_scalar,
    find_common_type,
    infer_dtype_from_scalar,
    invalidate_string_dtypes,
    maybe_box_native,
    maybe_convert_platform,
    maybe_downcast_to_dtype,
    validate_numeric_casting,
)
from pandas.core.dtypes.common import (
    ensure_platform_int,
    infer_dtype_from_object,
    is_1d_only_ea_dtype,
    is_1d_only_ea_obj,
    is_bool_dtype,
    is_dataclass,
    is_datetime64_any_dtype,
    is_dict_like,
    is_dtype_equal,
    is_extension_array_dtype,
    is_float,
    is_float_dtype,
    is_hashable,
    is_integer,
    is_integer_dtype,
    is_iterator,
    is_list_like,
    is_object_dtype,
    is_scalar,
    is_sequence,
    pandas_dtype,
)
from pandas.core.dtypes.dtypes import ExtensionDtype
from pandas.core.dtypes.missing import (
    isna,
    notna,
)

from pandas.core import (
    algorithms,
    common as com,
    generic,
    nanops,
    ops,
)
from pandas.core.accessor import CachedAccessor
from pandas.core.aggregation import (
    reconstruct_func,
    relabel_result,
)
from pandas.core.array_algos.take import take_2d_multi
from pandas.core.arraylike import OpsMixin
from pandas.core.arrays import (
    DatetimeArray,
    ExtensionArray,
    TimedeltaArray,
)
from pandas.core.arrays.sparse import SparseFrameAccessor
from pandas.core.construction import (
    extract_array,
    sanitize_array,
    sanitize_masked_array,
)
from pandas.core.generic import (
    NDFrame,
    _shared_docs,
)
from pandas.core.indexers import check_key_length
from pandas.core.indexes import base as ibase
from pandas.core.indexes.api import (
    DatetimeIndex,
    Index,
    PeriodIndex,
    ensure_index,
    ensure_index_from_sequences,
)
from pandas.core.indexes.multi import (
    MultiIndex,
    maybe_droplevels,
)
from pandas.core.indexing import (
    check_bool_indexer,
    convert_to_index_sliceable,
)
from pandas.core.internals import (
    ArrayManager,
    BlockManager,
)
from pandas.core.internals.construction import (
    arrays_to_mgr,
    dataclasses_to_dicts,
    dict_to_mgr,
    mgr_to_mgr,
    ndarray_to_mgr,
    nested_data_to_arrays,
    rec_array_to_mgr,
    reorder_arrays,
    to_arrays,
    treat_as_nested,
)
from pandas.core.reshape.melt import melt
from pandas.core.series import Series
from pandas.core.sorting import (
    get_group_index,
    lexsort_indexer,
    nargsort,
)

from pandas.io.common import get_handle
from pandas.io.formats import (
    console,
    format as fmt,
)
from pandas.io.formats.info import (
    BaseInfo,
    DataFrameInfo,
)
import pandas.plotting

if TYPE_CHECKING:
    from typing import Literal

    from pandas._typing import (
        TimedeltaConvertibleTypes,
        TimestampConvertibleTypes,
    )

    from pandas.core.groupby.generic import DataFrameGroupBy
    from pandas.core.resample import Resampler

    from pandas.io.formats.style import Styler

# ---------------------------------------------------------------------
# Docstring templates

_shared_doc_kwargs = {
    "axes": "index, columns",
    "klass": "DataFrame",
    "axes_single_arg": "{0 or 'index', 1 or 'columns'}",
    "axis": """axis : {0 or 'index', 1 or 'columns'}, default 0
        If 0 or 'index': apply function to each column.
        If 1 or 'columns': apply function to each row.""",
    "inplace": """
    inplace : bool, default False
        If True, performs operation inplace and returns None.""",
    "optional_by": """
        by : str or list of str
            Name or list of names to sort by.

            - if `axis` is 0 or `'index'` then `by` may contain index
              levels and/or column labels.
            - if `axis` is 1 or `'columns'` then `by` may contain column
              levels and/or index labels.""",
    "optional_labels": """labels : array-like, optional
            New labels / index to conform the axis specified by 'axis' to.""",
    "optional_axis": """axis : int or str, optional
            Axis to target. Can be either the axis name ('index', 'columns')
            or number (0, 1).""",
    "replace_iloc": """
    This differs from updating with ``.loc`` or ``.iloc``, which require
    you to specify a location to update with some value.""",
}

_numeric_only_doc = """numeric_only : bool or None, default None
    Include only float, int, boolean data. If None, will attempt to use
    everything, then use only numeric data
"""

_merge_doc = """
Merge DataFrame or named Series objects with a database-style join.

The join is done on columns or indexes. If joining columns on
columns, the DataFrame indexes *will be ignored*. Otherwise if joining indexes
on indexes or indexes on a column or columns, the index will be passed on.
When performing a cross merge, no column specifications to merge on are
allowed.

Parameters
----------%s
right : DataFrame or named Series
    Object to merge with.
how : {'left', 'right', 'outer', 'inner', 'cross'}, default 'inner'
    Type of merge to be performed.

    * left: use only keys from left frame, similar to a SQL left outer join;
      preserve key order.
    * right: use only keys from right frame, similar to a SQL right outer join;
      preserve key order.
    * outer: use union of keys from both frames, similar to a SQL full outer
      join; sort keys lexicographically.
    * inner: use intersection of keys from both frames, similar to a SQL inner
      join; preserve the order of the left keys.
    * cross: creates the cartesian product from both frames, preserves the order
      of the left keys.

      .. versionadded:: 1.2.0

on : label or list
    Column or index level names to join on. These must be found in both
    DataFrames. If `on` is None and not merging on indexes then this defaults
    to the intersection of the columns in both DataFrames.
left_on : label or list, or array-like
    Column or index level names to join on in the left DataFrame. Can also
    be an array or list of arrays of the length of the left DataFrame.
    These arrays are treated as if they are columns.
right_on : label or list, or array-like
    Column or index level names to join on in the right DataFrame. Can also
    be an array or list of arrays of the length of the right DataFrame.
    These arrays are treated as if they are columns.
left_index : bool, default False
    Use the index from the left DataFrame as the join key(s). If it is a
    MultiIndex, the number of keys in the other DataFrame (either the index
    or a number of columns) must match the number of levels.
right_index : bool, default False
    Use the index from the right DataFrame as the join key. Same caveats as
    left_index.
sort : bool, default False
    Sort the join keys lexicographically in the result DataFrame. If False,
    the order of the join keys depends on the join type (how keyword).
suffixes : list-like, default is ("_x", "_y")
    A length-2 sequence where each element is optionally a string
    indicating the suffix to add to overlapping column names in
    `left` and `right` respectively. Pass a value of `None` instead
    of a string to indicate that the column name from `left` or
    `right` should be left as-is, with no suffix. At least one of the
    values must not be None.
copy : bool, default True
    If False, avoid copy if possible.
indicator : bool or str, default False
    If True, adds a column to the output DataFrame called "_merge" with
    information on the source of each row. The column can be given a different
    name by providing a string argument. The column will have a Categorical
    type with the value of "left_only" for observations whose merge key only
    appears in the left DataFrame, "right_only" for observations
    whose merge key only appears in the right DataFrame, and "both"
    if the observation's merge key is found in both DataFrames.

validate : str, optional
    If specified, checks if merge is of specified type.

    * "one_to_one" or "1:1": check if merge keys are unique in both
      left and right datasets.
    * "one_to_many" or "1:m": check if merge keys are unique in left
      dataset.
    * "many_to_one" or "m:1": check if merge keys are unique in right
      dataset.
    * "many_to_many" or "m:m": allowed, but does not result in checks.

Returns
-------
DataFrame
    A DataFrame of the two merged objects.

See Also
--------
merge_ordered : Merge with optional filling/interpolation.
merge_asof : Merge on nearest keys.
DataFrame.join : Similar method using indices.

Notes
-----
Support for specifying index levels as the `on`, `left_on`, and
`right_on` parameters was added in version 0.23.0
Support for merging named Series objects was added in version 0.24.0

Examples
--------
>>> df1 = pd.DataFrame({'lkey': ['foo', 'bar', 'baz', 'foo'],
...                     'value': [1, 2, 3, 5]})
>>> df2 = pd.DataFrame({'rkey': ['foo', 'bar', 'baz', 'foo'],
...                     'value': [5, 6, 7, 8]})
>>> df1
    lkey value
0   foo      1
1   bar      2
2   baz      3
3   foo      5
>>> df2
    rkey value
0   foo      5
1   bar      6
2   baz      7
3   foo      8

Merge df1 and df2 on the lkey and rkey columns. The value columns have
the default suffixes, _x and _y, appended.

>>> df1.merge(df2, left_on='lkey', right_on='rkey')
  lkey  value_x rkey  value_y
0  foo        1  foo        5
1  foo        1  foo        8
2  foo        5  foo        5
3  foo        5  foo        8
4  bar        2  bar        6
5  baz        3  baz        7

Merge DataFrames df1 and df2 with specified left and right suffixes
appended to any overlapping columns.

>>> df1.merge(df2, left_on='lkey', right_on='rkey',
...           suffixes=('_left', '_right'))
  lkey  value_left rkey  value_right
0  foo           1  foo            5
1  foo           1  foo            8
2  foo           5  foo            5
3  foo           5  foo            8
4  bar           2  bar            6
5  baz           3  baz            7

Merge DataFrames df1 and df2, but raise an exception if the DataFrames have
any overlapping columns.

>>> df1.merge(df2, left_on='lkey', right_on='rkey', suffixes=(False, False))
Traceback (most recent call last):
...
ValueError: columns overlap but no suffix specified:
    Index(['value'], dtype='object')

>>> df1 = pd.DataFrame({'a': ['foo', 'bar'], 'b': [1, 2]})
>>> df2 = pd.DataFrame({'a': ['foo', 'baz'], 'c': [3, 4]})
>>> df1
      a  b
0   foo  1
1   bar  2
>>> df2
      a  c
0   foo  3
1   baz  4

>>> df1.merge(df2, how='inner', on='a')
      a  b  c
0   foo  1  3

>>> df1.merge(df2, how='left', on='a')
      a  b  c
0   foo  1  3.0
1   bar  2  NaN

>>> df1 = pd.DataFrame({'left': ['foo', 'bar']})
>>> df2 = pd.DataFrame({'right': [7, 8]})
>>> df1
    left
0   foo
1   bar
>>> df2
    right
0   7
1   8

>>> df1.merge(df2, how='cross')
   left  right
0   foo      7
1   foo      8
2   bar      7
3   bar      8
"""


# -----------------------------------------------------------------------
# DataFrame class


class DataFrame(NDFrame, OpsMixin):
    """
    Two-dimensional, size-mutable, potentially heterogeneous tabular data.

    Data structure also contains labeled axes (rows and columns).
    Arithmetic operations align on both row and column labels. Can be
    thought of as a dict-like container for Series objects. The primary
    pandas data structure.

    Parameters
    ----------
    data : ndarray (structured or homogeneous), Iterable, dict, or DataFrame
        Dict can contain Series, arrays, constants, dataclass or list-like objects. If
        data is a dict, column order follows insertion-order.

        .. versionchanged:: 0.25.0
           If data is a list of dicts, column order follows insertion-order.

    index : Index or array-like
        Index to use for resulting frame. Will default to RangeIndex if
        no indexing information part of input data and no index provided.
    columns : Index or array-like
        Column labels to use for resulting frame when data does not have them,
        defaulting to RangeIndex(0, 1, 2, ..., n). If data contains column labels,
        will perform column selection instead.
    dtype : dtype, default None
        Data type to force. Only a single dtype is allowed. If None, infer.
    copy : bool or None, default None
        Copy data from inputs.
        For dict data, the default of None behaves like ``copy=True``.  For DataFrame
        or 2d ndarray input, the default of None behaves like ``copy=False``.

        .. versionchanged:: 1.3.0

    See Also
    --------
    DataFrame.from_records : Constructor from tuples, also record arrays.
    DataFrame.from_dict : From dicts of Series, arrays, or dicts.
    read_csv : Read a comma-separated values (csv) file into DataFrame.
    read_table : Read general delimited file into DataFrame.
    read_clipboard : Read text from clipboard into DataFrame.

    Examples
    --------
    Constructing DataFrame from a dictionary.

    >>> d = {'col1': [1, 2], 'col2': [3, 4]}
    >>> df = pd.DataFrame(data=d)
    >>> df
       col1  col2
    0     1     3
    1     2     4

    Notice that the inferred dtype is int64.

    >>> df.dtypes
    col1    int64
    col2    int64
    dtype: object

    To enforce a single dtype:

    >>> df = pd.DataFrame(data=d, dtype=np.int8)
    >>> df.dtypes
    col1    int8
    col2    int8
    dtype: object

    Constructing DataFrame from numpy ndarray:

    >>> df2 = pd.DataFrame(np.array([[1, 2, 3], [4, 5, 6], [7, 8, 9]]),
    ...                    columns=['a', 'b', 'c'])
    >>> df2
       a  b  c
    0  1  2  3
    1  4  5  6
    2  7  8  9

    Constructing DataFrame from a numpy ndarray that has labeled columns:

    >>> data = np.array([(1, 2, 3), (4, 5, 6), (7, 8, 9)],
    ...                 dtype=[("a", "i4"), ("b", "i4"), ("c", "i4")])
    >>> df3 = pd.DataFrame(data, columns=['c', 'a'])
    ...
    >>> df3
       c  a
    0  3  1
    1  6  4
    2  9  7

    Constructing DataFrame from dataclass:

    >>> from dataclasses import make_dataclass
    >>> Point = make_dataclass("Point", [("x", int), ("y", int)])
    >>> pd.DataFrame([Point(0, 0), Point(0, 3), Point(2, 3)])
       x  y
    0  0  0
    1  0  3
    2  2  3
    """

    _internal_names_set = {"columns", "index"} | NDFrame._internal_names_set
    _typ = "dataframe"
    _HANDLED_TYPES = (Series, Index, ExtensionArray, np.ndarray)
    _accessors: set[str] = {"sparse"}
    _hidden_attrs: frozenset[str] = NDFrame._hidden_attrs | frozenset([])
    _mgr: BlockManager | ArrayManager

    @property
    def _constructor(self) -> type[DataFrame]:
        return DataFrame

    _constructor_sliced: type[Series] = Series

    # ----------------------------------------------------------------------
    # Constructors

    def __init__(
        self,
        data=None,
        index: Axes | None = None,
        columns: Axes | None = None,
        dtype: Dtype | None = None,
        copy: bool | None = None,
    ):

        if copy is None:
            if isinstance(data, dict) or data is None:
                # retain pre-GH#38939 default behavior
                copy = True
            else:
                copy = False

        if data is None:
            data = {}
        if dtype is not None:
            dtype = self._validate_dtype(dtype)

        if isinstance(data, DataFrame):
            data = data._mgr

        if isinstance(data, (BlockManager, ArrayManager)):
            # first check if a Manager is passed without any other arguments
            # -> use fastpath (without checking Manager type)
            if index is None and columns is None and dtype is None and not copy:
                # GH#33357 fastpath
                NDFrame.__init__(self, data)
                return

        manager = get_option("mode.data_manager")

        if isinstance(data, (BlockManager, ArrayManager)):
            mgr = self._init_mgr(
                data, axes={"index": index, "columns": columns}, dtype=dtype, copy=copy
            )

        elif isinstance(data, dict):
            # GH#38939 de facto copy defaults to False only in non-dict cases
            mgr = dict_to_mgr(data, index, columns, dtype=dtype, copy=copy, typ=manager)
        elif isinstance(data, ma.MaskedArray):
            import numpy.ma.mrecords as mrecords

            # masked recarray
            if isinstance(data, mrecords.MaskedRecords):
                mgr = rec_array_to_mgr(
                    data,
                    index,
                    columns,
                    dtype,
                    copy,
                    typ=manager,
                )
                warnings.warn(
                    "Support for MaskedRecords is deprecated and will be "
                    "removed in a future version.  Pass "
                    "{name: data[name] for name in data.dtype.names} instead.",
                    FutureWarning,
                    stacklevel=2,
                )

            # a masked array
            else:
                data = sanitize_masked_array(data)
                mgr = ndarray_to_mgr(
                    data,
                    index,
                    columns,
                    dtype=dtype,
                    copy=copy,
                    typ=manager,
                )

        elif isinstance(data, (np.ndarray, Series, Index)):
            if data.dtype.names:
                # i.e. numpy structured array

                mgr = rec_array_to_mgr(
                    data,
                    index,
                    columns,
                    dtype,
                    copy,
                    typ=manager,
                )
            elif getattr(data, "name", None) is not None:
                # i.e. Series/Index with non-None name
                mgr = dict_to_mgr(
                    # error: Item "ndarray" of "Union[ndarray, Series, Index]" has no
                    # attribute "name"
                    {data.name: data},  # type: ignore[union-attr]
                    index,
                    columns,
                    dtype=dtype,
                    typ=manager,
                )
            else:
                mgr = ndarray_to_mgr(
                    data,
                    index,
                    columns,
                    dtype=dtype,
                    copy=copy,
                    typ=manager,
                )

        # For data is list-like, or Iterable (will consume into list)
        elif is_list_like(data):
            if not isinstance(data, (abc.Sequence, ExtensionArray)):
                data = list(data)
            if len(data) > 0:
                if is_dataclass(data[0]):
                    data = dataclasses_to_dicts(data)
                if treat_as_nested(data):
                    if columns is not None:
                        # error: Argument 1 to "ensure_index" has incompatible type
                        # "Collection[Any]"; expected "Union[Union[Union[ExtensionArray,
                        # ndarray], Index, Series], Sequence[Any]]"
                        columns = ensure_index(columns)  # type: ignore[arg-type]
                    arrays, columns, index = nested_data_to_arrays(
                        # error: Argument 3 to "nested_data_to_arrays" has incompatible
                        # type "Optional[Collection[Any]]"; expected "Optional[Index]"
                        data,
                        columns,
                        index,  # type: ignore[arg-type]
                        dtype,
                    )
                    mgr = arrays_to_mgr(
                        arrays,
                        columns,
                        index,
                        columns,
                        dtype=dtype,
                        typ=manager,
                    )
                else:
                    mgr = ndarray_to_mgr(
                        data,
                        index,
                        columns,
                        dtype=dtype,
                        copy=copy,
                        typ=manager,
                    )
            else:
                mgr = dict_to_mgr(
                    {},
                    index,
                    columns,
                    dtype=dtype,
                    typ=manager,
                )
        # For data is scalar
        else:
            if index is None or columns is None:
                raise ValueError("DataFrame constructor not properly called!")

            if not dtype:
                dtype, _ = infer_dtype_from_scalar(data, pandas_dtype=True)

            # For data is a scalar extension dtype
            if isinstance(dtype, ExtensionDtype):
                # TODO(EA2D): special case not needed with 2D EAs

                values = [
                    construct_1d_arraylike_from_scalar(data, len(index), dtype)
                    for _ in range(len(columns))
                ]
                mgr = arrays_to_mgr(
                    values, columns, index, columns, dtype=None, typ=manager
                )
            else:
                arr2d = construct_2d_arraylike_from_scalar(
                    data,
                    len(index),
                    len(columns),
                    dtype,
                    copy,
                )

                mgr = ndarray_to_mgr(
                    arr2d,
                    index,
                    columns,
                    dtype=arr2d.dtype,
                    copy=False,
                    typ=manager,
                )

        # ensure correct Manager type according to settings
        mgr = mgr_to_mgr(mgr, typ=manager)

        NDFrame.__init__(self, mgr)

    # ----------------------------------------------------------------------

    @property
    def axes(self) -> list[Index]:
        """
        Return a list representing the axes of the DataFrame.

        It has the row axis labels and column axis labels as the only members.
        They are returned in that order.

        Examples
        --------
        >>> df = pd.DataFrame({'col1': [1, 2], 'col2': [3, 4]})
        >>> df.axes
        [RangeIndex(start=0, stop=2, step=1), Index(['col1', 'col2'],
        dtype='object')]
        """
        return [self.index, self.columns]

    @property
    def shape(self) -> tuple[int, int]:
        """
        Return a tuple representing the dimensionality of the DataFrame.

        See Also
        --------
        ndarray.shape : Tuple of array dimensions.

        Examples
        --------
        >>> df = pd.DataFrame({'col1': [1, 2], 'col2': [3, 4]})
        >>> df.shape
        (2, 2)

        >>> df = pd.DataFrame({'col1': [1, 2], 'col2': [3, 4],
        ...                    'col3': [5, 6]})
        >>> df.shape
        (2, 3)
        """
        return len(self.index), len(self.columns)

    @property
    def _is_homogeneous_type(self) -> bool:
        """
        Whether all the columns in a DataFrame have the same type.

        Returns
        -------
        bool

        See Also
        --------
        Index._is_homogeneous_type : Whether the object has a single
            dtype.
        MultiIndex._is_homogeneous_type : Whether all the levels of a
            MultiIndex have the same dtype.

        Examples
        --------
        >>> DataFrame({"A": [1, 2], "B": [3, 4]})._is_homogeneous_type
        True
        >>> DataFrame({"A": [1, 2], "B": [3.0, 4.0]})._is_homogeneous_type
        False

        Items with the same type but different sizes are considered
        different types.

        >>> DataFrame({
        ...    "A": np.array([1, 2], dtype=np.int32),
        ...    "B": np.array([1, 2], dtype=np.int64)})._is_homogeneous_type
        False
        """
        if isinstance(self._mgr, ArrayManager):
            return len({arr.dtype for arr in self._mgr.arrays}) == 1
        if self._mgr.any_extension_types:
            return len({block.dtype for block in self._mgr.blocks}) == 1
        else:
            return not self._is_mixed_type

    @property
    def _can_fast_transpose(self) -> bool:
        """
        Can we transpose this DataFrame without creating any new array objects.
        """
        if isinstance(self._mgr, ArrayManager):
            return False
        blocks = self._mgr.blocks
        if len(blocks) != 1:
            return False

        dtype = blocks[0].dtype
        # TODO(EA2D) special case would be unnecessary with 2D EAs
        return not is_1d_only_ea_dtype(dtype)

    # error: Return type "Union[ndarray, DatetimeArray, TimedeltaArray]" of
    # "_values" incompatible with return type "ndarray" in supertype "NDFrame"
    @property
    def _values(  # type: ignore[override]
        self,
    ) -> np.ndarray | DatetimeArray | TimedeltaArray:
        """
        Analogue to ._values that may return a 2D ExtensionArray.
        """
        self._consolidate_inplace()

        mgr = self._mgr

        if isinstance(mgr, ArrayManager):
            if len(mgr.arrays) == 1 and not is_1d_only_ea_obj(mgr.arrays[0]):
                # error: Item "ExtensionArray" of "Union[ndarray, ExtensionArray]"
                # has no attribute "reshape"
                return mgr.arrays[0].reshape(-1, 1)  # type: ignore[union-attr]
            return self.values

        blocks = mgr.blocks
        if len(blocks) != 1:
            return self.values

        arr = blocks[0].values
        if arr.ndim == 1:
            # non-2D ExtensionArray
            return self.values

        # more generally, whatever we allow in NDArrayBackedExtensionBlock
        arr = cast("np.ndarray | DatetimeArray | TimedeltaArray", arr)
        return arr.T

    # ----------------------------------------------------------------------
    # Rendering Methods

    def _repr_fits_vertical_(self) -> bool:
        """
        Check length against max_rows.
        """
        max_rows = get_option("display.max_rows")
        return len(self) <= max_rows

    def _repr_fits_horizontal_(self, ignore_width: bool = False) -> bool:
        """
        Check if full repr fits in horizontal boundaries imposed by the display
        options width and max_columns.

        In case of non-interactive session, no boundaries apply.

        `ignore_width` is here so ipynb+HTML output can behave the way
        users expect. display.max_columns remains in effect.
        GH3541, GH3573
        """
        width, height = console.get_console_size()
        max_columns = get_option("display.max_columns")
        nb_columns = len(self.columns)

        # exceed max columns
        if (max_columns and nb_columns > max_columns) or (
            (not ignore_width) and width and nb_columns > (width // 2)
        ):
            return False

        # used by repr_html under IPython notebook or scripts ignore terminal
        # dims
        if ignore_width or not console.in_interactive_session():
            return True

        if get_option("display.width") is not None or console.in_ipython_frontend():
            # check at least the column row for excessive width
            max_rows = 1
        else:
            max_rows = get_option("display.max_rows")

        # when auto-detecting, so width=None and not in ipython front end
        # check whether repr fits horizontal by actually checking
        # the width of the rendered repr
        buf = StringIO()

        # only care about the stuff we'll actually print out
        # and to_string on entire frame may be expensive
        d = self

        if max_rows is not None:  # unlimited rows
            # min of two, where one may be None
            d = d.iloc[: min(max_rows, len(d))]
        else:
            return True

        d.to_string(buf=buf)
        value = buf.getvalue()
        repr_width = max(len(line) for line in value.split("\n"))

        return repr_width < width

    def _info_repr(self) -> bool:
        """
        True if the repr should show the info view.
        """
        info_repr_option = get_option("display.large_repr") == "info"
        return info_repr_option and not (
            self._repr_fits_horizontal_() and self._repr_fits_vertical_()
        )

    def __repr__(self) -> str:
        """
        Return a string representation for a particular DataFrame.
        """
        buf = StringIO("")
        if self._info_repr():
            self.info(buf=buf)
            return buf.getvalue()

        max_rows = get_option("display.max_rows")
        min_rows = get_option("display.min_rows")
        max_cols = get_option("display.max_columns")
        max_colwidth = get_option("display.max_colwidth")
        show_dimensions = get_option("display.show_dimensions")
        if get_option("display.expand_frame_repr"):
            width, _ = console.get_console_size()
        else:
            width = None
        self.to_string(
            buf=buf,
            max_rows=max_rows,
            min_rows=min_rows,
            max_cols=max_cols,
            line_width=width,
            max_colwidth=max_colwidth,
            show_dimensions=show_dimensions,
        )

        return buf.getvalue()

    def _repr_html_(self) -> str | None:
        """
        Return a html representation for a particular DataFrame.

        Mainly for IPython notebook.
        """
        if self._info_repr():
            buf = StringIO("")
            self.info(buf=buf)
            # need to escape the <class>, should be the first line.
            val = buf.getvalue().replace("<", r"&lt;", 1)
            val = val.replace(">", r"&gt;", 1)
            return "<pre>" + val + "</pre>"

        if get_option("display.notebook_repr_html"):
            max_rows = get_option("display.max_rows")
            min_rows = get_option("display.min_rows")
            max_cols = get_option("display.max_columns")
            show_dimensions = get_option("display.show_dimensions")

            formatter = fmt.DataFrameFormatter(
                self,
                columns=None,
                col_space=None,
                na_rep="NaN",
                formatters=None,
                float_format=None,
                sparsify=None,
                justify=None,
                index_names=True,
                header=True,
                index=True,
                bold_rows=True,
                escape=True,
                max_rows=max_rows,
                min_rows=min_rows,
                max_cols=max_cols,
                show_dimensions=show_dimensions,
                decimal=".",
            )
            return fmt.DataFrameRenderer(formatter).to_html(notebook=True)
        else:
            return None

    @Substitution(
        header_type="bool or sequence",
        header="Write out the column names. If a list of strings "
        "is given, it is assumed to be aliases for the "
        "column names",
        col_space_type="int, list or dict of int",
        col_space="The minimum width of each column",
    )
    @Substitution(shared_params=fmt.common_docstring, returns=fmt.return_docstring)
    def to_string(
        self,
        buf: FilePathOrBuffer[str] | None = None,
        columns: Sequence[str] | None = None,
        col_space: int | None = None,
        header: bool | Sequence[str] = True,
        index: bool = True,
        na_rep: str = "NaN",
        formatters: fmt.FormattersType | None = None,
        float_format: fmt.FloatFormatType | None = None,
        sparsify: bool | None = None,
        index_names: bool = True,
        justify: str | None = None,
        max_rows: int | None = None,
        min_rows: int | None = None,
        max_cols: int | None = None,
        show_dimensions: bool = False,
        decimal: str = ".",
        line_width: int | None = None,
        max_colwidth: int | None = None,
        encoding: str | None = None,
    ) -> str | None:
        """
        Render a DataFrame to a console-friendly tabular output.
        %(shared_params)s
        line_width : int, optional
            Width to wrap a line in characters.
        max_colwidth : int, optional
            Max width to truncate each column in characters. By default, no limit.

            .. versionadded:: 1.0.0
        encoding : str, default "utf-8"
            Set character encoding.

            .. versionadded:: 1.0
        %(returns)s
        See Also
        --------
        to_html : Convert DataFrame to HTML.

        Examples
        --------
        >>> d = {'col1': [1, 2, 3], 'col2': [4, 5, 6]}
        >>> df = pd.DataFrame(d)
        >>> print(df.to_string())
           col1  col2
        0     1     4
        1     2     5
        2     3     6
        """
        from pandas import option_context

        with option_context("display.max_colwidth", max_colwidth):
            formatter = fmt.DataFrameFormatter(
                self,
                columns=columns,
                col_space=col_space,
                na_rep=na_rep,
                formatters=formatters,
                float_format=float_format,
                sparsify=sparsify,
                justify=justify,
                index_names=index_names,
                header=header,
                index=index,
                min_rows=min_rows,
                max_rows=max_rows,
                max_cols=max_cols,
                show_dimensions=show_dimensions,
                decimal=decimal,
            )
            return fmt.DataFrameRenderer(formatter).to_string(
                buf=buf,
                encoding=encoding,
                line_width=line_width,
            )

    # ----------------------------------------------------------------------

    @property
    def style(self) -> Styler:
        """
        Returns a Styler object.

        Contains methods for building a styled HTML representation of the DataFrame.

        See Also
        --------
        io.formats.style.Styler : Helps style a DataFrame or Series according to the
            data with HTML and CSS.
        """
        from pandas.io.formats.style import Styler

        return Styler(self)

    _shared_docs[
        "items"
    ] = r"""
        Iterate over (column name, Series) pairs.

        Iterates over the DataFrame columns, returning a tuple with
        the column name and the content as a Series.

        Yields
        ------
        label : object
            The column names for the DataFrame being iterated over.
        content : Series
            The column entries belonging to each label, as a Series.

        See Also
        --------
        DataFrame.iterrows : Iterate over DataFrame rows as
            (index, Series) pairs.
        DataFrame.itertuples : Iterate over DataFrame rows as namedtuples
            of the values.

        Examples
        --------
        >>> df = pd.DataFrame({'species': ['bear', 'bear', 'marsupial'],
        ...                   'population': [1864, 22000, 80000]},
        ...                   index=['panda', 'polar', 'koala'])
        >>> df
                species   population
        panda   bear      1864
        polar   bear      22000
        koala   marsupial 80000
        >>> for label, content in df.items():
        ...     print(f'label: {label}')
        ...     print(f'content: {content}', sep='\n')
        ...
        label: species
        content:
        panda         bear
        polar         bear
        koala    marsupial
        Name: species, dtype: object
        label: population
        content:
        panda     1864
        polar    22000
        koala    80000
        Name: population, dtype: int64
        """

    @Appender(_shared_docs["items"])
    def items(self) -> Iterable[tuple[Hashable, Series]]:
        if self.columns.is_unique and hasattr(self, "_item_cache"):
            for k in self.columns:
                yield k, self._get_item_cache(k)
        else:
            for i, k in enumerate(self.columns):
                yield k, self._ixs(i, axis=1)

    @Appender(_shared_docs["items"])
    def iteritems(self) -> Iterable[tuple[Hashable, Series]]:
        yield from self.items()

    def iterrows(self) -> Iterable[tuple[Hashable, Series]]:
        """
        Iterate over DataFrame rows as (index, Series) pairs.

        Yields
        ------
        index : label or tuple of label
            The index of the row. A tuple for a `MultiIndex`.
        data : Series
            The data of the row as a Series.

        See Also
        --------
        DataFrame.itertuples : Iterate over DataFrame rows as namedtuples of the values.
        DataFrame.items : Iterate over (column name, Series) pairs.

        Notes
        -----
        1. Because ``iterrows`` returns a Series for each row,
           it does **not** preserve dtypes across the rows (dtypes are
           preserved across columns for DataFrames). For example,

           >>> df = pd.DataFrame([[1, 1.5]], columns=['int', 'float'])
           >>> row = next(df.iterrows())[1]
           >>> row
           int      1.0
           float    1.5
           Name: 0, dtype: float64
           >>> print(row['int'].dtype)
           float64
           >>> print(df['int'].dtype)
           int64

           To preserve dtypes while iterating over the rows, it is better
           to use :meth:`itertuples` which returns namedtuples of the values
           and which is generally faster than ``iterrows``.

        2. You should **never modify** something you are iterating over.
           This is not guaranteed to work in all cases. Depending on the
           data types, the iterator returns a copy and not a view, and writing
           to it will have no effect.
        """
        columns = self.columns
        klass = self._constructor_sliced
        for k, v in zip(self.index, self.values):
            s = klass(v, index=columns, name=k)
            yield k, s

    def itertuples(
        self, index: bool = True, name: str | None = "Pandas"
    ) -> Iterable[tuple[Any, ...]]:
        """
        Iterate over DataFrame rows as namedtuples.

        Parameters
        ----------
        index : bool, default True
            If True, return the index as the first element of the tuple.
        name : str or None, default "Pandas"
            The name of the returned namedtuples or None to return regular
            tuples.

        Returns
        -------
        iterator
            An object to iterate over namedtuples for each row in the
            DataFrame with the first field possibly being the index and
            following fields being the column values.

        See Also
        --------
        DataFrame.iterrows : Iterate over DataFrame rows as (index, Series)
            pairs.
        DataFrame.items : Iterate over (column name, Series) pairs.

        Notes
        -----
        The column names will be renamed to positional names if they are
        invalid Python identifiers, repeated, or start with an underscore.
        On python versions < 3.7 regular tuples are returned for DataFrames
        with a large number of columns (>254).

        Examples
        --------
        >>> df = pd.DataFrame({'num_legs': [4, 2], 'num_wings': [0, 2]},
        ...                   index=['dog', 'hawk'])
        >>> df
              num_legs  num_wings
        dog          4          0
        hawk         2          2
        >>> for row in df.itertuples():
        ...     print(row)
        ...
        Pandas(Index='dog', num_legs=4, num_wings=0)
        Pandas(Index='hawk', num_legs=2, num_wings=2)

        By setting the `index` parameter to False we can remove the index
        as the first element of the tuple:

        >>> for row in df.itertuples(index=False):
        ...     print(row)
        ...
        Pandas(num_legs=4, num_wings=0)
        Pandas(num_legs=2, num_wings=2)

        With the `name` parameter set we set a custom name for the yielded
        namedtuples:

        >>> for row in df.itertuples(name='Animal'):
        ...     print(row)
        ...
        Animal(Index='dog', num_legs=4, num_wings=0)
        Animal(Index='hawk', num_legs=2, num_wings=2)
        """
        arrays = []
        fields = list(self.columns)
        if index:
            arrays.append(self.index)
            fields.insert(0, "Index")

        # use integer indexing because of possible duplicate column names
        arrays.extend(self.iloc[:, k] for k in range(len(self.columns)))

        if name is not None:
            # https://github.com/python/mypy/issues/9046
            # error: namedtuple() expects a string literal as the first argument
            itertuple = collections.namedtuple(  # type: ignore[misc]
                name, fields, rename=True
            )
            return map(itertuple._make, zip(*arrays))

        # fallback to regular tuples
        return zip(*arrays)

    def __len__(self) -> int:
        """
        Returns length of info axis, but here we use the index.
        """
        return len(self.index)

    @overload
    def dot(self, other: Series) -> Series:
        ...

    @overload
    def dot(self, other: DataFrame | Index | ArrayLike) -> DataFrame:
        ...

    def dot(self, other: AnyArrayLike | FrameOrSeriesUnion) -> FrameOrSeriesUnion:
        """
        Compute the matrix multiplication between the DataFrame and other.

        This method computes the matrix product between the DataFrame and the
        values of an other Series, DataFrame or a numpy array.

        It can also be called using ``self @ other`` in Python >= 3.5.

        Parameters
        ----------
        other : Series, DataFrame or array-like
            The other object to compute the matrix product with.

        Returns
        -------
        Series or DataFrame
            If other is a Series, return the matrix product between self and
            other as a Series. If other is a DataFrame or a numpy.array, return
            the matrix product of self and other in a DataFrame of a np.array.

        See Also
        --------
        Series.dot: Similar method for Series.

        Notes
        -----
        The dimensions of DataFrame and other must be compatible in order to
        compute the matrix multiplication. In addition, the column names of
        DataFrame and the index of other must contain the same values, as they
        will be aligned prior to the multiplication.

        The dot method for Series computes the inner product, instead of the
        matrix product here.

        Examples
        --------
        Here we multiply a DataFrame with a Series.

        >>> df = pd.DataFrame([[0, 1, -2, -1], [1, 1, 1, 1]])
        >>> s = pd.Series([1, 1, 2, 1])
        >>> df.dot(s)
        0    -4
        1     5
        dtype: int64

        Here we multiply a DataFrame with another DataFrame.

        >>> other = pd.DataFrame([[0, 1], [1, 2], [-1, -1], [2, 0]])
        >>> df.dot(other)
            0   1
        0   1   4
        1   2   2

        Note that the dot method give the same result as @

        >>> df @ other
            0   1
        0   1   4
        1   2   2

        The dot method works also if other is an np.array.

        >>> arr = np.array([[0, 1], [1, 2], [-1, -1], [2, 0]])
        >>> df.dot(arr)
            0   1
        0   1   4
        1   2   2

        Note how shuffling of the objects does not change the result.

        >>> s2 = s.reindex([1, 0, 2, 3])
        >>> df.dot(s2)
        0    -4
        1     5
        dtype: int64
        """
        if isinstance(other, (Series, DataFrame)):
            common = self.columns.union(other.index)
            if len(common) > len(self.columns) or len(common) > len(other.index):
                raise ValueError("matrices are not aligned")

            left = self.reindex(columns=common, copy=False)
            right = other.reindex(index=common, copy=False)
            lvals = left.values
            rvals = right._values
        else:
            left = self
            lvals = self.values
            rvals = np.asarray(other)
            if lvals.shape[1] != rvals.shape[0]:
                raise ValueError(
                    f"Dot product shape mismatch, {lvals.shape} vs {rvals.shape}"
                )

        if isinstance(other, DataFrame):
            return self._constructor(
                np.dot(lvals, rvals), index=left.index, columns=other.columns
            )
        elif isinstance(other, Series):
            return self._constructor_sliced(np.dot(lvals, rvals), index=left.index)
        elif isinstance(rvals, (np.ndarray, Index)):
            result = np.dot(lvals, rvals)
            if result.ndim == 2:
                return self._constructor(result, index=left.index)
            else:
                return self._constructor_sliced(result, index=left.index)
        else:  # pragma: no cover
            raise TypeError(f"unsupported type: {type(other)}")

    @overload
    def __matmul__(self, other: Series) -> Series:
        ...

    @overload
    def __matmul__(
        self, other: AnyArrayLike | FrameOrSeriesUnion
    ) -> FrameOrSeriesUnion:
        ...

    def __matmul__(
        self, other: AnyArrayLike | FrameOrSeriesUnion
    ) -> FrameOrSeriesUnion:
        """
        Matrix multiplication using binary `@` operator in Python>=3.5.
        """
        return self.dot(other)

    def __rmatmul__(self, other):
        """
        Matrix multiplication using binary `@` operator in Python>=3.5.
        """
        try:
            return self.T.dot(np.transpose(other)).T
        except ValueError as err:
            if "shape mismatch" not in str(err):
                raise
            # GH#21581 give exception message for original shapes
            msg = f"shapes {np.shape(other)} and {self.shape} not aligned"
            raise ValueError(msg) from err

    # ----------------------------------------------------------------------
    # IO methods (to / from other formats)

    @classmethod
    def from_dict(
        cls,
        data,
        orient: str = "columns",
        dtype: Dtype | None = None,
        columns=None,
    ) -> DataFrame:
        """
        Construct DataFrame from dict of array-like or dicts.

        Creates DataFrame object from dictionary by columns or by index
        allowing dtype specification.

        Parameters
        ----------
        data : dict
            Of the form {field : array-like} or {field : dict}.
        orient : {'columns', 'index'}, default 'columns'
            The "orientation" of the data. If the keys of the passed dict
            should be the columns of the resulting DataFrame, pass 'columns'
            (default). Otherwise if the keys should be rows, pass 'index'.
        dtype : dtype, default None
            Data type to force, otherwise infer.
        columns : list, default None
            Column labels to use when ``orient='index'``. Raises a ValueError
            if used with ``orient='columns'``.

        Returns
        -------
        DataFrame

        See Also
        --------
        DataFrame.from_records : DataFrame from structured ndarray, sequence
            of tuples or dicts, or DataFrame.
        DataFrame : DataFrame object creation using constructor.

        Examples
        --------
        By default the keys of the dict become the DataFrame columns:

        >>> data = {'col_1': [3, 2, 1, 0], 'col_2': ['a', 'b', 'c', 'd']}
        >>> pd.DataFrame.from_dict(data)
           col_1 col_2
        0      3     a
        1      2     b
        2      1     c
        3      0     d

        Specify ``orient='index'`` to create the DataFrame using dictionary
        keys as rows:

        >>> data = {'row_1': [3, 2, 1, 0], 'row_2': ['a', 'b', 'c', 'd']}
        >>> pd.DataFrame.from_dict(data, orient='index')
               0  1  2  3
        row_1  3  2  1  0
        row_2  a  b  c  d

        When using the 'index' orientation, the column names can be
        specified manually:

        >>> pd.DataFrame.from_dict(data, orient='index',
        ...                        columns=['A', 'B', 'C', 'D'])
               A  B  C  D
        row_1  3  2  1  0
        row_2  a  b  c  d
        """
        index = None
        orient = orient.lower()
        if orient == "index":
            if len(data) > 0:
                # TODO speed up Series case
                if isinstance(list(data.values())[0], (Series, dict)):
                    data = _from_nested_dict(data)
                else:
                    data, index = list(data.values()), list(data.keys())
        elif orient == "columns":
            if columns is not None:
                raise ValueError("cannot use columns parameter with orient='columns'")
        else:  # pragma: no cover
            raise ValueError("only recognize index or columns for orient")

        return cls(data, index=index, columns=columns, dtype=dtype)

    def to_numpy(
        self,
        dtype: NpDtype | None = None,
        copy: bool = False,
        na_value=lib.no_default,
    ) -> np.ndarray:
        """
        Convert the DataFrame to a NumPy array.

        .. versionadded:: 0.24.0

        By default, the dtype of the returned array will be the common NumPy
        dtype of all types in the DataFrame. For example, if the dtypes are
        ``float16`` and ``float32``, the results dtype will be ``float32``.
        This may require copying data and coercing values, which may be
        expensive.

        Parameters
        ----------
        dtype : str or numpy.dtype, optional
            The dtype to pass to :meth:`numpy.asarray`.
        copy : bool, default False
            Whether to ensure that the returned value is not a view on
            another array. Note that ``copy=False`` does not *ensure* that
            ``to_numpy()`` is no-copy. Rather, ``copy=True`` ensure that
            a copy is made, even if not strictly necessary.
        na_value : Any, optional
            The value to use for missing values. The default value depends
            on `dtype` and the dtypes of the DataFrame columns.

            .. versionadded:: 1.1.0

        Returns
        -------
        numpy.ndarray

        See Also
        --------
        Series.to_numpy : Similar method for Series.

        Examples
        --------
        >>> pd.DataFrame({"A": [1, 2], "B": [3, 4]}).to_numpy()
        array([[1, 3],
               [2, 4]])

        With heterogeneous data, the lowest common type will have to
        be used.

        >>> df = pd.DataFrame({"A": [1, 2], "B": [3.0, 4.5]})
        >>> df.to_numpy()
        array([[1. , 3. ],
               [2. , 4.5]])

        For a mix of numeric and non-numeric types, the output array will
        have object dtype.

        >>> df['C'] = pd.date_range('2000', periods=2)
        >>> df.to_numpy()
        array([[1, 3.0, Timestamp('2000-01-01 00:00:00')],
               [2, 4.5, Timestamp('2000-01-02 00:00:00')]], dtype=object)
        """
        self._consolidate_inplace()
        result = self._mgr.as_array(
            transpose=self._AXIS_REVERSED, dtype=dtype, copy=copy, na_value=na_value
        )
        if result.dtype is not dtype:
            result = np.array(result, dtype=dtype, copy=False)

        return result

    def to_dict(self, orient: str = "dict", into=dict):
        """
        Convert the DataFrame to a dictionary.

        The type of the key-value pairs can be customized with the parameters
        (see below).

        Parameters
        ----------
        orient : str {'dict', 'list', 'series', 'split', 'records', 'index'}
            Determines the type of the values of the dictionary.

            - 'dict' (default) : dict like {column -> {index -> value}}
            - 'list' : dict like {column -> [values]}
            - 'series' : dict like {column -> Series(values)}
            - 'split' : dict like
              {'index' -> [index], 'columns' -> [columns], 'data' -> [values]}
            - 'records' : list like
              [{column -> value}, ... , {column -> value}]
            - 'index' : dict like {index -> {column -> value}}

            Abbreviations are allowed. `s` indicates `series` and `sp`
            indicates `split`.

        into : class, default dict
            The collections.abc.Mapping subclass used for all Mappings
            in the return value.  Can be the actual class or an empty
            instance of the mapping type you want.  If you want a
            collections.defaultdict, you must pass it initialized.

        Returns
        -------
        dict, list or collections.abc.Mapping
            Return a collections.abc.Mapping object representing the DataFrame.
            The resulting transformation depends on the `orient` parameter.

        See Also
        --------
        DataFrame.from_dict: Create a DataFrame from a dictionary.
        DataFrame.to_json: Convert a DataFrame to JSON format.

        Examples
        --------
        >>> df = pd.DataFrame({'col1': [1, 2],
        ...                    'col2': [0.5, 0.75]},
        ...                   index=['row1', 'row2'])
        >>> df
              col1  col2
        row1     1  0.50
        row2     2  0.75
        >>> df.to_dict()
        {'col1': {'row1': 1, 'row2': 2}, 'col2': {'row1': 0.5, 'row2': 0.75}}

        You can specify the return orientation.

        >>> df.to_dict('series')
        {'col1': row1    1
                 row2    2
        Name: col1, dtype: int64,
        'col2': row1    0.50
                row2    0.75
        Name: col2, dtype: float64}

        >>> df.to_dict('split')
        {'index': ['row1', 'row2'], 'columns': ['col1', 'col2'],
         'data': [[1, 0.5], [2, 0.75]]}

        >>> df.to_dict('records')
        [{'col1': 1, 'col2': 0.5}, {'col1': 2, 'col2': 0.75}]

        >>> df.to_dict('index')
        {'row1': {'col1': 1, 'col2': 0.5}, 'row2': {'col1': 2, 'col2': 0.75}}

        You can also specify the mapping type.

        >>> from collections import OrderedDict, defaultdict
        >>> df.to_dict(into=OrderedDict)
        OrderedDict([('col1', OrderedDict([('row1', 1), ('row2', 2)])),
                     ('col2', OrderedDict([('row1', 0.5), ('row2', 0.75)]))])

        If you want a `defaultdict`, you need to initialize it:

        >>> dd = defaultdict(list)
        >>> df.to_dict('records', into=dd)
        [defaultdict(<class 'list'>, {'col1': 1, 'col2': 0.5}),
         defaultdict(<class 'list'>, {'col1': 2, 'col2': 0.75})]
        """
        if not self.columns.is_unique:
            warnings.warn(
                "DataFrame columns are not unique, some columns will be omitted.",
                UserWarning,
                stacklevel=2,
            )
        # GH16122
        into_c = com.standardize_mapping(into)

        orient = orient.lower()
        # GH32515
        if orient.startswith(("d", "l", "s", "r", "i")) and orient not in {
            "dict",
            "list",
            "series",
            "split",
            "records",
            "index",
        }:
            warnings.warn(
                "Using short name for 'orient' is deprecated. Only the "
                "options: ('dict', list, 'series', 'split', 'records', 'index') "
                "will be used in a future version. Use one of the above "
                "to silence this warning.",
                FutureWarning,
            )

            if orient.startswith("d"):
                orient = "dict"
            elif orient.startswith("l"):
                orient = "list"
            elif orient.startswith("sp"):
                orient = "split"
            elif orient.startswith("s"):
                orient = "series"
            elif orient.startswith("r"):
                orient = "records"
            elif orient.startswith("i"):
                orient = "index"

        if orient == "dict":
            return into_c((k, v.to_dict(into)) for k, v in self.items())

        elif orient == "list":
            return into_c((k, v.tolist()) for k, v in self.items())

        elif orient == "split":
            return into_c(
                (
                    ("index", self.index.tolist()),
                    ("columns", self.columns.tolist()),
                    (
                        "data",
                        [
                            list(map(maybe_box_native, t))
                            for t in self.itertuples(index=False, name=None)
                        ],
                    ),
                )
            )

        elif orient == "series":
            return into_c((k, v) for k, v in self.items())

        elif orient == "records":
            columns = self.columns.tolist()
            rows = (
                dict(zip(columns, row))
                for row in self.itertuples(index=False, name=None)
            )
            return [
                into_c((k, maybe_box_native(v)) for k, v in row.items()) for row in rows
            ]

        elif orient == "index":
            if not self.index.is_unique:
                raise ValueError("DataFrame index must be unique for orient='index'.")
            return into_c(
                (t[0], dict(zip(self.columns, t[1:])))
                for t in self.itertuples(name=None)
            )

        else:
            raise ValueError(f"orient '{orient}' not understood")

    def to_gbq(
        self,
        destination_table: str,
        project_id: str | None = None,
        chunksize: int | None = None,
        reauth: bool = False,
        if_exists: str = "fail",
        auth_local_webserver: bool = False,
        table_schema: list[dict[str, str]] | None = None,
        location: str | None = None,
        progress_bar: bool = True,
        credentials=None,
    ) -> None:
        """
        Write a DataFrame to a Google BigQuery table.

        This function requires the `pandas-gbq package
        <https://pandas-gbq.readthedocs.io>`__.

        See the `How to authenticate with Google BigQuery
        <https://pandas-gbq.readthedocs.io/en/latest/howto/authentication.html>`__
        guide for authentication instructions.

        Parameters
        ----------
        destination_table : str
            Name of table to be written, in the form ``dataset.tablename``.
        project_id : str, optional
            Google BigQuery Account project ID. Optional when available from
            the environment.
        chunksize : int, optional
            Number of rows to be inserted in each chunk from the dataframe.
            Set to ``None`` to load the whole dataframe at once.
        reauth : bool, default False
            Force Google BigQuery to re-authenticate the user. This is useful
            if multiple accounts are used.
        if_exists : str, default 'fail'
            Behavior when the destination table exists. Value can be one of:

            ``'fail'``
                If table exists raise pandas_gbq.gbq.TableCreationError.
            ``'replace'``
                If table exists, drop it, recreate it, and insert data.
            ``'append'``
                If table exists, insert data. Create if does not exist.
        auth_local_webserver : bool, default False
            Use the `local webserver flow`_ instead of the `console flow`_
            when getting user credentials.

            .. _local webserver flow:
                https://google-auth-oauthlib.readthedocs.io/en/latest/reference/google_auth_oauthlib.flow.html#google_auth_oauthlib.flow.InstalledAppFlow.run_local_server
            .. _console flow:
                https://google-auth-oauthlib.readthedocs.io/en/latest/reference/google_auth_oauthlib.flow.html#google_auth_oauthlib.flow.InstalledAppFlow.run_console

            *New in version 0.2.0 of pandas-gbq*.
        table_schema : list of dicts, optional
            List of BigQuery table fields to which according DataFrame
            columns conform to, e.g. ``[{'name': 'col1', 'type':
            'STRING'},...]``. If schema is not provided, it will be
            generated according to dtypes of DataFrame columns. See
            BigQuery API documentation on available names of a field.

            *New in version 0.3.1 of pandas-gbq*.
        location : str, optional
            Location where the load job should run. See the `BigQuery locations
            documentation
            <https://cloud.google.com/bigquery/docs/dataset-locations>`__ for a
            list of available locations. The location must match that of the
            target dataset.

            *New in version 0.5.0 of pandas-gbq*.
        progress_bar : bool, default True
            Use the library `tqdm` to show the progress bar for the upload,
            chunk by chunk.

            *New in version 0.5.0 of pandas-gbq*.
        credentials : google.auth.credentials.Credentials, optional
            Credentials for accessing Google APIs. Use this parameter to
            override default credentials, such as to use Compute Engine
            :class:`google.auth.compute_engine.Credentials` or Service
            Account :class:`google.oauth2.service_account.Credentials`
            directly.

            *New in version 0.8.0 of pandas-gbq*.

            .. versionadded:: 0.24.0

        See Also
        --------
        pandas_gbq.to_gbq : This function in the pandas-gbq library.
        read_gbq : Read a DataFrame from Google BigQuery.
        """
        from pandas.io import gbq

        gbq.to_gbq(
            self,
            destination_table,
            project_id=project_id,
            chunksize=chunksize,
            reauth=reauth,
            if_exists=if_exists,
            auth_local_webserver=auth_local_webserver,
            table_schema=table_schema,
            location=location,
            progress_bar=progress_bar,
            credentials=credentials,
        )

    @classmethod
    def from_records(
        cls,
        data,
        index=None,
        exclude=None,
        columns=None,
        coerce_float: bool = False,
        nrows: int | None = None,
    ) -> DataFrame:
        """
        Convert structured or record ndarray to DataFrame.

        Creates a DataFrame object from a structured ndarray, sequence of
        tuples or dicts, or DataFrame.

        Parameters
        ----------
        data : structured ndarray, sequence of tuples or dicts, or DataFrame
            Structured input data.
        index : str, list of fields, array-like
            Field of array to use as the index, alternately a specific set of
            input labels to use.
        exclude : sequence, default None
            Columns or fields to exclude.
        columns : sequence, default None
            Column names to use. If the passed data do not have names
            associated with them, this argument provides names for the
            columns. Otherwise this argument indicates the order of the columns
            in the result (any names not found in the data will become all-NA
            columns).
        coerce_float : bool, default False
            Attempt to convert values of non-string, non-numeric objects (like
            decimal.Decimal) to floating point, useful for SQL result sets.
        nrows : int, default None
            Number of rows to read if data is an iterator.

        Returns
        -------
        DataFrame

        See Also
        --------
        DataFrame.from_dict : DataFrame from dict of array-like or dicts.
        DataFrame : DataFrame object creation using constructor.

        Examples
        --------
        Data can be provided as a structured ndarray:

        >>> data = np.array([(3, 'a'), (2, 'b'), (1, 'c'), (0, 'd')],
        ...                 dtype=[('col_1', 'i4'), ('col_2', 'U1')])
        >>> pd.DataFrame.from_records(data)
           col_1 col_2
        0      3     a
        1      2     b
        2      1     c
        3      0     d

        Data can be provided as a list of dicts:

        >>> data = [{'col_1': 3, 'col_2': 'a'},
        ...         {'col_1': 2, 'col_2': 'b'},
        ...         {'col_1': 1, 'col_2': 'c'},
        ...         {'col_1': 0, 'col_2': 'd'}]
        >>> pd.DataFrame.from_records(data)
           col_1 col_2
        0      3     a
        1      2     b
        2      1     c
        3      0     d

        Data can be provided as a list of tuples with corresponding columns:

        >>> data = [(3, 'a'), (2, 'b'), (1, 'c'), (0, 'd')]
        >>> pd.DataFrame.from_records(data, columns=['col_1', 'col_2'])
           col_1 col_2
        0      3     a
        1      2     b
        2      1     c
        3      0     d
        """
        # Make a copy of the input columns so we can modify it
        if columns is not None:
            columns = ensure_index(columns)

        if is_iterator(data):
            if nrows == 0:
                return cls()

            try:
                first_row = next(data)
            except StopIteration:
                return cls(index=index, columns=columns)

            dtype = None
            if hasattr(first_row, "dtype") and first_row.dtype.names:
                dtype = first_row.dtype

            values = [first_row]

            if nrows is None:
                values += data
            else:
                values.extend(itertools.islice(data, nrows - 1))

            if dtype is not None:
                data = np.array(values, dtype=dtype)
            else:
                data = values

        if isinstance(data, dict):
            if columns is None:
                columns = arr_columns = ensure_index(sorted(data))
                arrays = [data[k] for k in columns]
            else:
                arrays = []
                arr_columns_list = []
                for k, v in data.items():
                    if k in columns:
                        arr_columns_list.append(k)
                        arrays.append(v)

                arr_columns = Index(arr_columns_list)
                arrays, arr_columns = reorder_arrays(arrays, arr_columns, columns)

        elif isinstance(data, (np.ndarray, DataFrame)):
            arrays, columns = to_arrays(data, columns)
            arr_columns = columns
        else:
            arrays, arr_columns = to_arrays(data, columns)
            if coerce_float:
                for i, arr in enumerate(arrays):
                    if arr.dtype == object:
                        # error: Argument 1 to "maybe_convert_objects" has
                        # incompatible type "Union[ExtensionArray, ndarray]";
                        # expected "ndarray"
                        arrays[i] = lib.maybe_convert_objects(
                            arr,  # type: ignore[arg-type]
                            try_float=True,
                        )

            arr_columns = ensure_index(arr_columns)
            if columns is None:
                columns = arr_columns

        if exclude is None:
            exclude = set()
        else:
            exclude = set(exclude)

        result_index = None
        if index is not None:
            if isinstance(index, str) or not hasattr(index, "__iter__"):
                i = columns.get_loc(index)
                exclude.add(index)
                if len(arrays) > 0:
                    result_index = Index(arrays[i], name=index)
                else:
                    result_index = Index([], name=index)
            else:
                try:
                    index_data = [arrays[arr_columns.get_loc(field)] for field in index]
                except (KeyError, TypeError):
                    # raised by get_loc, see GH#29258
                    result_index = index
                else:
                    result_index = ensure_index_from_sequences(index_data, names=index)
                    exclude.update(index)

        if any(exclude):
            arr_exclude = [x for x in exclude if x in arr_columns]
            to_remove = [arr_columns.get_loc(col) for col in arr_exclude]
            arrays = [v for i, v in enumerate(arrays) if i not in to_remove]

            arr_columns = arr_columns.drop(arr_exclude)
            columns = columns.drop(exclude)

        manager = get_option("mode.data_manager")
        mgr = arrays_to_mgr(arrays, arr_columns, result_index, columns, typ=manager)

        return cls(mgr)

    def to_records(
        self, index=True, column_dtypes=None, index_dtypes=None
    ) -> np.recarray:
        """
        Convert DataFrame to a NumPy record array.

        Index will be included as the first field of the record array if
        requested.

        Parameters
        ----------
        index : bool, default True
            Include index in resulting record array, stored in 'index'
            field or using the index label, if set.
        column_dtypes : str, type, dict, default None
            .. versionadded:: 0.24.0

            If a string or type, the data type to store all columns. If
            a dictionary, a mapping of column names and indices (zero-indexed)
            to specific data types.
        index_dtypes : str, type, dict, default None
            .. versionadded:: 0.24.0

            If a string or type, the data type to store all index levels. If
            a dictionary, a mapping of index level names and indices
            (zero-indexed) to specific data types.

            This mapping is applied only if `index=True`.

        Returns
        -------
        numpy.recarray
            NumPy ndarray with the DataFrame labels as fields and each row
            of the DataFrame as entries.

        See Also
        --------
        DataFrame.from_records: Convert structured or record ndarray
            to DataFrame.
        numpy.recarray: An ndarray that allows field access using
            attributes, analogous to typed columns in a
            spreadsheet.

        Examples
        --------
        >>> df = pd.DataFrame({'A': [1, 2], 'B': [0.5, 0.75]},
        ...                   index=['a', 'b'])
        >>> df
           A     B
        a  1  0.50
        b  2  0.75
        >>> df.to_records()
        rec.array([('a', 1, 0.5 ), ('b', 2, 0.75)],
                  dtype=[('index', 'O'), ('A', '<i8'), ('B', '<f8')])

        If the DataFrame index has no label then the recarray field name
        is set to 'index'. If the index has a label then this is used as the
        field name:

        >>> df.index = df.index.rename("I")
        >>> df.to_records()
        rec.array([('a', 1, 0.5 ), ('b', 2, 0.75)],
                  dtype=[('I', 'O'), ('A', '<i8'), ('B', '<f8')])

        The index can be excluded from the record array:

        >>> df.to_records(index=False)
        rec.array([(1, 0.5 ), (2, 0.75)],
                  dtype=[('A', '<i8'), ('B', '<f8')])

        Data types can be specified for the columns:

        >>> df.to_records(column_dtypes={"A": "int32"})
        rec.array([('a', 1, 0.5 ), ('b', 2, 0.75)],
                  dtype=[('I', 'O'), ('A', '<i4'), ('B', '<f8')])

        As well as for the index:

        >>> df.to_records(index_dtypes="<S2")
        rec.array([(b'a', 1, 0.5 ), (b'b', 2, 0.75)],
                  dtype=[('I', 'S2'), ('A', '<i8'), ('B', '<f8')])

        >>> index_dtypes = f"<S{df.index.str.len().max()}"
        >>> df.to_records(index_dtypes=index_dtypes)
        rec.array([(b'a', 1, 0.5 ), (b'b', 2, 0.75)],
                  dtype=[('I', 'S1'), ('A', '<i8'), ('B', '<f8')])
        """
        if index:
            if isinstance(self.index, MultiIndex):
                # array of tuples to numpy cols. copy copy copy
                ix_vals = list(map(np.array, zip(*self.index._values)))
            else:
                # error: List item 0 has incompatible type "ArrayLike"; expected
                # "ndarray"
                ix_vals = [self.index.values]  # type: ignore[list-item]

            arrays = ix_vals + [
                np.asarray(self.iloc[:, i]) for i in range(len(self.columns))
            ]

            index_names = list(self.index.names)

            if isinstance(self.index, MultiIndex):
                count = 0
                for i, n in enumerate(index_names):
                    if n is None:
                        index_names[i] = f"level_{count}"
                        count += 1
            elif index_names[0] is None:
                index_names = ["index"]

            names = [str(name) for name in itertools.chain(index_names, self.columns)]
        else:
            arrays = [np.asarray(self.iloc[:, i]) for i in range(len(self.columns))]
            names = [str(c) for c in self.columns]
            index_names = []

        index_len = len(index_names)
        formats = []

        for i, v in enumerate(arrays):
            index = i

            # When the names and arrays are collected, we
            # first collect those in the DataFrame's index,
            # followed by those in its columns.
            #
            # Thus, the total length of the array is:
            # len(index_names) + len(DataFrame.columns).
            #
            # This check allows us to see whether we are
            # handling a name / array in the index or column.
            if index < index_len:
                dtype_mapping = index_dtypes
                name = index_names[index]
            else:
                index -= index_len
                dtype_mapping = column_dtypes
                name = self.columns[index]

            # We have a dictionary, so we get the data type
            # associated with the index or column (which can
            # be denoted by its name in the DataFrame or its
            # position in DataFrame's array of indices or
            # columns, whichever is applicable.
            if is_dict_like(dtype_mapping):
                if name in dtype_mapping:
                    dtype_mapping = dtype_mapping[name]
                elif index in dtype_mapping:
                    dtype_mapping = dtype_mapping[index]
                else:
                    dtype_mapping = None

            # If no mapping can be found, use the array's
            # dtype attribute for formatting.
            #
            # A valid dtype must either be a type or
            # string naming a type.
            if dtype_mapping is None:
                formats.append(v.dtype)
            elif isinstance(dtype_mapping, (type, np.dtype, str)):
                # error: Argument 1 to "append" of "list" has incompatible type
                # "Union[type, dtype, str]"; expected "dtype"
                formats.append(dtype_mapping)  # type: ignore[arg-type]
            else:
                element = "row" if i < index_len else "column"
                msg = f"Invalid dtype {dtype_mapping} specified for {element} {name}"
                raise ValueError(msg)

        return np.rec.fromarrays(arrays, dtype={"names": names, "formats": formats})

    @classmethod
    def _from_arrays(
        cls,
        arrays,
        columns,
        index,
        dtype: Dtype | None = None,
        verify_integrity: bool = True,
    ) -> DataFrame:
        """
        Create DataFrame from a list of arrays corresponding to the columns.

        Parameters
        ----------
        arrays : list-like of arrays
            Each array in the list corresponds to one column, in order.
        columns : list-like, Index
            The column names for the resulting DataFrame.
        index : list-like, Index
            The rows labels for the resulting DataFrame.
        dtype : dtype, optional
            Optional dtype to enforce for all arrays.
        verify_integrity : bool, default True
            Validate and homogenize all input. If set to False, it is assumed
            that all elements of `arrays` are actual arrays how they will be
            stored in a block (numpy ndarray or ExtensionArray), have the same
            length as and are aligned with the index, and that `columns` and
            `index` are ensured to be an Index object.

        Returns
        -------
        DataFrame
        """
        if dtype is not None:
            dtype = pandas_dtype(dtype)

        manager = get_option("mode.data_manager")
        mgr = arrays_to_mgr(
            arrays,
            columns,
            index,
            columns,
            dtype=dtype,
            verify_integrity=verify_integrity,
            typ=manager,
        )
        return cls(mgr)

    @doc(storage_options=generic._shared_docs["storage_options"])
    @deprecate_kwarg(old_arg_name="fname", new_arg_name="path")
    def to_stata(
        self,
        path: FilePathOrBuffer,
        convert_dates: dict[Hashable, str] | None = None,
        write_index: bool = True,
        byteorder: str | None = None,
        time_stamp: datetime.datetime | None = None,
        data_label: str | None = None,
        variable_labels: dict[Hashable, str] | None = None,
        version: int | None = 114,
        convert_strl: Sequence[Hashable] | None = None,
        compression: CompressionOptions = "infer",
        storage_options: StorageOptions = None,
    ) -> None:
        """
        Export DataFrame object to Stata dta format.

        Writes the DataFrame to a Stata dataset file.
        "dta" files contain a Stata dataset.

        Parameters
        ----------
        path : str, buffer or path object
            String, path object (pathlib.Path or py._path.local.LocalPath) or
            object implementing a binary write() function. If using a buffer
            then the buffer will not be automatically closed after the file
            data has been written.

            .. versionchanged:: 1.0.0

            Previously this was "fname"

        convert_dates : dict
            Dictionary mapping columns containing datetime types to stata
            internal format to use when writing the dates. Options are 'tc',
            'td', 'tm', 'tw', 'th', 'tq', 'ty'. Column can be either an integer
            or a name. Datetime columns that do not have a conversion type
            specified will be converted to 'tc'. Raises NotImplementedError if
            a datetime column has timezone information.
        write_index : bool
            Write the index to Stata dataset.
        byteorder : str
            Can be ">", "<", "little", or "big". default is `sys.byteorder`.
        time_stamp : datetime
            A datetime to use as file creation date.  Default is the current
            time.
        data_label : str, optional
            A label for the data set.  Must be 80 characters or smaller.
        variable_labels : dict
            Dictionary containing columns as keys and variable labels as
            values. Each label must be 80 characters or smaller.
        version : {{114, 117, 118, 119, None}}, default 114
            Version to use in the output dta file. Set to None to let pandas
            decide between 118 or 119 formats depending on the number of
            columns in the frame. Version 114 can be read by Stata 10 and
            later. Version 117 can be read by Stata 13 or later. Version 118
            is supported in Stata 14 and later. Version 119 is supported in
            Stata 15 and later. Version 114 limits string variables to 244
            characters or fewer while versions 117 and later allow strings
            with lengths up to 2,000,000 characters. Versions 118 and 119
            support Unicode characters, and version 119 supports more than
            32,767 variables.

            Version 119 should usually only be used when the number of
            variables exceeds the capacity of dta format 118. Exporting
            smaller datasets in format 119 may have unintended consequences,
            and, as of November 2020, Stata SE cannot read version 119 files.

            .. versionchanged:: 1.0.0

                Added support for formats 118 and 119.

        convert_strl : list, optional
            List of column names to convert to string columns to Stata StrL
            format. Only available if version is 117.  Storing strings in the
            StrL format can produce smaller dta files if strings have more than
            8 characters and values are repeated.
        compression : str or dict, default 'infer'
            For on-the-fly compression of the output dta. If string, specifies
            compression mode. If dict, value at key 'method' specifies
            compression mode. Compression mode must be one of {{'infer', 'gzip',
            'bz2', 'zip', 'xz', None}}. If compression mode is 'infer' and
            `fname` is path-like, then detect compression from the following
            extensions: '.gz', '.bz2', '.zip', or '.xz' (otherwise no
            compression). If dict and compression mode is one of {{'zip',
            'gzip', 'bz2'}}, or inferred as one of the above, other entries
            passed as additional compression options.

            .. versionadded:: 1.1.0

        {storage_options}

            .. versionadded:: 1.2.0

        Raises
        ------
        NotImplementedError
            * If datetimes contain timezone information
            * Column dtype is not representable in Stata
        ValueError
            * Columns listed in convert_dates are neither datetime64[ns]
              or datetime.datetime
            * Column listed in convert_dates is not in DataFrame
            * Categorical label contains more than 32,000 characters

        See Also
        --------
        read_stata : Import Stata data files.
        io.stata.StataWriter : Low-level writer for Stata data files.
        io.stata.StataWriter117 : Low-level writer for version 117 files.

        Examples
        --------
        >>> df = pd.DataFrame({{'animal': ['falcon', 'parrot', 'falcon',
        ...                               'parrot'],
        ...                    'speed': [350, 18, 361, 15]}})
        >>> df.to_stata('animals.dta')  # doctest: +SKIP
        """
        if version not in (114, 117, 118, 119, None):
            raise ValueError("Only formats 114, 117, 118 and 119 are supported.")
        if version == 114:
            if convert_strl is not None:
                raise ValueError("strl is not supported in format 114")
            from pandas.io.stata import StataWriter as statawriter
        elif version == 117:
            # mypy: Name 'statawriter' already defined (possibly by an import)
            from pandas.io.stata import (  # type: ignore[no-redef]
                StataWriter117 as statawriter,
            )
        else:  # versions 118 and 119
            # mypy: Name 'statawriter' already defined (possibly by an import)
            from pandas.io.stata import (  # type: ignore[no-redef]
                StataWriterUTF8 as statawriter,
            )

        kwargs: dict[str, Any] = {}
        if version is None or version >= 117:
            # strl conversion is only supported >= 117
            kwargs["convert_strl"] = convert_strl
        if version is None or version >= 118:
            # Specifying the version is only supported for UTF8 (118 or 119)
            kwargs["version"] = version

        # mypy: Too many arguments for "StataWriter"
        writer = statawriter(  # type: ignore[call-arg]
            path,
            self,
            convert_dates=convert_dates,
            byteorder=byteorder,
            time_stamp=time_stamp,
            data_label=data_label,
            write_index=write_index,
            variable_labels=variable_labels,
            compression=compression,
            storage_options=storage_options,
            **kwargs,
        )
        writer.write_file()

    @deprecate_kwarg(old_arg_name="fname", new_arg_name="path")
    def to_feather(self, path: FilePathOrBuffer[AnyStr], **kwargs) -> None:
        """
        Write a DataFrame to the binary Feather format.

        Parameters
        ----------
        path : str or file-like object
            If a string, it will be used as Root Directory path.
        **kwargs :
            Additional keywords passed to :func:`pyarrow.feather.write_feather`.
            Starting with pyarrow 0.17, this includes the `compression`,
            `compression_level`, `chunksize` and `version` keywords.

            .. versionadded:: 1.1.0
        """
        from pandas.io.feather_format import to_feather

        to_feather(self, path, **kwargs)

    @doc(
        Series.to_markdown,
        klass=_shared_doc_kwargs["klass"],
        storage_options=_shared_docs["storage_options"],
        examples="""Examples
        --------
        >>> df = pd.DataFrame(
        ...     data={"animal_1": ["elk", "pig"], "animal_2": ["dog", "quetzal"]}
        ... )
        >>> print(df.to_markdown())
        |    | animal_1   | animal_2   |
        |---:|:-----------|:-----------|
        |  0 | elk        | dog        |
        |  1 | pig        | quetzal    |

        Output markdown with a tabulate option.

        >>> print(df.to_markdown(tablefmt="grid"))
        +----+------------+------------+
        |    | animal_1   | animal_2   |
        +====+============+============+
        |  0 | elk        | dog        |
        +----+------------+------------+
        |  1 | pig        | quetzal    |
        +----+------------+------------+
        """,
    )
    def to_markdown(
        self,
        buf: IO[str] | str | None = None,
        mode: str = "wt",
        index: bool = True,
        storage_options: StorageOptions = None,
        **kwargs,
    ) -> str | None:
        if "showindex" in kwargs:
            warnings.warn(
                "'showindex' is deprecated. Only 'index' will be used "
                "in a future version. Use 'index' to silence this warning.",
                FutureWarning,
                stacklevel=2,
            )

        kwargs.setdefault("headers", "keys")
        kwargs.setdefault("tablefmt", "pipe")
        kwargs.setdefault("showindex", index)
        tabulate = import_optional_dependency("tabulate")
        result = tabulate.tabulate(self, **kwargs)
        if buf is None:
            return result

        with get_handle(buf, mode, storage_options=storage_options) as handles:
            assert not isinstance(handles.handle, (str, mmap.mmap))
            handles.handle.writelines(result)
        return None

    @doc(storage_options=generic._shared_docs["storage_options"])
    @deprecate_kwarg(old_arg_name="fname", new_arg_name="path")
    def to_parquet(
        self,
        path: FilePathOrBuffer | None = None,
        engine: str = "auto",
        compression: str | None = "snappy",
        index: bool | None = None,
        partition_cols: list[str] | None = None,
        storage_options: StorageOptions = None,
        **kwargs,
    ) -> bytes | None:
        """
        Write a DataFrame to the binary parquet format.

        This function writes the dataframe as a `parquet file
        <https://parquet.apache.org/>`_. You can choose different parquet
        backends, and have the option of compression. See
        :ref:`the user guide <io.parquet>` for more details.

        Parameters
        ----------
        path : str or file-like object, default None
            If a string, it will be used as Root Directory path
            when writing a partitioned dataset. By file-like object,
            we refer to objects with a write() method, such as a file handle
            (e.g. via builtin open function) or io.BytesIO. The engine
            fastparquet does not accept file-like objects. If path is None,
            a bytes object is returned.

            .. versionchanged:: 1.2.0

            Previously this was "fname"

        engine : {{'auto', 'pyarrow', 'fastparquet'}}, default 'auto'
            Parquet library to use. If 'auto', then the option
            ``io.parquet.engine`` is used. The default ``io.parquet.engine``
            behavior is to try 'pyarrow', falling back to 'fastparquet' if
            'pyarrow' is unavailable.
        compression : {{'snappy', 'gzip', 'brotli', None}}, default 'snappy'
            Name of the compression to use. Use ``None`` for no compression.
        index : bool, default None
            If ``True``, include the dataframe's index(es) in the file output.
            If ``False``, they will not be written to the file.
            If ``None``, similar to ``True`` the dataframe's index(es)
            will be saved. However, instead of being saved as values,
            the RangeIndex will be stored as a range in the metadata so it
            doesn't require much space and is faster. Other indexes will
            be included as columns in the file output.

            .. versionadded:: 0.24.0

        partition_cols : list, optional, default None
            Column names by which to partition the dataset.
            Columns are partitioned in the order they are given.
            Must be None if path is not a string.

            .. versionadded:: 0.24.0

        {storage_options}

            .. versionadded:: 1.2.0

        **kwargs
            Additional arguments passed to the parquet library. See
            :ref:`pandas io <io.parquet>` for more details.

        Returns
        -------
        bytes if no path argument is provided else None

        See Also
        --------
        read_parquet : Read a parquet file.
        DataFrame.to_csv : Write a csv file.
        DataFrame.to_sql : Write to a sql table.
        DataFrame.to_hdf : Write to hdf.

        Notes
        -----
        This function requires either the `fastparquet
        <https://pypi.org/project/fastparquet>`_ or `pyarrow
        <https://arrow.apache.org/docs/python/>`_ library.

        Examples
        --------
        >>> df = pd.DataFrame(data={{'col1': [1, 2], 'col2': [3, 4]}})
        >>> df.to_parquet('df.parquet.gzip',
        ...               compression='gzip')  # doctest: +SKIP
        >>> pd.read_parquet('df.parquet.gzip')  # doctest: +SKIP
           col1  col2
        0     1     3
        1     2     4

        If you want to get a buffer to the parquet content you can use a io.BytesIO
        object, as long as you don't use partition_cols, which creates multiple files.

        >>> import io
        >>> f = io.BytesIO()
        >>> df.to_parquet(f)
        >>> f.seek(0)
        0
        >>> content = f.read()
        """
        from pandas.io.parquet import to_parquet

        return to_parquet(
            self,
            path,
            engine,
            compression=compression,
            index=index,
            partition_cols=partition_cols,
            storage_options=storage_options,
            **kwargs,
        )

    @Substitution(
        header_type="bool",
        header="Whether to print column labels, default True",
        col_space_type="str or int, list or dict of int or str",
        col_space="The minimum width of each column in CSS length "
        "units.  An int is assumed to be px units.\n\n"
        "            .. versionadded:: 0.25.0\n"
        "                Ability to use str",
    )
    @Substitution(shared_params=fmt.common_docstring, returns=fmt.return_docstring)
    def to_html(
        self,
        buf: FilePathOrBuffer[str] | None = None,
        columns: Sequence[str] | None = None,
        col_space: ColspaceArgType | None = None,
        header: bool | Sequence[str] = True,
        index: bool = True,
        na_rep: str = "NaN",
        formatters: FormattersType | None = None,
        float_format: FloatFormatType | None = None,
        sparsify: bool | None = None,
        index_names: bool = True,
        justify: str | None = None,
        max_rows: int | None = None,
        max_cols: int | None = None,
        show_dimensions: bool | str = False,
        decimal: str = ".",
        bold_rows: bool = True,
        classes: str | list | tuple | None = None,
        escape: bool = True,
        notebook: bool = False,
        border: int | None = None,
        table_id: str | None = None,
        render_links: bool = False,
        encoding: str | None = None,
    ):
        """
        Render a DataFrame as an HTML table.
        %(shared_params)s
        bold_rows : bool, default True
            Make the row labels bold in the output.
        classes : str or list or tuple, default None
            CSS class(es) to apply to the resulting html table.
        escape : bool, default True
            Convert the characters <, >, and & to HTML-safe sequences.
        notebook : {True, False}, default False
            Whether the generated HTML is for IPython Notebook.
        border : int
            A ``border=border`` attribute is included in the opening
            `<table>` tag. Default ``pd.options.display.html.border``.
        encoding : str, default "utf-8"
            Set character encoding.

            .. versionadded:: 1.0

        table_id : str, optional
            A css id is included in the opening `<table>` tag if specified.
        render_links : bool, default False
            Convert URLs to HTML links.

            .. versionadded:: 0.24.0
        %(returns)s
        See Also
        --------
        to_string : Convert DataFrame to a string.
        """
        if justify is not None and justify not in fmt._VALID_JUSTIFY_PARAMETERS:
            raise ValueError("Invalid value for justify parameter")

        formatter = fmt.DataFrameFormatter(
            self,
            columns=columns,
            col_space=col_space,
            na_rep=na_rep,
            header=header,
            index=index,
            formatters=formatters,
            float_format=float_format,
            bold_rows=bold_rows,
            sparsify=sparsify,
            justify=justify,
            index_names=index_names,
            escape=escape,
            decimal=decimal,
            max_rows=max_rows,
            max_cols=max_cols,
            show_dimensions=show_dimensions,
        )
        # TODO: a generic formatter wld b in DataFrameFormatter
        return fmt.DataFrameRenderer(formatter).to_html(
            buf=buf,
            classes=classes,
            notebook=notebook,
            border=border,
            encoding=encoding,
            table_id=table_id,
            render_links=render_links,
        )

    @doc(storage_options=generic._shared_docs["storage_options"])
    def to_xml(
        self,
        path_or_buffer: FilePathOrBuffer | None = None,
        index: bool = True,
        root_name: str | None = "data",
        row_name: str | None = "row",
        na_rep: str | None = None,
        attr_cols: str | list[str] | None = None,
        elem_cols: str | list[str] | None = None,
        namespaces: dict[str | None, str] | None = None,
        prefix: str | None = None,
        encoding: str = "utf-8",
        xml_declaration: bool | None = True,
        pretty_print: bool | None = True,
        parser: str | None = "lxml",
        stylesheet: FilePathOrBuffer | None = None,
        compression: CompressionOptions = "infer",
        storage_options: StorageOptions = None,
    ) -> str | None:
        """
        Render a DataFrame to an XML document.

        .. versionadded:: 1.3.0

        Parameters
        ----------
        path_or_buffer : str, path object or file-like object, optional
            File to write output to. If None, the output is returned as a
            string.
        index : bool, default True
            Whether to include index in XML document.
        root_name : str, default 'data'
            The name of root element in XML document.
        row_name : str, default 'row'
            The name of row element in XML document.
        na_rep : str, optional
            Missing data representation.
        attr_cols : list-like, optional
            List of columns to write as attributes in row element.
            Hierarchical columns will be flattened with underscore
            delimiting the different levels.
        elem_cols : list-like, optional
            List of columns to write as children in row element. By default,
            all columns output as children of row element. Hierarchical
            columns will be flattened with underscore delimiting the
            different levels.
        namespaces : dict, optional
            All namespaces to be defined in root element. Keys of dict
            should be prefix names and values of dict corresponding URIs.
            Default namespaces should be given empty string key. For
            example, ::

                namespaces = {{"": "https://example.com"}}

        prefix : str, optional
            Namespace prefix to be used for every element and/or attribute
            in document. This should be one of the keys in ``namespaces``
            dict.
        encoding : str, default 'utf-8'
            Encoding of the resulting document.
        xml_declaration : bool, default True
            Whether to include the XML declaration at start of document.
        pretty_print : bool, default True
            Whether output should be pretty printed with indentation and
            line breaks.
        parser : {{'lxml','etree'}}, default 'lxml'
            Parser module to use for building of tree. Only 'lxml' and
            'etree' are supported. With 'lxml', the ability to use XSLT
            stylesheet is supported.
        stylesheet : str, path object or file-like object, optional
            A URL, file-like object, or a raw string containing an XSLT
            script used to transform the raw XML output. Script should use
            layout of elements and attributes from original output. This
            argument requires ``lxml`` to be installed. Only XSLT 1.0
            scripts and not later versions is currently supported.
        compression : {{'infer', 'gzip', 'bz2', 'zip', 'xz', None}}, default 'infer'
            For on-the-fly decompression of on-disk data. If 'infer', then use
            gzip, bz2, zip or xz if path_or_buffer is a string ending in
            '.gz', '.bz2', '.zip', or 'xz', respectively, and no decompression
            otherwise. If using 'zip', the ZIP file must contain only one data
            file to be read in. Set to None for no decompression.
        {storage_options}

        Returns
        -------
        None or str
            If ``io`` is None, returns the resulting XML format as a
            string. Otherwise returns None.

        See Also
        --------
        to_json : Convert the pandas object to a JSON string.
        to_html : Convert DataFrame to a html.

        Examples
        --------
        >>> df = pd.DataFrame({{'shape': ['square', 'circle', 'triangle'],
        ...                    'degrees': [360, 360, 180],
        ...                    'sides': [4, np.nan, 3]}})

        >>> df.to_xml()  # doctest: +SKIP
        <?xml version='1.0' encoding='utf-8'?>
        <data>
          <row>
            <index>0</index>
            <shape>square</shape>
            <degrees>360</degrees>
            <sides>4.0</sides>
          </row>
          <row>
            <index>1</index>
            <shape>circle</shape>
            <degrees>360</degrees>
            <sides/>
          </row>
          <row>
            <index>2</index>
            <shape>triangle</shape>
            <degrees>180</degrees>
            <sides>3.0</sides>
          </row>
        </data>

        >>> df.to_xml(attr_cols=[
        ...           'index', 'shape', 'degrees', 'sides'
        ...           ])  # doctest: +SKIP
        <?xml version='1.0' encoding='utf-8'?>
        <data>
          <row index="0" shape="square" degrees="360" sides="4.0"/>
          <row index="1" shape="circle" degrees="360"/>
          <row index="2" shape="triangle" degrees="180" sides="3.0"/>
        </data>

        >>> df.to_xml(namespaces={{"doc": "https://example.com"}},
        ...           prefix="doc")  # doctest: +SKIP
        <?xml version='1.0' encoding='utf-8'?>
        <doc:data xmlns:doc="https://example.com">
          <doc:row>
            <doc:index>0</doc:index>
            <doc:shape>square</doc:shape>
            <doc:degrees>360</doc:degrees>
            <doc:sides>4.0</doc:sides>
          </doc:row>
          <doc:row>
            <doc:index>1</doc:index>
            <doc:shape>circle</doc:shape>
            <doc:degrees>360</doc:degrees>
            <doc:sides/>
          </doc:row>
          <doc:row>
            <doc:index>2</doc:index>
            <doc:shape>triangle</doc:shape>
            <doc:degrees>180</doc:degrees>
            <doc:sides>3.0</doc:sides>
          </doc:row>
        </doc:data>
        """

        from pandas.io.formats.xml import (
            EtreeXMLFormatter,
            LxmlXMLFormatter,
        )

        lxml = import_optional_dependency("lxml.etree", errors="ignore")

        TreeBuilder: type[EtreeXMLFormatter] | type[LxmlXMLFormatter]

        if parser == "lxml":
            if lxml is not None:
                TreeBuilder = LxmlXMLFormatter
            else:
                raise ImportError(
                    "lxml not found, please install or use the etree parser."
                )

        elif parser == "etree":
            TreeBuilder = EtreeXMLFormatter

        else:
            raise ValueError("Values for parser can only be lxml or etree.")

        xml_formatter = TreeBuilder(
            self,
            path_or_buffer=path_or_buffer,
            index=index,
            root_name=root_name,
            row_name=row_name,
            na_rep=na_rep,
            attr_cols=attr_cols,
            elem_cols=elem_cols,
            namespaces=namespaces,
            prefix=prefix,
            encoding=encoding,
            xml_declaration=xml_declaration,
            pretty_print=pretty_print,
            stylesheet=stylesheet,
            compression=compression,
            storage_options=storage_options,
        )

        return xml_formatter.write_output()

    # ----------------------------------------------------------------------
    @Substitution(
        klass="DataFrame",
        type_sub=" and columns",
        max_cols_sub=dedent(
            """\
            max_cols : int, optional
                When to switch from the verbose to the truncated output. If the
                DataFrame has more than `max_cols` columns, the truncated output
                is used. By default, the setting in
                ``pandas.options.display.max_info_columns`` is used."""
        ),
        show_counts_sub=dedent(
            """\
            show_counts : bool, optional
                Whether to show the non-null counts. By default, this is shown
                only if the DataFrame is smaller than
                ``pandas.options.display.max_info_rows`` and
                ``pandas.options.display.max_info_columns``. A value of True always
                shows the counts, and False never shows the counts.
            null_counts : bool, optional
                .. deprecated:: 1.2.0
                    Use show_counts instead."""
        ),
        examples_sub=dedent(
            """\
            >>> int_values = [1, 2, 3, 4, 5]
            >>> text_values = ['alpha', 'beta', 'gamma', 'delta', 'epsilon']
            >>> float_values = [0.0, 0.25, 0.5, 0.75, 1.0]
            >>> df = pd.DataFrame({"int_col": int_values, "text_col": text_values,
            ...                   "float_col": float_values})
            >>> df
                int_col text_col  float_col
            0        1    alpha       0.00
            1        2     beta       0.25
            2        3    gamma       0.50
            3        4    delta       0.75
            4        5  epsilon       1.00

            Prints information of all columns:

            >>> df.info(verbose=True)
            <class 'pandas.core.frame.DataFrame'>
            RangeIndex: 5 entries, 0 to 4
            Data columns (total 3 columns):
             #   Column     Non-Null Count  Dtype
            ---  ------     --------------  -----
             0   int_col    5 non-null      int64
             1   text_col   5 non-null      object
             2   float_col  5 non-null      float64
            dtypes: float64(1), int64(1), object(1)
            memory usage: 248.0+ bytes

            Prints a summary of columns count and its dtypes but not per column
            information:

            >>> df.info(verbose=False)
            <class 'pandas.core.frame.DataFrame'>
            RangeIndex: 5 entries, 0 to 4
            Columns: 3 entries, int_col to float_col
            dtypes: float64(1), int64(1), object(1)
            memory usage: 248.0+ bytes

            Pipe output of DataFrame.info to buffer instead of sys.stdout, get
            buffer content and writes to a text file:

            >>> import io
            >>> buffer = io.StringIO()
            >>> df.info(buf=buffer)
            >>> s = buffer.getvalue()
            >>> with open("df_info.txt", "w",
            ...           encoding="utf-8") as f:  # doctest: +SKIP
            ...     f.write(s)
            260

            The `memory_usage` parameter allows deep introspection mode, specially
            useful for big DataFrames and fine-tune memory optimization:

            >>> random_strings_array = np.random.choice(['a', 'b', 'c'], 10 ** 6)
            >>> df = pd.DataFrame({
            ...     'column_1': np.random.choice(['a', 'b', 'c'], 10 ** 6),
            ...     'column_2': np.random.choice(['a', 'b', 'c'], 10 ** 6),
            ...     'column_3': np.random.choice(['a', 'b', 'c'], 10 ** 6)
            ... })
            >>> df.info()
            <class 'pandas.core.frame.DataFrame'>
            RangeIndex: 1000000 entries, 0 to 999999
            Data columns (total 3 columns):
             #   Column    Non-Null Count    Dtype
            ---  ------    --------------    -----
             0   column_1  1000000 non-null  object
             1   column_2  1000000 non-null  object
             2   column_3  1000000 non-null  object
            dtypes: object(3)
            memory usage: 22.9+ MB

            >>> df.info(memory_usage='deep')
            <class 'pandas.core.frame.DataFrame'>
            RangeIndex: 1000000 entries, 0 to 999999
            Data columns (total 3 columns):
             #   Column    Non-Null Count    Dtype
            ---  ------    --------------    -----
             0   column_1  1000000 non-null  object
             1   column_2  1000000 non-null  object
             2   column_3  1000000 non-null  object
            dtypes: object(3)
            memory usage: 165.9 MB"""
        ),
        see_also_sub=dedent(
            """\
            DataFrame.describe: Generate descriptive statistics of DataFrame
                columns.
            DataFrame.memory_usage: Memory usage of DataFrame columns."""
        ),
        version_added_sub="",
    )
    @doc(BaseInfo.render)
    def info(
        self,
        verbose: bool | None = None,
        buf: IO[str] | None = None,
        max_cols: int | None = None,
        memory_usage: bool | str | None = None,
        show_counts: bool | None = None,
        null_counts: bool | None = None,
    ) -> None:
        if null_counts is not None:
            if show_counts is not None:
                raise ValueError("null_counts used with show_counts. Use show_counts.")
            warnings.warn(
                "null_counts is deprecated. Use show_counts instead",
                FutureWarning,
                stacklevel=2,
            )
            show_counts = null_counts
        info = DataFrameInfo(
            data=self,
            memory_usage=memory_usage,
        )
        info.render(
            buf=buf,
            max_cols=max_cols,
            verbose=verbose,
            show_counts=show_counts,
        )

    def memory_usage(self, index: bool = True, deep: bool = False) -> Series:
        """
        Return the memory usage of each column in bytes.

        The memory usage can optionally include the contribution of
        the index and elements of `object` dtype.

        This value is displayed in `DataFrame.info` by default. This can be
        suppressed by setting ``pandas.options.display.memory_usage`` to False.

        Parameters
        ----------
        index : bool, default True
            Specifies whether to include the memory usage of the DataFrame's
            index in returned Series. If ``index=True``, the memory usage of
            the index is the first item in the output.
        deep : bool, default False
            If True, introspect the data deeply by interrogating
            `object` dtypes for system-level memory consumption, and include
            it in the returned values.

        Returns
        -------
        Series
            A Series whose index is the original column names and whose values
            is the memory usage of each column in bytes.

        See Also
        --------
        numpy.ndarray.nbytes : Total bytes consumed by the elements of an
            ndarray.
        Series.memory_usage : Bytes consumed by a Series.
        Categorical : Memory-efficient array for string values with
            many repeated values.
        DataFrame.info : Concise summary of a DataFrame.

        Examples
        --------
        >>> dtypes = ['int64', 'float64', 'complex128', 'object', 'bool']
        >>> data = dict([(t, np.ones(shape=5000, dtype=int).astype(t))
        ...              for t in dtypes])
        >>> df = pd.DataFrame(data)
        >>> df.head()
           int64  float64            complex128  object  bool
        0      1      1.0              1.0+0.0j       1  True
        1      1      1.0              1.0+0.0j       1  True
        2      1      1.0              1.0+0.0j       1  True
        3      1      1.0              1.0+0.0j       1  True
        4      1      1.0              1.0+0.0j       1  True

        >>> df.memory_usage()
        Index           128
        int64         40000
        float64       40000
        complex128    80000
        object        40000
        bool           5000
        dtype: int64

        >>> df.memory_usage(index=False)
        int64         40000
        float64       40000
        complex128    80000
        object        40000
        bool           5000
        dtype: int64

        The memory footprint of `object` dtype columns is ignored by default:

        >>> df.memory_usage(deep=True)
        Index            128
        int64          40000
        float64        40000
        complex128     80000
        object        180000
        bool            5000
        dtype: int64

        Use a Categorical for efficient storage of an object-dtype column with
        many repeated values.

        >>> df['object'].astype('category').memory_usage(deep=True)
        5244
        """
        result = self._constructor_sliced(
            [c.memory_usage(index=False, deep=deep) for col, c in self.items()],
            index=self.columns,
        )
        if index:
            result = self._constructor_sliced(
                self.index.memory_usage(deep=deep), index=["Index"]
            ).append(result)
        return result

    def transpose(self, *args, copy: bool = False) -> DataFrame:
        """
        Transpose index and columns.

        Reflect the DataFrame over its main diagonal by writing rows as columns
        and vice-versa. The property :attr:`.T` is an accessor to the method
        :meth:`transpose`.

        Parameters
        ----------
        *args : tuple, optional
            Accepted for compatibility with NumPy.
        copy : bool, default False
            Whether to copy the data after transposing, even for DataFrames
            with a single dtype.

            Note that a copy is always required for mixed dtype DataFrames,
            or for DataFrames with any extension types.

        Returns
        -------
        DataFrame
            The transposed DataFrame.

        See Also
        --------
        numpy.transpose : Permute the dimensions of a given array.

        Notes
        -----
        Transposing a DataFrame with mixed dtypes will result in a homogeneous
        DataFrame with the `object` dtype. In such a case, a copy of the data
        is always made.

        Examples
        --------
        **Square DataFrame with homogeneous dtype**

        >>> d1 = {'col1': [1, 2], 'col2': [3, 4]}
        >>> df1 = pd.DataFrame(data=d1)
        >>> df1
           col1  col2
        0     1     3
        1     2     4

        >>> df1_transposed = df1.T # or df1.transpose()
        >>> df1_transposed
              0  1
        col1  1  2
        col2  3  4

        When the dtype is homogeneous in the original DataFrame, we get a
        transposed DataFrame with the same dtype:

        >>> df1.dtypes
        col1    int64
        col2    int64
        dtype: object
        >>> df1_transposed.dtypes
        0    int64
        1    int64
        dtype: object

        **Non-square DataFrame with mixed dtypes**

        >>> d2 = {'name': ['Alice', 'Bob'],
        ...       'score': [9.5, 8],
        ...       'employed': [False, True],
        ...       'kids': [0, 0]}
        >>> df2 = pd.DataFrame(data=d2)
        >>> df2
            name  score  employed  kids
        0  Alice    9.5     False     0
        1    Bob    8.0      True     0

        >>> df2_transposed = df2.T # or df2.transpose()
        >>> df2_transposed
                      0     1
        name      Alice   Bob
        score       9.5   8.0
        employed  False  True
        kids          0     0

        When the DataFrame has mixed dtypes, we get a transposed DataFrame with
        the `object` dtype:

        >>> df2.dtypes
        name         object
        score       float64
        employed       bool
        kids          int64
        dtype: object
        >>> df2_transposed.dtypes
        0    object
        1    object
        dtype: object
        """
        nv.validate_transpose(args, {})
        # construct the args

        dtypes = list(self.dtypes)

        if self._can_fast_transpose:
            # Note: tests pass without this, but this improves perf quite a bit.
            new_vals = self._values.T
            if copy:
                new_vals = new_vals.copy()

            result = self._constructor(new_vals, index=self.columns, columns=self.index)

        elif (
            self._is_homogeneous_type and dtypes and is_extension_array_dtype(dtypes[0])
        ):
            # We have EAs with the same dtype. We can preserve that dtype in transpose.
            dtype = dtypes[0]
            arr_type = dtype.construct_array_type()
            values = self.values

            new_values = [arr_type._from_sequence(row, dtype=dtype) for row in values]
            result = self._constructor(
                dict(zip(self.index, new_values)), index=self.columns
            )

        else:
            new_arr = self.values.T
            if copy:
                new_arr = new_arr.copy()
            result = self._constructor(new_arr, index=self.columns, columns=self.index)

        return result.__finalize__(self, method="transpose")

    @property
    def T(self) -> DataFrame:
        return self.transpose()

    # ----------------------------------------------------------------------
    # Indexing Methods

    def _ixs(self, i: int, axis: int = 0):
        """
        Parameters
        ----------
        i : int
        axis : int

        Notes
        -----
        If slice passed, the resulting data will be a view.
        """
        # irow
        if axis == 0:
            new_values = self._mgr.fast_xs(i)

            # if we are a copy, mark as such
            copy = isinstance(new_values, np.ndarray) and new_values.base is None
            result = self._constructor_sliced(
                new_values,
                index=self.columns,
                name=self.index[i],
                dtype=new_values.dtype,
            )
            result._set_is_copy(self, copy=copy)
            return result

        # icol
        else:
            label = self.columns[i]

            values = self._mgr.iget(i)
            result = self._box_col_values(values, i)

            # this is a cached value, mark it so
            result._set_as_cached(label, self)
            return result

    def _get_column_array(self, i: int) -> ArrayLike:
        """
        Get the values of the i'th column (ndarray or ExtensionArray, as stored
        in the Block)
        """
        return self._mgr.iget_values(i)

    def _iter_column_arrays(self) -> Iterator[ArrayLike]:
        """
        Iterate over the arrays of all columns in order.
        This returns the values as stored in the Block (ndarray or ExtensionArray).
        """
        for i in range(len(self.columns)):
            yield self._get_column_array(i)

    def __getitem__(self, key):
        key = lib.item_from_zerodim(key)
        key = com.apply_if_callable(key, self)

        if is_hashable(key):
            # shortcut if the key is in columns
            if self.columns.is_unique and key in self.columns:
                if isinstance(self.columns, MultiIndex):
                    return self._getitem_multilevel(key)
                return self._get_item_cache(key)

        # Do we have a slicer (on rows)?
        indexer = convert_to_index_sliceable(self, key)
        if indexer is not None:
            if isinstance(indexer, np.ndarray):
                indexer = lib.maybe_indices_to_slice(
                    indexer.astype(np.intp, copy=False), len(self)
                )
            # either we have a slice or we have a string that can be converted
            #  to a slice for partial-string date indexing
            return self._slice(indexer, axis=0)

        # Do we have a (boolean) DataFrame?
        if isinstance(key, DataFrame):
            return self.where(key)

        # Do we have a (boolean) 1d indexer?
        if com.is_bool_indexer(key):
            return self._getitem_bool_array(key)

        # We are left with two options: a single key, and a collection of keys,
        # We interpret tuples as collections only for non-MultiIndex
        is_single_key = isinstance(key, tuple) or not is_list_like(key)

        if is_single_key:
            if self.columns.nlevels > 1:
                return self._getitem_multilevel(key)
            indexer = self.columns.get_loc(key)
            if is_integer(indexer):
                indexer = [indexer]
        else:
            if is_iterator(key):
                key = list(key)
            indexer = self.loc._get_listlike_indexer(key, axis=1)[1]

        # take() does not accept boolean indexers
        if getattr(indexer, "dtype", None) == bool:
            indexer = np.where(indexer)[0]

        data = self._take_with_is_copy(indexer, axis=1)

        if is_single_key:
            # What does looking for a single key in a non-unique index return?
            # The behavior is inconsistent. It returns a Series, except when
            # - the key itself is repeated (test on data.shape, #9519), or
            # - we have a MultiIndex on columns (test on self.columns, #21309)
            if data.shape[1] == 1 and not isinstance(self.columns, MultiIndex):
                # GH#26490 using data[key] can cause RecursionError
                return data._get_item_cache(key)

        return data

    def _getitem_bool_array(self, key):
        # also raises Exception if object array with NA values
        # warning here just in case -- previously __setitem__ was
        # reindexing but __getitem__ was not; it seems more reasonable to
        # go with the __setitem__ behavior since that is more consistent
        # with all other indexing behavior
        if isinstance(key, Series) and not key.index.equals(self.index):
            warnings.warn(
                "Boolean Series key will be reindexed to match DataFrame index.",
                UserWarning,
                stacklevel=3,
            )
        elif len(key) != len(self.index):
            raise ValueError(
                f"Item wrong length {len(key)} instead of {len(self.index)}."
            )

        # check_bool_indexer will throw exception if Series key cannot
        # be reindexed to match DataFrame rows
        key = check_bool_indexer(self.index, key)
        indexer = key.nonzero()[0]
        return self._take_with_is_copy(indexer, axis=0)

    def _getitem_multilevel(self, key):
        # self.columns is a MultiIndex
        loc = self.columns.get_loc(key)
        if isinstance(loc, (slice, np.ndarray)):
            new_columns = self.columns[loc]
            result_columns = maybe_droplevels(new_columns, key)
            if self._is_mixed_type:
                result = self.reindex(columns=new_columns)
                result.columns = result_columns
            else:
                new_values = self.values[:, loc]
                result = self._constructor(
                    new_values, index=self.index, columns=result_columns
                )
                result = result.__finalize__(self)

            # If there is only one column being returned, and its name is
            # either an empty string, or a tuple with an empty string as its
            # first element, then treat the empty string as a placeholder
            # and return the column as if the user had provided that empty
            # string in the key. If the result is a Series, exclude the
            # implied empty string from its name.
            if len(result.columns) == 1:
                top = result.columns[0]
                if isinstance(top, tuple):
                    top = top[0]
                if top == "":
                    result = result[""]
                    if isinstance(result, Series):
                        result = self._constructor_sliced(
                            result, index=self.index, name=key
                        )

            result._set_is_copy(self)
            return result
        else:
            # loc is neither a slice nor ndarray, so must be an int
            return self._ixs(loc, axis=1)

    def _get_value(self, index, col, takeable: bool = False) -> Scalar:
        """
        Quickly retrieve single value at passed column and index.

        Parameters
        ----------
        index : row label
        col : column label
        takeable : interpret the index/col as indexers, default False

        Returns
        -------
        scalar
        """
        if takeable:
            series = self._ixs(col, axis=1)
            return series._values[index]

        series = self._get_item_cache(col)
        engine = self.index._engine

        try:
            loc = engine.get_loc(index)
            return series._values[loc]
        except KeyError:
            # GH 20629
            if self.index.nlevels > 1:
                # partial indexing forbidden
                raise

        # we cannot handle direct indexing
        # use positional
        col = self.columns.get_loc(col)
        index = self.index.get_loc(index)
        return self._get_value(index, col, takeable=True)

    def __setitem__(self, key, value):
        key = com.apply_if_callable(key, self)

        # see if we can slice the rows
        indexer = convert_to_index_sliceable(self, key)
        if indexer is not None:
            # either we have a slice or we have a string that can be converted
            #  to a slice for partial-string date indexing
            return self._setitem_slice(indexer, value)

        if isinstance(key, DataFrame) or getattr(key, "ndim", None) == 2:
            self._setitem_frame(key, value)
        elif isinstance(key, (Series, np.ndarray, list, Index)):
            self._setitem_array(key, value)
        elif isinstance(value, DataFrame):
            self._set_item_frame_value(key, value)
        elif is_list_like(value) and 1 < len(
            self.columns.get_indexer_for([key])
        ) == len(value):
            # Column to set is duplicated
            self._setitem_array([key], value)
        else:
            # set column
            self._set_item(key, value)

    def _setitem_slice(self, key: slice, value):
        # NB: we can't just use self.loc[key] = value because that
        #  operates on labels and we need to operate positional for
        #  backwards-compat, xref GH#31469
        self._check_setitem_copy()
        self.iloc[key] = value

    def _setitem_array(self, key, value):
        # also raises Exception if object array with NA values
        if com.is_bool_indexer(key):
            # bool indexer is indexing along rows
            if len(key) != len(self.index):
                raise ValueError(
                    f"Item wrong length {len(key)} instead of {len(self.index)}!"
                )
            key = check_bool_indexer(self.index, key)
            indexer = key.nonzero()[0]
            self._check_setitem_copy()
            if isinstance(value, DataFrame):
                # GH#39931 reindex since iloc does not align
                value = value.reindex(self.index.take(indexer))
            self.iloc[indexer] = value

        else:
            if isinstance(value, DataFrame):
                check_key_length(self.columns, key, value)
                for k1, k2 in zip(key, value.columns):
                    self[k1] = value[k2]

            elif not is_list_like(value):
                for col in key:
                    self[col] = value

            elif isinstance(value, np.ndarray) and value.ndim == 2:
                self._iset_not_inplace(key, value)

            elif np.ndim(value) > 1:
                # list of lists
                value = DataFrame(value).values
                return self._setitem_array(key, value)

            else:
                self._iset_not_inplace(key, value)

    def _iset_not_inplace(self, key, value):
        # GH#39510 when setting with df[key] = obj with a list-like key and
        #  list-like value, we iterate over those listlikes and set columns
        #  one at a time.  This is different from dispatching to
        #  `self.loc[:, key]= value`  because loc.__setitem__ may overwrite
        #  data inplace, whereas this will insert new arrays.

        def igetitem(obj, i: int):
            # Note: we catch DataFrame obj before getting here, but
            #  hypothetically would return obj.iloc[:, i]
            if isinstance(obj, np.ndarray):
                return obj[..., i]
            else:
                return obj[i]

        if self.columns.is_unique:
            if np.shape(value)[-1] != len(key):
                raise ValueError("Columns must be same length as key")

            for i, col in enumerate(key):
                self[col] = igetitem(value, i)

        else:

            ilocs = self.columns.get_indexer_non_unique(key)[0]
            if (ilocs < 0).any():
                # key entries not in self.columns
                raise NotImplementedError

            if np.shape(value)[-1] != len(ilocs):
                raise ValueError("Columns must be same length as key")

            assert np.ndim(value) <= 2

            orig_columns = self.columns

            # Using self.iloc[:, i] = ... may set values inplace, which
            #  by convention we do not do in __setitem__
            try:
                self.columns = Index(range(len(self.columns)))
                for i, iloc in enumerate(ilocs):
                    self[iloc] = igetitem(value, i)
            finally:
                self.columns = orig_columns

    def _setitem_frame(self, key, value):
        # support boolean setting with DataFrame input, e.g.
        # df[df > df2] = 0
        if isinstance(key, np.ndarray):
            if key.shape != self.shape:
                raise ValueError("Array conditional must be same shape as self")
            key = self._constructor(key, **self._construct_axes_dict())

        if key.size and not is_bool_dtype(key.values):
            raise TypeError(
                "Must pass DataFrame or 2-d ndarray with boolean values only"
            )

        self._check_inplace_setting(value)
        self._check_setitem_copy()
        self._where(-key, value, inplace=True)

    def _set_item_frame_value(self, key, value: DataFrame) -> None:
        self._ensure_valid_index(value)

        # align columns
        if key in self.columns:
            loc = self.columns.get_loc(key)
            cols = self.columns[loc]
            len_cols = 1 if is_scalar(cols) else len(cols)
            if len_cols != len(value.columns):
                raise ValueError("Columns must be same length as key")

            # align right-hand-side columns if self.columns
            # is multi-index and self[key] is a sub-frame
            if isinstance(self.columns, MultiIndex) and isinstance(
                loc, (slice, Series, np.ndarray, Index)
            ):
                cols = maybe_droplevels(cols, key)
                if len(cols) and not cols.equals(value.columns):
                    value = value.reindex(cols, axis=1)

        # now align rows
        arraylike = _reindex_for_setitem(value, self.index)
        self._set_item_mgr(key, arraylike)

    def _iset_item_mgr(self, loc: int | slice | np.ndarray, value) -> None:
        # when called from _set_item_mgr loc can be anything returned from get_loc
        self._mgr.iset(loc, value)
        self._clear_item_cache()

    def _set_item_mgr(self, key, value: ArrayLike) -> None:
        try:
            loc = self._info_axis.get_loc(key)
        except KeyError:
            # This item wasn't present, just insert at end
            self._mgr.insert(len(self._info_axis), key, value)
        else:
            self._iset_item_mgr(loc, value)

        # check if we are modifying a copy
        # try to set first as we want an invalid
        # value exception to occur first
        if len(self):
            self._check_setitem_copy()

    def _iset_item(self, loc: int, value) -> None:
        arraylike = self._sanitize_column(value)
        self._iset_item_mgr(loc, arraylike)

        # check if we are modifying a copy
        # try to set first as we want an invalid
        # value exception to occur first
        if len(self):
            self._check_setitem_copy()

    def _set_item(self, key, value) -> None:
        """
        Add series to DataFrame in specified column.

        If series is a numpy-array (not a Series/TimeSeries), it must be the
        same length as the DataFrames index or an error will be thrown.

        Series/TimeSeries will be conformed to the DataFrames index to
        ensure homogeneity.
        """
        value = self._sanitize_column(value)

        if (
            key in self.columns
            and value.ndim == 1
            and not is_extension_array_dtype(value)
        ):
            # broadcast across multiple columns if necessary
            if not self.columns.is_unique or isinstance(self.columns, MultiIndex):
                existing_piece = self[key]
                if isinstance(existing_piece, DataFrame):
                    value = np.tile(value, (len(existing_piece.columns), 1)).T

        self._set_item_mgr(key, value)

    def _set_value(
        self, index: IndexLabel, col, value: Scalar, takeable: bool = False
    ) -> None:
        """
        Put single value at passed column and index.

        Parameters
        ----------
        index : Label
            row label
        col : Label
            column label
        value : scalar
        takeable : bool, default False
            Sets whether or not index/col interpreted as indexers
        """
        try:
            if takeable:
                series = self._ixs(col, axis=1)
                series._set_value(index, value, takeable=True)
                return

            series = self._get_item_cache(col)
            engine = self.index._engine
            loc = engine.get_loc(index)
            validate_numeric_casting(series.dtype, value)

            series._values[loc] = value
            # Note: trying to use series._set_value breaks tests in
            #  tests.frame.indexing.test_indexing and tests.indexing.test_partial
        except (KeyError, TypeError):
            # set using a non-recursive method & reset the cache
            if takeable:
                self.iloc[index, col] = value
            else:
                self.loc[index, col] = value
            self._item_cache.pop(col, None)

    def _ensure_valid_index(self, value) -> None:
        """
        Ensure that if we don't have an index, that we can create one from the
        passed value.
        """
        # GH5632, make sure that we are a Series convertible
        if not len(self.index) and is_list_like(value) and len(value):
            if not isinstance(value, DataFrame):
                try:
                    value = Series(value)
                except (ValueError, NotImplementedError, TypeError) as err:
                    raise ValueError(
                        "Cannot set a frame with no defined index "
                        "and a value that cannot be converted to a Series"
                    ) from err

            # GH31368 preserve name of index
            index_copy = value.index.copy()
            if self.index.name is not None:
                index_copy.name = self.index.name

            self._mgr = self._mgr.reindex_axis(index_copy, axis=1, fill_value=np.nan)

    def _box_col_values(self, values, loc: int) -> Series:
        """
        Provide boxed values for a column.
        """
        # Lookup in columns so that if e.g. a str datetime was passed
        #  we attach the Timestamp object as the name.
        name = self.columns[loc]
        klass = self._constructor_sliced
        return klass(values, index=self.index, name=name, fastpath=True)

    # ----------------------------------------------------------------------
    # Lookup Caching

    def _clear_item_cache(self) -> None:
        self._item_cache.clear()

    def _get_item_cache(self, item: Hashable) -> Series:
        """Return the cached item, item represents a label indexer."""
        cache = self._item_cache
        res = cache.get(item)
        if res is None:
            # All places that call _get_item_cache have unique columns,
            #  pending resolution of GH#33047

            loc = self.columns.get_loc(item)
            values = self._mgr.iget(loc)
            res = self._box_col_values(values, loc).__finalize__(self)

            cache[item] = res
            res._set_as_cached(item, self)

            # for a chain
            res._is_copy = self._is_copy
        return res

    def _reset_cacher(self) -> None:
        # no-op for DataFrame
        pass

    def _maybe_cache_changed(self, item, value: Series) -> None:
        """
        The object has called back to us saying maybe it has changed.
        """
        loc = self._info_axis.get_loc(item)
        arraylike = value._values
        self._mgr.iset(loc, arraylike)

    # ----------------------------------------------------------------------
    # Unsorted

    def query(self, expr: str, inplace: bool = False, **kwargs):
        """
        Query the columns of a DataFrame with a boolean expression.

        Parameters
        ----------
        expr : str
            The query string to evaluate.

            You can refer to variables
            in the environment by prefixing them with an '@' character like
            ``@a + b``.

            You can refer to column names that are not valid Python variable names
            by surrounding them in backticks. Thus, column names containing spaces
            or punctuations (besides underscores) or starting with digits must be
            surrounded by backticks. (For example, a column named "Area (cm^2)" would
            be referenced as ```Area (cm^2)```). Column names which are Python keywords
            (like "list", "for", "import", etc) cannot be used.

            For example, if one of your columns is called ``a a`` and you want
            to sum it with ``b``, your query should be ```a a` + b``.

            .. versionadded:: 0.25.0
                Backtick quoting introduced.

            .. versionadded:: 1.0.0
                Expanding functionality of backtick quoting for more than only spaces.

        inplace : bool
            Whether the query should modify the data in place or return
            a modified copy.
        **kwargs
            See the documentation for :func:`eval` for complete details
            on the keyword arguments accepted by :meth:`DataFrame.query`.

        Returns
        -------
        DataFrame or None
            DataFrame resulting from the provided query expression or
            None if ``inplace=True``.

        See Also
        --------
        eval : Evaluate a string describing operations on
            DataFrame columns.
        DataFrame.eval : Evaluate a string describing operations on
            DataFrame columns.

        Notes
        -----
        The result of the evaluation of this expression is first passed to
        :attr:`DataFrame.loc` and if that fails because of a
        multidimensional key (e.g., a DataFrame) then the result will be passed
        to :meth:`DataFrame.__getitem__`.

        This method uses the top-level :func:`eval` function to
        evaluate the passed query.

        The :meth:`~pandas.DataFrame.query` method uses a slightly
        modified Python syntax by default. For example, the ``&`` and ``|``
        (bitwise) operators have the precedence of their boolean cousins,
        :keyword:`and` and :keyword:`or`. This *is* syntactically valid Python,
        however the semantics are different.

        You can change the semantics of the expression by passing the keyword
        argument ``parser='python'``. This enforces the same semantics as
        evaluation in Python space. Likewise, you can pass ``engine='python'``
        to evaluate an expression using Python itself as a backend. This is not
        recommended as it is inefficient compared to using ``numexpr`` as the
        engine.

        The :attr:`DataFrame.index` and
        :attr:`DataFrame.columns` attributes of the
        :class:`~pandas.DataFrame` instance are placed in the query namespace
        by default, which allows you to treat both the index and columns of the
        frame as a column in the frame.
        The identifier ``index`` is used for the frame index; you can also
        use the name of the index to identify it in a query. Please note that
        Python keywords may not be used as identifiers.

        For further details and examples see the ``query`` documentation in
        :ref:`indexing <indexing.query>`.

        *Backtick quoted variables*

        Backtick quoted variables are parsed as literal Python code and
        are converted internally to a Python valid identifier.
        This can lead to the following problems.

        During parsing a number of disallowed characters inside the backtick
        quoted string are replaced by strings that are allowed as a Python identifier.
        These characters include all operators in Python, the space character, the
        question mark, the exclamation mark, the dollar sign, and the euro sign.
        For other characters that fall outside the ASCII range (U+0001..U+007F)
        and those that are not further specified in PEP 3131,
        the query parser will raise an error.
        This excludes whitespace different than the space character,
        but also the hashtag (as it is used for comments) and the backtick
        itself (backtick can also not be escaped).

        In a special case, quotes that make a pair around a backtick can
        confuse the parser.
        For example, ```it's` > `that's``` will raise an error,
        as it forms a quoted string (``'s > `that'``) with a backtick inside.

        See also the Python documentation about lexical analysis
        (https://docs.python.org/3/reference/lexical_analysis.html)
        in combination with the source code in :mod:`pandas.core.computation.parsing`.

        Examples
        --------
        >>> df = pd.DataFrame({'A': range(1, 6),
        ...                    'B': range(10, 0, -2),
        ...                    'C C': range(10, 5, -1)})
        >>> df
           A   B  C C
        0  1  10   10
        1  2   8    9
        2  3   6    8
        3  4   4    7
        4  5   2    6
        >>> df.query('A > B')
           A  B  C C
        4  5  2    6

        The previous expression is equivalent to

        >>> df[df.A > df.B]
           A  B  C C
        4  5  2    6

        For columns with spaces in their name, you can use backtick quoting.

        >>> df.query('B == `C C`')
           A   B  C C
        0  1  10   10

        The previous expression is equivalent to

        >>> df[df.B == df['C C']]
           A   B  C C
        0  1  10   10
        """
        inplace = validate_bool_kwarg(inplace, "inplace")
        if not isinstance(expr, str):
            msg = f"expr must be a string to be evaluated, {type(expr)} given"
            raise ValueError(msg)
        kwargs["level"] = kwargs.pop("level", 0) + 1
        kwargs["target"] = None
        res = self.eval(expr, **kwargs)

        try:
            result = self.loc[res]
        except ValueError:
            # when res is multi-dimensional loc raises, but this is sometimes a
            # valid query
            result = self[res]

        if inplace:
            self._update_inplace(result)
            return None
        else:
            return result

    def eval(self, expr: str, inplace: bool = False, **kwargs):
        """
        Evaluate a string describing operations on DataFrame columns.

        Operates on columns only, not specific rows or elements.  This allows
        `eval` to run arbitrary code, which can make you vulnerable to code
        injection if you pass user input to this function.

        Parameters
        ----------
        expr : str
            The expression string to evaluate.
        inplace : bool, default False
            If the expression contains an assignment, whether to perform the
            operation inplace and mutate the existing DataFrame. Otherwise,
            a new DataFrame is returned.
        **kwargs
            See the documentation for :func:`eval` for complete details
            on the keyword arguments accepted by
            :meth:`~pandas.DataFrame.query`.

        Returns
        -------
        ndarray, scalar, pandas object, or None
            The result of the evaluation or None if ``inplace=True``.

        See Also
        --------
        DataFrame.query : Evaluates a boolean expression to query the columns
            of a frame.
        DataFrame.assign : Can evaluate an expression or function to create new
            values for a column.
        eval : Evaluate a Python expression as a string using various
            backends.

        Notes
        -----
        For more details see the API documentation for :func:`~eval`.
        For detailed examples see :ref:`enhancing performance with eval
        <enhancingperf.eval>`.

        Examples
        --------
        >>> df = pd.DataFrame({'A': range(1, 6), 'B': range(10, 0, -2)})
        >>> df
           A   B
        0  1  10
        1  2   8
        2  3   6
        3  4   4
        4  5   2
        >>> df.eval('A + B')
        0    11
        1    10
        2     9
        3     8
        4     7
        dtype: int64

        Assignment is allowed though by default the original DataFrame is not
        modified.

        >>> df.eval('C = A + B')
           A   B   C
        0  1  10  11
        1  2   8  10
        2  3   6   9
        3  4   4   8
        4  5   2   7
        >>> df
           A   B
        0  1  10
        1  2   8
        2  3   6
        3  4   4
        4  5   2

        Use ``inplace=True`` to modify the original DataFrame.

        >>> df.eval('C = A + B', inplace=True)
        >>> df
           A   B   C
        0  1  10  11
        1  2   8  10
        2  3   6   9
        3  4   4   8
        4  5   2   7

        Multiple columns can be assigned to using multi-line expressions:

        >>> df.eval(
        ...     '''
        ... C = A + B
        ... D = A - B
        ... '''
        ... )
           A   B   C  D
        0  1  10  11 -9
        1  2   8  10 -6
        2  3   6   9 -3
        3  4   4   8  0
        4  5   2   7  3
        """
        from pandas.core.computation.eval import eval as _eval

        inplace = validate_bool_kwarg(inplace, "inplace")
        resolvers = kwargs.pop("resolvers", None)
        kwargs["level"] = kwargs.pop("level", 0) + 1
        if resolvers is None:
            index_resolvers = self._get_index_resolvers()
            column_resolvers = self._get_cleaned_column_resolvers()
            resolvers = column_resolvers, index_resolvers
        if "target" not in kwargs:
            kwargs["target"] = self
        kwargs["resolvers"] = kwargs.get("resolvers", ()) + tuple(resolvers)

        return _eval(expr, inplace=inplace, **kwargs)

    def select_dtypes(self, include=None, exclude=None) -> DataFrame:
        """
        Return a subset of the DataFrame's columns based on the column dtypes.

        Parameters
        ----------
        include, exclude : scalar or list-like
            A selection of dtypes or strings to be included/excluded. At least
            one of these parameters must be supplied.

        Returns
        -------
        DataFrame
            The subset of the frame including the dtypes in ``include`` and
            excluding the dtypes in ``exclude``.

        Raises
        ------
        ValueError
            * If both of ``include`` and ``exclude`` are empty
            * If ``include`` and ``exclude`` have overlapping elements
            * If any kind of string dtype is passed in.

        See Also
        --------
        DataFrame.dtypes: Return Series with the data type of each column.

        Notes
        -----
        * To select all *numeric* types, use ``np.number`` or ``'number'``
        * To select strings you must use the ``object`` dtype, but note that
          this will return *all* object dtype columns
        * See the `numpy dtype hierarchy
          <https://numpy.org/doc/stable/reference/arrays.scalars.html>`__
        * To select datetimes, use ``np.datetime64``, ``'datetime'`` or
          ``'datetime64'``
        * To select timedeltas, use ``np.timedelta64``, ``'timedelta'`` or
          ``'timedelta64'``
        * To select Pandas categorical dtypes, use ``'category'``
        * To select Pandas datetimetz dtypes, use ``'datetimetz'`` (new in
          0.20.0) or ``'datetime64[ns, tz]'``

        Examples
        --------
        >>> df = pd.DataFrame({'a': [1, 2] * 3,
        ...                    'b': [True, False] * 3,
        ...                    'c': [1.0, 2.0] * 3})
        >>> df
                a      b  c
        0       1   True  1.0
        1       2  False  2.0
        2       1   True  1.0
        3       2  False  2.0
        4       1   True  1.0
        5       2  False  2.0

        >>> df.select_dtypes(include='bool')
           b
        0  True
        1  False
        2  True
        3  False
        4  True
        5  False

        >>> df.select_dtypes(include=['float64'])
           c
        0  1.0
        1  2.0
        2  1.0
        3  2.0
        4  1.0
        5  2.0

        >>> df.select_dtypes(exclude=['int64'])
               b    c
        0   True  1.0
        1  False  2.0
        2   True  1.0
        3  False  2.0
        4   True  1.0
        5  False  2.0
        """
        if not is_list_like(include):
            include = (include,) if include is not None else ()
        if not is_list_like(exclude):
            exclude = (exclude,) if exclude is not None else ()

        selection = (frozenset(include), frozenset(exclude))

        if not any(selection):
            raise ValueError("at least one of include or exclude must be nonempty")

        # convert the myriad valid dtypes object to a single representation
        def check_int_infer_dtype(dtypes):
            converted_dtypes = []
            for dtype in dtypes:
                # Numpy maps int to different types (int32, in64) on Windows and Linux
                # see https://github.com/numpy/numpy/issues/9464
                if (isinstance(dtype, str) and dtype == "int") or (dtype is int):
                    converted_dtypes.append(np.int32)
                    # error: Argument 1 to "append" of "list" has incompatible type
                    # "Type[signedinteger[Any]]"; expected "Type[signedinteger[Any]]"
                    converted_dtypes.append(np.int64)  # type: ignore[arg-type]
                else:
                    # error: Argument 1 to "append" of "list" has incompatible type
                    # "Union[dtype[Any], ExtensionDtype]"; expected
                    # "Type[signedinteger[Any]]"
                    converted_dtypes.append(
                        infer_dtype_from_object(dtype)  # type: ignore[arg-type]
                    )
            return frozenset(converted_dtypes)

        include = check_int_infer_dtype(include)
        exclude = check_int_infer_dtype(exclude)

        for dtypes in (include, exclude):
            invalidate_string_dtypes(dtypes)

        # can't both include AND exclude!
        if not include.isdisjoint(exclude):
            raise ValueError(f"include and exclude overlap on {(include & exclude)}")

        # We raise when both include and exclude are empty
        # Hence, we can just shrink the columns we want to keep
        keep_these = np.full(self.shape[1], True)

        def extract_unique_dtypes_from_dtypes_set(
            dtypes_set: frozenset[Dtype], unique_dtypes: np.ndarray
        ) -> list[Dtype]:
            extracted_dtypes = [
                unique_dtype
                for unique_dtype in unique_dtypes
                if (
                    issubclass(
                        # error: Argument 1 to "tuple" has incompatible type
                        # "FrozenSet[Union[ExtensionDtype, Union[str, Any], Type[str],
                        # Type[float], Type[int], Type[complex], Type[bool],
                        # Type[object]]]"; expected "Iterable[Union[type, Tuple[Any,
                        # ...]]]"
                        unique_dtype.type,
                        tuple(dtypes_set),  # type: ignore[arg-type]
                    )
                    or (
                        np.number in dtypes_set
                        and getattr(unique_dtype, "_is_numeric", False)
                    )
                )
            ]
            return extracted_dtypes

        unique_dtypes = self.dtypes.unique()

        if include:
            included_dtypes = extract_unique_dtypes_from_dtypes_set(
                include, unique_dtypes
            )
            keep_these &= self.dtypes.isin(included_dtypes)

        if exclude:
            excluded_dtypes = extract_unique_dtypes_from_dtypes_set(
                exclude, unique_dtypes
            )
            keep_these &= ~self.dtypes.isin(excluded_dtypes)

        # error: "ndarray" has no attribute "values"
        return self.iloc[:, keep_these.values]  # type: ignore[attr-defined]

    def insert(self, loc, column, value, allow_duplicates: bool = False) -> None:
        """
        Insert column into DataFrame at specified location.

        Raises a ValueError if `column` is already contained in the DataFrame,
        unless `allow_duplicates` is set to True.

        Parameters
        ----------
        loc : int
            Insertion index. Must verify 0 <= loc <= len(columns).
        column : str, number, or hashable object
            Label of the inserted column.
        value : int, Series, or array-like
        allow_duplicates : bool, optional

        See Also
        --------
        Index.insert : Insert new item by index.

        Examples
        --------
        >>> df = pd.DataFrame({'col1': [1, 2], 'col2': [3, 4]})
        >>> df
           col1  col2
        0     1     3
        1     2     4
        >>> df.insert(1, "newcol", [99, 99])
        >>> df
           col1  newcol  col2
        0     1      99     3
        1     2      99     4
        >>> df.insert(0, "col1", [100, 100], allow_duplicates=True)
        >>> df
           col1  col1  newcol  col2
        0   100     1      99     3
        1   100     2      99     4

        Notice that pandas uses index alignment in case of `value` from type `Series`:

        >>> df.insert(0, "col0", pd.Series([5, 6], index=[1, 2]))
        >>> df
           col0  col1  col1  newcol  col2
        0   NaN   100     1      99     3
        1   5.0   100     2      99     4
        """
        if allow_duplicates and not self.flags.allows_duplicate_labels:
            raise ValueError(
                "Cannot specify 'allow_duplicates=True' when "
                "'self.flags.allows_duplicate_labels' is False."
            )
        if not allow_duplicates and column in self.columns:
            # Should this be a different kind of error??
            raise ValueError(f"cannot insert {column}, already exists")
        if not isinstance(loc, int):
            raise TypeError("loc must be int")

        value = self._sanitize_column(value)
        self._mgr.insert(loc, column, value)

    def assign(self, **kwargs) -> DataFrame:
        r"""
        Assign new columns to a DataFrame.

        Returns a new object with all original columns in addition to new ones.
        Existing columns that are re-assigned will be overwritten.

        Parameters
        ----------
        **kwargs : dict of {str: callable or Series}
            The column names are keywords. If the values are
            callable, they are computed on the DataFrame and
            assigned to the new columns. The callable must not
            change input DataFrame (though pandas doesn't check it).
            If the values are not callable, (e.g. a Series, scalar, or array),
            they are simply assigned.

        Returns
        -------
        DataFrame
            A new DataFrame with the new columns in addition to
            all the existing columns.

        Notes
        -----
        Assigning multiple columns within the same ``assign`` is possible.
        Later items in '\*\*kwargs' may refer to newly created or modified
        columns in 'df'; items are computed and assigned into 'df' in order.

        Examples
        --------
        >>> df = pd.DataFrame({'temp_c': [17.0, 25.0]},
        ...                   index=['Portland', 'Berkeley'])
        >>> df
                  temp_c
        Portland    17.0
        Berkeley    25.0

        Where the value is a callable, evaluated on `df`:

        >>> df.assign(temp_f=lambda x: x.temp_c * 9 / 5 + 32)
                  temp_c  temp_f
        Portland    17.0    62.6
        Berkeley    25.0    77.0

        Alternatively, the same behavior can be achieved by directly
        referencing an existing Series or sequence:

        >>> df.assign(temp_f=df['temp_c'] * 9 / 5 + 32)
                  temp_c  temp_f
        Portland    17.0    62.6
        Berkeley    25.0    77.0

        You can create multiple columns within the same assign where one
        of the columns depends on another one defined within the same assign:

        >>> df.assign(temp_f=lambda x: x['temp_c'] * 9 / 5 + 32,
        ...           temp_k=lambda x: (x['temp_f'] +  459.67) * 5 / 9)
                  temp_c  temp_f  temp_k
        Portland    17.0    62.6  290.15
        Berkeley    25.0    77.0  298.15
        """
        data = self.copy()

        for k, v in kwargs.items():
            data[k] = com.apply_if_callable(v, data)
        return data

    def _sanitize_column(self, value) -> ArrayLike:
        """
        Ensures new columns (which go into the BlockManager as new blocks) are
        always copied and converted into an array.

        Parameters
        ----------
        value : scalar, Series, or array-like

        Returns
        -------
        numpy.ndarray or ExtensionArray
        """
        self._ensure_valid_index(value)

        # We should never get here with DataFrame value
        if isinstance(value, Series):
            value = _reindex_for_setitem(value, self.index)

        elif isinstance(value, ExtensionArray):
            # Explicitly copy here
            value = value.copy()
            com.require_length_match(value, self.index)

        elif is_sequence(value):
            com.require_length_match(value, self.index)

            # turn me into an ndarray
            if not isinstance(value, (np.ndarray, Index)):
                if isinstance(value, list) and len(value) > 0:
                    value = maybe_convert_platform(value)
                else:
                    value = com.asarray_tuplesafe(value)
            elif isinstance(value, Index):
                value = value.copy(deep=True)._values
            else:
                value = value.copy()

            # possibly infer to datetimelike
            if is_object_dtype(value.dtype):
                value = sanitize_array(value, None)

        else:
            value = construct_1d_arraylike_from_scalar(value, len(self), dtype=None)

        return value

    @property
    def _series(self):
        return {
            item: Series(
                self._mgr.iget(idx), index=self.index, name=item, fastpath=True
            )
            for idx, item in enumerate(self.columns)
        }

    def lookup(
        self, row_labels: Sequence[IndexLabel], col_labels: Sequence[IndexLabel]
    ) -> np.ndarray:
        """
        Label-based "fancy indexing" function for DataFrame.
        Given equal-length arrays of row and column labels, return an
        array of the values corresponding to each (row, col) pair.

        .. deprecated:: 1.2.0
            DataFrame.lookup is deprecated,
            use DataFrame.melt and DataFrame.loc instead.
            For further details see
            :ref:`Looking up values by index/column labels <indexing.lookup>`.

        Parameters
        ----------
        row_labels : sequence
            The row labels to use for lookup.
        col_labels : sequence
            The column labels to use for lookup.

        Returns
        -------
        numpy.ndarray
            The found values.
        """
        msg = (
            "The 'lookup' method is deprecated and will be"
            "removed in a future version."
            "You can use DataFrame.melt and DataFrame.loc"
            "as a substitute."
        )
        warnings.warn(msg, FutureWarning, stacklevel=2)

        n = len(row_labels)
        if n != len(col_labels):
            raise ValueError("Row labels must have same size as column labels")
        if not (self.index.is_unique and self.columns.is_unique):
            # GH#33041
            raise ValueError("DataFrame.lookup requires unique index and columns")

        thresh = 1000
        if not self._is_mixed_type or n > thresh:
            values = self.values
            ridx = self.index.get_indexer(row_labels)
            cidx = self.columns.get_indexer(col_labels)
            if (ridx == -1).any():
                raise KeyError("One or more row labels was not found")
            if (cidx == -1).any():
                raise KeyError("One or more column labels was not found")
            flat_index = ridx * len(self.columns) + cidx
            result = values.flat[flat_index]
        else:
            result = np.empty(n, dtype="O")
            for i, (r, c) in enumerate(zip(row_labels, col_labels)):
                result[i] = self._get_value(r, c)

        if is_object_dtype(result):
            result = lib.maybe_convert_objects(result)

        return result

    # ----------------------------------------------------------------------
    # Reindexing and alignment

    def _reindex_axes(self, axes, level, limit, tolerance, method, fill_value, copy):
        frame = self

        columns = axes["columns"]
        if columns is not None:
            frame = frame._reindex_columns(
                columns, method, copy, level, fill_value, limit, tolerance
            )

        index = axes["index"]
        if index is not None:
            frame = frame._reindex_index(
                index, method, copy, level, fill_value, limit, tolerance
            )

        return frame

    def _reindex_index(
        self,
        new_index,
        method,
        copy: bool,
        level: Level,
        fill_value=np.nan,
        limit=None,
        tolerance=None,
    ):
        new_index, indexer = self.index.reindex(
            new_index, method=method, level=level, limit=limit, tolerance=tolerance
        )
        return self._reindex_with_indexers(
            {0: [new_index, indexer]},
            copy=copy,
            fill_value=fill_value,
            allow_dups=False,
        )

    def _reindex_columns(
        self,
        new_columns,
        method,
        copy: bool,
        level: Level,
        fill_value=None,
        limit=None,
        tolerance=None,
    ):
        new_columns, indexer = self.columns.reindex(
            new_columns, method=method, level=level, limit=limit, tolerance=tolerance
        )
        return self._reindex_with_indexers(
            {1: [new_columns, indexer]},
            copy=copy,
            fill_value=fill_value,
            allow_dups=False,
        )

    def _reindex_multi(self, axes, copy: bool, fill_value) -> DataFrame:
        """
        We are guaranteed non-Nones in the axes.
        """
        new_index, row_indexer = self.index.reindex(axes["index"])
        new_columns, col_indexer = self.columns.reindex(axes["columns"])

        if row_indexer is not None and col_indexer is not None:
            indexer = row_indexer, col_indexer
            # error: Argument 2 to "take_2d_multi" has incompatible type "Tuple[Any,
            # Any]"; expected "ndarray"
            new_values = take_2d_multi(self.values, indexer, fill_value=fill_value)
            return self._constructor(new_values, index=new_index, columns=new_columns)
        else:
            return self._reindex_with_indexers(
                {0: [new_index, row_indexer], 1: [new_columns, col_indexer]},
                copy=copy,
                fill_value=fill_value,
            )

    @doc(NDFrame.align, **_shared_doc_kwargs)
    def align(
        self,
        other,
        join: str = "outer",
        axis: Axis | None = None,
        level: Level | None = None,
        copy: bool = True,
        fill_value=None,
        method: str | None = None,
        limit=None,
        fill_axis: Axis = 0,
        broadcast_axis: Axis | None = None,
    ) -> DataFrame:
        return super().align(
            other,
            join=join,
            axis=axis,
            level=level,
            copy=copy,
            fill_value=fill_value,
            method=method,
            limit=limit,
            fill_axis=fill_axis,
            broadcast_axis=broadcast_axis,
        )

    @overload
    def set_axis(
        self, labels, axis: Axis = ..., inplace: Literal[False] = ...
    ) -> DataFrame:
        ...

    @overload
    def set_axis(self, labels, axis: Axis, inplace: Literal[True]) -> None:
        ...

    @overload
    def set_axis(self, labels, *, inplace: Literal[True]) -> None:
        ...

    @overload
    def set_axis(
        self, labels, axis: Axis = ..., inplace: bool = ...
    ) -> DataFrame | None:
        ...

    @Appender(
        """
        Examples
        --------
        >>> df = pd.DataFrame({"A": [1, 2, 3], "B": [4, 5, 6]})

        Change the row labels.

        >>> df.set_axis(['a', 'b', 'c'], axis='index')
           A  B
        a  1  4
        b  2  5
        c  3  6

        Change the column labels.

        >>> df.set_axis(['I', 'II'], axis='columns')
           I  II
        0  1   4
        1  2   5
        2  3   6

        Now, update the labels inplace.

        >>> df.set_axis(['i', 'ii'], axis='columns', inplace=True)
        >>> df
           i  ii
        0  1   4
        1  2   5
        2  3   6
        """
    )
    @Substitution(
        **_shared_doc_kwargs,
        extended_summary_sub=" column or",
        axis_description_sub=", and 1 identifies the columns",
        see_also_sub=" or columns",
    )
    @Appender(NDFrame.set_axis.__doc__)
    def set_axis(self, labels, axis: Axis = 0, inplace: bool = False):
        return super().set_axis(labels, axis=axis, inplace=inplace)

    @Substitution(**_shared_doc_kwargs)
    @Appender(NDFrame.reindex.__doc__)
    @rewrite_axis_style_signature(
        "labels",
        [
            ("method", None),
            ("copy", True),
            ("level", None),
            ("fill_value", np.nan),
            ("limit", None),
            ("tolerance", None),
        ],
    )
    def reindex(self, *args, **kwargs) -> DataFrame:
        axes = validate_axis_style_args(self, args, kwargs, "labels", "reindex")
        kwargs.update(axes)
        # Pop these, since the values are in `kwargs` under different names
        kwargs.pop("axis", None)
        kwargs.pop("labels", None)
        return super().reindex(**kwargs)

    def drop(
        self,
        labels=None,
        axis: Axis = 0,
        index=None,
        columns=None,
        level: Level | None = None,
        inplace: bool = False,
        errors: str = "raise",
    ):
        """
        Drop specified labels from rows or columns.

        Remove rows or columns by specifying label names and corresponding
        axis, or by specifying directly index or column names. When using a
        multi-index, labels on different levels can be removed by specifying
        the level. See the `user guide <advanced.shown_levels>`
        for more information about the now unused levels.

        Parameters
        ----------
        labels : single label or list-like
            Index or column labels to drop.
        axis : {0 or 'index', 1 or 'columns'}, default 0
            Whether to drop labels from the index (0 or 'index') or
            columns (1 or 'columns').
        index : single label or list-like
            Alternative to specifying axis (``labels, axis=0``
            is equivalent to ``index=labels``).
        columns : single label or list-like
            Alternative to specifying axis (``labels, axis=1``
            is equivalent to ``columns=labels``).
        level : int or level name, optional
            For MultiIndex, level from which the labels will be removed.
        inplace : bool, default False
            If False, return a copy. Otherwise, do operation
            inplace and return None.
        errors : {'ignore', 'raise'}, default 'raise'
            If 'ignore', suppress error and only existing labels are
            dropped.

        Returns
        -------
        DataFrame or None
            DataFrame without the removed index or column labels or
            None if ``inplace=True``.

        Raises
        ------
        KeyError
            If any of the labels is not found in the selected axis.

        See Also
        --------
        DataFrame.loc : Label-location based indexer for selection by label.
        DataFrame.dropna : Return DataFrame with labels on given axis omitted
            where (all or any) data are missing.
        DataFrame.drop_duplicates : Return DataFrame with duplicate rows
            removed, optionally only considering certain columns.
        Series.drop : Return Series with specified index labels removed.

        Examples
        --------
        >>> df = pd.DataFrame(np.arange(12).reshape(3, 4),
        ...                   columns=['A', 'B', 'C', 'D'])
        >>> df
           A  B   C   D
        0  0  1   2   3
        1  4  5   6   7
        2  8  9  10  11

        Drop columns

        >>> df.drop(['B', 'C'], axis=1)
           A   D
        0  0   3
        1  4   7
        2  8  11

        >>> df.drop(columns=['B', 'C'])
           A   D
        0  0   3
        1  4   7
        2  8  11

        Drop a row by index

        >>> df.drop([0, 1])
           A  B   C   D
        2  8  9  10  11

        Drop columns and/or rows of MultiIndex DataFrame

        >>> midx = pd.MultiIndex(levels=[['lama', 'cow', 'falcon'],
        ...                              ['speed', 'weight', 'length']],
        ...                      codes=[[0, 0, 0, 1, 1, 1, 2, 2, 2],
        ...                             [0, 1, 2, 0, 1, 2, 0, 1, 2]])
        >>> df = pd.DataFrame(index=midx, columns=['big', 'small'],
        ...                   data=[[45, 30], [200, 100], [1.5, 1], [30, 20],
        ...                         [250, 150], [1.5, 0.8], [320, 250],
        ...                         [1, 0.8], [0.3, 0.2]])
        >>> df
                        big     small
        lama    speed   45.0    30.0
                weight  200.0   100.0
                length  1.5     1.0
        cow     speed   30.0    20.0
                weight  250.0   150.0
                length  1.5     0.8
        falcon  speed   320.0   250.0
                weight  1.0     0.8
                length  0.3     0.2

        >>> df.drop(index='cow', columns='small')
                        big
        lama    speed   45.0
                weight  200.0
                length  1.5
        falcon  speed   320.0
                weight  1.0
                length  0.3

        >>> df.drop(index='length', level=1)
                        big     small
        lama    speed   45.0    30.0
                weight  200.0   100.0
        cow     speed   30.0    20.0
                weight  250.0   150.0
        falcon  speed   320.0   250.0
                weight  1.0     0.8
        """
        return super().drop(
            labels=labels,
            axis=axis,
            index=index,
            columns=columns,
            level=level,
            inplace=inplace,
            errors=errors,
        )

    @rewrite_axis_style_signature(
        "mapper",
        [("copy", True), ("inplace", False), ("level", None), ("errors", "ignore")],
    )
    def rename(
        self,
        mapper: Renamer | None = None,
        *,
        index: Renamer | None = None,
        columns: Renamer | None = None,
        axis: Axis | None = None,
        copy: bool = True,
        inplace: bool = False,
        level: Level | None = None,
        errors: str = "ignore",
    ) -> DataFrame | None:
        """
        Alter axes labels.

        Function / dict values must be unique (1-to-1). Labels not contained in
        a dict / Series will be left as-is. Extra labels listed don't throw an
        error.

        See the :ref:`user guide <basics.rename>` for more.

        Parameters
        ----------
        mapper : dict-like or function
            Dict-like or function transformations to apply to
            that axis' values. Use either ``mapper`` and ``axis`` to
            specify the axis to target with ``mapper``, or ``index`` and
            ``columns``.
        index : dict-like or function
            Alternative to specifying axis (``mapper, axis=0``
            is equivalent to ``index=mapper``).
        columns : dict-like or function
            Alternative to specifying axis (``mapper, axis=1``
            is equivalent to ``columns=mapper``).
        axis : {0 or 'index', 1 or 'columns'}, default 0
            Axis to target with ``mapper``. Can be either the axis name
            ('index', 'columns') or number (0, 1). The default is 'index'.
        copy : bool, default True
            Also copy underlying data.
        inplace : bool, default False
            Whether to return a new DataFrame. If True then value of copy is
            ignored.
        level : int or level name, default None
            In case of a MultiIndex, only rename labels in the specified
            level.
        errors : {'ignore', 'raise'}, default 'ignore'
            If 'raise', raise a `KeyError` when a dict-like `mapper`, `index`,
            or `columns` contains labels that are not present in the Index
            being transformed.
            If 'ignore', existing keys will be renamed and extra keys will be
            ignored.

        Returns
        -------
        DataFrame or None
            DataFrame with the renamed axis labels or None if ``inplace=True``.

        Raises
        ------
        KeyError
            If any of the labels is not found in the selected axis and
            "errors='raise'".

        See Also
        --------
        DataFrame.rename_axis : Set the name of the axis.

        Examples
        --------
        ``DataFrame.rename`` supports two calling conventions

        * ``(index=index_mapper, columns=columns_mapper, ...)``
        * ``(mapper, axis={'index', 'columns'}, ...)``

        We *highly* recommend using keyword arguments to clarify your
        intent.

        Rename columns using a mapping:

        >>> df = pd.DataFrame({"A": [1, 2, 3], "B": [4, 5, 6]})
        >>> df.rename(columns={"A": "a", "B": "c"})
           a  c
        0  1  4
        1  2  5
        2  3  6

        Rename index using a mapping:

        >>> df.rename(index={0: "x", 1: "y", 2: "z"})
           A  B
        x  1  4
        y  2  5
        z  3  6

        Cast index labels to a different type:

        >>> df.index
        RangeIndex(start=0, stop=3, step=1)
        >>> df.rename(index=str).index
        Index(['0', '1', '2'], dtype='object')

        >>> df.rename(columns={"A": "a", "B": "b", "C": "c"}, errors="raise")
        Traceback (most recent call last):
        KeyError: ['C'] not found in axis

        Using axis-style parameters:

        >>> df.rename(str.lower, axis='columns')
           a  b
        0  1  4
        1  2  5
        2  3  6

        >>> df.rename({1: 2, 2: 4}, axis='index')
           A  B
        0  1  4
        2  2  5
        4  3  6
        """
        return super().rename(
            mapper=mapper,
            index=index,
            columns=columns,
            axis=axis,
            copy=copy,
            inplace=inplace,
            level=level,
            errors=errors,
        )

    @overload
    def fillna(
        self,
        value=...,
        method: FillnaOptions | None = ...,
        axis: Axis | None = ...,
        inplace: Literal[False] = ...,
        limit=...,
        downcast=...,
    ) -> DataFrame:
        ...

    @overload
    def fillna(
        self,
        value,
        method: FillnaOptions | None,
        axis: Axis | None,
        inplace: Literal[True],
        limit=...,
        downcast=...,
    ) -> None:
        ...

    @overload
    def fillna(
        self,
        *,
        inplace: Literal[True],
        limit=...,
        downcast=...,
    ) -> None:
        ...

    @overload
    def fillna(
        self,
        value,
        *,
        inplace: Literal[True],
        limit=...,
        downcast=...,
    ) -> None:
        ...

    @overload
    def fillna(
        self,
        *,
        method: FillnaOptions | None,
        inplace: Literal[True],
        limit=...,
        downcast=...,
    ) -> None:
        ...

    @overload
    def fillna(
        self,
        *,
        axis: Axis | None,
        inplace: Literal[True],
        limit=...,
        downcast=...,
    ) -> None:
        ...

    @overload
    def fillna(
        self,
        *,
        method: FillnaOptions | None,
        axis: Axis | None,
        inplace: Literal[True],
        limit=...,
        downcast=...,
    ) -> None:
        ...

    @overload
    def fillna(
        self,
        value,
        *,
        axis: Axis | None,
        inplace: Literal[True],
        limit=...,
        downcast=...,
    ) -> None:
        ...

    @overload
    def fillna(
        self,
        value,
        method: FillnaOptions | None,
        *,
        inplace: Literal[True],
        limit=...,
        downcast=...,
    ) -> None:
        ...

    @overload
    def fillna(
        self,
        value=...,
        method: FillnaOptions | None = ...,
        axis: Axis | None = ...,
        inplace: bool = ...,
        limit=...,
        downcast=...,
    ) -> DataFrame | None:
        ...

    @doc(NDFrame.fillna, **_shared_doc_kwargs)
    def fillna(
        self,
        value: object | ArrayLike | None = None,
        method: FillnaOptions | None = None,
        axis: Axis | None = None,
        inplace: bool = False,
        limit=None,
        downcast=None,
    ) -> DataFrame | None:
        return super().fillna(
            value=value,
            method=method,
            axis=axis,
            inplace=inplace,
            limit=limit,
            downcast=downcast,
        )

    def pop(self, item: Hashable) -> Series:
        """
        Return item and drop from frame. Raise KeyError if not found.

        Parameters
        ----------
        item : label
            Label of column to be popped.

        Returns
        -------
        Series

        Examples
        --------
        >>> df = pd.DataFrame([('falcon', 'bird', 389.0),
        ...                    ('parrot', 'bird', 24.0),
        ...                    ('lion', 'mammal', 80.5),
        ...                    ('monkey', 'mammal', np.nan)],
        ...                   columns=('name', 'class', 'max_speed'))
        >>> df
             name   class  max_speed
        0  falcon    bird      389.0
        1  parrot    bird       24.0
        2    lion  mammal       80.5
        3  monkey  mammal        NaN

        >>> df.pop('class')
        0      bird
        1      bird
        2    mammal
        3    mammal
        Name: class, dtype: object

        >>> df
             name  max_speed
        0  falcon      389.0
        1  parrot       24.0
        2    lion       80.5
        3  monkey        NaN
        """
        return super().pop(item=item)

    @doc(NDFrame.replace, **_shared_doc_kwargs)
    def replace(
        self,
        to_replace=None,
        value=None,
        inplace: bool = False,
        limit=None,
        regex: bool = False,
        method: str = "pad",
    ):
        return super().replace(
            to_replace=to_replace,
            value=value,
            inplace=inplace,
            limit=limit,
            regex=regex,
            method=method,
        )

    def _replace_columnwise(
        self, mapping: dict[Hashable, tuple[Any, Any]], inplace: bool, regex
    ):
        """
        Dispatch to Series.replace column-wise.


        Parameters
        ----------
        mapping : dict
            of the form {col: (target, value)}
        inplace : bool
        regex : bool or same types as `to_replace` in DataFrame.replace

        Returns
        -------
        DataFrame or None
        """
        # Operate column-wise
        res = self if inplace else self.copy()
        ax = self.columns

        for i in range(len(ax)):
            if ax[i] in mapping:
                ser = self.iloc[:, i]

                target, value = mapping[ax[i]]
                newobj = ser.replace(target, value, regex=regex)

                res.iloc[:, i] = newobj

        if inplace:
            return
        return res.__finalize__(self)

    @doc(NDFrame.shift, klass=_shared_doc_kwargs["klass"])
    def shift(
        self,
        periods=1,
        freq: Frequency | None = None,
        axis: Axis = 0,
        fill_value=lib.no_default,
    ) -> DataFrame:
        axis = self._get_axis_number(axis)

        ncols = len(self.columns)

        if (
            axis == 1
            and periods != 0
            and ncols > 0
            and (fill_value is lib.no_default or len(self._mgr.arrays) > 1)
        ):
            # Exclude single-array-with-fill_value case so we issue a FutureWarning
            #  if an integer is passed with datetimelike dtype GH#31971
            from pandas import concat

            # tail: the data that is still in our shifted DataFrame
            if periods > 0:
                tail = self.iloc[:, :-periods]
            else:
                tail = self.iloc[:, -periods:]
            # pin a simple Index to avoid costly casting
            tail.columns = range(len(tail.columns))

            if fill_value is not lib.no_default:
                # GH#35488
                # TODO(EA2D): with 2D EAs we could construct other directly
                ser = Series(fill_value, index=self.index)
            else:
                # We infer fill_value to match the closest column
                if periods > 0:
                    ser = self.iloc[:, 0].shift(len(self))
                else:
                    ser = self.iloc[:, -1].shift(len(self))

            width = min(abs(periods), ncols)
            other = concat([ser] * width, axis=1)

            if periods > 0:
                result = concat([other, tail], axis=1)
            else:
                result = concat([tail, other], axis=1)

            result = cast(DataFrame, result)
            result.columns = self.columns.copy()
            return result

        return super().shift(
            periods=periods, freq=freq, axis=axis, fill_value=fill_value
        )

    def set_index(
        self,
        keys,
        drop: bool = True,
        append: bool = False,
        inplace: bool = False,
        verify_integrity: bool = False,
    ):
        """
        Set the DataFrame index using existing columns.

        Set the DataFrame index (row labels) using one or more existing
        columns or arrays (of the correct length). The index can replace the
        existing index or expand on it.

        Parameters
        ----------
        keys : label or array-like or list of labels/arrays
            This parameter can be either a single column key, a single array of
            the same length as the calling DataFrame, or a list containing an
            arbitrary combination of column keys and arrays. Here, "array"
            encompasses :class:`Series`, :class:`Index`, ``np.ndarray``, and
            instances of :class:`~collections.abc.Iterator`.
        drop : bool, default True
            Delete columns to be used as the new index.
        append : bool, default False
            Whether to append columns to existing index.
        inplace : bool, default False
            If True, modifies the DataFrame in place (do not create a new object).
        verify_integrity : bool, default False
            Check the new index for duplicates. Otherwise defer the check until
            necessary. Setting to False will improve the performance of this
            method.

        Returns
        -------
        DataFrame or None
            Changed row labels or None if ``inplace=True``.

        See Also
        --------
        DataFrame.reset_index : Opposite of set_index.
        DataFrame.reindex : Change to new indices or expand indices.
        DataFrame.reindex_like : Change to same indices as other DataFrame.

        Examples
        --------
        >>> df = pd.DataFrame({'month': [1, 4, 7, 10],
        ...                    'year': [2012, 2014, 2013, 2014],
        ...                    'sale': [55, 40, 84, 31]})
        >>> df
           month  year  sale
        0      1  2012    55
        1      4  2014    40
        2      7  2013    84
        3     10  2014    31

        Set the index to become the 'month' column:

        >>> df.set_index('month')
               year  sale
        month
        1      2012    55
        4      2014    40
        7      2013    84
        10     2014    31

        Create a MultiIndex using columns 'year' and 'month':

        >>> df.set_index(['year', 'month'])
                    sale
        year  month
        2012  1     55
        2014  4     40
        2013  7     84
        2014  10    31

        Create a MultiIndex using an Index and a column:

        >>> df.set_index([pd.Index([1, 2, 3, 4]), 'year'])
                 month  sale
           year
        1  2012  1      55
        2  2014  4      40
        3  2013  7      84
        4  2014  10     31

        Create a MultiIndex using two Series:

        >>> s = pd.Series([1, 2, 3, 4])
        >>> df.set_index([s, s**2])
              month  year  sale
        1 1       1  2012    55
        2 4       4  2014    40
        3 9       7  2013    84
        4 16     10  2014    31
        """
        inplace = validate_bool_kwarg(inplace, "inplace")
        self._check_inplace_and_allows_duplicate_labels(inplace)
        if not isinstance(keys, list):
            keys = [keys]

        err_msg = (
            'The parameter "keys" may be a column key, one-dimensional '
            "array, or a list containing only valid column keys and "
            "one-dimensional arrays."
        )

        missing: list[Hashable] = []
        for col in keys:
            if isinstance(col, (Index, Series, np.ndarray, list, abc.Iterator)):
                # arrays are fine as long as they are one-dimensional
                # iterators get converted to list below
                if getattr(col, "ndim", 1) != 1:
                    raise ValueError(err_msg)
            else:
                # everything else gets tried as a key; see GH 24969
                try:
                    found = col in self.columns
                except TypeError as err:
                    raise TypeError(
                        f"{err_msg}. Received column of type {type(col)}"
                    ) from err
                else:
                    if not found:
                        missing.append(col)

        if missing:
            raise KeyError(f"None of {missing} are in the columns")

        if inplace:
            frame = self
        else:
            frame = self.copy()

        arrays = []
        names: list[Hashable] = []
        if append:
            names = list(self.index.names)
            if isinstance(self.index, MultiIndex):
                for i in range(self.index.nlevels):
                    arrays.append(self.index._get_level_values(i))
            else:
                arrays.append(self.index)

        to_remove: list[Hashable] = []
        for col in keys:
            if isinstance(col, MultiIndex):
                for n in range(col.nlevels):
                    arrays.append(col._get_level_values(n))
                names.extend(col.names)
            elif isinstance(col, (Index, Series)):
                # if Index then not MultiIndex (treated above)

                # error: Argument 1 to "append" of "list" has incompatible type
                #  "Union[Index, Series]"; expected "Index"
                arrays.append(col)  # type:ignore[arg-type]
                names.append(col.name)
            elif isinstance(col, (list, np.ndarray)):
                # error: Argument 1 to "append" of "list" has incompatible type
                # "Union[List[Any], ndarray]"; expected "Index"
                arrays.append(col)  # type: ignore[arg-type]
                names.append(None)
            elif isinstance(col, abc.Iterator):
                # error: Argument 1 to "append" of "list" has incompatible type
                # "List[Any]"; expected "Index"
                arrays.append(list(col))  # type: ignore[arg-type]
                names.append(None)
            # from here, col can only be a column label
            else:
                arrays.append(frame[col]._values)
                names.append(col)
                if drop:
                    to_remove.append(col)

            if len(arrays[-1]) != len(self):
                # check newest element against length of calling frame, since
                # ensure_index_from_sequences would not raise for append=False.
                raise ValueError(
                    f"Length mismatch: Expected {len(self)} rows, "
                    f"received array of length {len(arrays[-1])}"
                )

        index = ensure_index_from_sequences(arrays, names)

        if verify_integrity and not index.is_unique:
            duplicates = index[index.duplicated()].unique()
            raise ValueError(f"Index has duplicate keys: {duplicates}")

        # use set to handle duplicate column names gracefully in case of drop
        for c in set(to_remove):
            del frame[c]

        # clear up memory usage
        index._cleanup()

        frame.index = index

        if not inplace:
            return frame

    @overload
    def reset_index(
        self,
        level: Hashable | Sequence[Hashable] | None = ...,
        drop: bool = ...,
        inplace: Literal[False] = ...,
        col_level: Hashable = ...,
        col_fill: Hashable = ...,
    ) -> DataFrame:
        ...

    @overload
    def reset_index(
        self,
        level: Hashable | Sequence[Hashable] | None,
        drop: bool,
        inplace: Literal[True],
        col_level: Hashable = ...,
        col_fill: Hashable = ...,
    ) -> None:
        ...

    @overload
    def reset_index(
        self,
        *,
        drop: bool,
        inplace: Literal[True],
        col_level: Hashable = ...,
        col_fill: Hashable = ...,
    ) -> None:
        ...

    @overload
    def reset_index(
        self,
        level: Hashable | Sequence[Hashable] | None,
        *,
        inplace: Literal[True],
        col_level: Hashable = ...,
        col_fill: Hashable = ...,
    ) -> None:
        ...

    @overload
    def reset_index(
        self,
        *,
        inplace: Literal[True],
        col_level: Hashable = ...,
        col_fill: Hashable = ...,
    ) -> None:
        ...

    @overload
    def reset_index(
        self,
        level: Hashable | Sequence[Hashable] | None = ...,
        drop: bool = ...,
        inplace: bool = ...,
        col_level: Hashable = ...,
        col_fill: Hashable = ...,
    ) -> DataFrame | None:
        ...

    def reset_index(
        self,
        level: Hashable | Sequence[Hashable] | None = None,
        drop: bool = False,
        inplace: bool = False,
        col_level: Hashable = 0,
        col_fill: Hashable = "",
    ) -> DataFrame | None:
        """
        Reset the index, or a level of it.

        Reset the index of the DataFrame, and use the default one instead.
        If the DataFrame has a MultiIndex, this method can remove one or more
        levels.

        Parameters
        ----------
        level : int, str, tuple, or list, default None
            Only remove the given levels from the index. Removes all levels by
            default.
        drop : bool, default False
            Do not try to insert index into dataframe columns. This resets
            the index to the default integer index.
        inplace : bool, default False
            Modify the DataFrame in place (do not create a new object).
        col_level : int or str, default 0
            If the columns have multiple levels, determines which level the
            labels are inserted into. By default it is inserted into the first
            level.
        col_fill : object, default ''
            If the columns have multiple levels, determines how the other
            levels are named. If None then the index name is repeated.

        Returns
        -------
        DataFrame or None
            DataFrame with the new index or None if ``inplace=True``.

        See Also
        --------
        DataFrame.set_index : Opposite of reset_index.
        DataFrame.reindex : Change to new indices or expand indices.
        DataFrame.reindex_like : Change to same indices as other DataFrame.

        Examples
        --------
        >>> df = pd.DataFrame([('bird', 389.0),
        ...                    ('bird', 24.0),
        ...                    ('mammal', 80.5),
        ...                    ('mammal', np.nan)],
        ...                   index=['falcon', 'parrot', 'lion', 'monkey'],
        ...                   columns=('class', 'max_speed'))
        >>> df
                 class  max_speed
        falcon    bird      389.0
        parrot    bird       24.0
        lion    mammal       80.5
        monkey  mammal        NaN

        When we reset the index, the old index is added as a column, and a
        new sequential index is used:

        >>> df.reset_index()
            index   class  max_speed
        0  falcon    bird      389.0
        1  parrot    bird       24.0
        2    lion  mammal       80.5
        3  monkey  mammal        NaN

        We can use the `drop` parameter to avoid the old index being added as
        a column:

        >>> df.reset_index(drop=True)
            class  max_speed
        0    bird      389.0
        1    bird       24.0
        2  mammal       80.5
        3  mammal        NaN

        You can also use `reset_index` with `MultiIndex`.

        >>> index = pd.MultiIndex.from_tuples([('bird', 'falcon'),
        ...                                    ('bird', 'parrot'),
        ...                                    ('mammal', 'lion'),
        ...                                    ('mammal', 'monkey')],
        ...                                   names=['class', 'name'])
        >>> columns = pd.MultiIndex.from_tuples([('speed', 'max'),
        ...                                      ('species', 'type')])
        >>> df = pd.DataFrame([(389.0, 'fly'),
        ...                    ( 24.0, 'fly'),
        ...                    ( 80.5, 'run'),
        ...                    (np.nan, 'jump')],
        ...                   index=index,
        ...                   columns=columns)
        >>> df
                       speed species
                         max    type
        class  name
        bird   falcon  389.0     fly
               parrot   24.0     fly
        mammal lion     80.5     run
               monkey    NaN    jump

        If the index has multiple levels, we can reset a subset of them:

        >>> df.reset_index(level='class')
                 class  speed species
                          max    type
        name
        falcon    bird  389.0     fly
        parrot    bird   24.0     fly
        lion    mammal   80.5     run
        monkey  mammal    NaN    jump

        If we are not dropping the index, by default, it is placed in the top
        level. We can place it in another level:

        >>> df.reset_index(level='class', col_level=1)
                        speed species
                 class    max    type
        name
        falcon    bird  389.0     fly
        parrot    bird   24.0     fly
        lion    mammal   80.5     run
        monkey  mammal    NaN    jump

        When the index is inserted under another level, we can specify under
        which one with the parameter `col_fill`:

        >>> df.reset_index(level='class', col_level=1, col_fill='species')
                      species  speed species
                        class    max    type
        name
        falcon           bird  389.0     fly
        parrot           bird   24.0     fly
        lion           mammal   80.5     run
        monkey         mammal    NaN    jump

        If we specify a nonexistent level for `col_fill`, it is created:

        >>> df.reset_index(level='class', col_level=1, col_fill='genus')
                        genus  speed species
                        class    max    type
        name
        falcon           bird  389.0     fly
        parrot           bird   24.0     fly
        lion           mammal   80.5     run
        monkey         mammal    NaN    jump
        """
        inplace = validate_bool_kwarg(inplace, "inplace")
        self._check_inplace_and_allows_duplicate_labels(inplace)
        if inplace:
            new_obj = self
        else:
            new_obj = self.copy()

        new_index = ibase.default_index(len(new_obj))
        if level is not None:
            if not isinstance(level, (tuple, list)):
                level = [level]
            level = [self.index._get_level_number(lev) for lev in level]
            if len(level) < self.index.nlevels:
                new_index = self.index.droplevel(level)

        if not drop:
            to_insert: Iterable[tuple[Any, Any | None]]
            if isinstance(self.index, MultiIndex):
                names = [
                    (n if n is not None else f"level_{i}")
                    for i, n in enumerate(self.index.names)
                ]
                to_insert = zip(self.index.levels, self.index.codes)
            else:
                default = "index" if "index" not in self else "level_0"
                names = [default] if self.index.name is None else [self.index.name]
                to_insert = ((self.index, None),)

            multi_col = isinstance(self.columns, MultiIndex)
            for i, (lev, lab) in reversed(list(enumerate(to_insert))):
                if level is not None and i not in level:
                    continue
                name = names[i]
                if multi_col:
                    col_name = list(name) if isinstance(name, tuple) else [name]
                    if col_fill is None:
                        if len(col_name) not in (1, self.columns.nlevels):
                            raise ValueError(
                                "col_fill=None is incompatible "
                                f"with incomplete column name {name}"
                            )
                        col_fill = col_name[0]

                    lev_num = self.columns._get_level_number(col_level)
                    name_lst = [col_fill] * lev_num + col_name
                    missing = self.columns.nlevels - len(name_lst)
                    name_lst += [col_fill] * missing
                    name = tuple(name_lst)

                # to ndarray and maybe infer different dtype
                level_values = lev._values
                if level_values.dtype == np.object_:
                    level_values = lib.maybe_convert_objects(level_values)

                if lab is not None:
                    # if we have the codes, extract the values with a mask
                    level_values = algorithms.take(
                        level_values, lab, allow_fill=True, fill_value=lev._na_value
                    )

                new_obj.insert(0, name, level_values)

        new_obj.index = new_index
        if not inplace:
            return new_obj

        return None

    # ----------------------------------------------------------------------
    # Reindex-based selection methods

    @doc(NDFrame.isna, klass=_shared_doc_kwargs["klass"])
    def isna(self) -> DataFrame:
        result = self._constructor(self._mgr.isna(func=isna))
        return result.__finalize__(self, method="isna")

    @doc(NDFrame.isna, klass=_shared_doc_kwargs["klass"])
    def isnull(self) -> DataFrame:
        return self.isna()

    @doc(NDFrame.notna, klass=_shared_doc_kwargs["klass"])
    def notna(self) -> DataFrame:
        return ~self.isna()

    @doc(NDFrame.notna, klass=_shared_doc_kwargs["klass"])
    def notnull(self) -> DataFrame:
        return ~self.isna()

    def dropna(
        self,
        axis: Axis = 0,
        how: str = "any",
        thresh=None,
        subset=None,
        inplace: bool = False,
    ):
        """
        Remove missing values.

        See the :ref:`User Guide <missing_data>` for more on which values are
        considered missing, and how to work with missing data.

        Parameters
        ----------
        axis : {0 or 'index', 1 or 'columns'}, default 0
            Determine if rows or columns which contain missing values are
            removed.

            * 0, or 'index' : Drop rows which contain missing values.
            * 1, or 'columns' : Drop columns which contain missing value.

            .. versionchanged:: 1.0.0

               Pass tuple or list to drop on multiple axes.
               Only a single axis is allowed.

        how : {'any', 'all'}, default 'any'
            Determine if row or column is removed from DataFrame, when we have
            at least one NA or all NA.

            * 'any' : If any NA values are present, drop that row or column.
            * 'all' : If all values are NA, drop that row or column.

        thresh : int, optional
            Require that many non-NA values.
        subset : array-like, optional
            Labels along other axis to consider, e.g. if you are dropping rows
            these would be a list of columns to include.
        inplace : bool, default False
            If True, do operation inplace and return None.

        Returns
        -------
        DataFrame or None
            DataFrame with NA entries dropped from it or None if ``inplace=True``.

        See Also
        --------
        DataFrame.isna: Indicate missing values.
        DataFrame.notna : Indicate existing (non-missing) values.
        DataFrame.fillna : Replace missing values.
        Series.dropna : Drop missing values.
        Index.dropna : Drop missing indices.

        Examples
        --------
        >>> df = pd.DataFrame({"name": ['Alfred', 'Batman', 'Catwoman'],
        ...                    "toy": [np.nan, 'Batmobile', 'Bullwhip'],
        ...                    "born": [pd.NaT, pd.Timestamp("1940-04-25"),
        ...                             pd.NaT]})
        >>> df
               name        toy       born
        0    Alfred        NaN        NaT
        1    Batman  Batmobile 1940-04-25
        2  Catwoman   Bullwhip        NaT

        Drop the rows where at least one element is missing.

        >>> df.dropna()
             name        toy       born
        1  Batman  Batmobile 1940-04-25

        Drop the columns where at least one element is missing.

        >>> df.dropna(axis='columns')
               name
        0    Alfred
        1    Batman
        2  Catwoman

        Drop the rows where all elements are missing.

        >>> df.dropna(how='all')
               name        toy       born
        0    Alfred        NaN        NaT
        1    Batman  Batmobile 1940-04-25
        2  Catwoman   Bullwhip        NaT

        Keep only the rows with at least 2 non-NA values.

        >>> df.dropna(thresh=2)
               name        toy       born
        1    Batman  Batmobile 1940-04-25
        2  Catwoman   Bullwhip        NaT

        Define in which columns to look for missing values.

        >>> df.dropna(subset=['name', 'toy'])
               name        toy       born
        1    Batman  Batmobile 1940-04-25
        2  Catwoman   Bullwhip        NaT

        Keep the DataFrame with valid entries in the same variable.

        >>> df.dropna(inplace=True)
        >>> df
             name        toy       born
        1  Batman  Batmobile 1940-04-25
        """
        inplace = validate_bool_kwarg(inplace, "inplace")
        if isinstance(axis, (tuple, list)):
            # GH20987
            raise TypeError("supplying multiple axes to axis is no longer supported.")

        axis = self._get_axis_number(axis)
        agg_axis = 1 - axis

        agg_obj = self
        if subset is not None:
            ax = self._get_axis(agg_axis)
            indices = ax.get_indexer_for(subset)
            check = indices == -1
            if check.any():
                raise KeyError(list(np.compress(check, subset)))
            agg_obj = self.take(indices, axis=agg_axis)

        count = agg_obj.count(axis=agg_axis)

        if thresh is not None:
            mask = count >= thresh
        elif how == "any":
            mask = count == len(agg_obj._get_axis(agg_axis))
        elif how == "all":
            mask = count > 0
        else:
            if how is not None:
                raise ValueError(f"invalid how option: {how}")
            else:
                raise TypeError("must specify how or thresh")

        result = self.loc(axis=axis)[mask]

        if inplace:
            self._update_inplace(result)
        else:
            return result

    def drop_duplicates(
        self,
        subset: Hashable | Sequence[Hashable] | None = None,
        keep: Literal["first"] | Literal["last"] | Literal[False] = "first",
        inplace: bool = False,
        ignore_index: bool = False,
    ) -> DataFrame | None:
        """
        Return DataFrame with duplicate rows removed.

        Considering certain columns is optional. Indexes, including time indexes
        are ignored.

        Parameters
        ----------
        subset : column label or sequence of labels, optional
            Only consider certain columns for identifying duplicates, by
            default use all of the columns.
        keep : {'first', 'last', False}, default 'first'
            Determines which duplicates (if any) to keep.
            - ``first`` : Drop duplicates except for the first occurrence.
            - ``last`` : Drop duplicates except for the last occurrence.
            - False : Drop all duplicates.
        inplace : bool, default False
            Whether to drop duplicates in place or to return a copy.
        ignore_index : bool, default False
            If True, the resulting axis will be labeled 0, 1, …, n - 1.

            .. versionadded:: 1.0.0

        Returns
        -------
        DataFrame or None
            DataFrame with duplicates removed or None if ``inplace=True``.

        See Also
        --------
        DataFrame.value_counts: Count unique combinations of columns.

        Examples
        --------
        Consider dataset containing ramen rating.

        >>> df = pd.DataFrame({
        ...     'brand': ['Yum Yum', 'Yum Yum', 'Indomie', 'Indomie', 'Indomie'],
        ...     'style': ['cup', 'cup', 'cup', 'pack', 'pack'],
        ...     'rating': [4, 4, 3.5, 15, 5]
        ... })
        >>> df
            brand style  rating
        0  Yum Yum   cup     4.0
        1  Yum Yum   cup     4.0
        2  Indomie   cup     3.5
        3  Indomie  pack    15.0
        4  Indomie  pack     5.0

        By default, it removes duplicate rows based on all columns.

        >>> df.drop_duplicates()
            brand style  rating
        0  Yum Yum   cup     4.0
        2  Indomie   cup     3.5
        3  Indomie  pack    15.0
        4  Indomie  pack     5.0

        To remove duplicates on specific column(s), use ``subset``.

        >>> df.drop_duplicates(subset=['brand'])
            brand style  rating
        0  Yum Yum   cup     4.0
        2  Indomie   cup     3.5

        To remove duplicates and keep last occurrences, use ``keep``.

        >>> df.drop_duplicates(subset=['brand', 'style'], keep='last')
            brand style  rating
        1  Yum Yum   cup     4.0
        2  Indomie   cup     3.5
        4  Indomie  pack     5.0
        """
        if self.empty:
            return self.copy()

        inplace = validate_bool_kwarg(inplace, "inplace")
        ignore_index = validate_bool_kwarg(ignore_index, "ignore_index")
        duplicated = self.duplicated(subset, keep=keep)

        result = self[-duplicated]
        if ignore_index:
            result.index = ibase.default_index(len(result))

        if inplace:
            self._update_inplace(result)
            return None
        else:
            return result

    def duplicated(
        self,
        subset: Hashable | Sequence[Hashable] | None = None,
        keep: Literal["first"] | Literal["last"] | Literal[False] = "first",
    ) -> Series:
        """
        Return boolean Series denoting duplicate rows.

        Considering certain columns is optional.

        Parameters
        ----------
        subset : column label or sequence of labels, optional
            Only consider certain columns for identifying duplicates, by
            default use all of the columns.
        keep : {'first', 'last', False}, default 'first'
            Determines which duplicates (if any) to mark.

            - ``first`` : Mark duplicates as ``True`` except for the first occurrence.
            - ``last`` : Mark duplicates as ``True`` except for the last occurrence.
            - False : Mark all duplicates as ``True``.

        Returns
        -------
        Series
            Boolean series for each duplicated rows.

        See Also
        --------
        Index.duplicated : Equivalent method on index.
        Series.duplicated : Equivalent method on Series.
        Series.drop_duplicates : Remove duplicate values from Series.
        DataFrame.drop_duplicates : Remove duplicate values from DataFrame.

        Examples
        --------
        Consider dataset containing ramen rating.

        >>> df = pd.DataFrame({
        ...     'brand': ['Yum Yum', 'Yum Yum', 'Indomie', 'Indomie', 'Indomie'],
        ...     'style': ['cup', 'cup', 'cup', 'pack', 'pack'],
        ...     'rating': [4, 4, 3.5, 15, 5]
        ... })
        >>> df
            brand style  rating
        0  Yum Yum   cup     4.0
        1  Yum Yum   cup     4.0
        2  Indomie   cup     3.5
        3  Indomie  pack    15.0
        4  Indomie  pack     5.0

        By default, for each set of duplicated values, the first occurrence
        is set on False and all others on True.

        >>> df.duplicated()
        0    False
        1     True
        2    False
        3    False
        4    False
        dtype: bool

        By using 'last', the last occurrence of each set of duplicated values
        is set on False and all others on True.

        >>> df.duplicated(keep='last')
        0     True
        1    False
        2    False
        3    False
        4    False
        dtype: bool

        By setting ``keep`` on False, all duplicates are True.

        >>> df.duplicated(keep=False)
        0     True
        1     True
        2    False
        3    False
        4    False
        dtype: bool

        To find duplicates on specific column(s), use ``subset``.

        >>> df.duplicated(subset=['brand'])
        0    False
        1     True
        2    False
        3     True
        4     True
        dtype: bool
        """

        if self.empty:
            return self._constructor_sliced(dtype=bool)

        def f(vals) -> tuple[np.ndarray, int]:
            labels, shape = algorithms.factorize(vals, size_hint=len(self))
            return labels.astype("i8", copy=False), len(shape)

        if subset is None:
            subset = self.columns
        elif (
            not np.iterable(subset)
            or isinstance(subset, str)
            or isinstance(subset, tuple)
            and subset in self.columns
        ):
            subset = (subset,)

        #  needed for mypy since can't narrow types using np.iterable
        subset = cast(Iterable, subset)

        # Verify all columns in subset exist in the queried dataframe
        # Otherwise, raise a KeyError, same as if you try to __getitem__ with a
        # key that doesn't exist.
        diff = Index(subset).difference(self.columns)
        if not diff.empty:
            raise KeyError(diff)

        vals = (col.values for name, col in self.items() if name in subset)
        labels, shape = map(list, zip(*map(f, vals)))

        ids = get_group_index(
            labels,
            # error: Argument 1 to "tuple" has incompatible type "List[_T]";
            # expected "Iterable[int]"
            tuple(shape),  # type: ignore[arg-type]
            sort=False,
            xnull=False,
        )
        result = self._constructor_sliced(duplicated(ids, keep), index=self.index)
        return result.__finalize__(self, method="duplicated")

    # ----------------------------------------------------------------------
    # Sorting
    # TODO: Just move the sort_values doc here.
    @Substitution(**_shared_doc_kwargs)
    @Appender(NDFrame.sort_values.__doc__)
    # error: Signature of "sort_values" incompatible with supertype "NDFrame"
    def sort_values(  # type: ignore[override]
        self,
        by,
        axis: Axis = 0,
        ascending=True,
        inplace: bool = False,
        kind: str = "quicksort",
        na_position: str = "last",
        ignore_index: bool = False,
        key: ValueKeyFunc = None,
    ):
        inplace = validate_bool_kwarg(inplace, "inplace")
        axis = self._get_axis_number(axis)

        if not isinstance(by, list):
            by = [by]
        if is_sequence(ascending) and len(by) != len(ascending):
            raise ValueError(
                f"Length of ascending ({len(ascending)}) != length of by ({len(by)})"
            )
        if len(by) > 1:

            keys = [self._get_label_or_level_values(x, axis=axis) for x in by]

            # need to rewrap columns in Series to apply key function
            if key is not None:
                # error: List comprehension has incompatible type List[Series];
                # expected List[ndarray]
                keys = [
                    Series(k, name=name)  # type: ignore[misc]
                    for (k, name) in zip(keys, by)
                ]

            indexer = lexsort_indexer(
                keys, orders=ascending, na_position=na_position, key=key
            )
        elif len(by):

            by = by[0]
            k = self._get_label_or_level_values(by, axis=axis)

            # need to rewrap column in Series to apply key function
            if key is not None:
                # error: Incompatible types in assignment (expression has type
                # "Series", variable has type "ndarray")
                k = Series(k, name=by)  # type: ignore[assignment]

            if isinstance(ascending, (tuple, list)):
                ascending = ascending[0]

            indexer = nargsort(
                k, kind=kind, ascending=ascending, na_position=na_position, key=key
            )
        else:
            return self.copy()

        new_data = self._mgr.take(
            indexer, axis=self._get_block_manager_axis(axis), verify=False
        )

        if ignore_index:
            new_data.set_axis(
                self._get_block_manager_axis(axis), ibase.default_index(len(indexer))
            )

        result = self._constructor(new_data)
        if inplace:
            return self._update_inplace(result)
        else:
            return result.__finalize__(self, method="sort_values")

    def sort_index(
        self,
        axis: Axis = 0,
        level: Level | None = None,
        ascending: bool | int | Sequence[bool | int] = True,
        inplace: bool = False,
        kind: str = "quicksort",
        na_position: str = "last",
        sort_remaining: bool = True,
        ignore_index: bool = False,
        key: IndexKeyFunc = None,
    ):
        """
        Sort object by labels (along an axis).

        Returns a new DataFrame sorted by label if `inplace` argument is
        ``False``, otherwise updates the original DataFrame and returns None.

        Parameters
        ----------
        axis : {0 or 'index', 1 or 'columns'}, default 0
            The axis along which to sort.  The value 0 identifies the rows,
            and 1 identifies the columns.
        level : int or level name or list of ints or list of level names
            If not None, sort on values in specified index level(s).
        ascending : bool or list-like of bools, default True
            Sort ascending vs. descending. When the index is a MultiIndex the
            sort direction can be controlled for each level individually.
        inplace : bool, default False
            If True, perform operation in-place.
        kind : {'quicksort', 'mergesort', 'heapsort', 'stable'}, default 'quicksort'
            Choice of sorting algorithm. See also :func:`numpy.sort` for more
            information. `mergesort` and `stable` are the only stable algorithms. For
            DataFrames, this option is only applied when sorting on a single
            column or label.
        na_position : {'first', 'last'}, default 'last'
            Puts NaNs at the beginning if `first`; `last` puts NaNs at the end.
            Not implemented for MultiIndex.
        sort_remaining : bool, default True
            If True and sorting by level and index is multilevel, sort by other
            levels too (in order) after sorting by specified level.
        ignore_index : bool, default False
            If True, the resulting axis will be labeled 0, 1, …, n - 1.

            .. versionadded:: 1.0.0

        key : callable, optional
            If not None, apply the key function to the index values
            before sorting. This is similar to the `key` argument in the
            builtin :meth:`sorted` function, with the notable difference that
            this `key` function should be *vectorized*. It should expect an
            ``Index`` and return an ``Index`` of the same shape. For MultiIndex
            inputs, the key is applied *per level*.

            .. versionadded:: 1.1.0

        Returns
        -------
        DataFrame or None
            The original DataFrame sorted by the labels or None if ``inplace=True``.

        See Also
        --------
        Series.sort_index : Sort Series by the index.
        DataFrame.sort_values : Sort DataFrame by the value.
        Series.sort_values : Sort Series by the value.

        Examples
        --------
        >>> df = pd.DataFrame([1, 2, 3, 4, 5], index=[100, 29, 234, 1, 150],
        ...                   columns=['A'])
        >>> df.sort_index()
             A
        1    4
        29   2
        100  1
        150  5
        234  3

        By default, it sorts in ascending order, to sort in descending order,
        use ``ascending=False``

        >>> df.sort_index(ascending=False)
             A
        234  3
        150  5
        100  1
        29   2
        1    4

        A key function can be specified which is applied to the index before
        sorting. For a ``MultiIndex`` this is applied to each level separately.

        >>> df = pd.DataFrame({"a": [1, 2, 3, 4]}, index=['A', 'b', 'C', 'd'])
        >>> df.sort_index(key=lambda x: x.str.lower())
           a
        A  1
        b  2
        C  3
        d  4
        """
        return super().sort_index(
            axis,
            level,
            ascending,
            inplace,
            kind,
            na_position,
            sort_remaining,
            ignore_index,
            key,
        )

    def value_counts(
        self,
        subset: Sequence[Hashable] | None = None,
        normalize: bool = False,
        sort: bool = True,
        ascending: bool = False,
        dropna: bool = True,
    ):
        """
        Return a Series containing counts of unique rows in the DataFrame.

        .. versionadded:: 1.1.0

        Parameters
        ----------
        subset : list-like, optional
            Columns to use when counting unique combinations.
        normalize : bool, default False
            Return proportions rather than frequencies.
        sort : bool, default True
            Sort by frequencies.
        ascending : bool, default False
            Sort in ascending order.
        dropna : bool, default True
            Don’t include counts of rows that contain NA values.

            .. versionadded:: 1.3.0

        Returns
        -------
        Series

        See Also
        --------
        Series.value_counts: Equivalent method on Series.

        Notes
        -----
        The returned Series will have a MultiIndex with one level per input
        column. By default, rows that contain any NA values are omitted from
        the result. By default, the resulting Series will be in descending
        order so that the first element is the most frequently-occurring row.

        Examples
        --------
        >>> df = pd.DataFrame({'num_legs': [2, 4, 4, 6],
        ...                    'num_wings': [2, 0, 0, 0]},
        ...                   index=['falcon', 'dog', 'cat', 'ant'])
        >>> df
                num_legs  num_wings
        falcon         2          2
        dog            4          0
        cat            4          0
        ant            6          0

        >>> df.value_counts()
        num_legs  num_wings
        4         0            2
        2         2            1
        6         0            1
        dtype: int64

        >>> df.value_counts(sort=False)
        num_legs  num_wings
        2         2            1
        4         0            2
        6         0            1
        dtype: int64

        >>> df.value_counts(ascending=True)
        num_legs  num_wings
        2         2            1
        6         0            1
        4         0            2
        dtype: int64

        >>> df.value_counts(normalize=True)
        num_legs  num_wings
        4         0            0.50
        2         2            0.25
        6         0            0.25
        dtype: float64

        With `dropna` set to `False` we can also count rows with NA values.

        >>> df = pd.DataFrame({'first_name': ['John', 'Anne', 'John', 'Beth'],
        ...                    'middle_name': ['Smith', pd.NA, pd.NA, 'Louise']})
        >>> df
          first_name middle_name
        0       John       Smith
        1       Anne        <NA>
        2       John        <NA>
        3       Beth      Louise

        >>> df.value_counts()
        first_name  middle_name
        Beth        Louise         1
        John        Smith          1
        dtype: int64

        >>> df.value_counts(dropna=False)
        first_name  middle_name
        Anne        NaN            1
        Beth        Louise         1
        John        Smith          1
                    NaN            1
        dtype: int64
        """
        if subset is None:
            subset = self.columns.tolist()

        counts = self.groupby(subset, dropna=dropna).grouper.size()

        if sort:
            counts = counts.sort_values(ascending=ascending)
        if normalize:
            counts /= counts.sum()

        # Force MultiIndex for single column
        if len(subset) == 1:
            counts.index = MultiIndex.from_arrays(
                [counts.index], names=[counts.index.name]
            )

        return counts

    def nlargest(self, n, columns, keep: str = "first") -> DataFrame:
        """
        Return the first `n` rows ordered by `columns` in descending order.

        Return the first `n` rows with the largest values in `columns`, in
        descending order. The columns that are not specified are returned as
        well, but not used for ordering.

        This method is equivalent to
        ``df.sort_values(columns, ascending=False).head(n)``, but more
        performant.

        Parameters
        ----------
        n : int
            Number of rows to return.
        columns : label or list of labels
            Column label(s) to order by.
        keep : {'first', 'last', 'all'}, default 'first'
            Where there are duplicate values:

            - `first` : prioritize the first occurrence(s)
            - `last` : prioritize the last occurrence(s)
            - ``all`` : do not drop any duplicates, even it means
                        selecting more than `n` items.

            .. versionadded:: 0.24.0

        Returns
        -------
        DataFrame
            The first `n` rows ordered by the given columns in descending
            order.

        See Also
        --------
        DataFrame.nsmallest : Return the first `n` rows ordered by `columns` in
            ascending order.
        DataFrame.sort_values : Sort DataFrame by the values.
        DataFrame.head : Return the first `n` rows without re-ordering.

        Notes
        -----
        This function cannot be used with all column types. For example, when
        specifying columns with `object` or `category` dtypes, ``TypeError`` is
        raised.

        Examples
        --------
        >>> df = pd.DataFrame({'population': [59000000, 65000000, 434000,
        ...                                   434000, 434000, 337000, 11300,
        ...                                   11300, 11300],
        ...                    'GDP': [1937894, 2583560 , 12011, 4520, 12128,
        ...                            17036, 182, 38, 311],
        ...                    'alpha-2': ["IT", "FR", "MT", "MV", "BN",
        ...                                "IS", "NR", "TV", "AI"]},
        ...                   index=["Italy", "France", "Malta",
        ...                          "Maldives", "Brunei", "Iceland",
        ...                          "Nauru", "Tuvalu", "Anguilla"])
        >>> df
                  population      GDP alpha-2
        Italy       59000000  1937894      IT
        France      65000000  2583560      FR
        Malta         434000    12011      MT
        Maldives      434000     4520      MV
        Brunei        434000    12128      BN
        Iceland       337000    17036      IS
        Nauru          11300      182      NR
        Tuvalu         11300       38      TV
        Anguilla       11300      311      AI

        In the following example, we will use ``nlargest`` to select the three
        rows having the largest values in column "population".

        >>> df.nlargest(3, 'population')
                population      GDP alpha-2
        France    65000000  2583560      FR
        Italy     59000000  1937894      IT
        Malta       434000    12011      MT

        When using ``keep='last'``, ties are resolved in reverse order:

        >>> df.nlargest(3, 'population', keep='last')
                population      GDP alpha-2
        France    65000000  2583560      FR
        Italy     59000000  1937894      IT
        Brunei      434000    12128      BN

        When using ``keep='all'``, all duplicate items are maintained:

        >>> df.nlargest(3, 'population', keep='all')
                  population      GDP alpha-2
        France      65000000  2583560      FR
        Italy       59000000  1937894      IT
        Malta         434000    12011      MT
        Maldives      434000     4520      MV
        Brunei        434000    12128      BN

        To order by the largest values in column "population" and then "GDP",
        we can specify multiple columns like in the next example.

        >>> df.nlargest(3, ['population', 'GDP'])
                population      GDP alpha-2
        France    65000000  2583560      FR
        Italy     59000000  1937894      IT
        Brunei      434000    12128      BN
        """
        return algorithms.SelectNFrame(self, n=n, keep=keep, columns=columns).nlargest()

    def nsmallest(self, n, columns, keep: str = "first") -> DataFrame:
        """
        Return the first `n` rows ordered by `columns` in ascending order.

        Return the first `n` rows with the smallest values in `columns`, in
        ascending order. The columns that are not specified are returned as
        well, but not used for ordering.

        This method is equivalent to
        ``df.sort_values(columns, ascending=True).head(n)``, but more
        performant.

        Parameters
        ----------
        n : int
            Number of items to retrieve.
        columns : list or str
            Column name or names to order by.
        keep : {'first', 'last', 'all'}, default 'first'
            Where there are duplicate values:

            - ``first`` : take the first occurrence.
            - ``last`` : take the last occurrence.
            - ``all`` : do not drop any duplicates, even it means
              selecting more than `n` items.

            .. versionadded:: 0.24.0

        Returns
        -------
        DataFrame

        See Also
        --------
        DataFrame.nlargest : Return the first `n` rows ordered by `columns` in
            descending order.
        DataFrame.sort_values : Sort DataFrame by the values.
        DataFrame.head : Return the first `n` rows without re-ordering.

        Examples
        --------
        >>> df = pd.DataFrame({'population': [59000000, 65000000, 434000,
        ...                                   434000, 434000, 337000, 337000,
        ...                                   11300, 11300],
        ...                    'GDP': [1937894, 2583560 , 12011, 4520, 12128,
        ...                            17036, 182, 38, 311],
        ...                    'alpha-2': ["IT", "FR", "MT", "MV", "BN",
        ...                                "IS", "NR", "TV", "AI"]},
        ...                   index=["Italy", "France", "Malta",
        ...                          "Maldives", "Brunei", "Iceland",
        ...                          "Nauru", "Tuvalu", "Anguilla"])
        >>> df
                  population      GDP alpha-2
        Italy       59000000  1937894      IT
        France      65000000  2583560      FR
        Malta         434000    12011      MT
        Maldives      434000     4520      MV
        Brunei        434000    12128      BN
        Iceland       337000    17036      IS
        Nauru         337000      182      NR
        Tuvalu         11300       38      TV
        Anguilla       11300      311      AI

        In the following example, we will use ``nsmallest`` to select the
        three rows having the smallest values in column "population".

        >>> df.nsmallest(3, 'population')
                  population    GDP alpha-2
        Tuvalu         11300     38      TV
        Anguilla       11300    311      AI
        Iceland       337000  17036      IS

        When using ``keep='last'``, ties are resolved in reverse order:

        >>> df.nsmallest(3, 'population', keep='last')
                  population  GDP alpha-2
        Anguilla       11300  311      AI
        Tuvalu         11300   38      TV
        Nauru         337000  182      NR

        When using ``keep='all'``, all duplicate items are maintained:

        >>> df.nsmallest(3, 'population', keep='all')
                  population    GDP alpha-2
        Tuvalu         11300     38      TV
        Anguilla       11300    311      AI
        Iceland       337000  17036      IS
        Nauru         337000    182      NR

        To order by the smallest values in column "population" and then "GDP", we can
        specify multiple columns like in the next example.

        >>> df.nsmallest(3, ['population', 'GDP'])
                  population  GDP alpha-2
        Tuvalu         11300   38      TV
        Anguilla       11300  311      AI
        Nauru         337000  182      NR
        """
        return algorithms.SelectNFrame(
            self, n=n, keep=keep, columns=columns
        ).nsmallest()

    def swaplevel(self, i: Axis = -2, j: Axis = -1, axis: Axis = 0) -> DataFrame:
        """
        Swap levels i and j in a MultiIndex on a particular axis.

        Parameters
        ----------
        i, j : int or str
            Levels of the indices to be swapped. Can pass level name as string.
        axis : {0 or 'index', 1 or 'columns'}, default 0
            The axis to swap levels on. 0 or 'index' for row-wise, 1 or
            'columns' for column-wise.

        Returns
        -------
        DataFrame

        Examples
        --------
        >>> df = pd.DataFrame(
        ...     {"Grade": ["A", "B", "A", "C"]},
        ...     index=[
        ...         ["Final exam", "Final exam", "Coursework", "Coursework"],
        ...         ["History", "Geography", "History", "Geography"],
        ...         ["January", "February", "March", "April"],
        ...     ],
        ... )
        >>> df
                                            Grade
        Final exam  History     January      A
                    Geography   February     B
        Coursework  History     March        A
                    Geography   April        C

        In the following example, we will swap the levels of the indices.
        Here, we will swap the levels column-wise, but levels can be swapped row-wise
        in a similar manner. Note that column-wise is the default behaviour.
        By not supplying any arguments for i and j, we swap the last and second to
        last indices.

        >>> df.swaplevel()
                                            Grade
        Final exam  January     History         A
                    February    Geography       B
        Coursework  March       History         A
                    April       Geography       C

        By supplying one argument, we can choose which index to swap the last
        index with. We can for example swap the first index with the last one as
        follows.

        >>> df.swaplevel(0)
                                            Grade
        January     History     Final exam      A
        February    Geography   Final exam      B
        March       History     Coursework      A
        April       Geography   Coursework      C

        We can also define explicitly which indices we want to swap by supplying values
        for both i and j. Here, we for example swap the first and second indices.

        >>> df.swaplevel(0, 1)
                                            Grade
        History     Final exam  January         A
        Geography   Final exam  February        B
        History     Coursework  March           A
        Geography   Coursework  April           C
        """
        result = self.copy()

        axis = self._get_axis_number(axis)

        if not isinstance(result._get_axis(axis), MultiIndex):  # pragma: no cover
            raise TypeError("Can only swap levels on a hierarchical axis.")

        if axis == 0:
            assert isinstance(result.index, MultiIndex)
            result.index = result.index.swaplevel(i, j)
        else:
            assert isinstance(result.columns, MultiIndex)
            result.columns = result.columns.swaplevel(i, j)
        return result

    def reorder_levels(self, order: Sequence[Axis], axis: Axis = 0) -> DataFrame:
        """
        Rearrange index levels using input order. May not drop or duplicate levels.

        Parameters
        ----------
        order : list of int or list of str
            List representing new level order. Reference level by number
            (position) or by key (label).
        axis : {0 or 'index', 1 or 'columns'}, default 0
            Where to reorder levels.

        Returns
        -------
        DataFrame
        """
        axis = self._get_axis_number(axis)
        if not isinstance(self._get_axis(axis), MultiIndex):  # pragma: no cover
            raise TypeError("Can only reorder levels on a hierarchical axis.")

        result = self.copy()

        if axis == 0:
            assert isinstance(result.index, MultiIndex)
            result.index = result.index.reorder_levels(order)
        else:
            assert isinstance(result.columns, MultiIndex)
            result.columns = result.columns.reorder_levels(order)
        return result

    # ----------------------------------------------------------------------
    # Arithmetic Methods

    def _cmp_method(self, other, op):
        axis = 1  # only relevant for Series other case

        self, other = ops.align_method_FRAME(self, other, axis, flex=False, level=None)

        # See GH#4537 for discussion of scalar op behavior
        new_data = self._dispatch_frame_op(other, op, axis=axis)
        return self._construct_result(new_data)

    def _arith_method(self, other, op):
        if ops.should_reindex_frame_op(self, other, op, 1, 1, None, None):
            return ops.frame_arith_method_with_reindex(self, other, op)

        axis = 1  # only relevant for Series other case
        other = ops.maybe_prepare_scalar_for_op(other, (self.shape[axis],))

        self, other = ops.align_method_FRAME(self, other, axis, flex=True, level=None)

        new_data = self._dispatch_frame_op(other, op, axis=axis)
        return self._construct_result(new_data)

    _logical_method = _arith_method

    def _dispatch_frame_op(self, right, func: Callable, axis: int | None = None):
        """
        Evaluate the frame operation func(left, right) by evaluating
        column-by-column, dispatching to the Series implementation.

        Parameters
        ----------
        right : scalar, Series, or DataFrame
        func : arithmetic or comparison operator
        axis : {None, 0, 1}

        Returns
        -------
        DataFrame
        """
        # Get the appropriate array-op to apply to each column/block's values.
        array_op = ops.get_array_op(func)

        right = lib.item_from_zerodim(right)
        if not is_list_like(right):
            # i.e. scalar, faster than checking np.ndim(right) == 0
            with np.errstate(all="ignore"):
                bm = self._mgr.apply(array_op, right=right)
            return type(self)(bm)

        elif isinstance(right, DataFrame):
            assert self.index.equals(right.index)
            assert self.columns.equals(right.columns)
            # TODO: The previous assertion `assert right._indexed_same(self)`
            #  fails in cases with empty columns reached via
            #  _frame_arith_method_with_reindex

            # TODO operate_blockwise expects a manager of the same type
            with np.errstate(all="ignore"):
                bm = self._mgr.operate_blockwise(
                    # error: Argument 1 to "operate_blockwise" of "ArrayManager" has
                    # incompatible type "Union[ArrayManager, BlockManager]"; expected
                    # "ArrayManager"
                    # error: Argument 1 to "operate_blockwise" of "BlockManager" has
                    # incompatible type "Union[ArrayManager, BlockManager]"; expected
                    # "BlockManager"
                    right._mgr,  # type: ignore[arg-type]
                    array_op,
                )
            return type(self)(bm)

        elif isinstance(right, Series) and axis == 1:
            # axis=1 means we want to operate row-by-row
            assert right.index.equals(self.columns)

            right = right._values
            # maybe_align_as_frame ensures we do not have an ndarray here
            assert not isinstance(right, np.ndarray)

            with np.errstate(all="ignore"):
                arrays = [
                    array_op(_left, _right)
                    for _left, _right in zip(self._iter_column_arrays(), right)
                ]

        elif isinstance(right, Series):
            assert right.index.equals(self.index)  # Handle other cases later
            right = right._values

            with np.errstate(all="ignore"):
                arrays = [array_op(left, right) for left in self._iter_column_arrays()]

        else:
            # Remaining cases have less-obvious dispatch rules
            raise NotImplementedError(right)

        return type(self)._from_arrays(
            arrays, self.columns, self.index, verify_integrity=False
        )

    def _combine_frame(self, other: DataFrame, func, fill_value=None):
        # at this point we have `self._indexed_same(other)`

        if fill_value is None:
            # since _arith_op may be called in a loop, avoid function call
            #  overhead if possible by doing this check once
            _arith_op = func

        else:

            def _arith_op(left, right):
                # for the mixed_type case where we iterate over columns,
                # _arith_op(left, right) is equivalent to
                # left._binop(right, func, fill_value=fill_value)
                left, right = ops.fill_binop(left, right, fill_value)
                return func(left, right)

        new_data = self._dispatch_frame_op(other, _arith_op)
        return new_data

    def _construct_result(self, result) -> DataFrame:
        """
        Wrap the result of an arithmetic, comparison, or logical operation.

        Parameters
        ----------
        result : DataFrame

        Returns
        -------
        DataFrame
        """
        out = self._constructor(result, copy=False)
        # Pin columns instead of passing to constructor for compat with
        #  non-unique columns case
        out.columns = self.columns
        out.index = self.index
        return out

    def __divmod__(self, other) -> tuple[DataFrame, DataFrame]:
        # Naive implementation, room for optimization
        div = self // other
        mod = self - div * other
        return div, mod

    def __rdivmod__(self, other) -> tuple[DataFrame, DataFrame]:
        # Naive implementation, room for optimization
        div = other // self
        mod = other - div * self
        return div, mod

    # ----------------------------------------------------------------------
    # Combination-Related

    @doc(
        _shared_docs["compare"],
        """
Returns
-------
DataFrame
    DataFrame that shows the differences stacked side by side.

    The resulting index will be a MultiIndex with 'self' and 'other'
    stacked alternately at the inner level.

Raises
------
ValueError
    When the two DataFrames don't have identical labels or shape.

See Also
--------
Series.compare : Compare with another Series and show differences.
DataFrame.equals : Test whether two objects contain the same elements.

Notes
-----
Matching NaNs will not appear as a difference.

Can only compare identically-labeled
(i.e. same shape, identical row and column labels) DataFrames

Examples
--------
>>> df = pd.DataFrame(
...     {{
...         "col1": ["a", "a", "b", "b", "a"],
...         "col2": [1.0, 2.0, 3.0, np.nan, 5.0],
...         "col3": [1.0, 2.0, 3.0, 4.0, 5.0]
...     }},
...     columns=["col1", "col2", "col3"],
... )
>>> df
  col1  col2  col3
0    a   1.0   1.0
1    a   2.0   2.0
2    b   3.0   3.0
3    b   NaN   4.0
4    a   5.0   5.0

>>> df2 = df.copy()
>>> df2.loc[0, 'col1'] = 'c'
>>> df2.loc[2, 'col3'] = 4.0
>>> df2
  col1  col2  col3
0    c   1.0   1.0
1    a   2.0   2.0
2    b   3.0   4.0
3    b   NaN   4.0
4    a   5.0   5.0

Align the differences on columns

>>> df.compare(df2)
  col1       col3
  self other self other
0    a     c  NaN   NaN
2  NaN   NaN  3.0   4.0

Stack the differences on rows

>>> df.compare(df2, align_axis=0)
        col1  col3
0 self     a   NaN
  other    c   NaN
2 self   NaN   3.0
  other  NaN   4.0

Keep the equal values

>>> df.compare(df2, keep_equal=True)
  col1       col3
  self other self other
0    a     c  1.0   1.0
2    b     b  3.0   4.0

Keep all original rows and columns

>>> df.compare(df2, keep_shape=True)
  col1       col2       col3
  self other self other self other
0    a     c  NaN   NaN  NaN   NaN
1  NaN   NaN  NaN   NaN  NaN   NaN
2  NaN   NaN  NaN   NaN  3.0   4.0
3  NaN   NaN  NaN   NaN  NaN   NaN
4  NaN   NaN  NaN   NaN  NaN   NaN

Keep all original rows and columns and also all original values

>>> df.compare(df2, keep_shape=True, keep_equal=True)
  col1       col2       col3
  self other self other self other
0    a     c  1.0   1.0  1.0   1.0
1    a     a  2.0   2.0  2.0   2.0
2    b     b  3.0   3.0  3.0   4.0
3    b     b  NaN   NaN  4.0   4.0
4    a     a  5.0   5.0  5.0   5.0
""",
        klass=_shared_doc_kwargs["klass"],
    )
    def compare(
        self,
        other: DataFrame,
        align_axis: Axis = 1,
        keep_shape: bool = False,
        keep_equal: bool = False,
    ) -> DataFrame:
        return super().compare(
            other=other,
            align_axis=align_axis,
            keep_shape=keep_shape,
            keep_equal=keep_equal,
        )

    def combine(
        self, other: DataFrame, func, fill_value=None, overwrite: bool = True
    ) -> DataFrame:
        """
        Perform column-wise combine with another DataFrame.

        Combines a DataFrame with `other` DataFrame using `func`
        to element-wise combine columns. The row and column indexes of the
        resulting DataFrame will be the union of the two.

        Parameters
        ----------
        other : DataFrame
            The DataFrame to merge column-wise.
        func : function
            Function that takes two series as inputs and return a Series or a
            scalar. Used to merge the two dataframes column by columns.
        fill_value : scalar value, default None
            The value to fill NaNs with prior to passing any column to the
            merge func.
        overwrite : bool, default True
            If True, columns in `self` that do not exist in `other` will be
            overwritten with NaNs.

        Returns
        -------
        DataFrame
            Combination of the provided DataFrames.

        See Also
        --------
        DataFrame.combine_first : Combine two DataFrame objects and default to
            non-null values in frame calling the method.

        Examples
        --------
        Combine using a simple function that chooses the smaller column.

        >>> df1 = pd.DataFrame({'A': [0, 0], 'B': [4, 4]})
        >>> df2 = pd.DataFrame({'A': [1, 1], 'B': [3, 3]})
        >>> take_smaller = lambda s1, s2: s1 if s1.sum() < s2.sum() else s2
        >>> df1.combine(df2, take_smaller)
           A  B
        0  0  3
        1  0  3

        Example using a true element-wise combine function.

        >>> df1 = pd.DataFrame({'A': [5, 0], 'B': [2, 4]})
        >>> df2 = pd.DataFrame({'A': [1, 1], 'B': [3, 3]})
        >>> df1.combine(df2, np.minimum)
           A  B
        0  1  2
        1  0  3

        Using `fill_value` fills Nones prior to passing the column to the
        merge function.

        >>> df1 = pd.DataFrame({'A': [0, 0], 'B': [None, 4]})
        >>> df2 = pd.DataFrame({'A': [1, 1], 'B': [3, 3]})
        >>> df1.combine(df2, take_smaller, fill_value=-5)
           A    B
        0  0 -5.0
        1  0  4.0

        However, if the same element in both dataframes is None, that None
        is preserved

        >>> df1 = pd.DataFrame({'A': [0, 0], 'B': [None, 4]})
        >>> df2 = pd.DataFrame({'A': [1, 1], 'B': [None, 3]})
        >>> df1.combine(df2, take_smaller, fill_value=-5)
            A    B
        0  0 -5.0
        1  0  3.0

        Example that demonstrates the use of `overwrite` and behavior when
        the axis differ between the dataframes.

        >>> df1 = pd.DataFrame({'A': [0, 0], 'B': [4, 4]})
        >>> df2 = pd.DataFrame({'B': [3, 3], 'C': [-10, 1], }, index=[1, 2])
        >>> df1.combine(df2, take_smaller)
             A    B     C
        0  NaN  NaN   NaN
        1  NaN  3.0 -10.0
        2  NaN  3.0   1.0

        >>> df1.combine(df2, take_smaller, overwrite=False)
             A    B     C
        0  0.0  NaN   NaN
        1  0.0  3.0 -10.0
        2  NaN  3.0   1.0

        Demonstrating the preference of the passed in dataframe.

        >>> df2 = pd.DataFrame({'B': [3, 3], 'C': [1, 1], }, index=[1, 2])
        >>> df2.combine(df1, take_smaller)
           A    B   C
        0  0.0  NaN NaN
        1  0.0  3.0 NaN
        2  NaN  3.0 NaN

        >>> df2.combine(df1, take_smaller, overwrite=False)
             A    B   C
        0  0.0  NaN NaN
        1  0.0  3.0 1.0
        2  NaN  3.0 1.0
        """
        other_idxlen = len(other.index)  # save for compare

        this, other = self.align(other, copy=False)
        new_index = this.index

        if other.empty and len(new_index) == len(self.index):
            return self.copy()

        if self.empty and len(other) == other_idxlen:
            return other.copy()

        # sorts if possible
        new_columns = this.columns.union(other.columns)
        do_fill = fill_value is not None
        result = {}
        for col in new_columns:
            series = this[col]
            otherSeries = other[col]

            this_dtype = series.dtype
            other_dtype = otherSeries.dtype

            this_mask = isna(series)
            other_mask = isna(otherSeries)

            # don't overwrite columns unnecessarily
            # DO propagate if this column is not in the intersection
            if not overwrite and other_mask.all():
                result[col] = this[col].copy()
                continue

            if do_fill:
                series = series.copy()
                otherSeries = otherSeries.copy()
                series[this_mask] = fill_value
                otherSeries[other_mask] = fill_value

            if col not in self.columns:
                # If self DataFrame does not have col in other DataFrame,
                # try to promote series, which is all NaN, as other_dtype.
                new_dtype = other_dtype
                try:
                    series = series.astype(new_dtype, copy=False)
                except ValueError:
                    # e.g. new_dtype is integer types
                    pass
            else:
                # if we have different dtypes, possibly promote
                new_dtype = find_common_type([this_dtype, other_dtype])
                series = series.astype(new_dtype, copy=False)
                otherSeries = otherSeries.astype(new_dtype, copy=False)

            arr = func(series, otherSeries)
            if isinstance(new_dtype, np.dtype):
                # if new_dtype is an EA Dtype, then `func` is expected to return
                # the correct dtype without any additional casting
                arr = maybe_downcast_to_dtype(arr, new_dtype)

            result[col] = arr

        # convert_objects just in case
        return self._constructor(result, index=new_index, columns=new_columns)

    def combine_first(self, other: DataFrame) -> DataFrame:
        """
        Update null elements with value in the same location in `other`.

        Combine two DataFrame objects by filling null values in one DataFrame
        with non-null values from other DataFrame. The row and column indexes
        of the resulting DataFrame will be the union of the two.

        Parameters
        ----------
        other : DataFrame
            Provided DataFrame to use to fill null values.

        Returns
        -------
        DataFrame
            The result of combining the provided DataFrame with the other object.

        See Also
        --------
        DataFrame.combine : Perform series-wise operation on two DataFrames
            using a given function.

        Examples
        --------
        >>> df1 = pd.DataFrame({'A': [None, 0], 'B': [None, 4]})
        >>> df2 = pd.DataFrame({'A': [1, 1], 'B': [3, 3]})
        >>> df1.combine_first(df2)
             A    B
        0  1.0  3.0
        1  0.0  4.0

        Null values still persist if the location of that null value
        does not exist in `other`

        >>> df1 = pd.DataFrame({'A': [None, 0], 'B': [4, None]})
        >>> df2 = pd.DataFrame({'B': [3, 3], 'C': [1, 1]}, index=[1, 2])
        >>> df1.combine_first(df2)
             A    B    C
        0  NaN  4.0  NaN
        1  0.0  3.0  1.0
        2  NaN  3.0  1.0
        """
        import pandas.core.computation.expressions as expressions

        def combiner(x, y):
            mask = extract_array(isna(x))

            x_values = extract_array(x, extract_numpy=True)
            y_values = extract_array(y, extract_numpy=True)

            # If the column y in other DataFrame is not in first DataFrame,
            # just return y_values.
            if y.name not in self.columns:
                return y_values

            return expressions.where(mask, y_values, x_values)

        combined = self.combine(other, combiner, overwrite=False)

        dtypes = {
            col: find_common_type([self.dtypes[col], other.dtypes[col]])
            for col in self.columns.intersection(other.columns)
            if not is_dtype_equal(combined.dtypes[col], self.dtypes[col])
        }

        if dtypes:
            combined = combined.astype(dtypes)

        return combined

    def update(
        self,
        other,
        join: str = "left",
        overwrite: bool = True,
        filter_func=None,
        errors: str = "ignore",
    ) -> None:
        """
        Modify in place using non-NA values from another DataFrame.

        Aligns on indices. There is no return value.

        Parameters
        ----------
        other : DataFrame, or object coercible into a DataFrame
            Should have at least one matching index/column label
            with the original DataFrame. If a Series is passed,
            its name attribute must be set, and that will be
            used as the column name to align with the original DataFrame.
        join : {'left'}, default 'left'
            Only left join is implemented, keeping the index and columns of the
            original object.
        overwrite : bool, default True
            How to handle non-NA values for overlapping keys:

            * True: overwrite original DataFrame's values
              with values from `other`.
            * False: only update values that are NA in
              the original DataFrame.

        filter_func : callable(1d-array) -> bool 1d-array, optional
            Can choose to replace values other than NA. Return True for values
            that should be updated.
        errors : {'raise', 'ignore'}, default 'ignore'
            If 'raise', will raise a ValueError if the DataFrame and `other`
            both contain non-NA data in the same place.

            .. versionchanged:: 0.24.0
               Changed from `raise_conflict=False|True`
               to `errors='ignore'|'raise'`.

        Returns
        -------
        None : method directly changes calling object

        Raises
        ------
        ValueError
            * When `errors='raise'` and there's overlapping non-NA data.
            * When `errors` is not either `'ignore'` or `'raise'`
        NotImplementedError
            * If `join != 'left'`

        See Also
        --------
        dict.update : Similar method for dictionaries.
        DataFrame.merge : For column(s)-on-column(s) operations.

        Examples
        --------
        >>> df = pd.DataFrame({'A': [1, 2, 3],
        ...                    'B': [400, 500, 600]})
        >>> new_df = pd.DataFrame({'B': [4, 5, 6],
        ...                        'C': [7, 8, 9]})
        >>> df.update(new_df)
        >>> df
           A  B
        0  1  4
        1  2  5
        2  3  6

        The DataFrame's length does not increase as a result of the update,
        only values at matching index/column labels are updated.

        >>> df = pd.DataFrame({'A': ['a', 'b', 'c'],
        ...                    'B': ['x', 'y', 'z']})
        >>> new_df = pd.DataFrame({'B': ['d', 'e', 'f', 'g', 'h', 'i']})
        >>> df.update(new_df)
        >>> df
           A  B
        0  a  d
        1  b  e
        2  c  f

        For Series, its name attribute must be set.

        >>> df = pd.DataFrame({'A': ['a', 'b', 'c'],
        ...                    'B': ['x', 'y', 'z']})
        >>> new_column = pd.Series(['d', 'e'], name='B', index=[0, 2])
        >>> df.update(new_column)
        >>> df
           A  B
        0  a  d
        1  b  y
        2  c  e
        >>> df = pd.DataFrame({'A': ['a', 'b', 'c'],
        ...                    'B': ['x', 'y', 'z']})
        >>> new_df = pd.DataFrame({'B': ['d', 'e']}, index=[1, 2])
        >>> df.update(new_df)
        >>> df
           A  B
        0  a  x
        1  b  d
        2  c  e

        If `other` contains NaNs the corresponding values are not updated
        in the original dataframe.

        >>> df = pd.DataFrame({'A': [1, 2, 3],
        ...                    'B': [400, 500, 600]})
        >>> new_df = pd.DataFrame({'B': [4, np.nan, 6]})
        >>> df.update(new_df)
        >>> df
           A      B
        0  1    4.0
        1  2  500.0
        2  3    6.0
        """
        import pandas.core.computation.expressions as expressions

        # TODO: Support other joins
        if join != "left":  # pragma: no cover
            raise NotImplementedError("Only left join is supported")
        if errors not in ["ignore", "raise"]:
            raise ValueError("The parameter errors must be either 'ignore' or 'raise'")

        if not isinstance(other, DataFrame):
            other = DataFrame(other)

        other = other.reindex_like(self)

        for col in self.columns:
            this = self[col]._values
            that = other[col]._values
            if filter_func is not None:
                with np.errstate(all="ignore"):
                    mask = ~filter_func(this) | isna(that)
            else:
                if errors == "raise":
                    mask_this = notna(that)
                    mask_that = notna(this)
                    if any(mask_this & mask_that):
                        raise ValueError("Data overlaps.")

                if overwrite:
                    mask = isna(that)
                else:
                    mask = notna(this)

            # don't overwrite columns unnecessarily
            if mask.all():
                continue

            self[col] = expressions.where(mask, this, that)

    # ----------------------------------------------------------------------
    # Data reshaping
    @Appender(
        """
Examples
--------
>>> df = pd.DataFrame({'Animal': ['Falcon', 'Falcon',
...                               'Parrot', 'Parrot'],
...                    'Max Speed': [380., 370., 24., 26.]})
>>> df
   Animal  Max Speed
0  Falcon      380.0
1  Falcon      370.0
2  Parrot       24.0
3  Parrot       26.0
>>> df.groupby(['Animal']).mean()
        Max Speed
Animal
Falcon      375.0
Parrot       25.0

**Hierarchical Indexes**

We can groupby different levels of a hierarchical index
using the `level` parameter:

>>> arrays = [['Falcon', 'Falcon', 'Parrot', 'Parrot'],
...           ['Captive', 'Wild', 'Captive', 'Wild']]
>>> index = pd.MultiIndex.from_arrays(arrays, names=('Animal', 'Type'))
>>> df = pd.DataFrame({'Max Speed': [390., 350., 30., 20.]},
...                   index=index)
>>> df
                Max Speed
Animal Type
Falcon Captive      390.0
       Wild         350.0
Parrot Captive       30.0
       Wild          20.0
>>> df.groupby(level=0).mean()
        Max Speed
Animal
Falcon      370.0
Parrot       25.0
>>> df.groupby(level="Type").mean()
         Max Speed
Type
Captive      210.0
Wild         185.0

We can also choose to include NA in group keys or not by setting
`dropna` parameter, the default setting is `True`:

>>> l = [[1, 2, 3], [1, None, 4], [2, 1, 3], [1, 2, 2]]
>>> df = pd.DataFrame(l, columns=["a", "b", "c"])

>>> df.groupby(by=["b"]).sum()
    a   c
b
1.0 2   3
2.0 2   5

>>> df.groupby(by=["b"], dropna=False).sum()
    a   c
b
1.0 2   3
2.0 2   5
NaN 1   4

>>> l = [["a", 12, 12], [None, 12.3, 33.], ["b", 12.3, 123], ["a", 1, 1]]
>>> df = pd.DataFrame(l, columns=["a", "b", "c"])

>>> df.groupby(by="a").sum()
    b     c
a
a   13.0   13.0
b   12.3  123.0

>>> df.groupby(by="a", dropna=False).sum()
    b     c
a
a   13.0   13.0
b   12.3  123.0
NaN 12.3   33.0
"""
    )
    @Appender(_shared_docs["groupby"] % _shared_doc_kwargs)
    def groupby(
        self,
        by=None,
        axis: Axis = 0,
        level: Level | None = None,
        as_index: bool = True,
        sort: bool = True,
        group_keys: bool = True,
        squeeze: bool | lib.NoDefault = no_default,
        observed: bool = False,
        dropna: bool = True,
    ) -> DataFrameGroupBy:
        from pandas.core.groupby.generic import DataFrameGroupBy

        if squeeze is not no_default:
            warnings.warn(
                (
                    "The `squeeze` parameter is deprecated and "
                    "will be removed in a future version."
                ),
                FutureWarning,
                stacklevel=2,
            )
        else:
            squeeze = False

        if level is None and by is None:
            raise TypeError("You have to supply one of 'by' and 'level'")
        axis = self._get_axis_number(axis)

        # error: Argument "squeeze" to "DataFrameGroupBy" has incompatible type
        # "Union[bool, NoDefault]"; expected "bool"
        return DataFrameGroupBy(
            obj=self,
            keys=by,
            axis=axis,
            level=level,
            as_index=as_index,
            sort=sort,
            group_keys=group_keys,
            squeeze=squeeze,  # type: ignore[arg-type]
            observed=observed,
            dropna=dropna,
        )

    _shared_docs[
        "pivot"
    ] = """
        Return reshaped DataFrame organized by given index / column values.

        Reshape data (produce a "pivot" table) based on column values. Uses
        unique values from specified `index` / `columns` to form axes of the
        resulting DataFrame. This function does not support data
        aggregation, multiple values will result in a MultiIndex in the
        columns. See the :ref:`User Guide <reshaping>` for more on reshaping.

        Parameters
        ----------%s
        index : str or object or a list of str, optional
            Column to use to make new frame's index. If None, uses
            existing index.

            .. versionchanged:: 1.1.0
               Also accept list of index names.

        columns : str or object or a list of str
            Column to use to make new frame's columns.

            .. versionchanged:: 1.1.0
               Also accept list of columns names.

        values : str, object or a list of the previous, optional
            Column(s) to use for populating new frame's values. If not
            specified, all remaining columns will be used and the result will
            have hierarchically indexed columns.

        Returns
        -------
        DataFrame
            Returns reshaped DataFrame.

        Raises
        ------
        ValueError:
            When there are any `index`, `columns` combinations with multiple
            values. `DataFrame.pivot_table` when you need to aggregate.

        See Also
        --------
        DataFrame.pivot_table : Generalization of pivot that can handle
            duplicate values for one index/column pair.
        DataFrame.unstack : Pivot based on the index values instead of a
            column.
        wide_to_long : Wide panel to long format. Less flexible but more
            user-friendly than melt.

        Notes
        -----
        For finer-tuned control, see hierarchical indexing documentation along
        with the related stack/unstack methods.

        Examples
        --------
        >>> df = pd.DataFrame({'foo': ['one', 'one', 'one', 'two', 'two',
        ...                            'two'],
        ...                    'bar': ['A', 'B', 'C', 'A', 'B', 'C'],
        ...                    'baz': [1, 2, 3, 4, 5, 6],
        ...                    'zoo': ['x', 'y', 'z', 'q', 'w', 't']})
        >>> df
            foo   bar  baz  zoo
        0   one   A    1    x
        1   one   B    2    y
        2   one   C    3    z
        3   two   A    4    q
        4   two   B    5    w
        5   two   C    6    t

        >>> df.pivot(index='foo', columns='bar', values='baz')
        bar  A   B   C
        foo
        one  1   2   3
        two  4   5   6

        >>> df.pivot(index='foo', columns='bar')['baz']
        bar  A   B   C
        foo
        one  1   2   3
        two  4   5   6

        >>> df.pivot(index='foo', columns='bar', values=['baz', 'zoo'])
              baz       zoo
        bar   A  B  C   A  B  C
        foo
        one   1  2  3   x  y  z
        two   4  5  6   q  w  t

        You could also assign a list of column names or a list of index names.

        >>> df = pd.DataFrame({
        ...        "lev1": [1, 1, 1, 2, 2, 2],
        ...        "lev2": [1, 1, 2, 1, 1, 2],
        ...        "lev3": [1, 2, 1, 2, 1, 2],
        ...        "lev4": [1, 2, 3, 4, 5, 6],
        ...        "values": [0, 1, 2, 3, 4, 5]})
        >>> df
            lev1 lev2 lev3 lev4 values
        0   1    1    1    1    0
        1   1    1    2    2    1
        2   1    2    1    3    2
        3   2    1    2    4    3
        4   2    1    1    5    4
        5   2    2    2    6    5

        >>> df.pivot(index="lev1", columns=["lev2", "lev3"],values="values")
        lev2    1         2
        lev3    1    2    1    2
        lev1
        1     0.0  1.0  2.0  NaN
        2     4.0  3.0  NaN  5.0

        >>> df.pivot(index=["lev1", "lev2"], columns=["lev3"],values="values")
              lev3    1    2
        lev1  lev2
           1     1  0.0  1.0
                 2  2.0  NaN
           2     1  4.0  3.0
                 2  NaN  5.0

        A ValueError is raised if there are any duplicates.

        >>> df = pd.DataFrame({"foo": ['one', 'one', 'two', 'two'],
        ...                    "bar": ['A', 'A', 'B', 'C'],
        ...                    "baz": [1, 2, 3, 4]})
        >>> df
           foo bar  baz
        0  one   A    1
        1  one   A    2
        2  two   B    3
        3  two   C    4

        Notice that the first two rows are the same for our `index`
        and `columns` arguments.

        >>> df.pivot(index='foo', columns='bar', values='baz')
        Traceback (most recent call last):
           ...
        ValueError: Index contains duplicate entries, cannot reshape
        """

    @Substitution("")
    @Appender(_shared_docs["pivot"])
    def pivot(self, index=None, columns=None, values=None) -> DataFrame:
        from pandas.core.reshape.pivot import pivot

        return pivot(self, index=index, columns=columns, values=values)

    _shared_docs[
        "pivot_table"
    ] = """
        Create a spreadsheet-style pivot table as a DataFrame.

        The levels in the pivot table will be stored in MultiIndex objects
        (hierarchical indexes) on the index and columns of the result DataFrame.

        Parameters
        ----------%s
        values : column to aggregate, optional
        index : column, Grouper, array, or list of the previous
            If an array is passed, it must be the same length as the data. The
            list can contain any of the other types (except list).
            Keys to group by on the pivot table index.  If an array is passed,
            it is being used as the same manner as column values.
        columns : column, Grouper, array, or list of the previous
            If an array is passed, it must be the same length as the data. The
            list can contain any of the other types (except list).
            Keys to group by on the pivot table column.  If an array is passed,
            it is being used as the same manner as column values.
        aggfunc : function, list of functions, dict, default numpy.mean
            If list of functions passed, the resulting pivot table will have
            hierarchical columns whose top level are the function names
            (inferred from the function objects themselves)
            If dict is passed, the key is column to aggregate and value
            is function or list of functions.
        fill_value : scalar, default None
            Value to replace missing values with (in the resulting pivot table,
            after aggregation).
        margins : bool, default False
            Add all row / columns (e.g. for subtotal / grand totals).
        dropna : bool, default True
            Do not include columns whose entries are all NaN.
        margins_name : str, default 'All'
            Name of the row / column that will contain the totals
            when margins is True.
        observed : bool, default False
            This only applies if any of the groupers are Categoricals.
            If True: only show observed values for categorical groupers.
            If False: show all values for categorical groupers.

            .. versionchanged:: 0.25.0

        sort : bool, default True
            Specifies if the result should be sorted.

            .. versionadded:: 1.3.0

        Returns
        -------
        DataFrame
            An Excel style pivot table.

        See Also
        --------
        DataFrame.pivot : Pivot without aggregation that can handle
            non-numeric data.
        DataFrame.melt: Unpivot a DataFrame from wide to long format,
            optionally leaving identifiers set.
        wide_to_long : Wide panel to long format. Less flexible but more
            user-friendly than melt.

        Examples
        --------
        >>> df = pd.DataFrame({"A": ["foo", "foo", "foo", "foo", "foo",
        ...                          "bar", "bar", "bar", "bar"],
        ...                    "B": ["one", "one", "one", "two", "two",
        ...                          "one", "one", "two", "two"],
        ...                    "C": ["small", "large", "large", "small",
        ...                          "small", "large", "small", "small",
        ...                          "large"],
        ...                    "D": [1, 2, 2, 3, 3, 4, 5, 6, 7],
        ...                    "E": [2, 4, 5, 5, 6, 6, 8, 9, 9]})
        >>> df
             A    B      C  D  E
        0  foo  one  small  1  2
        1  foo  one  large  2  4
        2  foo  one  large  2  5
        3  foo  two  small  3  5
        4  foo  two  small  3  6
        5  bar  one  large  4  6
        6  bar  one  small  5  8
        7  bar  two  small  6  9
        8  bar  two  large  7  9

        This first example aggregates values by taking the sum.

        >>> table = pd.pivot_table(df, values='D', index=['A', 'B'],
        ...                     columns=['C'], aggfunc=np.sum)
        >>> table
        C        large  small
        A   B
        bar one    4.0    5.0
            two    7.0    6.0
        foo one    4.0    1.0
            two    NaN    6.0

        We can also fill missing values using the `fill_value` parameter.

        >>> table = pd.pivot_table(df, values='D', index=['A', 'B'],
        ...                     columns=['C'], aggfunc=np.sum, fill_value=0)
        >>> table
        C        large  small
        A   B
        bar one      4      5
            two      7      6
        foo one      4      1
            two      0      6

        The next example aggregates by taking the mean across multiple columns.

        >>> table = pd.pivot_table(df, values=['D', 'E'], index=['A', 'C'],
        ...                     aggfunc={'D': np.mean,
        ...                              'E': np.mean})
        >>> table
                        D         E
        A   C
        bar large  5.500000  7.500000
            small  5.500000  8.500000
        foo large  2.000000  4.500000
            small  2.333333  4.333333

        We can also calculate multiple types of aggregations for any given
        value column.

        >>> table = pd.pivot_table(df, values=['D', 'E'], index=['A', 'C'],
        ...                     aggfunc={'D': np.mean,
        ...                              'E': [min, max, np.mean]})
        >>> table
                        D    E
                    mean  max      mean  min
        A   C
        bar large  5.500000  9.0  7.500000  6.0
            small  5.500000  9.0  8.500000  8.0
        foo large  2.000000  5.0  4.500000  4.0
            small  2.333333  6.0  4.333333  2.0
        """

    @Substitution("")
    @Appender(_shared_docs["pivot_table"])
    def pivot_table(
        self,
        values=None,
        index=None,
        columns=None,
        aggfunc="mean",
        fill_value=None,
        margins=False,
        dropna=True,
        margins_name="All",
        observed=False,
        sort=True,
    ) -> DataFrame:
        from pandas.core.reshape.pivot import pivot_table

        return pivot_table(
            self,
            values=values,
            index=index,
            columns=columns,
            aggfunc=aggfunc,
            fill_value=fill_value,
            margins=margins,
            dropna=dropna,
            margins_name=margins_name,
            observed=observed,
            sort=sort,
        )

    def stack(self, level: Level = -1, dropna: bool = True):
        """
        Stack the prescribed level(s) from columns to index.

        Return a reshaped DataFrame or Series having a multi-level
        index with one or more new inner-most levels compared to the current
        DataFrame. The new inner-most levels are created by pivoting the
        columns of the current dataframe:

          - if the columns have a single level, the output is a Series;
          - if the columns have multiple levels, the new index
            level(s) is (are) taken from the prescribed level(s) and
            the output is a DataFrame.

        Parameters
        ----------
        level : int, str, list, default -1
            Level(s) to stack from the column axis onto the index
            axis, defined as one index or label, or a list of indices
            or labels.
        dropna : bool, default True
            Whether to drop rows in the resulting Frame/Series with
            missing values. Stacking a column level onto the index
            axis can create combinations of index and column values
            that are missing from the original dataframe. See Examples
            section.

        Returns
        -------
        DataFrame or Series
            Stacked dataframe or series.

        See Also
        --------
        DataFrame.unstack : Unstack prescribed level(s) from index axis
             onto column axis.
        DataFrame.pivot : Reshape dataframe from long format to wide
             format.
        DataFrame.pivot_table : Create a spreadsheet-style pivot table
             as a DataFrame.

        Notes
        -----
        The function is named by analogy with a collection of books
        being reorganized from being side by side on a horizontal
        position (the columns of the dataframe) to being stacked
        vertically on top of each other (in the index of the
        dataframe).

        Examples
        --------
        **Single level columns**

        >>> df_single_level_cols = pd.DataFrame([[0, 1], [2, 3]],
        ...                                     index=['cat', 'dog'],
        ...                                     columns=['weight', 'height'])

        Stacking a dataframe with a single level column axis returns a Series:

        >>> df_single_level_cols
             weight height
        cat       0      1
        dog       2      3
        >>> df_single_level_cols.stack()
        cat  weight    0
             height    1
        dog  weight    2
             height    3
        dtype: int64

        **Multi level columns: simple case**

        >>> multicol1 = pd.MultiIndex.from_tuples([('weight', 'kg'),
        ...                                        ('weight', 'pounds')])
        >>> df_multi_level_cols1 = pd.DataFrame([[1, 2], [2, 4]],
        ...                                     index=['cat', 'dog'],
        ...                                     columns=multicol1)

        Stacking a dataframe with a multi-level column axis:

        >>> df_multi_level_cols1
             weight
                 kg    pounds
        cat       1        2
        dog       2        4
        >>> df_multi_level_cols1.stack()
                    weight
        cat kg           1
            pounds       2
        dog kg           2
            pounds       4

        **Missing values**

        >>> multicol2 = pd.MultiIndex.from_tuples([('weight', 'kg'),
        ...                                        ('height', 'm')])
        >>> df_multi_level_cols2 = pd.DataFrame([[1.0, 2.0], [3.0, 4.0]],
        ...                                     index=['cat', 'dog'],
        ...                                     columns=multicol2)

        It is common to have missing values when stacking a dataframe
        with multi-level columns, as the stacked dataframe typically
        has more values than the original dataframe. Missing values
        are filled with NaNs:

        >>> df_multi_level_cols2
            weight height
                kg      m
        cat    1.0    2.0
        dog    3.0    4.0
        >>> df_multi_level_cols2.stack()
                height  weight
        cat kg     NaN     1.0
            m      2.0     NaN
        dog kg     NaN     3.0
            m      4.0     NaN

        **Prescribing the level(s) to be stacked**

        The first parameter controls which level or levels are stacked:

        >>> df_multi_level_cols2.stack(0)
                     kg    m
        cat height  NaN  2.0
            weight  1.0  NaN
        dog height  NaN  4.0
            weight  3.0  NaN
        >>> df_multi_level_cols2.stack([0, 1])
        cat  height  m     2.0
             weight  kg    1.0
        dog  height  m     4.0
             weight  kg    3.0
        dtype: float64

        **Dropping missing values**

        >>> df_multi_level_cols3 = pd.DataFrame([[None, 1.0], [2.0, 3.0]],
        ...                                     index=['cat', 'dog'],
        ...                                     columns=multicol2)

        Note that rows where all values are missing are dropped by
        default but this behaviour can be controlled via the dropna
        keyword parameter:

        >>> df_multi_level_cols3
            weight height
                kg      m
        cat    NaN    1.0
        dog    2.0    3.0
        >>> df_multi_level_cols3.stack(dropna=False)
                height  weight
        cat kg     NaN     NaN
            m      1.0     NaN
        dog kg     NaN     2.0
            m      3.0     NaN
        >>> df_multi_level_cols3.stack(dropna=True)
                height  weight
        cat m      1.0     NaN
        dog kg     NaN     2.0
            m      3.0     NaN
        """
        from pandas.core.reshape.reshape import (
            stack,
            stack_multiple,
        )

        if isinstance(level, (tuple, list)):
            result = stack_multiple(self, level, dropna=dropna)
        else:
            result = stack(self, level, dropna=dropna)

        return result.__finalize__(self, method="stack")

    def explode(self, column: str | tuple, ignore_index: bool = False) -> DataFrame:
        """
        Transform each element of a list-like to a row, replicating index values.

        .. versionadded:: 0.25.0

        Parameters
        ----------
        column : str or tuple
            Column to explode.
        ignore_index : bool, default False
            If True, the resulting index will be labeled 0, 1, …, n - 1.

            .. versionadded:: 1.1.0

        Returns
        -------
        DataFrame
            Exploded lists to rows of the subset columns;
            index will be duplicated for these rows.

        Raises
        ------
        ValueError :
            if columns of the frame are not unique.

        See Also
        --------
        DataFrame.unstack : Pivot a level of the (necessarily hierarchical)
            index labels.
        DataFrame.melt : Unpivot a DataFrame from wide format to long format.
        Series.explode : Explode a DataFrame from list-like columns to long format.

        Notes
        -----
        This routine will explode list-likes including lists, tuples, sets,
        Series, and np.ndarray. The result dtype of the subset rows will
        be object. Scalars will be returned unchanged, and empty list-likes will
        result in a np.nan for that row. In addition, the ordering of rows in the
        output will be non-deterministic when exploding sets.

        Examples
        --------
        >>> df = pd.DataFrame({'A': [[1, 2, 3], 'foo', [], [3, 4]], 'B': 1})
        >>> df
                   A  B
        0  [1, 2, 3]  1
        1        foo  1
        2         []  1
        3     [3, 4]  1

        >>> df.explode('A')
             A  B
        0    1  1
        0    2  1
        0    3  1
        1  foo  1
        2  NaN  1
        3    3  1
        3    4  1
        """
        if not (is_scalar(column) or isinstance(column, tuple)):
            raise ValueError("column must be a scalar")
        if not self.columns.is_unique:
            raise ValueError("columns must be unique")

        df = self.reset_index(drop=True)
        result = df[column].explode()
        result = df.drop([column], axis=1).join(result)
        if ignore_index:
            result.index = ibase.default_index(len(result))
        else:
            result.index = self.index.take(result.index)
        result = result.reindex(columns=self.columns, copy=False)

        return result

    def unstack(self, level: Level = -1, fill_value=None):
        """
        Pivot a level of the (necessarily hierarchical) index labels.

        Returns a DataFrame having a new level of column labels whose inner-most level
        consists of the pivoted index labels.

        If the index is not a MultiIndex, the output will be a Series
        (the analogue of stack when the columns are not a MultiIndex).

        Parameters
        ----------
        level : int, str, or list of these, default -1 (last level)
            Level(s) of index to unstack, can pass level name.
        fill_value : int, str or dict
            Replace NaN with this value if the unstack produces missing values.

        Returns
        -------
        Series or DataFrame

        See Also
        --------
        DataFrame.pivot : Pivot a table based on column values.
        DataFrame.stack : Pivot a level of the column labels (inverse operation
            from `unstack`).

        Examples
        --------
        >>> index = pd.MultiIndex.from_tuples([('one', 'a'), ('one', 'b'),
        ...                                    ('two', 'a'), ('two', 'b')])
        >>> s = pd.Series(np.arange(1.0, 5.0), index=index)
        >>> s
        one  a   1.0
             b   2.0
        two  a   3.0
             b   4.0
        dtype: float64

        >>> s.unstack(level=-1)
             a   b
        one  1.0  2.0
        two  3.0  4.0

        >>> s.unstack(level=0)
           one  two
        a  1.0   3.0
        b  2.0   4.0

        >>> df = s.unstack(level=0)
        >>> df.unstack()
        one  a  1.0
             b  2.0
        two  a  3.0
             b  4.0
        dtype: float64
        """
        from pandas.core.reshape.reshape import unstack

        result = unstack(self, level, fill_value)

        return result.__finalize__(self, method="unstack")

    @Appender(_shared_docs["melt"] % {"caller": "df.melt(", "other": "melt"})
    def melt(
        self,
        id_vars=None,
        value_vars=None,
        var_name=None,
        value_name="value",
        col_level: Level | None = None,
        ignore_index: bool = True,
    ) -> DataFrame:

        return melt(
            self,
            id_vars=id_vars,
            value_vars=value_vars,
            var_name=var_name,
            value_name=value_name,
            col_level=col_level,
            ignore_index=ignore_index,
        )

    # ----------------------------------------------------------------------
    # Time series-related

    @doc(
        Series.diff,
        klass="Dataframe",
        extra_params="axis : {0 or 'index', 1 or 'columns'}, default 0\n    "
        "Take difference over rows (0) or columns (1).\n",
        other_klass="Series",
        examples=dedent(
            """
        Difference with previous row

        >>> df = pd.DataFrame({'a': [1, 2, 3, 4, 5, 6],
        ...                    'b': [1, 1, 2, 3, 5, 8],
        ...                    'c': [1, 4, 9, 16, 25, 36]})
        >>> df
           a  b   c
        0  1  1   1
        1  2  1   4
        2  3  2   9
        3  4  3  16
        4  5  5  25
        5  6  8  36

        >>> df.diff()
             a    b     c
        0  NaN  NaN   NaN
        1  1.0  0.0   3.0
        2  1.0  1.0   5.0
        3  1.0  1.0   7.0
        4  1.0  2.0   9.0
        5  1.0  3.0  11.0

        Difference with previous column

        >>> df.diff(axis=1)
            a  b   c
        0 NaN  0   0
        1 NaN -1   3
        2 NaN -1   7
        3 NaN -1  13
        4 NaN  0  20
        5 NaN  2  28

        Difference with 3rd previous row

        >>> df.diff(periods=3)
             a    b     c
        0  NaN  NaN   NaN
        1  NaN  NaN   NaN
        2  NaN  NaN   NaN
        3  3.0  2.0  15.0
        4  3.0  4.0  21.0
        5  3.0  6.0  27.0

        Difference with following row

        >>> df.diff(periods=-1)
             a    b     c
        0 -1.0  0.0  -3.0
        1 -1.0 -1.0  -5.0
        2 -1.0 -1.0  -7.0
        3 -1.0 -2.0  -9.0
        4 -1.0 -3.0 -11.0
        5  NaN  NaN   NaN

        Overflow in input dtype

        >>> df = pd.DataFrame({'a': [1, 0]}, dtype=np.uint8)
        >>> df.diff()
               a
        0    NaN
        1  255.0"""
        ),
    )
    def diff(self, periods: int = 1, axis: Axis = 0) -> DataFrame:
        if not isinstance(periods, int):
            if not (is_float(periods) and periods.is_integer()):
                raise ValueError("periods must be an integer")
            periods = int(periods)

        axis = self._get_axis_number(axis)
        if axis == 1 and periods != 0:
            return self - self.shift(periods, axis=axis)

        new_data = self._mgr.diff(n=periods, axis=axis)
        return self._constructor(new_data).__finalize__(self, "diff")

    # ----------------------------------------------------------------------
    # Function application

    def _gotitem(
        self,
        key: IndexLabel,
        ndim: int,
        subset: FrameOrSeriesUnion | None = None,
    ) -> FrameOrSeriesUnion:
        """
        Sub-classes to define. Return a sliced object.

        Parameters
        ----------
        key : string / list of selections
        ndim : {1, 2}
            requested ndim of result
        subset : object, default None
            subset to act on
        """
        if subset is None:
            subset = self
        elif subset.ndim == 1:  # is Series
            return subset

        # TODO: _shallow_copy(subset)?
        return subset[key]

    _agg_summary_and_see_also_doc = dedent(
        """
    The aggregation operations are always performed over an axis, either the
    index (default) or the column axis. This behavior is different from
    `numpy` aggregation functions (`mean`, `median`, `prod`, `sum`, `std`,
    `var`), where the default is to compute the aggregation of the flattened
    array, e.g., ``numpy.mean(arr_2d)`` as opposed to
    ``numpy.mean(arr_2d, axis=0)``.

    `agg` is an alias for `aggregate`. Use the alias.

    See Also
    --------
    DataFrame.apply : Perform any type of operations.
    DataFrame.transform : Perform transformation type operations.
    core.groupby.GroupBy : Perform operations over groups.
    core.resample.Resampler : Perform operations over resampled bins.
    core.window.Rolling : Perform operations over rolling window.
    core.window.Expanding : Perform operations over expanding window.
    core.window.ExponentialMovingWindow : Perform operation over exponential weighted
        window.
    """
    )

    _agg_examples_doc = dedent(
        """
    Examples
    --------
    >>> df = pd.DataFrame([[1, 2, 3],
    ...                    [4, 5, 6],
    ...                    [7, 8, 9],
    ...                    [np.nan, np.nan, np.nan]],
    ...                   columns=['A', 'B', 'C'])

    Aggregate these functions over the rows.

    >>> df.agg(['sum', 'min'])
            A     B     C
    sum  12.0  15.0  18.0
    min   1.0   2.0   3.0

    Different aggregations per column.

    >>> df.agg({'A' : ['sum', 'min'], 'B' : ['min', 'max']})
            A    B
    sum  12.0  NaN
    min   1.0  2.0
    max   NaN  8.0

    Aggregate different functions over the columns and rename the index of the resulting
    DataFrame.

    >>> df.agg(x=('A', max), y=('B', 'min'), z=('C', np.mean))
         A    B    C
    x  7.0  NaN  NaN
    y  NaN  2.0  NaN
    z  NaN  NaN  6.0

    Aggregate over the columns.

    >>> df.agg("mean", axis="columns")
    0    2.0
    1    5.0
    2    8.0
    3    NaN
    dtype: float64
    """
    )

    @doc(
        _shared_docs["aggregate"],
        klass=_shared_doc_kwargs["klass"],
        axis=_shared_doc_kwargs["axis"],
        see_also=_agg_summary_and_see_also_doc,
        examples=_agg_examples_doc,
    )
    def aggregate(self, func=None, axis: Axis = 0, *args, **kwargs):
        from pandas.core.apply import frame_apply

        axis = self._get_axis_number(axis)

        relabeling, func, columns, order = reconstruct_func(func, **kwargs)

        op = frame_apply(self, func=func, axis=axis, args=args, kwargs=kwargs)
        result = op.agg()

        if relabeling:
            # This is to keep the order to columns occurrence unchanged, and also
            # keep the order of new columns occurrence unchanged

            # For the return values of reconstruct_func, if relabeling is
            # False, columns and order will be None.
            assert columns is not None
            assert order is not None

            result_in_dict = relabel_result(result, func, columns, order)
            result = DataFrame(result_in_dict, index=columns)

        return result

    agg = aggregate

    @doc(
        _shared_docs["transform"],
        klass=_shared_doc_kwargs["klass"],
        axis=_shared_doc_kwargs["axis"],
    )
    def transform(
        self, func: AggFuncType, axis: Axis = 0, *args, **kwargs
    ) -> DataFrame:
        from pandas.core.apply import frame_apply

        op = frame_apply(self, func=func, axis=axis, args=args, kwargs=kwargs)
        result = op.transform()
        assert isinstance(result, DataFrame)
        return result

    def apply(
        self,
        func: AggFuncType,
        axis: Axis = 0,
        raw: bool = False,
        result_type=None,
        args=(),
        **kwargs,
    ):
        """
        Apply a function along an axis of the DataFrame.

        Objects passed to the function are Series objects whose index is
        either the DataFrame's index (``axis=0``) or the DataFrame's columns
        (``axis=1``). By default (``result_type=None``), the final return type
        is inferred from the return type of the applied function. Otherwise,
        it depends on the `result_type` argument.

        Parameters
        ----------
        func : function
            Function to apply to each column or row.
        axis : {0 or 'index', 1 or 'columns'}, default 0
            Axis along which the function is applied:

            * 0 or 'index': apply function to each column.
            * 1 or 'columns': apply function to each row.

        raw : bool, default False
            Determines if row or column is passed as a Series or ndarray object:

            * ``False`` : passes each row or column as a Series to the
              function.
            * ``True`` : the passed function will receive ndarray objects
              instead.
              If you are just applying a NumPy reduction function this will
              achieve much better performance.

        result_type : {'expand', 'reduce', 'broadcast', None}, default None
            These only act when ``axis=1`` (columns):

            * 'expand' : list-like results will be turned into columns.
            * 'reduce' : returns a Series if possible rather than expanding
              list-like results. This is the opposite of 'expand'.
            * 'broadcast' : results will be broadcast to the original shape
              of the DataFrame, the original index and columns will be
              retained.

            The default behaviour (None) depends on the return value of the
            applied function: list-like results will be returned as a Series
            of those. However if the apply function returns a Series these
            are expanded to columns.
        args : tuple
            Positional arguments to pass to `func` in addition to the
            array/series.
        **kwargs
            Additional keyword arguments to pass as keywords arguments to
            `func`.

        Returns
        -------
        Series or DataFrame
            Result of applying ``func`` along the given axis of the
            DataFrame.

        See Also
        --------
        DataFrame.applymap: For elementwise operations.
        DataFrame.aggregate: Only perform aggregating type operations.
        DataFrame.transform: Only perform transforming type operations.

        Notes
        -----
        Functions that mutate the passed object can produce unexpected
        behavior or errors and are not supported. See :ref:`gotchas.udf-mutation`
        for more details.

        Examples
        --------
        >>> df = pd.DataFrame([[4, 9]] * 3, columns=['A', 'B'])
        >>> df
           A  B
        0  4  9
        1  4  9
        2  4  9

        Using a numpy universal function (in this case the same as
        ``np.sqrt(df)``):

        >>> df.apply(np.sqrt)
             A    B
        0  2.0  3.0
        1  2.0  3.0
        2  2.0  3.0

        Using a reducing function on either axis

        >>> df.apply(np.sum, axis=0)
        A    12
        B    27
        dtype: int64

        >>> df.apply(np.sum, axis=1)
        0    13
        1    13
        2    13
        dtype: int64

        Returning a list-like will result in a Series

        >>> df.apply(lambda x: [1, 2], axis=1)
        0    [1, 2]
        1    [1, 2]
        2    [1, 2]
        dtype: object

        Passing ``result_type='expand'`` will expand list-like results
        to columns of a Dataframe

        >>> df.apply(lambda x: [1, 2], axis=1, result_type='expand')
           0  1
        0  1  2
        1  1  2
        2  1  2

        Returning a Series inside the function is similar to passing
        ``result_type='expand'``. The resulting column names
        will be the Series index.

        >>> df.apply(lambda x: pd.Series([1, 2], index=['foo', 'bar']), axis=1)
           foo  bar
        0    1    2
        1    1    2
        2    1    2

        Passing ``result_type='broadcast'`` will ensure the same shape
        result, whether list-like or scalar is returned by the function,
        and broadcast it along the axis. The resulting column names will
        be the originals.

        >>> df.apply(lambda x: [1, 2], axis=1, result_type='broadcast')
           A  B
        0  1  2
        1  1  2
        2  1  2
        """
        from pandas.core.apply import frame_apply

        op = frame_apply(
            self,
            func=func,
            axis=axis,
            raw=raw,
            result_type=result_type,
            args=args,
            kwargs=kwargs,
        )
        return op.apply()

    def applymap(
        self, func: PythonFuncType, na_action: str | None = None, **kwargs
    ) -> DataFrame:
        """
        Apply a function to a Dataframe elementwise.

        This method applies a function that accepts and returns a scalar
        to every element of a DataFrame.

        Parameters
        ----------
        func : callable
            Python function, returns a single value from a single value.
        na_action : {None, 'ignore'}, default None
            If ‘ignore’, propagate NaN values, without passing them to func.

            .. versionadded:: 1.2

        **kwargs
            Additional keyword arguments to pass as keywords arguments to
            `func`.

            .. versionadded:: 1.3

        Returns
        -------
        DataFrame
            Transformed DataFrame.

        See Also
        --------
        DataFrame.apply : Apply a function along input axis of DataFrame.

        Examples
        --------
        >>> df = pd.DataFrame([[1, 2.12], [3.356, 4.567]])
        >>> df
               0      1
        0  1.000  2.120
        1  3.356  4.567

        >>> df.applymap(lambda x: len(str(x)))
           0  1
        0  3  4
        1  5  5

        Like Series.map, NA values can be ignored:

        >>> df_copy = df.copy()
        >>> df_copy.iloc[0, 0] = pd.NA
        >>> df_copy.applymap(lambda x: len(str(x)), na_action='ignore')
              0  1
        0  <NA>  4
        1     5  5

        Note that a vectorized version of `func` often exists, which will
        be much faster. You could square each number elementwise.

        >>> df.applymap(lambda x: x**2)
                   0          1
        0   1.000000   4.494400
        1  11.262736  20.857489

        But it's better to avoid applymap in that case.

        >>> df ** 2
                   0          1
        0   1.000000   4.494400
        1  11.262736  20.857489
        """
        if na_action not in {"ignore", None}:
            raise ValueError(
                f"na_action must be 'ignore' or None. Got {repr(na_action)}"
            )
        ignore_na = na_action == "ignore"
        func = functools.partial(func, **kwargs)

        # if we have a dtype == 'M8[ns]', provide boxed values
        def infer(x):
            if x.empty:
                return lib.map_infer(x, func, ignore_na=ignore_na)
            return lib.map_infer(x.astype(object)._values, func, ignore_na=ignore_na)

        return self.apply(infer).__finalize__(self, "applymap")

    # ----------------------------------------------------------------------
    # Merging / joining methods

    def append(
        self,
        other,
        ignore_index: bool = False,
        verify_integrity: bool = False,
        sort: bool = False,
    ) -> DataFrame:
        """
        Append rows of `other` to the end of caller, returning a new object.

        Columns in `other` that are not in the caller are added as new columns.

        Parameters
        ----------
        other : DataFrame or Series/dict-like object, or list of these
            The data to append.
        ignore_index : bool, default False
            If True, the resulting axis will be labeled 0, 1, …, n - 1.
        verify_integrity : bool, default False
            If True, raise ValueError on creating index with duplicates.
        sort : bool, default False
            Sort columns if the columns of `self` and `other` are not aligned.

            .. versionchanged:: 1.0.0

                Changed to not sort by default.

        Returns
        -------
        DataFrame
            A new DataFrame consisting of the rows of caller and the rows of `other`.

        See Also
        --------
        concat : General function to concatenate DataFrame or Series objects.

        Notes
        -----
        If a list of dict/series is passed and the keys are all contained in
        the DataFrame's index, the order of the columns in the resulting
        DataFrame will be unchanged.

        Iteratively appending rows to a DataFrame can be more computationally
        intensive than a single concatenate. A better solution is to append
        those rows to a list and then concatenate the list with the original
        DataFrame all at once.

        Examples
        --------
        >>> df = pd.DataFrame([[1, 2], [3, 4]], columns=list('AB'), index=['x', 'y'])
        >>> df
           A  B
        x  1  2
        y  3  4
        >>> df2 = pd.DataFrame([[5, 6], [7, 8]], columns=list('AB'), index=['x', 'y'])
        >>> df.append(df2)
           A  B
        x  1  2
        y  3  4
        x  5  6
        y  7  8

        With `ignore_index` set to True:

        >>> df.append(df2, ignore_index=True)
           A  B
        0  1  2
        1  3  4
        2  5  6
        3  7  8

        The following, while not recommended methods for generating DataFrames,
        show two ways to generate a DataFrame from multiple data sources.

        Less efficient:

        >>> df = pd.DataFrame(columns=['A'])
        >>> for i in range(5):
        ...     df = df.append({'A': i}, ignore_index=True)
        >>> df
           A
        0  0
        1  1
        2  2
        3  3
        4  4

        More efficient:

        >>> pd.concat([pd.DataFrame([i], columns=['A']) for i in range(5)],
        ...           ignore_index=True)
           A
        0  0
        1  1
        2  2
        3  3
        4  4
        """
        if isinstance(other, (Series, dict)):
            if isinstance(other, dict):
                if not ignore_index:
                    raise TypeError("Can only append a dict if ignore_index=True")
                other = Series(other)
            if other.name is None and not ignore_index:
                raise TypeError(
                    "Can only append a Series if ignore_index=True "
                    "or if the Series has a name"
                )

            index = Index([other.name], name=self.index.name)
            idx_diff = other.index.difference(self.columns)
            try:
                combined_columns = self.columns.append(idx_diff)
            except TypeError:
                combined_columns = self.columns.astype(object).append(idx_diff)
            other = (
                other.reindex(combined_columns, copy=False)
                .to_frame()
                .T.infer_objects()
                .rename_axis(index.names, copy=False)
            )
            if not self.columns.equals(combined_columns):
                self = self.reindex(columns=combined_columns)
        elif isinstance(other, list):
            if not other:
                pass
            elif not isinstance(other[0], DataFrame):
                other = DataFrame(other)
                if (self.columns.get_indexer(other.columns) >= 0).all():
                    other = other.reindex(columns=self.columns)

        from pandas.core.reshape.concat import concat

        if isinstance(other, (list, tuple)):
            to_concat = [self, *other]
        else:
            to_concat = [self, other]
        return (
            concat(
                to_concat,
                ignore_index=ignore_index,
                verify_integrity=verify_integrity,
                sort=sort,
            )
        ).__finalize__(self, method="append")

    def join(
        self,
        other: FrameOrSeriesUnion,
        on: IndexLabel | None = None,
        how: str = "left",
        lsuffix: str = "",
        rsuffix: str = "",
        sort: bool = False,
    ) -> DataFrame:
        """
        Join columns of another DataFrame.

        Join columns with `other` DataFrame either on index or on a key
        column. Efficiently join multiple DataFrame objects by index at once by
        passing a list.

        Parameters
        ----------
        other : DataFrame, Series, or list of DataFrame
            Index should be similar to one of the columns in this one. If a
            Series is passed, its name attribute must be set, and that will be
            used as the column name in the resulting joined DataFrame.
        on : str, list of str, or array-like, optional
            Column or index level name(s) in the caller to join on the index
            in `other`, otherwise joins index-on-index. If multiple
            values given, the `other` DataFrame must have a MultiIndex. Can
            pass an array as the join key if it is not already contained in
            the calling DataFrame. Like an Excel VLOOKUP operation.
        how : {'left', 'right', 'outer', 'inner'}, default 'left'
            How to handle the operation of the two objects.

            * left: use calling frame's index (or column if on is specified)
            * right: use `other`'s index.
            * outer: form union of calling frame's index (or column if on is
              specified) with `other`'s index, and sort it.
              lexicographically.
            * inner: form intersection of calling frame's index (or column if
              on is specified) with `other`'s index, preserving the order
              of the calling's one.
        lsuffix : str, default ''
            Suffix to use from left frame's overlapping columns.
        rsuffix : str, default ''
            Suffix to use from right frame's overlapping columns.
        sort : bool, default False
            Order result DataFrame lexicographically by the join key. If False,
            the order of the join key depends on the join type (how keyword).

        Returns
        -------
        DataFrame
            A dataframe containing columns from both the caller and `other`.

        See Also
        --------
        DataFrame.merge : For column(s)-on-column(s) operations.

        Notes
        -----
        Parameters `on`, `lsuffix`, and `rsuffix` are not supported when
        passing a list of `DataFrame` objects.

        Support for specifying index levels as the `on` parameter was added
        in version 0.23.0.

        Examples
        --------
        >>> df = pd.DataFrame({'key': ['K0', 'K1', 'K2', 'K3', 'K4', 'K5'],
        ...                    'A': ['A0', 'A1', 'A2', 'A3', 'A4', 'A5']})

        >>> df
          key   A
        0  K0  A0
        1  K1  A1
        2  K2  A2
        3  K3  A3
        4  K4  A4
        5  K5  A5

        >>> other = pd.DataFrame({'key': ['K0', 'K1', 'K2'],
        ...                       'B': ['B0', 'B1', 'B2']})

        >>> other
          key   B
        0  K0  B0
        1  K1  B1
        2  K2  B2

        Join DataFrames using their indexes.

        >>> df.join(other, lsuffix='_caller', rsuffix='_other')
          key_caller   A key_other    B
        0         K0  A0        K0   B0
        1         K1  A1        K1   B1
        2         K2  A2        K2   B2
        3         K3  A3       NaN  NaN
        4         K4  A4       NaN  NaN
        5         K5  A5       NaN  NaN

        If we want to join using the key columns, we need to set key to be
        the index in both `df` and `other`. The joined DataFrame will have
        key as its index.

        >>> df.set_index('key').join(other.set_index('key'))
              A    B
        key
        K0   A0   B0
        K1   A1   B1
        K2   A2   B2
        K3   A3  NaN
        K4   A4  NaN
        K5   A5  NaN

        Another option to join using the key columns is to use the `on`
        parameter. DataFrame.join always uses `other`'s index but we can use
        any column in `df`. This method preserves the original DataFrame's
        index in the result.

        >>> df.join(other.set_index('key'), on='key')
          key   A    B
        0  K0  A0   B0
        1  K1  A1   B1
        2  K2  A2   B2
        3  K3  A3  NaN
        4  K4  A4  NaN
        5  K5  A5  NaN
        """
        return self._join_compat(
            other, on=on, how=how, lsuffix=lsuffix, rsuffix=rsuffix, sort=sort
        )

    def _join_compat(
        self,
        other: FrameOrSeriesUnion,
        on: IndexLabel | None = None,
        how: str = "left",
        lsuffix: str = "",
        rsuffix: str = "",
        sort: bool = False,
    ):
        from pandas.core.reshape.concat import concat
        from pandas.core.reshape.merge import merge

        if isinstance(other, Series):
            if other.name is None:
                raise ValueError("Other Series must have a name")
            other = DataFrame({other.name: other})

        if isinstance(other, DataFrame):
            if how == "cross":
                return merge(
                    self,
                    other,
                    how=how,
                    on=on,
                    suffixes=(lsuffix, rsuffix),
                    sort=sort,
                )
            return merge(
                self,
                other,
                left_on=on,
                how=how,
                left_index=on is None,
                right_index=True,
                suffixes=(lsuffix, rsuffix),
                sort=sort,
            )
        else:
            if on is not None:
                raise ValueError(
                    "Joining multiple DataFrames only supported for joining on index"
                )

            frames = [self] + list(other)

            can_concat = all(df.index.is_unique for df in frames)

            # join indexes only using concat
            if can_concat:
                if how == "left":
                    res = concat(
                        frames, axis=1, join="outer", verify_integrity=True, sort=sort
                    )
                    return res.reindex(self.index, copy=False)
                else:
                    return concat(
                        frames, axis=1, join=how, verify_integrity=True, sort=sort
                    )

            joined = frames[0]

            for frame in frames[1:]:
                joined = merge(
                    joined, frame, how=how, left_index=True, right_index=True
                )

            return joined

    @Substitution("")
    @Appender(_merge_doc, indents=2)
    def merge(
        self,
        right: FrameOrSeriesUnion,
        how: str = "inner",
        on: IndexLabel | None = None,
        left_on: IndexLabel | None = None,
        right_on: IndexLabel | None = None,
        left_index: bool = False,
        right_index: bool = False,
        sort: bool = False,
        suffixes: Suffixes = ("_x", "_y"),
        copy: bool = True,
        indicator: bool = False,
        validate: str | None = None,
    ) -> DataFrame:
        from pandas.core.reshape.merge import merge

        return merge(
            self,
            right,
            how=how,
            on=on,
            left_on=left_on,
            right_on=right_on,
            left_index=left_index,
            right_index=right_index,
            sort=sort,
            suffixes=suffixes,
            copy=copy,
            indicator=indicator,
            validate=validate,
        )

    def round(
        self, decimals: int | dict[IndexLabel, int] | Series = 0, *args, **kwargs
    ) -> DataFrame:
        """
        Round a DataFrame to a variable number of decimal places.

        Parameters
        ----------
        decimals : int, dict, Series
            Number of decimal places to round each column to. If an int is
            given, round each column to the same number of places.
            Otherwise dict and Series round to variable numbers of places.
            Column names should be in the keys if `decimals` is a
            dict-like, or in the index if `decimals` is a Series. Any
            columns not included in `decimals` will be left as is. Elements
            of `decimals` which are not columns of the input will be
            ignored.
        *args
            Additional keywords have no effect but might be accepted for
            compatibility with numpy.
        **kwargs
            Additional keywords have no effect but might be accepted for
            compatibility with numpy.

        Returns
        -------
        DataFrame
            A DataFrame with the affected columns rounded to the specified
            number of decimal places.

        See Also
        --------
        numpy.around : Round a numpy array to the given number of decimals.
        Series.round : Round a Series to the given number of decimals.

        Examples
        --------
        >>> df = pd.DataFrame([(.21, .32), (.01, .67), (.66, .03), (.21, .18)],
        ...                   columns=['dogs', 'cats'])
        >>> df
            dogs  cats
        0  0.21  0.32
        1  0.01  0.67
        2  0.66  0.03
        3  0.21  0.18

        By providing an integer each column is rounded to the same number
        of decimal places

        >>> df.round(1)
            dogs  cats
        0   0.2   0.3
        1   0.0   0.7
        2   0.7   0.0
        3   0.2   0.2

        With a dict, the number of places for specific columns can be
        specified with the column names as key and the number of decimal
        places as value

        >>> df.round({'dogs': 1, 'cats': 0})
            dogs  cats
        0   0.2   0.0
        1   0.0   1.0
        2   0.7   0.0
        3   0.2   0.0

        Using a Series, the number of places for specific columns can be
        specified with the column names as index and the number of
        decimal places as value

        >>> decimals = pd.Series([0, 1], index=['cats', 'dogs'])
        >>> df.round(decimals)
            dogs  cats
        0   0.2   0.0
        1   0.0   1.0
        2   0.7   0.0
        3   0.2   0.0
        """
        from pandas.core.reshape.concat import concat

        def _dict_round(df, decimals):
            for col, vals in df.items():
                try:
                    yield _series_round(vals, decimals[col])
                except KeyError:
                    yield vals

        def _series_round(s, decimals):
            if is_integer_dtype(s) or is_float_dtype(s):
                return s.round(decimals)
            return s

        nv.validate_round(args, kwargs)

        if isinstance(decimals, (dict, Series)):
            if isinstance(decimals, Series) and not decimals.index.is_unique:
                raise ValueError("Index of decimals must be unique")
            if is_dict_like(decimals) and not all(
                is_integer(value) for _, value in decimals.items()
            ):
                raise TypeError("Values in decimals must be integers")
            new_cols = list(_dict_round(self, decimals))
        elif is_integer(decimals):
            # Dispatch to Series.round
            new_cols = [_series_round(v, decimals) for _, v in self.items()]
        else:
            raise TypeError("decimals must be an integer, a dict-like or a Series")

        if len(new_cols) > 0:
            return self._constructor(
                concat(new_cols, axis=1), index=self.index, columns=self.columns
            )
        else:
            return self

    # ----------------------------------------------------------------------
    # Statistical methods, etc.

    def corr(
        self,
        method: str | Callable[[np.ndarray, np.ndarray], float] = "pearson",
        min_periods: int = 1,
    ) -> DataFrame:
        """
        Compute pairwise correlation of columns, excluding NA/null values.

        Parameters
        ----------
        method : {'pearson', 'kendall', 'spearman'} or callable
            Method of correlation:

            * pearson : standard correlation coefficient
            * kendall : Kendall Tau correlation coefficient
            * spearman : Spearman rank correlation
            * callable: callable with input two 1d ndarrays
                and returning a float. Note that the returned matrix from corr
                will have 1 along the diagonals and will be symmetric
                regardless of the callable's behavior.

                .. versionadded:: 0.24.0

        min_periods : int, optional
            Minimum number of observations required per pair of columns
            to have a valid result.

        Returns
        -------
        DataFrame
            Correlation matrix.

        See Also
        --------
        DataFrame.corrwith : Compute pairwise correlation with another
            DataFrame or Series.
        Series.corr : Compute the correlation between two Series.

        Examples
        --------
        >>> def histogram_intersection(a, b):
        ...     v = np.minimum(a, b).sum().round(decimals=1)
        ...     return v
        >>> df = pd.DataFrame([(.2, .3), (.0, .6), (.6, .0), (.2, .1)],
        ...                   columns=['dogs', 'cats'])
        >>> df.corr(method=histogram_intersection)
              dogs  cats
        dogs   1.0   0.3
        cats   0.3   1.0
        """
        numeric_df = self._get_numeric_data()
        cols = numeric_df.columns
        idx = cols.copy()
        mat = numeric_df.to_numpy(dtype=float, na_value=np.nan, copy=False)

        if method == "pearson":
            correl = libalgos.nancorr(mat, minp=min_periods)
        elif method == "spearman":
            correl = libalgos.nancorr_spearman(mat, minp=min_periods)
        elif method == "kendall":
            correl = libalgos.nancorr_kendall(mat, minp=min_periods)
        elif callable(method):
            if min_periods is None:
                min_periods = 1
            mat = mat.T
            corrf = nanops.get_corr_func(method)
            K = len(cols)
            correl = np.empty((K, K), dtype=float)
            mask = np.isfinite(mat)
            for i, ac in enumerate(mat):
                for j, bc in enumerate(mat):
                    if i > j:
                        continue

                    valid = mask[i] & mask[j]
                    if valid.sum() < min_periods:
                        c = np.nan
                    elif i == j:
                        c = 1.0
                    elif not valid.all():
                        c = corrf(ac[valid], bc[valid])
                    else:
                        c = corrf(ac, bc)
                    correl[i, j] = c
                    correl[j, i] = c
        else:
            raise ValueError(
                "method must be either 'pearson', "
                "'spearman', 'kendall', or a callable, "
                f"'{method}' was supplied"
            )

        return self._constructor(correl, index=idx, columns=cols)

    def cov(self, min_periods: int | None = None, ddof: int | None = 1) -> DataFrame:
        """
        Compute pairwise covariance of columns, excluding NA/null values.

        Compute the pairwise covariance among the series of a DataFrame.
        The returned data frame is the `covariance matrix
        <https://en.wikipedia.org/wiki/Covariance_matrix>`__ of the columns
        of the DataFrame.

        Both NA and null values are automatically excluded from the
        calculation. (See the note below about bias from missing values.)
        A threshold can be set for the minimum number of
        observations for each value created. Comparisons with observations
        below this threshold will be returned as ``NaN``.

        This method is generally used for the analysis of time series data to
        understand the relationship between different measures
        across time.

        Parameters
        ----------
        min_periods : int, optional
            Minimum number of observations required per pair of columns
            to have a valid result.

        ddof : int, default 1
            Delta degrees of freedom.  The divisor used in calculations
            is ``N - ddof``, where ``N`` represents the number of elements.

            .. versionadded:: 1.1.0

        Returns
        -------
        DataFrame
            The covariance matrix of the series of the DataFrame.

        See Also
        --------
        Series.cov : Compute covariance with another Series.
        core.window.ExponentialMovingWindow.cov: Exponential weighted sample covariance.
        core.window.Expanding.cov : Expanding sample covariance.
        core.window.Rolling.cov : Rolling sample covariance.

        Notes
        -----
        Returns the covariance matrix of the DataFrame's time series.
        The covariance is normalized by N-ddof.

        For DataFrames that have Series that are missing data (assuming that
        data is `missing at random
        <https://en.wikipedia.org/wiki/Missing_data#Missing_at_random>`__)
        the returned covariance matrix will be an unbiased estimate
        of the variance and covariance between the member Series.

        However, for many applications this estimate may not be acceptable
        because the estimate covariance matrix is not guaranteed to be positive
        semi-definite. This could lead to estimate correlations having
        absolute values which are greater than one, and/or a non-invertible
        covariance matrix. See `Estimation of covariance matrices
        <https://en.wikipedia.org/w/index.php?title=Estimation_of_covariance_
        matrices>`__ for more details.

        Examples
        --------
        >>> df = pd.DataFrame([(1, 2), (0, 3), (2, 0), (1, 1)],
        ...                   columns=['dogs', 'cats'])
        >>> df.cov()
                  dogs      cats
        dogs  0.666667 -1.000000
        cats -1.000000  1.666667

        >>> np.random.seed(42)
        >>> df = pd.DataFrame(np.random.randn(1000, 5),
        ...                   columns=['a', 'b', 'c', 'd', 'e'])
        >>> df.cov()
                  a         b         c         d         e
        a  0.998438 -0.020161  0.059277 -0.008943  0.014144
        b -0.020161  1.059352 -0.008543 -0.024738  0.009826
        c  0.059277 -0.008543  1.010670 -0.001486 -0.000271
        d -0.008943 -0.024738 -0.001486  0.921297 -0.013692
        e  0.014144  0.009826 -0.000271 -0.013692  0.977795

        **Minimum number of periods**

        This method also supports an optional ``min_periods`` keyword
        that specifies the required minimum number of non-NA observations for
        each column pair in order to have a valid result:

        >>> np.random.seed(42)
        >>> df = pd.DataFrame(np.random.randn(20, 3),
        ...                   columns=['a', 'b', 'c'])
        >>> df.loc[df.index[:5], 'a'] = np.nan
        >>> df.loc[df.index[5:10], 'b'] = np.nan
        >>> df.cov(min_periods=12)
                  a         b         c
        a  0.316741       NaN -0.150812
        b       NaN  1.248003  0.191417
        c -0.150812  0.191417  0.895202
        """
        numeric_df = self._get_numeric_data()
        cols = numeric_df.columns
        idx = cols.copy()
        mat = numeric_df.to_numpy(dtype=float, na_value=np.nan, copy=False)

        if notna(mat).all():
            if min_periods is not None and min_periods > len(mat):
                base_cov = np.empty((mat.shape[1], mat.shape[1]))
                base_cov.fill(np.nan)
            else:
                base_cov = np.cov(mat.T, ddof=ddof)
            base_cov = base_cov.reshape((len(cols), len(cols)))
        else:
            base_cov = libalgos.nancorr(mat, cov=True, minp=min_periods)

        return self._constructor(base_cov, index=idx, columns=cols)

    def corrwith(self, other, axis: Axis = 0, drop=False, method="pearson") -> Series:
        """
        Compute pairwise correlation.

        Pairwise correlation is computed between rows or columns of
        DataFrame with rows or columns of Series or DataFrame. DataFrames
        are first aligned along both axes before computing the
        correlations.

        Parameters
        ----------
        other : DataFrame, Series
            Object with which to compute correlations.
        axis : {0 or 'index', 1 or 'columns'}, default 0
            The axis to use. 0 or 'index' to compute column-wise, 1 or 'columns' for
            row-wise.
        drop : bool, default False
            Drop missing indices from result.
        method : {'pearson', 'kendall', 'spearman'} or callable
            Method of correlation:

            * pearson : standard correlation coefficient
            * kendall : Kendall Tau correlation coefficient
            * spearman : Spearman rank correlation
            * callable: callable with input two 1d ndarrays
                and returning a float.

            .. versionadded:: 0.24.0

        Returns
        -------
        Series
            Pairwise correlations.

        See Also
        --------
        DataFrame.corr : Compute pairwise correlation of columns.
        """
        axis = self._get_axis_number(axis)
        this = self._get_numeric_data()

        if isinstance(other, Series):
            return this.apply(lambda x: other.corr(x, method=method), axis=axis)

        other = other._get_numeric_data()
        left, right = this.align(other, join="inner", copy=False)

        if axis == 1:
            left = left.T
            right = right.T

        if method == "pearson":
            # mask missing values
            left = left + right * 0
            right = right + left * 0

            # demeaned data
            ldem = left - left.mean()
            rdem = right - right.mean()

            num = (ldem * rdem).sum()
            dom = (left.count() - 1) * left.std() * right.std()

            correl = num / dom

        elif method in ["kendall", "spearman"] or callable(method):

            def c(x):
                return nanops.nancorr(x[0], x[1], method=method)

            correl = self._constructor_sliced(
                map(c, zip(left.values.T, right.values.T)), index=left.columns
            )

        else:
            raise ValueError(
                f"Invalid method {method} was passed, "
                "valid methods are: 'pearson', 'kendall', "
                "'spearman', or callable"
            )

        if not drop:
            # Find non-matching labels along the given axis
            # and append missing correlations (GH 22375)
            raxis = 1 if axis == 0 else 0
            result_index = this._get_axis(raxis).union(other._get_axis(raxis))
            idx_diff = result_index.difference(correl.index)

            if len(idx_diff) > 0:
                correl = correl.append(Series([np.nan] * len(idx_diff), index=idx_diff))

        return correl

    # ----------------------------------------------------------------------
    # ndarray-like stats methods

    def count(
        self, axis: Axis = 0, level: Level | None = None, numeric_only: bool = False
    ):
        """
        Count non-NA cells for each column or row.

        The values `None`, `NaN`, `NaT`, and optionally `numpy.inf` (depending
        on `pandas.options.mode.use_inf_as_na`) are considered NA.

        Parameters
        ----------
        axis : {0 or 'index', 1 or 'columns'}, default 0
            If 0 or 'index' counts are generated for each column.
            If 1 or 'columns' counts are generated for each row.
        level : int or str, optional
            If the axis is a `MultiIndex` (hierarchical), count along a
            particular `level`, collapsing into a `DataFrame`.
            A `str` specifies the level name.
        numeric_only : bool, default False
            Include only `float`, `int` or `boolean` data.

        Returns
        -------
        Series or DataFrame
            For each column/row the number of non-NA/null entries.
            If `level` is specified returns a `DataFrame`.

        See Also
        --------
        Series.count: Number of non-NA elements in a Series.
        DataFrame.value_counts: Count unique combinations of columns.
        DataFrame.shape: Number of DataFrame rows and columns (including NA
            elements).
        DataFrame.isna: Boolean same-sized DataFrame showing places of NA
            elements.

        Examples
        --------
        Constructing DataFrame from a dictionary:

        >>> df = pd.DataFrame({"Person":
        ...                    ["John", "Myla", "Lewis", "John", "Myla"],
        ...                    "Age": [24., np.nan, 21., 33, 26],
        ...                    "Single": [False, True, True, True, False]})
        >>> df
           Person   Age  Single
        0    John  24.0   False
        1    Myla   NaN    True
        2   Lewis  21.0    True
        3    John  33.0    True
        4    Myla  26.0   False

        Notice the uncounted NA values:

        >>> df.count()
        Person    5
        Age       4
        Single    5
        dtype: int64

        Counts for each **row**:

        >>> df.count(axis='columns')
        0    3
        1    2
        2    3
        3    3
        4    3
        dtype: int64
        """
        axis = self._get_axis_number(axis)
        if level is not None:
            warnings.warn(
                "Using the level keyword in DataFrame and Series aggregations is "
                "deprecated and will be removed in a future version. Use groupby "
                "instead. df.count(level=1) should use df.groupby(level=1).count().",
                FutureWarning,
                stacklevel=2,
            )
            return self._count_level(level, axis=axis, numeric_only=numeric_only)

        if numeric_only:
            frame = self._get_numeric_data()
        else:
            frame = self

        # GH #423
        if len(frame._get_axis(axis)) == 0:
            result = self._constructor_sliced(0, index=frame._get_agg_axis(axis))
        else:
            if frame._is_mixed_type or frame._mgr.any_extension_types:
                # the or any_extension_types is really only hit for single-
                # column frames with an extension array
                result = notna(frame).sum(axis=axis)
            else:
                # GH13407
                series_counts = notna(frame).sum(axis=axis)
                counts = series_counts.values
                result = self._constructor_sliced(
                    counts, index=frame._get_agg_axis(axis)
                )

        return result.astype("int64")

    def _count_level(self, level: Level, axis: int = 0, numeric_only: bool = False):
        if numeric_only:
            frame = self._get_numeric_data()
        else:
            frame = self

        count_axis = frame._get_axis(axis)
        agg_axis = frame._get_agg_axis(axis)

        if not isinstance(count_axis, MultiIndex):
            raise TypeError(
                f"Can only count levels on hierarchical {self._get_axis_name(axis)}."
            )

        # Mask NaNs: Mask rows or columns where the index level is NaN, and all
        # values in the DataFrame that are NaN
        if frame._is_mixed_type:
            # Since we have mixed types, calling notna(frame.values) might
            # upcast everything to object
            values_mask = notna(frame).values
        else:
            # But use the speedup when we have homogeneous dtypes
            values_mask = notna(frame.values)

        index_mask = notna(count_axis.get_level_values(level=level))
        if axis == 1:
            mask = index_mask & values_mask
        else:
            mask = index_mask.reshape(-1, 1) & values_mask

        if isinstance(level, str):
            level = count_axis._get_level_number(level)

        level_name = count_axis._names[level]
        level_index = count_axis.levels[level]._rename(name=level_name)
        level_codes = ensure_platform_int(count_axis.codes[level])
        counts = lib.count_level_2d(mask, level_codes, len(level_index), axis=axis)

        if axis == 1:
            result = self._constructor(counts, index=agg_axis, columns=level_index)
        else:
            result = self._constructor(counts, index=level_index, columns=agg_axis)

        return result

    def _reduce(
        self,
        op,
        name: str,
        *,
        axis: Axis = 0,
        skipna: bool = True,
        numeric_only: bool | None = None,
        filter_type=None,
        **kwds,
    ):

        min_count = kwds.get("min_count", 0)
        assert filter_type is None or filter_type == "bool", filter_type
        out_dtype = "bool" if filter_type == "bool" else None

        own_dtypes = [arr.dtype for arr in self._iter_column_arrays()]

        dtype_is_dt = np.array(
            [is_datetime64_any_dtype(dtype) for dtype in own_dtypes],
            dtype=bool,
        )
        if numeric_only is None and name in ["mean", "median"] and dtype_is_dt.any():
            warnings.warn(
                "DataFrame.mean and DataFrame.median with numeric_only=None "
                "will include datetime64 and datetime64tz columns in a "
                "future version.",
                FutureWarning,
                stacklevel=5,
            )
            cols = self.columns[~dtype_is_dt]
            self = self[cols]

        # TODO: Make other agg func handle axis=None properly GH#21597
        axis = self._get_axis_number(axis)
        labels = self._get_agg_axis(axis)
        assert axis in [0, 1]

        def func(values: np.ndarray):
            # We only use this in the case that operates on self.values
            return op(values, axis=axis, skipna=skipna, **kwds)

        def blk_func(values, axis=1):
            if isinstance(values, ExtensionArray):
                if not is_1d_only_ea_obj(values) and not isinstance(
                    self._mgr, ArrayManager
                ):
                    return values._reduce(name, axis=1, skipna=skipna, **kwds)
                return values._reduce(name, skipna=skipna, **kwds)
            else:
                return op(values, axis=axis, skipna=skipna, **kwds)

        def _get_data() -> DataFrame:
            if filter_type is None:
                data = self._get_numeric_data()
            else:
                # GH#25101, GH#24434
                assert filter_type == "bool"
                data = self._get_bool_data()
            return data

        if (numeric_only is not None or axis == 0) and min_count == 0:
            # For numeric_only non-None and axis non-None, we know
            #  which blocks to use and no try/except is needed.
            #  For numeric_only=None only the case with axis==0 and no object
            #  dtypes are unambiguous can be handled with BlockManager.reduce
            # Case with EAs see GH#35881
            df = self
            if numeric_only is True:
                df = _get_data()
            if axis == 1:
                df = df.T
                axis = 0

            ignore_failures = numeric_only is None

            # After possibly _get_data and transposing, we are now in the
            #  simple case where we can use BlockManager.reduce
            res, _ = df._mgr.reduce(blk_func, ignore_failures=ignore_failures)
            out = df._constructor(res).iloc[0]
            if out_dtype is not None:
                out = out.astype(out_dtype)
            if axis == 0 and len(self) == 0 and name in ["sum", "prod"]:
                # Even if we are object dtype, follow numpy and return
                #  float64, see test_apply_funcs_over_empty
                out = out.astype(np.float64)
            return out

        assert numeric_only is None

        data = self
        values = data.values

        try:
            result = func(values)

        except TypeError:
            # e.g. in nanops trying to convert strs to float

            data = _get_data()
            labels = data._get_agg_axis(axis)

            values = data.values
            with np.errstate(all="ignore"):
                result = func(values)

        if hasattr(result, "dtype"):
            if filter_type == "bool" and notna(result).all():
                result = result.astype(np.bool_)
            elif filter_type is None and is_object_dtype(result.dtype):
                try:
                    result = result.astype(np.float64)
                except (ValueError, TypeError):
                    # try to coerce to the original dtypes item by item if we can
                    pass

        result = self._constructor_sliced(result, index=labels)
        return result

    def nunique(self, axis: Axis = 0, dropna: bool = True) -> Series:
        """
        Count number of distinct elements in specified axis.

        Return Series with number of distinct elements. Can ignore NaN
        values.

        Parameters
        ----------
        axis : {0 or 'index', 1 or 'columns'}, default 0
            The axis to use. 0 or 'index' for row-wise, 1 or 'columns' for
            column-wise.
        dropna : bool, default True
            Don't include NaN in the counts.

        Returns
        -------
        Series

        See Also
        --------
        Series.nunique: Method nunique for Series.
        DataFrame.count: Count non-NA cells for each column or row.

        Examples
        --------
        >>> df = pd.DataFrame({'A': [4, 5, 6], 'B': [4, 1, 1]})
        >>> df.nunique()
        A    3
        B    2
        dtype: int64

        >>> df.nunique(axis=1)
        0    1
        1    2
        2    2
        dtype: int64
        """
        return self.apply(Series.nunique, axis=axis, dropna=dropna)

    def idxmin(self, axis: Axis = 0, skipna: bool = True) -> Series:
        """
        Return index of first occurrence of minimum over requested axis.

        NA/null values are excluded.

        Parameters
        ----------
        axis : {0 or 'index', 1 or 'columns'}, default 0
            The axis to use. 0 or 'index' for row-wise, 1 or 'columns' for column-wise.
        skipna : bool, default True
            Exclude NA/null values. If an entire row/column is NA, the result
            will be NA.

        Returns
        -------
        Series
            Indexes of minima along the specified axis.

        Raises
        ------
        ValueError
            * If the row/column is empty

        See Also
        --------
        Series.idxmin : Return index of the minimum element.

        Notes
        -----
        This method is the DataFrame version of ``ndarray.argmin``.

        Examples
        --------
        Consider a dataset containing food consumption in Argentina.

        >>> df = pd.DataFrame({'consumption': [10.51, 103.11, 55.48],
        ...                    'co2_emissions': [37.2, 19.66, 1712]},
        ...                    index=['Pork', 'Wheat Products', 'Beef'])

        >>> df
                        consumption  co2_emissions
        Pork                  10.51         37.20
        Wheat Products       103.11         19.66
        Beef                  55.48       1712.00

        By default, it returns the index for the minimum value in each column.

        >>> df.idxmin()
        consumption                Pork
        co2_emissions    Wheat Products
        dtype: object

        To return the index for the minimum value in each row, use ``axis="columns"``.

        >>> df.idxmin(axis="columns")
        Pork                consumption
        Wheat Products    co2_emissions
        Beef                consumption
        dtype: object
        """
        axis = self._get_axis_number(axis)

        res = self._reduce(
            nanops.nanargmin, "argmin", axis=axis, skipna=skipna, numeric_only=False
        )
        indices = res._values

        # indices will always be np.ndarray since axis is not None and
        # values is a 2d array for DataFrame
        # error: Item "int" of "Union[int, Any]" has no attribute "__iter__"
        assert isinstance(indices, np.ndarray)  # for mypy

        index = self._get_axis(axis)
        result = [index[i] if i >= 0 else np.nan for i in indices]
        return self._constructor_sliced(result, index=self._get_agg_axis(axis))

    def idxmax(self, axis: Axis = 0, skipna: bool = True) -> Series:
        """
        Return index of first occurrence of maximum over requested axis.

        NA/null values are excluded.

        Parameters
        ----------
        axis : {0 or 'index', 1 or 'columns'}, default 0
            The axis to use. 0 or 'index' for row-wise, 1 or 'columns' for column-wise.
        skipna : bool, default True
            Exclude NA/null values. If an entire row/column is NA, the result
            will be NA.

        Returns
        -------
        Series
            Indexes of maxima along the specified axis.

        Raises
        ------
        ValueError
            * If the row/column is empty

        See Also
        --------
        Series.idxmax : Return index of the maximum element.

        Notes
        -----
        This method is the DataFrame version of ``ndarray.argmax``.

        Examples
        --------
        Consider a dataset containing food consumption in Argentina.

        >>> df = pd.DataFrame({'consumption': [10.51, 103.11, 55.48],
        ...                    'co2_emissions': [37.2, 19.66, 1712]},
        ...                    index=['Pork', 'Wheat Products', 'Beef'])

        >>> df
                        consumption  co2_emissions
        Pork                  10.51         37.20
        Wheat Products       103.11         19.66
        Beef                  55.48       1712.00

        By default, it returns the index for the maximum value in each column.

        >>> df.idxmax()
        consumption     Wheat Products
        co2_emissions             Beef
        dtype: object

        To return the index for the maximum value in each row, use ``axis="columns"``.

        >>> df.idxmax(axis="columns")
        Pork              co2_emissions
        Wheat Products     consumption
        Beef              co2_emissions
        dtype: object
        """
        axis = self._get_axis_number(axis)

        res = self._reduce(
            nanops.nanargmax, "argmax", axis=axis, skipna=skipna, numeric_only=False
        )
        indices = res._values

        # indices will always be np.ndarray since axis is not None and
        # values is a 2d array for DataFrame
        # error: Item "int" of "Union[int, Any]" has no attribute "__iter__"
        assert isinstance(indices, np.ndarray)  # for mypy

        index = self._get_axis(axis)
        result = [index[i] if i >= 0 else np.nan for i in indices]
        return self._constructor_sliced(result, index=self._get_agg_axis(axis))

    def _get_agg_axis(self, axis_num: int) -> Index:
        """
        Let's be explicit about this.
        """
        if axis_num == 0:
            return self.columns
        elif axis_num == 1:
            return self.index
        else:
            raise ValueError(f"Axis must be 0 or 1 (got {repr(axis_num)})")

    def mode(
        self, axis: Axis = 0, numeric_only: bool = False, dropna: bool = True
    ) -> DataFrame:
        """
        Get the mode(s) of each element along the selected axis.

        The mode of a set of values is the value that appears most often.
        It can be multiple values.

        Parameters
        ----------
        axis : {0 or 'index', 1 or 'columns'}, default 0
            The axis to iterate over while searching for the mode:

            * 0 or 'index' : get mode of each column
            * 1 or 'columns' : get mode of each row.

        numeric_only : bool, default False
            If True, only apply to numeric columns.
        dropna : bool, default True
            Don't consider counts of NaN/NaT.

            .. versionadded:: 0.24.0

        Returns
        -------
        DataFrame
            The modes of each column or row.

        See Also
        --------
        Series.mode : Return the highest frequency value in a Series.
        Series.value_counts : Return the counts of values in a Series.

        Examples
        --------
        >>> df = pd.DataFrame([('bird', 2, 2),
        ...                    ('mammal', 4, np.nan),
        ...                    ('arthropod', 8, 0),
        ...                    ('bird', 2, np.nan)],
        ...                   index=('falcon', 'horse', 'spider', 'ostrich'),
        ...                   columns=('species', 'legs', 'wings'))
        >>> df
                   species  legs  wings
        falcon        bird     2    2.0
        horse       mammal     4    NaN
        spider   arthropod     8    0.0
        ostrich       bird     2    NaN

        By default, missing values are not considered, and the mode of wings
        are both 0 and 2. Because the resulting DataFrame has two rows,
        the second row of ``species`` and ``legs`` contains ``NaN``.

        >>> df.mode()
          species  legs  wings
        0    bird   2.0    0.0
        1     NaN   NaN    2.0

        Setting ``dropna=False`` ``NaN`` values are considered and they can be
        the mode (like for wings).

        >>> df.mode(dropna=False)
          species  legs  wings
        0    bird     2    NaN

        Setting ``numeric_only=True``, only the mode of numeric columns is
        computed, and columns of other types are ignored.

        >>> df.mode(numeric_only=True)
           legs  wings
        0   2.0    0.0
        1   NaN    2.0

        To compute the mode over columns and not rows, use the axis parameter:

        >>> df.mode(axis='columns', numeric_only=True)
                   0    1
        falcon   2.0  NaN
        horse    4.0  NaN
        spider   0.0  8.0
        ostrich  2.0  NaN
        """
        data = self if not numeric_only else self._get_numeric_data()

        def f(s):
            return s.mode(dropna=dropna)

        data = data.apply(f, axis=axis)
        # Ensure index is type stable (should always use int index)
        if data.empty:
            data.index = ibase.default_index(0)

        return data

    def quantile(
        self,
        q=0.5,
        axis: Axis = 0,
        numeric_only: bool = True,
        interpolation: str = "linear",
    ):
        """
        Return values at the given quantile over requested axis.

        Parameters
        ----------
        q : float or array-like, default 0.5 (50% quantile)
            Value between 0 <= q <= 1, the quantile(s) to compute.
        axis : {0, 1, 'index', 'columns'}, default 0
            Equals 0 or 'index' for row-wise, 1 or 'columns' for column-wise.
        numeric_only : bool, default True
            If False, the quantile of datetime and timedelta data will be
            computed as well.
        interpolation : {'linear', 'lower', 'higher', 'midpoint', 'nearest'}
            This optional parameter specifies the interpolation method to use,
            when the desired quantile lies between two data points `i` and `j`:

            * linear: `i + (j - i) * fraction`, where `fraction` is the
              fractional part of the index surrounded by `i` and `j`.
            * lower: `i`.
            * higher: `j`.
            * nearest: `i` or `j` whichever is nearest.
            * midpoint: (`i` + `j`) / 2.

        Returns
        -------
        Series or DataFrame

            If ``q`` is an array, a DataFrame will be returned where the
              index is ``q``, the columns are the columns of self, and the
              values are the quantiles.
            If ``q`` is a float, a Series will be returned where the
              index is the columns of self and the values are the quantiles.

        See Also
        --------
        core.window.Rolling.quantile: Rolling quantile.
        numpy.percentile: Numpy function to compute the percentile.

        Examples
        --------
        >>> df = pd.DataFrame(np.array([[1, 1], [2, 10], [3, 100], [4, 100]]),
        ...                   columns=['a', 'b'])
        >>> df.quantile(.1)
        a    1.3
        b    3.7
        Name: 0.1, dtype: float64
        >>> df.quantile([.1, .5])
               a     b
        0.1  1.3   3.7
        0.5  2.5  55.0

        Specifying `numeric_only=False` will also compute the quantile of
        datetime and timedelta data.

        >>> df = pd.DataFrame({'A': [1, 2],
        ...                    'B': [pd.Timestamp('2010'),
        ...                          pd.Timestamp('2011')],
        ...                    'C': [pd.Timedelta('1 days'),
        ...                          pd.Timedelta('2 days')]})
        >>> df.quantile(0.5, numeric_only=False)
        A                    1.5
        B    2010-07-02 12:00:00
        C        1 days 12:00:00
        Name: 0.5, dtype: object
        """
        validate_percentile(q)

        if not is_list_like(q):
            # BlockManager.quantile expects listlike, so we wrap and unwrap here
            res = self.quantile(
                [q], axis=axis, numeric_only=numeric_only, interpolation=interpolation
            )
            return res.iloc[0]

        q = Index(q, dtype=np.float64)
        data = self._get_numeric_data() if numeric_only else self
        axis = self._get_axis_number(axis)

        if axis == 1:
            data = data.T

        if len(data.columns) == 0:
            # GH#23925 _get_numeric_data may have dropped all columns
            cols = Index([], name=self.columns.name)
            if is_list_like(q):
                return self._constructor([], index=q, columns=cols)
            return self._constructor_sliced([], index=cols, name=q, dtype=np.float64)

        res = data._mgr.quantile(qs=q, axis=1, interpolation=interpolation)

        result = self._constructor(res)
        return result

    @doc(NDFrame.asfreq, **_shared_doc_kwargs)
    def asfreq(
        self,
        freq: Frequency,
        method=None,
        how: str | None = None,
        normalize: bool = False,
        fill_value=None,
    ) -> DataFrame:
        return super().asfreq(
            freq=freq,
            method=method,
            how=how,
            normalize=normalize,
            fill_value=fill_value,
        )

    @doc(NDFrame.resample, **_shared_doc_kwargs)
    def resample(
        self,
        rule,
        axis=0,
        closed: str | None = None,
        label: str | None = None,
        convention: str = "start",
        kind: str | None = None,
        loffset=None,
        base: int | None = None,
        on=None,
        level=None,
        origin: str | TimestampConvertibleTypes = "start_day",
        offset: TimedeltaConvertibleTypes | None = None,
    ) -> Resampler:
        return super().resample(
            rule=rule,
            axis=axis,
            closed=closed,
            label=label,
            convention=convention,
            kind=kind,
            loffset=loffset,
            base=base,
            on=on,
            level=level,
            origin=origin,
            offset=offset,
        )

    def to_timestamp(
        self,
        freq: Frequency | None = None,
        how: str = "start",
        axis: Axis = 0,
        copy: bool = True,
    ) -> DataFrame:
        """
        Cast to DatetimeIndex of timestamps, at *beginning* of period.

        Parameters
        ----------
        freq : str, default frequency of PeriodIndex
            Desired frequency.
        how : {'s', 'e', 'start', 'end'}
            Convention for converting period to timestamp; start of period
            vs. end.
        axis : {0 or 'index', 1 or 'columns'}, default 0
            The axis to convert (the index by default).
        copy : bool, default True
            If False then underlying input data is not copied.

        Returns
        -------
        DataFrame with DatetimeIndex
        """
        new_obj = self.copy(deep=copy)

        axis_name = self._get_axis_name(axis)
        old_ax = getattr(self, axis_name)
        if not isinstance(old_ax, PeriodIndex):
            raise TypeError(f"unsupported Type {type(old_ax).__name__}")

        new_ax = old_ax.to_timestamp(freq=freq, how=how)

        setattr(new_obj, axis_name, new_ax)
        return new_obj

    def to_period(
        self, freq: Frequency | None = None, axis: Axis = 0, copy: bool = True
    ) -> DataFrame:
        """
        Convert DataFrame from DatetimeIndex to PeriodIndex.

        Convert DataFrame from DatetimeIndex to PeriodIndex with desired
        frequency (inferred from index if not passed).

        Parameters
        ----------
        freq : str, default
            Frequency of the PeriodIndex.
        axis : {0 or 'index', 1 or 'columns'}, default 0
            The axis to convert (the index by default).
        copy : bool, default True
            If False then underlying input data is not copied.

        Returns
        -------
        DataFrame with PeriodIndex
        """
        new_obj = self.copy(deep=copy)

        axis_name = self._get_axis_name(axis)
        old_ax = getattr(self, axis_name)
        if not isinstance(old_ax, DatetimeIndex):
            raise TypeError(f"unsupported Type {type(old_ax).__name__}")

        new_ax = old_ax.to_period(freq=freq)

        setattr(new_obj, axis_name, new_ax)
        return new_obj

    def isin(self, values) -> DataFrame:
        """
        Whether each element in the DataFrame is contained in values.

        Parameters
        ----------
        values : iterable, Series, DataFrame or dict
            The result will only be true at a location if all the
            labels match. If `values` is a Series, that's the index. If
            `values` is a dict, the keys must be the column names,
            which must match. If `values` is a DataFrame,
            then both the index and column labels must match.

        Returns
        -------
        DataFrame
            DataFrame of booleans showing whether each element in the DataFrame
            is contained in values.

        See Also
        --------
        DataFrame.eq: Equality test for DataFrame.
        Series.isin: Equivalent method on Series.
        Series.str.contains: Test if pattern or regex is contained within a
            string of a Series or Index.

        Examples
        --------
        >>> df = pd.DataFrame({'num_legs': [2, 4], 'num_wings': [2, 0]},
        ...                   index=['falcon', 'dog'])
        >>> df
                num_legs  num_wings
        falcon         2          2
        dog            4          0

        When ``values`` is a list check whether every value in the DataFrame
        is present in the list (which animals have 0 or 2 legs or wings)

        >>> df.isin([0, 2])
                num_legs  num_wings
        falcon      True       True
        dog        False       True

        When ``values`` is a dict, we can pass values to check for each
        column separately:

        >>> df.isin({'num_wings': [0, 3]})
                num_legs  num_wings
        falcon     False      False
        dog        False       True

        When ``values`` is a Series or DataFrame the index and column must
        match. Note that 'falcon' does not match based on the number of legs
        in df2.

        >>> other = pd.DataFrame({'num_legs': [8, 2], 'num_wings': [0, 2]},
        ...                      index=['spider', 'falcon'])
        >>> df.isin(other)
                num_legs  num_wings
        falcon      True       True
        dog        False      False
        """
        if isinstance(values, dict):
            from pandas.core.reshape.concat import concat

            values = collections.defaultdict(list, values)
            return concat(
                (
                    self.iloc[:, [i]].isin(values[col])
                    for i, col in enumerate(self.columns)
                ),
                axis=1,
            )
        elif isinstance(values, Series):
            if not values.index.is_unique:
                raise ValueError("cannot compute isin with a duplicate axis.")
            return self.eq(values.reindex_like(self), axis="index")
        elif isinstance(values, DataFrame):
            if not (values.columns.is_unique and values.index.is_unique):
                raise ValueError("cannot compute isin with a duplicate axis.")
            return self.eq(values.reindex_like(self))
        else:
            if not is_list_like(values):
                raise TypeError(
                    "only list-like or dict-like objects are allowed "
                    "to be passed to DataFrame.isin(), "
                    f"you passed a '{type(values).__name__}'"
                )
            return self._constructor(
                algorithms.isin(self.values.ravel(), values).reshape(self.shape),
                self.index,
                self.columns,
            )

    # ----------------------------------------------------------------------
    # Add index and columns
    _AXIS_ORDERS = ["index", "columns"]
    _AXIS_TO_AXIS_NUMBER: dict[Axis, int] = {
        **NDFrame._AXIS_TO_AXIS_NUMBER,
        1: 1,
        "columns": 1,
    }
    _AXIS_REVERSED = True
    _AXIS_LEN = len(_AXIS_ORDERS)
    _info_axis_number = 1
    _info_axis_name = "columns"

    index: Index = properties.AxisProperty(
        axis=1, doc="The index (row labels) of the DataFrame."
    )
    columns: Index = properties.AxisProperty(
        axis=0, doc="The column labels of the DataFrame."
    )

    @property
    def _AXIS_NUMBERS(self) -> dict[str, int]:
        """.. deprecated:: 1.1.0"""
        super()._AXIS_NUMBERS
        return {"index": 0, "columns": 1}

    @property
    def _AXIS_NAMES(self) -> dict[int, str]:
        """.. deprecated:: 1.1.0"""
        super()._AXIS_NAMES
        return {0: "index", 1: "columns"}

    # ----------------------------------------------------------------------
    # Add plotting methods to DataFrame
    plot = CachedAccessor("plot", pandas.plotting.PlotAccessor)
    hist = pandas.plotting.hist_frame
    boxplot = pandas.plotting.boxplot_frame
    sparse = CachedAccessor("sparse", SparseFrameAccessor)

    # ----------------------------------------------------------------------
    # Internal Interface Methods

    def _to_dict_of_blocks(self, copy: bool = True):
        """
        Return a dict of dtype -> Constructor Types that
        each is a homogeneous dtype.

        Internal ONLY - only works for BlockManager
        """
        mgr = self._mgr
        # convert to BlockManager if needed -> this way support ArrayManager as well
        mgr = mgr_to_mgr(mgr, "block")
        mgr = cast(BlockManager, mgr)
        return {
            k: self._constructor(v).__finalize__(self)
            for k, v, in mgr.to_dict(copy=copy).items()
        }

    @property
    def values(self) -> np.ndarray:
        """
        Return a Numpy representation of the DataFrame.

        .. warning::

           We recommend using :meth:`DataFrame.to_numpy` instead.

        Only the values in the DataFrame will be returned, the axes labels
        will be removed.

        Returns
        -------
        numpy.ndarray
            The values of the DataFrame.

        See Also
        --------
        DataFrame.to_numpy : Recommended alternative to this method.
        DataFrame.index : Retrieve the index labels.
        DataFrame.columns : Retrieving the column names.

        Notes
        -----
        The dtype will be a lower-common-denominator dtype (implicit
        upcasting); that is to say if the dtypes (even of numeric types)
        are mixed, the one that accommodates all will be chosen. Use this
        with care if you are not dealing with the blocks.

        e.g. If the dtypes are float16 and float32, dtype will be upcast to
        float32.  If dtypes are int32 and uint8, dtype will be upcast to
        int32. By :func:`numpy.find_common_type` convention, mixing int64
        and uint64 will result in a float64 dtype.

        Examples
        --------
        A DataFrame where all columns are the same type (e.g., int64) results
        in an array of the same type.

        >>> df = pd.DataFrame({'age':    [ 3,  29],
        ...                    'height': [94, 170],
        ...                    'weight': [31, 115]})
        >>> df
           age  height  weight
        0    3      94      31
        1   29     170     115
        >>> df.dtypes
        age       int64
        height    int64
        weight    int64
        dtype: object
        >>> df.values
        array([[  3,  94,  31],
               [ 29, 170, 115]])

        A DataFrame with mixed type columns(e.g., str/object, int64, float32)
        results in an ndarray of the broadest type that accommodates these
        mixed types (e.g., object).

        >>> df2 = pd.DataFrame([('parrot',   24.0, 'second'),
        ...                     ('lion',     80.5, 1),
        ...                     ('monkey', np.nan, None)],
        ...                   columns=('name', 'max_speed', 'rank'))
        >>> df2.dtypes
        name          object
        max_speed    float64
        rank          object
        dtype: object
        >>> df2.values
        array([['parrot', 24.0, 'second'],
               ['lion', 80.5, 1],
               ['monkey', nan, None]], dtype=object)
        """
        self._consolidate_inplace()
        return self._mgr.as_array(transpose=True)

<<<<<<< HEAD
    @property
    def _values(self) -> np.ndarray:
        """internal implementation"""
        return self.values

    @deprecate_nonkeyword_arguments(version=None, allowed_args=["self", "method"])
    def interpolate(
        self: DataFrame,
        method: str = "linear",
        axis: Axis = 0,
        limit: int | None = None,
        inplace: bool = False,
        limit_direction: str | None = None,
        limit_area: str | None = None,
        downcast: str | None = None,
        **kwargs,
    ) -> DataFrame | None:
        return super().interpolate(
            method,
            axis,
            limit,
            inplace,
            limit_direction,
            limit_area,
            downcast,
            **kwargs,
        )

=======
>>>>>>> bda839c2

DataFrame._add_numeric_operations()

ops.add_flex_arithmetic_methods(DataFrame)


def _from_nested_dict(data) -> collections.defaultdict:
    new_data: collections.defaultdict = collections.defaultdict(dict)
    for index, s in data.items():
        for col, v in s.items():
            new_data[col][index] = v
    return new_data


def _reindex_for_setitem(value: FrameOrSeriesUnion, index: Index) -> ArrayLike:
    # reindex if necessary

    if value.index.equals(index) or not len(index):
        return value._values.copy()

    # GH#4107
    try:
        reindexed_value = value.reindex(index)._values
    except ValueError as err:
        # raised in MultiIndex.from_tuples, see test_insert_error_msmgs
        if not value.index.is_unique:
            # duplicate axis
            raise err

        raise TypeError(
            "incompatible index of inserted column with frame index"
        ) from err
    return reindexed_value<|MERGE_RESOLUTION|>--- conflicted
+++ resolved
@@ -10633,12 +10633,6 @@
         self._consolidate_inplace()
         return self._mgr.as_array(transpose=True)
 
-<<<<<<< HEAD
-    @property
-    def _values(self) -> np.ndarray:
-        """internal implementation"""
-        return self.values
-
     @deprecate_nonkeyword_arguments(version=None, allowed_args=["self", "method"])
     def interpolate(
         self: DataFrame,
@@ -10662,8 +10656,6 @@
             **kwargs,
         )
 
-=======
->>>>>>> bda839c2
 
 DataFrame._add_numeric_operations()
 
