"""
DataFrame
---------
An efficient 2D container for potentially mixed-type time series or other
labeled data series.

Similar to its R counterpart, data.frame, except providing automatic data
alignment and a host of useful data manipulation methods having to do with the
labeling information
"""
from __future__ import annotations

import collections
from collections import abc
import datetime
from io import StringIO
import itertools
import mmap
from textwrap import dedent
from typing import (
    IO,
    TYPE_CHECKING,
    Any,
    AnyStr,
    Dict,
    FrozenSet,
    Hashable,
    Iterable,
    Iterator,
    List,
    Optional,
    Sequence,
    Set,
    Tuple,
    Type,
    Union,
    cast,
    overload,
)
import warnings

import numpy as np
import numpy.ma as ma

from pandas._config import get_option

from pandas._libs import algos as libalgos, lib, properties
from pandas._libs.lib import no_default
from pandas._typing import (
    AggFuncType,
    AnyArrayLike,
    ArrayLike,
    Axes,
    Axis,
    ColspaceArgType,
    CompressionOptions,
    Dtype,
    FilePathOrBuffer,
    FloatFormatType,
    FormattersType,
    FrameOrSeriesUnion,
    IndexKeyFunc,
    IndexLabel,
    Level,
    Manager,
    NpDtype,
    PythonFuncType,
    Renamer,
    StorageOptions,
    Suffixes,
    ValueKeyFunc,
)
from pandas.compat._optional import import_optional_dependency
from pandas.compat.numpy import function as nv
from pandas.util._decorators import (
    Appender,
    Substitution,
    deprecate_kwarg,
    doc,
    rewrite_axis_style_signature,
)
from pandas.util._validators import (
    validate_axis_style_args,
    validate_bool_kwarg,
    validate_percentile,
)

from pandas.core.dtypes.cast import (
    construct_1d_arraylike_from_scalar,
    construct_2d_arraylike_from_scalar,
    find_common_type,
    infer_dtype_from_scalar,
    invalidate_string_dtypes,
    maybe_box_datetimelike,
    maybe_convert_platform,
    maybe_downcast_to_dtype,
    maybe_infer_to_datetimelike,
    validate_numeric_casting,
)
from pandas.core.dtypes.common import (
    ensure_int64,
    ensure_platform_int,
    infer_dtype_from_object,
    is_bool_dtype,
    is_dataclass,
    is_datetime64_any_dtype,
    is_dict_like,
    is_dtype_equal,
    is_extension_array_dtype,
    is_float,
    is_float_dtype,
    is_hashable,
    is_integer,
    is_integer_dtype,
    is_iterator,
    is_list_like,
    is_object_dtype,
    is_scalar,
    is_sequence,
    pandas_dtype,
)
from pandas.core.dtypes.missing import isna, notna

from pandas.core import algorithms, common as com, generic, nanops, ops
from pandas.core.accessor import CachedAccessor
from pandas.core.aggregation import reconstruct_func, relabel_result, transform
from pandas.core.arraylike import OpsMixin
from pandas.core.arrays import ExtensionArray
from pandas.core.arrays.sparse import SparseFrameAccessor
from pandas.core.construction import extract_array, sanitize_masked_array
from pandas.core.generic import NDFrame, _shared_docs
from pandas.core.indexers import check_key_length
from pandas.core.indexes import base as ibase
from pandas.core.indexes.api import (
    DatetimeIndex,
    Index,
    PeriodIndex,
    ensure_index,
    ensure_index_from_sequences,
)
from pandas.core.indexes.multi import MultiIndex, maybe_droplevels
from pandas.core.indexing import check_bool_indexer, convert_to_index_sliceable
from pandas.core.internals import ArrayManager, BlockManager
from pandas.core.internals.construction import (
    arrays_to_mgr,
    dataclasses_to_dicts,
    init_dict,
    init_ndarray,
    masked_rec_array_to_mgr,
    mgr_to_mgr,
    nested_data_to_arrays,
    reorder_arrays,
    sanitize_index,
    to_arrays,
    treat_as_nested,
)
from pandas.core.reshape.melt import melt
from pandas.core.series import Series
from pandas.core.sorting import get_group_index, lexsort_indexer, nargsort

from pandas.io.common import get_handle
from pandas.io.formats import console, format as fmt
from pandas.io.formats.info import BaseInfo, DataFrameInfo
import pandas.plotting

if TYPE_CHECKING:
    from typing import Literal

    from pandas._typing import TimedeltaConvertibleTypes, TimestampConvertibleTypes

    from pandas.core.groupby.generic import DataFrameGroupBy
    from pandas.core.resample import Resampler

    from pandas.io.formats.style import Styler

# ---------------------------------------------------------------------
# Docstring templates

_shared_doc_kwargs = {
    "axes": "index, columns",
    "klass": "DataFrame",
    "axes_single_arg": "{0 or 'index', 1 or 'columns'}",
    "axis": """axis : {0 or 'index', 1 or 'columns'}, default 0
        If 0 or 'index': apply function to each column.
        If 1 or 'columns': apply function to each row.""",
    "inplace": """
    inplace : boolean, default False
        If True, performs operation inplace and returns None.""",
    "optional_by": """
        by : str or list of str
            Name or list of names to sort by.

            - if `axis` is 0 or `'index'` then `by` may contain index
              levels and/or column labels.
            - if `axis` is 1 or `'columns'` then `by` may contain column
              levels and/or index labels.""",
    "optional_labels": """labels : array-like, optional
            New labels / index to conform the axis specified by 'axis' to.""",
    "optional_axis": """axis : int or str, optional
            Axis to target. Can be either the axis name ('index', 'columns')
            or number (0, 1).""",
    "replace_iloc": """
    This differs from updating with ``.loc`` or ``.iloc``, which require
    you to specify a location to update with some value.""",
}

_numeric_only_doc = """numeric_only : boolean, default None
    Include only float, int, boolean data. If None, will attempt to use
    everything, then use only numeric data
"""

_merge_doc = """
Merge DataFrame or named Series objects with a database-style join.

The join is done on columns or indexes. If joining columns on
columns, the DataFrame indexes *will be ignored*. Otherwise if joining indexes
on indexes or indexes on a column or columns, the index will be passed on.
When performing a cross merge, no column specifications to merge on are
allowed.

Parameters
----------%s
right : DataFrame or named Series
    Object to merge with.
how : {'left', 'right', 'outer', 'inner', 'cross'}, default 'inner'
    Type of merge to be performed.

    * left: use only keys from left frame, similar to a SQL left outer join;
      preserve key order.
    * right: use only keys from right frame, similar to a SQL right outer join;
      preserve key order.
    * outer: use union of keys from both frames, similar to a SQL full outer
      join; sort keys lexicographically.
    * inner: use intersection of keys from both frames, similar to a SQL inner
      join; preserve the order of the left keys.
    * cross: creates the cartesian product from both frames, preserves the order
      of the left keys.

      .. versionadded:: 1.2.0

on : label or list
    Column or index level names to join on. These must be found in both
    DataFrames. If `on` is None and not merging on indexes then this defaults
    to the intersection of the columns in both DataFrames.
left_on : label or list, or array-like
    Column or index level names to join on in the left DataFrame. Can also
    be an array or list of arrays of the length of the left DataFrame.
    These arrays are treated as if they are columns.
right_on : label or list, or array-like
    Column or index level names to join on in the right DataFrame. Can also
    be an array or list of arrays of the length of the right DataFrame.
    These arrays are treated as if they are columns.
left_index : bool, default False
    Use the index from the left DataFrame as the join key(s). If it is a
    MultiIndex, the number of keys in the other DataFrame (either the index
    or a number of columns) must match the number of levels.
right_index : bool, default False
    Use the index from the right DataFrame as the join key. Same caveats as
    left_index.
sort : bool, default False
    Sort the join keys lexicographically in the result DataFrame. If False,
    the order of the join keys depends on the join type (how keyword).
suffixes : list-like, default is ("_x", "_y")
    A length-2 sequence where each element is optionally a string
    indicating the suffix to add to overlapping column names in
    `left` and `right` respectively. Pass a value of `None` instead
    of a string to indicate that the column name from `left` or
    `right` should be left as-is, with no suffix. At least one of the
    values must not be None.
copy : bool, default True
    If False, avoid copy if possible.
indicator : bool or str, default False
    If True, adds a column to the output DataFrame called "_merge" with
    information on the source of each row. The column can be given a different
    name by providing a string argument. The column will have a Categorical
    type with the value of "left_only" for observations whose merge key only
    appears in the left DataFrame, "right_only" for observations
    whose merge key only appears in the right DataFrame, and "both"
    if the observation's merge key is found in both DataFrames.

validate : str, optional
    If specified, checks if merge is of specified type.

    * "one_to_one" or "1:1": check if merge keys are unique in both
      left and right datasets.
    * "one_to_many" or "1:m": check if merge keys are unique in left
      dataset.
    * "many_to_one" or "m:1": check if merge keys are unique in right
      dataset.
    * "many_to_many" or "m:m": allowed, but does not result in checks.

Returns
-------
DataFrame
    A DataFrame of the two merged objects.

See Also
--------
merge_ordered : Merge with optional filling/interpolation.
merge_asof : Merge on nearest keys.
DataFrame.join : Similar method using indices.

Notes
-----
Support for specifying index levels as the `on`, `left_on`, and
`right_on` parameters was added in version 0.23.0
Support for merging named Series objects was added in version 0.24.0

Examples
--------
>>> df1 = pd.DataFrame({'lkey': ['foo', 'bar', 'baz', 'foo'],
...                     'value': [1, 2, 3, 5]})
>>> df2 = pd.DataFrame({'rkey': ['foo', 'bar', 'baz', 'foo'],
...                     'value': [5, 6, 7, 8]})
>>> df1
    lkey value
0   foo      1
1   bar      2
2   baz      3
3   foo      5
>>> df2
    rkey value
0   foo      5
1   bar      6
2   baz      7
3   foo      8

Merge df1 and df2 on the lkey and rkey columns. The value columns have
the default suffixes, _x and _y, appended.

>>> df1.merge(df2, left_on='lkey', right_on='rkey')
  lkey  value_x rkey  value_y
0  foo        1  foo        5
1  foo        1  foo        8
2  foo        5  foo        5
3  foo        5  foo        8
4  bar        2  bar        6
5  baz        3  baz        7

Merge DataFrames df1 and df2 with specified left and right suffixes
appended to any overlapping columns.

>>> df1.merge(df2, left_on='lkey', right_on='rkey',
...           suffixes=('_left', '_right'))
  lkey  value_left rkey  value_right
0  foo           1  foo            5
1  foo           1  foo            8
2  foo           5  foo            5
3  foo           5  foo            8
4  bar           2  bar            6
5  baz           3  baz            7

Merge DataFrames df1 and df2, but raise an exception if the DataFrames have
any overlapping columns.

>>> df1.merge(df2, left_on='lkey', right_on='rkey', suffixes=(False, False))
Traceback (most recent call last):
...
ValueError: columns overlap but no suffix specified:
    Index(['value'], dtype='object')

>>> df1 = pd.DataFrame({'a': ['foo', 'bar'], 'b': [1, 2]})
>>> df2 = pd.DataFrame({'a': ['foo', 'baz'], 'c': [3, 4]})
>>> df1
      a  b
0   foo  1
1   bar  2
>>> df2
      a  c
0   foo  3
1   baz  4

>>> df1.merge(df2, how='inner', on='a')
      a  b  c
0   foo  1  3

>>> df1.merge(df2, how='left', on='a')
      a  b  c
0   foo  1  3.0
1   bar  2  NaN

>>> df1 = pd.DataFrame({'left': ['foo', 'bar']})
>>> df2 = pd.DataFrame({'right': [7, 8]})
>>> df1
    left
0   foo
1   bar
>>> df2
    right
0   7
1   8

>>> df1.merge(df2, how='cross')
   left  right
0   foo      7
1   foo      8
2   bar      7
3   bar      8
"""


# -----------------------------------------------------------------------
# DataFrame class


class DataFrame(NDFrame, OpsMixin):
    """
    Two-dimensional, size-mutable, potentially heterogeneous tabular data.

    Data structure also contains labeled axes (rows and columns).
    Arithmetic operations align on both row and column labels. Can be
    thought of as a dict-like container for Series objects. The primary
    pandas data structure.

    Parameters
    ----------
    data : ndarray (structured or homogeneous), Iterable, dict, or DataFrame
        Dict can contain Series, arrays, constants, dataclass or list-like objects. If
        data is a dict, column order follows insertion-order.

        .. versionchanged:: 0.25.0
           If data is a list of dicts, column order follows insertion-order.

    index : Index or array-like
        Index to use for resulting frame. Will default to RangeIndex if
        no indexing information part of input data and no index provided.
    columns : Index or array-like
        Column labels to use for resulting frame. Will default to
        RangeIndex (0, 1, 2, ..., n) if no column labels are provided.
    dtype : dtype, default None
        Data type to force. Only a single dtype is allowed. If None, infer.
    copy : bool, default False
        Copy data from inputs. Only affects DataFrame / 2d ndarray input.

    See Also
    --------
    DataFrame.from_records : Constructor from tuples, also record arrays.
    DataFrame.from_dict : From dicts of Series, arrays, or dicts.
    read_csv : Read a comma-separated values (csv) file into DataFrame.
    read_table : Read general delimited file into DataFrame.
    read_clipboard : Read text from clipboard into DataFrame.

    Examples
    --------
    Constructing DataFrame from a dictionary.

    >>> d = {'col1': [1, 2], 'col2': [3, 4]}
    >>> df = pd.DataFrame(data=d)
    >>> df
       col1  col2
    0     1     3
    1     2     4

    Notice that the inferred dtype is int64.

    >>> df.dtypes
    col1    int64
    col2    int64
    dtype: object

    To enforce a single dtype:

    >>> df = pd.DataFrame(data=d, dtype=np.int8)
    >>> df.dtypes
    col1    int8
    col2    int8
    dtype: object

    Constructing DataFrame from numpy ndarray:

    >>> df2 = pd.DataFrame(np.array([[1, 2, 3], [4, 5, 6], [7, 8, 9]]),
    ...                    columns=['a', 'b', 'c'])
    >>> df2
       a  b  c
    0  1  2  3
    1  4  5  6
    2  7  8  9

    Constructing DataFrame from dataclass:

    >>> from dataclasses import make_dataclass
    >>> Point = make_dataclass("Point", [("x", int), ("y", int)])
    >>> pd.DataFrame([Point(0, 0), Point(0, 3), Point(2, 3)])
        x  y
    0  0  0
    1  0  3
    2  2  3
    """

    _internal_names_set = {"columns", "index"} | NDFrame._internal_names_set
    _typ = "dataframe"
    _HANDLED_TYPES = (Series, Index, ExtensionArray, np.ndarray)
    _accessors: Set[str] = {"sparse"}
    _hidden_attrs: FrozenSet[str] = NDFrame._hidden_attrs | frozenset([])

    @property
    def _constructor(self) -> Type[DataFrame]:
        return DataFrame

    _constructor_sliced: Type[Series] = Series

    # ----------------------------------------------------------------------
    # Constructors

    def __init__(
        self,
        data=None,
        index: Optional[Axes] = None,
        columns: Optional[Axes] = None,
        dtype: Optional[Dtype] = None,
        copy: bool = False,
    ):
        if data is None:
            data = {}
        if dtype is not None:
            dtype = self._validate_dtype(dtype)

        if isinstance(data, DataFrame):
            data = data._mgr

        if isinstance(data, (BlockManager, ArrayManager)):
            if index is None and columns is None and dtype is None and copy is False:
                # GH#33357 fastpath
                NDFrame.__init__(self, data)
                return

            mgr = self._init_mgr(
                data, axes={"index": index, "columns": columns}, dtype=dtype, copy=copy
            )

        elif isinstance(data, dict):
            # error: Argument "dtype" to "init_dict" has incompatible type
            # "Union[ExtensionDtype, str, dtype, Type[object], None]"; expected
            # "Union[dtype, ExtensionDtype, None]"
            mgr = init_dict(data, index, columns, dtype=dtype)  # type: ignore[arg-type]
        elif isinstance(data, ma.MaskedArray):
            import numpy.ma.mrecords as mrecords

            # masked recarray
            if isinstance(data, mrecords.MaskedRecords):
                # error: Argument 4 to "masked_rec_array_to_mgr" has
                # incompatible type "Union[ExtensionDtype, str, dtype,
                # Type[object], None]"; expected "Union[dtype, ExtensionDtype,
                # None]"
                mgr = masked_rec_array_to_mgr(
                    data, index, columns, dtype, copy  # type: ignore[arg-type]
                )

            # a masked array
            else:
                data = sanitize_masked_array(data)
                # pandas/core/frame.py:558: error: Argument "dtype" to "init_ndarray"
                # has incompatible type "Union[ExtensionDtype, str, dtype[Any],
                # Type[object], None]"; expected "Union[dtype[Any], ExtensionDtype,
                # None]"  [arg-type]
                mgr = init_ndarray(
                    data,
                    index,
                    columns,
                    dtype=dtype,  # type: ignore[arg-type]
                    copy=copy,
                )

        elif isinstance(data, (np.ndarray, Series, Index)):
            if data.dtype.names:
                data_columns = list(data.dtype.names)
                data = {k: data[k] for k in data_columns}
                if columns is None:
                    columns = data_columns
                # error: Argument "dtype" to "init_dict" has incompatible type
                # "Union[ExtensionDtype, str, dtype, Type[object], None]";
                # expected "Union[dtype, ExtensionDtype, None]"
                mgr = init_dict(
                    data, index, columns, dtype=dtype  # type: ignore[arg-type]
                )
            elif getattr(data, "name", None) is not None:
                # pandas\core\frame.py:510: error: Item "ndarray" of
                # "Union[ndarray, Series, Index]" has no attribute "name"
                # [union-attr]

                # pandas\core\frame.py:510: error: Argument "dtype" to
                # "init_dict" has incompatible type "Union[ExtensionDtype, str,
                # dtype, Type[object], None]"; expected "Union[dtype,
                # ExtensionDtype, None]"  [arg-type]
                mgr = init_dict(
                    {data.name: data},  # type: ignore[union-attr]
                    index,
                    columns,
                    dtype=dtype,  # type: ignore[arg-type]
                )
            else:
                # error: Argument "dtype" to "init_ndarray" has incompatible
                # type "Union[ExtensionDtype, str, dtype, Type[object], None]";
                # expected "Union[dtype, ExtensionDtype, None]"
                mgr = init_ndarray(
                    data,
                    index,
                    columns,
                    dtype=dtype,  # type: ignore[arg-type]
                    copy=copy,
                )

        # For data is list-like, or Iterable (will consume into list)
        elif is_list_like(data):
            if not isinstance(data, (abc.Sequence, ExtensionArray)):
                data = list(data)
            if len(data) > 0:
                if is_dataclass(data[0]):
                    data = dataclasses_to_dicts(data)
                if treat_as_nested(data):
                    arrays, columns, index = nested_data_to_arrays(
                        # pandas/core/frame.py:608: error: Argument 2 to
                        # "nested_data_to_arrays" has incompatible type
                        # "Optional[Collection[Any]]"; expected "Optional[Index]"
                        # [arg-type]
                        # pandas/core/frame.py:608: error: Argument 3 to
                        # "nested_data_to_arrays" has incompatible type
                        # "Optional[Collection[Any]]"; expected "Optional[Index]"
                        # [arg-type]
                        # pandas/core/frame.py:608: error: Argument 4 to
                        # "nested_data_to_arrays" has incompatible type
                        # "Union[ExtensionDtype, str, dtype[Any], Type[object], None]";
                        # expected "Union[dtype[Any], ExtensionDtype, None]"  [arg-type]
                        data,
                        columns,  # type: ignore[arg-type]
                        index,  # type: ignore[arg-type]
                        dtype,  # type: ignore[arg-type]
                    )
                    # pandas/core/frame.py:610: error: Argument "dtype" to
                    # "arrays_to_mgr" has incompatible type "Union[ExtensionDtype, str,
                    # dtype[Any], Type[object], None]"; expected "Union[dtype[Any],
                    # ExtensionDtype, None]"  [arg-type]
                    mgr = arrays_to_mgr(
                        arrays,
                        columns,
                        index,
                        columns,
                        dtype=dtype,  # type: ignore[arg-type]
                    )
                else:
                    # error: Argument "dtype" to "init_ndarray" has
                    # incompatible type "Union[ExtensionDtype, str, dtype,
                    # Type[object], None]"; expected "Union[dtype,
                    # ExtensionDtype, None]"
                    mgr = init_ndarray(
                        data,
                        index,
                        columns,
                        dtype=dtype,  # type: ignore[arg-type]
                        copy=copy,
                    )
            else:
                # error: Argument "dtype" to "init_dict" has incompatible type
                # "Union[ExtensionDtype, str, dtype, Type[object], None]";
                # expected "Union[dtype, ExtensionDtype, None]"
                mgr = init_dict(
                    {}, index, columns, dtype=dtype  # type: ignore[arg-type]
                )
        # For data is scalar
        else:
            if index is None or columns is None:
                raise ValueError("DataFrame constructor not properly called!")

            if not dtype:
                dtype, _ = infer_dtype_from_scalar(data, pandas_dtype=True)

            # For data is a scalar extension dtype
            if is_extension_array_dtype(dtype):
                # TODO(EA2D): special case not needed with 2D EAs

                values = [
                    # error: Argument 3 to "construct_1d_arraylike_from_scalar"
                    # has incompatible type "Union[ExtensionDtype, str, dtype,
                    # Type[object]]"; expected "Union[dtype, ExtensionDtype]"
                    construct_1d_arraylike_from_scalar(
                        data, len(index), dtype  # type: ignore[arg-type]
                    )
                    for _ in range(len(columns))
                ]
                mgr = arrays_to_mgr(values, columns, index, columns, dtype=None)
            else:
                # pandas/core/frame.py:653: error: Incompatible types in assignment
                # (expression has type "ndarray", variable has type
                # "List[ExtensionArray]")  [assignment]
                values = construct_2d_arraylike_from_scalar(  # type: ignore[assignment]
                    # pandas/core/frame.py:654: error: Argument 4 to
                    # "construct_2d_arraylike_from_scalar" has incompatible type
                    # "Union[ExtensionDtype, str, dtype[Any], Type[object]]"; expected
                    # "dtype[Any]"  [arg-type]
                    data,
                    len(index),
                    len(columns),
                    dtype,  # type: ignore[arg-type]
                    copy,
                )

                mgr = init_ndarray(
                    # error: "List[ExtensionArray]" has no attribute "dtype"
                    values,
                    index,
                    columns,
                    dtype=values.dtype,  # type: ignore[attr-defined]
                    copy=False,
                )

        # ensure correct Manager type according to settings
        manager = get_option("mode.data_manager")
        mgr = mgr_to_mgr(mgr, typ=manager)

        NDFrame.__init__(self, mgr)

    def _as_manager(self, typ: str) -> DataFrame:
        """
        Private helper function to create a DataFrame with specific manager.

        Parameters
        ----------
        typ : {"block", "array"}

        Returns
        -------
        DataFrame
            New DataFrame using specified manager type. Is not guaranteed
            to be a copy or not.
        """
        new_mgr: Manager
        new_mgr = mgr_to_mgr(self._mgr, typ=typ)
        # fastpath of passing a manager doesn't check the option/manager class
        return DataFrame(new_mgr)

    # ----------------------------------------------------------------------

    @property
    def axes(self) -> List[Index]:
        """
        Return a list representing the axes of the DataFrame.

        It has the row axis labels and column axis labels as the only members.
        They are returned in that order.

        Examples
        --------
        >>> df = pd.DataFrame({'col1': [1, 2], 'col2': [3, 4]})
        >>> df.axes
        [RangeIndex(start=0, stop=2, step=1), Index(['col1', 'col2'],
        dtype='object')]
        """
        return [self.index, self.columns]

    @property
    def shape(self) -> Tuple[int, int]:
        """
        Return a tuple representing the dimensionality of the DataFrame.

        See Also
        --------
        ndarray.shape : Tuple of array dimensions.

        Examples
        --------
        >>> df = pd.DataFrame({'col1': [1, 2], 'col2': [3, 4]})
        >>> df.shape
        (2, 2)

        >>> df = pd.DataFrame({'col1': [1, 2], 'col2': [3, 4],
        ...                    'col3': [5, 6]})
        >>> df.shape
        (2, 3)
        """
        return len(self.index), len(self.columns)

    @property
    def _is_homogeneous_type(self) -> bool:
        """
        Whether all the columns in a DataFrame have the same type.

        Returns
        -------
        bool

        See Also
        --------
        Index._is_homogeneous_type : Whether the object has a single
            dtype.
        MultiIndex._is_homogeneous_type : Whether all the levels of a
            MultiIndex have the same dtype.

        Examples
        --------
        >>> DataFrame({"A": [1, 2], "B": [3, 4]})._is_homogeneous_type
        True
        >>> DataFrame({"A": [1, 2], "B": [3.0, 4.0]})._is_homogeneous_type
        False

        Items with the same type but different sizes are considered
        different types.

        >>> DataFrame({
        ...    "A": np.array([1, 2], dtype=np.int32),
        ...    "B": np.array([1, 2], dtype=np.int64)})._is_homogeneous_type
        False
        """
        if isinstance(self._mgr, ArrayManager):
            return len({arr.dtype for arr in self._mgr.arrays}) == 1
        if self._mgr.any_extension_types:
            return len({block.dtype for block in self._mgr.blocks}) == 1
        else:
            return not self._is_mixed_type

    @property
    def _can_fast_transpose(self) -> bool:
        """
        Can we transpose this DataFrame without creating any new array objects.
        """
        if isinstance(self._mgr, ArrayManager):
            return False
        if self._mgr.any_extension_types:
            # TODO(EA2D) special case would be unnecessary with 2D EAs
            return False
        return len(self._mgr.blocks) == 1

    # ----------------------------------------------------------------------
    # Rendering Methods

    def _repr_fits_vertical_(self) -> bool:
        """
        Check length against max_rows.
        """
        max_rows = get_option("display.max_rows")
        return len(self) <= max_rows

    def _repr_fits_horizontal_(self, ignore_width: bool = False) -> bool:
        """
        Check if full repr fits in horizontal boundaries imposed by the display
        options width and max_columns.

        In case of non-interactive session, no boundaries apply.

        `ignore_width` is here so ipynb+HTML output can behave the way
        users expect. display.max_columns remains in effect.
        GH3541, GH3573
        """
        width, height = console.get_console_size()
        max_columns = get_option("display.max_columns")
        nb_columns = len(self.columns)

        # exceed max columns
        if (max_columns and nb_columns > max_columns) or (
            (not ignore_width) and width and nb_columns > (width // 2)
        ):
            return False

        # used by repr_html under IPython notebook or scripts ignore terminal
        # dims
        if ignore_width or not console.in_interactive_session():
            return True

        if get_option("display.width") is not None or console.in_ipython_frontend():
            # check at least the column row for excessive width
            max_rows = 1
        else:
            max_rows = get_option("display.max_rows")

        # when auto-detecting, so width=None and not in ipython front end
        # check whether repr fits horizontal by actually checking
        # the width of the rendered repr
        buf = StringIO()

        # only care about the stuff we'll actually print out
        # and to_string on entire frame may be expensive
        d = self

        if max_rows is not None:  # unlimited rows
            # min of two, where one may be None
            d = d.iloc[: min(max_rows, len(d))]
        else:
            return True

        d.to_string(buf=buf)
        value = buf.getvalue()
        repr_width = max(len(line) for line in value.split("\n"))

        return repr_width < width

    def _info_repr(self) -> bool:
        """
        True if the repr should show the info view.
        """
        info_repr_option = get_option("display.large_repr") == "info"
        return info_repr_option and not (
            self._repr_fits_horizontal_() and self._repr_fits_vertical_()
        )

    def __repr__(self) -> str:
        """
        Return a string representation for a particular DataFrame.
        """
        buf = StringIO("")
        if self._info_repr():
            self.info(buf=buf)
            return buf.getvalue()

        max_rows = get_option("display.max_rows")
        min_rows = get_option("display.min_rows")
        max_cols = get_option("display.max_columns")
        max_colwidth = get_option("display.max_colwidth")
        show_dimensions = get_option("display.show_dimensions")
        if get_option("display.expand_frame_repr"):
            width, _ = console.get_console_size()
        else:
            width = None
        self.to_string(
            buf=buf,
            max_rows=max_rows,
            min_rows=min_rows,
            max_cols=max_cols,
            line_width=width,
            max_colwidth=max_colwidth,
            show_dimensions=show_dimensions,
        )

        return buf.getvalue()

    def _repr_html_(self) -> Optional[str]:
        """
        Return a html representation for a particular DataFrame.

        Mainly for IPython notebook.
        """
        if self._info_repr():
            buf = StringIO("")
            self.info(buf=buf)
            # need to escape the <class>, should be the first line.
            val = buf.getvalue().replace("<", r"&lt;", 1)
            val = val.replace(">", r"&gt;", 1)
            return "<pre>" + val + "</pre>"

        if get_option("display.notebook_repr_html"):
            max_rows = get_option("display.max_rows")
            min_rows = get_option("display.min_rows")
            max_cols = get_option("display.max_columns")
            show_dimensions = get_option("display.show_dimensions")

            formatter = fmt.DataFrameFormatter(
                self,
                columns=None,
                col_space=None,
                na_rep="NaN",
                formatters=None,
                float_format=None,
                sparsify=None,
                justify=None,
                index_names=True,
                header=True,
                index=True,
                bold_rows=True,
                escape=True,
                max_rows=max_rows,
                min_rows=min_rows,
                max_cols=max_cols,
                show_dimensions=show_dimensions,
                decimal=".",
            )
            return fmt.DataFrameRenderer(formatter).to_html(notebook=True)
        else:
            return None

    @Substitution(
        header_type="bool or sequence",
        header="Write out the column names. If a list of strings "
        "is given, it is assumed to be aliases for the "
        "column names",
        col_space_type="int, list or dict of int",
        col_space="The minimum width of each column",
    )
    @Substitution(shared_params=fmt.common_docstring, returns=fmt.return_docstring)
    def to_string(
        self,
        buf: Optional[FilePathOrBuffer[str]] = None,
        columns: Optional[Sequence[str]] = None,
        col_space: Optional[int] = None,
        header: Union[bool, Sequence[str]] = True,
        index: bool = True,
        na_rep: str = "NaN",
        formatters: Optional[fmt.FormattersType] = None,
        float_format: Optional[fmt.FloatFormatType] = None,
        sparsify: Optional[bool] = None,
        index_names: bool = True,
        justify: Optional[str] = None,
        max_rows: Optional[int] = None,
        min_rows: Optional[int] = None,
        max_cols: Optional[int] = None,
        show_dimensions: bool = False,
        decimal: str = ".",
        line_width: Optional[int] = None,
        max_colwidth: Optional[int] = None,
        encoding: Optional[str] = None,
    ) -> Optional[str]:
        """
        Render a DataFrame to a console-friendly tabular output.
        %(shared_params)s
        line_width : int, optional
            Width to wrap a line in characters.
        max_colwidth : int, optional
            Max width to truncate each column in characters. By default, no limit.

            .. versionadded:: 1.0.0
        encoding : str, default "utf-8"
            Set character encoding.

            .. versionadded:: 1.0
        %(returns)s
        See Also
        --------
        to_html : Convert DataFrame to HTML.

        Examples
        --------
        >>> d = {'col1': [1, 2, 3], 'col2': [4, 5, 6]}
        >>> df = pd.DataFrame(d)
        >>> print(df.to_string())
           col1  col2
        0     1     4
        1     2     5
        2     3     6
        """
        from pandas import option_context

        with option_context("display.max_colwidth", max_colwidth):
            formatter = fmt.DataFrameFormatter(
                self,
                columns=columns,
                col_space=col_space,
                na_rep=na_rep,
                formatters=formatters,
                float_format=float_format,
                sparsify=sparsify,
                justify=justify,
                index_names=index_names,
                header=header,
                index=index,
                min_rows=min_rows,
                max_rows=max_rows,
                max_cols=max_cols,
                show_dimensions=show_dimensions,
                decimal=decimal,
            )
            return fmt.DataFrameRenderer(formatter).to_string(
                buf=buf,
                encoding=encoding,
                line_width=line_width,
            )

    # ----------------------------------------------------------------------

    @property
    def style(self) -> Styler:
        """
        Returns a Styler object.

        Contains methods for building a styled HTML representation of the DataFrame.

        See Also
        --------
        io.formats.style.Styler : Helps style a DataFrame or Series according to the
            data with HTML and CSS.
        """
        from pandas.io.formats.style import Styler

        return Styler(self)

    _shared_docs[
        "items"
    ] = r"""
        Iterate over (column name, Series) pairs.

        Iterates over the DataFrame columns, returning a tuple with
        the column name and the content as a Series.

        Yields
        ------
        label : object
            The column names for the DataFrame being iterated over.
        content : Series
            The column entries belonging to each label, as a Series.

        See Also
        --------
        DataFrame.iterrows : Iterate over DataFrame rows as
            (index, Series) pairs.
        DataFrame.itertuples : Iterate over DataFrame rows as namedtuples
            of the values.

        Examples
        --------
        >>> df = pd.DataFrame({'species': ['bear', 'bear', 'marsupial'],
        ...                   'population': [1864, 22000, 80000]},
        ...                   index=['panda', 'polar', 'koala'])
        >>> df
                species   population
        panda   bear      1864
        polar   bear      22000
        koala   marsupial 80000
        >>> for label, content in df.items():
        ...     print(f'label: {label}')
        ...     print(f'content: {content}', sep='\n')
        ...
        label: species
        content:
        panda         bear
        polar         bear
        koala    marsupial
        Name: species, dtype: object
        label: population
        content:
        panda     1864
        polar    22000
        koala    80000
        Name: population, dtype: int64
        """

    @Appender(_shared_docs["items"])
    def items(self) -> Iterable[Tuple[Hashable, Series]]:
        if self.columns.is_unique and hasattr(self, "_item_cache"):
            for k in self.columns:
                yield k, self._get_item_cache(k)
        else:
            for i, k in enumerate(self.columns):
                yield k, self._ixs(i, axis=1)

    @Appender(_shared_docs["items"])
    def iteritems(self) -> Iterable[Tuple[Hashable, Series]]:
        yield from self.items()

    def iterrows(self) -> Iterable[Tuple[Hashable, Series]]:
        """
        Iterate over DataFrame rows as (index, Series) pairs.

        Yields
        ------
        index : label or tuple of label
            The index of the row. A tuple for a `MultiIndex`.
        data : Series
            The data of the row as a Series.

        See Also
        --------
        DataFrame.itertuples : Iterate over DataFrame rows as namedtuples of the values.
        DataFrame.items : Iterate over (column name, Series) pairs.

        Notes
        -----
        1. Because ``iterrows`` returns a Series for each row,
           it does **not** preserve dtypes across the rows (dtypes are
           preserved across columns for DataFrames). For example,

           >>> df = pd.DataFrame([[1, 1.5]], columns=['int', 'float'])
           >>> row = next(df.iterrows())[1]
           >>> row
           int      1.0
           float    1.5
           Name: 0, dtype: float64
           >>> print(row['int'].dtype)
           float64
           >>> print(df['int'].dtype)
           int64

           To preserve dtypes while iterating over the rows, it is better
           to use :meth:`itertuples` which returns namedtuples of the values
           and which is generally faster than ``iterrows``.

        2. You should **never modify** something you are iterating over.
           This is not guaranteed to work in all cases. Depending on the
           data types, the iterator returns a copy and not a view, and writing
           to it will have no effect.
        """
        columns = self.columns
        klass = self._constructor_sliced
        for k, v in zip(self.index, self.values):
            s = klass(v, index=columns, name=k)
            yield k, s

    def itertuples(self, index: bool = True, name: Optional[str] = "Pandas"):
        """
        Iterate over DataFrame rows as namedtuples.

        Parameters
        ----------
        index : bool, default True
            If True, return the index as the first element of the tuple.
        name : str or None, default "Pandas"
            The name of the returned namedtuples or None to return regular
            tuples.

        Returns
        -------
        iterator
            An object to iterate over namedtuples for each row in the
            DataFrame with the first field possibly being the index and
            following fields being the column values.

        See Also
        --------
        DataFrame.iterrows : Iterate over DataFrame rows as (index, Series)
            pairs.
        DataFrame.items : Iterate over (column name, Series) pairs.

        Notes
        -----
        The column names will be renamed to positional names if they are
        invalid Python identifiers, repeated, or start with an underscore.
        On python versions < 3.7 regular tuples are returned for DataFrames
        with a large number of columns (>254).

        Examples
        --------
        >>> df = pd.DataFrame({'num_legs': [4, 2], 'num_wings': [0, 2]},
        ...                   index=['dog', 'hawk'])
        >>> df
              num_legs  num_wings
        dog          4          0
        hawk         2          2
        >>> for row in df.itertuples():
        ...     print(row)
        ...
        Pandas(Index='dog', num_legs=4, num_wings=0)
        Pandas(Index='hawk', num_legs=2, num_wings=2)

        By setting the `index` parameter to False we can remove the index
        as the first element of the tuple:

        >>> for row in df.itertuples(index=False):
        ...     print(row)
        ...
        Pandas(num_legs=4, num_wings=0)
        Pandas(num_legs=2, num_wings=2)

        With the `name` parameter set we set a custom name for the yielded
        namedtuples:

        >>> for row in df.itertuples(name='Animal'):
        ...     print(row)
        ...
        Animal(Index='dog', num_legs=4, num_wings=0)
        Animal(Index='hawk', num_legs=2, num_wings=2)
        """
        arrays = []
        fields = list(self.columns)
        if index:
            arrays.append(self.index)
            fields.insert(0, "Index")

        # use integer indexing because of possible duplicate column names
        arrays.extend(self.iloc[:, k] for k in range(len(self.columns)))

        if name is not None:
            # https://github.com/python/mypy/issues/9046
            # error: namedtuple() expects a string literal as the first argument
            itertuple = collections.namedtuple(  # type: ignore[misc]
                name, fields, rename=True
            )
            return map(itertuple._make, zip(*arrays))

        # fallback to regular tuples
        return zip(*arrays)

    def __len__(self) -> int:
        """
        Returns length of info axis, but here we use the index.
        """
        return len(self.index)

<<<<<<< HEAD
=======
    # error: Overloaded function signatures 1 and 2 overlap with incompatible return
    # types
>>>>>>> 8967241b
    @overload
    def dot(self, other: Series) -> Series:
        ...

    @overload
    def dot(self, other: Union[DataFrame, Index, ArrayLike]) -> DataFrame:
        ...

    # pandas/core/frame.py:1216: error: Overloaded function implementation cannot
    # satisfy signature 2 due to inconsistencies in how they use type variables  [misc]
    def dot(  # type: ignore[misc]
        self, other: Union[AnyArrayLike, FrameOrSeriesUnion]
    ) -> FrameOrSeriesUnion:
        """
        Compute the matrix multiplication between the DataFrame and other.

        This method computes the matrix product between the DataFrame and the
        values of an other Series, DataFrame or a numpy array.

        It can also be called using ``self @ other`` in Python >= 3.5.

        Parameters
        ----------
        other : Series, DataFrame or array-like
            The other object to compute the matrix product with.

        Returns
        -------
        Series or DataFrame
            If other is a Series, return the matrix product between self and
            other as a Series. If other is a DataFrame or a numpy.array, return
            the matrix product of self and other in a DataFrame of a np.array.

        See Also
        --------
        Series.dot: Similar method for Series.

        Notes
        -----
        The dimensions of DataFrame and other must be compatible in order to
        compute the matrix multiplication. In addition, the column names of
        DataFrame and the index of other must contain the same values, as they
        will be aligned prior to the multiplication.

        The dot method for Series computes the inner product, instead of the
        matrix product here.

        Examples
        --------
        Here we multiply a DataFrame with a Series.

        >>> df = pd.DataFrame([[0, 1, -2, -1], [1, 1, 1, 1]])
        >>> s = pd.Series([1, 1, 2, 1])
        >>> df.dot(s)
        0    -4
        1     5
        dtype: int64

        Here we multiply a DataFrame with another DataFrame.

        >>> other = pd.DataFrame([[0, 1], [1, 2], [-1, -1], [2, 0]])
        >>> df.dot(other)
            0   1
        0   1   4
        1   2   2

        Note that the dot method give the same result as @

        >>> df @ other
            0   1
        0   1   4
        1   2   2

        The dot method works also if other is an np.array.

        >>> arr = np.array([[0, 1], [1, 2], [-1, -1], [2, 0]])
        >>> df.dot(arr)
            0   1
        0   1   4
        1   2   2

        Note how shuffling of the objects does not change the result.

        >>> s2 = s.reindex([1, 0, 2, 3])
        >>> df.dot(s2)
        0    -4
        1     5
        dtype: int64
        """
        if isinstance(other, (Series, DataFrame)):
            common = self.columns.union(other.index)
            if len(common) > len(self.columns) or len(common) > len(other.index):
                raise ValueError("matrices are not aligned")

            left = self.reindex(columns=common, copy=False)
            right = other.reindex(index=common, copy=False)
            lvals = left.values
            rvals = right._values
        else:
            left = self
            lvals = self.values
            rvals = np.asarray(other)
            if lvals.shape[1] != rvals.shape[0]:
                raise ValueError(
                    f"Dot product shape mismatch, {lvals.shape} vs {rvals.shape}"
                )

        if isinstance(other, DataFrame):
            return self._constructor(
                np.dot(lvals, rvals), index=left.index, columns=other.columns
            )
        elif isinstance(other, Series):
            return self._constructor_sliced(np.dot(lvals, rvals), index=left.index)
        elif isinstance(rvals, (np.ndarray, Index)):
            result = np.dot(lvals, rvals)
            if result.ndim == 2:
                return self._constructor(result, index=left.index)
            else:
                return self._constructor_sliced(result, index=left.index)
        else:  # pragma: no cover
            raise TypeError(f"unsupported type: {type(other)}")

    @overload
    def __matmul__(self, other: Series) -> Series:
        ...

    @overload
    def __matmul__(
        self, other: Union[AnyArrayLike, FrameOrSeriesUnion]
    ) -> FrameOrSeriesUnion:
        ...

    def __matmul__(
        self, other: Union[AnyArrayLike, FrameOrSeriesUnion]
    ) -> FrameOrSeriesUnion:
        """
        Matrix multiplication using binary `@` operator in Python>=3.5.
        """
        return self.dot(other)

    def __rmatmul__(self, other):
        """
        Matrix multiplication using binary `@` operator in Python>=3.5.
        """
        try:
            return self.T.dot(np.transpose(other)).T
        except ValueError as err:
            if "shape mismatch" not in str(err):
                raise
            # GH#21581 give exception message for original shapes
            msg = f"shapes {np.shape(other)} and {self.shape} not aligned"
            raise ValueError(msg) from err

    # ----------------------------------------------------------------------
    # IO methods (to / from other formats)

    @classmethod
    def from_dict(
        cls, data, orient="columns", dtype: Optional[Dtype] = None, columns=None
    ) -> DataFrame:
        """
        Construct DataFrame from dict of array-like or dicts.

        Creates DataFrame object from dictionary by columns or by index
        allowing dtype specification.

        Parameters
        ----------
        data : dict
            Of the form {field : array-like} or {field : dict}.
        orient : {'columns', 'index'}, default 'columns'
            The "orientation" of the data. If the keys of the passed dict
            should be the columns of the resulting DataFrame, pass 'columns'
            (default). Otherwise if the keys should be rows, pass 'index'.
        dtype : dtype, default None
            Data type to force, otherwise infer.
        columns : list, default None
            Column labels to use when ``orient='index'``. Raises a ValueError
            if used with ``orient='columns'``.

        Returns
        -------
        DataFrame

        See Also
        --------
        DataFrame.from_records : DataFrame from structured ndarray, sequence
            of tuples or dicts, or DataFrame.
        DataFrame : DataFrame object creation using constructor.

        Examples
        --------
        By default the keys of the dict become the DataFrame columns:

        >>> data = {'col_1': [3, 2, 1, 0], 'col_2': ['a', 'b', 'c', 'd']}
        >>> pd.DataFrame.from_dict(data)
           col_1 col_2
        0      3     a
        1      2     b
        2      1     c
        3      0     d

        Specify ``orient='index'`` to create the DataFrame using dictionary
        keys as rows:

        >>> data = {'row_1': [3, 2, 1, 0], 'row_2': ['a', 'b', 'c', 'd']}
        >>> pd.DataFrame.from_dict(data, orient='index')
               0  1  2  3
        row_1  3  2  1  0
        row_2  a  b  c  d

        When using the 'index' orientation, the column names can be
        specified manually:

        >>> pd.DataFrame.from_dict(data, orient='index',
        ...                        columns=['A', 'B', 'C', 'D'])
               A  B  C  D
        row_1  3  2  1  0
        row_2  a  b  c  d
        """
        index = None
        orient = orient.lower()
        if orient == "index":
            if len(data) > 0:
                # TODO speed up Series case
                if isinstance(list(data.values())[0], (Series, dict)):
                    data = _from_nested_dict(data)
                else:
                    data, index = list(data.values()), list(data.keys())
        elif orient == "columns":
            if columns is not None:
                raise ValueError("cannot use columns parameter with orient='columns'")
        else:  # pragma: no cover
            raise ValueError("only recognize index or columns for orient")

        return cls(data, index=index, columns=columns, dtype=dtype)

    def to_numpy(
        self,
        dtype: Optional[NpDtype] = None,
        copy: bool = False,
        na_value=lib.no_default,
    ) -> np.ndarray:
        """
        Convert the DataFrame to a NumPy array.

        .. versionadded:: 0.24.0

        By default, the dtype of the returned array will be the common NumPy
        dtype of all types in the DataFrame. For example, if the dtypes are
        ``float16`` and ``float32``, the results dtype will be ``float32``.
        This may require copying data and coercing values, which may be
        expensive.

        Parameters
        ----------
        dtype : str or numpy.dtype, optional
            The dtype to pass to :meth:`numpy.asarray`.
        copy : bool, default False
            Whether to ensure that the returned value is not a view on
            another array. Note that ``copy=False`` does not *ensure* that
            ``to_numpy()`` is no-copy. Rather, ``copy=True`` ensure that
            a copy is made, even if not strictly necessary.
        na_value : Any, optional
            The value to use for missing values. The default value depends
            on `dtype` and the dtypes of the DataFrame columns.

            .. versionadded:: 1.1.0

        Returns
        -------
        numpy.ndarray

        See Also
        --------
        Series.to_numpy : Similar method for Series.

        Examples
        --------
        >>> pd.DataFrame({"A": [1, 2], "B": [3, 4]}).to_numpy()
        array([[1, 3],
               [2, 4]])

        With heterogeneous data, the lowest common type will have to
        be used.

        >>> df = pd.DataFrame({"A": [1, 2], "B": [3.0, 4.5]})
        >>> df.to_numpy()
        array([[1. , 3. ],
               [2. , 4.5]])

        For a mix of numeric and non-numeric types, the output array will
        have object dtype.

        >>> df['C'] = pd.date_range('2000', periods=2)
        >>> df.to_numpy()
        array([[1, 3.0, Timestamp('2000-01-01 00:00:00')],
               [2, 4.5, Timestamp('2000-01-02 00:00:00')]], dtype=object)
        """
        self._consolidate_inplace()
        result = self._mgr.as_array(
            transpose=self._AXIS_REVERSED, dtype=dtype, copy=copy, na_value=na_value
        )
        if result.dtype is not dtype:
            result = np.array(result, dtype=dtype, copy=False)

        return result

    def to_dict(self, orient: str = "dict", into=dict):
        """
        Convert the DataFrame to a dictionary.

        The type of the key-value pairs can be customized with the parameters
        (see below).

        Parameters
        ----------
        orient : str {'dict', 'list', 'series', 'split', 'records', 'index'}
            Determines the type of the values of the dictionary.

            - 'dict' (default) : dict like {column -> {index -> value}}
            - 'list' : dict like {column -> [values]}
            - 'series' : dict like {column -> Series(values)}
            - 'split' : dict like
              {'index' -> [index], 'columns' -> [columns], 'data' -> [values]}
            - 'records' : list like
              [{column -> value}, ... , {column -> value}]
            - 'index' : dict like {index -> {column -> value}}

            Abbreviations are allowed. `s` indicates `series` and `sp`
            indicates `split`.

        into : class, default dict
            The collections.abc.Mapping subclass used for all Mappings
            in the return value.  Can be the actual class or an empty
            instance of the mapping type you want.  If you want a
            collections.defaultdict, you must pass it initialized.

        Returns
        -------
        dict, list or collections.abc.Mapping
            Return a collections.abc.Mapping object representing the DataFrame.
            The resulting transformation depends on the `orient` parameter.

        See Also
        --------
        DataFrame.from_dict: Create a DataFrame from a dictionary.
        DataFrame.to_json: Convert a DataFrame to JSON format.

        Examples
        --------
        >>> df = pd.DataFrame({'col1': [1, 2],
        ...                    'col2': [0.5, 0.75]},
        ...                   index=['row1', 'row2'])
        >>> df
              col1  col2
        row1     1  0.50
        row2     2  0.75
        >>> df.to_dict()
        {'col1': {'row1': 1, 'row2': 2}, 'col2': {'row1': 0.5, 'row2': 0.75}}

        You can specify the return orientation.

        >>> df.to_dict('series')
        {'col1': row1    1
                 row2    2
        Name: col1, dtype: int64,
        'col2': row1    0.50
                row2    0.75
        Name: col2, dtype: float64}

        >>> df.to_dict('split')
        {'index': ['row1', 'row2'], 'columns': ['col1', 'col2'],
         'data': [[1, 0.5], [2, 0.75]]}

        >>> df.to_dict('records')
        [{'col1': 1, 'col2': 0.5}, {'col1': 2, 'col2': 0.75}]

        >>> df.to_dict('index')
        {'row1': {'col1': 1, 'col2': 0.5}, 'row2': {'col1': 2, 'col2': 0.75}}

        You can also specify the mapping type.

        >>> from collections import OrderedDict, defaultdict
        >>> df.to_dict(into=OrderedDict)
        OrderedDict([('col1', OrderedDict([('row1', 1), ('row2', 2)])),
                     ('col2', OrderedDict([('row1', 0.5), ('row2', 0.75)]))])

        If you want a `defaultdict`, you need to initialize it:

        >>> dd = defaultdict(list)
        >>> df.to_dict('records', into=dd)
        [defaultdict(<class 'list'>, {'col1': 1, 'col2': 0.5}),
         defaultdict(<class 'list'>, {'col1': 2, 'col2': 0.75})]
        """
        if not self.columns.is_unique:
            warnings.warn(
                "DataFrame columns are not unique, some columns will be omitted.",
                UserWarning,
                stacklevel=2,
            )
        # GH16122
        into_c = com.standardize_mapping(into)

        orient = orient.lower()
        # GH32515
        if orient.startswith(("d", "l", "s", "r", "i")) and orient not in {
            "dict",
            "list",
            "series",
            "split",
            "records",
            "index",
        }:
            warnings.warn(
                "Using short name for 'orient' is deprecated. Only the "
                "options: ('dict', list, 'series', 'split', 'records', 'index') "
                "will be used in a future version. Use one of the above "
                "to silence this warning.",
                FutureWarning,
            )

            if orient.startswith("d"):
                orient = "dict"
            elif orient.startswith("l"):
                orient = "list"
            elif orient.startswith("sp"):
                orient = "split"
            elif orient.startswith("s"):
                orient = "series"
            elif orient.startswith("r"):
                orient = "records"
            elif orient.startswith("i"):
                orient = "index"

        if orient == "dict":
            return into_c((k, v.to_dict(into)) for k, v in self.items())

        elif orient == "list":
            return into_c((k, v.tolist()) for k, v in self.items())

        elif orient == "split":
            return into_c(
                (
                    ("index", self.index.tolist()),
                    ("columns", self.columns.tolist()),
                    (
                        "data",
                        [
                            list(map(maybe_box_datetimelike, t))
                            for t in self.itertuples(index=False, name=None)
                        ],
                    ),
                )
            )

        elif orient == "series":
            return into_c((k, maybe_box_datetimelike(v)) for k, v in self.items())

        elif orient == "records":
            columns = self.columns.tolist()
            rows = (
                dict(zip(columns, row))
                for row in self.itertuples(index=False, name=None)
            )
            return [
                into_c((k, maybe_box_datetimelike(v)) for k, v in row.items())
                for row in rows
            ]

        elif orient == "index":
            if not self.index.is_unique:
                raise ValueError("DataFrame index must be unique for orient='index'.")
            return into_c(
                (t[0], dict(zip(self.columns, t[1:])))
                for t in self.itertuples(name=None)
            )

        else:
            raise ValueError(f"orient '{orient}' not understood")

    def to_gbq(
        self,
        destination_table: str,
        project_id: Optional[str] = None,
        chunksize: Optional[int] = None,
        reauth: bool = False,
        if_exists: str = "fail",
        auth_local_webserver: bool = False,
        table_schema: Optional[List[Dict[str, str]]] = None,
        location: Optional[str] = None,
        progress_bar: bool = True,
        credentials=None,
    ) -> None:
        """
        Write a DataFrame to a Google BigQuery table.

        This function requires the `pandas-gbq package
        <https://pandas-gbq.readthedocs.io>`__.

        See the `How to authenticate with Google BigQuery
        <https://pandas-gbq.readthedocs.io/en/latest/howto/authentication.html>`__
        guide for authentication instructions.

        Parameters
        ----------
        destination_table : str
            Name of table to be written, in the form ``dataset.tablename``.
        project_id : str, optional
            Google BigQuery Account project ID. Optional when available from
            the environment.
        chunksize : int, optional
            Number of rows to be inserted in each chunk from the dataframe.
            Set to ``None`` to load the whole dataframe at once.
        reauth : bool, default False
            Force Google BigQuery to re-authenticate the user. This is useful
            if multiple accounts are used.
        if_exists : str, default 'fail'
            Behavior when the destination table exists. Value can be one of:

            ``'fail'``
                If table exists raise pandas_gbq.gbq.TableCreationError.
            ``'replace'``
                If table exists, drop it, recreate it, and insert data.
            ``'append'``
                If table exists, insert data. Create if does not exist.
        auth_local_webserver : bool, default False
            Use the `local webserver flow`_ instead of the `console flow`_
            when getting user credentials.

            .. _local webserver flow:
                https://google-auth-oauthlib.readthedocs.io/en/latest/reference/google_auth_oauthlib.flow.html#google_auth_oauthlib.flow.InstalledAppFlow.run_local_server
            .. _console flow:
                https://google-auth-oauthlib.readthedocs.io/en/latest/reference/google_auth_oauthlib.flow.html#google_auth_oauthlib.flow.InstalledAppFlow.run_console

            *New in version 0.2.0 of pandas-gbq*.
        table_schema : list of dicts, optional
            List of BigQuery table fields to which according DataFrame
            columns conform to, e.g. ``[{'name': 'col1', 'type':
            'STRING'},...]``. If schema is not provided, it will be
            generated according to dtypes of DataFrame columns. See
            BigQuery API documentation on available names of a field.

            *New in version 0.3.1 of pandas-gbq*.
        location : str, optional
            Location where the load job should run. See the `BigQuery locations
            documentation
            <https://cloud.google.com/bigquery/docs/dataset-locations>`__ for a
            list of available locations. The location must match that of the
            target dataset.

            *New in version 0.5.0 of pandas-gbq*.
        progress_bar : bool, default True
            Use the library `tqdm` to show the progress bar for the upload,
            chunk by chunk.

            *New in version 0.5.0 of pandas-gbq*.
        credentials : google.auth.credentials.Credentials, optional
            Credentials for accessing Google APIs. Use this parameter to
            override default credentials, such as to use Compute Engine
            :class:`google.auth.compute_engine.Credentials` or Service
            Account :class:`google.oauth2.service_account.Credentials`
            directly.

            *New in version 0.8.0 of pandas-gbq*.

            .. versionadded:: 0.24.0

        See Also
        --------
        pandas_gbq.to_gbq : This function in the pandas-gbq library.
        read_gbq : Read a DataFrame from Google BigQuery.
        """
        from pandas.io import gbq

        gbq.to_gbq(
            self,
            destination_table,
            project_id=project_id,
            chunksize=chunksize,
            reauth=reauth,
            if_exists=if_exists,
            auth_local_webserver=auth_local_webserver,
            table_schema=table_schema,
            location=location,
            progress_bar=progress_bar,
            credentials=credentials,
        )

    @classmethod
    def from_records(
        cls,
        data,
        index=None,
        exclude=None,
        columns=None,
        coerce_float: bool = False,
        nrows=None,
    ) -> DataFrame:
        """
        Convert structured or record ndarray to DataFrame.

        Creates a DataFrame object from a structured ndarray, sequence of
        tuples or dicts, or DataFrame.

        Parameters
        ----------
        data : structured ndarray, sequence of tuples or dicts, or DataFrame
            Structured input data.
        index : str, list of fields, array-like
            Field of array to use as the index, alternately a specific set of
            input labels to use.
        exclude : sequence, default None
            Columns or fields to exclude.
        columns : sequence, default None
            Column names to use. If the passed data do not have names
            associated with them, this argument provides names for the
            columns. Otherwise this argument indicates the order of the columns
            in the result (any names not found in the data will become all-NA
            columns).
        coerce_float : bool, default False
            Attempt to convert values of non-string, non-numeric objects (like
            decimal.Decimal) to floating point, useful for SQL result sets.
        nrows : int, default None
            Number of rows to read if data is an iterator.

        Returns
        -------
        DataFrame

        See Also
        --------
        DataFrame.from_dict : DataFrame from dict of array-like or dicts.
        DataFrame : DataFrame object creation using constructor.

        Examples
        --------
        Data can be provided as a structured ndarray:

        >>> data = np.array([(3, 'a'), (2, 'b'), (1, 'c'), (0, 'd')],
        ...                 dtype=[('col_1', 'i4'), ('col_2', 'U1')])
        >>> pd.DataFrame.from_records(data)
           col_1 col_2
        0      3     a
        1      2     b
        2      1     c
        3      0     d

        Data can be provided as a list of dicts:

        >>> data = [{'col_1': 3, 'col_2': 'a'},
        ...         {'col_1': 2, 'col_2': 'b'},
        ...         {'col_1': 1, 'col_2': 'c'},
        ...         {'col_1': 0, 'col_2': 'd'}]
        >>> pd.DataFrame.from_records(data)
           col_1 col_2
        0      3     a
        1      2     b
        2      1     c
        3      0     d

        Data can be provided as a list of tuples with corresponding columns:

        >>> data = [(3, 'a'), (2, 'b'), (1, 'c'), (0, 'd')]
        >>> pd.DataFrame.from_records(data, columns=['col_1', 'col_2'])
           col_1 col_2
        0      3     a
        1      2     b
        2      1     c
        3      0     d
        """
        # Make a copy of the input columns so we can modify it
        if columns is not None:
            columns = ensure_index(columns)

        if is_iterator(data):
            if nrows == 0:
                return cls()

            try:
                first_row = next(data)
            except StopIteration:
                return cls(index=index, columns=columns)

            dtype = None
            if hasattr(first_row, "dtype") and first_row.dtype.names:
                dtype = first_row.dtype

            values = [first_row]

            if nrows is None:
                values += data
            else:
                values.extend(itertools.islice(data, nrows - 1))

            if dtype is not None:
                data = np.array(values, dtype=dtype)
            else:
                data = values

        if isinstance(data, dict):
            if columns is None:
                columns = arr_columns = ensure_index(sorted(data))
                arrays = [data[k] for k in columns]
            else:
                arrays = []
                arr_columns_list = []
                for k, v in data.items():
                    if k in columns:
                        arr_columns_list.append(k)
                        arrays.append(v)

                arrays, arr_columns = reorder_arrays(arrays, arr_columns_list, columns)

        elif isinstance(data, (np.ndarray, DataFrame)):
            arrays, columns = to_arrays(data, columns)
            if columns is not None:
                columns = ensure_index(columns)
            arr_columns = columns
        else:
            arrays, arr_columns = to_arrays(data, columns)
            if coerce_float:
                for i, arr in enumerate(arrays):
                    if arr.dtype == object:
                        arrays[i] = lib.maybe_convert_objects(arr, try_float=True)

            arr_columns = ensure_index(arr_columns)
            if columns is not None:
                columns = ensure_index(columns)
            else:
                columns = arr_columns

        if exclude is None:
            exclude = set()
        else:
            exclude = set(exclude)

        result_index = None
        if index is not None:
            if isinstance(index, str) or not hasattr(index, "__iter__"):
                i = columns.get_loc(index)
                exclude.add(index)
                if len(arrays) > 0:
                    result_index = Index(arrays[i], name=index)
                else:
                    result_index = Index([], name=index)
            else:
                try:
                    index_data = [arrays[arr_columns.get_loc(field)] for field in index]
                except (KeyError, TypeError):
                    # raised by get_loc, see GH#29258
                    result_index = index
                else:
                    result_index = ensure_index_from_sequences(index_data, names=index)
                    exclude.update(index)

        if any(exclude):
            arr_exclude = [x for x in exclude if x in arr_columns]
            to_remove = [arr_columns.get_loc(col) for col in arr_exclude]
            arrays = [v for i, v in enumerate(arrays) if i not in to_remove]

            arr_columns = arr_columns.drop(arr_exclude)
            columns = columns.drop(exclude)

        mgr = arrays_to_mgr(arrays, arr_columns, result_index, columns)

        return cls(mgr)

    def to_records(
        self, index=True, column_dtypes=None, index_dtypes=None
    ) -> np.recarray:
        """
        Convert DataFrame to a NumPy record array.

        Index will be included as the first field of the record array if
        requested.

        Parameters
        ----------
        index : bool, default True
            Include index in resulting record array, stored in 'index'
            field or using the index label, if set.
        column_dtypes : str, type, dict, default None
            .. versionadded:: 0.24.0

            If a string or type, the data type to store all columns. If
            a dictionary, a mapping of column names and indices (zero-indexed)
            to specific data types.
        index_dtypes : str, type, dict, default None
            .. versionadded:: 0.24.0

            If a string or type, the data type to store all index levels. If
            a dictionary, a mapping of index level names and indices
            (zero-indexed) to specific data types.

            This mapping is applied only if `index=True`.

        Returns
        -------
        numpy.recarray
            NumPy ndarray with the DataFrame labels as fields and each row
            of the DataFrame as entries.

        See Also
        --------
        DataFrame.from_records: Convert structured or record ndarray
            to DataFrame.
        numpy.recarray: An ndarray that allows field access using
            attributes, analogous to typed columns in a
            spreadsheet.

        Examples
        --------
        >>> df = pd.DataFrame({'A': [1, 2], 'B': [0.5, 0.75]},
        ...                   index=['a', 'b'])
        >>> df
           A     B
        a  1  0.50
        b  2  0.75
        >>> df.to_records()
        rec.array([('a', 1, 0.5 ), ('b', 2, 0.75)],
                  dtype=[('index', 'O'), ('A', '<i8'), ('B', '<f8')])

        If the DataFrame index has no label then the recarray field name
        is set to 'index'. If the index has a label then this is used as the
        field name:

        >>> df.index = df.index.rename("I")
        >>> df.to_records()
        rec.array([('a', 1, 0.5 ), ('b', 2, 0.75)],
                  dtype=[('I', 'O'), ('A', '<i8'), ('B', '<f8')])

        The index can be excluded from the record array:

        >>> df.to_records(index=False)
        rec.array([(1, 0.5 ), (2, 0.75)],
                  dtype=[('A', '<i8'), ('B', '<f8')])

        Data types can be specified for the columns:

        >>> df.to_records(column_dtypes={"A": "int32"})
        rec.array([('a', 1, 0.5 ), ('b', 2, 0.75)],
                  dtype=[('I', 'O'), ('A', '<i4'), ('B', '<f8')])

        As well as for the index:

        >>> df.to_records(index_dtypes="<S2")
        rec.array([(b'a', 1, 0.5 ), (b'b', 2, 0.75)],
                  dtype=[('I', 'S2'), ('A', '<i8'), ('B', '<f8')])

        >>> index_dtypes = f"<S{df.index.str.len().max()}"
        >>> df.to_records(index_dtypes=index_dtypes)
        rec.array([(b'a', 1, 0.5 ), (b'b', 2, 0.75)],
                  dtype=[('I', 'S1'), ('A', '<i8'), ('B', '<f8')])
        """
        if index:
            if isinstance(self.index, MultiIndex):
                # array of tuples to numpy cols. copy copy copy
                ix_vals = list(map(np.array, zip(*self.index._values)))
            else:
                # pandas/core/frame.py:2059: error: List item 0 has incompatible type
                # "ArrayLike"; expected "ndarray"  [list-item]
                ix_vals = [self.index.values]  # type: ignore[list-item]

            arrays = ix_vals + [
                np.asarray(self.iloc[:, i]) for i in range(len(self.columns))
            ]

            index_names = list(self.index.names)

            if isinstance(self.index, MultiIndex):
                count = 0
                for i, n in enumerate(index_names):
                    if n is None:
                        index_names[i] = f"level_{count}"
                        count += 1
            elif index_names[0] is None:
                index_names = ["index"]

            names = [str(name) for name in itertools.chain(index_names, self.columns)]
        else:
            arrays = [np.asarray(self.iloc[:, i]) for i in range(len(self.columns))]
            names = [str(c) for c in self.columns]
            index_names = []

        index_len = len(index_names)
        formats = []

        for i, v in enumerate(arrays):
            index = i

            # When the names and arrays are collected, we
            # first collect those in the DataFrame's index,
            # followed by those in its columns.
            #
            # Thus, the total length of the array is:
            # len(index_names) + len(DataFrame.columns).
            #
            # This check allows us to see whether we are
            # handling a name / array in the index or column.
            if index < index_len:
                dtype_mapping = index_dtypes
                name = index_names[index]
            else:
                index -= index_len
                dtype_mapping = column_dtypes
                name = self.columns[index]

            # We have a dictionary, so we get the data type
            # associated with the index or column (which can
            # be denoted by its name in the DataFrame or its
            # position in DataFrame's array of indices or
            # columns, whichever is applicable.
            if is_dict_like(dtype_mapping):
                if name in dtype_mapping:
                    dtype_mapping = dtype_mapping[name]
                elif index in dtype_mapping:
                    dtype_mapping = dtype_mapping[index]
                else:
                    dtype_mapping = None

            # If no mapping can be found, use the array's
            # dtype attribute for formatting.
            #
            # A valid dtype must either be a type or
            # string naming a type.
            if dtype_mapping is None:
                formats.append(v.dtype)
            elif isinstance(dtype_mapping, (type, np.dtype, str)):
                # error: Argument 1 to "append" of "list" has incompatible type
                # "Union[type, dtype, str]"; expected "dtype"
                formats.append(dtype_mapping)  # type: ignore[arg-type]
            else:
                element = "row" if i < index_len else "column"
                msg = f"Invalid dtype {dtype_mapping} specified for {element} {name}"
                raise ValueError(msg)

        return np.rec.fromarrays(arrays, dtype={"names": names, "formats": formats})

    @classmethod
    def _from_arrays(
        cls,
        arrays,
        columns,
        index,
        dtype: Optional[Dtype] = None,
        verify_integrity: bool = True,
    ) -> DataFrame:
        """
        Create DataFrame from a list of arrays corresponding to the columns.

        Parameters
        ----------
        arrays : list-like of arrays
            Each array in the list corresponds to one column, in order.
        columns : list-like, Index
            The column names for the resulting DataFrame.
        index : list-like, Index
            The rows labels for the resulting DataFrame.
        dtype : dtype, optional
            Optional dtype to enforce for all arrays.
        verify_integrity : bool, default True
            Validate and homogenize all input. If set to False, it is assumed
            that all elements of `arrays` are actual arrays how they will be
            stored in a block (numpy ndarray or ExtensionArray), have the same
            length as and are aligned with the index, and that `columns` and
            `index` are ensured to be an Index object.

        Returns
        -------
        DataFrame
        """
        if dtype is not None:
            dtype = pandas_dtype(dtype)

        mgr = arrays_to_mgr(
            arrays,
            columns,
            index,
            columns,
            dtype=dtype,
            verify_integrity=verify_integrity,
        )
        return cls(mgr)

    @doc(storage_options=generic._shared_docs["storage_options"])
    @deprecate_kwarg(old_arg_name="fname", new_arg_name="path")
    def to_stata(
        self,
        path: FilePathOrBuffer,
        convert_dates: Optional[Dict[Hashable, str]] = None,
        write_index: bool = True,
        byteorder: Optional[str] = None,
        time_stamp: Optional[datetime.datetime] = None,
        data_label: Optional[str] = None,
        variable_labels: Optional[Dict[Hashable, str]] = None,
        version: Optional[int] = 114,
        convert_strl: Optional[Sequence[Hashable]] = None,
        compression: CompressionOptions = "infer",
        storage_options: StorageOptions = None,
    ) -> None:
        """
        Export DataFrame object to Stata dta format.

        Writes the DataFrame to a Stata dataset file.
        "dta" files contain a Stata dataset.

        Parameters
        ----------
        path : str, buffer or path object
            String, path object (pathlib.Path or py._path.local.LocalPath) or
            object implementing a binary write() function. If using a buffer
            then the buffer will not be automatically closed after the file
            data has been written.

            .. versionchanged:: 1.0.0

            Previously this was "fname"

        convert_dates : dict
            Dictionary mapping columns containing datetime types to stata
            internal format to use when writing the dates. Options are 'tc',
            'td', 'tm', 'tw', 'th', 'tq', 'ty'. Column can be either an integer
            or a name. Datetime columns that do not have a conversion type
            specified will be converted to 'tc'. Raises NotImplementedError if
            a datetime column has timezone information.
        write_index : bool
            Write the index to Stata dataset.
        byteorder : str
            Can be ">", "<", "little", or "big". default is `sys.byteorder`.
        time_stamp : datetime
            A datetime to use as file creation date.  Default is the current
            time.
        data_label : str, optional
            A label for the data set.  Must be 80 characters or smaller.
        variable_labels : dict
            Dictionary containing columns as keys and variable labels as
            values. Each label must be 80 characters or smaller.
        version : {{114, 117, 118, 119, None}}, default 114
            Version to use in the output dta file. Set to None to let pandas
            decide between 118 or 119 formats depending on the number of
            columns in the frame. Version 114 can be read by Stata 10 and
            later. Version 117 can be read by Stata 13 or later. Version 118
            is supported in Stata 14 and later. Version 119 is supported in
            Stata 15 and later. Version 114 limits string variables to 244
            characters or fewer while versions 117 and later allow strings
            with lengths up to 2,000,000 characters. Versions 118 and 119
            support Unicode characters, and version 119 supports more than
            32,767 variables.

            Version 119 should usually only be used when the number of
            variables exceeds the capacity of dta format 118. Exporting
            smaller datasets in format 119 may have unintended consequences,
            and, as of November 2020, Stata SE cannot read version 119 files.

            .. versionchanged:: 1.0.0

                Added support for formats 118 and 119.

        convert_strl : list, optional
            List of column names to convert to string columns to Stata StrL
            format. Only available if version is 117.  Storing strings in the
            StrL format can produce smaller dta files if strings have more than
            8 characters and values are repeated.
        compression : str or dict, default 'infer'
            For on-the-fly compression of the output dta. If string, specifies
            compression mode. If dict, value at key 'method' specifies
            compression mode. Compression mode must be one of {{'infer', 'gzip',
            'bz2', 'zip', 'xz', None}}. If compression mode is 'infer' and
            `fname` is path-like, then detect compression from the following
            extensions: '.gz', '.bz2', '.zip', or '.xz' (otherwise no
            compression). If dict and compression mode is one of {{'zip',
            'gzip', 'bz2'}}, or inferred as one of the above, other entries
            passed as additional compression options.

            .. versionadded:: 1.1.0

        {storage_options}

            .. versionadded:: 1.2.0

        Raises
        ------
        NotImplementedError
            * If datetimes contain timezone information
            * Column dtype is not representable in Stata
        ValueError
            * Columns listed in convert_dates are neither datetime64[ns]
              or datetime.datetime
            * Column listed in convert_dates is not in DataFrame
            * Categorical label contains more than 32,000 characters

        See Also
        --------
        read_stata : Import Stata data files.
        io.stata.StataWriter : Low-level writer for Stata data files.
        io.stata.StataWriter117 : Low-level writer for version 117 files.

        Examples
        --------
        >>> df = pd.DataFrame({{'animal': ['falcon', 'parrot', 'falcon',
        ...                               'parrot'],
        ...                    'speed': [350, 18, 361, 15]}})
        >>> df.to_stata('animals.dta')  # doctest: +SKIP
        """
        if version not in (114, 117, 118, 119, None):
            raise ValueError("Only formats 114, 117, 118 and 119 are supported.")
        if version == 114:
            if convert_strl is not None:
                raise ValueError("strl is not supported in format 114")
            from pandas.io.stata import StataWriter as statawriter
        elif version == 117:
            # mypy: Name 'statawriter' already defined (possibly by an import)
            from pandas.io.stata import (  # type: ignore[no-redef]
                StataWriter117 as statawriter,
            )
        else:  # versions 118 and 119
            # mypy: Name 'statawriter' already defined (possibly by an import)
            from pandas.io.stata import (  # type: ignore[no-redef]
                StataWriterUTF8 as statawriter,
            )

        kwargs: Dict[str, Any] = {}
        if version is None or version >= 117:
            # strl conversion is only supported >= 117
            kwargs["convert_strl"] = convert_strl
        if version is None or version >= 118:
            # Specifying the version is only supported for UTF8 (118 or 119)
            kwargs["version"] = version

        # mypy: Too many arguments for "StataWriter"
        writer = statawriter(  # type: ignore[call-arg]
            path,
            self,
            convert_dates=convert_dates,
            byteorder=byteorder,
            time_stamp=time_stamp,
            data_label=data_label,
            write_index=write_index,
            variable_labels=variable_labels,
            compression=compression,
            storage_options=storage_options,
            **kwargs,
        )
        writer.write_file()

    @deprecate_kwarg(old_arg_name="fname", new_arg_name="path")
    def to_feather(self, path: FilePathOrBuffer[AnyStr], **kwargs) -> None:
        """
        Write a DataFrame to the binary Feather format.

        Parameters
        ----------
        path : str or file-like object
            If a string, it will be used as Root Directory path.
        **kwargs :
            Additional keywords passed to :func:`pyarrow.feather.write_feather`.
            Starting with pyarrow 0.17, this includes the `compression`,
            `compression_level`, `chunksize` and `version` keywords.

            .. versionadded:: 1.1.0
        """
        from pandas.io.feather_format import to_feather

        to_feather(self, path, **kwargs)

    @doc(
        Series.to_markdown,
        klass=_shared_doc_kwargs["klass"],
        storage_options=_shared_docs["storage_options"],
        examples="""Examples
        --------
        >>> df = pd.DataFrame(
        ...     data={"animal_1": ["elk", "pig"], "animal_2": ["dog", "quetzal"]}
        ... )
        >>> print(df.to_markdown())
        |    | animal_1   | animal_2   |
        |---:|:-----------|:-----------|
        |  0 | elk        | dog        |
        |  1 | pig        | quetzal    |

        Output markdown with a tabulate option.

        >>> print(df.to_markdown(tablefmt="grid"))
        +----+------------+------------+
        |    | animal_1   | animal_2   |
        +====+============+============+
        |  0 | elk        | dog        |
        +----+------------+------------+
        |  1 | pig        | quetzal    |
        +----+------------+------------+
        """,
    )
    def to_markdown(
        self,
        buf: Optional[Union[IO[str], str]] = None,
        mode: str = "wt",
        index: bool = True,
        storage_options: StorageOptions = None,
        **kwargs,
    ) -> Optional[str]:
        if "showindex" in kwargs:
            warnings.warn(
                "'showindex' is deprecated. Only 'index' will be used "
                "in a future version. Use 'index' to silence this warning.",
                FutureWarning,
                stacklevel=2,
            )

        kwargs.setdefault("headers", "keys")
        kwargs.setdefault("tablefmt", "pipe")
        kwargs.setdefault("showindex", index)
        tabulate = import_optional_dependency("tabulate")
        result = tabulate.tabulate(self, **kwargs)
        if buf is None:
            return result

        with get_handle(buf, mode, storage_options=storage_options) as handles:
            assert not isinstance(handles.handle, (str, mmap.mmap))
            handles.handle.writelines(result)
        return None

    @doc(storage_options=generic._shared_docs["storage_options"])
    @deprecate_kwarg(old_arg_name="fname", new_arg_name="path")
    def to_parquet(
        self,
        path: Optional[FilePathOrBuffer] = None,
        engine: str = "auto",
        compression: Optional[str] = "snappy",
        index: Optional[bool] = None,
        partition_cols: Optional[List[str]] = None,
        storage_options: StorageOptions = None,
        **kwargs,
    ) -> Optional[bytes]:
        """
        Write a DataFrame to the binary parquet format.

        This function writes the dataframe as a `parquet file
        <https://parquet.apache.org/>`_. You can choose different parquet
        backends, and have the option of compression. See
        :ref:`the user guide <io.parquet>` for more details.

        Parameters
        ----------
        path : str or file-like object, default None
            If a string, it will be used as Root Directory path
            when writing a partitioned dataset. By file-like object,
            we refer to objects with a write() method, such as a file handle
            (e.g. via builtin open function) or io.BytesIO. The engine
            fastparquet does not accept file-like objects. If path is None,
            a bytes object is returned.

            .. versionchanged:: 1.2.0

            Previously this was "fname"

        engine : {{'auto', 'pyarrow', 'fastparquet'}}, default 'auto'
            Parquet library to use. If 'auto', then the option
            ``io.parquet.engine`` is used. The default ``io.parquet.engine``
            behavior is to try 'pyarrow', falling back to 'fastparquet' if
            'pyarrow' is unavailable.
        compression : {{'snappy', 'gzip', 'brotli', None}}, default 'snappy'
            Name of the compression to use. Use ``None`` for no compression.
        index : bool, default None
            If ``True``, include the dataframe's index(es) in the file output.
            If ``False``, they will not be written to the file.
            If ``None``, similar to ``True`` the dataframe's index(es)
            will be saved. However, instead of being saved as values,
            the RangeIndex will be stored as a range in the metadata so it
            doesn't require much space and is faster. Other indexes will
            be included as columns in the file output.

            .. versionadded:: 0.24.0

        partition_cols : list, optional, default None
            Column names by which to partition the dataset.
            Columns are partitioned in the order they are given.
            Must be None if path is not a string.

            .. versionadded:: 0.24.0

        {storage_options}

            .. versionadded:: 1.2.0

        **kwargs
            Additional arguments passed to the parquet library. See
            :ref:`pandas io <io.parquet>` for more details.

        Returns
        -------
        bytes if no path argument is provided else None

        See Also
        --------
        read_parquet : Read a parquet file.
        DataFrame.to_csv : Write a csv file.
        DataFrame.to_sql : Write to a sql table.
        DataFrame.to_hdf : Write to hdf.

        Notes
        -----
        This function requires either the `fastparquet
        <https://pypi.org/project/fastparquet>`_ or `pyarrow
        <https://arrow.apache.org/docs/python/>`_ library.

        Examples
        --------
        >>> df = pd.DataFrame(data={{'col1': [1, 2], 'col2': [3, 4]}})
        >>> df.to_parquet('df.parquet.gzip',
        ...               compression='gzip')  # doctest: +SKIP
        >>> pd.read_parquet('df.parquet.gzip')  # doctest: +SKIP
           col1  col2
        0     1     3
        1     2     4

        If you want to get a buffer to the parquet content you can use a io.BytesIO
        object, as long as you don't use partition_cols, which creates multiple files.

        >>> import io
        >>> f = io.BytesIO()
        >>> df.to_parquet(f)
        >>> f.seek(0)
        0
        >>> content = f.read()
        """
        from pandas.io.parquet import to_parquet

        return to_parquet(
            self,
            path,
            engine,
            compression=compression,
            index=index,
            partition_cols=partition_cols,
            storage_options=storage_options,
            **kwargs,
        )

    @Substitution(
        header_type="bool",
        header="Whether to print column labels, default True",
        col_space_type="str or int, list or dict of int or str",
        col_space="The minimum width of each column in CSS length "
        "units.  An int is assumed to be px units.\n\n"
        "            .. versionadded:: 0.25.0\n"
        "                Ability to use str",
    )
    @Substitution(shared_params=fmt.common_docstring, returns=fmt.return_docstring)
    def to_html(
        self,
        buf: Optional[FilePathOrBuffer[str]] = None,
        columns: Optional[Sequence[str]] = None,
        col_space: Optional[ColspaceArgType] = None,
        header: Union[bool, Sequence[str]] = True,
        index: bool = True,
        na_rep: str = "NaN",
        formatters: Optional[FormattersType] = None,
        float_format: Optional[FloatFormatType] = None,
        sparsify: Optional[bool] = None,
        index_names: bool = True,
        justify: Optional[str] = None,
        max_rows: Optional[int] = None,
        max_cols: Optional[int] = None,
        show_dimensions: Union[bool, str] = False,
        decimal: str = ".",
        bold_rows: bool = True,
        classes: Optional[Union[str, List, Tuple]] = None,
        escape: bool = True,
        notebook: bool = False,
        border: Optional[int] = None,
        table_id: Optional[str] = None,
        render_links: bool = False,
        encoding: Optional[str] = None,
    ):
        """
        Render a DataFrame as an HTML table.
        %(shared_params)s
        bold_rows : bool, default True
            Make the row labels bold in the output.
        classes : str or list or tuple, default None
            CSS class(es) to apply to the resulting html table.
        escape : bool, default True
            Convert the characters <, >, and & to HTML-safe sequences.
        notebook : {True, False}, default False
            Whether the generated HTML is for IPython Notebook.
        border : int
            A ``border=border`` attribute is included in the opening
            `<table>` tag. Default ``pd.options.display.html.border``.
        encoding : str, default "utf-8"
            Set character encoding.

            .. versionadded:: 1.0

        table_id : str, optional
            A css id is included in the opening `<table>` tag if specified.
        render_links : bool, default False
            Convert URLs to HTML links.

            .. versionadded:: 0.24.0
        %(returns)s
        See Also
        --------
        to_string : Convert DataFrame to a string.
        """
        if justify is not None and justify not in fmt._VALID_JUSTIFY_PARAMETERS:
            raise ValueError("Invalid value for justify parameter")

        formatter = fmt.DataFrameFormatter(
            self,
            columns=columns,
            col_space=col_space,
            na_rep=na_rep,
            header=header,
            index=index,
            formatters=formatters,
            float_format=float_format,
            bold_rows=bold_rows,
            sparsify=sparsify,
            justify=justify,
            index_names=index_names,
            escape=escape,
            decimal=decimal,
            max_rows=max_rows,
            max_cols=max_cols,
            show_dimensions=show_dimensions,
        )
        # TODO: a generic formatter wld b in DataFrameFormatter
        return fmt.DataFrameRenderer(formatter).to_html(
            buf=buf,
            classes=classes,
            notebook=notebook,
            border=border,
            encoding=encoding,
            table_id=table_id,
            render_links=render_links,
        )

    # ----------------------------------------------------------------------
    @Substitution(
        klass="DataFrame",
        type_sub=" and columns",
        max_cols_sub=dedent(
            """\
            max_cols : int, optional
                When to switch from the verbose to the truncated output. If the
                DataFrame has more than `max_cols` columns, the truncated output
                is used. By default, the setting in
                ``pandas.options.display.max_info_columns`` is used."""
        ),
        show_counts_sub=dedent(
            """\
            show_counts : bool, optional
                Whether to show the non-null counts. By default, this is shown
                only if the DataFrame is smaller than
                ``pandas.options.display.max_info_rows`` and
                ``pandas.options.display.max_info_columns``. A value of True always
                shows the counts, and False never shows the counts.
            null_counts : bool, optional
                .. deprecated:: 1.2.0
                    Use show_counts instead."""
        ),
        examples_sub=dedent(
            """\
            >>> int_values = [1, 2, 3, 4, 5]
            >>> text_values = ['alpha', 'beta', 'gamma', 'delta', 'epsilon']
            >>> float_values = [0.0, 0.25, 0.5, 0.75, 1.0]
            >>> df = pd.DataFrame({"int_col": int_values, "text_col": text_values,
            ...                   "float_col": float_values})
            >>> df
                int_col text_col  float_col
            0        1    alpha       0.00
            1        2     beta       0.25
            2        3    gamma       0.50
            3        4    delta       0.75
            4        5  epsilon       1.00

            Prints information of all columns:

            >>> df.info(verbose=True)
            <class 'pandas.core.frame.DataFrame'>
            RangeIndex: 5 entries, 0 to 4
            Data columns (total 3 columns):
             #   Column     Non-Null Count  Dtype
            ---  ------     --------------  -----
             0   int_col    5 non-null      int64
             1   text_col   5 non-null      object
             2   float_col  5 non-null      float64
            dtypes: float64(1), int64(1), object(1)
            memory usage: 248.0+ bytes

            Prints a summary of columns count and its dtypes but not per column
            information:

            >>> df.info(verbose=False)
            <class 'pandas.core.frame.DataFrame'>
            RangeIndex: 5 entries, 0 to 4
            Columns: 3 entries, int_col to float_col
            dtypes: float64(1), int64(1), object(1)
            memory usage: 248.0+ bytes

            Pipe output of DataFrame.info to buffer instead of sys.stdout, get
            buffer content and writes to a text file:

            >>> import io
            >>> buffer = io.StringIO()
            >>> df.info(buf=buffer)
            >>> s = buffer.getvalue()
            >>> with open("df_info.txt", "w",
            ...           encoding="utf-8") as f:  # doctest: +SKIP
            ...     f.write(s)
            260

            The `memory_usage` parameter allows deep introspection mode, specially
            useful for big DataFrames and fine-tune memory optimization:

            >>> random_strings_array = np.random.choice(['a', 'b', 'c'], 10 ** 6)
            >>> df = pd.DataFrame({
            ...     'column_1': np.random.choice(['a', 'b', 'c'], 10 ** 6),
            ...     'column_2': np.random.choice(['a', 'b', 'c'], 10 ** 6),
            ...     'column_3': np.random.choice(['a', 'b', 'c'], 10 ** 6)
            ... })
            >>> df.info()
            <class 'pandas.core.frame.DataFrame'>
            RangeIndex: 1000000 entries, 0 to 999999
            Data columns (total 3 columns):
             #   Column    Non-Null Count    Dtype
            ---  ------    --------------    -----
             0   column_1  1000000 non-null  object
             1   column_2  1000000 non-null  object
             2   column_3  1000000 non-null  object
            dtypes: object(3)
            memory usage: 22.9+ MB

            >>> df.info(memory_usage='deep')
            <class 'pandas.core.frame.DataFrame'>
            RangeIndex: 1000000 entries, 0 to 999999
            Data columns (total 3 columns):
             #   Column    Non-Null Count    Dtype
            ---  ------    --------------    -----
             0   column_1  1000000 non-null  object
             1   column_2  1000000 non-null  object
             2   column_3  1000000 non-null  object
            dtypes: object(3)
            memory usage: 165.9 MB"""
        ),
        see_also_sub=dedent(
            """\
            DataFrame.describe: Generate descriptive statistics of DataFrame
                columns.
            DataFrame.memory_usage: Memory usage of DataFrame columns."""
        ),
        version_added_sub="",
    )
    @doc(BaseInfo.render)
    def info(
        self,
        verbose: Optional[bool] = None,
        buf: Optional[IO[str]] = None,
        max_cols: Optional[int] = None,
        memory_usage: Optional[Union[bool, str]] = None,
        show_counts: Optional[bool] = None,
        null_counts: Optional[bool] = None,
    ) -> None:
        if null_counts is not None:
            if show_counts is not None:
                raise ValueError("null_counts used with show_counts. Use show_counts.")
            warnings.warn(
                "null_counts is deprecated. Use show_counts instead",
                FutureWarning,
                stacklevel=2,
            )
            show_counts = null_counts
        info = DataFrameInfo(
            data=self,
            memory_usage=memory_usage,
        )
        info.render(
            buf=buf,
            max_cols=max_cols,
            verbose=verbose,
            show_counts=show_counts,
        )

    def memory_usage(self, index=True, deep=False) -> Series:
        """
        Return the memory usage of each column in bytes.

        The memory usage can optionally include the contribution of
        the index and elements of `object` dtype.

        This value is displayed in `DataFrame.info` by default. This can be
        suppressed by setting ``pandas.options.display.memory_usage`` to False.

        Parameters
        ----------
        index : bool, default True
            Specifies whether to include the memory usage of the DataFrame's
            index in returned Series. If ``index=True``, the memory usage of
            the index is the first item in the output.
        deep : bool, default False
            If True, introspect the data deeply by interrogating
            `object` dtypes for system-level memory consumption, and include
            it in the returned values.

        Returns
        -------
        Series
            A Series whose index is the original column names and whose values
            is the memory usage of each column in bytes.

        See Also
        --------
        numpy.ndarray.nbytes : Total bytes consumed by the elements of an
            ndarray.
        Series.memory_usage : Bytes consumed by a Series.
        Categorical : Memory-efficient array for string values with
            many repeated values.
        DataFrame.info : Concise summary of a DataFrame.

        Examples
        --------
        >>> dtypes = ['int64', 'float64', 'complex128', 'object', 'bool']
        >>> data = dict([(t, np.ones(shape=5000, dtype=int).astype(t))
        ...              for t in dtypes])
        >>> df = pd.DataFrame(data)
        >>> df.head()
           int64  float64            complex128  object  bool
        0      1      1.0              1.0+0.0j       1  True
        1      1      1.0              1.0+0.0j       1  True
        2      1      1.0              1.0+0.0j       1  True
        3      1      1.0              1.0+0.0j       1  True
        4      1      1.0              1.0+0.0j       1  True

        >>> df.memory_usage()
        Index           128
        int64         40000
        float64       40000
        complex128    80000
        object        40000
        bool           5000
        dtype: int64

        >>> df.memory_usage(index=False)
        int64         40000
        float64       40000
        complex128    80000
        object        40000
        bool           5000
        dtype: int64

        The memory footprint of `object` dtype columns is ignored by default:

        >>> df.memory_usage(deep=True)
        Index            128
        int64          40000
        float64        40000
        complex128     80000
        object        180000
        bool            5000
        dtype: int64

        Use a Categorical for efficient storage of an object-dtype column with
        many repeated values.

        >>> df['object'].astype('category').memory_usage(deep=True)
        5244
        """
        result = self._constructor_sliced(
            [c.memory_usage(index=False, deep=deep) for col, c in self.items()],
            index=self.columns,
        )
        if index:
            result = self._constructor_sliced(
                self.index.memory_usage(deep=deep), index=["Index"]
            ).append(result)
        return result

    def transpose(self, *args, copy: bool = False) -> DataFrame:
        """
        Transpose index and columns.

        Reflect the DataFrame over its main diagonal by writing rows as columns
        and vice-versa. The property :attr:`.T` is an accessor to the method
        :meth:`transpose`.

        Parameters
        ----------
        *args : tuple, optional
            Accepted for compatibility with NumPy.
        copy : bool, default False
            Whether to copy the data after transposing, even for DataFrames
            with a single dtype.

            Note that a copy is always required for mixed dtype DataFrames,
            or for DataFrames with any extension types.

        Returns
        -------
        DataFrame
            The transposed DataFrame.

        See Also
        --------
        numpy.transpose : Permute the dimensions of a given array.

        Notes
        -----
        Transposing a DataFrame with mixed dtypes will result in a homogeneous
        DataFrame with the `object` dtype. In such a case, a copy of the data
        is always made.

        Examples
        --------
        **Square DataFrame with homogeneous dtype**

        >>> d1 = {'col1': [1, 2], 'col2': [3, 4]}
        >>> df1 = pd.DataFrame(data=d1)
        >>> df1
           col1  col2
        0     1     3
        1     2     4

        >>> df1_transposed = df1.T # or df1.transpose()
        >>> df1_transposed
              0  1
        col1  1  2
        col2  3  4

        When the dtype is homogeneous in the original DataFrame, we get a
        transposed DataFrame with the same dtype:

        >>> df1.dtypes
        col1    int64
        col2    int64
        dtype: object
        >>> df1_transposed.dtypes
        0    int64
        1    int64
        dtype: object

        **Non-square DataFrame with mixed dtypes**

        >>> d2 = {'name': ['Alice', 'Bob'],
        ...       'score': [9.5, 8],
        ...       'employed': [False, True],
        ...       'kids': [0, 0]}
        >>> df2 = pd.DataFrame(data=d2)
        >>> df2
            name  score  employed  kids
        0  Alice    9.5     False     0
        1    Bob    8.0      True     0

        >>> df2_transposed = df2.T # or df2.transpose()
        >>> df2_transposed
                      0     1
        name      Alice   Bob
        score       9.5   8.0
        employed  False  True
        kids          0     0

        When the DataFrame has mixed dtypes, we get a transposed DataFrame with
        the `object` dtype:

        >>> df2.dtypes
        name         object
        score       float64
        employed       bool
        kids          int64
        dtype: object
        >>> df2_transposed.dtypes
        0    object
        1    object
        dtype: object
        """
        nv.validate_transpose(args, {})
        # construct the args

        dtypes = list(self.dtypes)
        if self._is_homogeneous_type and dtypes and is_extension_array_dtype(dtypes[0]):
            # We have EAs with the same dtype. We can preserve that dtype in transpose.
            dtype = dtypes[0]
            arr_type = dtype.construct_array_type()
            values = self.values

            new_values = [arr_type._from_sequence(row, dtype=dtype) for row in values]
            result = self._constructor(
                dict(zip(self.index, new_values)), index=self.columns
            )

        else:
            # error: Incompatible types in assignment (expression has type
            # "ndarray", variable has type "List[Any]")
            new_values = self.values.T  # type: ignore[assignment]
            if copy:
                new_values = new_values.copy()
            result = self._constructor(
                new_values, index=self.columns, columns=self.index
            )

        return result.__finalize__(self, method="transpose")

    @property
    def T(self) -> DataFrame:
        return self.transpose()

    # ----------------------------------------------------------------------
    # Indexing Methods

    def _ixs(self, i: int, axis: int = 0):
        """
        Parameters
        ----------
        i : int
        axis : int

        Notes
        -----
        If slice passed, the resulting data will be a view.
        """
        # irow
        if axis == 0:
            new_values = self._mgr.fast_xs(i)

            # if we are a copy, mark as such
            copy = isinstance(new_values, np.ndarray) and new_values.base is None
            result = self._constructor_sliced(
                new_values,
                index=self.columns,
                name=self.index[i],
                dtype=new_values.dtype,
            )
            result._set_is_copy(self, copy=copy)
            return result

        # icol
        else:
            label = self.columns[i]

            values = self._mgr.iget(i)
            result = self._box_col_values(values, i)

            # this is a cached value, mark it so
            result._set_as_cached(label, self)

            return result

    def _get_column_array(self, i: int) -> ArrayLike:
        """
        Get the values of the i'th column (ndarray or ExtensionArray, as stored
        in the Block)
        """
        # error: Incompatible return value type (got "ExtensionArray", expected
        # "ndarray")
        return self._mgr.iget_values(i)  # type: ignore[return-value]

    def _iter_column_arrays(self) -> Iterator[ArrayLike]:
        """
        Iterate over the arrays of all columns in order.
        This returns the values as stored in the Block (ndarray or ExtensionArray).
        """
        for i in range(len(self.columns)):
            # error: Incompatible types in "yield" (actual type
            # "ExtensionArray", expected type "ndarray")
            yield self._get_column_array(i)  # type: ignore[misc]

    def __getitem__(self, key):
        key = lib.item_from_zerodim(key)
        key = com.apply_if_callable(key, self)

        if is_hashable(key):
            # shortcut if the key is in columns
            if self.columns.is_unique and key in self.columns:
                if isinstance(self.columns, MultiIndex):
                    return self._getitem_multilevel(key)
                return self._get_item_cache(key)

        # Do we have a slicer (on rows)?
        indexer = convert_to_index_sliceable(self, key)
        if indexer is not None:
            if isinstance(indexer, np.ndarray):
                indexer = lib.maybe_indices_to_slice(
                    indexer.astype(np.intp, copy=False), len(self)
                )
            # either we have a slice or we have a string that can be converted
            #  to a slice for partial-string date indexing
            return self._slice(indexer, axis=0)

        # Do we have a (boolean) DataFrame?
        if isinstance(key, DataFrame):
            return self.where(key)

        # Do we have a (boolean) 1d indexer?
        if com.is_bool_indexer(key):
            return self._getitem_bool_array(key)

        # We are left with two options: a single key, and a collection of keys,
        # We interpret tuples as collections only for non-MultiIndex
        is_single_key = isinstance(key, tuple) or not is_list_like(key)

        if is_single_key:
            if self.columns.nlevels > 1:
                return self._getitem_multilevel(key)
            indexer = self.columns.get_loc(key)
            if is_integer(indexer):
                indexer = [indexer]
        else:
            if is_iterator(key):
                key = list(key)
            indexer = self.loc._get_listlike_indexer(key, axis=1, raise_missing=True)[1]

        # take() does not accept boolean indexers
        if getattr(indexer, "dtype", None) == bool:
            indexer = np.where(indexer)[0]

        data = self._take_with_is_copy(indexer, axis=1)

        if is_single_key:
            # What does looking for a single key in a non-unique index return?
            # The behavior is inconsistent. It returns a Series, except when
            # - the key itself is repeated (test on data.shape, #9519), or
            # - we have a MultiIndex on columns (test on self.columns, #21309)
            if data.shape[1] == 1 and not isinstance(self.columns, MultiIndex):
                # GH#26490 using data[key] can cause RecursionError
                data = data._get_item_cache(key)

        return data

    def _getitem_bool_array(self, key):
        # also raises Exception if object array with NA values
        # warning here just in case -- previously __setitem__ was
        # reindexing but __getitem__ was not; it seems more reasonable to
        # go with the __setitem__ behavior since that is more consistent
        # with all other indexing behavior
        if isinstance(key, Series) and not key.index.equals(self.index):
            warnings.warn(
                "Boolean Series key will be reindexed to match DataFrame index.",
                UserWarning,
                stacklevel=3,
            )
        elif len(key) != len(self.index):
            raise ValueError(
                f"Item wrong length {len(key)} instead of {len(self.index)}."
            )

        # check_bool_indexer will throw exception if Series key cannot
        # be reindexed to match DataFrame rows
        key = check_bool_indexer(self.index, key)
        indexer = key.nonzero()[0]
        return self._take_with_is_copy(indexer, axis=0)

    def _getitem_multilevel(self, key):
        # self.columns is a MultiIndex
        loc = self.columns.get_loc(key)
        if isinstance(loc, (slice, np.ndarray)):
            new_columns = self.columns[loc]
            result_columns = maybe_droplevels(new_columns, key)
            if self._is_mixed_type:
                result = self.reindex(columns=new_columns)
                result.columns = result_columns
            else:
                new_values = self.values[:, loc]
                result = self._constructor(
                    new_values, index=self.index, columns=result_columns
                )
                result = result.__finalize__(self)

            # If there is only one column being returned, and its name is
            # either an empty string, or a tuple with an empty string as its
            # first element, then treat the empty string as a placeholder
            # and return the column as if the user had provided that empty
            # string in the key. If the result is a Series, exclude the
            # implied empty string from its name.
            if len(result.columns) == 1:
                top = result.columns[0]
                if isinstance(top, tuple):
                    top = top[0]
                if top == "":
                    result = result[""]
                    if isinstance(result, Series):
                        result = self._constructor_sliced(
                            result, index=self.index, name=key
                        )

            result._set_is_copy(self)
            return result
        else:
            # loc is neither a slice nor ndarray, so must be an int
            return self._ixs(loc, axis=1)

    def _get_value(self, index, col, takeable: bool = False):
        """
        Quickly retrieve single value at passed column and index.

        Parameters
        ----------
        index : row label
        col : column label
        takeable : interpret the index/col as indexers, default False

        Returns
        -------
        scalar
        """
        if takeable:
            series = self._ixs(col, axis=1)
            return series._values[index]

        series = self._get_item_cache(col)
        engine = self.index._engine

        try:
            loc = engine.get_loc(index)
            return series._values[loc]
        except KeyError:
            # GH 20629
            if self.index.nlevels > 1:
                # partial indexing forbidden
                raise

        # we cannot handle direct indexing
        # use positional
        col = self.columns.get_loc(col)
        index = self.index.get_loc(index)
        return self._get_value(index, col, takeable=True)

    def __setitem__(self, key, value):
        key = com.apply_if_callable(key, self)

        # see if we can slice the rows
        indexer = convert_to_index_sliceable(self, key)
        if indexer is not None:
            # either we have a slice or we have a string that can be converted
            #  to a slice for partial-string date indexing
            return self._setitem_slice(indexer, value)

        if isinstance(key, DataFrame) or getattr(key, "ndim", None) == 2:
            self._setitem_frame(key, value)
        elif isinstance(key, (Series, np.ndarray, list, Index)):
            self._setitem_array(key, value)
        elif isinstance(value, DataFrame):
            self._set_item_frame_value(key, value)
        elif is_list_like(value) and 1 < len(
            self.columns.get_indexer_for([key])
        ) == len(value):
            # Column to set is duplicated
            self._setitem_array([key], value)
        else:
            # set column
            self._set_item(key, value)

    def _setitem_slice(self, key: slice, value):
        # NB: we can't just use self.loc[key] = value because that
        #  operates on labels and we need to operate positional for
        #  backwards-compat, xref GH#31469
        self._check_setitem_copy()
        self.iloc[key] = value

    def _setitem_array(self, key, value):
        # also raises Exception if object array with NA values
        if com.is_bool_indexer(key):
            if len(key) != len(self.index):
                raise ValueError(
                    f"Item wrong length {len(key)} instead of {len(self.index)}!"
                )
            key = check_bool_indexer(self.index, key)
            indexer = key.nonzero()[0]
            self._check_setitem_copy()
            self.iloc[indexer] = value
        else:
            if isinstance(value, DataFrame):
                check_key_length(self.columns, key, value)
                for k1, k2 in zip(key, value.columns):
                    self[k1] = value[k2]
            else:
                self.loc._ensure_listlike_indexer(key, axis=1, value=value)
                indexer = self.loc._get_listlike_indexer(
                    key, axis=1, raise_missing=False
                )[1]
                self._check_setitem_copy()
                self.iloc[:, indexer] = value

    def _setitem_frame(self, key, value):
        # support boolean setting with DataFrame input, e.g.
        # df[df > df2] = 0
        if isinstance(key, np.ndarray):
            if key.shape != self.shape:
                raise ValueError("Array conditional must be same shape as self")
            key = self._constructor(key, **self._construct_axes_dict())

        if key.size and not is_bool_dtype(key.values):
            raise TypeError(
                "Must pass DataFrame or 2-d ndarray with boolean values only"
            )

        self._check_inplace_setting(value)
        self._check_setitem_copy()
        self._where(-key, value, inplace=True)

    def _set_item_frame_value(self, key, value: DataFrame) -> None:
        self._ensure_valid_index(value)

        # align columns
        if key in self.columns:
            loc = self.columns.get_loc(key)
            cols = self.columns[loc]
            len_cols = 1 if is_scalar(cols) else len(cols)
            if len_cols != len(value.columns):
                raise ValueError("Columns must be same length as key")

            # align right-hand-side columns if self.columns
            # is multi-index and self[key] is a sub-frame
            if isinstance(self.columns, MultiIndex) and isinstance(
                loc, (slice, Series, np.ndarray, Index)
            ):
                cols = maybe_droplevels(cols, key)
                if len(cols) and not cols.equals(value.columns):
                    value = value.reindex(cols, axis=1)

        # now align rows

        # pandas/core/frame.py:3393: error: Incompatible types in assignment (expression
        # has type "ExtensionArray", variable has type "DataFrame")  [assignment]
        value = _reindex_for_setitem(value, self.index)  # type: ignore[assignment]
        self._set_item_mgr(key, value)

    def _iset_item_mgr(self, loc: int, value) -> None:
        self._mgr.iset(loc, value)
        self._clear_item_cache()

    def _set_item_mgr(self, key, value):
        try:
            loc = self._info_axis.get_loc(key)
        except KeyError:
            # This item wasn't present, just insert at end
            self._mgr.insert(len(self._info_axis), key, value)
        else:
            self._iset_item_mgr(loc, value)

        # check if we are modifying a copy
        # try to set first as we want an invalid
        # value exception to occur first
        if len(self):
            self._check_setitem_copy()

    def _iset_item(self, loc: int, value):
        value = self._sanitize_column(value)
        self._iset_item_mgr(loc, value)

        # check if we are modifying a copy
        # try to set first as we want an invalid
        # value exception to occur first
        if len(self):
            self._check_setitem_copy()

    def _set_item(self, key, value):
        """
        Add series to DataFrame in specified column.

        If series is a numpy-array (not a Series/TimeSeries), it must be the
        same length as the DataFrames index or an error will be thrown.

        Series/TimeSeries will be conformed to the DataFrames index to
        ensure homogeneity.
        """
        value = self._sanitize_column(value)

        if (
            key in self.columns
            and value.ndim == 1
            and not is_extension_array_dtype(value)
        ):
            # broadcast across multiple columns if necessary
            if not self.columns.is_unique or isinstance(self.columns, MultiIndex):
                existing_piece = self[key]
                if isinstance(existing_piece, DataFrame):
                    value = np.tile(value, (len(existing_piece.columns), 1)).T

        self._set_item_mgr(key, value)

    def _set_value(self, index, col, value, takeable: bool = False):
        """
        Put single value at passed column and index.

        Parameters
        ----------
        index : row label
        col : column label
        value : scalar
        takeable : interpret the index/col as indexers, default False
        """
        try:
            if takeable:
                series = self._ixs(col, axis=1)
                series._set_value(index, value, takeable=True)
                return

            series = self._get_item_cache(col)
            engine = self.index._engine
            loc = engine.get_loc(index)
            validate_numeric_casting(series.dtype, value)

            series._values[loc] = value
            # Note: trying to use series._set_value breaks tests in
            #  tests.frame.indexing.test_indexing and tests.indexing.test_partial
        except (KeyError, TypeError):
            # set using a non-recursive method & reset the cache
            if takeable:
                self.iloc[index, col] = value
            else:
                self.loc[index, col] = value
            self._item_cache.pop(col, None)

    def _ensure_valid_index(self, value):
        """
        Ensure that if we don't have an index, that we can create one from the
        passed value.
        """
        # GH5632, make sure that we are a Series convertible
        if not len(self.index) and is_list_like(value) and len(value):
            if not isinstance(value, DataFrame):
                try:
                    value = Series(value)
                except (ValueError, NotImplementedError, TypeError) as err:
                    raise ValueError(
                        "Cannot set a frame with no defined index "
                        "and a value that cannot be converted to a Series"
                    ) from err

            # GH31368 preserve name of index
            index_copy = value.index.copy()
            if self.index.name is not None:
                index_copy.name = self.index.name

            self._mgr = self._mgr.reindex_axis(index_copy, axis=1, fill_value=np.nan)

    def _box_col_values(self, values, loc: int) -> Series:
        """
        Provide boxed values for a column.
        """
        # Lookup in columns so that if e.g. a str datetime was passed
        #  we attach the Timestamp object as the name.
        name = self.columns[loc]
        klass = self._constructor_sliced
        return klass(values, index=self.index, name=name, fastpath=True)

    # ----------------------------------------------------------------------
    # Unsorted

    def query(self, expr: str, inplace: bool = False, **kwargs):
        """
        Query the columns of a DataFrame with a boolean expression.

        Parameters
        ----------
        expr : str
            The query string to evaluate.

            You can refer to variables
            in the environment by prefixing them with an '@' character like
            ``@a + b``.

            You can refer to column names that are not valid Python variable names
            by surrounding them in backticks. Thus, column names containing spaces
            or punctuations (besides underscores) or starting with digits must be
            surrounded by backticks. (For example, a column named "Area (cm^2) would
            be referenced as `Area (cm^2)`). Column names which are Python keywords
            (like "list", "for", "import", etc) cannot be used.

            For example, if one of your columns is called ``a a`` and you want
            to sum it with ``b``, your query should be ```a a` + b``.

            .. versionadded:: 0.25.0
                Backtick quoting introduced.

            .. versionadded:: 1.0.0
                Expanding functionality of backtick quoting for more than only spaces.

        inplace : bool
            Whether the query should modify the data in place or return
            a modified copy.
        **kwargs
            See the documentation for :func:`eval` for complete details
            on the keyword arguments accepted by :meth:`DataFrame.query`.

        Returns
        -------
        DataFrame or None
            DataFrame resulting from the provided query expression or
            None if ``inplace=True``.

        See Also
        --------
        eval : Evaluate a string describing operations on
            DataFrame columns.
        DataFrame.eval : Evaluate a string describing operations on
            DataFrame columns.

        Notes
        -----
        The result of the evaluation of this expression is first passed to
        :attr:`DataFrame.loc` and if that fails because of a
        multidimensional key (e.g., a DataFrame) then the result will be passed
        to :meth:`DataFrame.__getitem__`.

        This method uses the top-level :func:`eval` function to
        evaluate the passed query.

        The :meth:`~pandas.DataFrame.query` method uses a slightly
        modified Python syntax by default. For example, the ``&`` and ``|``
        (bitwise) operators have the precedence of their boolean cousins,
        :keyword:`and` and :keyword:`or`. This *is* syntactically valid Python,
        however the semantics are different.

        You can change the semantics of the expression by passing the keyword
        argument ``parser='python'``. This enforces the same semantics as
        evaluation in Python space. Likewise, you can pass ``engine='python'``
        to evaluate an expression using Python itself as a backend. This is not
        recommended as it is inefficient compared to using ``numexpr`` as the
        engine.

        The :attr:`DataFrame.index` and
        :attr:`DataFrame.columns` attributes of the
        :class:`~pandas.DataFrame` instance are placed in the query namespace
        by default, which allows you to treat both the index and columns of the
        frame as a column in the frame.
        The identifier ``index`` is used for the frame index; you can also
        use the name of the index to identify it in a query. Please note that
        Python keywords may not be used as identifiers.

        For further details and examples see the ``query`` documentation in
        :ref:`indexing <indexing.query>`.

        *Backtick quoted variables*

        Backtick quoted variables are parsed as literal Python code and
        are converted internally to a Python valid identifier.
        This can lead to the following problems.

        During parsing a number of disallowed characters inside the backtick
        quoted string are replaced by strings that are allowed as a Python identifier.
        These characters include all operators in Python, the space character, the
        question mark, the exclamation mark, the dollar sign, and the euro sign.
        For other characters that fall outside the ASCII range (U+0001..U+007F)
        and those that are not further specified in PEP 3131,
        the query parser will raise an error.
        This excludes whitespace different than the space character,
        but also the hashtag (as it is used for comments) and the backtick
        itself (backtick can also not be escaped).

        In a special case, quotes that make a pair around a backtick can
        confuse the parser.
        For example, ```it's` > `that's``` will raise an error,
        as it forms a quoted string (``'s > `that'``) with a backtick inside.

        See also the Python documentation about lexical analysis
        (https://docs.python.org/3/reference/lexical_analysis.html)
        in combination with the source code in :mod:`pandas.core.computation.parsing`.

        Examples
        --------
        >>> df = pd.DataFrame({'A': range(1, 6),
        ...                    'B': range(10, 0, -2),
        ...                    'C C': range(10, 5, -1)})
        >>> df
           A   B  C C
        0  1  10   10
        1  2   8    9
        2  3   6    8
        3  4   4    7
        4  5   2    6
        >>> df.query('A > B')
           A  B  C C
        4  5  2    6

        The previous expression is equivalent to

        >>> df[df.A > df.B]
           A  B  C C
        4  5  2    6

        For columns with spaces in their name, you can use backtick quoting.

        >>> df.query('B == `C C`')
           A   B  C C
        0  1  10   10

        The previous expression is equivalent to

        >>> df[df.B == df['C C']]
           A   B  C C
        0  1  10   10
        """
        inplace = validate_bool_kwarg(inplace, "inplace")
        if not isinstance(expr, str):
            msg = f"expr must be a string to be evaluated, {type(expr)} given"
            raise ValueError(msg)
        kwargs["level"] = kwargs.pop("level", 0) + 1
        kwargs["target"] = None
        res = self.eval(expr, **kwargs)

        try:
            result = self.loc[res]
        except ValueError:
            # when res is multi-dimensional loc raises, but this is sometimes a
            # valid query
            result = self[res]

        if inplace:
            self._update_inplace(result)
        else:
            return result

    def eval(self, expr: str, inplace: bool = False, **kwargs):
        """
        Evaluate a string describing operations on DataFrame columns.

        Operates on columns only, not specific rows or elements.  This allows
        `eval` to run arbitrary code, which can make you vulnerable to code
        injection if you pass user input to this function.

        Parameters
        ----------
        expr : str
            The expression string to evaluate.
        inplace : bool, default False
            If the expression contains an assignment, whether to perform the
            operation inplace and mutate the existing DataFrame. Otherwise,
            a new DataFrame is returned.
        **kwargs
            See the documentation for :func:`eval` for complete details
            on the keyword arguments accepted by
            :meth:`~pandas.DataFrame.query`.

        Returns
        -------
        ndarray, scalar, pandas object, or None
            The result of the evaluation or None if ``inplace=True``.

        See Also
        --------
        DataFrame.query : Evaluates a boolean expression to query the columns
            of a frame.
        DataFrame.assign : Can evaluate an expression or function to create new
            values for a column.
        eval : Evaluate a Python expression as a string using various
            backends.

        Notes
        -----
        For more details see the API documentation for :func:`~eval`.
        For detailed examples see :ref:`enhancing performance with eval
        <enhancingperf.eval>`.

        Examples
        --------
        >>> df = pd.DataFrame({'A': range(1, 6), 'B': range(10, 0, -2)})
        >>> df
           A   B
        0  1  10
        1  2   8
        2  3   6
        3  4   4
        4  5   2
        >>> df.eval('A + B')
        0    11
        1    10
        2     9
        3     8
        4     7
        dtype: int64

        Assignment is allowed though by default the original DataFrame is not
        modified.

        >>> df.eval('C = A + B')
           A   B   C
        0  1  10  11
        1  2   8  10
        2  3   6   9
        3  4   4   8
        4  5   2   7
        >>> df
           A   B
        0  1  10
        1  2   8
        2  3   6
        3  4   4
        4  5   2

        Use ``inplace=True`` to modify the original DataFrame.

        >>> df.eval('C = A + B', inplace=True)
        >>> df
           A   B   C
        0  1  10  11
        1  2   8  10
        2  3   6   9
        3  4   4   8
        4  5   2   7

        Multiple columns can be assigned to using multi-line expressions:

        >>> df.eval(
        ...     '''
        ... C = A + B
        ... D = A - B
        ... '''
        ... )
           A   B   C  D
        0  1  10  11 -9
        1  2   8  10 -6
        2  3   6   9 -3
        3  4   4   8  0
        4  5   2   7  3
        """
        from pandas.core.computation.eval import eval as _eval

        inplace = validate_bool_kwarg(inplace, "inplace")
        resolvers = kwargs.pop("resolvers", None)
        kwargs["level"] = kwargs.pop("level", 0) + 1
        if resolvers is None:
            index_resolvers = self._get_index_resolvers()
            column_resolvers = self._get_cleaned_column_resolvers()
            resolvers = column_resolvers, index_resolvers
        if "target" not in kwargs:
            kwargs["target"] = self
        kwargs["resolvers"] = kwargs.get("resolvers", ()) + tuple(resolvers)

        return _eval(expr, inplace=inplace, **kwargs)

    def select_dtypes(self, include=None, exclude=None) -> DataFrame:
        """
        Return a subset of the DataFrame's columns based on the column dtypes.

        Parameters
        ----------
        include, exclude : scalar or list-like
            A selection of dtypes or strings to be included/excluded. At least
            one of these parameters must be supplied.

        Returns
        -------
        DataFrame
            The subset of the frame including the dtypes in ``include`` and
            excluding the dtypes in ``exclude``.

        Raises
        ------
        ValueError
            * If both of ``include`` and ``exclude`` are empty
            * If ``include`` and ``exclude`` have overlapping elements
            * If any kind of string dtype is passed in.

        See Also
        --------
        DataFrame.dtypes: Return Series with the data type of each column.

        Notes
        -----
        * To select all *numeric* types, use ``np.number`` or ``'number'``
        * To select strings you must use the ``object`` dtype, but note that
          this will return *all* object dtype columns
        * See the `numpy dtype hierarchy
          <https://numpy.org/doc/stable/reference/arrays.scalars.html>`__
        * To select datetimes, use ``np.datetime64``, ``'datetime'`` or
          ``'datetime64'``
        * To select timedeltas, use ``np.timedelta64``, ``'timedelta'`` or
          ``'timedelta64'``
        * To select Pandas categorical dtypes, use ``'category'``
        * To select Pandas datetimetz dtypes, use ``'datetimetz'`` (new in
          0.20.0) or ``'datetime64[ns, tz]'``

        Examples
        --------
        >>> df = pd.DataFrame({'a': [1, 2] * 3,
        ...                    'b': [True, False] * 3,
        ...                    'c': [1.0, 2.0] * 3})
        >>> df
                a      b  c
        0       1   True  1.0
        1       2  False  2.0
        2       1   True  1.0
        3       2  False  2.0
        4       1   True  1.0
        5       2  False  2.0

        >>> df.select_dtypes(include='bool')
           b
        0  True
        1  False
        2  True
        3  False
        4  True
        5  False

        >>> df.select_dtypes(include=['float64'])
           c
        0  1.0
        1  2.0
        2  1.0
        3  2.0
        4  1.0
        5  2.0

        >>> df.select_dtypes(exclude=['int64'])
               b    c
        0   True  1.0
        1  False  2.0
        2   True  1.0
        3  False  2.0
        4   True  1.0
        5  False  2.0
        """
        if not is_list_like(include):
            include = (include,) if include is not None else ()
        if not is_list_like(exclude):
            exclude = (exclude,) if exclude is not None else ()

        selection = (frozenset(include), frozenset(exclude))

        if not any(selection):
            raise ValueError("at least one of include or exclude must be nonempty")

        # convert the myriad valid dtypes object to a single representation
        def check_int_infer_dtype(dtypes):
            converted_dtypes = []
            for dtype in dtypes:
                # Numpy maps int to different types (int32, in64) on Windows and Linux
                # see https://github.com/numpy/numpy/issues/9464
                if (isinstance(dtype, str) and dtype == "int") or (dtype is int):
                    converted_dtypes.append(np.int32)
                    # pandas/core/frame.py:3902: error: Argument 1 to "append" of "list"
                    # has incompatible type "Type[signedinteger[Any]]"; expected
                    # "Type[signedinteger[Any]]"  [arg-type]
                    converted_dtypes.append(np.int64)  # type: ignore[arg-type]
                else:
                    # pandas/core/frame.py:3904: error: Argument 1 to "append" of "list"
                    # has incompatible type "Union[dtype[Any], ExtensionDtype]";
                    # expected "Type[signedinteger[Any]]"  [arg-type]
                    converted_dtypes.append(
                        infer_dtype_from_object(dtype)  # type: ignore[arg-type]
                    )
            return frozenset(converted_dtypes)

        include = check_int_infer_dtype(include)
        exclude = check_int_infer_dtype(exclude)

        for dtypes in (include, exclude):
            invalidate_string_dtypes(dtypes)

        # can't both include AND exclude!
        if not include.isdisjoint(exclude):
            raise ValueError(f"include and exclude overlap on {(include & exclude)}")

        # We raise when both include and exclude are empty
        # Hence, we can just shrink the columns we want to keep
        keep_these = np.full(self.shape[1], True)

        def extract_unique_dtypes_from_dtypes_set(
            dtypes_set: FrozenSet[Dtype], unique_dtypes: np.ndarray
        ) -> List[Dtype]:
            extracted_dtypes = [
                unique_dtype
                for unique_dtype in unique_dtypes
                if (
                    issubclass(
                        unique_dtype.type, tuple(dtypes_set)  # type: ignore[arg-type]
                    )
                    or (
                        np.number in dtypes_set
                        and getattr(unique_dtype, "_is_numeric", False)
                    )
                )
            ]
            return extracted_dtypes

        unique_dtypes = self.dtypes.unique()

        if include:
            included_dtypes = extract_unique_dtypes_from_dtypes_set(
                include, unique_dtypes
            )
            keep_these &= self.dtypes.isin(included_dtypes)

        if exclude:
            excluded_dtypes = extract_unique_dtypes_from_dtypes_set(
                exclude, unique_dtypes
            )
            keep_these &= ~self.dtypes.isin(excluded_dtypes)

        # error: "ndarray" has no attribute "values"
        return self.iloc[:, keep_these.values]  # type: ignore[attr-defined]

    def insert(self, loc, column, value, allow_duplicates: bool = False) -> None:
        """
        Insert column into DataFrame at specified location.

        Raises a ValueError if `column` is already contained in the DataFrame,
        unless `allow_duplicates` is set to True.

        Parameters
        ----------
        loc : int
            Insertion index. Must verify 0 <= loc <= len(columns).
        column : str, number, or hashable object
            Label of the inserted column.
        value : int, Series, or array-like
        allow_duplicates : bool, optional

        See Also
        --------
        Index.insert : Insert new item by index.

        Examples
        --------
        >>> df = pd.DataFrame({'col1': [1, 2], 'col2': [3, 4]})
        >>> df
           col1  col2
        0     1     3
        1     2     4
        >>> df.insert(1, "newcol", [99, 99])
        >>> df
           col1  newcol  col2
        0     1      99     3
        1     2      99     4
        >>> df.insert(0, "col1", [100, 100], allow_duplicates=True)
        >>> df
           col1  col1  newcol  col2
        0   100     1      99     3
        1   100     2      99     4

        Notice that pandas uses index alignment in case of `value` from type `Series`:

        >>> df.insert(0, "col0", pd.Series([5, 6], index=[1, 2]))
        >>> df
           col0  col1  col1  newcol  col2
        0   NaN   100     1      99     3
        1   5.0   100     2      99     4
        """
        if allow_duplicates and not self.flags.allows_duplicate_labels:
            raise ValueError(
                "Cannot specify 'allow_duplicates=True' when "
                "'self.flags.allows_duplicate_labels' is False."
            )
        value = self._sanitize_column(value)
        self._mgr.insert(loc, column, value, allow_duplicates=allow_duplicates)

    def assign(self, **kwargs) -> DataFrame:
        r"""
        Assign new columns to a DataFrame.

        Returns a new object with all original columns in addition to new ones.
        Existing columns that are re-assigned will be overwritten.

        Parameters
        ----------
        **kwargs : dict of {str: callable or Series}
            The column names are keywords. If the values are
            callable, they are computed on the DataFrame and
            assigned to the new columns. The callable must not
            change input DataFrame (though pandas doesn't check it).
            If the values are not callable, (e.g. a Series, scalar, or array),
            they are simply assigned.

        Returns
        -------
        DataFrame
            A new DataFrame with the new columns in addition to
            all the existing columns.

        Notes
        -----
        Assigning multiple columns within the same ``assign`` is possible.
        Later items in '\*\*kwargs' may refer to newly created or modified
        columns in 'df'; items are computed and assigned into 'df' in order.

        Examples
        --------
        >>> df = pd.DataFrame({'temp_c': [17.0, 25.0]},
        ...                   index=['Portland', 'Berkeley'])
        >>> df
                  temp_c
        Portland    17.0
        Berkeley    25.0

        Where the value is a callable, evaluated on `df`:

        >>> df.assign(temp_f=lambda x: x.temp_c * 9 / 5 + 32)
                  temp_c  temp_f
        Portland    17.0    62.6
        Berkeley    25.0    77.0

        Alternatively, the same behavior can be achieved by directly
        referencing an existing Series or sequence:

        >>> df.assign(temp_f=df['temp_c'] * 9 / 5 + 32)
                  temp_c  temp_f
        Portland    17.0    62.6
        Berkeley    25.0    77.0

        You can create multiple columns within the same assign where one
        of the columns depends on another one defined within the same assign:

        >>> df.assign(temp_f=lambda x: x['temp_c'] * 9 / 5 + 32,
        ...           temp_k=lambda x: (x['temp_f'] +  459.67) * 5 / 9)
                  temp_c  temp_f  temp_k
        Portland    17.0    62.6  290.15
        Berkeley    25.0    77.0  298.15
        """
        data = self.copy()

        for k, v in kwargs.items():
            data[k] = com.apply_if_callable(v, data)
        return data

    def _sanitize_column(self, value):
        """
        Ensures new columns (which go into the BlockManager as new blocks) are
        always copied and converted into an array.

        Parameters
        ----------
        value : scalar, Series, or array-like

        Returns
        -------
        numpy.ndarray
        """
        self._ensure_valid_index(value)

        # We should never get here with DataFrame value
        if isinstance(value, Series):
            value = _reindex_for_setitem(value, self.index)

        elif isinstance(value, ExtensionArray):
            # Explicitly copy here, instead of in sanitize_index,
            # as sanitize_index won't copy an EA, even with copy=True
            value = value.copy()
            value = sanitize_index(value, self.index)

        elif isinstance(value, Index) or is_sequence(value):

            # turn me into an ndarray
            value = sanitize_index(value, self.index)
            if not isinstance(value, (np.ndarray, Index)):
                if isinstance(value, list) and len(value) > 0:
                    value = maybe_convert_platform(value)
                else:
                    value = com.asarray_tuplesafe(value)
            elif isinstance(value, Index):
                value = value.copy(deep=True)
            else:
                value = value.copy()

            # possibly infer to datetimelike
            if is_object_dtype(value.dtype):
                value = maybe_infer_to_datetimelike(value)

        else:
            value = construct_1d_arraylike_from_scalar(value, len(self), dtype=None)

        return value

    @property
    def _series(self):
        return {
            item: Series(
                self._mgr.iget(idx), index=self.index, name=item, fastpath=True
            )
            for idx, item in enumerate(self.columns)
        }

    def lookup(self, row_labels, col_labels) -> np.ndarray:
        """
        Label-based "fancy indexing" function for DataFrame.
        Given equal-length arrays of row and column labels, return an
        array of the values corresponding to each (row, col) pair.

        .. deprecated:: 1.2.0
            DataFrame.lookup is deprecated,
            use DataFrame.melt and DataFrame.loc instead.
            For an example see :meth:`~pandas.DataFrame.lookup`
            in the user guide.

        Parameters
        ----------
        row_labels : sequence
            The row labels to use for lookup.
        col_labels : sequence
            The column labels to use for lookup.

        Returns
        -------
        numpy.ndarray
            The found values.
        """
        msg = (
            "The 'lookup' method is deprecated and will be"
            "removed in a future version."
            "You can use DataFrame.melt and DataFrame.loc"
            "as a substitute."
        )
        warnings.warn(msg, FutureWarning, stacklevel=2)

        n = len(row_labels)
        if n != len(col_labels):
            raise ValueError("Row labels must have same size as column labels")
        if not (self.index.is_unique and self.columns.is_unique):
            # GH#33041
            raise ValueError("DataFrame.lookup requires unique index and columns")

        thresh = 1000
        if not self._is_mixed_type or n > thresh:
            values = self.values
            ridx = self.index.get_indexer(row_labels)
            cidx = self.columns.get_indexer(col_labels)
            if (ridx == -1).any():
                raise KeyError("One or more row labels was not found")
            if (cidx == -1).any():
                raise KeyError("One or more column labels was not found")
            flat_index = ridx * len(self.columns) + cidx
            result = values.flat[flat_index]
        else:
            result = np.empty(n, dtype="O")
            for i, (r, c) in enumerate(zip(row_labels, col_labels)):
                result[i] = self._get_value(r, c)

        if is_object_dtype(result):
            result = lib.maybe_convert_objects(result)

        return result

    # ----------------------------------------------------------------------
    # Reindexing and alignment

    def _reindex_axes(self, axes, level, limit, tolerance, method, fill_value, copy):
        frame = self

        columns = axes["columns"]
        if columns is not None:
            frame = frame._reindex_columns(
                columns, method, copy, level, fill_value, limit, tolerance
            )

        index = axes["index"]
        if index is not None:
            frame = frame._reindex_index(
                index, method, copy, level, fill_value, limit, tolerance
            )

        return frame

    def _reindex_index(
        self,
        new_index,
        method,
        copy: bool,
        level: Level,
        fill_value=np.nan,
        limit=None,
        tolerance=None,
    ):
        new_index, indexer = self.index.reindex(
            new_index, method=method, level=level, limit=limit, tolerance=tolerance
        )
        return self._reindex_with_indexers(
            {0: [new_index, indexer]},
            copy=copy,
            fill_value=fill_value,
            allow_dups=False,
        )

    def _reindex_columns(
        self,
        new_columns,
        method,
        copy: bool,
        level: Level,
        fill_value=None,
        limit=None,
        tolerance=None,
    ):
        new_columns, indexer = self.columns.reindex(
            new_columns, method=method, level=level, limit=limit, tolerance=tolerance
        )
        return self._reindex_with_indexers(
            {1: [new_columns, indexer]},
            copy=copy,
            fill_value=fill_value,
            allow_dups=False,
        )

    def _reindex_multi(self, axes, copy: bool, fill_value) -> DataFrame:
        """
        We are guaranteed non-Nones in the axes.
        """
        new_index, row_indexer = self.index.reindex(axes["index"])
        new_columns, col_indexer = self.columns.reindex(axes["columns"])

        if row_indexer is not None and col_indexer is not None:
            indexer = row_indexer, col_indexer
            # pandas/core/frame.py:4265: error: Argument 2 to "take_2d_multi" has
            # incompatible type "Tuple[Any, Any]"; expected "ndarray"  [arg-type]
            new_values = algorithms.take_2d_multi(
                self.values, indexer, fill_value=fill_value  # type: ignore[arg-type]
            )
            return self._constructor(new_values, index=new_index, columns=new_columns)
        else:
            return self._reindex_with_indexers(
                {0: [new_index, row_indexer], 1: [new_columns, col_indexer]},
                copy=copy,
                fill_value=fill_value,
            )

    @doc(NDFrame.align, **_shared_doc_kwargs)
    def align(
        self,
        other,
        join: str = "outer",
        axis: Optional[Axis] = None,
        level: Optional[Level] = None,
        copy: bool = True,
        fill_value=None,
        method: Optional[str] = None,
        limit=None,
        fill_axis: Axis = 0,
        broadcast_axis: Optional[Axis] = None,
    ) -> DataFrame:
        return super().align(
            other,
            join=join,
            axis=axis,
            level=level,
            copy=copy,
            fill_value=fill_value,
            method=method,
            limit=limit,
            fill_axis=fill_axis,
            broadcast_axis=broadcast_axis,
        )

    @Appender(
        """
        Examples
        --------
        >>> df = pd.DataFrame({"A": [1, 2, 3], "B": [4, 5, 6]})

        Change the row labels.

        >>> df.set_axis(['a', 'b', 'c'], axis='index')
           A  B
        a  1  4
        b  2  5
        c  3  6

        Change the column labels.

        >>> df.set_axis(['I', 'II'], axis='columns')
           I  II
        0  1   4
        1  2   5
        2  3   6

        Now, update the labels inplace.

        >>> df.set_axis(['i', 'ii'], axis='columns', inplace=True)
        >>> df
           i  ii
        0  1   4
        1  2   5
        2  3   6
        """
    )
    @Substitution(
        **_shared_doc_kwargs,
        extended_summary_sub=" column or",
        axis_description_sub=", and 1 identifies the columns",
        see_also_sub=" or columns",
    )
    @Appender(NDFrame.set_axis.__doc__)
    def set_axis(self, labels, axis: Axis = 0, inplace: bool = False):
        return super().set_axis(labels, axis=axis, inplace=inplace)

    @Substitution(**_shared_doc_kwargs)
    @Appender(NDFrame.reindex.__doc__)
    @rewrite_axis_style_signature(
        "labels",
        [
            ("method", None),
            ("copy", True),
            ("level", None),
            ("fill_value", np.nan),
            ("limit", None),
            ("tolerance", None),
        ],
    )
    def reindex(self, *args, **kwargs) -> DataFrame:
        axes = validate_axis_style_args(self, args, kwargs, "labels", "reindex")
        kwargs.update(axes)
        # Pop these, since the values are in `kwargs` under different names
        kwargs.pop("axis", None)
        kwargs.pop("labels", None)
        return super().reindex(**kwargs)

    def drop(
        self,
        labels=None,
        axis: Axis = 0,
        index=None,
        columns=None,
        level: Optional[Level] = None,
        inplace: bool = False,
        errors: str = "raise",
    ):
        """
        Drop specified labels from rows or columns.

        Remove rows or columns by specifying label names and corresponding
        axis, or by specifying directly index or column names. When using a
        multi-index, labels on different levels can be removed by specifying
        the level.

        Parameters
        ----------
        labels : single label or list-like
            Index or column labels to drop.
        axis : {0 or 'index', 1 or 'columns'}, default 0
            Whether to drop labels from the index (0 or 'index') or
            columns (1 or 'columns').
        index : single label or list-like
            Alternative to specifying axis (``labels, axis=0``
            is equivalent to ``index=labels``).
        columns : single label or list-like
            Alternative to specifying axis (``labels, axis=1``
            is equivalent to ``columns=labels``).
        level : int or level name, optional
            For MultiIndex, level from which the labels will be removed.
        inplace : bool, default False
            If False, return a copy. Otherwise, do operation
            inplace and return None.
        errors : {'ignore', 'raise'}, default 'raise'
            If 'ignore', suppress error and only existing labels are
            dropped.

        Returns
        -------
        DataFrame or None
            DataFrame without the removed index or column labels or
            None if ``inplace=True``.

        Raises
        ------
        KeyError
            If any of the labels is not found in the selected axis.

        See Also
        --------
        DataFrame.loc : Label-location based indexer for selection by label.
        DataFrame.dropna : Return DataFrame with labels on given axis omitted
            where (all or any) data are missing.
        DataFrame.drop_duplicates : Return DataFrame with duplicate rows
            removed, optionally only considering certain columns.
        Series.drop : Return Series with specified index labels removed.

        Examples
        --------
        >>> df = pd.DataFrame(np.arange(12).reshape(3, 4),
        ...                   columns=['A', 'B', 'C', 'D'])
        >>> df
           A  B   C   D
        0  0  1   2   3
        1  4  5   6   7
        2  8  9  10  11

        Drop columns

        >>> df.drop(['B', 'C'], axis=1)
           A   D
        0  0   3
        1  4   7
        2  8  11

        >>> df.drop(columns=['B', 'C'])
           A   D
        0  0   3
        1  4   7
        2  8  11

        Drop a row by index

        >>> df.drop([0, 1])
           A  B   C   D
        2  8  9  10  11

        Drop columns and/or rows of MultiIndex DataFrame

        >>> midx = pd.MultiIndex(levels=[['lama', 'cow', 'falcon'],
        ...                              ['speed', 'weight', 'length']],
        ...                      codes=[[0, 0, 0, 1, 1, 1, 2, 2, 2],
        ...                             [0, 1, 2, 0, 1, 2, 0, 1, 2]])
        >>> df = pd.DataFrame(index=midx, columns=['big', 'small'],
        ...                   data=[[45, 30], [200, 100], [1.5, 1], [30, 20],
        ...                         [250, 150], [1.5, 0.8], [320, 250],
        ...                         [1, 0.8], [0.3, 0.2]])
        >>> df
                        big     small
        lama    speed   45.0    30.0
                weight  200.0   100.0
                length  1.5     1.0
        cow     speed   30.0    20.0
                weight  250.0   150.0
                length  1.5     0.8
        falcon  speed   320.0   250.0
                weight  1.0     0.8
                length  0.3     0.2

        >>> df.drop(index='cow', columns='small')
                        big
        lama    speed   45.0
                weight  200.0
                length  1.5
        falcon  speed   320.0
                weight  1.0
                length  0.3

        >>> df.drop(index='length', level=1)
                        big     small
        lama    speed   45.0    30.0
                weight  200.0   100.0
        cow     speed   30.0    20.0
                weight  250.0   150.0
        falcon  speed   320.0   250.0
                weight  1.0     0.8
        """
        return super().drop(
            labels=labels,
            axis=axis,
            index=index,
            columns=columns,
            level=level,
            inplace=inplace,
            errors=errors,
        )

    @rewrite_axis_style_signature(
        "mapper",
        [("copy", True), ("inplace", False), ("level", None), ("errors", "ignore")],
    )
    def rename(
        self,
        mapper: Optional[Renamer] = None,
        *,
        index: Optional[Renamer] = None,
        columns: Optional[Renamer] = None,
        axis: Optional[Axis] = None,
        copy: bool = True,
        inplace: bool = False,
        level: Optional[Level] = None,
        errors: str = "ignore",
    ) -> Optional[DataFrame]:
        """
        Alter axes labels.

        Function / dict values must be unique (1-to-1). Labels not contained in
        a dict / Series will be left as-is. Extra labels listed don't throw an
        error.

        See the :ref:`user guide <basics.rename>` for more.

        Parameters
        ----------
        mapper : dict-like or function
            Dict-like or function transformations to apply to
            that axis' values. Use either ``mapper`` and ``axis`` to
            specify the axis to target with ``mapper``, or ``index`` and
            ``columns``.
        index : dict-like or function
            Alternative to specifying axis (``mapper, axis=0``
            is equivalent to ``index=mapper``).
        columns : dict-like or function
            Alternative to specifying axis (``mapper, axis=1``
            is equivalent to ``columns=mapper``).
        axis : {0 or 'index', 1 or 'columns'}, default 0
            Axis to target with ``mapper``. Can be either the axis name
            ('index', 'columns') or number (0, 1). The default is 'index'.
        copy : bool, default True
            Also copy underlying data.
        inplace : bool, default False
            Whether to return a new DataFrame. If True then value of copy is
            ignored.
        level : int or level name, default None
            In case of a MultiIndex, only rename labels in the specified
            level.
        errors : {'ignore', 'raise'}, default 'ignore'
            If 'raise', raise a `KeyError` when a dict-like `mapper`, `index`,
            or `columns` contains labels that are not present in the Index
            being transformed.
            If 'ignore', existing keys will be renamed and extra keys will be
            ignored.

        Returns
        -------
        DataFrame or None
            DataFrame with the renamed axis labels or None if ``inplace=True``.

        Raises
        ------
        KeyError
            If any of the labels is not found in the selected axis and
            "errors='raise'".

        See Also
        --------
        DataFrame.rename_axis : Set the name of the axis.

        Examples
        --------
        ``DataFrame.rename`` supports two calling conventions

        * ``(index=index_mapper, columns=columns_mapper, ...)``
        * ``(mapper, axis={'index', 'columns'}, ...)``

        We *highly* recommend using keyword arguments to clarify your
        intent.

        Rename columns using a mapping:

        >>> df = pd.DataFrame({"A": [1, 2, 3], "B": [4, 5, 6]})
        >>> df.rename(columns={"A": "a", "B": "c"})
           a  c
        0  1  4
        1  2  5
        2  3  6

        Rename index using a mapping:

        >>> df.rename(index={0: "x", 1: "y", 2: "z"})
           A  B
        x  1  4
        y  2  5
        z  3  6

        Cast index labels to a different type:

        >>> df.index
        RangeIndex(start=0, stop=3, step=1)
        >>> df.rename(index=str).index
        Index(['0', '1', '2'], dtype='object')

        >>> df.rename(columns={"A": "a", "B": "b", "C": "c"}, errors="raise")
        Traceback (most recent call last):
        KeyError: ['C'] not found in axis

        Using axis-style parameters:

        >>> df.rename(str.lower, axis='columns')
           a  b
        0  1  4
        1  2  5
        2  3  6

        >>> df.rename({1: 2, 2: 4}, axis='index')
           A  B
        0  1  4
        2  2  5
        4  3  6
        """
        return super().rename(
            mapper=mapper,
            index=index,
            columns=columns,
            axis=axis,
            copy=copy,
            inplace=inplace,
            level=level,
            errors=errors,
        )

    @doc(NDFrame.fillna, **_shared_doc_kwargs)
    def fillna(
        self,
        value=None,
        method: Optional[str] = None,
        axis: Optional[Axis] = None,
        inplace: bool = False,
        limit=None,
        downcast=None,
    ) -> Optional[DataFrame]:
        return super().fillna(
            value=value,
            method=method,
            axis=axis,
            inplace=inplace,
            limit=limit,
            downcast=downcast,
        )

    def pop(self, item: Hashable) -> Series:
        """
        Return item and drop from frame. Raise KeyError if not found.

        Parameters
        ----------
        item : label
            Label of column to be popped.

        Returns
        -------
        Series

        Examples
        --------
        >>> df = pd.DataFrame([('falcon', 'bird', 389.0),
        ...                    ('parrot', 'bird', 24.0),
        ...                    ('lion', 'mammal', 80.5),
        ...                    ('monkey', 'mammal', np.nan)],
        ...                   columns=('name', 'class', 'max_speed'))
        >>> df
             name   class  max_speed
        0  falcon    bird      389.0
        1  parrot    bird       24.0
        2    lion  mammal       80.5
        3  monkey  mammal        NaN

        >>> df.pop('class')
        0      bird
        1      bird
        2    mammal
        3    mammal
        Name: class, dtype: object

        >>> df
             name  max_speed
        0  falcon      389.0
        1  parrot       24.0
        2    lion       80.5
        3  monkey        NaN
        """
        return super().pop(item=item)

    @doc(NDFrame.replace, **_shared_doc_kwargs)
    def replace(
        self,
        to_replace=None,
        value=None,
        inplace: bool = False,
        limit=None,
        regex: bool = False,
        method: str = "pad",
    ):
        return super().replace(
            to_replace=to_replace,
            value=value,
            inplace=inplace,
            limit=limit,
            regex=regex,
            method=method,
        )

    def _replace_columnwise(
        self, mapping: Dict[Hashable, Tuple[Any, Any]], inplace: bool, regex
    ):
        """
        Dispatch to Series.replace column-wise.


        Parameters
        ----------
        mapping : dict
            of the form {col: (target, value)}
        inplace : bool
        regex : bool or same types as `to_replace` in DataFrame.replace

        Returns
        -------
        DataFrame or None
        """
        # Operate column-wise
        res = self if inplace else self.copy()
        ax = self.columns

        for i in range(len(ax)):
            if ax[i] in mapping:
                ser = self.iloc[:, i]

                target, value = mapping[ax[i]]
                newobj = ser.replace(target, value, regex=regex)

                res.iloc[:, i] = newobj

        if inplace:
            return
        return res.__finalize__(self)

    @doc(NDFrame.shift, klass=_shared_doc_kwargs["klass"])
    def shift(
        self, periods=1, freq=None, axis: Axis = 0, fill_value=lib.no_default
    ) -> DataFrame:
        axis = self._get_axis_number(axis)

        ncols = len(self.columns)
        if axis == 1 and periods != 0 and fill_value is lib.no_default and ncols > 0:
            # We will infer fill_value to match the closest column

            # Use a column that we know is valid for our column's dtype GH#38434
            label = self.columns[0]

            if periods > 0:
                result = self.iloc[:, :-periods]
                for col in range(min(ncols, abs(periods))):
                    # TODO(EA2D): doing this in a loop unnecessary with 2D EAs
                    # Define filler inside loop so we get a copy
                    filler = self.iloc[:, 0].shift(len(self))
                    result.insert(0, label, filler, allow_duplicates=True)
            else:
                result = self.iloc[:, -periods:]
                for col in range(min(ncols, abs(periods))):
                    # Define filler inside loop so we get a copy
                    filler = self.iloc[:, -1].shift(len(self))
                    result.insert(
                        len(result.columns), label, filler, allow_duplicates=True
                    )

            result.columns = self.columns.copy()
            return result

        return super().shift(
            periods=periods, freq=freq, axis=axis, fill_value=fill_value
        )

    def set_index(
        self,
        keys,
        drop: bool = True,
        append: bool = False,
        inplace: bool = False,
        verify_integrity: bool = False,
    ):
        """
        Set the DataFrame index using existing columns.

        Set the DataFrame index (row labels) using one or more existing
        columns or arrays (of the correct length). The index can replace the
        existing index or expand on it.

        Parameters
        ----------
        keys : label or array-like or list of labels/arrays
            This parameter can be either a single column key, a single array of
            the same length as the calling DataFrame, or a list containing an
            arbitrary combination of column keys and arrays. Here, "array"
            encompasses :class:`Series`, :class:`Index`, ``np.ndarray``, and
            instances of :class:`~collections.abc.Iterator`.
        drop : bool, default True
            Delete columns to be used as the new index.
        append : bool, default False
            Whether to append columns to existing index.
        inplace : bool, default False
            If True, modifies the DataFrame in place (do not create a new object).
        verify_integrity : bool, default False
            Check the new index for duplicates. Otherwise defer the check until
            necessary. Setting to False will improve the performance of this
            method.

        Returns
        -------
        DataFrame or None
            Changed row labels or None if ``inplace=True``.

        See Also
        --------
        DataFrame.reset_index : Opposite of set_index.
        DataFrame.reindex : Change to new indices or expand indices.
        DataFrame.reindex_like : Change to same indices as other DataFrame.

        Examples
        --------
        >>> df = pd.DataFrame({'month': [1, 4, 7, 10],
        ...                    'year': [2012, 2014, 2013, 2014],
        ...                    'sale': [55, 40, 84, 31]})
        >>> df
           month  year  sale
        0      1  2012    55
        1      4  2014    40
        2      7  2013    84
        3     10  2014    31

        Set the index to become the 'month' column:

        >>> df.set_index('month')
               year  sale
        month
        1      2012    55
        4      2014    40
        7      2013    84
        10     2014    31

        Create a MultiIndex using columns 'year' and 'month':

        >>> df.set_index(['year', 'month'])
                    sale
        year  month
        2012  1     55
        2014  4     40
        2013  7     84
        2014  10    31

        Create a MultiIndex using an Index and a column:

        >>> df.set_index([pd.Index([1, 2, 3, 4]), 'year'])
                 month  sale
           year
        1  2012  1      55
        2  2014  4      40
        3  2013  7      84
        4  2014  10     31

        Create a MultiIndex using two Series:

        >>> s = pd.Series([1, 2, 3, 4])
        >>> df.set_index([s, s**2])
              month  year  sale
        1 1       1  2012    55
        2 4       4  2014    40
        3 9       7  2013    84
        4 16     10  2014    31
        """
        inplace = validate_bool_kwarg(inplace, "inplace")
        self._check_inplace_and_allows_duplicate_labels(inplace)
        if not isinstance(keys, list):
            keys = [keys]

        err_msg = (
            'The parameter "keys" may be a column key, one-dimensional '
            "array, or a list containing only valid column keys and "
            "one-dimensional arrays."
        )

        missing: List[Hashable] = []
        for col in keys:
            if isinstance(col, (Index, Series, np.ndarray, list, abc.Iterator)):
                # arrays are fine as long as they are one-dimensional
                # iterators get converted to list below
                if getattr(col, "ndim", 1) != 1:
                    raise ValueError(err_msg)
            else:
                # everything else gets tried as a key; see GH 24969
                try:
                    found = col in self.columns
                except TypeError as err:
                    raise TypeError(
                        f"{err_msg}. Received column of type {type(col)}"
                    ) from err
                else:
                    if not found:
                        missing.append(col)

        if missing:
            raise KeyError(f"None of {missing} are in the columns")

        if inplace:
            frame = self
        else:
            frame = self.copy()

        arrays = []
        names: List[Hashable] = []
        if append:
            names = list(self.index.names)
            if isinstance(self.index, MultiIndex):
                for i in range(self.index.nlevels):
                    arrays.append(self.index._get_level_values(i))
            else:
                arrays.append(self.index)

        to_remove: List[Hashable] = []
        for col in keys:
            if isinstance(col, MultiIndex):
                for n in range(col.nlevels):
                    arrays.append(col._get_level_values(n))
                names.extend(col.names)
            elif isinstance(col, (Index, Series)):
                # if Index then not MultiIndex (treated above)

                # error: Argument 1 to "append" of "list" has incompatible type
                #  "Union[Index, Series]"; expected "Index"
                arrays.append(col)  # type:ignore[arg-type]
                names.append(col.name)
            elif isinstance(col, (list, np.ndarray)):
                # pandas/core/frame.py:4950: error: Argument 1 to "append" of "list" has
                # incompatible type "Union[List[Any], ndarray]"; expected "Index"
                # [arg-type]
                arrays.append(col)  # type: ignore[arg-type]
                names.append(None)
            elif isinstance(col, abc.Iterator):
                # pandas/core/frame.py:4953: error: Argument 1 to "append" of "list" has
                # incompatible type "List[Any]"; expected "Index"  [arg-type]
                arrays.append(list(col))  # type: ignore[arg-type]
                names.append(None)
            # from here, col can only be a column label
            else:
                arrays.append(frame[col]._values)
                names.append(col)
                if drop:
                    to_remove.append(col)

            if len(arrays[-1]) != len(self):
                # check newest element against length of calling frame, since
                # ensure_index_from_sequences would not raise for append=False.
                raise ValueError(
                    f"Length mismatch: Expected {len(self)} rows, "
                    f"received array of length {len(arrays[-1])}"
                )

        index = ensure_index_from_sequences(arrays, names)

        if verify_integrity and not index.is_unique:
            duplicates = index[index.duplicated()].unique()
            raise ValueError(f"Index has duplicate keys: {duplicates}")

        # use set to handle duplicate column names gracefully in case of drop
        for c in set(to_remove):
            del frame[c]

        # clear up memory usage
        index._cleanup()

        frame.index = index

        if not inplace:
            return frame

    @overload
    # https://github.com/python/mypy/issues/6580
    # Overloaded function signatures 1 and 2 overlap with incompatible return types
    def reset_index(  # type: ignore[misc]
        self,
        level: Optional[Union[Hashable, Sequence[Hashable]]] = ...,
        drop: bool = ...,
        inplace: Literal[False] = ...,
        col_level: Hashable = ...,
        col_fill: Hashable = ...,
    ) -> DataFrame:
        ...

    @overload
    def reset_index(
        self,
        level: Optional[Union[Hashable, Sequence[Hashable]]] = ...,
        drop: bool = ...,
        inplace: Literal[True] = ...,
        col_level: Hashable = ...,
        col_fill: Hashable = ...,
    ) -> None:
        ...

    def reset_index(
        self,
        level: Optional[Union[Hashable, Sequence[Hashable]]] = None,
        drop: bool = False,
        inplace: bool = False,
        col_level: Hashable = 0,
        col_fill: Hashable = "",
    ) -> Optional[DataFrame]:
        """
        Reset the index, or a level of it.

        Reset the index of the DataFrame, and use the default one instead.
        If the DataFrame has a MultiIndex, this method can remove one or more
        levels.

        Parameters
        ----------
        level : int, str, tuple, or list, default None
            Only remove the given levels from the index. Removes all levels by
            default.
        drop : bool, default False
            Do not try to insert index into dataframe columns. This resets
            the index to the default integer index.
        inplace : bool, default False
            Modify the DataFrame in place (do not create a new object).
        col_level : int or str, default 0
            If the columns have multiple levels, determines which level the
            labels are inserted into. By default it is inserted into the first
            level.
        col_fill : object, default ''
            If the columns have multiple levels, determines how the other
            levels are named. If None then the index name is repeated.

        Returns
        -------
        DataFrame or None
            DataFrame with the new index or None if ``inplace=True``.

        See Also
        --------
        DataFrame.set_index : Opposite of reset_index.
        DataFrame.reindex : Change to new indices or expand indices.
        DataFrame.reindex_like : Change to same indices as other DataFrame.

        Examples
        --------
        >>> df = pd.DataFrame([('bird', 389.0),
        ...                    ('bird', 24.0),
        ...                    ('mammal', 80.5),
        ...                    ('mammal', np.nan)],
        ...                   index=['falcon', 'parrot', 'lion', 'monkey'],
        ...                   columns=('class', 'max_speed'))
        >>> df
                 class  max_speed
        falcon    bird      389.0
        parrot    bird       24.0
        lion    mammal       80.5
        monkey  mammal        NaN

        When we reset the index, the old index is added as a column, and a
        new sequential index is used:

        >>> df.reset_index()
            index   class  max_speed
        0  falcon    bird      389.0
        1  parrot    bird       24.0
        2    lion  mammal       80.5
        3  monkey  mammal        NaN

        We can use the `drop` parameter to avoid the old index being added as
        a column:

        >>> df.reset_index(drop=True)
            class  max_speed
        0    bird      389.0
        1    bird       24.0
        2  mammal       80.5
        3  mammal        NaN

        You can also use `reset_index` with `MultiIndex`.

        >>> index = pd.MultiIndex.from_tuples([('bird', 'falcon'),
        ...                                    ('bird', 'parrot'),
        ...                                    ('mammal', 'lion'),
        ...                                    ('mammal', 'monkey')],
        ...                                   names=['class', 'name'])
        >>> columns = pd.MultiIndex.from_tuples([('speed', 'max'),
        ...                                      ('species', 'type')])
        >>> df = pd.DataFrame([(389.0, 'fly'),
        ...                    ( 24.0, 'fly'),
        ...                    ( 80.5, 'run'),
        ...                    (np.nan, 'jump')],
        ...                   index=index,
        ...                   columns=columns)
        >>> df
                       speed species
                         max    type
        class  name
        bird   falcon  389.0     fly
               parrot   24.0     fly
        mammal lion     80.5     run
               monkey    NaN    jump

        If the index has multiple levels, we can reset a subset of them:

        >>> df.reset_index(level='class')
                 class  speed species
                          max    type
        name
        falcon    bird  389.0     fly
        parrot    bird   24.0     fly
        lion    mammal   80.5     run
        monkey  mammal    NaN    jump

        If we are not dropping the index, by default, it is placed in the top
        level. We can place it in another level:

        >>> df.reset_index(level='class', col_level=1)
                        speed species
                 class    max    type
        name
        falcon    bird  389.0     fly
        parrot    bird   24.0     fly
        lion    mammal   80.5     run
        monkey  mammal    NaN    jump

        When the index is inserted under another level, we can specify under
        which one with the parameter `col_fill`:

        >>> df.reset_index(level='class', col_level=1, col_fill='species')
                      species  speed species
                        class    max    type
        name
        falcon           bird  389.0     fly
        parrot           bird   24.0     fly
        lion           mammal   80.5     run
        monkey         mammal    NaN    jump

        If we specify a nonexistent level for `col_fill`, it is created:

        >>> df.reset_index(level='class', col_level=1, col_fill='genus')
                        genus  speed species
                        class    max    type
        name
        falcon           bird  389.0     fly
        parrot           bird   24.0     fly
        lion           mammal   80.5     run
        monkey         mammal    NaN    jump
        """
        inplace = validate_bool_kwarg(inplace, "inplace")
        self._check_inplace_and_allows_duplicate_labels(inplace)
        if inplace:
            new_obj = self
        else:
            new_obj = self.copy()

        new_index = ibase.default_index(len(new_obj))
        if level is not None:
            if not isinstance(level, (tuple, list)):
                level = [level]
            level = [self.index._get_level_number(lev) for lev in level]
            if len(level) < self.index.nlevels:
                new_index = self.index.droplevel(level)

        if not drop:
            to_insert: Iterable[Tuple[Any, Optional[Any]]]
            if isinstance(self.index, MultiIndex):
                names = [
                    (n if n is not None else f"level_{i}")
                    for i, n in enumerate(self.index.names)
                ]
                to_insert = zip(self.index.levels, self.index.codes)
            else:
                default = "index" if "index" not in self else "level_0"
                names = [default] if self.index.name is None else [self.index.name]
                to_insert = ((self.index, None),)

            multi_col = isinstance(self.columns, MultiIndex)
            for i, (lev, lab) in reversed(list(enumerate(to_insert))):
                if level is not None and i not in level:
                    continue
                name = names[i]
                if multi_col:
                    col_name = list(name) if isinstance(name, tuple) else [name]
                    if col_fill is None:
                        if len(col_name) not in (1, self.columns.nlevels):
                            raise ValueError(
                                "col_fill=None is incompatible "
                                f"with incomplete column name {name}"
                            )
                        col_fill = col_name[0]

                    lev_num = self.columns._get_level_number(col_level)
                    name_lst = [col_fill] * lev_num + col_name
                    missing = self.columns.nlevels - len(name_lst)
                    name_lst += [col_fill] * missing
                    name = tuple(name_lst)

                # to ndarray and maybe infer different dtype
                level_values = lev._values
                if level_values.dtype == np.object_:
                    level_values = lib.maybe_convert_objects(level_values)

                if lab is not None:
                    # if we have the codes, extract the values with a mask
                    level_values = algorithms.take(
                        level_values, lab, allow_fill=True, fill_value=lev._na_value
                    )

                new_obj.insert(0, name, level_values)

        new_obj.index = new_index
        if not inplace:
            return new_obj

        return None

    # ----------------------------------------------------------------------
    # Reindex-based selection methods

    @doc(NDFrame.isna, klass=_shared_doc_kwargs["klass"])
    def isna(self) -> DataFrame:
        result = self._constructor(self._mgr.isna(func=isna))
        return result.__finalize__(self, method="isna")

    @doc(NDFrame.isna, klass=_shared_doc_kwargs["klass"])
    def isnull(self) -> DataFrame:
        return self.isna()

    @doc(NDFrame.notna, klass=_shared_doc_kwargs["klass"])
    def notna(self) -> DataFrame:
        return ~self.isna()

    @doc(NDFrame.notna, klass=_shared_doc_kwargs["klass"])
    def notnull(self) -> DataFrame:
        return ~self.isna()

    def dropna(
        self,
        axis: Axis = 0,
        how: str = "any",
        thresh=None,
        subset=None,
        inplace: bool = False,
    ):
        """
        Remove missing values.

        See the :ref:`User Guide <missing_data>` for more on which values are
        considered missing, and how to work with missing data.

        Parameters
        ----------
        axis : {0 or 'index', 1 or 'columns'}, default 0
            Determine if rows or columns which contain missing values are
            removed.

            * 0, or 'index' : Drop rows which contain missing values.
            * 1, or 'columns' : Drop columns which contain missing value.

            .. versionchanged:: 1.0.0

               Pass tuple or list to drop on multiple axes.
               Only a single axis is allowed.

        how : {'any', 'all'}, default 'any'
            Determine if row or column is removed from DataFrame, when we have
            at least one NA or all NA.

            * 'any' : If any NA values are present, drop that row or column.
            * 'all' : If all values are NA, drop that row or column.

        thresh : int, optional
            Require that many non-NA values.
        subset : array-like, optional
            Labels along other axis to consider, e.g. if you are dropping rows
            these would be a list of columns to include.
        inplace : bool, default False
            If True, do operation inplace and return None.

        Returns
        -------
        DataFrame or None
            DataFrame with NA entries dropped from it or None if ``inplace=True``.

        See Also
        --------
        DataFrame.isna: Indicate missing values.
        DataFrame.notna : Indicate existing (non-missing) values.
        DataFrame.fillna : Replace missing values.
        Series.dropna : Drop missing values.
        Index.dropna : Drop missing indices.

        Examples
        --------
        >>> df = pd.DataFrame({"name": ['Alfred', 'Batman', 'Catwoman'],
        ...                    "toy": [np.nan, 'Batmobile', 'Bullwhip'],
        ...                    "born": [pd.NaT, pd.Timestamp("1940-04-25"),
        ...                             pd.NaT]})
        >>> df
               name        toy       born
        0    Alfred        NaN        NaT
        1    Batman  Batmobile 1940-04-25
        2  Catwoman   Bullwhip        NaT

        Drop the rows where at least one element is missing.

        >>> df.dropna()
             name        toy       born
        1  Batman  Batmobile 1940-04-25

        Drop the columns where at least one element is missing.

        >>> df.dropna(axis='columns')
               name
        0    Alfred
        1    Batman
        2  Catwoman

        Drop the rows where all elements are missing.

        >>> df.dropna(how='all')
               name        toy       born
        0    Alfred        NaN        NaT
        1    Batman  Batmobile 1940-04-25
        2  Catwoman   Bullwhip        NaT

        Keep only the rows with at least 2 non-NA values.

        >>> df.dropna(thresh=2)
               name        toy       born
        1    Batman  Batmobile 1940-04-25
        2  Catwoman   Bullwhip        NaT

        Define in which columns to look for missing values.

        >>> df.dropna(subset=['name', 'toy'])
               name        toy       born
        1    Batman  Batmobile 1940-04-25
        2  Catwoman   Bullwhip        NaT

        Keep the DataFrame with valid entries in the same variable.

        >>> df.dropna(inplace=True)
        >>> df
             name        toy       born
        1  Batman  Batmobile 1940-04-25
        """
        inplace = validate_bool_kwarg(inplace, "inplace")
        if isinstance(axis, (tuple, list)):
            # GH20987
            raise TypeError("supplying multiple axes to axis is no longer supported.")

        axis = self._get_axis_number(axis)
        agg_axis = 1 - axis

        agg_obj = self
        if subset is not None:
            ax = self._get_axis(agg_axis)
            indices = ax.get_indexer_for(subset)
            check = indices == -1
            if check.any():
                raise KeyError(list(np.compress(check, subset)))
            agg_obj = self.take(indices, axis=agg_axis)

        count = agg_obj.count(axis=agg_axis)

        if thresh is not None:
            mask = count >= thresh
        elif how == "any":
            mask = count == len(agg_obj._get_axis(agg_axis))
        elif how == "all":
            mask = count > 0
        else:
            if how is not None:
                raise ValueError(f"invalid how option: {how}")
            else:
                raise TypeError("must specify how or thresh")

        result = self.loc(axis=axis)[mask]

        if inplace:
            self._update_inplace(result)
        else:
            return result

    def drop_duplicates(
        self,
        subset: Optional[Union[Hashable, Sequence[Hashable]]] = None,
        keep: Union[str, bool] = "first",
        inplace: bool = False,
        ignore_index: bool = False,
    ) -> Optional[DataFrame]:
        """
        Return DataFrame with duplicate rows removed.

        Considering certain columns is optional. Indexes, including time indexes
        are ignored.

        Parameters
        ----------
        subset : column label or sequence of labels, optional
            Only consider certain columns for identifying duplicates, by
            default use all of the columns.
        keep : {'first', 'last', False}, default 'first'
            Determines which duplicates (if any) to keep.
            - ``first`` : Drop duplicates except for the first occurrence.
            - ``last`` : Drop duplicates except for the last occurrence.
            - False : Drop all duplicates.
        inplace : bool, default False
            Whether to drop duplicates in place or to return a copy.
        ignore_index : bool, default False
            If True, the resulting axis will be labeled 0, 1, …, n - 1.

            .. versionadded:: 1.0.0

        Returns
        -------
        DataFrame or None
            DataFrame with duplicates removed or None if ``inplace=True``.

        See Also
        --------
        DataFrame.value_counts: Count unique combinations of columns.

        Examples
        --------
        Consider dataset containing ramen rating.

        >>> df = pd.DataFrame({
        ...     'brand': ['Yum Yum', 'Yum Yum', 'Indomie', 'Indomie', 'Indomie'],
        ...     'style': ['cup', 'cup', 'cup', 'pack', 'pack'],
        ...     'rating': [4, 4, 3.5, 15, 5]
        ... })
        >>> df
            brand style  rating
        0  Yum Yum   cup     4.0
        1  Yum Yum   cup     4.0
        2  Indomie   cup     3.5
        3  Indomie  pack    15.0
        4  Indomie  pack     5.0

        By default, it removes duplicate rows based on all columns.

        >>> df.drop_duplicates()
            brand style  rating
        0  Yum Yum   cup     4.0
        2  Indomie   cup     3.5
        3  Indomie  pack    15.0
        4  Indomie  pack     5.0

        To remove duplicates on specific column(s), use ``subset``.

        >>> df.drop_duplicates(subset=['brand'])
            brand style  rating
        0  Yum Yum   cup     4.0
        2  Indomie   cup     3.5

        To remove duplicates and keep last occurrences, use ``keep``.

        >>> df.drop_duplicates(subset=['brand', 'style'], keep='last')
            brand style  rating
        1  Yum Yum   cup     4.0
        2  Indomie   cup     3.5
        4  Indomie  pack     5.0
        """
        if self.empty:
            return self.copy()

        inplace = validate_bool_kwarg(inplace, "inplace")
        ignore_index = validate_bool_kwarg(ignore_index, "ignore_index")
        duplicated = self.duplicated(subset, keep=keep)

        result = self[-duplicated]
        if ignore_index:
            result.index = ibase.default_index(len(result))

        if inplace:
            self._update_inplace(result)
            return None
        else:
            return result

    def duplicated(
        self,
        subset: Optional[Union[Hashable, Sequence[Hashable]]] = None,
        keep: Union[str, bool] = "first",
    ) -> Series:
        """
        Return boolean Series denoting duplicate rows.

        Considering certain columns is optional.

        Parameters
        ----------
        subset : column label or sequence of labels, optional
            Only consider certain columns for identifying duplicates, by
            default use all of the columns.
        keep : {'first', 'last', False}, default 'first'
            Determines which duplicates (if any) to mark.

            - ``first`` : Mark duplicates as ``True`` except for the first occurrence.
            - ``last`` : Mark duplicates as ``True`` except for the last occurrence.
            - False : Mark all duplicates as ``True``.

        Returns
        -------
        Series
            Boolean series for each duplicated rows.

        See Also
        --------
        Index.duplicated : Equivalent method on index.
        Series.duplicated : Equivalent method on Series.
        Series.drop_duplicates : Remove duplicate values from Series.
        DataFrame.drop_duplicates : Remove duplicate values from DataFrame.

        Examples
        --------
        Consider dataset containing ramen rating.

        >>> df = pd.DataFrame({
        ...     'brand': ['Yum Yum', 'Yum Yum', 'Indomie', 'Indomie', 'Indomie'],
        ...     'style': ['cup', 'cup', 'cup', 'pack', 'pack'],
        ...     'rating': [4, 4, 3.5, 15, 5]
        ... })
        >>> df
            brand style  rating
        0  Yum Yum   cup     4.0
        1  Yum Yum   cup     4.0
        2  Indomie   cup     3.5
        3  Indomie  pack    15.0
        4  Indomie  pack     5.0

        By default, for each set of duplicated values, the first occurrence
        is set on False and all others on True.

        >>> df.duplicated()
        0    False
        1     True
        2    False
        3    False
        4    False
        dtype: bool

        By using 'last', the last occurrence of each set of duplicated values
        is set on False and all others on True.

        >>> df.duplicated(keep='last')
        0     True
        1    False
        2    False
        3    False
        4    False
        dtype: bool

        By setting ``keep`` on False, all duplicates are True.

        >>> df.duplicated(keep=False)
        0     True
        1     True
        2    False
        3    False
        4    False
        dtype: bool

        To find duplicates on specific column(s), use ``subset``.

        >>> df.duplicated(subset=['brand'])
        0    False
        1     True
        2    False
        3     True
        4     True
        dtype: bool
        """
        from pandas._libs.hashtable import duplicated_int64

        if self.empty:
            return self._constructor_sliced(dtype=bool)

        def f(vals):
            labels, shape = algorithms.factorize(vals, size_hint=len(self))
            return labels.astype("i8", copy=False), len(shape)

        if subset is None:
            subset = self.columns
        elif (
            not np.iterable(subset)
            or isinstance(subset, str)
            or isinstance(subset, tuple)
            and subset in self.columns
        ):
            subset = (subset,)

        #  needed for mypy since can't narrow types using np.iterable
        subset = cast(Iterable, subset)

        # Verify all columns in subset exist in the queried dataframe
        # Otherwise, raise a KeyError, same as if you try to __getitem__ with a
        # key that doesn't exist.
        diff = Index(subset).difference(self.columns)
        if not diff.empty:
            raise KeyError(diff)

        vals = (col.values for name, col in self.items() if name in subset)
        labels, shape = map(list, zip(*map(f, vals)))

        ids = get_group_index(labels, shape, sort=False, xnull=False)
        result = self._constructor_sliced(duplicated_int64(ids, keep), index=self.index)
        return result.__finalize__(self, method="duplicated")

    # ----------------------------------------------------------------------
    # Sorting
    # TODO: Just move the sort_values doc here.
    @Substitution(**_shared_doc_kwargs)
    @Appender(NDFrame.sort_values.__doc__)
    # error: Signature of "sort_values" incompatible with supertype "NDFrame"
    def sort_values(  # type: ignore[override]
        self,
        by,
        axis: Axis = 0,
        ascending=True,
        inplace: bool = False,
        kind: str = "quicksort",
        na_position: str = "last",
        ignore_index: bool = False,
        key: ValueKeyFunc = None,
    ):
        inplace = validate_bool_kwarg(inplace, "inplace")
        axis = self._get_axis_number(axis)

        if not isinstance(by, list):
            by = [by]
        if is_sequence(ascending) and len(by) != len(ascending):
            raise ValueError(
                f"Length of ascending ({len(ascending)}) != length of by ({len(by)})"
            )
        if len(by) > 1:

            keys = [self._get_label_or_level_values(x, axis=axis) for x in by]

            # need to rewrap columns in Series to apply key function
            if key is not None:
                # error: List comprehension has incompatible type List[Series];
                # expected List[ndarray]
                keys = [
                    Series(k, name=name)  # type: ignore[misc]
                    for (k, name) in zip(keys, by)
                ]

            indexer = lexsort_indexer(
                keys, orders=ascending, na_position=na_position, key=key
            )
            indexer = ensure_platform_int(indexer)
        else:

            by = by[0]
            k = self._get_label_or_level_values(by, axis=axis)

            # need to rewrap column in Series to apply key function
            if key is not None:
                # error: Incompatible types in assignment (expression has type
                # "Series", variable has type "ndarray")
                k = Series(k, name=by)  # type: ignore[assignment]

            if isinstance(ascending, (tuple, list)):
                ascending = ascending[0]

            indexer = nargsort(
                k, kind=kind, ascending=ascending, na_position=na_position, key=key
            )

        new_data = self._mgr.take(
            indexer, axis=self._get_block_manager_axis(axis), verify=False
        )

        if ignore_index:
            new_data.set_axis(
                self._get_block_manager_axis(axis), ibase.default_index(len(indexer))
            )

        result = self._constructor(new_data)
        if inplace:
            return self._update_inplace(result)
        else:
            return result.__finalize__(self, method="sort_values")

    def sort_index(
        self,
        axis: Axis = 0,
        level: Optional[Level] = None,
        ascending: bool = True,
        inplace: bool = False,
        kind: str = "quicksort",
        na_position: str = "last",
        sort_remaining: bool = True,
        ignore_index: bool = False,
        key: IndexKeyFunc = None,
    ):
        """
        Sort object by labels (along an axis).

        Returns a new DataFrame sorted by label if `inplace` argument is
        ``False``, otherwise updates the original DataFrame and returns None.

        Parameters
        ----------
        axis : {0 or 'index', 1 or 'columns'}, default 0
            The axis along which to sort.  The value 0 identifies the rows,
            and 1 identifies the columns.
        level : int or level name or list of ints or list of level names
            If not None, sort on values in specified index level(s).
        ascending : bool or list of bools, default True
            Sort ascending vs. descending. When the index is a MultiIndex the
            sort direction can be controlled for each level individually.
        inplace : bool, default False
            If True, perform operation in-place.
        kind : {'quicksort', 'mergesort', 'heapsort', 'stable'}, default 'quicksort'
            Choice of sorting algorithm. See also :func:`numpy.sort` for more
            information. `mergesort` and `stable` are the only stable algorithms. For
            DataFrames, this option is only applied when sorting on a single
            column or label.
        na_position : {'first', 'last'}, default 'last'
            Puts NaNs at the beginning if `first`; `last` puts NaNs at the end.
            Not implemented for MultiIndex.
        sort_remaining : bool, default True
            If True and sorting by level and index is multilevel, sort by other
            levels too (in order) after sorting by specified level.
        ignore_index : bool, default False
            If True, the resulting axis will be labeled 0, 1, …, n - 1.

            .. versionadded:: 1.0.0

        key : callable, optional
            If not None, apply the key function to the index values
            before sorting. This is similar to the `key` argument in the
            builtin :meth:`sorted` function, with the notable difference that
            this `key` function should be *vectorized*. It should expect an
            ``Index`` and return an ``Index`` of the same shape. For MultiIndex
            inputs, the key is applied *per level*.

            .. versionadded:: 1.1.0

        Returns
        -------
        DataFrame or None
            The original DataFrame sorted by the labels or None if ``inplace=True``.

        See Also
        --------
        Series.sort_index : Sort Series by the index.
        DataFrame.sort_values : Sort DataFrame by the value.
        Series.sort_values : Sort Series by the value.

        Examples
        --------
        >>> df = pd.DataFrame([1, 2, 3, 4, 5], index=[100, 29, 234, 1, 150],
        ...                   columns=['A'])
        >>> df.sort_index()
             A
        1    4
        29   2
        100  1
        150  5
        234  3

        By default, it sorts in ascending order, to sort in descending order,
        use ``ascending=False``

        >>> df.sort_index(ascending=False)
             A
        234  3
        150  5
        100  1
        29   2
        1    4

        A key function can be specified which is applied to the index before
        sorting. For a ``MultiIndex`` this is applied to each level separately.

        >>> df = pd.DataFrame({"a": [1, 2, 3, 4]}, index=['A', 'b', 'C', 'd'])
        >>> df.sort_index(key=lambda x: x.str.lower())
           a
        A  1
        b  2
        C  3
        d  4
        """
        return super().sort_index(
            axis,
            level,
            ascending,
            inplace,
            kind,
            na_position,
            sort_remaining,
            ignore_index,
            key,
        )

    def value_counts(
        self,
        subset: Optional[Sequence[Hashable]] = None,
        normalize: bool = False,
        sort: bool = True,
        ascending: bool = False,
    ):
        """
        Return a Series containing counts of unique rows in the DataFrame.

        .. versionadded:: 1.1.0

        Parameters
        ----------
        subset : list-like, optional
            Columns to use when counting unique combinations.
        normalize : bool, default False
            Return proportions rather than frequencies.
        sort : bool, default True
            Sort by frequencies.
        ascending : bool, default False
            Sort in ascending order.

        Returns
        -------
        Series

        See Also
        --------
        Series.value_counts: Equivalent method on Series.

        Notes
        -----
        The returned Series will have a MultiIndex with one level per input
        column. By default, rows that contain any NA values are omitted from
        the result. By default, the resulting Series will be in descending
        order so that the first element is the most frequently-occurring row.

        Examples
        --------
        >>> df = pd.DataFrame({'num_legs': [2, 4, 4, 6],
        ...                    'num_wings': [2, 0, 0, 0]},
        ...                   index=['falcon', 'dog', 'cat', 'ant'])
        >>> df
                num_legs  num_wings
        falcon         2          2
        dog            4          0
        cat            4          0
        ant            6          0

        >>> df.value_counts()
        num_legs  num_wings
        4         0            2
        2         2            1
        6         0            1
        dtype: int64

        >>> df.value_counts(sort=False)
        num_legs  num_wings
        2         2            1
        4         0            2
        6         0            1
        dtype: int64

        >>> df.value_counts(ascending=True)
        num_legs  num_wings
        2         2            1
        6         0            1
        4         0            2
        dtype: int64

        >>> df.value_counts(normalize=True)
        num_legs  num_wings
        4         0            0.50
        2         2            0.25
        6         0            0.25
        dtype: float64
        """
        if subset is None:
            subset = self.columns.tolist()

        counts = self.groupby(subset).grouper.size()

        if sort:
            counts = counts.sort_values(ascending=ascending)
        if normalize:
            counts /= counts.sum()

        # Force MultiIndex for single column
        if len(subset) == 1:
            counts.index = MultiIndex.from_arrays(
                [counts.index], names=[counts.index.name]
            )

        return counts

    def nlargest(self, n, columns, keep: str = "first") -> DataFrame:
        """
        Return the first `n` rows ordered by `columns` in descending order.

        Return the first `n` rows with the largest values in `columns`, in
        descending order. The columns that are not specified are returned as
        well, but not used for ordering.

        This method is equivalent to
        ``df.sort_values(columns, ascending=False).head(n)``, but more
        performant.

        Parameters
        ----------
        n : int
            Number of rows to return.
        columns : label or list of labels
            Column label(s) to order by.
        keep : {'first', 'last', 'all'}, default 'first'
            Where there are duplicate values:

            - `first` : prioritize the first occurrence(s)
            - `last` : prioritize the last occurrence(s)
            - ``all`` : do not drop any duplicates, even it means
                        selecting more than `n` items.

            .. versionadded:: 0.24.0

        Returns
        -------
        DataFrame
            The first `n` rows ordered by the given columns in descending
            order.

        See Also
        --------
        DataFrame.nsmallest : Return the first `n` rows ordered by `columns` in
            ascending order.
        DataFrame.sort_values : Sort DataFrame by the values.
        DataFrame.head : Return the first `n` rows without re-ordering.

        Notes
        -----
        This function cannot be used with all column types. For example, when
        specifying columns with `object` or `category` dtypes, ``TypeError`` is
        raised.

        Examples
        --------
        >>> df = pd.DataFrame({'population': [59000000, 65000000, 434000,
        ...                                   434000, 434000, 337000, 11300,
        ...                                   11300, 11300],
        ...                    'GDP': [1937894, 2583560 , 12011, 4520, 12128,
        ...                            17036, 182, 38, 311],
        ...                    'alpha-2': ["IT", "FR", "MT", "MV", "BN",
        ...                                "IS", "NR", "TV", "AI"]},
        ...                   index=["Italy", "France", "Malta",
        ...                          "Maldives", "Brunei", "Iceland",
        ...                          "Nauru", "Tuvalu", "Anguilla"])
        >>> df
                  population      GDP alpha-2
        Italy       59000000  1937894      IT
        France      65000000  2583560      FR
        Malta         434000    12011      MT
        Maldives      434000     4520      MV
        Brunei        434000    12128      BN
        Iceland       337000    17036      IS
        Nauru          11300      182      NR
        Tuvalu         11300       38      TV
        Anguilla       11300      311      AI

        In the following example, we will use ``nlargest`` to select the three
        rows having the largest values in column "population".

        >>> df.nlargest(3, 'population')
                population      GDP alpha-2
        France    65000000  2583560      FR
        Italy     59000000  1937894      IT
        Malta       434000    12011      MT

        When using ``keep='last'``, ties are resolved in reverse order:

        >>> df.nlargest(3, 'population', keep='last')
                population      GDP alpha-2
        France    65000000  2583560      FR
        Italy     59000000  1937894      IT
        Brunei      434000    12128      BN

        When using ``keep='all'``, all duplicate items are maintained:

        >>> df.nlargest(3, 'population', keep='all')
                  population      GDP alpha-2
        France      65000000  2583560      FR
        Italy       59000000  1937894      IT
        Malta         434000    12011      MT
        Maldives      434000     4520      MV
        Brunei        434000    12128      BN

        To order by the largest values in column "population" and then "GDP",
        we can specify multiple columns like in the next example.

        >>> df.nlargest(3, ['population', 'GDP'])
                population      GDP alpha-2
        France    65000000  2583560      FR
        Italy     59000000  1937894      IT
        Brunei      434000    12128      BN
        """
        return algorithms.SelectNFrame(self, n=n, keep=keep, columns=columns).nlargest()

    def nsmallest(self, n, columns, keep: str = "first") -> DataFrame:
        """
        Return the first `n` rows ordered by `columns` in ascending order.

        Return the first `n` rows with the smallest values in `columns`, in
        ascending order. The columns that are not specified are returned as
        well, but not used for ordering.

        This method is equivalent to
        ``df.sort_values(columns, ascending=True).head(n)``, but more
        performant.

        Parameters
        ----------
        n : int
            Number of items to retrieve.
        columns : list or str
            Column name or names to order by.
        keep : {'first', 'last', 'all'}, default 'first'
            Where there are duplicate values:

            - ``first`` : take the first occurrence.
            - ``last`` : take the last occurrence.
            - ``all`` : do not drop any duplicates, even it means
              selecting more than `n` items.

            .. versionadded:: 0.24.0

        Returns
        -------
        DataFrame

        See Also
        --------
        DataFrame.nlargest : Return the first `n` rows ordered by `columns` in
            descending order.
        DataFrame.sort_values : Sort DataFrame by the values.
        DataFrame.head : Return the first `n` rows without re-ordering.

        Examples
        --------
        >>> df = pd.DataFrame({'population': [59000000, 65000000, 434000,
        ...                                   434000, 434000, 337000, 337000,
        ...                                   11300, 11300],
        ...                    'GDP': [1937894, 2583560 , 12011, 4520, 12128,
        ...                            17036, 182, 38, 311],
        ...                    'alpha-2': ["IT", "FR", "MT", "MV", "BN",
        ...                                "IS", "NR", "TV", "AI"]},
        ...                   index=["Italy", "France", "Malta",
        ...                          "Maldives", "Brunei", "Iceland",
        ...                          "Nauru", "Tuvalu", "Anguilla"])
        >>> df
                  population      GDP alpha-2
        Italy       59000000  1937894      IT
        France      65000000  2583560      FR
        Malta         434000    12011      MT
        Maldives      434000     4520      MV
        Brunei        434000    12128      BN
        Iceland       337000    17036      IS
        Nauru         337000      182      NR
        Tuvalu         11300       38      TV
        Anguilla       11300      311      AI

        In the following example, we will use ``nsmallest`` to select the
        three rows having the smallest values in column "population".

        >>> df.nsmallest(3, 'population')
                  population    GDP alpha-2
        Tuvalu         11300     38      TV
        Anguilla       11300    311      AI
        Iceland       337000  17036      IS

        When using ``keep='last'``, ties are resolved in reverse order:

        >>> df.nsmallest(3, 'population', keep='last')
                  population  GDP alpha-2
        Anguilla       11300  311      AI
        Tuvalu         11300   38      TV
        Nauru         337000  182      NR

        When using ``keep='all'``, all duplicate items are maintained:

        >>> df.nsmallest(3, 'population', keep='all')
                  population    GDP alpha-2
        Tuvalu         11300     38      TV
        Anguilla       11300    311      AI
        Iceland       337000  17036      IS
        Nauru         337000    182      NR

        To order by the smallest values in column "population" and then "GDP", we can
        specify multiple columns like in the next example.

        >>> df.nsmallest(3, ['population', 'GDP'])
                  population  GDP alpha-2
        Tuvalu         11300   38      TV
        Anguilla       11300  311      AI
        Nauru         337000  182      NR
        """
        return algorithms.SelectNFrame(
            self, n=n, keep=keep, columns=columns
        ).nsmallest()

    def swaplevel(self, i: Axis = -2, j: Axis = -1, axis: Axis = 0) -> DataFrame:
        """
        Swap levels i and j in a MultiIndex on a particular axis.

        Parameters
        ----------
        i, j : int or str
            Levels of the indices to be swapped. Can pass level name as string.
        axis : {0 or 'index', 1 or 'columns'}, default 0
            The axis to swap levels on. 0 or 'index' for row-wise, 1 or
            'columns' for column-wise.

        Returns
        -------
        DataFrame
        """
        result = self.copy()

        axis = self._get_axis_number(axis)

        if not isinstance(result._get_axis(axis), MultiIndex):  # pragma: no cover
            raise TypeError("Can only swap levels on a hierarchical axis.")

        if axis == 0:
            assert isinstance(result.index, MultiIndex)
            result.index = result.index.swaplevel(i, j)
        else:
            assert isinstance(result.columns, MultiIndex)
            result.columns = result.columns.swaplevel(i, j)
        return result

    def reorder_levels(self, order: Sequence[Axis], axis: Axis = 0) -> DataFrame:
        """
        Rearrange index levels using input order. May not drop or duplicate levels.

        Parameters
        ----------
        order : list of int or list of str
            List representing new level order. Reference level by number
            (position) or by key (label).
        axis : {0 or 'index', 1 or 'columns'}, default 0
            Where to reorder levels.

        Returns
        -------
        DataFrame
        """
        axis = self._get_axis_number(axis)
        if not isinstance(self._get_axis(axis), MultiIndex):  # pragma: no cover
            raise TypeError("Can only reorder levels on a hierarchical axis.")

        result = self.copy()

        if axis == 0:
            assert isinstance(result.index, MultiIndex)
            result.index = result.index.reorder_levels(order)
        else:
            assert isinstance(result.columns, MultiIndex)
            result.columns = result.columns.reorder_levels(order)
        return result

    # ----------------------------------------------------------------------
    # Arithmetic Methods

    def _cmp_method(self, other, op):
        axis = 1  # only relevant for Series other case

        self, other = ops.align_method_FRAME(self, other, axis, flex=False, level=None)

        # See GH#4537 for discussion of scalar op behavior
        new_data = self._dispatch_frame_op(other, op, axis=axis)
        return self._construct_result(new_data)

    def _arith_method(self, other, op):
        if ops.should_reindex_frame_op(self, other, op, 1, 1, None, None):
            return ops.frame_arith_method_with_reindex(self, other, op)

        axis = 1  # only relevant for Series other case

        self, other = ops.align_method_FRAME(self, other, axis, flex=True, level=None)

        new_data = self._dispatch_frame_op(other, op, axis=axis)
        return self._construct_result(new_data)

    _logical_method = _arith_method

    def _dispatch_frame_op(self, right, func, axis: Optional[int] = None):
        """
        Evaluate the frame operation func(left, right) by evaluating
        column-by-column, dispatching to the Series implementation.

        Parameters
        ----------
        right : scalar, Series, or DataFrame
        func : arithmetic or comparison operator
        axis : {None, 0, 1}

        Returns
        -------
        DataFrame
        """
        # Get the appropriate array-op to apply to each column/block's values.
        array_op = ops.get_array_op(func)

        right = lib.item_from_zerodim(right)
        if not is_list_like(right):
            # i.e. scalar, faster than checking np.ndim(right) == 0
            bm = self._mgr.apply(array_op, right=right)
            return type(self)(bm)

        elif isinstance(right, DataFrame):
            assert self.index.equals(right.index)
            assert self.columns.equals(right.columns)
            # TODO: The previous assertion `assert right._indexed_same(self)`
            #  fails in cases with empty columns reached via
            #  _frame_arith_method_with_reindex

            # TODO operate_blockwise expects a manager of the same type
            bm = self._mgr.operate_blockwise(
                right._mgr, array_op  # type: ignore[arg-type]
            )
            return type(self)(bm)

        elif isinstance(right, Series) and axis == 1:
            # axis=1 means we want to operate row-by-row
            assert right.index.equals(self.columns)

            right = right._values
            # maybe_align_as_frame ensures we do not have an ndarray here
            assert not isinstance(right, np.ndarray)

            arrays = [
                array_op(_left, _right)
                for _left, _right in zip(self._iter_column_arrays(), right)
            ]

        elif isinstance(right, Series):
            assert right.index.equals(self.index)  # Handle other cases later
            right = right._values

            arrays = [array_op(left, right) for left in self._iter_column_arrays()]

        else:
            # Remaining cases have less-obvious dispatch rules
            raise NotImplementedError(right)

        return type(self)._from_arrays(
            arrays, self.columns, self.index, verify_integrity=False
        )

    def _combine_frame(self, other: DataFrame, func, fill_value=None):
        # at this point we have `self._indexed_same(other)`

        if fill_value is None:
            # since _arith_op may be called in a loop, avoid function call
            #  overhead if possible by doing this check once
            _arith_op = func

        else:

            def _arith_op(left, right):
                # for the mixed_type case where we iterate over columns,
                # _arith_op(left, right) is equivalent to
                # left._binop(right, func, fill_value=fill_value)
                left, right = ops.fill_binop(left, right, fill_value)
                return func(left, right)

        new_data = self._dispatch_frame_op(other, _arith_op)
        return new_data

    def _construct_result(self, result) -> DataFrame:
        """
        Wrap the result of an arithmetic, comparison, or logical operation.

        Parameters
        ----------
        result : DataFrame

        Returns
        -------
        DataFrame
        """
        out = self._constructor(result, copy=False)
        # Pin columns instead of passing to constructor for compat with
        #  non-unique columns case
        out.columns = self.columns
        out.index = self.index
        return out

    def __divmod__(self, other) -> Tuple[DataFrame, DataFrame]:
        # Naive implementation, room for optimization
        div = self // other
        mod = self - div * other
        return div, mod

    def __rdivmod__(self, other) -> Tuple[DataFrame, DataFrame]:
        # Naive implementation, room for optimization
        div = other // self
        mod = other - div * self
        return div, mod

    # ----------------------------------------------------------------------
    # Combination-Related

    @doc(
        _shared_docs["compare"],
        """
Returns
-------
DataFrame
    DataFrame that shows the differences stacked side by side.

    The resulting index will be a MultiIndex with 'self' and 'other'
    stacked alternately at the inner level.

Raises
------
ValueError
    When the two DataFrames don't have identical labels or shape.

See Also
--------
Series.compare : Compare with another Series and show differences.
DataFrame.equals : Test whether two objects contain the same elements.

Notes
-----
Matching NaNs will not appear as a difference.

Can only compare identically-labeled
(i.e. same shape, identical row and column labels) DataFrames

Examples
--------
>>> df = pd.DataFrame(
...     {{
...         "col1": ["a", "a", "b", "b", "a"],
...         "col2": [1.0, 2.0, 3.0, np.nan, 5.0],
...         "col3": [1.0, 2.0, 3.0, 4.0, 5.0]
...     }},
...     columns=["col1", "col2", "col3"],
... )
>>> df
  col1  col2  col3
0    a   1.0   1.0
1    a   2.0   2.0
2    b   3.0   3.0
3    b   NaN   4.0
4    a   5.0   5.0

>>> df2 = df.copy()
>>> df2.loc[0, 'col1'] = 'c'
>>> df2.loc[2, 'col3'] = 4.0
>>> df2
  col1  col2  col3
0    c   1.0   1.0
1    a   2.0   2.0
2    b   3.0   4.0
3    b   NaN   4.0
4    a   5.0   5.0

Align the differences on columns

>>> df.compare(df2)
  col1       col3
  self other self other
0    a     c  NaN   NaN
2  NaN   NaN  3.0   4.0

Stack the differences on rows

>>> df.compare(df2, align_axis=0)
        col1  col3
0 self     a   NaN
  other    c   NaN
2 self   NaN   3.0
  other  NaN   4.0

Keep the equal values

>>> df.compare(df2, keep_equal=True)
  col1       col3
  self other self other
0    a     c  1.0   1.0
2    b     b  3.0   4.0

Keep all original rows and columns

>>> df.compare(df2, keep_shape=True)
  col1       col2       col3
  self other self other self other
0    a     c  NaN   NaN  NaN   NaN
1  NaN   NaN  NaN   NaN  NaN   NaN
2  NaN   NaN  NaN   NaN  3.0   4.0
3  NaN   NaN  NaN   NaN  NaN   NaN
4  NaN   NaN  NaN   NaN  NaN   NaN

Keep all original rows and columns and also all original values

>>> df.compare(df2, keep_shape=True, keep_equal=True)
  col1       col2       col3
  self other self other self other
0    a     c  1.0   1.0  1.0   1.0
1    a     a  2.0   2.0  2.0   2.0
2    b     b  3.0   3.0  3.0   4.0
3    b     b  NaN   NaN  4.0   4.0
4    a     a  5.0   5.0  5.0   5.0
""",
        klass=_shared_doc_kwargs["klass"],
    )
    def compare(
        self,
        other: DataFrame,
        align_axis: Axis = 1,
        keep_shape: bool = False,
        keep_equal: bool = False,
    ) -> DataFrame:
        return super().compare(
            other=other,
            align_axis=align_axis,
            keep_shape=keep_shape,
            keep_equal=keep_equal,
        )

    def combine(
        self, other: DataFrame, func, fill_value=None, overwrite: bool = True
    ) -> DataFrame:
        """
        Perform column-wise combine with another DataFrame.

        Combines a DataFrame with `other` DataFrame using `func`
        to element-wise combine columns. The row and column indexes of the
        resulting DataFrame will be the union of the two.

        Parameters
        ----------
        other : DataFrame
            The DataFrame to merge column-wise.
        func : function
            Function that takes two series as inputs and return a Series or a
            scalar. Used to merge the two dataframes column by columns.
        fill_value : scalar value, default None
            The value to fill NaNs with prior to passing any column to the
            merge func.
        overwrite : bool, default True
            If True, columns in `self` that do not exist in `other` will be
            overwritten with NaNs.

        Returns
        -------
        DataFrame
            Combination of the provided DataFrames.

        See Also
        --------
        DataFrame.combine_first : Combine two DataFrame objects and default to
            non-null values in frame calling the method.

        Examples
        --------
        Combine using a simple function that chooses the smaller column.

        >>> df1 = pd.DataFrame({'A': [0, 0], 'B': [4, 4]})
        >>> df2 = pd.DataFrame({'A': [1, 1], 'B': [3, 3]})
        >>> take_smaller = lambda s1, s2: s1 if s1.sum() < s2.sum() else s2
        >>> df1.combine(df2, take_smaller)
           A  B
        0  0  3
        1  0  3

        Example using a true element-wise combine function.

        >>> df1 = pd.DataFrame({'A': [5, 0], 'B': [2, 4]})
        >>> df2 = pd.DataFrame({'A': [1, 1], 'B': [3, 3]})
        >>> df1.combine(df2, np.minimum)
           A  B
        0  1  2
        1  0  3

        Using `fill_value` fills Nones prior to passing the column to the
        merge function.

        >>> df1 = pd.DataFrame({'A': [0, 0], 'B': [None, 4]})
        >>> df2 = pd.DataFrame({'A': [1, 1], 'B': [3, 3]})
        >>> df1.combine(df2, take_smaller, fill_value=-5)
           A    B
        0  0 -5.0
        1  0  4.0

        However, if the same element in both dataframes is None, that None
        is preserved

        >>> df1 = pd.DataFrame({'A': [0, 0], 'B': [None, 4]})
        >>> df2 = pd.DataFrame({'A': [1, 1], 'B': [None, 3]})
        >>> df1.combine(df2, take_smaller, fill_value=-5)
            A    B
        0  0 -5.0
        1  0  3.0

        Example that demonstrates the use of `overwrite` and behavior when
        the axis differ between the dataframes.

        >>> df1 = pd.DataFrame({'A': [0, 0], 'B': [4, 4]})
        >>> df2 = pd.DataFrame({'B': [3, 3], 'C': [-10, 1], }, index=[1, 2])
        >>> df1.combine(df2, take_smaller)
             A    B     C
        0  NaN  NaN   NaN
        1  NaN  3.0 -10.0
        2  NaN  3.0   1.0

        >>> df1.combine(df2, take_smaller, overwrite=False)
             A    B     C
        0  0.0  NaN   NaN
        1  0.0  3.0 -10.0
        2  NaN  3.0   1.0

        Demonstrating the preference of the passed in dataframe.

        >>> df2 = pd.DataFrame({'B': [3, 3], 'C': [1, 1], }, index=[1, 2])
        >>> df2.combine(df1, take_smaller)
           A    B   C
        0  0.0  NaN NaN
        1  0.0  3.0 NaN
        2  NaN  3.0 NaN

        >>> df2.combine(df1, take_smaller, overwrite=False)
             A    B   C
        0  0.0  NaN NaN
        1  0.0  3.0 1.0
        2  NaN  3.0 1.0
        """
        other_idxlen = len(other.index)  # save for compare

        this, other = self.align(other, copy=False)
        new_index = this.index

        if other.empty and len(new_index) == len(self.index):
            return self.copy()

        if self.empty and len(other) == other_idxlen:
            return other.copy()

        # sorts if possible
        new_columns = this.columns.union(other.columns)
        do_fill = fill_value is not None
        result = {}
        for col in new_columns:
            series = this[col]
            otherSeries = other[col]

            this_dtype = series.dtype
            other_dtype = otherSeries.dtype

            this_mask = isna(series)
            other_mask = isna(otherSeries)

            # don't overwrite columns unnecessarily
            # DO propagate if this column is not in the intersection
            if not overwrite and other_mask.all():
                result[col] = this[col].copy()
                continue

            if do_fill:
                series = series.copy()
                otherSeries = otherSeries.copy()
                series[this_mask] = fill_value
                otherSeries[other_mask] = fill_value

            if col not in self.columns:
                # If self DataFrame does not have col in other DataFrame,
                # try to promote series, which is all NaN, as other_dtype.
                new_dtype = other_dtype
                try:
                    series = series.astype(new_dtype, copy=False)
                except ValueError:
                    # e.g. new_dtype is integer types
                    pass
            else:
                # if we have different dtypes, possibly promote
                new_dtype = find_common_type([this_dtype, other_dtype])
                if not is_dtype_equal(this_dtype, new_dtype):
                    series = series.astype(new_dtype)
                if not is_dtype_equal(other_dtype, new_dtype):
                    otherSeries = otherSeries.astype(new_dtype)

            arr = func(series, otherSeries)
            arr = maybe_downcast_to_dtype(arr, new_dtype)

            result[col] = arr

        # convert_objects just in case
        return self._constructor(result, index=new_index, columns=new_columns)

    def combine_first(self, other: DataFrame) -> DataFrame:
        """
        Update null elements with value in the same location in `other`.

        Combine two DataFrame objects by filling null values in one DataFrame
        with non-null values from other DataFrame. The row and column indexes
        of the resulting DataFrame will be the union of the two.

        Parameters
        ----------
        other : DataFrame
            Provided DataFrame to use to fill null values.

        Returns
        -------
        DataFrame

        See Also
        --------
        DataFrame.combine : Perform series-wise operation on two DataFrames
            using a given function.

        Examples
        --------
        >>> df1 = pd.DataFrame({'A': [None, 0], 'B': [None, 4]})
        >>> df2 = pd.DataFrame({'A': [1, 1], 'B': [3, 3]})
        >>> df1.combine_first(df2)
             A    B
        0  1.0  3.0
        1  0.0  4.0

        Null values still persist if the location of that null value
        does not exist in `other`

        >>> df1 = pd.DataFrame({'A': [None, 0], 'B': [4, None]})
        >>> df2 = pd.DataFrame({'B': [3, 3], 'C': [1, 1]}, index=[1, 2])
        >>> df1.combine_first(df2)
             A    B    C
        0  NaN  4.0  NaN
        1  0.0  3.0  1.0
        2  NaN  3.0  1.0
        """
        import pandas.core.computation.expressions as expressions

        def combiner(x, y):
            mask = extract_array(isna(x))

            x_values = extract_array(x, extract_numpy=True)
            y_values = extract_array(y, extract_numpy=True)

            # If the column y in other DataFrame is not in first DataFrame,
            # just return y_values.
            if y.name not in self.columns:
                return y_values

            return expressions.where(mask, y_values, x_values)

        combined = self.combine(other, combiner, overwrite=False)

        dtypes = {
            col: find_common_type([self.dtypes[col], other.dtypes[col]])
            for col in self.columns.intersection(other.columns)
            if not is_dtype_equal(combined.dtypes[col], self.dtypes[col])
        }

        if dtypes:
            combined = combined.astype(dtypes)

        return combined

    def update(
        self,
        other,
        join: str = "left",
        overwrite: bool = True,
        filter_func=None,
        errors: str = "ignore",
    ) -> None:
        """
        Modify in place using non-NA values from another DataFrame.

        Aligns on indices. There is no return value.

        Parameters
        ----------
        other : DataFrame, or object coercible into a DataFrame
            Should have at least one matching index/column label
            with the original DataFrame. If a Series is passed,
            its name attribute must be set, and that will be
            used as the column name to align with the original DataFrame.
        join : {'left'}, default 'left'
            Only left join is implemented, keeping the index and columns of the
            original object.
        overwrite : bool, default True
            How to handle non-NA values for overlapping keys:

            * True: overwrite original DataFrame's values
              with values from `other`.
            * False: only update values that are NA in
              the original DataFrame.

        filter_func : callable(1d-array) -> bool 1d-array, optional
            Can choose to replace values other than NA. Return True for values
            that should be updated.
        errors : {'raise', 'ignore'}, default 'ignore'
            If 'raise', will raise a ValueError if the DataFrame and `other`
            both contain non-NA data in the same place.

            .. versionchanged:: 0.24.0
               Changed from `raise_conflict=False|True`
               to `errors='ignore'|'raise'`.

        Returns
        -------
        None : method directly changes calling object

        Raises
        ------
        ValueError
            * When `errors='raise'` and there's overlapping non-NA data.
            * When `errors` is not either `'ignore'` or `'raise'`
        NotImplementedError
            * If `join != 'left'`

        See Also
        --------
        dict.update : Similar method for dictionaries.
        DataFrame.merge : For column(s)-on-column(s) operations.

        Examples
        --------
        >>> df = pd.DataFrame({'A': [1, 2, 3],
        ...                    'B': [400, 500, 600]})
        >>> new_df = pd.DataFrame({'B': [4, 5, 6],
        ...                        'C': [7, 8, 9]})
        >>> df.update(new_df)
        >>> df
           A  B
        0  1  4
        1  2  5
        2  3  6

        The DataFrame's length does not increase as a result of the update,
        only values at matching index/column labels are updated.

        >>> df = pd.DataFrame({'A': ['a', 'b', 'c'],
        ...                    'B': ['x', 'y', 'z']})
        >>> new_df = pd.DataFrame({'B': ['d', 'e', 'f', 'g', 'h', 'i']})
        >>> df.update(new_df)
        >>> df
           A  B
        0  a  d
        1  b  e
        2  c  f

        For Series, its name attribute must be set.

        >>> df = pd.DataFrame({'A': ['a', 'b', 'c'],
        ...                    'B': ['x', 'y', 'z']})
        >>> new_column = pd.Series(['d', 'e'], name='B', index=[0, 2])
        >>> df.update(new_column)
        >>> df
           A  B
        0  a  d
        1  b  y
        2  c  e
        >>> df = pd.DataFrame({'A': ['a', 'b', 'c'],
        ...                    'B': ['x', 'y', 'z']})
        >>> new_df = pd.DataFrame({'B': ['d', 'e']}, index=[1, 2])
        >>> df.update(new_df)
        >>> df
           A  B
        0  a  x
        1  b  d
        2  c  e

        If `other` contains NaNs the corresponding values are not updated
        in the original dataframe.

        >>> df = pd.DataFrame({'A': [1, 2, 3],
        ...                    'B': [400, 500, 600]})
        >>> new_df = pd.DataFrame({'B': [4, np.nan, 6]})
        >>> df.update(new_df)
        >>> df
           A      B
        0  1    4.0
        1  2  500.0
        2  3    6.0
        """
        import pandas.core.computation.expressions as expressions

        # TODO: Support other joins
        if join != "left":  # pragma: no cover
            raise NotImplementedError("Only left join is supported")
        if errors not in ["ignore", "raise"]:
            raise ValueError("The parameter errors must be either 'ignore' or 'raise'")

        if not isinstance(other, DataFrame):
            other = DataFrame(other)

        other = other.reindex_like(self)

        for col in self.columns:
            this = self[col]._values
            that = other[col]._values
            if filter_func is not None:
                with np.errstate(all="ignore"):
                    mask = ~filter_func(this) | isna(that)
            else:
                if errors == "raise":
                    mask_this = notna(that)
                    mask_that = notna(this)
                    if any(mask_this & mask_that):
                        raise ValueError("Data overlaps.")

                if overwrite:
                    mask = isna(that)
                else:
                    mask = notna(this)

            # don't overwrite columns unnecessarily
            if mask.all():
                continue

            self[col] = expressions.where(mask, this, that)

    # ----------------------------------------------------------------------
    # Data reshaping
    @Appender(
        """
Examples
--------
>>> df = pd.DataFrame({'Animal': ['Falcon', 'Falcon',
...                               'Parrot', 'Parrot'],
...                    'Max Speed': [380., 370., 24., 26.]})
>>> df
   Animal  Max Speed
0  Falcon      380.0
1  Falcon      370.0
2  Parrot       24.0
3  Parrot       26.0
>>> df.groupby(['Animal']).mean()
        Max Speed
Animal
Falcon      375.0
Parrot       25.0

**Hierarchical Indexes**

We can groupby different levels of a hierarchical index
using the `level` parameter:

>>> arrays = [['Falcon', 'Falcon', 'Parrot', 'Parrot'],
...           ['Captive', 'Wild', 'Captive', 'Wild']]
>>> index = pd.MultiIndex.from_arrays(arrays, names=('Animal', 'Type'))
>>> df = pd.DataFrame({'Max Speed': [390., 350., 30., 20.]},
...                   index=index)
>>> df
                Max Speed
Animal Type
Falcon Captive      390.0
       Wild         350.0
Parrot Captive       30.0
       Wild          20.0
>>> df.groupby(level=0).mean()
        Max Speed
Animal
Falcon      370.0
Parrot       25.0
>>> df.groupby(level="Type").mean()
         Max Speed
Type
Captive      210.0
Wild         185.0

We can also choose to include NA in group keys or not by setting
`dropna` parameter, the default setting is `True`:

>>> l = [[1, 2, 3], [1, None, 4], [2, 1, 3], [1, 2, 2]]
>>> df = pd.DataFrame(l, columns=["a", "b", "c"])

>>> df.groupby(by=["b"]).sum()
    a   c
b
1.0 2   3
2.0 2   5

>>> df.groupby(by=["b"], dropna=False).sum()
    a   c
b
1.0 2   3
2.0 2   5
NaN 1   4

>>> l = [["a", 12, 12], [None, 12.3, 33.], ["b", 12.3, 123], ["a", 1, 1]]
>>> df = pd.DataFrame(l, columns=["a", "b", "c"])

>>> df.groupby(by="a").sum()
    b     c
a
a   13.0   13.0
b   12.3  123.0

>>> df.groupby(by="a", dropna=False).sum()
    b     c
a
a   13.0   13.0
b   12.3  123.0
NaN 12.3   33.0
"""
    )
    @Appender(_shared_docs["groupby"] % _shared_doc_kwargs)
    def groupby(
        self,
        by=None,
        axis: Axis = 0,
        level: Optional[Level] = None,
        as_index: bool = True,
        sort: bool = True,
        group_keys: bool = True,
        squeeze: bool = no_default,
        observed: bool = False,
        dropna: bool = True,
    ) -> DataFrameGroupBy:
        from pandas.core.groupby.generic import DataFrameGroupBy

        if squeeze is not no_default:
            warnings.warn(
                (
                    "The `squeeze` parameter is deprecated and "
                    "will be removed in a future version."
                ),
                FutureWarning,
                stacklevel=2,
            )
        else:
            squeeze = False

        if level is None and by is None:
            raise TypeError("You have to supply one of 'by' and 'level'")
        axis = self._get_axis_number(axis)

        return DataFrameGroupBy(
            obj=self,
            keys=by,
            axis=axis,
            level=level,
            as_index=as_index,
            sort=sort,
            group_keys=group_keys,
            squeeze=squeeze,
            observed=observed,
            dropna=dropna,
        )

    _shared_docs[
        "pivot"
    ] = """
        Return reshaped DataFrame organized by given index / column values.

        Reshape data (produce a "pivot" table) based on column values. Uses
        unique values from specified `index` / `columns` to form axes of the
        resulting DataFrame. This function does not support data
        aggregation, multiple values will result in a MultiIndex in the
        columns. See the :ref:`User Guide <reshaping>` for more on reshaping.

        Parameters
        ----------%s
        index : str or object or a list of str, optional
            Column to use to make new frame's index. If None, uses
            existing index.

            .. versionchanged:: 1.1.0
               Also accept list of index names.

        columns : str or object or a list of str
            Column to use to make new frame's columns.

            .. versionchanged:: 1.1.0
               Also accept list of columns names.

        values : str, object or a list of the previous, optional
            Column(s) to use for populating new frame's values. If not
            specified, all remaining columns will be used and the result will
            have hierarchically indexed columns.

        Returns
        -------
        DataFrame
            Returns reshaped DataFrame.

        Raises
        ------
        ValueError:
            When there are any `index`, `columns` combinations with multiple
            values. `DataFrame.pivot_table` when you need to aggregate.

        See Also
        --------
        DataFrame.pivot_table : Generalization of pivot that can handle
            duplicate values for one index/column pair.
        DataFrame.unstack : Pivot based on the index values instead of a
            column.
        wide_to_long : Wide panel to long format. Less flexible but more
            user-friendly than melt.

        Notes
        -----
        For finer-tuned control, see hierarchical indexing documentation along
        with the related stack/unstack methods.

        Examples
        --------
        >>> df = pd.DataFrame({'foo': ['one', 'one', 'one', 'two', 'two',
        ...                            'two'],
        ...                    'bar': ['A', 'B', 'C', 'A', 'B', 'C'],
        ...                    'baz': [1, 2, 3, 4, 5, 6],
        ...                    'zoo': ['x', 'y', 'z', 'q', 'w', 't']})
        >>> df
            foo   bar  baz  zoo
        0   one   A    1    x
        1   one   B    2    y
        2   one   C    3    z
        3   two   A    4    q
        4   two   B    5    w
        5   two   C    6    t

        >>> df.pivot(index='foo', columns='bar', values='baz')
        bar  A   B   C
        foo
        one  1   2   3
        two  4   5   6

        >>> df.pivot(index='foo', columns='bar')['baz']
        bar  A   B   C
        foo
        one  1   2   3
        two  4   5   6

        >>> df.pivot(index='foo', columns='bar', values=['baz', 'zoo'])
              baz       zoo
        bar   A  B  C   A  B  C
        foo
        one   1  2  3   x  y  z
        two   4  5  6   q  w  t

        You could also assign a list of column names or a list of index names.

        >>> df = pd.DataFrame({
        ...        "lev1": [1, 1, 1, 2, 2, 2],
        ...        "lev2": [1, 1, 2, 1, 1, 2],
        ...        "lev3": [1, 2, 1, 2, 1, 2],
        ...        "lev4": [1, 2, 3, 4, 5, 6],
        ...        "values": [0, 1, 2, 3, 4, 5]})
        >>> df
            lev1 lev2 lev3 lev4 values
        0   1    1    1    1    0
        1   1    1    2    2    1
        2   1    2    1    3    2
        3   2    1    2    4    3
        4   2    1    1    5    4
        5   2    2    2    6    5

        >>> df.pivot(index="lev1", columns=["lev2", "lev3"],values="values")
        lev2    1         2
        lev3    1    2    1    2
        lev1
        1     0.0  1.0  2.0  NaN
        2     4.0  3.0  NaN  5.0

        >>> df.pivot(index=["lev1", "lev2"], columns=["lev3"],values="values")
              lev3    1    2
        lev1  lev2
           1     1  0.0  1.0
                 2  2.0  NaN
           2     1  4.0  3.0
                 2  NaN  5.0

        A ValueError is raised if there are any duplicates.

        >>> df = pd.DataFrame({"foo": ['one', 'one', 'two', 'two'],
        ...                    "bar": ['A', 'A', 'B', 'C'],
        ...                    "baz": [1, 2, 3, 4]})
        >>> df
           foo bar  baz
        0  one   A    1
        1  one   A    2
        2  two   B    3
        3  two   C    4

        Notice that the first two rows are the same for our `index`
        and `columns` arguments.

        >>> df.pivot(index='foo', columns='bar', values='baz')
        Traceback (most recent call last):
           ...
        ValueError: Index contains duplicate entries, cannot reshape
        """

    @Substitution("")
    @Appender(_shared_docs["pivot"])
    def pivot(self, index=None, columns=None, values=None) -> DataFrame:
        from pandas.core.reshape.pivot import pivot

        return pivot(self, index=index, columns=columns, values=values)

    _shared_docs[
        "pivot_table"
    ] = """
        Create a spreadsheet-style pivot table as a DataFrame.

        The levels in the pivot table will be stored in MultiIndex objects
        (hierarchical indexes) on the index and columns of the result DataFrame.

        Parameters
        ----------%s
        values : column to aggregate, optional
        index : column, Grouper, array, or list of the previous
            If an array is passed, it must be the same length as the data. The
            list can contain any of the other types (except list).
            Keys to group by on the pivot table index.  If an array is passed,
            it is being used as the same manner as column values.
        columns : column, Grouper, array, or list of the previous
            If an array is passed, it must be the same length as the data. The
            list can contain any of the other types (except list).
            Keys to group by on the pivot table column.  If an array is passed,
            it is being used as the same manner as column values.
        aggfunc : function, list of functions, dict, default numpy.mean
            If list of functions passed, the resulting pivot table will have
            hierarchical columns whose top level are the function names
            (inferred from the function objects themselves)
            If dict is passed, the key is column to aggregate and value
            is function or list of functions.
        fill_value : scalar, default None
            Value to replace missing values with (in the resulting pivot table,
            after aggregation).
        margins : bool, default False
            Add all row / columns (e.g. for subtotal / grand totals).
        dropna : bool, default True
            Do not include columns whose entries are all NaN.
        margins_name : str, default 'All'
            Name of the row / column that will contain the totals
            when margins is True.
        observed : bool, default False
            This only applies if any of the groupers are Categoricals.
            If True: only show observed values for categorical groupers.
            If False: show all values for categorical groupers.

            .. versionchanged:: 0.25.0

        Returns
        -------
        DataFrame
            An Excel style pivot table.

        See Also
        --------
        DataFrame.pivot : Pivot without aggregation that can handle
            non-numeric data.
        DataFrame.melt: Unpivot a DataFrame from wide to long format,
            optionally leaving identifiers set.
        wide_to_long : Wide panel to long format. Less flexible but more
            user-friendly than melt.

        Examples
        --------
        >>> df = pd.DataFrame({"A": ["foo", "foo", "foo", "foo", "foo",
        ...                          "bar", "bar", "bar", "bar"],
        ...                    "B": ["one", "one", "one", "two", "two",
        ...                          "one", "one", "two", "two"],
        ...                    "C": ["small", "large", "large", "small",
        ...                          "small", "large", "small", "small",
        ...                          "large"],
        ...                    "D": [1, 2, 2, 3, 3, 4, 5, 6, 7],
        ...                    "E": [2, 4, 5, 5, 6, 6, 8, 9, 9]})
        >>> df
             A    B      C  D  E
        0  foo  one  small  1  2
        1  foo  one  large  2  4
        2  foo  one  large  2  5
        3  foo  two  small  3  5
        4  foo  two  small  3  6
        5  bar  one  large  4  6
        6  bar  one  small  5  8
        7  bar  two  small  6  9
        8  bar  two  large  7  9

        This first example aggregates values by taking the sum.

        >>> table = pd.pivot_table(df, values='D', index=['A', 'B'],
        ...                     columns=['C'], aggfunc=np.sum)
        >>> table
        C        large  small
        A   B
        bar one    4.0    5.0
            two    7.0    6.0
        foo one    4.0    1.0
            two    NaN    6.0

        We can also fill missing values using the `fill_value` parameter.

        >>> table = pd.pivot_table(df, values='D', index=['A', 'B'],
        ...                     columns=['C'], aggfunc=np.sum, fill_value=0)
        >>> table
        C        large  small
        A   B
        bar one      4      5
            two      7      6
        foo one      4      1
            two      0      6

        The next example aggregates by taking the mean across multiple columns.

        >>> table = pd.pivot_table(df, values=['D', 'E'], index=['A', 'C'],
        ...                     aggfunc={'D': np.mean,
        ...                              'E': np.mean})
        >>> table
                        D         E
        A   C
        bar large  5.500000  7.500000
            small  5.500000  8.500000
        foo large  2.000000  4.500000
            small  2.333333  4.333333

        We can also calculate multiple types of aggregations for any given
        value column.

        >>> table = pd.pivot_table(df, values=['D', 'E'], index=['A', 'C'],
        ...                     aggfunc={'D': np.mean,
        ...                              'E': [min, max, np.mean]})
        >>> table
                        D    E
                    mean  max      mean  min
        A   C
        bar large  5.500000  9.0  7.500000  6.0
            small  5.500000  9.0  8.500000  8.0
        foo large  2.000000  5.0  4.500000  4.0
            small  2.333333  6.0  4.333333  2.0
        """

    @Substitution("")
    @Appender(_shared_docs["pivot_table"])
    def pivot_table(
        self,
        values=None,
        index=None,
        columns=None,
        aggfunc="mean",
        fill_value=None,
        margins=False,
        dropna=True,
        margins_name="All",
        observed=False,
    ) -> DataFrame:
        from pandas.core.reshape.pivot import pivot_table

        return pivot_table(
            self,
            values=values,
            index=index,
            columns=columns,
            aggfunc=aggfunc,
            fill_value=fill_value,
            margins=margins,
            dropna=dropna,
            margins_name=margins_name,
            observed=observed,
        )

    def stack(self, level: Level = -1, dropna: bool = True):
        """
        Stack the prescribed level(s) from columns to index.

        Return a reshaped DataFrame or Series having a multi-level
        index with one or more new inner-most levels compared to the current
        DataFrame. The new inner-most levels are created by pivoting the
        columns of the current dataframe:

          - if the columns have a single level, the output is a Series;
          - if the columns have multiple levels, the new index
            level(s) is (are) taken from the prescribed level(s) and
            the output is a DataFrame.

        Parameters
        ----------
        level : int, str, list, default -1
            Level(s) to stack from the column axis onto the index
            axis, defined as one index or label, or a list of indices
            or labels.
        dropna : bool, default True
            Whether to drop rows in the resulting Frame/Series with
            missing values. Stacking a column level onto the index
            axis can create combinations of index and column values
            that are missing from the original dataframe. See Examples
            section.

        Returns
        -------
        DataFrame or Series
            Stacked dataframe or series.

        See Also
        --------
        DataFrame.unstack : Unstack prescribed level(s) from index axis
             onto column axis.
        DataFrame.pivot : Reshape dataframe from long format to wide
             format.
        DataFrame.pivot_table : Create a spreadsheet-style pivot table
             as a DataFrame.

        Notes
        -----
        The function is named by analogy with a collection of books
        being reorganized from being side by side on a horizontal
        position (the columns of the dataframe) to being stacked
        vertically on top of each other (in the index of the
        dataframe).

        Examples
        --------
        **Single level columns**

        >>> df_single_level_cols = pd.DataFrame([[0, 1], [2, 3]],
        ...                                     index=['cat', 'dog'],
        ...                                     columns=['weight', 'height'])

        Stacking a dataframe with a single level column axis returns a Series:

        >>> df_single_level_cols
             weight height
        cat       0      1
        dog       2      3
        >>> df_single_level_cols.stack()
        cat  weight    0
             height    1
        dog  weight    2
             height    3
        dtype: int64

        **Multi level columns: simple case**

        >>> multicol1 = pd.MultiIndex.from_tuples([('weight', 'kg'),
        ...                                        ('weight', 'pounds')])
        >>> df_multi_level_cols1 = pd.DataFrame([[1, 2], [2, 4]],
        ...                                     index=['cat', 'dog'],
        ...                                     columns=multicol1)

        Stacking a dataframe with a multi-level column axis:

        >>> df_multi_level_cols1
             weight
                 kg    pounds
        cat       1        2
        dog       2        4
        >>> df_multi_level_cols1.stack()
                    weight
        cat kg           1
            pounds       2
        dog kg           2
            pounds       4

        **Missing values**

        >>> multicol2 = pd.MultiIndex.from_tuples([('weight', 'kg'),
        ...                                        ('height', 'm')])
        >>> df_multi_level_cols2 = pd.DataFrame([[1.0, 2.0], [3.0, 4.0]],
        ...                                     index=['cat', 'dog'],
        ...                                     columns=multicol2)

        It is common to have missing values when stacking a dataframe
        with multi-level columns, as the stacked dataframe typically
        has more values than the original dataframe. Missing values
        are filled with NaNs:

        >>> df_multi_level_cols2
            weight height
                kg      m
        cat    1.0    2.0
        dog    3.0    4.0
        >>> df_multi_level_cols2.stack()
                height  weight
        cat kg     NaN     1.0
            m      2.0     NaN
        dog kg     NaN     3.0
            m      4.0     NaN

        **Prescribing the level(s) to be stacked**

        The first parameter controls which level or levels are stacked:

        >>> df_multi_level_cols2.stack(0)
                     kg    m
        cat height  NaN  2.0
            weight  1.0  NaN
        dog height  NaN  4.0
            weight  3.0  NaN
        >>> df_multi_level_cols2.stack([0, 1])
        cat  height  m     2.0
             weight  kg    1.0
        dog  height  m     4.0
             weight  kg    3.0
        dtype: float64

        **Dropping missing values**

        >>> df_multi_level_cols3 = pd.DataFrame([[None, 1.0], [2.0, 3.0]],
        ...                                     index=['cat', 'dog'],
        ...                                     columns=multicol2)

        Note that rows where all values are missing are dropped by
        default but this behaviour can be controlled via the dropna
        keyword parameter:

        >>> df_multi_level_cols3
            weight height
                kg      m
        cat    NaN    1.0
        dog    2.0    3.0
        >>> df_multi_level_cols3.stack(dropna=False)
                height  weight
        cat kg     NaN     NaN
            m      1.0     NaN
        dog kg     NaN     2.0
            m      3.0     NaN
        >>> df_multi_level_cols3.stack(dropna=True)
                height  weight
        cat m      1.0     NaN
        dog kg     NaN     2.0
            m      3.0     NaN
        """
        from pandas.core.reshape.reshape import stack, stack_multiple

        if isinstance(level, (tuple, list)):
            result = stack_multiple(self, level, dropna=dropna)
        else:
            result = stack(self, level, dropna=dropna)

        return result.__finalize__(self, method="stack")

    def explode(
        self, column: Union[str, Tuple], ignore_index: bool = False
    ) -> DataFrame:
        """
        Transform each element of a list-like to a row, replicating index values.

        .. versionadded:: 0.25.0

        Parameters
        ----------
        column : str or tuple
            Column to explode.
        ignore_index : bool, default False
            If True, the resulting index will be labeled 0, 1, …, n - 1.

            .. versionadded:: 1.1.0

        Returns
        -------
        DataFrame
            Exploded lists to rows of the subset columns;
            index will be duplicated for these rows.

        Raises
        ------
        ValueError :
            if columns of the frame are not unique.

        See Also
        --------
        DataFrame.unstack : Pivot a level of the (necessarily hierarchical)
            index labels.
        DataFrame.melt : Unpivot a DataFrame from wide format to long format.
        Series.explode : Explode a DataFrame from list-like columns to long format.

        Notes
        -----
        This routine will explode list-likes including lists, tuples, sets,
        Series, and np.ndarray. The result dtype of the subset rows will
        be object. Scalars will be returned unchanged, and empty list-likes will
        result in a np.nan for that row. In addition, the ordering of rows in the
        output will be non-deterministic when exploding sets.

        Examples
        --------
        >>> df = pd.DataFrame({'A': [[1, 2, 3], 'foo', [], [3, 4]], 'B': 1})
        >>> df
                   A  B
        0  [1, 2, 3]  1
        1        foo  1
        2         []  1
        3     [3, 4]  1

        >>> df.explode('A')
             A  B
        0    1  1
        0    2  1
        0    3  1
        1  foo  1
        2  NaN  1
        3    3  1
        3    4  1
        """
        if not (is_scalar(column) or isinstance(column, tuple)):
            raise ValueError("column must be a scalar")
        if not self.columns.is_unique:
            raise ValueError("columns must be unique")

        df = self.reset_index(drop=True)
        result = df[column].explode()
        result = df.drop([column], axis=1).join(result)
        if ignore_index:
            result.index = ibase.default_index(len(result))
        else:
            result.index = self.index.take(result.index)
        result = result.reindex(columns=self.columns, copy=False)

        return result

    def unstack(self, level=-1, fill_value=None):
        """
        Pivot a level of the (necessarily hierarchical) index labels.

        Returns a DataFrame having a new level of column labels whose inner-most level
        consists of the pivoted index labels.

        If the index is not a MultiIndex, the output will be a Series
        (the analogue of stack when the columns are not a MultiIndex).

        Parameters
        ----------
        level : int, str, or list of these, default -1 (last level)
            Level(s) of index to unstack, can pass level name.
        fill_value : int, str or dict
            Replace NaN with this value if the unstack produces missing values.

        Returns
        -------
        Series or DataFrame

        See Also
        --------
        DataFrame.pivot : Pivot a table based on column values.
        DataFrame.stack : Pivot a level of the column labels (inverse operation
            from `unstack`).

        Examples
        --------
        >>> index = pd.MultiIndex.from_tuples([('one', 'a'), ('one', 'b'),
        ...                                    ('two', 'a'), ('two', 'b')])
        >>> s = pd.Series(np.arange(1.0, 5.0), index=index)
        >>> s
        one  a   1.0
             b   2.0
        two  a   3.0
             b   4.0
        dtype: float64

        >>> s.unstack(level=-1)
             a   b
        one  1.0  2.0
        two  3.0  4.0

        >>> s.unstack(level=0)
           one  two
        a  1.0   3.0
        b  2.0   4.0

        >>> df = s.unstack(level=0)
        >>> df.unstack()
        one  a  1.0
             b  2.0
        two  a  3.0
             b  4.0
        dtype: float64
        """
        from pandas.core.reshape.reshape import unstack

        result = unstack(self, level, fill_value)

        return result.__finalize__(self, method="unstack")

    @Appender(_shared_docs["melt"] % {"caller": "df.melt(", "other": "melt"})
    def melt(
        self,
        id_vars=None,
        value_vars=None,
        var_name=None,
        value_name="value",
        col_level: Optional[Level] = None,
        ignore_index=True,
    ) -> DataFrame:

        return melt(
            self,
            id_vars=id_vars,
            value_vars=value_vars,
            var_name=var_name,
            value_name=value_name,
            col_level=col_level,
            ignore_index=ignore_index,
        )

    # ----------------------------------------------------------------------
    # Time series-related

    @doc(
        Series.diff,
        klass="Dataframe",
        extra_params="axis : {0 or 'index', 1 or 'columns'}, default 0\n    "
        "Take difference over rows (0) or columns (1).\n",
        other_klass="Series",
        examples=dedent(
            """
        Difference with previous row

        >>> df = pd.DataFrame({'a': [1, 2, 3, 4, 5, 6],
        ...                    'b': [1, 1, 2, 3, 5, 8],
        ...                    'c': [1, 4, 9, 16, 25, 36]})
        >>> df
           a  b   c
        0  1  1   1
        1  2  1   4
        2  3  2   9
        3  4  3  16
        4  5  5  25
        5  6  8  36

        >>> df.diff()
             a    b     c
        0  NaN  NaN   NaN
        1  1.0  0.0   3.0
        2  1.0  1.0   5.0
        3  1.0  1.0   7.0
        4  1.0  2.0   9.0
        5  1.0  3.0  11.0

        Difference with previous column

        >>> df.diff(axis=1)
            a  b   c
        0 NaN  0   0
        1 NaN -1   3
        2 NaN -1   7
        3 NaN -1  13
        4 NaN  0  20
        5 NaN  2  28

        Difference with 3rd previous row

        >>> df.diff(periods=3)
             a    b     c
        0  NaN  NaN   NaN
        1  NaN  NaN   NaN
        2  NaN  NaN   NaN
        3  3.0  2.0  15.0
        4  3.0  4.0  21.0
        5  3.0  6.0  27.0

        Difference with following row

        >>> df.diff(periods=-1)
             a    b     c
        0 -1.0  0.0  -3.0
        1 -1.0 -1.0  -5.0
        2 -1.0 -1.0  -7.0
        3 -1.0 -2.0  -9.0
        4 -1.0 -3.0 -11.0
        5  NaN  NaN   NaN

        Overflow in input dtype

        >>> df = pd.DataFrame({'a': [1, 0]}, dtype=np.uint8)
        >>> df.diff()
               a
        0    NaN
        1  255.0"""
        ),
    )
    def diff(self, periods: int = 1, axis: Axis = 0) -> DataFrame:
        if not isinstance(periods, int):
            if not (is_float(periods) and periods.is_integer()):
                raise ValueError("periods must be an integer")
            periods = int(periods)

        bm_axis = self._get_block_manager_axis(axis)

        if bm_axis == 0 and periods != 0:
            return self - self.shift(periods, axis=axis)

        new_data = self._mgr.diff(n=periods, axis=bm_axis)
        return self._constructor(new_data).__finalize__(self, "diff")

    # ----------------------------------------------------------------------
    # Function application

    def _gotitem(
        self,
        key: IndexLabel,
        ndim: int,
        subset: Optional[FrameOrSeriesUnion] = None,
    ) -> FrameOrSeriesUnion:
        """
        Sub-classes to define. Return a sliced object.

        Parameters
        ----------
        key : string / list of selections
        ndim : 1,2
            requested ndim of result
        subset : object, default None
            subset to act on
        """
        if subset is None:
            subset = self
        elif subset.ndim == 1:  # is Series
            return subset

        # TODO: _shallow_copy(subset)?
        return subset[key]

    _agg_summary_and_see_also_doc = dedent(
        """
    The aggregation operations are always performed over an axis, either the
    index (default) or the column axis. This behavior is different from
    `numpy` aggregation functions (`mean`, `median`, `prod`, `sum`, `std`,
    `var`), where the default is to compute the aggregation of the flattened
    array, e.g., ``numpy.mean(arr_2d)`` as opposed to
    ``numpy.mean(arr_2d, axis=0)``.

    `agg` is an alias for `aggregate`. Use the alias.

    See Also
    --------
    DataFrame.apply : Perform any type of operations.
    DataFrame.transform : Perform transformation type operations.
    core.groupby.GroupBy : Perform operations over groups.
    core.resample.Resampler : Perform operations over resampled bins.
    core.window.Rolling : Perform operations over rolling window.
    core.window.Expanding : Perform operations over expanding window.
    core.window.ExponentialMovingWindow : Perform operation over exponential weighted
        window.
    """
    )

    _agg_examples_doc = dedent(
        """
    Examples
    --------
    >>> df = pd.DataFrame([[1, 2, 3],
    ...                    [4, 5, 6],
    ...                    [7, 8, 9],
    ...                    [np.nan, np.nan, np.nan]],
    ...                   columns=['A', 'B', 'C'])

    Aggregate these functions over the rows.

    >>> df.agg(['sum', 'min'])
            A     B     C
    sum  12.0  15.0  18.0
    min   1.0   2.0   3.0

    Different aggregations per column.

    >>> df.agg({'A' : ['sum', 'min'], 'B' : ['min', 'max']})
            A    B
    sum  12.0  NaN
    min   1.0  2.0
    max   NaN  8.0

    Aggregate different functions over the columns and rename the index of the resulting
    DataFrame.

    >>> df.agg(x=('A', max), y=('B', 'min'), z=('C', np.mean))
         A    B    C
    x  7.0  NaN  NaN
    y  NaN  2.0  NaN
    z  NaN  NaN  6.0

    Aggregate over the columns.

    >>> df.agg("mean", axis="columns")
    0    2.0
    1    5.0
    2    8.0
    3    NaN
    dtype: float64
    """
    )

    @doc(
        _shared_docs["aggregate"],
        klass=_shared_doc_kwargs["klass"],
        axis=_shared_doc_kwargs["axis"],
        see_also=_agg_summary_and_see_also_doc,
        examples=_agg_examples_doc,
    )
    def aggregate(self, func=None, axis: Axis = 0, *args, **kwargs):
        axis = self._get_axis_number(axis)

        relabeling, func, columns, order = reconstruct_func(func, **kwargs)

        result = None
        try:
            result = self._aggregate(func, axis, *args, **kwargs)
        except TypeError as err:
            exc = TypeError(
                "DataFrame constructor called with "
                f"incompatible data and dtype: {err}"
            )
            raise exc from err
        if result is None:
            return self.apply(func, axis=axis, args=args, **kwargs)

        if relabeling:
            # This is to keep the order to columns occurrence unchanged, and also
            # keep the order of new columns occurrence unchanged

            # For the return values of reconstruct_func, if relabeling is
            # False, columns and order will be None.
            assert columns is not None
            assert order is not None

            result_in_dict = relabel_result(result, func, columns, order)
            result = DataFrame(result_in_dict, index=columns)

        return result

    def _aggregate(self, arg, axis: Axis = 0, *args, **kwargs):
        from pandas.core.apply import frame_apply

        op = frame_apply(
            self if axis == 0 else self.T,
            func=arg,
            axis=0,
            args=args,
            kwargs=kwargs,
        )
        result = op.agg()

        if axis == 1:
            # NDFrame.aggregate returns a tuple, and we need to transpose
            # only result
            result = result.T if result is not None else result

        return result

    agg = aggregate

    @doc(
        _shared_docs["transform"],
        klass=_shared_doc_kwargs["klass"],
        axis=_shared_doc_kwargs["axis"],
    )
    def transform(
        self, func: AggFuncType, axis: Axis = 0, *args, **kwargs
    ) -> DataFrame:
        result = transform(self, func, axis, *args, **kwargs)
        assert isinstance(result, DataFrame)
        return result

    def apply(
        self,
        func: AggFuncType,
        axis: Axis = 0,
        raw: bool = False,
        result_type=None,
        args=(),
        **kwargs,
    ):
        """
        Apply a function along an axis of the DataFrame.

        Objects passed to the function are Series objects whose index is
        either the DataFrame's index (``axis=0``) or the DataFrame's columns
        (``axis=1``). By default (``result_type=None``), the final return type
        is inferred from the return type of the applied function. Otherwise,
        it depends on the `result_type` argument.

        Parameters
        ----------
        func : function
            Function to apply to each column or row.
        axis : {0 or 'index', 1 or 'columns'}, default 0
            Axis along which the function is applied:

            * 0 or 'index': apply function to each column.
            * 1 or 'columns': apply function to each row.

        raw : bool, default False
            Determines if row or column is passed as a Series or ndarray object:

            * ``False`` : passes each row or column as a Series to the
              function.
            * ``True`` : the passed function will receive ndarray objects
              instead.
              If you are just applying a NumPy reduction function this will
              achieve much better performance.

        result_type : {'expand', 'reduce', 'broadcast', None}, default None
            These only act when ``axis=1`` (columns):

            * 'expand' : list-like results will be turned into columns.
            * 'reduce' : returns a Series if possible rather than expanding
              list-like results. This is the opposite of 'expand'.
            * 'broadcast' : results will be broadcast to the original shape
              of the DataFrame, the original index and columns will be
              retained.

            The default behaviour (None) depends on the return value of the
            applied function: list-like results will be returned as a Series
            of those. However if the apply function returns a Series these
            are expanded to columns.
        args : tuple
            Positional arguments to pass to `func` in addition to the
            array/series.
        **kwargs
            Additional keyword arguments to pass as keywords arguments to
            `func`.

        Returns
        -------
        Series or DataFrame
            Result of applying ``func`` along the given axis of the
            DataFrame.

        See Also
        --------
        DataFrame.applymap: For elementwise operations.
        DataFrame.aggregate: Only perform aggregating type operations.
        DataFrame.transform: Only perform transforming type operations.

        Notes
        -----
        Functions that mutate the passed object can produce unexpected
        behavior or errors and are not supported. See :ref:`udf-mutation`
        for more details.

        Examples
        --------
        >>> df = pd.DataFrame([[4, 9]] * 3, columns=['A', 'B'])
        >>> df
           A  B
        0  4  9
        1  4  9
        2  4  9

        Using a numpy universal function (in this case the same as
        ``np.sqrt(df)``):

        >>> df.apply(np.sqrt)
             A    B
        0  2.0  3.0
        1  2.0  3.0
        2  2.0  3.0

        Using a reducing function on either axis

        >>> df.apply(np.sum, axis=0)
        A    12
        B    27
        dtype: int64

        >>> df.apply(np.sum, axis=1)
        0    13
        1    13
        2    13
        dtype: int64

        Returning a list-like will result in a Series

        >>> df.apply(lambda x: [1, 2], axis=1)
        0    [1, 2]
        1    [1, 2]
        2    [1, 2]
        dtype: object

        Passing ``result_type='expand'`` will expand list-like results
        to columns of a Dataframe

        >>> df.apply(lambda x: [1, 2], axis=1, result_type='expand')
           0  1
        0  1  2
        1  1  2
        2  1  2

        Returning a Series inside the function is similar to passing
        ``result_type='expand'``. The resulting column names
        will be the Series index.

        >>> df.apply(lambda x: pd.Series([1, 2], index=['foo', 'bar']), axis=1)
           foo  bar
        0    1    2
        1    1    2
        2    1    2

        Passing ``result_type='broadcast'`` will ensure the same shape
        result, whether list-like or scalar is returned by the function,
        and broadcast it along the axis. The resulting column names will
        be the originals.

        >>> df.apply(lambda x: [1, 2], axis=1, result_type='broadcast')
           A  B
        0  1  2
        1  1  2
        2  1  2
        """
        from pandas.core.apply import frame_apply

        op = frame_apply(
            self,
            func=func,
            axis=axis,
            raw=raw,
            result_type=result_type,
            args=args,
            kwargs=kwargs,
        )
        return op.apply()

    def applymap(
        self, func: PythonFuncType, na_action: Optional[str] = None
    ) -> DataFrame:
        """
        Apply a function to a Dataframe elementwise.

        This method applies a function that accepts and returns a scalar
        to every element of a DataFrame.

        Parameters
        ----------
        func : callable
            Python function, returns a single value from a single value.
        na_action : {None, 'ignore'}, default None
            If ‘ignore’, propagate NaN values, without passing them to func.

            .. versionadded:: 1.2

        Returns
        -------
        DataFrame
            Transformed DataFrame.

        See Also
        --------
        DataFrame.apply : Apply a function along input axis of DataFrame.

        Examples
        --------
        >>> df = pd.DataFrame([[1, 2.12], [3.356, 4.567]])
        >>> df
               0      1
        0  1.000  2.120
        1  3.356  4.567

        >>> df.applymap(lambda x: len(str(x)))
           0  1
        0  3  4
        1  5  5

        Like Series.map, NA values can be ignored:

        >>> df_copy = df.copy()
        >>> df_copy.iloc[0, 0] = pd.NA
        >>> df_copy.applymap(lambda x: len(str(x)), na_action='ignore')
              0  1
        0  <NA>  4
        1     5  5

        Note that a vectorized version of `func` often exists, which will
        be much faster. You could square each number elementwise.

        >>> df.applymap(lambda x: x**2)
                   0          1
        0   1.000000   4.494400
        1  11.262736  20.857489

        But it's better to avoid applymap in that case.

        >>> df ** 2
                   0          1
        0   1.000000   4.494400
        1  11.262736  20.857489
        """
        if na_action not in {"ignore", None}:
            raise ValueError(
                f"na_action must be 'ignore' or None. Got {repr(na_action)}"
            )
        ignore_na = na_action == "ignore"

        # if we have a dtype == 'M8[ns]', provide boxed values
        def infer(x):
            if x.empty:
                return lib.map_infer(x, func, ignore_na=ignore_na)
            return lib.map_infer(x.astype(object)._values, func, ignore_na=ignore_na)

        return self.apply(infer).__finalize__(self, "applymap")

    # ----------------------------------------------------------------------
    # Merging / joining methods

    def append(
        self,
        other,
        ignore_index: bool = False,
        verify_integrity: bool = False,
        sort: bool = False,
    ) -> DataFrame:
        """
        Append rows of `other` to the end of caller, returning a new object.

        Columns in `other` that are not in the caller are added as new columns.

        Parameters
        ----------
        other : DataFrame or Series/dict-like object, or list of these
            The data to append.
        ignore_index : bool, default False
            If True, the resulting axis will be labeled 0, 1, …, n - 1.
        verify_integrity : bool, default False
            If True, raise ValueError on creating index with duplicates.
        sort : bool, default False
            Sort columns if the columns of `self` and `other` are not aligned.

            .. versionchanged:: 1.0.0

                Changed to not sort by default.

        Returns
        -------
        DataFrame

        See Also
        --------
        concat : General function to concatenate DataFrame or Series objects.

        Notes
        -----
        If a list of dict/series is passed and the keys are all contained in
        the DataFrame's index, the order of the columns in the resulting
        DataFrame will be unchanged.

        Iteratively appending rows to a DataFrame can be more computationally
        intensive than a single concatenate. A better solution is to append
        those rows to a list and then concatenate the list with the original
        DataFrame all at once.

        Examples
        --------
        >>> df = pd.DataFrame([[1, 2], [3, 4]], columns=list('AB'))
        >>> df
           A  B
        0  1  2
        1  3  4
        >>> df2 = pd.DataFrame([[5, 6], [7, 8]], columns=list('AB'))
        >>> df.append(df2)
           A  B
        0  1  2
        1  3  4
        0  5  6
        1  7  8

        With `ignore_index` set to True:

        >>> df.append(df2, ignore_index=True)
           A  B
        0  1  2
        1  3  4
        2  5  6
        3  7  8

        The following, while not recommended methods for generating DataFrames,
        show two ways to generate a DataFrame from multiple data sources.

        Less efficient:

        >>> df = pd.DataFrame(columns=['A'])
        >>> for i in range(5):
        ...     df = df.append({'A': i}, ignore_index=True)
        >>> df
           A
        0  0
        1  1
        2  2
        3  3
        4  4

        More efficient:

        >>> pd.concat([pd.DataFrame([i], columns=['A']) for i in range(5)],
        ...           ignore_index=True)
           A
        0  0
        1  1
        2  2
        3  3
        4  4
        """
        if isinstance(other, (Series, dict)):
            if isinstance(other, dict):
                if not ignore_index:
                    raise TypeError("Can only append a dict if ignore_index=True")
                other = Series(other)
            if other.name is None and not ignore_index:
                raise TypeError(
                    "Can only append a Series if ignore_index=True "
                    "or if the Series has a name"
                )

            index = Index([other.name], name=self.index.name)
            idx_diff = other.index.difference(self.columns)
            try:
                combined_columns = self.columns.append(idx_diff)
            except TypeError:
                combined_columns = self.columns.astype(object).append(idx_diff)
            other = (
                other.reindex(combined_columns, copy=False)
                .to_frame()
                .T.infer_objects()
                .rename_axis(index.names, copy=False)
            )
            if not self.columns.equals(combined_columns):
                self = self.reindex(columns=combined_columns)
        elif isinstance(other, list):
            if not other:
                pass
            elif not isinstance(other[0], DataFrame):
                other = DataFrame(other)
                if (self.columns.get_indexer(other.columns) >= 0).all():
                    other = other.reindex(columns=self.columns)

        from pandas.core.reshape.concat import concat

        if isinstance(other, (list, tuple)):
            to_concat = [self, *other]
        else:
            to_concat = [self, other]
        return (
            concat(
                to_concat,
                ignore_index=ignore_index,
                verify_integrity=verify_integrity,
                sort=sort,
            )
        ).__finalize__(self, method="append")

    def join(
        self,
        other: FrameOrSeriesUnion,
        on: Optional[IndexLabel] = None,
        how: str = "left",
        lsuffix: str = "",
        rsuffix: str = "",
        sort: bool = False,
    ) -> DataFrame:
        """
        Join columns of another DataFrame.

        Join columns with `other` DataFrame either on index or on a key
        column. Efficiently join multiple DataFrame objects by index at once by
        passing a list.

        Parameters
        ----------
        other : DataFrame, Series, or list of DataFrame
            Index should be similar to one of the columns in this one. If a
            Series is passed, its name attribute must be set, and that will be
            used as the column name in the resulting joined DataFrame.
        on : str, list of str, or array-like, optional
            Column or index level name(s) in the caller to join on the index
            in `other`, otherwise joins index-on-index. If multiple
            values given, the `other` DataFrame must have a MultiIndex. Can
            pass an array as the join key if it is not already contained in
            the calling DataFrame. Like an Excel VLOOKUP operation.
        how : {'left', 'right', 'outer', 'inner'}, default 'left'
            How to handle the operation of the two objects.

            * left: use calling frame's index (or column if on is specified)
            * right: use `other`'s index.
            * outer: form union of calling frame's index (or column if on is
              specified) with `other`'s index, and sort it.
              lexicographically.
            * inner: form intersection of calling frame's index (or column if
              on is specified) with `other`'s index, preserving the order
              of the calling's one.
        lsuffix : str, default ''
            Suffix to use from left frame's overlapping columns.
        rsuffix : str, default ''
            Suffix to use from right frame's overlapping columns.
        sort : bool, default False
            Order result DataFrame lexicographically by the join key. If False,
            the order of the join key depends on the join type (how keyword).

        Returns
        -------
        DataFrame
            A dataframe containing columns from both the caller and `other`.

        See Also
        --------
        DataFrame.merge : For column(s)-on-column(s) operations.

        Notes
        -----
        Parameters `on`, `lsuffix`, and `rsuffix` are not supported when
        passing a list of `DataFrame` objects.

        Support for specifying index levels as the `on` parameter was added
        in version 0.23.0.

        Examples
        --------
        >>> df = pd.DataFrame({'key': ['K0', 'K1', 'K2', 'K3', 'K4', 'K5'],
        ...                    'A': ['A0', 'A1', 'A2', 'A3', 'A4', 'A5']})

        >>> df
          key   A
        0  K0  A0
        1  K1  A1
        2  K2  A2
        3  K3  A3
        4  K4  A4
        5  K5  A5

        >>> other = pd.DataFrame({'key': ['K0', 'K1', 'K2'],
        ...                       'B': ['B0', 'B1', 'B2']})

        >>> other
          key   B
        0  K0  B0
        1  K1  B1
        2  K2  B2

        Join DataFrames using their indexes.

        >>> df.join(other, lsuffix='_caller', rsuffix='_other')
          key_caller   A key_other    B
        0         K0  A0        K0   B0
        1         K1  A1        K1   B1
        2         K2  A2        K2   B2
        3         K3  A3       NaN  NaN
        4         K4  A4       NaN  NaN
        5         K5  A5       NaN  NaN

        If we want to join using the key columns, we need to set key to be
        the index in both `df` and `other`. The joined DataFrame will have
        key as its index.

        >>> df.set_index('key').join(other.set_index('key'))
              A    B
        key
        K0   A0   B0
        K1   A1   B1
        K2   A2   B2
        K3   A3  NaN
        K4   A4  NaN
        K5   A5  NaN

        Another option to join using the key columns is to use the `on`
        parameter. DataFrame.join always uses `other`'s index but we can use
        any column in `df`. This method preserves the original DataFrame's
        index in the result.

        >>> df.join(other.set_index('key'), on='key')
          key   A    B
        0  K0  A0   B0
        1  K1  A1   B1
        2  K2  A2   B2
        3  K3  A3  NaN
        4  K4  A4  NaN
        5  K5  A5  NaN
        """
        return self._join_compat(
            other, on=on, how=how, lsuffix=lsuffix, rsuffix=rsuffix, sort=sort
        )

    def _join_compat(
        self,
        other: FrameOrSeriesUnion,
        on: Optional[IndexLabel] = None,
        how: str = "left",
        lsuffix: str = "",
        rsuffix: str = "",
        sort: bool = False,
    ):
        from pandas.core.reshape.concat import concat
        from pandas.core.reshape.merge import merge

        if isinstance(other, Series):
            if other.name is None:
                raise ValueError("Other Series must have a name")
            other = DataFrame({other.name: other})

        if isinstance(other, DataFrame):
            if how == "cross":
                return merge(
                    self,
                    other,
                    how=how,
                    on=on,
                    suffixes=(lsuffix, rsuffix),
                    sort=sort,
                )
            return merge(
                self,
                other,
                left_on=on,
                how=how,
                left_index=on is None,
                right_index=True,
                suffixes=(lsuffix, rsuffix),
                sort=sort,
            )
        else:
            if on is not None:
                raise ValueError(
                    "Joining multiple DataFrames only supported for joining on index"
                )

            frames = [self] + list(other)

            can_concat = all(df.index.is_unique for df in frames)

            # join indexes only using concat
            if can_concat:
                if how == "left":
                    res = concat(
                        frames, axis=1, join="outer", verify_integrity=True, sort=sort
                    )
                    return res.reindex(self.index, copy=False)
                else:
                    return concat(
                        frames, axis=1, join=how, verify_integrity=True, sort=sort
                    )

            joined = frames[0]

            for frame in frames[1:]:
                joined = merge(
                    joined, frame, how=how, left_index=True, right_index=True
                )

            return joined

    @Substitution("")
    @Appender(_merge_doc, indents=2)
    def merge(
        self,
        right: FrameOrSeriesUnion,
        how: str = "inner",
        on: Optional[IndexLabel] = None,
        left_on: Optional[IndexLabel] = None,
        right_on: Optional[IndexLabel] = None,
        left_index: bool = False,
        right_index: bool = False,
        sort: bool = False,
        suffixes: Suffixes = ("_x", "_y"),
        copy: bool = True,
        indicator: bool = False,
        validate: Optional[str] = None,
    ) -> DataFrame:
        from pandas.core.reshape.merge import merge

        return merge(
            self,
            right,
            how=how,
            on=on,
            left_on=left_on,
            right_on=right_on,
            left_index=left_index,
            right_index=right_index,
            sort=sort,
            suffixes=suffixes,
            copy=copy,
            indicator=indicator,
            validate=validate,
        )

    def round(self, decimals=0, *args, **kwargs) -> DataFrame:
        """
        Round a DataFrame to a variable number of decimal places.

        Parameters
        ----------
        decimals : int, dict, Series
            Number of decimal places to round each column to. If an int is
            given, round each column to the same number of places.
            Otherwise dict and Series round to variable numbers of places.
            Column names should be in the keys if `decimals` is a
            dict-like, or in the index if `decimals` is a Series. Any
            columns not included in `decimals` will be left as is. Elements
            of `decimals` which are not columns of the input will be
            ignored.
        *args
            Additional keywords have no effect but might be accepted for
            compatibility with numpy.
        **kwargs
            Additional keywords have no effect but might be accepted for
            compatibility with numpy.

        Returns
        -------
        DataFrame
            A DataFrame with the affected columns rounded to the specified
            number of decimal places.

        See Also
        --------
        numpy.around : Round a numpy array to the given number of decimals.
        Series.round : Round a Series to the given number of decimals.

        Examples
        --------
        >>> df = pd.DataFrame([(.21, .32), (.01, .67), (.66, .03), (.21, .18)],
        ...                   columns=['dogs', 'cats'])
        >>> df
            dogs  cats
        0  0.21  0.32
        1  0.01  0.67
        2  0.66  0.03
        3  0.21  0.18

        By providing an integer each column is rounded to the same number
        of decimal places

        >>> df.round(1)
            dogs  cats
        0   0.2   0.3
        1   0.0   0.7
        2   0.7   0.0
        3   0.2   0.2

        With a dict, the number of places for specific columns can be
        specified with the column names as key and the number of decimal
        places as value

        >>> df.round({'dogs': 1, 'cats': 0})
            dogs  cats
        0   0.2   0.0
        1   0.0   1.0
        2   0.7   0.0
        3   0.2   0.0

        Using a Series, the number of places for specific columns can be
        specified with the column names as index and the number of
        decimal places as value

        >>> decimals = pd.Series([0, 1], index=['cats', 'dogs'])
        >>> df.round(decimals)
            dogs  cats
        0   0.2   0.0
        1   0.0   1.0
        2   0.7   0.0
        3   0.2   0.0
        """
        from pandas.core.reshape.concat import concat

        def _dict_round(df, decimals):
            for col, vals in df.items():
                try:
                    yield _series_round(vals, decimals[col])
                except KeyError:
                    yield vals

        def _series_round(s, decimals):
            if is_integer_dtype(s) or is_float_dtype(s):
                return s.round(decimals)
            return s

        nv.validate_round(args, kwargs)

        if isinstance(decimals, (dict, Series)):
            if isinstance(decimals, Series):
                if not decimals.index.is_unique:
                    raise ValueError("Index of decimals must be unique")
            new_cols = list(_dict_round(self, decimals))
        elif is_integer(decimals):
            # Dispatch to Series.round
            new_cols = [_series_round(v, decimals) for _, v in self.items()]
        else:
            raise TypeError("decimals must be an integer, a dict-like or a Series")

        if len(new_cols) > 0:
            return self._constructor(
                concat(new_cols, axis=1), index=self.index, columns=self.columns
            )
        else:
            return self

    # ----------------------------------------------------------------------
    # Statistical methods, etc.

    def corr(self, method="pearson", min_periods=1) -> DataFrame:
        """
        Compute pairwise correlation of columns, excluding NA/null values.

        Parameters
        ----------
        method : {'pearson', 'kendall', 'spearman'} or callable
            Method of correlation:

            * pearson : standard correlation coefficient
            * kendall : Kendall Tau correlation coefficient
            * spearman : Spearman rank correlation
            * callable: callable with input two 1d ndarrays
                and returning a float. Note that the returned matrix from corr
                will have 1 along the diagonals and will be symmetric
                regardless of the callable's behavior.

                .. versionadded:: 0.24.0

        min_periods : int, optional
            Minimum number of observations required per pair of columns
            to have a valid result.

        Returns
        -------
        DataFrame
            Correlation matrix.

        See Also
        --------
        DataFrame.corrwith : Compute pairwise correlation with another
            DataFrame or Series.
        Series.corr : Compute the correlation between two Series.

        Examples
        --------
        >>> def histogram_intersection(a, b):
        ...     v = np.minimum(a, b).sum().round(decimals=1)
        ...     return v
        >>> df = pd.DataFrame([(.2, .3), (.0, .6), (.6, .0), (.2, .1)],
        ...                   columns=['dogs', 'cats'])
        >>> df.corr(method=histogram_intersection)
              dogs  cats
        dogs   1.0   0.3
        cats   0.3   1.0
        """
        numeric_df = self._get_numeric_data()
        cols = numeric_df.columns
        idx = cols.copy()
        mat = numeric_df.to_numpy(dtype=float, na_value=np.nan, copy=False)

        if method == "pearson":
            correl = libalgos.nancorr(mat, minp=min_periods)
        elif method == "spearman":
            correl = libalgos.nancorr_spearman(mat, minp=min_periods)
        elif method == "kendall":
            correl = libalgos.nancorr_kendall(mat, minp=min_periods)
        elif callable(method):
            if min_periods is None:
                min_periods = 1
            mat = mat.T
            corrf = nanops.get_corr_func(method)
            K = len(cols)
            correl = np.empty((K, K), dtype=float)
            mask = np.isfinite(mat)
            for i, ac in enumerate(mat):
                for j, bc in enumerate(mat):
                    if i > j:
                        continue

                    valid = mask[i] & mask[j]
                    if valid.sum() < min_periods:
                        c = np.nan
                    elif i == j:
                        c = 1.0
                    elif not valid.all():
                        c = corrf(ac[valid], bc[valid])
                    else:
                        c = corrf(ac, bc)
                    correl[i, j] = c
                    correl[j, i] = c
        else:
            raise ValueError(
                "method must be either 'pearson', "
                "'spearman', 'kendall', or a callable, "
                f"'{method}' was supplied"
            )

        return self._constructor(correl, index=idx, columns=cols)

    def cov(
        self, min_periods: Optional[int] = None, ddof: Optional[int] = 1
    ) -> DataFrame:
        """
        Compute pairwise covariance of columns, excluding NA/null values.

        Compute the pairwise covariance among the series of a DataFrame.
        The returned data frame is the `covariance matrix
        <https://en.wikipedia.org/wiki/Covariance_matrix>`__ of the columns
        of the DataFrame.

        Both NA and null values are automatically excluded from the
        calculation. (See the note below about bias from missing values.)
        A threshold can be set for the minimum number of
        observations for each value created. Comparisons with observations
        below this threshold will be returned as ``NaN``.

        This method is generally used for the analysis of time series data to
        understand the relationship between different measures
        across time.

        Parameters
        ----------
        min_periods : int, optional
            Minimum number of observations required per pair of columns
            to have a valid result.

        ddof : int, default 1
            Delta degrees of freedom.  The divisor used in calculations
            is ``N - ddof``, where ``N`` represents the number of elements.

            .. versionadded:: 1.1.0

        Returns
        -------
        DataFrame
            The covariance matrix of the series of the DataFrame.

        See Also
        --------
        Series.cov : Compute covariance with another Series.
        core.window.ExponentialMovingWindow.cov: Exponential weighted sample covariance.
        core.window.Expanding.cov : Expanding sample covariance.
        core.window.Rolling.cov : Rolling sample covariance.

        Notes
        -----
        Returns the covariance matrix of the DataFrame's time series.
        The covariance is normalized by N-ddof.

        For DataFrames that have Series that are missing data (assuming that
        data is `missing at random
        <https://en.wikipedia.org/wiki/Missing_data#Missing_at_random>`__)
        the returned covariance matrix will be an unbiased estimate
        of the variance and covariance between the member Series.

        However, for many applications this estimate may not be acceptable
        because the estimate covariance matrix is not guaranteed to be positive
        semi-definite. This could lead to estimate correlations having
        absolute values which are greater than one, and/or a non-invertible
        covariance matrix. See `Estimation of covariance matrices
        <https://en.wikipedia.org/w/index.php?title=Estimation_of_covariance_
        matrices>`__ for more details.

        Examples
        --------
        >>> df = pd.DataFrame([(1, 2), (0, 3), (2, 0), (1, 1)],
        ...                   columns=['dogs', 'cats'])
        >>> df.cov()
                  dogs      cats
        dogs  0.666667 -1.000000
        cats -1.000000  1.666667

        >>> np.random.seed(42)
        >>> df = pd.DataFrame(np.random.randn(1000, 5),
        ...                   columns=['a', 'b', 'c', 'd', 'e'])
        >>> df.cov()
                  a         b         c         d         e
        a  0.998438 -0.020161  0.059277 -0.008943  0.014144
        b -0.020161  1.059352 -0.008543 -0.024738  0.009826
        c  0.059277 -0.008543  1.010670 -0.001486 -0.000271
        d -0.008943 -0.024738 -0.001486  0.921297 -0.013692
        e  0.014144  0.009826 -0.000271 -0.013692  0.977795

        **Minimum number of periods**

        This method also supports an optional ``min_periods`` keyword
        that specifies the required minimum number of non-NA observations for
        each column pair in order to have a valid result:

        >>> np.random.seed(42)
        >>> df = pd.DataFrame(np.random.randn(20, 3),
        ...                   columns=['a', 'b', 'c'])
        >>> df.loc[df.index[:5], 'a'] = np.nan
        >>> df.loc[df.index[5:10], 'b'] = np.nan
        >>> df.cov(min_periods=12)
                  a         b         c
        a  0.316741       NaN -0.150812
        b       NaN  1.248003  0.191417
        c -0.150812  0.191417  0.895202
        """
        numeric_df = self._get_numeric_data()
        cols = numeric_df.columns
        idx = cols.copy()
        mat = numeric_df.to_numpy(dtype=float, na_value=np.nan, copy=False)

        if notna(mat).all():
            if min_periods is not None and min_periods > len(mat):
                base_cov = np.empty((mat.shape[1], mat.shape[1]))
                base_cov.fill(np.nan)
            else:
                base_cov = np.cov(mat.T, ddof=ddof)
            base_cov = base_cov.reshape((len(cols), len(cols)))
        else:
            base_cov = libalgos.nancorr(mat, cov=True, minp=min_periods)

        return self._constructor(base_cov, index=idx, columns=cols)

    def corrwith(self, other, axis: Axis = 0, drop=False, method="pearson") -> Series:
        """
        Compute pairwise correlation.

        Pairwise correlation is computed between rows or columns of
        DataFrame with rows or columns of Series or DataFrame. DataFrames
        are first aligned along both axes before computing the
        correlations.

        Parameters
        ----------
        other : DataFrame, Series
            Object with which to compute correlations.
        axis : {0 or 'index', 1 or 'columns'}, default 0
            The axis to use. 0 or 'index' to compute column-wise, 1 or 'columns' for
            row-wise.
        drop : bool, default False
            Drop missing indices from result.
        method : {'pearson', 'kendall', 'spearman'} or callable
            Method of correlation:

            * pearson : standard correlation coefficient
            * kendall : Kendall Tau correlation coefficient
            * spearman : Spearman rank correlation
            * callable: callable with input two 1d ndarrays
                and returning a float.

            .. versionadded:: 0.24.0

        Returns
        -------
        Series
            Pairwise correlations.

        See Also
        --------
        DataFrame.corr : Compute pairwise correlation of columns.
        """
        axis = self._get_axis_number(axis)
        this = self._get_numeric_data()

        if isinstance(other, Series):
            return this.apply(lambda x: other.corr(x, method=method), axis=axis)

        other = other._get_numeric_data()
        left, right = this.align(other, join="inner", copy=False)

        if axis == 1:
            left = left.T
            right = right.T

        if method == "pearson":
            # mask missing values
            left = left + right * 0
            right = right + left * 0

            # demeaned data
            ldem = left - left.mean()
            rdem = right - right.mean()

            num = (ldem * rdem).sum()
            dom = (left.count() - 1) * left.std() * right.std()

            correl = num / dom

        elif method in ["kendall", "spearman"] or callable(method):

            def c(x):
                return nanops.nancorr(x[0], x[1], method=method)

            correl = self._constructor_sliced(
                map(c, zip(left.values.T, right.values.T)), index=left.columns
            )

        else:
            raise ValueError(
                f"Invalid method {method} was passed, "
                "valid methods are: 'pearson', 'kendall', "
                "'spearman', or callable"
            )

        if not drop:
            # Find non-matching labels along the given axis
            # and append missing correlations (GH 22375)
            raxis = 1 if axis == 0 else 0
            result_index = this._get_axis(raxis).union(other._get_axis(raxis))
            idx_diff = result_index.difference(correl.index)

            if len(idx_diff) > 0:
                correl = correl.append(Series([np.nan] * len(idx_diff), index=idx_diff))

        return correl

    # ----------------------------------------------------------------------
    # ndarray-like stats methods

    def count(
        self, axis: Axis = 0, level: Optional[Level] = None, numeric_only: bool = False
    ):
        """
        Count non-NA cells for each column or row.

        The values `None`, `NaN`, `NaT`, and optionally `numpy.inf` (depending
        on `pandas.options.mode.use_inf_as_na`) are considered NA.

        Parameters
        ----------
        axis : {0 or 'index', 1 or 'columns'}, default 0
            If 0 or 'index' counts are generated for each column.
            If 1 or 'columns' counts are generated for each row.
        level : int or str, optional
            If the axis is a `MultiIndex` (hierarchical), count along a
            particular `level`, collapsing into a `DataFrame`.
            A `str` specifies the level name.
        numeric_only : bool, default False
            Include only `float`, `int` or `boolean` data.

        Returns
        -------
        Series or DataFrame
            For each column/row the number of non-NA/null entries.
            If `level` is specified returns a `DataFrame`.

        See Also
        --------
        Series.count: Number of non-NA elements in a Series.
        DataFrame.value_counts: Count unique combinations of columns.
        DataFrame.shape: Number of DataFrame rows and columns (including NA
            elements).
        DataFrame.isna: Boolean same-sized DataFrame showing places of NA
            elements.

        Examples
        --------
        Constructing DataFrame from a dictionary:

        >>> df = pd.DataFrame({"Person":
        ...                    ["John", "Myla", "Lewis", "John", "Myla"],
        ...                    "Age": [24., np.nan, 21., 33, 26],
        ...                    "Single": [False, True, True, True, False]})
        >>> df
           Person   Age  Single
        0    John  24.0   False
        1    Myla   NaN    True
        2   Lewis  21.0    True
        3    John  33.0    True
        4    Myla  26.0   False

        Notice the uncounted NA values:

        >>> df.count()
        Person    5
        Age       4
        Single    5
        dtype: int64

        Counts for each **row**:

        >>> df.count(axis='columns')
        0    3
        1    2
        2    3
        3    3
        4    3
        dtype: int64

        Counts for one level of a `MultiIndex`:

        >>> df.set_index(["Person", "Single"]).count(level="Person")
                Age
        Person
        John      2
        Lewis     1
        Myla      1
        """
        axis = self._get_axis_number(axis)
        if level is not None:
            return self._count_level(level, axis=axis, numeric_only=numeric_only)

        if numeric_only:
            frame = self._get_numeric_data()
        else:
            frame = self

        # GH #423
        if len(frame._get_axis(axis)) == 0:
            result = self._constructor_sliced(0, index=frame._get_agg_axis(axis))
        else:
            if frame._is_mixed_type or frame._mgr.any_extension_types:
                # the or any_extension_types is really only hit for single-
                # column frames with an extension array
                result = notna(frame).sum(axis=axis)
            else:
                # GH13407
                series_counts = notna(frame).sum(axis=axis)
                counts = series_counts.values
                result = self._constructor_sliced(
                    counts, index=frame._get_agg_axis(axis)
                )

        return result.astype("int64")

    def _count_level(self, level: Level, axis: Axis = 0, numeric_only=False):
        if numeric_only:
            frame = self._get_numeric_data()
        else:
            frame = self

        count_axis = frame._get_axis(axis)
        agg_axis = frame._get_agg_axis(axis)

        if not isinstance(count_axis, MultiIndex):
            raise TypeError(
                f"Can only count levels on hierarchical {self._get_axis_name(axis)}."
            )

        # Mask NaNs: Mask rows or columns where the index level is NaN, and all
        # values in the DataFrame that are NaN
        if frame._is_mixed_type:
            # Since we have mixed types, calling notna(frame.values) might
            # upcast everything to object
            values_mask = notna(frame).values
        else:
            # But use the speedup when we have homogeneous dtypes
            values_mask = notna(frame.values)

        index_mask = notna(count_axis.get_level_values(level=level))
        if axis == 1:
            mask = index_mask & values_mask
        else:
            mask = index_mask.reshape(-1, 1) & values_mask

        if isinstance(level, str):
            level = count_axis._get_level_number(level)

        level_name = count_axis._names[level]
        level_index = count_axis.levels[level]._rename(name=level_name)
        level_codes = ensure_int64(count_axis.codes[level])
        counts = lib.count_level_2d(mask, level_codes, len(level_index), axis=axis)

        if axis == 1:
            result = self._constructor(counts, index=agg_axis, columns=level_index)
        else:
            result = self._constructor(counts, index=level_index, columns=agg_axis)

        return result

    def _reduce(
        self,
        op,
        name: str,
        *,
        axis: Axis = 0,
        skipna: bool = True,
        numeric_only: Optional[bool] = None,
        filter_type=None,
        **kwds,
    ):

        assert filter_type is None or filter_type == "bool", filter_type
        out_dtype = "bool" if filter_type == "bool" else None

        own_dtypes = [arr.dtype for arr in self._iter_column_arrays()]

        dtype_is_dt = np.array(
            [is_datetime64_any_dtype(dtype) for dtype in own_dtypes],
            dtype=bool,
        )
        if numeric_only is None and name in ["mean", "median"] and dtype_is_dt.any():
            warnings.warn(
                "DataFrame.mean and DataFrame.median with numeric_only=None "
                "will include datetime64 and datetime64tz columns in a "
                "future version.",
                FutureWarning,
                stacklevel=5,
            )
            cols = self.columns[~dtype_is_dt]
            self = self[cols]

        # TODO: Make other agg func handle axis=None properly GH#21597
        axis = self._get_axis_number(axis)
        labels = self._get_agg_axis(axis)
        assert axis in [0, 1]

        def func(values: np.ndarray):
            # We only use this in the case that operates on self.values
            return op(values, axis=axis, skipna=skipna, **kwds)

        def blk_func(values, axis=1):
            if isinstance(values, ExtensionArray):
                return values._reduce(name, skipna=skipna, **kwds)
            else:
                return op(values, axis=axis, skipna=skipna, **kwds)

        def _get_data() -> DataFrame:
            if filter_type is None:
                data = self._get_numeric_data()
            else:
                # GH#25101, GH#24434
                assert filter_type == "bool"
                data = self._get_bool_data()
            return data

        if numeric_only is not None or axis == 0:
            # For numeric_only non-None and axis non-None, we know
            #  which blocks to use and no try/except is needed.
            #  For numeric_only=None only the case with axis==0 and no object
            #  dtypes are unambiguous can be handled with BlockManager.reduce
            # Case with EAs see GH#35881
            df = self
            if numeric_only is True:
                df = _get_data()
            if axis == 1:
                df = df.T
                axis = 0

            ignore_failures = numeric_only is None

            # After possibly _get_data and transposing, we are now in the
            #  simple case where we can use BlockManager.reduce
            res, indexer = df._mgr.reduce(blk_func, ignore_failures=ignore_failures)
            out = df._constructor(res).iloc[0]
            if out_dtype is not None:
                out = out.astype(out_dtype)
            if axis == 0 and len(self) == 0 and name in ["sum", "prod"]:
                # Even if we are object dtype, follow numpy and return
                #  float64, see test_apply_funcs_over_empty
                out = out.astype(np.float64)
            return out

        assert numeric_only is None

        data = self
        values = data.values

        try:
            result = func(values)

        except TypeError:
            # e.g. in nanops trying to convert strs to float

            data = _get_data()
            labels = data._get_agg_axis(axis)

            values = data.values
            with np.errstate(all="ignore"):
                result = func(values)

        if filter_type == "bool" and notna(result).all():
            result = result.astype(np.bool_)
        elif filter_type is None and is_object_dtype(result.dtype):
            try:
                result = result.astype(np.float64)
            except (ValueError, TypeError):
                # try to coerce to the original dtypes item by item if we can
                pass

        result = self._constructor_sliced(result, index=labels)
        return result

    def nunique(self, axis: Axis = 0, dropna: bool = True) -> Series:
        """
        Count distinct observations over requested axis.

        Return Series with number of distinct observations. Can ignore NaN
        values.

        Parameters
        ----------
        axis : {0 or 'index', 1 or 'columns'}, default 0
            The axis to use. 0 or 'index' for row-wise, 1 or 'columns' for
            column-wise.
        dropna : bool, default True
            Don't include NaN in the counts.

        Returns
        -------
        Series

        See Also
        --------
        Series.nunique: Method nunique for Series.
        DataFrame.count: Count non-NA cells for each column or row.

        Examples
        --------
        >>> df = pd.DataFrame({'A': [1, 2, 3], 'B': [1, 1, 1]})
        >>> df.nunique()
        A    3
        B    1
        dtype: int64

        >>> df.nunique(axis=1)
        0    1
        1    2
        2    2
        dtype: int64
        """
        return self.apply(Series.nunique, axis=axis, dropna=dropna)

    def idxmin(self, axis: Axis = 0, skipna: bool = True) -> Series:
        """
        Return index of first occurrence of minimum over requested axis.

        NA/null values are excluded.

        Parameters
        ----------
        axis : {0 or 'index', 1 or 'columns'}, default 0
            The axis to use. 0 or 'index' for row-wise, 1 or 'columns' for column-wise.
        skipna : bool, default True
            Exclude NA/null values. If an entire row/column is NA, the result
            will be NA.

        Returns
        -------
        Series
            Indexes of minima along the specified axis.

        Raises
        ------
        ValueError
            * If the row/column is empty

        See Also
        --------
        Series.idxmin : Return index of the minimum element.

        Notes
        -----
        This method is the DataFrame version of ``ndarray.argmin``.

        Examples
        --------
        Consider a dataset containing food consumption in Argentina.

        >>> df = pd.DataFrame({'consumption': [10.51, 103.11, 55.48],
        ...                    'co2_emissions': [37.2, 19.66, 1712]},
        ...                    index=['Pork', 'Wheat Products', 'Beef'])

        >>> df
                        consumption  co2_emissions
        Pork                  10.51         37.20
        Wheat Products       103.11         19.66
        Beef                  55.48       1712.00

        By default, it returns the index for the minimum value in each column.

        >>> df.idxmin()
        consumption                Pork
        co2_emissions    Wheat Products
        dtype: object

        To return the index for the minimum value in each row, use ``axis="columns"``.

        >>> df.idxmin(axis="columns")
        Pork                consumption
        Wheat Products    co2_emissions
        Beef                consumption
        dtype: object
        """
        axis = self._get_axis_number(axis)

        res = self._reduce(
            nanops.nanargmin, "argmin", axis=axis, skipna=skipna, numeric_only=False
        )
        indices = res._values

        # indices will always be np.ndarray since axis is not None and
        # values is a 2d array for DataFrame
        # error: Item "int" of "Union[int, Any]" has no attribute "__iter__"
        assert isinstance(indices, np.ndarray)  # for mypy

        index = self._get_axis(axis)
        result = [index[i] if i >= 0 else np.nan for i in indices]
        return self._constructor_sliced(result, index=self._get_agg_axis(axis))

    def idxmax(self, axis: Axis = 0, skipna: bool = True) -> Series:
        """
        Return index of first occurrence of maximum over requested axis.

        NA/null values are excluded.

        Parameters
        ----------
        axis : {0 or 'index', 1 or 'columns'}, default 0
            The axis to use. 0 or 'index' for row-wise, 1 or 'columns' for column-wise.
        skipna : bool, default True
            Exclude NA/null values. If an entire row/column is NA, the result
            will be NA.

        Returns
        -------
        Series
            Indexes of maxima along the specified axis.

        Raises
        ------
        ValueError
            * If the row/column is empty

        See Also
        --------
        Series.idxmax : Return index of the maximum element.

        Notes
        -----
        This method is the DataFrame version of ``ndarray.argmax``.

        Examples
        --------
        Consider a dataset containing food consumption in Argentina.

        >>> df = pd.DataFrame({'consumption': [10.51, 103.11, 55.48],
        ...                    'co2_emissions': [37.2, 19.66, 1712]},
        ...                    index=['Pork', 'Wheat Products', 'Beef'])

        >>> df
                        consumption  co2_emissions
        Pork                  10.51         37.20
        Wheat Products       103.11         19.66
        Beef                  55.48       1712.00

        By default, it returns the index for the maximum value in each column.

        >>> df.idxmax()
        consumption     Wheat Products
        co2_emissions             Beef
        dtype: object

        To return the index for the maximum value in each row, use ``axis="columns"``.

        >>> df.idxmax(axis="columns")
        Pork              co2_emissions
        Wheat Products     consumption
        Beef              co2_emissions
        dtype: object
        """
        axis = self._get_axis_number(axis)

        res = self._reduce(
            nanops.nanargmax, "argmax", axis=axis, skipna=skipna, numeric_only=False
        )
        indices = res._values

        # indices will always be np.ndarray since axis is not None and
        # values is a 2d array for DataFrame
        # error: Item "int" of "Union[int, Any]" has no attribute "__iter__"
        assert isinstance(indices, np.ndarray)  # for mypy

        index = self._get_axis(axis)
        result = [index[i] if i >= 0 else np.nan for i in indices]
        return self._constructor_sliced(result, index=self._get_agg_axis(axis))

    def _get_agg_axis(self, axis_num: int) -> Index:
        """
        Let's be explicit about this.
        """
        if axis_num == 0:
            return self.columns
        elif axis_num == 1:
            return self.index
        else:
            raise ValueError(f"Axis must be 0 or 1 (got {repr(axis_num)})")

    def mode(
        self, axis: Axis = 0, numeric_only: bool = False, dropna: bool = True
    ) -> DataFrame:
        """
        Get the mode(s) of each element along the selected axis.

        The mode of a set of values is the value that appears most often.
        It can be multiple values.

        Parameters
        ----------
        axis : {0 or 'index', 1 or 'columns'}, default 0
            The axis to iterate over while searching for the mode:

            * 0 or 'index' : get mode of each column
            * 1 or 'columns' : get mode of each row.

        numeric_only : bool, default False
            If True, only apply to numeric columns.
        dropna : bool, default True
            Don't consider counts of NaN/NaT.

            .. versionadded:: 0.24.0

        Returns
        -------
        DataFrame
            The modes of each column or row.

        See Also
        --------
        Series.mode : Return the highest frequency value in a Series.
        Series.value_counts : Return the counts of values in a Series.

        Examples
        --------
        >>> df = pd.DataFrame([('bird', 2, 2),
        ...                    ('mammal', 4, np.nan),
        ...                    ('arthropod', 8, 0),
        ...                    ('bird', 2, np.nan)],
        ...                   index=('falcon', 'horse', 'spider', 'ostrich'),
        ...                   columns=('species', 'legs', 'wings'))
        >>> df
                   species  legs  wings
        falcon        bird     2    2.0
        horse       mammal     4    NaN
        spider   arthropod     8    0.0
        ostrich       bird     2    NaN

        By default, missing values are not considered, and the mode of wings
        are both 0 and 2. Because the resulting DataFrame has two rows,
        the second row of ``species`` and ``legs`` contains ``NaN``.

        >>> df.mode()
          species  legs  wings
        0    bird   2.0    0.0
        1     NaN   NaN    2.0

        Setting ``dropna=False`` ``NaN`` values are considered and they can be
        the mode (like for wings).

        >>> df.mode(dropna=False)
          species  legs  wings
        0    bird     2    NaN

        Setting ``numeric_only=True``, only the mode of numeric columns is
        computed, and columns of other types are ignored.

        >>> df.mode(numeric_only=True)
           legs  wings
        0   2.0    0.0
        1   NaN    2.0

        To compute the mode over columns and not rows, use the axis parameter:

        >>> df.mode(axis='columns', numeric_only=True)
                   0    1
        falcon   2.0  NaN
        horse    4.0  NaN
        spider   0.0  8.0
        ostrich  2.0  NaN
        """
        data = self if not numeric_only else self._get_numeric_data()

        def f(s):
            return s.mode(dropna=dropna)

        data = data.apply(f, axis=axis)
        # Ensure index is type stable (should always use int index)
        if data.empty:
            data.index = ibase.default_index(0)

        return data

    def quantile(
        self,
        q=0.5,
        axis: Axis = 0,
        numeric_only: bool = True,
        interpolation: str = "linear",
    ):
        """
        Return values at the given quantile over requested axis.

        Parameters
        ----------
        q : float or array-like, default 0.5 (50% quantile)
            Value between 0 <= q <= 1, the quantile(s) to compute.
        axis : {0, 1, 'index', 'columns'}, default 0
            Equals 0 or 'index' for row-wise, 1 or 'columns' for column-wise.
        numeric_only : bool, default True
            If False, the quantile of datetime and timedelta data will be
            computed as well.
        interpolation : {'linear', 'lower', 'higher', 'midpoint', 'nearest'}
            This optional parameter specifies the interpolation method to use,
            when the desired quantile lies between two data points `i` and `j`:

            * linear: `i + (j - i) * fraction`, where `fraction` is the
              fractional part of the index surrounded by `i` and `j`.
            * lower: `i`.
            * higher: `j`.
            * nearest: `i` or `j` whichever is nearest.
            * midpoint: (`i` + `j`) / 2.

        Returns
        -------
        Series or DataFrame

            If ``q`` is an array, a DataFrame will be returned where the
              index is ``q``, the columns are the columns of self, and the
              values are the quantiles.
            If ``q`` is a float, a Series will be returned where the
              index is the columns of self and the values are the quantiles.

        See Also
        --------
        core.window.Rolling.quantile: Rolling quantile.
        numpy.percentile: Numpy function to compute the percentile.

        Examples
        --------
        >>> df = pd.DataFrame(np.array([[1, 1], [2, 10], [3, 100], [4, 100]]),
        ...                   columns=['a', 'b'])
        >>> df.quantile(.1)
        a    1.3
        b    3.7
        Name: 0.1, dtype: float64
        >>> df.quantile([.1, .5])
               a     b
        0.1  1.3   3.7
        0.5  2.5  55.0

        Specifying `numeric_only=False` will also compute the quantile of
        datetime and timedelta data.

        >>> df = pd.DataFrame({'A': [1, 2],
        ...                    'B': [pd.Timestamp('2010'),
        ...                          pd.Timestamp('2011')],
        ...                    'C': [pd.Timedelta('1 days'),
        ...                          pd.Timedelta('2 days')]})
        >>> df.quantile(0.5, numeric_only=False)
        A                    1.5
        B    2010-07-02 12:00:00
        C        1 days 12:00:00
        Name: 0.5, dtype: object
        """
        validate_percentile(q)

        if not is_list_like(q):
            # BlockManager.quantile expects listlike, so we wrap and unwrap here
            res = self.quantile(
                [q], axis=axis, numeric_only=numeric_only, interpolation=interpolation
            )
            return res.iloc[0]

        q = Index(q, dtype=np.float64)
        data = self._get_numeric_data() if numeric_only else self
        axis = self._get_axis_number(axis)
        is_transposed = axis == 1

        if is_transposed:
            data = data.T

        if len(data.columns) == 0:
            # GH#23925 _get_numeric_data may have dropped all columns
            cols = Index([], name=self.columns.name)
            if is_list_like(q):
                return self._constructor([], index=q, columns=cols)
            return self._constructor_sliced([], index=cols, name=q, dtype=np.float64)

        result = data._mgr.quantile(
            qs=q, axis=1, interpolation=interpolation, transposed=is_transposed
        )

        result = self._constructor(result)

        if is_transposed:
            result = result.T

        return result

    @doc(NDFrame.asfreq, **_shared_doc_kwargs)
    def asfreq(
        self,
        freq,
        method=None,
        how: Optional[str] = None,
        normalize: bool = False,
        fill_value=None,
    ) -> DataFrame:
        return super().asfreq(
            freq=freq,
            method=method,
            how=how,
            normalize=normalize,
            fill_value=fill_value,
        )

    @doc(NDFrame.resample, **_shared_doc_kwargs)
    def resample(
        self,
        rule,
        axis=0,
        closed: Optional[str] = None,
        label: Optional[str] = None,
        convention: str = "start",
        kind: Optional[str] = None,
        loffset=None,
        base: Optional[int] = None,
        on=None,
        level=None,
        origin: Union[str, TimestampConvertibleTypes] = "start_day",
        offset: Optional[TimedeltaConvertibleTypes] = None,
    ) -> Resampler:
        return super().resample(
            rule=rule,
            axis=axis,
            closed=closed,
            label=label,
            convention=convention,
            kind=kind,
            loffset=loffset,
            base=base,
            on=on,
            level=level,
            origin=origin,
            offset=offset,
        )

    def to_timestamp(
        self, freq=None, how: str = "start", axis: Axis = 0, copy: bool = True
    ) -> DataFrame:
        """
        Cast to DatetimeIndex of timestamps, at *beginning* of period.

        Parameters
        ----------
        freq : str, default frequency of PeriodIndex
            Desired frequency.
        how : {'s', 'e', 'start', 'end'}
            Convention for converting period to timestamp; start of period
            vs. end.
        axis : {0 or 'index', 1 or 'columns'}, default 0
            The axis to convert (the index by default).
        copy : bool, default True
            If False then underlying input data is not copied.

        Returns
        -------
        DataFrame with DatetimeIndex
        """
        new_obj = self.copy(deep=copy)

        axis_name = self._get_axis_name(axis)
        old_ax = getattr(self, axis_name)
        if not isinstance(old_ax, PeriodIndex):
            raise TypeError(f"unsupported Type {type(old_ax).__name__}")

        new_ax = old_ax.to_timestamp(freq=freq, how=how)

        setattr(new_obj, axis_name, new_ax)
        return new_obj

    def to_period(self, freq=None, axis: Axis = 0, copy: bool = True) -> DataFrame:
        """
        Convert DataFrame from DatetimeIndex to PeriodIndex.

        Convert DataFrame from DatetimeIndex to PeriodIndex with desired
        frequency (inferred from index if not passed).

        Parameters
        ----------
        freq : str, default
            Frequency of the PeriodIndex.
        axis : {0 or 'index', 1 or 'columns'}, default 0
            The axis to convert (the index by default).
        copy : bool, default True
            If False then underlying input data is not copied.

        Returns
        -------
        DataFrame with PeriodIndex
        """
        new_obj = self.copy(deep=copy)

        axis_name = self._get_axis_name(axis)
        old_ax = getattr(self, axis_name)
        if not isinstance(old_ax, DatetimeIndex):
            raise TypeError(f"unsupported Type {type(old_ax).__name__}")

        new_ax = old_ax.to_period(freq=freq)

        setattr(new_obj, axis_name, new_ax)
        return new_obj

    def isin(self, values) -> DataFrame:
        """
        Whether each element in the DataFrame is contained in values.

        Parameters
        ----------
        values : iterable, Series, DataFrame or dict
            The result will only be true at a location if all the
            labels match. If `values` is a Series, that's the index. If
            `values` is a dict, the keys must be the column names,
            which must match. If `values` is a DataFrame,
            then both the index and column labels must match.

        Returns
        -------
        DataFrame
            DataFrame of booleans showing whether each element in the DataFrame
            is contained in values.

        See Also
        --------
        DataFrame.eq: Equality test for DataFrame.
        Series.isin: Equivalent method on Series.
        Series.str.contains: Test if pattern or regex is contained within a
            string of a Series or Index.

        Examples
        --------
        >>> df = pd.DataFrame({'num_legs': [2, 4], 'num_wings': [2, 0]},
        ...                   index=['falcon', 'dog'])
        >>> df
                num_legs  num_wings
        falcon         2          2
        dog            4          0

        When ``values`` is a list check whether every value in the DataFrame
        is present in the list (which animals have 0 or 2 legs or wings)

        >>> df.isin([0, 2])
                num_legs  num_wings
        falcon      True       True
        dog        False       True

        When ``values`` is a dict, we can pass values to check for each
        column separately:

        >>> df.isin({'num_wings': [0, 3]})
                num_legs  num_wings
        falcon     False      False
        dog        False       True

        When ``values`` is a Series or DataFrame the index and column must
        match. Note that 'falcon' does not match based on the number of legs
        in df2.

        >>> other = pd.DataFrame({'num_legs': [8, 2], 'num_wings': [0, 2]},
        ...                      index=['spider', 'falcon'])
        >>> df.isin(other)
                num_legs  num_wings
        falcon      True       True
        dog        False      False
        """
        if isinstance(values, dict):
            from pandas.core.reshape.concat import concat

            values = collections.defaultdict(list, values)
            return concat(
                (
                    self.iloc[:, [i]].isin(values[col])
                    for i, col in enumerate(self.columns)
                ),
                axis=1,
            )
        elif isinstance(values, Series):
            if not values.index.is_unique:
                raise ValueError("cannot compute isin with a duplicate axis.")
            return self.eq(values.reindex_like(self), axis="index")
        elif isinstance(values, DataFrame):
            if not (values.columns.is_unique and values.index.is_unique):
                raise ValueError("cannot compute isin with a duplicate axis.")
            return self.eq(values.reindex_like(self))
        else:
            if not is_list_like(values):
                raise TypeError(
                    "only list-like or dict-like objects are allowed "
                    "to be passed to DataFrame.isin(), "
                    f"you passed a '{type(values).__name__}'"
                )
            return self._constructor(
                algorithms.isin(self.values.ravel(), values).reshape(self.shape),
                self.index,
                self.columns,
            )

    # ----------------------------------------------------------------------
    # Add index and columns
    _AXIS_ORDERS = ["index", "columns"]
    _AXIS_TO_AXIS_NUMBER: Dict[Axis, int] = {
        **NDFrame._AXIS_TO_AXIS_NUMBER,
        1: 1,
        "columns": 1,
    }
    _AXIS_REVERSED = True
    _AXIS_LEN = len(_AXIS_ORDERS)
    _info_axis_number = 1
    _info_axis_name = "columns"

    index: Index = properties.AxisProperty(
        axis=1, doc="The index (row labels) of the DataFrame."
    )
    columns: Index = properties.AxisProperty(
        axis=0, doc="The column labels of the DataFrame."
    )

    @property
    def _AXIS_NUMBERS(self) -> Dict[str, int]:
        """.. deprecated:: 1.1.0"""
        super()._AXIS_NUMBERS
        return {"index": 0, "columns": 1}

    @property
    def _AXIS_NAMES(self) -> Dict[int, str]:
        """.. deprecated:: 1.1.0"""
        super()._AXIS_NAMES
        return {0: "index", 1: "columns"}

    # ----------------------------------------------------------------------
    # Add plotting methods to DataFrame
    plot = CachedAccessor("plot", pandas.plotting.PlotAccessor)
    hist = pandas.plotting.hist_frame
    boxplot = pandas.plotting.boxplot_frame
    sparse = CachedAccessor("sparse", SparseFrameAccessor)


DataFrame._add_numeric_operations()

ops.add_flex_arithmetic_methods(DataFrame)


def _from_nested_dict(data) -> collections.defaultdict:
    new_data: collections.defaultdict = collections.defaultdict(dict)
    for index, s in data.items():
        for col, v in s.items():
            new_data[col][index] = v
    return new_data


def _reindex_for_setitem(value: FrameOrSeriesUnion, index: Index) -> ArrayLike:
    # reindex if necessary

    if value.index.equals(index) or not len(index):
        # pandas/core/frame.py:9718: error: Incompatible return value type (got
        # "Union[ndarray, Any]", expected "ExtensionArray")  [return-value]
        return value._values.copy()  # type: ignore[return-value]

    # GH#4107
    try:
        reindexed_value = value.reindex(index)._values
    except ValueError as err:
        # raised in MultiIndex.from_tuples, see test_insert_error_msmgs
        if not value.index.is_unique:
            # duplicate axis
            raise err

        raise TypeError(
            "incompatible index of inserted column with frame index"
        ) from err
    return reindexed_value<|MERGE_RESOLUTION|>--- conflicted
+++ resolved
@@ -1270,11 +1270,6 @@
         """
         return len(self.index)
 
-<<<<<<< HEAD
-=======
-    # error: Overloaded function signatures 1 and 2 overlap with incompatible return
-    # types
->>>>>>> 8967241b
     @overload
     def dot(self, other: Series) -> Series:
         ...
