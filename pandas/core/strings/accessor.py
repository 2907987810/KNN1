--- conflicted
+++ resolved
@@ -392,15 +392,9 @@
                 elif returns_string:
                     _dtype = self._orig.dtype
                 else:
-<<<<<<< HEAD
                     _dtype = vdtype
             elif vdtype is not None:
-                dtype = vdtype
-=======
-                    dtype = vdtype
-            else:
                 _dtype = vdtype
->>>>>>> b366c3d3
 
             if expand:
                 cons = self._orig._constructor_expanddim
