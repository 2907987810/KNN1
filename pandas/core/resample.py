from __future__ import annotations

import copy
from textwrap import dedent
from typing import (
    TYPE_CHECKING,
    Callable,
    Literal,
    cast,
    final,
    no_type_check,
    overload,
)
import warnings

import numpy as np

from pandas._libs import lib
from pandas._libs.tslibs import (
    BaseOffset,
    IncompatibleFrequency,
    NaT,
    Period,
    Timedelta,
    Timestamp,
    to_offset,
)
from pandas._typing import NDFrameT
from pandas.errors import AbstractMethodError
from pandas.util._decorators import (
    Appender,
    Substitution,
    doc,
)
from pandas.util._exceptions import (
    find_stack_level,
    rewrite_warning,
)

from pandas.core.dtypes.dtypes import (
    ArrowDtype,
    PeriodDtype,
)
from pandas.core.dtypes.generic import (
    ABCDataFrame,
    ABCSeries,
)

import pandas.core.algorithms as algos
from pandas.core.apply import (
    ResamplerWindowApply,
    warn_alias_replacement,
)
from pandas.core.arrays import ArrowExtensionArray
from pandas.core.base import (
    PandasObject,
    SelectionMixin,
)
import pandas.core.common as com
from pandas.core.generic import (
    NDFrame,
    _shared_docs,
)
from pandas.core.groupby.generic import SeriesGroupBy
from pandas.core.groupby.groupby import (
    BaseGroupBy,
    GroupBy,
    _apply_groupings_depr,
    _pipe_template,
    get_groupby,
)
from pandas.core.groupby.grouper import Grouper
from pandas.core.groupby.ops import BinGrouper
from pandas.core.indexes.api import MultiIndex
from pandas.core.indexes.base import Index
from pandas.core.indexes.datetimes import (
    DatetimeIndex,
    date_range,
)
from pandas.core.indexes.period import (
    PeriodIndex,
    period_range,
)
from pandas.core.indexes.timedeltas import (
    TimedeltaIndex,
    timedelta_range,
)

from pandas.tseries.frequencies import (
    is_subperiod,
    is_superperiod,
)
from pandas.tseries.offsets import (
    Day,
    Tick,
)

if TYPE_CHECKING:
    from collections.abc import Hashable

    from pandas._typing import (
        Any,
        AnyArrayLike,
        Axis,
        Concatenate,
        FreqIndexT,
        Frequency,
        IndexLabel,
        InterpolateOptions,
        P,
        Self,
        T,
        TimedeltaConvertibleTypes,
        TimeGrouperOrigin,
        TimestampConvertibleTypes,
        npt,
    )

    from pandas import (
        DataFrame,
        Series,
    )

_shared_docs_kwargs: dict[str, str] = {}


class Resampler(BaseGroupBy, PandasObject):
    """
    Class for resampling datetimelike data, a groupby-like operation.
    See aggregate, transform, and apply functions on this object.

    It's easiest to use obj.resample(...) to use Resampler.

    Parameters
    ----------
    obj : Series or DataFrame
    groupby : TimeGrouper
    kind : str or None
        'period', 'timestamp' to override default index treatment

    Returns
    -------
    a Resampler of the appropriate type

    Notes
    -----
    After resampling, see aggregate, apply, and transform functions.
    """

    _grouper: BinGrouper
    _timegrouper: TimeGrouper
    binner: DatetimeIndex | TimedeltaIndex | PeriodIndex  # depends on subclass
    exclusions: frozenset[Hashable] = frozenset()  # for SelectionMixin compat
    _internal_names_set = set({"obj", "ax", "_indexer"})

    # to the groupby descriptor
    _attributes = [
        "freq",
        "closed",
        "label",
        "convention",
        "kind",
        "origin",
        "offset",
    ]

    def __init__(
        self,
        obj: NDFrame,
        timegrouper: TimeGrouper,
        kind=None,
        *,
        gpr_index: Index,
        group_keys: bool = False,
        selection=None,
        include_groups: bool = True,
    ) -> None:
        self._timegrouper = timegrouper
        self.keys = None
        self.sort = True
        self.kind = kind
        self.group_keys = group_keys
        self.as_index = True
        self.include_groups = include_groups

        self.obj, self.ax, self._indexer = self._timegrouper._set_grouper(
            self._convert_obj(obj), sort=True, gpr_index=gpr_index
        )
        self.binner, self._grouper = self._get_binner()
        self._selection = selection
        if self._timegrouper.key is not None:
            self.exclusions = frozenset([self._timegrouper.key])
        else:
            self.exclusions = frozenset()

    @final
    def __str__(self) -> str:
        """
        Provide a nice str repr of our rolling object.
        """
        attrs = (
            f"{k}={getattr(self._timegrouper, k)}"
            for k in self._attributes
            if getattr(self._timegrouper, k, None) is not None
        )
        return f"{type(self).__name__} [{', '.join(attrs)}]"

    @final
    def __getattr__(self, attr: str):
        if attr in self._internal_names_set:
            return object.__getattribute__(self, attr)
        if attr in self._attributes:
            return getattr(self._timegrouper, attr)
        if attr in self.obj:
            return self[attr]

        return object.__getattribute__(self, attr)

    @final
    @property
    def _from_selection(self) -> bool:
        """
        Is the resampling from a DataFrame column or MultiIndex level.
        """
        # upsampling and PeriodIndex resampling do not work
        # with selection, this state used to catch and raise an error
        return self._timegrouper is not None and (
            self._timegrouper.key is not None or self._timegrouper.level is not None
        )

    def _convert_obj(self, obj: NDFrameT) -> NDFrameT:
        """
        Provide any conversions for the object in order to correctly handle.

        Parameters
        ----------
        obj : Series or DataFrame

        Returns
        -------
        Series or DataFrame
        """
        return obj._consolidate()

    def _get_binner_for_time(self):
        raise AbstractMethodError(self)

    @final
    def _get_binner(self):
        """
        Create the BinGrouper, assume that self.set_grouper(obj)
        has already been called.
        """
        binner, bins, binlabels = self._get_binner_for_time()
        assert len(bins) == len(binlabels)
        bin_grouper = BinGrouper(bins, binlabels, indexer=self._indexer)
        return binner, bin_grouper

    @overload
    def pipe(
        self,
        func: Callable[Concatenate[Self, P], T],
        *args: P.args,
        **kwargs: P.kwargs,
    ) -> T:
        ...

    @overload
    def pipe(
        self,
        func: tuple[Callable[..., T], str],
        *args: Any,
        **kwargs: Any,
    ) -> T:
        ...

    @final
    @Substitution(
        klass="Resampler",
        examples="""
    >>> df = pd.DataFrame({'A': [1, 2, 3, 4]},
    ...                   index=pd.date_range('2012-08-02', periods=4))
    >>> df
                A
    2012-08-02  1
    2012-08-03  2
    2012-08-04  3
    2012-08-05  4

    To get the difference between each 2-day period's maximum and minimum
    value in one pass, you can do

    >>> df.resample('2D').pipe(lambda x: x.max() - x.min())
                A
    2012-08-02  1
    2012-08-04  1""",
    )
    @Appender(_pipe_template)
    def pipe(
        self,
        func: Callable[Concatenate[Self, P], T] | tuple[Callable[..., T], str],
        *args: Any,
        **kwargs: Any,
    ) -> T:
        return super().pipe(func, *args, **kwargs)

    _agg_see_also_doc = dedent(
        """
    See Also
    --------
    DataFrame.groupby.aggregate : Aggregate using callable, string, dict,
        or list of string/callables.
    DataFrame.resample.transform : Transforms the Series on each group
        based on the given function.
    DataFrame.aggregate: Aggregate using one or more
        operations over the specified axis.
    """
    )

    _agg_examples_doc = dedent(
        """
    Examples
    --------
    >>> s = pd.Series([1, 2, 3, 4, 5],
    ...               index=pd.date_range('20130101', periods=5, freq='s'))
    >>> s
    2013-01-01 00:00:00    1
    2013-01-01 00:00:01    2
    2013-01-01 00:00:02    3
    2013-01-01 00:00:03    4
    2013-01-01 00:00:04    5
    Freq: s, dtype: int64

    >>> r = s.resample('2s')

    >>> r.agg("sum")
    2013-01-01 00:00:00    3
    2013-01-01 00:00:02    7
    2013-01-01 00:00:04    5
    Freq: 2s, dtype: int64

    >>> r.agg(['sum', 'mean', 'max'])
                         sum  mean  max
    2013-01-01 00:00:00    3   1.5    2
    2013-01-01 00:00:02    7   3.5    4
    2013-01-01 00:00:04    5   5.0    5

    >>> r.agg({'result': lambda x: x.mean() / x.std(),
    ...        'total': "sum"})
                           result  total
    2013-01-01 00:00:00  2.121320      3
    2013-01-01 00:00:02  4.949747      7
    2013-01-01 00:00:04       NaN      5

    >>> r.agg(average="mean", total="sum")
                             average  total
    2013-01-01 00:00:00      1.5      3
    2013-01-01 00:00:02      3.5      7
    2013-01-01 00:00:04      5.0      5
    """
    )

    @final
    @doc(
        _shared_docs["aggregate"],
        see_also=_agg_see_also_doc,
        examples=_agg_examples_doc,
        klass="DataFrame",
        axis="",
    )
    def aggregate(self, func=None, *args, **kwargs):
        result = ResamplerWindowApply(self, func, args=args, kwargs=kwargs).agg()
        if result is None:
            how = func
            result = self._groupby_and_aggregate(how, *args, **kwargs)

        return result

    agg = aggregate
    apply = aggregate

    @final
    def transform(self, arg, *args, **kwargs):
        """
        Call function producing a like-indexed Series on each group.

        Return a Series with the transformed values.

        Parameters
        ----------
        arg : function
            To apply to each group. Should return a Series with the same index.

        Returns
        -------
        Series

        Examples
        --------
        >>> s = pd.Series([1, 2],
        ...               index=pd.date_range('20180101',
        ...                                   periods=2,
        ...                                   freq='1h'))
        >>> s
        2018-01-01 00:00:00    1
        2018-01-01 01:00:00    2
        Freq: h, dtype: int64

        >>> resampled = s.resample('15min')
        >>> resampled.transform(lambda x: (x - x.mean()) / x.std())
        2018-01-01 00:00:00   NaN
        2018-01-01 01:00:00   NaN
        Freq: h, dtype: float64
        """
        return self._selected_obj.groupby(self._timegrouper).transform(
            arg, *args, **kwargs
        )

    def _downsample(self, f, **kwargs):
        raise AbstractMethodError(self)

    def _upsample(self, f, limit: int | None = None, fill_value=None):
        raise AbstractMethodError(self)

    def _gotitem(self, key, ndim: int, subset=None):
        """
        Sub-classes to define. Return a sliced object.

        Parameters
        ----------
        key : string / list of selections
        ndim : {1, 2}
            requested ndim of result
        subset : object, default None
            subset to act on
        """
        grouper = self._grouper
        if subset is None:
            subset = self.obj
            if key is not None:
                subset = subset[key]
            else:
                # reached via Apply.agg_dict_like with selection=None and ndim=1
                assert subset.ndim == 1
        if ndim == 1:
            assert subset.ndim == 1

        grouped = get_groupby(
            subset, by=None, grouper=grouper, group_keys=self.group_keys
        )
        return grouped

    def _groupby_and_aggregate(self, how, *args, **kwargs):
        """
        Re-evaluate the obj with a groupby aggregation.
        """
        grouper = self._grouper

        # Excludes `on` column when provided
        obj = self._obj_with_exclusions

        grouped = get_groupby(obj, by=None, grouper=grouper, group_keys=self.group_keys)

        try:
            if callable(how):
                # TODO: test_resample_apply_with_additional_args fails if we go
                #  through the non-lambda path, not clear that it should.
                func = lambda x: how(x, *args, **kwargs)
                result = grouped.aggregate(func)
            else:
                result = grouped.aggregate(how, *args, **kwargs)
        except (AttributeError, KeyError):
            # we have a non-reducing function; try to evaluate
            # alternatively we want to evaluate only a column of the input

            # test_apply_to_one_column_of_df the function being applied references
            #  a DataFrame column, but aggregate_item_by_item operates column-wise
            #  on Series, raising AttributeError or KeyError
            #  (depending on whether the column lookup uses getattr/__getitem__)
            result = _apply(
                grouped, how, *args, include_groups=self.include_groups, **kwargs
            )

        except ValueError as err:
            if "Must produce aggregated value" in str(err):
                # raised in _aggregate_named
                # see test_apply_without_aggregation, test_apply_with_mutated_index
                pass
            else:
                raise

            # we have a non-reducing function
            # try to evaluate
            result = _apply(
                grouped, how, *args, include_groups=self.include_groups, **kwargs
            )

        return self._wrap_result(result)

    @final
    def _get_resampler_for_grouping(
        self, groupby: GroupBy, key, include_groups: bool = True
    ):
        """
        Return the correct class for resampling with groupby.
        """
        return self._resampler_for_grouping(
            groupby=groupby, key=key, parent=self, include_groups=include_groups
        )

    def _wrap_result(self, result):
        """
        Potentially wrap any results.
        """
        # GH 47705
        obj = self.obj
        if (
            isinstance(result, ABCDataFrame)
            and len(result) == 0
            and not isinstance(result.index, PeriodIndex)
        ):
            result = result.set_index(
                _asfreq_compat(obj.index[:0], freq=self.freq), append=True
            )

        if isinstance(result, ABCSeries) and self._selection is not None:
            result.name = self._selection

        if isinstance(result, ABCSeries) and result.empty:
            # When index is all NaT, result is empty but index is not
            result.index = _asfreq_compat(obj.index[:0], freq=self.freq)
            result.name = getattr(obj, "name", None)

        if self._timegrouper._arrow_dtype is not None:
            result.index = result.index.astype(self._timegrouper._arrow_dtype)

        return result

    @final
    def ffill(self, limit: int | None = None):
        """
        Forward fill the values.

        Parameters
        ----------
        limit : int, optional
            Limit of how many values to fill.

        Returns
        -------
        An upsampled Series.

        See Also
        --------
        Series.fillna: Fill NA/NaN values using the specified method.
        DataFrame.fillna: Fill NA/NaN values using the specified method.

        Examples
        --------
        Here we only create a ``Series``.

        >>> ser = pd.Series([1, 2, 3, 4], index=pd.DatetimeIndex(
        ...                 ['2023-01-01', '2023-01-15', '2023-02-01', '2023-02-15']))
        >>> ser
        2023-01-01    1
        2023-01-15    2
        2023-02-01    3
        2023-02-15    4
        dtype: int64

        Example for ``ffill`` with downsampling (we have fewer dates after resampling):

        >>> ser.resample('MS').ffill()
        2023-01-01    1
        2023-02-01    3
        Freq: MS, dtype: int64

        Example for ``ffill`` with upsampling (fill the new dates with
        the previous value):

        >>> ser.resample('W').ffill()
        2023-01-01    1
        2023-01-08    1
        2023-01-15    2
        2023-01-22    2
        2023-01-29    2
        2023-02-05    3
        2023-02-12    3
        2023-02-19    4
        Freq: W-SUN, dtype: int64

        With upsampling and limiting (only fill the first new date with the
        previous value):

        >>> ser.resample('W').ffill(limit=1)
        2023-01-01    1.0
        2023-01-08    1.0
        2023-01-15    2.0
        2023-01-22    2.0
        2023-01-29    NaN
        2023-02-05    3.0
        2023-02-12    NaN
        2023-02-19    4.0
        Freq: W-SUN, dtype: float64
        """
        return self._upsample("ffill", limit=limit)

    @final
    def nearest(self, limit: int | None = None):
        """
        Resample by using the nearest value.

        When resampling data, missing values may appear (e.g., when the
        resampling frequency is higher than the original frequency).
        The `nearest` method will replace ``NaN`` values that appeared in
        the resampled data with the value from the nearest member of the
        sequence, based on the index value.
        Missing values that existed in the original data will not be modified.
        If `limit` is given, fill only this many values in each direction for
        each of the original values.

        Parameters
        ----------
        limit : int, optional
            Limit of how many values to fill.

        Returns
        -------
        Series or DataFrame
            An upsampled Series or DataFrame with ``NaN`` values filled with
            their nearest value.

        See Also
        --------
        backfill : Backward fill the new missing values in the resampled data.
        pad : Forward fill ``NaN`` values.

        Examples
        --------
        >>> s = pd.Series([1, 2],
        ...               index=pd.date_range('20180101',
        ...                                   periods=2,
        ...                                   freq='1h'))
        >>> s
        2018-01-01 00:00:00    1
        2018-01-01 01:00:00    2
        Freq: h, dtype: int64

        >>> s.resample('15min').nearest()
        2018-01-01 00:00:00    1
        2018-01-01 00:15:00    1
        2018-01-01 00:30:00    2
        2018-01-01 00:45:00    2
        2018-01-01 01:00:00    2
        Freq: 15min, dtype: int64

        Limit the number of upsampled values imputed by the nearest:

        >>> s.resample('15min').nearest(limit=1)
        2018-01-01 00:00:00    1.0
        2018-01-01 00:15:00    1.0
        2018-01-01 00:30:00    NaN
        2018-01-01 00:45:00    2.0
        2018-01-01 01:00:00    2.0
        Freq: 15min, dtype: float64
        """
        return self._upsample("nearest", limit=limit)

    @final
    def bfill(self, limit: int | None = None):
        """
        Backward fill the new missing values in the resampled data.

        In statistics, imputation is the process of replacing missing data with
        substituted values [1]_. When resampling data, missing values may
        appear (e.g., when the resampling frequency is higher than the original
        frequency). The backward fill will replace NaN values that appeared in
        the resampled data with the next value in the original sequence.
        Missing values that existed in the original data will not be modified.

        Parameters
        ----------
        limit : int, optional
            Limit of how many values to fill.

        Returns
        -------
        Series, DataFrame
            An upsampled Series or DataFrame with backward filled NaN values.

        See Also
        --------
        bfill : Alias of backfill.
        fillna : Fill NaN values using the specified method, which can be
            'backfill'.
        nearest : Fill NaN values with nearest neighbor starting from center.
        ffill : Forward fill NaN values.
        Series.fillna : Fill NaN values in the Series using the
            specified method, which can be 'backfill'.
        DataFrame.fillna : Fill NaN values in the DataFrame using the
            specified method, which can be 'backfill'.

        References
        ----------
        .. [1] https://en.wikipedia.org/wiki/Imputation_(statistics)

        Examples
        --------
        Resampling a Series:

        >>> s = pd.Series([1, 2, 3],
        ...               index=pd.date_range('20180101', periods=3, freq='h'))
        >>> s
        2018-01-01 00:00:00    1
        2018-01-01 01:00:00    2
        2018-01-01 02:00:00    3
        Freq: h, dtype: int64

        >>> s.resample('30min').bfill()
        2018-01-01 00:00:00    1
        2018-01-01 00:30:00    2
        2018-01-01 01:00:00    2
        2018-01-01 01:30:00    3
        2018-01-01 02:00:00    3
        Freq: 30min, dtype: int64

        >>> s.resample('15min').bfill(limit=2)
        2018-01-01 00:00:00    1.0
        2018-01-01 00:15:00    NaN
        2018-01-01 00:30:00    2.0
        2018-01-01 00:45:00    2.0
        2018-01-01 01:00:00    2.0
        2018-01-01 01:15:00    NaN
        2018-01-01 01:30:00    3.0
        2018-01-01 01:45:00    3.0
        2018-01-01 02:00:00    3.0
        Freq: 15min, dtype: float64

        Resampling a DataFrame that has missing values:

        >>> df = pd.DataFrame({'a': [2, np.nan, 6], 'b': [1, 3, 5]},
        ...                   index=pd.date_range('20180101', periods=3,
        ...                                       freq='h'))
        >>> df
                               a  b
        2018-01-01 00:00:00  2.0  1
        2018-01-01 01:00:00  NaN  3
        2018-01-01 02:00:00  6.0  5

        >>> df.resample('30min').bfill()
                               a  b
        2018-01-01 00:00:00  2.0  1
        2018-01-01 00:30:00  NaN  3
        2018-01-01 01:00:00  NaN  3
        2018-01-01 01:30:00  6.0  5
        2018-01-01 02:00:00  6.0  5

        >>> df.resample('15min').bfill(limit=2)
                               a    b
        2018-01-01 00:00:00  2.0  1.0
        2018-01-01 00:15:00  NaN  NaN
        2018-01-01 00:30:00  NaN  3.0
        2018-01-01 00:45:00  NaN  3.0
        2018-01-01 01:00:00  NaN  3.0
        2018-01-01 01:15:00  NaN  NaN
        2018-01-01 01:30:00  6.0  5.0
        2018-01-01 01:45:00  6.0  5.0
        2018-01-01 02:00:00  6.0  5.0
        """
        return self._upsample("bfill", limit=limit)

    @final
    def fillna(self, method, limit: int | None = None):
        """
        Fill missing values introduced by upsampling.

        In statistics, imputation is the process of replacing missing data with
        substituted values [1]_. When resampling data, missing values may
        appear (e.g., when the resampling frequency is higher than the original
        frequency).

        Missing values that existed in the original data will
        not be modified.

        Parameters
        ----------
        method : {'pad', 'backfill', 'ffill', 'bfill', 'nearest'}
            Method to use for filling holes in resampled data

            * 'pad' or 'ffill': use previous valid observation to fill gap
              (forward fill).
            * 'backfill' or 'bfill': use next valid observation to fill gap.
            * 'nearest': use nearest valid observation to fill gap.

        limit : int, optional
            Limit of how many consecutive missing values to fill.

        Returns
        -------
        Series or DataFrame
            An upsampled Series or DataFrame with missing values filled.

        See Also
        --------
        bfill : Backward fill NaN values in the resampled data.
        ffill : Forward fill NaN values in the resampled data.
        nearest : Fill NaN values in the resampled data
            with nearest neighbor starting from center.
        interpolate : Fill NaN values using interpolation.
        Series.fillna : Fill NaN values in the Series using the
            specified method, which can be 'bfill' and 'ffill'.
        DataFrame.fillna : Fill NaN values in the DataFrame using the
            specified method, which can be 'bfill' and 'ffill'.

        References
        ----------
        .. [1] https://en.wikipedia.org/wiki/Imputation_(statistics)

        Examples
        --------
        Resampling a Series:

        >>> s = pd.Series([1, 2, 3],
        ...               index=pd.date_range('20180101', periods=3, freq='h'))
        >>> s
        2018-01-01 00:00:00    1
        2018-01-01 01:00:00    2
        2018-01-01 02:00:00    3
        Freq: h, dtype: int64

        Without filling the missing values you get:

        >>> s.resample("30min").asfreq()
        2018-01-01 00:00:00    1.0
        2018-01-01 00:30:00    NaN
        2018-01-01 01:00:00    2.0
        2018-01-01 01:30:00    NaN
        2018-01-01 02:00:00    3.0
        Freq: 30min, dtype: float64

        >>> s.resample('30min').fillna("backfill")
        2018-01-01 00:00:00    1
        2018-01-01 00:30:00    2
        2018-01-01 01:00:00    2
        2018-01-01 01:30:00    3
        2018-01-01 02:00:00    3
        Freq: 30min, dtype: int64

        >>> s.resample('15min').fillna("backfill", limit=2)
        2018-01-01 00:00:00    1.0
        2018-01-01 00:15:00    NaN
        2018-01-01 00:30:00    2.0
        2018-01-01 00:45:00    2.0
        2018-01-01 01:00:00    2.0
        2018-01-01 01:15:00    NaN
        2018-01-01 01:30:00    3.0
        2018-01-01 01:45:00    3.0
        2018-01-01 02:00:00    3.0
        Freq: 15min, dtype: float64

        >>> s.resample('30min').fillna("pad")
        2018-01-01 00:00:00    1
        2018-01-01 00:30:00    1
        2018-01-01 01:00:00    2
        2018-01-01 01:30:00    2
        2018-01-01 02:00:00    3
        Freq: 30min, dtype: int64

        >>> s.resample('30min').fillna("nearest")
        2018-01-01 00:00:00    1
        2018-01-01 00:30:00    2
        2018-01-01 01:00:00    2
        2018-01-01 01:30:00    3
        2018-01-01 02:00:00    3
        Freq: 30min, dtype: int64

        Missing values present before the upsampling are not affected.

        >>> sm = pd.Series([1, None, 3],
        ...                index=pd.date_range('20180101', periods=3, freq='h'))
        >>> sm
        2018-01-01 00:00:00    1.0
        2018-01-01 01:00:00    NaN
        2018-01-01 02:00:00    3.0
        Freq: h, dtype: float64

        >>> sm.resample('30min').fillna('backfill')
        2018-01-01 00:00:00    1.0
        2018-01-01 00:30:00    NaN
        2018-01-01 01:00:00    NaN
        2018-01-01 01:30:00    3.0
        2018-01-01 02:00:00    3.0
        Freq: 30min, dtype: float64

        >>> sm.resample('30min').fillna('pad')
        2018-01-01 00:00:00    1.0
        2018-01-01 00:30:00    1.0
        2018-01-01 01:00:00    NaN
        2018-01-01 01:30:00    NaN
        2018-01-01 02:00:00    3.0
        Freq: 30min, dtype: float64

        >>> sm.resample('30min').fillna('nearest')
        2018-01-01 00:00:00    1.0
        2018-01-01 00:30:00    NaN
        2018-01-01 01:00:00    NaN
        2018-01-01 01:30:00    3.0
        2018-01-01 02:00:00    3.0
        Freq: 30min, dtype: float64

        DataFrame resampling is done column-wise. All the same options are
        available.

        >>> df = pd.DataFrame({'a': [2, np.nan, 6], 'b': [1, 3, 5]},
        ...                   index=pd.date_range('20180101', periods=3,
        ...                                       freq='h'))
        >>> df
                               a  b
        2018-01-01 00:00:00  2.0  1
        2018-01-01 01:00:00  NaN  3
        2018-01-01 02:00:00  6.0  5

        >>> df.resample('30min').fillna("bfill")
                               a  b
        2018-01-01 00:00:00  2.0  1
        2018-01-01 00:30:00  NaN  3
        2018-01-01 01:00:00  NaN  3
        2018-01-01 01:30:00  6.0  5
        2018-01-01 02:00:00  6.0  5
        """
        warnings.warn(
            f"{type(self).__name__}.fillna is deprecated and will be removed "
            "in a future version. Use obj.ffill(), obj.bfill(), "
            "or obj.nearest() instead.",
            FutureWarning,
            stacklevel=find_stack_level(),
        )
        return self._upsample(method, limit=limit)

    @final
    def interpolate(
        self,
        method: InterpolateOptions = "linear",
        *,
        axis: Axis = 0,
        limit: int | None = None,
        inplace: bool = False,
        limit_direction: Literal["forward", "backward", "both"] = "forward",
        limit_area=None,
        downcast=lib.no_default,
        **kwargs,
    ):
        """
        Interpolate values between target timestamps according to different methods.

        The original index is first reindexed to target timestamps
        (see :meth:`core.resample.Resampler.asfreq`),
        then the interpolation of ``NaN`` values via :meth:`DataFrame.interpolate`
        happens.

        Parameters
        ----------
        method : str, default 'linear'
            Interpolation technique to use. One of:

            * 'linear': Ignore the index and treat the values as equally
              spaced. This is the only method supported on MultiIndexes.
            * 'time': Works on daily and higher resolution data to interpolate
              given length of interval.
            * 'index', 'values': use the actual numerical values of the index.
            * 'pad': Fill in NaNs using existing values.
            * 'nearest', 'zero', 'slinear', 'quadratic', 'cubic',
              'barycentric', 'polynomial': Passed to
              `scipy.interpolate.interp1d`, whereas 'spline' is passed to
              `scipy.interpolate.UnivariateSpline`. These methods use the numerical
              values of the index.  Both 'polynomial' and 'spline' require that
              you also specify an `order` (int), e.g.
              ``df.interpolate(method='polynomial', order=5)``. Note that,
              `slinear` method in Pandas refers to the Scipy first order `spline`
              instead of Pandas first order `spline`.
            * 'krogh', 'piecewise_polynomial', 'spline', 'pchip', 'akima',
              'cubicspline': Wrappers around the SciPy interpolation methods of
              similar names. See `Notes`.
            * 'from_derivatives': Refers to
              `scipy.interpolate.BPoly.from_derivatives`.

        axis : {{0 or 'index', 1 or 'columns', None}}, default None
            Axis to interpolate along. For `Series` this parameter is unused
            and defaults to 0.
        limit : int, optional
            Maximum number of consecutive NaNs to fill. Must be greater than
            0.
        inplace : bool, default False
            Update the data in place if possible.
        limit_direction : {{'forward', 'backward', 'both'}}, Optional
            Consecutive NaNs will be filled in this direction.

            If limit is specified:
                * If 'method' is 'pad' or 'ffill', 'limit_direction' must be 'forward'.
                * If 'method' is 'backfill' or 'bfill', 'limit_direction' must be
                  'backwards'.

            If 'limit' is not specified:
                * If 'method' is 'backfill' or 'bfill', the default is 'backward'
                * else the default is 'forward'

                raises ValueError if `limit_direction` is 'forward' or 'both' and
                    method is 'backfill' or 'bfill'.
                raises ValueError if `limit_direction` is 'backward' or 'both' and
                    method is 'pad' or 'ffill'.

        limit_area : {{`None`, 'inside', 'outside'}}, default None
            If limit is specified, consecutive NaNs will be filled with this
            restriction.

            * ``None``: No fill restriction.
            * 'inside': Only fill NaNs surrounded by valid values
              (interpolate).
            * 'outside': Only fill NaNs outside valid values (extrapolate).

        downcast : optional, 'infer' or None, defaults to None
            Downcast dtypes if possible.

            .. deprecated:: 2.1.0

        **kwargs : optional
            Keyword arguments to pass on to the interpolating function.

        Returns
        -------
        DataFrame or Series
            Interpolated values at the specified freq.

        See Also
        --------
        core.resample.Resampler.asfreq: Return the values at the new freq,
            essentially a reindex.
        DataFrame.interpolate: Fill NaN values using an interpolation method.

        Notes
        -----
        For high-frequent or non-equidistant time-series with timestamps
        the reindexing followed by interpolation may lead to information loss
        as shown in the last example.

        Examples
        --------

        >>> start = "2023-03-01T07:00:00"
        >>> timesteps = pd.date_range(start, periods=5, freq="s")
        >>> series = pd.Series(data=[1, -1, 2, 1, 3], index=timesteps)
        >>> series
        2023-03-01 07:00:00    1
        2023-03-01 07:00:01   -1
        2023-03-01 07:00:02    2
        2023-03-01 07:00:03    1
        2023-03-01 07:00:04    3
        Freq: s, dtype: int64

        Downsample the dataframe to 0.5Hz by providing the period time of 2s.

        >>> series.resample("2s").interpolate("linear")
        2023-03-01 07:00:00    1
        2023-03-01 07:00:02    2
        2023-03-01 07:00:04    3
        Freq: 2s, dtype: int64

        Upsample the dataframe to 2Hz by providing the period time of 500ms.

        >>> series.resample("500ms").interpolate("linear")
        2023-03-01 07:00:00.000    1.0
        2023-03-01 07:00:00.500    0.0
        2023-03-01 07:00:01.000   -1.0
        2023-03-01 07:00:01.500    0.5
        2023-03-01 07:00:02.000    2.0
        2023-03-01 07:00:02.500    1.5
        2023-03-01 07:00:03.000    1.0
        2023-03-01 07:00:03.500    2.0
        2023-03-01 07:00:04.000    3.0
        Freq: 500ms, dtype: float64

        Internal reindexing with ``asfreq()`` prior to interpolation leads to
        an interpolated timeseries on the basis the reindexed timestamps (anchors).
        Since not all datapoints from original series become anchors,
        it can lead to misleading interpolation results as in the following example:

        >>> series.resample("400ms").interpolate("linear")
        2023-03-01 07:00:00.000    1.0
        2023-03-01 07:00:00.400    1.2
        2023-03-01 07:00:00.800    1.4
        2023-03-01 07:00:01.200    1.6
        2023-03-01 07:00:01.600    1.8
        2023-03-01 07:00:02.000    2.0
        2023-03-01 07:00:02.400    2.2
        2023-03-01 07:00:02.800    2.4
        2023-03-01 07:00:03.200    2.6
        2023-03-01 07:00:03.600    2.8
        2023-03-01 07:00:04.000    3.0
        Freq: 400ms, dtype: float64

        Note that the series erroneously increases between two anchors
        ``07:00:00`` and ``07:00:02``.
        """
        assert downcast is lib.no_default  # just checking coverage
        result = self._upsample("asfreq")
        return result.interpolate(
            method=method,
            axis=axis,
            limit=limit,
            inplace=inplace,
            limit_direction=limit_direction,
            limit_area=limit_area,
            downcast=downcast,
            **kwargs,
        )

    @final
    def asfreq(self, fill_value=None):
        """
        Return the values at the new freq, essentially a reindex.

        Parameters
        ----------
        fill_value : scalar, optional
            Value to use for missing values, applied during upsampling (note
            this does not fill NaNs that already were present).

        Returns
        -------
        DataFrame or Series
            Values at the specified freq.

        See Also
        --------
        Series.asfreq: Convert TimeSeries to specified frequency.
        DataFrame.asfreq: Convert TimeSeries to specified frequency.

        Examples
        --------

        >>> ser = pd.Series([1, 2, 3, 4], index=pd.DatetimeIndex(
        ...                 ['2023-01-01', '2023-01-31', '2023-02-01', '2023-02-28']))
        >>> ser
        2023-01-01    1
        2023-01-31    2
        2023-02-01    3
        2023-02-28    4
        dtype: int64
        >>> ser.resample('MS').asfreq()
        2023-01-01    1
        2023-02-01    3
        Freq: MS, dtype: int64
        """
        return self._upsample("asfreq", fill_value=fill_value)

    @final
    def sum(
        self,
        numeric_only: bool = False,
        min_count: int = 0,
    ):
        """
        Compute sum of group values.

        Parameters
        ----------
        numeric_only : bool, default False
            Include only float, int, boolean columns.

            .. versionchanged:: 2.0.0

                numeric_only no longer accepts ``None``.

        min_count : int, default 0
            The required number of valid values to perform the operation. If fewer
            than ``min_count`` non-NA values are present the result will be NA.

        Returns
        -------
        Series or DataFrame
            Computed sum of values within each group.

        Examples
        --------
        >>> ser = pd.Series([1, 2, 3, 4], index=pd.DatetimeIndex(
        ...                 ['2023-01-01', '2023-01-15', '2023-02-01', '2023-02-15']))
        >>> ser
        2023-01-01    1
        2023-01-15    2
        2023-02-01    3
        2023-02-15    4
        dtype: int64
        >>> ser.resample('MS').sum()
        2023-01-01    3
        2023-02-01    7
        Freq: MS, dtype: int64
        """
        return self._downsample("sum", numeric_only=numeric_only, min_count=min_count)

    @final
    def prod(
        self,
        numeric_only: bool = False,
        min_count: int = 0,
    ):
        """
        Compute prod of group values.

        Parameters
        ----------
        numeric_only : bool, default False
            Include only float, int, boolean columns.

            .. versionchanged:: 2.0.0

                numeric_only no longer accepts ``None``.

        min_count : int, default 0
            The required number of valid values to perform the operation. If fewer
            than ``min_count`` non-NA values are present the result will be NA.

        Returns
        -------
        Series or DataFrame
            Computed prod of values within each group.

        Examples
        --------
        >>> ser = pd.Series([1, 2, 3, 4], index=pd.DatetimeIndex(
        ...                 ['2023-01-01', '2023-01-15', '2023-02-01', '2023-02-15']))
        >>> ser
        2023-01-01    1
        2023-01-15    2
        2023-02-01    3
        2023-02-15    4
        dtype: int64
        >>> ser.resample('MS').prod()
        2023-01-01    2
        2023-02-01   12
        Freq: MS, dtype: int64
        """
        return self._downsample("prod", numeric_only=numeric_only, min_count=min_count)

    @final
    def min(
        self,
        numeric_only: bool = False,
        min_count: int = 0,
    ):
        """
        Compute min value of group.

        Returns
        -------
        Series or DataFrame

        Examples
        --------
        >>> ser = pd.Series([1, 2, 3, 4], index=pd.DatetimeIndex(
        ...                 ['2023-01-01', '2023-01-15', '2023-02-01', '2023-02-15']))
        >>> ser
        2023-01-01    1
        2023-01-15    2
        2023-02-01    3
        2023-02-15    4
        dtype: int64
        >>> ser.resample('MS').min()
        2023-01-01    1
        2023-02-01    3
        Freq: MS, dtype: int64
        """
        return self._downsample("min", numeric_only=numeric_only, min_count=min_count)

    @final
    def max(
        self,
        numeric_only: bool = False,
        min_count: int = 0,
    ):
        """
        Compute max value of group.

        Returns
        -------
        Series or DataFrame

        Examples
        --------
        >>> ser = pd.Series([1, 2, 3, 4], index=pd.DatetimeIndex(
        ...                 ['2023-01-01', '2023-01-15', '2023-02-01', '2023-02-15']))
        >>> ser
        2023-01-01    1
        2023-01-15    2
        2023-02-01    3
        2023-02-15    4
        dtype: int64
        >>> ser.resample('MS').max()
        2023-01-01    2
        2023-02-01    4
        Freq: MS, dtype: int64
        """
        return self._downsample("max", numeric_only=numeric_only, min_count=min_count)

    @final
    @doc(GroupBy.first)
    def first(
        self,
        numeric_only: bool = False,
        min_count: int = 0,
        skipna: bool = True,
    ):
        return self._downsample(
            "first", numeric_only=numeric_only, min_count=min_count, skipna=skipna
        )

    @final
    @doc(GroupBy.last)
    def last(
        self,
        numeric_only: bool = False,
        min_count: int = 0,
        skipna: bool = True,
    ):
        return self._downsample(
            "last", numeric_only=numeric_only, min_count=min_count, skipna=skipna
        )

    @final
    @doc(GroupBy.median)
    def median(self, numeric_only: bool = False):
        return self._downsample("median", numeric_only=numeric_only)

    @final
    def mean(
        self,
        numeric_only: bool = False,
    ):
        """
        Compute mean of groups, excluding missing values.

        Parameters
        ----------
        numeric_only : bool, default False
            Include only `float`, `int` or `boolean` data.

            .. versionchanged:: 2.0.0

                numeric_only now defaults to ``False``.

        Returns
        -------
        DataFrame or Series
            Mean of values within each group.

        Examples
        --------

        >>> ser = pd.Series([1, 2, 3, 4], index=pd.DatetimeIndex(
        ...                 ['2023-01-01', '2023-01-15', '2023-02-01', '2023-02-15']))
        >>> ser
        2023-01-01    1
        2023-01-15    2
        2023-02-01    3
        2023-02-15    4
        dtype: int64
        >>> ser.resample('MS').mean()
        2023-01-01    1.5
        2023-02-01    3.5
        Freq: MS, dtype: float64
        """
        return self._downsample("mean", numeric_only=numeric_only)

    @final
    def std(
        self,
        ddof: int = 1,
        numeric_only: bool = False,
    ):
        """
        Compute standard deviation of groups, excluding missing values.

        Parameters
        ----------
        ddof : int, default 1
            Degrees of freedom.
        numeric_only : bool, default False
            Include only `float`, `int` or `boolean` data.

            .. versionadded:: 1.5.0

            .. versionchanged:: 2.0.0

                numeric_only now defaults to ``False``.

        Returns
        -------
        DataFrame or Series
            Standard deviation of values within each group.

        Examples
        --------

        >>> ser = pd.Series([1, 3, 2, 4, 3, 8],
        ...                 index=pd.DatetimeIndex(['2023-01-01',
        ...                                         '2023-01-10',
        ...                                         '2023-01-15',
        ...                                         '2023-02-01',
        ...                                         '2023-02-10',
        ...                                         '2023-02-15']))
        >>> ser.resample('MS').std()
        2023-01-01    1.000000
        2023-02-01    2.645751
        Freq: MS, dtype: float64
        """
        return self._downsample("std", ddof=ddof, numeric_only=numeric_only)

    @final
    def var(
        self,
        ddof: int = 1,
        numeric_only: bool = False,
    ):
        """
        Compute variance of groups, excluding missing values.

        Parameters
        ----------
        ddof : int, default 1
            Degrees of freedom.

        numeric_only : bool, default False
            Include only `float`, `int` or `boolean` data.

            .. versionadded:: 1.5.0

            .. versionchanged:: 2.0.0

                numeric_only now defaults to ``False``.

        Returns
        -------
        DataFrame or Series
            Variance of values within each group.

        Examples
        --------

        >>> ser = pd.Series([1, 3, 2, 4, 3, 8],
        ...                 index=pd.DatetimeIndex(['2023-01-01',
        ...                                         '2023-01-10',
        ...                                         '2023-01-15',
        ...                                         '2023-02-01',
        ...                                         '2023-02-10',
        ...                                         '2023-02-15']))
        >>> ser.resample('MS').var()
        2023-01-01    1.0
        2023-02-01    7.0
        Freq: MS, dtype: float64

        >>> ser.resample('MS').var(ddof=0)
        2023-01-01    0.666667
        2023-02-01    4.666667
        Freq: MS, dtype: float64
        """
        return self._downsample("var", ddof=ddof, numeric_only=numeric_only)

    @final
    @doc(GroupBy.sem)
    def sem(
        self,
        ddof: int = 1,
        numeric_only: bool = False,
    ):
        return self._downsample("sem", ddof=ddof, numeric_only=numeric_only)

    @final
    @doc(GroupBy.ohlc)
    def ohlc(self):
        ax = self.ax
        obj = self._obj_with_exclusions
        if len(ax) == 0:
            # GH#42902
            obj = obj.copy()
            obj.index = _asfreq_compat(obj.index, self.freq)
            if obj.ndim == 1:
                obj = obj.to_frame()
                obj = obj.reindex(["open", "high", "low", "close"], axis=1)
            else:
                mi = MultiIndex.from_product(
                    [obj.columns, ["open", "high", "low", "close"]]
                )
                obj = obj.reindex(mi, axis=1)
            return obj

        return self._downsample("ohlc")

    @final
    @doc(SeriesGroupBy.nunique)
    def nunique(self):
        return self._downsample("nunique")

    @final
    @doc(GroupBy.size)
    def size(self):
        result = self._downsample("size")

        # If the result is a non-empty DataFrame we stack to get a Series
        # GH 46826
        if isinstance(result, ABCDataFrame) and not result.empty:
            result = result.stack(future_stack=True)

        if not len(self.ax):
            from pandas import Series

            if self._selected_obj.ndim == 1:
                name = self._selected_obj.name
            else:
                name = None
            result = Series([], index=result.index, dtype="int64", name=name)
        return result

    @final
    @doc(GroupBy.count)
    def count(self):
        result = self._downsample("count")
        if not len(self.ax):
            if self._selected_obj.ndim == 1:
                result = type(self._selected_obj)(
                    [], index=result.index, dtype="int64", name=self._selected_obj.name
                )
            else:
                from pandas import DataFrame

                result = DataFrame(
                    [], index=result.index, columns=result.columns, dtype="int64"
                )

        return result

    @final
    def quantile(self, q: float | list[float] | AnyArrayLike = 0.5, **kwargs):
        """
        Return value at the given quantile.

        Parameters
        ----------
        q : float or array-like, default 0.5 (50% quantile)

        Returns
        -------
        DataFrame or Series
            Quantile of values within each group.

        See Also
        --------
        Series.quantile
            Return a series, where the index is q and the values are the quantiles.
        DataFrame.quantile
            Return a DataFrame, where the columns are the columns of self,
            and the values are the quantiles.
        DataFrameGroupBy.quantile
            Return a DataFrame, where the columns are groupby columns,
            and the values are its quantiles.

        Examples
        --------

        >>> ser = pd.Series([1, 3, 2, 4, 3, 8],
        ...                 index=pd.DatetimeIndex(['2023-01-01',
        ...                                         '2023-01-10',
        ...                                         '2023-01-15',
        ...                                         '2023-02-01',
        ...                                         '2023-02-10',
        ...                                         '2023-02-15']))
        >>> ser.resample('MS').quantile()
        2023-01-01    2.0
        2023-02-01    4.0
        Freq: MS, dtype: float64

        >>> ser.resample('MS').quantile(.25)
        2023-01-01    1.5
        2023-02-01    3.5
        Freq: MS, dtype: float64
        """
        return self._downsample("quantile", q=q, **kwargs)


class _GroupByMixin(PandasObject, SelectionMixin):
    """
    Provide the groupby facilities.
    """

    _attributes: list[str]  # in practice the same as Resampler._attributes
    _selection: IndexLabel | None = None
    _groupby: GroupBy
    _timegrouper: TimeGrouper

    def __init__(
        self,
        *,
        parent: Resampler,
        groupby: GroupBy,
        key=None,
        selection: IndexLabel | None = None,
        include_groups: bool = False,
    ) -> None:
        # reached via ._gotitem and _get_resampler_for_grouping

        assert isinstance(groupby, GroupBy), type(groupby)

        # parent is always a Resampler, sometimes a _GroupByMixin
        assert isinstance(parent, Resampler), type(parent)

        # initialize our GroupByMixin object with
        # the resampler attributes
        for attr in self._attributes:
            setattr(self, attr, getattr(parent, attr))
        self._selection = selection

        self.binner = parent.binner
        self.key = key

        self._groupby = groupby
        self._timegrouper = copy.copy(parent._timegrouper)

        self.ax = parent.ax
        self.obj = parent.obj
        self.include_groups = include_groups

    @no_type_check
    def _apply(self, f, *args, **kwargs):
        """
        Dispatch to _upsample; we are stripping all of the _upsample kwargs and
        performing the original function call on the grouped object.
        """

        def func(x):
            x = self._resampler_cls(x, timegrouper=self._timegrouper, gpr_index=self.ax)

            if isinstance(f, str):
                return getattr(x, f)(**kwargs)

            return x.apply(f, *args, **kwargs)

        result = _apply(self._groupby, func, include_groups=self.include_groups)
        return self._wrap_result(result)

    _upsample = _apply
    _downsample = _apply
    _groupby_and_aggregate = _apply

    @final
    def _gotitem(self, key, ndim, subset=None):
        """
        Sub-classes to define. Return a sliced object.

        Parameters
        ----------
        key : string / list of selections
        ndim : {1, 2}
            requested ndim of result
        subset : object, default None
            subset to act on
        """
        # create a new object to prevent aliasing
        if subset is None:
            subset = self.obj
            if key is not None:
                subset = subset[key]
            else:
                # reached via Apply.agg_dict_like with selection=None, ndim=1
                assert subset.ndim == 1

        # Try to select from a DataFrame, falling back to a Series
        try:
            if isinstance(key, list) and self.key not in key and self.key is not None:
                key.append(self.key)
            groupby = self._groupby[key]
        except IndexError:
            groupby = self._groupby

        selection = self._infer_selection(key, subset)

        new_rs = type(self)(
            groupby=groupby,
            parent=cast(Resampler, self),
            selection=selection,
        )
        return new_rs


class DatetimeIndexResampler(Resampler):
    ax: DatetimeIndex

    @property
    def _resampler_for_grouping(self) -> type[DatetimeIndexResamplerGroupby]:
        return DatetimeIndexResamplerGroupby

    def _get_binner_for_time(self):
        # this is how we are actually creating the bins
        if self.kind == "period":
            return self._timegrouper._get_time_period_bins(self.ax)
        return self._timegrouper._get_time_bins(self.ax)

    def _downsample(self, how, **kwargs):
        """
        Downsample the cython defined function.

        Parameters
        ----------
        how : string / cython mapped function
        **kwargs : kw args passed to how function
        """
        orig_how = how
        how = com.get_cython_func(how) or how
        if orig_how != how:
            warn_alias_replacement(self, orig_how, how)
        ax = self.ax

        # Excludes `on` column when provided
        obj = self._obj_with_exclusions

        if not len(ax):
            # reset to the new freq
            obj = obj.copy()
            obj.index = obj.index._with_freq(self.freq)
            assert obj.index.freq == self.freq, (obj.index.freq, self.freq)
            return obj

        # do we have a regular frequency

        # error: Item "None" of "Optional[Any]" has no attribute "binlabels"
        if (
            (ax.freq is not None or ax.inferred_freq is not None)
            and len(self._grouper.binlabels) > len(ax)
            and how is None
        ):
            # let's do an asfreq
            return self.asfreq()

        # we are downsampling
        # we want to call the actual grouper method here
        result = obj.groupby(self._grouper).aggregate(how, **kwargs)
        return self._wrap_result(result)

    def _adjust_binner_for_upsample(self, binner):
        """
        Adjust our binner when upsampling.

        The range of a new index should not be outside specified range
        """
        if self.closed == "right":
            binner = binner[1:]
        else:
            binner = binner[:-1]
        return binner

    def _upsample(self, method, limit: int | None = None, fill_value=None):
        """
        Parameters
        ----------
        method : string {'backfill', 'bfill', 'pad',
            'ffill', 'asfreq'} method for upsampling
        limit : int, default None
            Maximum size gap to fill when reindexing
        fill_value : scalar, default None
            Value to use for missing values

        See Also
        --------
        .fillna: Fill NA/NaN values using the specified method.

        """
        if self._from_selection:
            raise ValueError(
                "Upsampling from level= or on= selection "
                "is not supported, use .set_index(...) "
                "to explicitly set index to datetime-like"
            )

        ax = self.ax
        obj = self._selected_obj
        binner = self.binner
        res_index = self._adjust_binner_for_upsample(binner)

        # if we have the same frequency as our axis, then we are equal sampling
        if (
            limit is None
            and to_offset(ax.inferred_freq) == self.freq
            and len(obj) == len(res_index)
        ):
            result = obj.copy()
            result.index = res_index
        else:
            if method == "asfreq":
                method = None
            result = obj.reindex(
                res_index, method=method, limit=limit, fill_value=fill_value
            )

        return self._wrap_result(result)

    def _wrap_result(self, result):
        result = super()._wrap_result(result)

        # we may have a different kind that we were asked originally
        # convert if needed
        if self.kind == "period" and not isinstance(result.index, PeriodIndex):
            if isinstance(result.index, MultiIndex):
                # GH 24103 - e.g. groupby resample
                new_level = result.index.levels[-1]
                if not isinstance(new_level, PeriodIndex):
                    new_level = new_level.to_period(self.freq)  # type: ignore[attr-defined]
                    result.index = result.index.set_levels(new_level, level=-1)
            else:
                result.index = result.index.to_period(self.freq)
        return result


# error: Definition of "ax" in base class "_GroupByMixin" is incompatible
# with definition in base class "DatetimeIndexResampler"
class DatetimeIndexResamplerGroupby(  # type: ignore[misc]
    _GroupByMixin, DatetimeIndexResampler
):
    """
    Provides a resample of a groupby implementation
    """

    @property
    def _resampler_cls(self):
        return DatetimeIndexResampler


class PeriodIndexResampler(DatetimeIndexResampler):
    # error: Incompatible types in assignment (expression has type "PeriodIndex", base
    # class "DatetimeIndexResampler" defined the type as "DatetimeIndex")
    ax: PeriodIndex  # type: ignore[assignment]

    @property
    def _resampler_for_grouping(self):
        warnings.warn(
            "Resampling a groupby with a PeriodIndex is deprecated. "
            "Cast to DatetimeIndex before resampling instead.",
            FutureWarning,
            stacklevel=find_stack_level(),
        )
        return PeriodIndexResamplerGroupby

    def _get_binner_for_time(self):
        if self.kind == "timestamp":
            return super()._get_binner_for_time()
        return self._timegrouper._get_period_bins(self.ax)

    def _convert_obj(self, obj: NDFrameT) -> NDFrameT:
        obj = super()._convert_obj(obj)

        if self._from_selection:
            # see GH 14008, GH 12871
            msg = (
                "Resampling from level= or on= selection "
                "with a PeriodIndex is not currently supported, "
                "use .set_index(...) to explicitly set index"
            )
            raise NotImplementedError(msg)

        # convert to timestamp
        if self.kind == "timestamp":
            obj = obj.to_timestamp(how=self.convention)

        return obj

    def _downsample(self, how, **kwargs):
        """
        Downsample the cython defined function.

        Parameters
        ----------
        how : string / cython mapped function
        **kwargs : kw args passed to how function
        """
        # we may need to actually resample as if we are timestamps
        if self.kind == "timestamp":
            return super()._downsample(how, **kwargs)

        orig_how = how
        how = com.get_cython_func(how) or how
        if orig_how != how:
            warn_alias_replacement(self, orig_how, how)
        ax = self.ax

        if is_subperiod(ax.freq, self.freq):
            # Downsampling
            return self._groupby_and_aggregate(how, **kwargs)
        elif is_superperiod(ax.freq, self.freq):
            if how == "ohlc":
                # GH #13083
                # upsampling to subperiods is handled as an asfreq, which works
                # for pure aggregating/reducing methods
                # OHLC reduces along the time dimension, but creates multiple
                # values for each period -> handle by _groupby_and_aggregate()
                return self._groupby_and_aggregate(how)
            return self.asfreq()
        elif ax.freq == self.freq:
            return self.asfreq()

        raise IncompatibleFrequency(
            f"Frequency {ax.freq} cannot be resampled to {self.freq}, "
            "as they are not sub or super periods"
        )

    def _upsample(self, method, limit: int | None = None, fill_value=None):
        """
        Parameters
        ----------
        method : {'backfill', 'bfill', 'pad', 'ffill'}
            Method for upsampling.
        limit : int, default None
            Maximum size gap to fill when reindexing.
        fill_value : scalar, default None
            Value to use for missing values.

        See Also
        --------
        .fillna: Fill NA/NaN values using the specified method.

        """
        # we may need to actually resample as if we are timestamps
        if self.kind == "timestamp":
            return super()._upsample(method, limit=limit, fill_value=fill_value)

        ax = self.ax
        obj = self.obj
        new_index = self.binner

        # Start vs. end of period
        memb = ax.asfreq(self.freq, how=self.convention)

        # Get the fill indexer
        if method == "asfreq":
            method = None
        indexer = memb.get_indexer(new_index, method=method, limit=limit)
        new_obj = _take_new_index(
            obj,
            indexer,
            new_index,
        )
        return self._wrap_result(new_obj)


# error: Definition of "ax" in base class "_GroupByMixin" is incompatible with
# definition in base class "PeriodIndexResampler"
class PeriodIndexResamplerGroupby(  # type: ignore[misc]
    _GroupByMixin, PeriodIndexResampler
):
    """
    Provides a resample of a groupby implementation.
    """

    @property
    def _resampler_cls(self):
        return PeriodIndexResampler


class TimedeltaIndexResampler(DatetimeIndexResampler):
    # error: Incompatible types in assignment (expression has type "TimedeltaIndex",
    # base class "DatetimeIndexResampler" defined the type as "DatetimeIndex")
    ax: TimedeltaIndex  # type: ignore[assignment]

    @property
    def _resampler_for_grouping(self):
        return TimedeltaIndexResamplerGroupby

    def _get_binner_for_time(self):
        return self._timegrouper._get_time_delta_bins(self.ax)

    def _adjust_binner_for_upsample(self, binner):
        """
        Adjust our binner when upsampling.

        The range of a new index is allowed to be greater than original range
        so we don't need to change the length of a binner, GH 13022
        """
        return binner


# error: Definition of "ax" in base class "_GroupByMixin" is incompatible with
# definition in base class "DatetimeIndexResampler"
class TimedeltaIndexResamplerGroupby(  # type: ignore[misc]
    _GroupByMixin, TimedeltaIndexResampler
):
    """
    Provides a resample of a groupby implementation.
    """

    @property
    def _resampler_cls(self):
        return TimedeltaIndexResampler


def get_resampler(obj: Series | DataFrame, kind=None, **kwds) -> Resampler:
    """
    Create a TimeGrouper and return our resampler.
    """
    tg = TimeGrouper(obj, **kwds)  # type: ignore[arg-type]
    return tg._get_resampler(obj, kind=kind)


get_resampler.__doc__ = Resampler.__doc__


def get_resampler_for_grouping(
    groupby: GroupBy,
    rule,
    how=None,
    fill_method=None,
    limit: int | None = None,
    kind=None,
    on=None,
    include_groups: bool = True,
    **kwargs,
) -> Resampler:
    """
    Return our appropriate resampler when grouping as well.
    """
    # .resample uses 'on' similar to how .groupby uses 'key'
    tg = TimeGrouper(freq=rule, key=on, **kwargs)
    resampler = tg._get_resampler(groupby.obj, kind=kind)
    return resampler._get_resampler_for_grouping(
        groupby=groupby, include_groups=include_groups, key=tg.key
    )


class TimeGrouper(Grouper):
    """
    Custom groupby class for time-interval grouping.

    Parameters
    ----------
    freq : pandas date offset or offset alias for identifying bin edges
    closed : closed end of interval; 'left' or 'right'
    label : interval boundary to use for labeling; 'left' or 'right'
    convention : {'start', 'end', 'e', 's'}
        If axis is PeriodIndex
    """

    _attributes = Grouper._attributes + (
        "closed",
        "label",
        "how",
        "kind",
        "convention",
        "origin",
        "offset",
    )

    origin: TimeGrouperOrigin

    def __init__(
        self,
        obj: Grouper | None = None,
        freq: Frequency = "Min",
        key: str | None = None,
        closed: Literal["left", "right"] | None = None,
        label: Literal["left", "right"] | None = None,
        how: str = "mean",
        fill_method=None,
        limit: int | None = None,
        kind: str | None = None,
        convention: Literal["start", "end", "e", "s"] | None = None,
        origin: Literal["epoch", "start", "start_day", "end", "end_day"]
        | TimestampConvertibleTypes = "start_day",
        offset: TimedeltaConvertibleTypes | None = None,
        group_keys: bool = False,
        **kwargs,
    ) -> None:
        # Check for correctness of the keyword arguments which would
        # otherwise silently use the default if misspelled
        if label not in {None, "left", "right"}:
            raise ValueError(f"Unsupported value {label} for `label`")
        if closed not in {None, "left", "right"}:
            raise ValueError(f"Unsupported value {closed} for `closed`")
        if convention not in {None, "start", "end", "e", "s"}:
            raise ValueError(f"Unsupported value {convention} for `convention`")

        if (
            key is None
            and obj is not None
            and isinstance(obj.index, PeriodIndex)  # type: ignore[attr-defined]
            or (
                key is not None
                and obj is not None
                and getattr(obj[key], "dtype", None) == "period"  # type: ignore[index]
            )
        ):
            freq = to_offset(freq, is_period=True)
        else:
            freq = to_offset(freq)

        end_types = {"ME", "YE", "QE", "BME", "BYE", "BQE", "W"}
        rule = freq.rule_code
        if rule in end_types or ("-" in rule and rule[: rule.find("-")] in end_types):
            if closed is None:
                closed = "right"
            if label is None:
                label = "right"
        else:
            # The backward resample sets ``closed`` to ``'right'`` by default
            # since the last value should be considered as the edge point for
            # the last bin. When origin in "end" or "end_day", the value for a
            # specific ``Timestamp`` index stands for the resample result from
            # the current ``Timestamp`` minus ``freq`` to the current
            # ``Timestamp`` with a right close.
            if origin in ["end", "end_day"]:
                if closed is None:
                    closed = "right"
                if label is None:
                    label = "right"
            else:
                if closed is None:
                    closed = "left"
                if label is None:
                    label = "left"

        self.closed = closed
        self.label = label
        self.kind = kind
        self.convention = convention if convention is not None else "e"
        self.how = how
        self.fill_method = fill_method
        self.limit = limit
        self.group_keys = group_keys
        self._arrow_dtype: ArrowDtype | None = None

        if origin in ("epoch", "start", "start_day", "end", "end_day"):
            # error: Incompatible types in assignment (expression has type "Union[Union[
            # Timestamp, datetime, datetime64, signedinteger[_64Bit], float, str],
            # Literal['epoch', 'start', 'start_day', 'end', 'end_day']]", variable has
            # type "Union[Timestamp, Literal['epoch', 'start', 'start_day', 'end',
            # 'end_day']]")
            self.origin = origin  # type: ignore[assignment]
        else:
            try:
                self.origin = Timestamp(origin)
            except (ValueError, TypeError) as err:
                raise ValueError(
                    "'origin' should be equal to 'epoch', 'start', 'start_day', "
                    "'end', 'end_day' or "
                    f"should be a Timestamp convertible type. Got '{origin}' instead."
                ) from err

        try:
            self.offset = Timedelta(offset) if offset is not None else None
        except (ValueError, TypeError) as err:
            raise ValueError(
                "'offset' should be a Timedelta convertible type. "
                f"Got '{offset}' instead."
            ) from err

        # always sort time groupers
        kwargs["sort"] = True

        super().__init__(freq=freq, key=key, **kwargs)

    def _get_resampler(self, obj: NDFrame, kind=None) -> Resampler:
        """
        Return my resampler or raise if we have an invalid axis.

        Parameters
        ----------
        obj : Series or DataFrame
        kind : string, optional
            'period','timestamp','timedelta' are valid

        Returns
        -------
        Resampler

        Raises
        ------
        TypeError if incompatible axis

        """
        _, ax, _ = self._set_grouper(obj, gpr_index=None)
        if isinstance(ax, DatetimeIndex):
            return DatetimeIndexResampler(
                obj,
                timegrouper=self,
                kind=kind,
                group_keys=self.group_keys,
                gpr_index=ax,
            )
        elif isinstance(ax, PeriodIndex) or kind == "period":
            if isinstance(ax, PeriodIndex):
                # GH#53481
                warnings.warn(
                    "Resampling with a PeriodIndex is deprecated. "
                    "Cast index to DatetimeIndex before resampling instead.",
                    FutureWarning,
                    stacklevel=find_stack_level(),
                )
            else:
                warnings.warn(
                    "Resampling with kind='period' is deprecated.  "
                    "Use datetime paths instead.",
                    FutureWarning,
                    stacklevel=find_stack_level(),
                )
            return PeriodIndexResampler(
                obj,
                timegrouper=self,
                kind=kind,
                group_keys=self.group_keys,
                gpr_index=ax,
            )
        elif isinstance(ax, TimedeltaIndex):
            return TimedeltaIndexResampler(
                obj,
                timegrouper=self,
                group_keys=self.group_keys,
                gpr_index=ax,
            )

        raise TypeError(
            "Only valid with DatetimeIndex, "
            "TimedeltaIndex or PeriodIndex, "
            f"but got an instance of '{type(ax).__name__}'"
        )

    def _get_grouper(
        self, obj: NDFrameT, validate: bool = True
    ) -> tuple[BinGrouper, NDFrameT]:
        # create the resampler and return our binner
        r = self._get_resampler(obj)
        return r._grouper, cast(NDFrameT, r.obj)

    def _get_time_bins(self, ax: DatetimeIndex):
        if not isinstance(ax, DatetimeIndex):
            raise TypeError(
                "axis must be a DatetimeIndex, but got "
                f"an instance of {type(ax).__name__}"
            )

        if len(ax) == 0:
            binner = labels = DatetimeIndex(
                data=[], freq=self.freq, name=ax.name, dtype=ax.dtype
            )
            return binner, [], labels

        first, last = _get_timestamp_range_edges(
            ax.min(),
            ax.max(),
            self.freq,
            unit=ax.unit,
            closed=self.closed,
            origin=self.origin,
            offset=self.offset,
        )
        # GH #12037
        # use first/last directly instead of call replace() on them
        # because replace() will swallow the nanosecond part
        # thus last bin maybe slightly before the end if the end contains
        # nanosecond part and lead to `Values falls after last bin` error
        # GH 25758: If DST lands at midnight (e.g. 'America/Havana'), user feedback
        # has noted that ambiguous=True provides the most sensible result
        binner = labels = date_range(
            freq=self.freq,
            start=first,
            end=last,
            tz=ax.tz,
            name=ax.name,
            ambiguous=True,
            nonexistent="shift_forward",
            unit=ax.unit,
        )

        ax_values = ax.asi8
        binner, bin_edges = self._adjust_bin_edges(binner, ax_values)

        # general version, knowing nothing about relative frequencies
        bins = lib.generate_bins_dt64(
            ax_values, bin_edges, self.closed, hasnans=ax.hasnans
        )

        if self.closed == "right":
            labels = binner
            if self.label == "right":
                labels = labels[1:]
        elif self.label == "right":
            labels = labels[1:]

        if ax.hasnans:
            binner = binner.insert(0, NaT)
            labels = labels.insert(0, NaT)

        # if we end up with more labels than bins
        # adjust the labels
        # GH4076
        if len(bins) < len(labels):
            labels = labels[: len(bins)]

        return binner, bins, labels

    def _adjust_bin_edges(
        self, binner: DatetimeIndex, ax_values: npt.NDArray[np.int64]
    ) -> tuple[DatetimeIndex, npt.NDArray[np.int64]]:
        # Some hacks for > daily data, see #1471, #1458, #1483

        if self.freq.name in ("BME", "ME", "W") or self.freq.name.split("-")[0] in (
            "BQE",
            "BYE",
            "QE",
            "YE",
            "W",
        ):
            # If the right end-point is on the last day of the month, roll forwards
            # until the last moment of that day. Note that we only do this for offsets
            # which correspond to the end of a super-daily period - "month start", for
            # example, is excluded.
            if self.closed == "right":
                # GH 21459, GH 9119: Adjust the bins relative to the wall time
                edges_dti = binner.tz_localize(None)
                edges_dti = (
                    edges_dti
                    + Timedelta(days=1, unit=edges_dti.unit).as_unit(edges_dti.unit)
                    - Timedelta(1, unit=edges_dti.unit).as_unit(edges_dti.unit)
                )
                bin_edges = edges_dti.tz_localize(binner.tz).asi8
            else:
                bin_edges = binner.asi8

            # intraday values on last day
            if bin_edges[-2] > ax_values.max():
                bin_edges = bin_edges[:-1]
                binner = binner[:-1]
        else:
            bin_edges = binner.asi8
        return binner, bin_edges

    def _get_time_delta_bins(self, ax: TimedeltaIndex):
        if not isinstance(ax, TimedeltaIndex):
            raise TypeError(
                "axis must be a TimedeltaIndex, but got "
                f"an instance of {type(ax).__name__}"
            )

        if not isinstance(self.freq, Tick):
            # GH#51896
            raise ValueError(
                "Resampling on a TimedeltaIndex requires fixed-duration `freq`, "
                f"e.g. '24h' or '3D', not {self.freq}"
            )

        if not len(ax):
            binner = labels = TimedeltaIndex(data=[], freq=self.freq, name=ax.name)
            return binner, [], labels

        start, end = ax.min(), ax.max()

        if self.closed == "right":
            end += self.freq

        labels = binner = timedelta_range(
            start=start, end=end, freq=self.freq, name=ax.name
        )

        end_stamps = labels
        if self.closed == "left":
            end_stamps += self.freq

        bins = ax.searchsorted(end_stamps, side=self.closed)

        if self.offset:
            # GH 10530 & 31809
            labels += self.offset

        return binner, bins, labels

    def _get_time_period_bins(self, ax: DatetimeIndex):
        if not isinstance(ax, DatetimeIndex):
            raise TypeError(
                "axis must be a DatetimeIndex, but got "
                f"an instance of {type(ax).__name__}"
            )

        freq = self.freq

        if len(ax) == 0:
            binner = labels = PeriodIndex(
                data=[], freq=freq, name=ax.name, dtype=ax.dtype
            )
            return binner, [], labels

        labels = binner = period_range(start=ax[0], end=ax[-1], freq=freq, name=ax.name)

        end_stamps = (labels + freq).asfreq(freq, "s").to_timestamp()
        if ax.tz:
            end_stamps = end_stamps.tz_localize(ax.tz)
        bins = ax.searchsorted(end_stamps, side="left")

        return binner, bins, labels

    def _get_period_bins(self, ax: PeriodIndex):
        if not isinstance(ax, PeriodIndex):
            raise TypeError(
                "axis must be a PeriodIndex, but got "
                f"an instance of {type(ax).__name__}"
            )

        memb = ax.asfreq(self.freq, how=self.convention)

        # NaT handling as in pandas._lib.lib.generate_bins_dt64()
        nat_count = 0
        if memb.hasnans:
            # error: Incompatible types in assignment (expression has type
            # "bool_", variable has type "int")  [assignment]
            nat_count = np.sum(memb._isnan)  # type: ignore[assignment]
            memb = memb[~memb._isnan]

        if not len(memb):
            # index contains no valid (non-NaT) values
            bins = np.array([], dtype=np.int64)
            binner = labels = PeriodIndex(data=[], freq=self.freq, name=ax.name)
            if len(ax) > 0:
                # index is all NaT
                binner, bins, labels = _insert_nat_bin(binner, bins, labels, len(ax))
            return binner, bins, labels

        freq_mult = self.freq.n

        start = ax.min().asfreq(self.freq, how=self.convention)
        end = ax.max().asfreq(self.freq, how="end")
        bin_shift = 0

        if isinstance(self.freq, Tick):
            # GH 23882 & 31809: get adjusted bin edge labels with 'origin'
            # and 'origin' support. This call only makes sense if the freq is a
            # Tick since offset and origin are only used in those cases.
            # Not doing this check could create an extra empty bin.
            p_start, end = _get_period_range_edges(
                start,
                end,
                self.freq,
                closed=self.closed,
                origin=self.origin,
                offset=self.offset,
            )

            # Get offset for bin edge (not label edge) adjustment
            start_offset = Period(start, self.freq) - Period(p_start, self.freq)
            # error: Item "Period" of "Union[Period, Any]" has no attribute "n"
            bin_shift = start_offset.n % freq_mult  # type: ignore[union-attr]
            start = p_start

        labels = binner = period_range(
            start=start, end=end, freq=self.freq, name=ax.name
        )

        i8 = memb.asi8

        # when upsampling to subperiods, we need to generate enough bins
        expected_bins_count = len(binner) * freq_mult
        i8_extend = expected_bins_count - (i8[-1] - i8[0])
        rng = np.arange(i8[0], i8[-1] + i8_extend, freq_mult)
        rng += freq_mult
        # adjust bin edge indexes to account for base
        rng -= bin_shift

        # Wrap in PeriodArray for PeriodArray.searchsorted
        prng = type(memb._data)(rng, dtype=memb.dtype)
        bins = memb.searchsorted(prng, side="left")

        if nat_count > 0:
            binner, bins, labels = _insert_nat_bin(binner, bins, labels, nat_count)

        return binner, bins, labels

    def _set_grouper(
        self, obj: NDFrameT, sort: bool = False, *, gpr_index: Index | None = None
    ) -> tuple[NDFrameT, Index, npt.NDArray[np.intp] | None]:
        obj, ax, indexer = super()._set_grouper(obj, sort, gpr_index=gpr_index)
        if isinstance(ax.dtype, ArrowDtype) and ax.dtype.kind in "Mm":
            self._arrow_dtype = ax.dtype
            ax = Index(
                cast(ArrowExtensionArray, ax.array)._maybe_convert_datelike_array()
            )
        return obj, ax, indexer


@overload
def _take_new_index(
    obj: DataFrame, indexer: npt.NDArray[np.intp], new_index: Index
) -> DataFrame:
    ...


@overload
def _take_new_index(
    obj: Series, indexer: npt.NDArray[np.intp], new_index: Index
) -> Series:
    ...


def _take_new_index(
    obj: DataFrame | Series,
    indexer: npt.NDArray[np.intp],
    new_index: Index,
) -> DataFrame | Series:
    if isinstance(obj, ABCSeries):
        new_values = algos.take_nd(obj._values, indexer)
        return obj._constructor(new_values, index=new_index, name=obj.name)
    elif isinstance(obj, ABCDataFrame):
        new_mgr = obj._mgr.reindex_indexer(new_axis=new_index, indexer=indexer, axis=1)
        return obj._constructor_from_mgr(new_mgr, axes=new_mgr.axes)
    else:
        raise ValueError("'obj' should be either a Series or a DataFrame")


def _get_timestamp_range_edges(
    first: Timestamp,
    last: Timestamp,
    freq: BaseOffset,
    unit: str,
    closed: Literal["right", "left"] = "left",
    origin: TimeGrouperOrigin = "start_day",
    offset: Timedelta | None = None,
) -> tuple[Timestamp, Timestamp]:
    """
    Adjust the `first` Timestamp to the preceding Timestamp that resides on
    the provided offset. Adjust the `last` Timestamp to the following
    Timestamp that resides on the provided offset. Input Timestamps that
    already reside on the offset will be adjusted depending on the type of
    offset and the `closed` parameter.

    Parameters
    ----------
    first : pd.Timestamp
        The beginning Timestamp of the range to be adjusted.
    last : pd.Timestamp
        The ending Timestamp of the range to be adjusted.
    freq : pd.DateOffset
        The dateoffset to which the Timestamps will be adjusted.
    closed : {'right', 'left'}, default "left"
        Which side of bin interval is closed.
    origin : {'epoch', 'start', 'start_day'} or Timestamp, default 'start_day'
        The timestamp on which to adjust the grouping. The timezone of origin must
        match the timezone of the index.
        If a timestamp is not used, these values are also supported:

        - 'epoch': `origin` is 1970-01-01
        - 'start': `origin` is the first value of the timeseries
        - 'start_day': `origin` is the first day at midnight of the timeseries
    offset : pd.Timedelta, default is None
        An offset timedelta added to the origin.

    Returns
    -------
    A tuple of length 2, containing the adjusted pd.Timestamp objects.
    """
    if isinstance(freq, Tick):
        index_tz = first.tz
        if isinstance(origin, Timestamp) and (origin.tz is None) != (index_tz is None):
            raise ValueError("The origin must have the same timezone as the index.")
        if origin == "epoch":
            # set the epoch based on the timezone to have similar bins results when
            # resampling on the same kind of indexes on different timezones
            origin = Timestamp("1970-01-01", tz=index_tz)

        if isinstance(freq, Day):
            # _adjust_dates_anchored assumes 'D' means 24h, but first/last
            # might contain a DST transition (23h, 24h, or 25h).
            # So "pretend" the dates are naive when adjusting the endpoints
            first = first.tz_localize(None)
            last = last.tz_localize(None)
            if isinstance(origin, Timestamp):
                origin = origin.tz_localize(None)

        first, last = _adjust_dates_anchored(
            first, last, freq, closed=closed, origin=origin, offset=offset, unit=unit
        )
        if isinstance(freq, Day):
            first = first.tz_localize(index_tz)
            last = last.tz_localize(index_tz)
    else:
        first = first.normalize()
        last = last.normalize()

        if closed == "left":
            first = Timestamp(freq.rollback(first))
        else:
            first = Timestamp(first - freq)

        last = Timestamp(last + freq)

    return first, last


def _get_period_range_edges(
    first: Period,
    last: Period,
    freq: BaseOffset,
    closed: Literal["right", "left"] = "left",
    origin: TimeGrouperOrigin = "start_day",
    offset: Timedelta | None = None,
) -> tuple[Period, Period]:
    """
    Adjust the provided `first` and `last` Periods to the respective Period of
    the given offset that encompasses them.

    Parameters
    ----------
    first : pd.Period
        The beginning Period of the range to be adjusted.
    last : pd.Period
        The ending Period of the range to be adjusted.
    freq : pd.DateOffset
        The freq to which the Periods will be adjusted.
    closed : {'right', 'left'}, default "left"
        Which side of bin interval is closed.
    origin : {'epoch', 'start', 'start_day'}, Timestamp, default 'start_day'
        The timestamp on which to adjust the grouping. The timezone of origin must
        match the timezone of the index.

        If a timestamp is not used, these values are also supported:

        - 'epoch': `origin` is 1970-01-01
        - 'start': `origin` is the first value of the timeseries
        - 'start_day': `origin` is the first day at midnight of the timeseries
    offset : pd.Timedelta, default is None
        An offset timedelta added to the origin.

    Returns
    -------
    A tuple of length 2, containing the adjusted pd.Period objects.
    """
    if not all(isinstance(obj, Period) for obj in [first, last]):
        raise TypeError("'first' and 'last' must be instances of type Period")

    # GH 23882
    first_ts = first.to_timestamp()
    last_ts = last.to_timestamp()
    adjust_first = not freq.is_on_offset(first_ts)
    adjust_last = freq.is_on_offset(last_ts)

    first_ts, last_ts = _get_timestamp_range_edges(
        first_ts, last_ts, freq, unit="ns", closed=closed, origin=origin, offset=offset
    )

    first = (first_ts + int(adjust_first) * freq).to_period(freq)
    last = (last_ts - int(adjust_last) * freq).to_period(freq)
    return first, last


def _insert_nat_bin(
    binner: PeriodIndex, bins: np.ndarray, labels: PeriodIndex, nat_count: int
) -> tuple[PeriodIndex, np.ndarray, PeriodIndex]:
    # NaT handling as in pandas._lib.lib.generate_bins_dt64()
    # shift bins by the number of NaT
    assert nat_count > 0
    bins += nat_count
    bins = np.insert(bins, 0, nat_count)

    # Incompatible types in assignment (expression has type "Index", variable
    # has type "PeriodIndex")
    binner = binner.insert(0, NaT)  # type: ignore[assignment]
    # Incompatible types in assignment (expression has type "Index", variable
    # has type "PeriodIndex")
    labels = labels.insert(0, NaT)  # type: ignore[assignment]
    return binner, bins, labels


def _adjust_dates_anchored(
    first: Timestamp,
    last: Timestamp,
    freq: Tick,
    closed: Literal["right", "left"] = "right",
    origin: TimeGrouperOrigin = "start_day",
    offset: Timedelta | None = None,
    unit: str = "ns",
) -> tuple[Timestamp, Timestamp]:
    # First and last offsets should be calculated from the start day to fix an
    # error cause by resampling across multiple days when a one day period is
    # not a multiple of the frequency. See GH 8683
    # To handle frequencies that are not multiple or divisible by a day we let
    # the possibility to define a fixed origin timestamp. See GH 31809
    first = first.as_unit(unit)
    last = last.as_unit(unit)
    if offset is not None:
        offset = offset.as_unit(unit)

    freq_value = Timedelta(freq).as_unit(unit)._value

    origin_timestamp = 0  # origin == "epoch"
    if origin == "start_day":
        origin_timestamp = first.normalize()._value
    elif origin == "start":
        origin_timestamp = first._value
    elif isinstance(origin, Timestamp):
        origin_timestamp = origin.as_unit(unit)._value
    elif origin in ["end", "end_day"]:
        origin_last = last if origin == "end" else last.ceil("D")
        sub_freq_times = (origin_last._value - first._value) // freq_value
        if closed == "left":
            sub_freq_times += 1
        first = origin_last - sub_freq_times * freq
        origin_timestamp = first._value
    origin_timestamp += offset._value if offset else 0

    # GH 10117 & GH 19375. If first and last contain timezone information,
    # Perform the calculation in UTC in order to avoid localizing on an
    # Ambiguous or Nonexistent time.
    first_tzinfo = first.tzinfo
    last_tzinfo = last.tzinfo
    if first_tzinfo is not None:
        first = first.tz_convert("UTC")
    if last_tzinfo is not None:
        last = last.tz_convert("UTC")

    foffset = (first._value - origin_timestamp) % freq_value
    loffset = (last._value - origin_timestamp) % freq_value

    if closed == "right":
        if foffset > 0:
            # roll back
            fresult_int = first._value - foffset
        else:
            fresult_int = first._value - freq_value

        if loffset > 0:
            # roll forward
            lresult_int = last._value + (freq_value - loffset)
        else:
            # already the end of the road
            lresult_int = last._value
    else:  # closed == 'left'
        if foffset > 0:
            fresult_int = first._value - foffset
        else:
            # start of the road
            fresult_int = first._value

        if loffset > 0:
            # roll forward
            lresult_int = last._value + (freq_value - loffset)
        else:
            lresult_int = last._value + freq_value
    fresult = Timestamp(fresult_int, unit=unit)
    lresult = Timestamp(lresult_int, unit=unit)
    if first_tzinfo is not None:
        fresult = fresult.tz_localize("UTC").tz_convert(first_tzinfo)
    if last_tzinfo is not None:
        lresult = lresult.tz_localize("UTC").tz_convert(last_tzinfo)
    return fresult, lresult


def asfreq(
    obj: NDFrameT,
    freq,
    method=None,
    how=None,
    normalize: bool = False,
    fill_value=None,
) -> NDFrameT:
    """
    Utility frequency conversion method for Series/DataFrame.

    See :meth:`pandas.NDFrame.asfreq` for full documentation.
    """
    if isinstance(obj.index, PeriodIndex):
        if method is not None:
            raise NotImplementedError("'method' argument is not supported")

        if how is None:
            how = "E"

        if isinstance(freq, BaseOffset):
            if hasattr(freq, "_period_dtype_code"):
<<<<<<< HEAD
                freq = PeriodDtype(freq)._freqstr
            else:
                raise ValueError(
                    f"Invalid offset: '{freq.base}' for converting time series "
                    f"with PeriodIndex."
                )
=======
                freq = freq_to_period_freqstr(freq.n, freq.name)
>>>>>>> 67055d59

        new_obj = obj.copy()
        new_obj.index = obj.index.asfreq(freq, how=how)

    elif len(obj.index) == 0:
        new_obj = obj.copy()

        new_obj.index = _asfreq_compat(obj.index, freq)
    else:
        unit = None
        if isinstance(obj.index, DatetimeIndex):
            # TODO: should we disallow non-DatetimeIndex?
            unit = obj.index.unit
        dti = date_range(obj.index.min(), obj.index.max(), freq=freq, unit=unit)
        dti.name = obj.index.name
        new_obj = obj.reindex(dti, method=method, fill_value=fill_value)
        if normalize:
            new_obj.index = new_obj.index.normalize()

    return new_obj


def _asfreq_compat(index: FreqIndexT, freq) -> FreqIndexT:
    """
    Helper to mimic asfreq on (empty) DatetimeIndex and TimedeltaIndex.

    Parameters
    ----------
    index : PeriodIndex, DatetimeIndex, or TimedeltaIndex
    freq : DateOffset

    Returns
    -------
    same type as index
    """
    if len(index) != 0:
        # This should never be reached, always checked by the caller
        raise ValueError(
            "Can only set arbitrary freq for empty DatetimeIndex or TimedeltaIndex"
        )
    if isinstance(index, PeriodIndex):
        new_index = index.asfreq(freq=freq)
    elif isinstance(index, DatetimeIndex):
        new_index = DatetimeIndex([], dtype=index.dtype, freq=freq, name=index.name)
    elif isinstance(index, TimedeltaIndex):
        new_index = TimedeltaIndex([], dtype=index.dtype, freq=freq, name=index.name)
    else:  # pragma: no cover
        raise TypeError(type(index))
    return new_index


def _apply(
    grouped: GroupBy, how: Callable, *args, include_groups: bool, **kwargs
) -> DataFrame:
    # GH#7155 - rewrite warning to appear as if it came from `.resample`
    target_message = "DataFrameGroupBy.apply operated on the grouping columns"
    new_message = _apply_groupings_depr.format("DataFrameGroupBy", "resample")
    with rewrite_warning(
        target_message=target_message,
        target_category=DeprecationWarning,
        new_message=new_message,
    ):
        result = grouped.apply(how, *args, include_groups=include_groups, **kwargs)
    return result<|MERGE_RESOLUTION|>--- conflicted
+++ resolved
@@ -2774,16 +2774,7 @@
 
         if isinstance(freq, BaseOffset):
             if hasattr(freq, "_period_dtype_code"):
-<<<<<<< HEAD
                 freq = PeriodDtype(freq)._freqstr
-            else:
-                raise ValueError(
-                    f"Invalid offset: '{freq.base}' for converting time series "
-                    f"with PeriodIndex."
-                )
-=======
-                freq = freq_to_period_freqstr(freq.n, freq.name)
->>>>>>> 67055d59
 
         new_obj = obj.copy()
         new_obj.index = obj.index.asfreq(freq, how=how)
