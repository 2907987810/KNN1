from __future__ import annotations

import copy
from datetime import timedelta
from textwrap import dedent
from typing import (
    TYPE_CHECKING,
    Callable,
    Hashable,
    Literal,
    final,
    no_type_check,
)

import numpy as np

from pandas._libs import lib
from pandas._libs.tslibs import (
    BaseOffset,
    IncompatibleFrequency,
    NaT,
    Period,
    Timedelta,
    Timestamp,
    to_offset,
)
from pandas._typing import (
    IndexLabel,
    NDFrameT,
    T,
    TimedeltaConvertibleTypes,
    TimestampConvertibleTypes,
    npt,
)
from pandas.compat.numpy import function as nv
from pandas.errors import AbstractMethodError
from pandas.util._decorators import (
    Appender,
    Substitution,
    deprecate_nonkeyword_arguments,
    doc,
)

from pandas.core.dtypes.generic import (
    ABCDataFrame,
    ABCSeries,
)

import pandas.core.algorithms as algos
from pandas.core.apply import ResamplerWindowApply
from pandas.core.base import (
    DataError,
    PandasObject,
)
import pandas.core.common as com
from pandas.core.generic import (
    NDFrame,
    _shared_docs,
)
from pandas.core.groupby.generic import SeriesGroupBy
from pandas.core.groupby.groupby import (
    BaseGroupBy,
    GroupBy,
    _pipe_template,
    get_groupby,
)
from pandas.core.groupby.grouper import Grouper
from pandas.core.groupby.ops import BinGrouper
from pandas.core.indexes.api import Index
from pandas.core.indexes.datetimes import (
    DatetimeIndex,
    date_range,
)
from pandas.core.indexes.period import (
    PeriodIndex,
    period_range,
)
from pandas.core.indexes.timedeltas import (
    TimedeltaIndex,
    timedelta_range,
)

from pandas.tseries.frequencies import (
    is_subperiod,
    is_superperiod,
)
from pandas.tseries.offsets import (
    DateOffset,
    Day,
    Nano,
    Tick,
)

if TYPE_CHECKING:
    from pandas import (
        DataFrame,
        Series,
    )

_shared_docs_kwargs: dict[str, str] = {}


class Resampler(BaseGroupBy, PandasObject):
    """
    Class for resampling datetimelike data, a groupby-like operation.
    See aggregate, transform, and apply functions on this object.

    It's easiest to use obj.resample(...) to use Resampler.

    Parameters
    ----------
    obj : Series or DataFrame
    groupby : TimeGrouper
    axis : int, default 0
    kind : str or None
        'period', 'timestamp' to override default index treatment

    Returns
    -------
    a Resampler of the appropriate type

    Notes
    -----
    After resampling, see aggregate, apply, and transform functions.
    """

    grouper: BinGrouper
    exclusions: frozenset[Hashable] = frozenset()  # for SelectionMixin compat

    # to the groupby descriptor
    _attributes = [
        "freq",
        "axis",
        "closed",
        "label",
        "convention",
        "loffset",
        "kind",
        "origin",
        "offset",
    ]

    def __init__(
<<<<<<< HEAD
        self, obj, groupby=None, axis=0, kind=None, group_keys=lib.no_default, **kwargs
=======
        self,
        obj: DataFrame | Series,
        groupby: TimeGrouper,
        axis: int = 0,
        kind=None,
        *,
        selection=None,
        **kwargs,
>>>>>>> 7e51bd73
    ):
        self.groupby = groupby
        self.keys = None
        self.sort = True
        self.axis = axis
        self.kind = kind
        self.squeeze = False
        self.group_keys = group_keys
        self.as_index = True

        self.groupby._set_grouper(self._convert_obj(obj), sort=True)
        self.binner, self.grouper = self._get_binner()
        self._selection = selection

    @final
    def _shallow_copy(self, obj, **kwargs):
        """
        return a new object with the replacement attributes
        """
        if isinstance(obj, self._constructor):
            obj = obj.obj
        for attr in self._attributes:
            if attr not in kwargs:
                kwargs[attr] = getattr(self, attr)
        return self._constructor(obj, **kwargs)

    def __str__(self) -> str:
        """
        Provide a nice str repr of our rolling object.
        """
        attrs = (
            f"{k}={getattr(self.groupby, k)}"
            for k in self._attributes
            if getattr(self.groupby, k, None) is not None
        )
        return f"{type(self).__name__} [{', '.join(attrs)}]"

    def __getattr__(self, attr: str):
        if attr in self._internal_names_set:
            return object.__getattribute__(self, attr)
        if attr in self._attributes:
            return getattr(self.groupby, attr)
        if attr in self.obj:
            return self[attr]

        return object.__getattribute__(self, attr)

    # error: Signature of "obj" incompatible with supertype "BaseGroupBy"
    @property
    def obj(self) -> NDFrameT:  # type: ignore[override]
        # error: Incompatible return value type (got "Optional[Any]",
        # expected "NDFrameT")
        return self.groupby.obj  # type: ignore[return-value]

    @property
    def ax(self):
        # we can infer that this is a PeriodIndex/DatetimeIndex/TimedeltaIndex,
        #  but skipping annotating bc the overrides overwhelming
        return self.groupby.ax

    @property
    def _from_selection(self) -> bool:
        """
        Is the resampling from a DataFrame column or MultiIndex level.
        """
        # upsampling and PeriodIndex resampling do not work
        # with selection, this state used to catch and raise an error
        return self.groupby is not None and (
            self.groupby.key is not None or self.groupby.level is not None
        )

    def _convert_obj(self, obj: NDFrameT) -> NDFrameT:
        """
        Provide any conversions for the object in order to correctly handle.

        Parameters
        ----------
        obj : Series or DataFrame

        Returns
        -------
        Series or DataFrame
        """
        return obj._consolidate()

    def _get_binner_for_time(self):
        raise AbstractMethodError(self)

    @final
    def _get_binner(self):
        """
        Create the BinGrouper, assume that self.set_grouper(obj)
        has already been called.
        """
        binner, bins, binlabels = self._get_binner_for_time()
        assert len(bins) == len(binlabels)
        bin_grouper = BinGrouper(bins, binlabels, indexer=self.groupby.indexer)
        return binner, bin_grouper

    @Substitution(
        klass="Resampler",
        examples="""
    >>> df = pd.DataFrame({'A': [1, 2, 3, 4]},
    ...                   index=pd.date_range('2012-08-02', periods=4))
    >>> df
                A
    2012-08-02  1
    2012-08-03  2
    2012-08-04  3
    2012-08-05  4

    To get the difference between each 2-day period's maximum and minimum
    value in one pass, you can do

    >>> df.resample('2D').pipe(lambda x: x.max() - x.min())
                A
    2012-08-02  1
    2012-08-04  1""",
    )
    @Appender(_pipe_template)
    def pipe(
        self,
        func: Callable[..., T] | tuple[Callable[..., T], str],
        *args,
        **kwargs,
    ) -> T:
        return super().pipe(func, *args, **kwargs)

    _agg_see_also_doc = dedent(
        """
    See Also
    --------
    DataFrame.groupby.aggregate : Aggregate using callable, string, dict,
        or list of string/callables.
    DataFrame.resample.transform : Transforms the Series on each group
        based on the given function.
    DataFrame.aggregate: Aggregate using one or more
        operations over the specified axis.
    """
    )

    _agg_examples_doc = dedent(
        """
    Examples
    --------
    >>> s = pd.Series([1, 2, 3, 4, 5],
    ...               index=pd.date_range('20130101', periods=5, freq='s'))
    >>> s
    2013-01-01 00:00:00    1
    2013-01-01 00:00:01    2
    2013-01-01 00:00:02    3
    2013-01-01 00:00:03    4
    2013-01-01 00:00:04    5
    Freq: S, dtype: int64

    >>> r = s.resample('2s')

    >>> r.agg(np.sum)
    2013-01-01 00:00:00    3
    2013-01-01 00:00:02    7
    2013-01-01 00:00:04    5
    Freq: 2S, dtype: int64

    >>> r.agg(['sum', 'mean', 'max'])
                         sum  mean  max
    2013-01-01 00:00:00    3   1.5    2
    2013-01-01 00:00:02    7   3.5    4
    2013-01-01 00:00:04    5   5.0    5

    >>> r.agg({'result': lambda x: x.mean() / x.std(),
    ...        'total': np.sum})
                           result  total
    2013-01-01 00:00:00  2.121320      3
    2013-01-01 00:00:02  4.949747      7
    2013-01-01 00:00:04       NaN      5

    >>> r.agg(average="mean", total="sum")
                             average  total
    2013-01-01 00:00:00      1.5      3
    2013-01-01 00:00:02      3.5      7
    2013-01-01 00:00:04      5.0      5
    """
    )

    @doc(
        _shared_docs["aggregate"],
        see_also=_agg_see_also_doc,
        examples=_agg_examples_doc,
        klass="DataFrame",
        axis="",
    )
    def aggregate(self, func=None, *args, **kwargs):

        result = ResamplerWindowApply(self, func, args=args, kwargs=kwargs).agg()
        if result is None:
            how = func
            result = self._groupby_and_aggregate(how, *args, **kwargs)

        result = self._apply_loffset(result)
        return result

    agg = aggregate
    apply = aggregate

    def transform(self, arg, *args, **kwargs):
        """
        Call function producing a like-indexed Series on each group and return
        a Series with the transformed values.

        Parameters
        ----------
        arg : function
            To apply to each group. Should return a Series with the same index.

        Returns
        -------
        transformed : Series

        Examples
        --------
        >>> s = pd.Series([1, 2],
        ...               index=pd.date_range('20180101',
        ...                                   periods=2,
        ...                                   freq='1h'))
        >>> s
        2018-01-01 00:00:00    1
        2018-01-01 01:00:00    2
        Freq: H, dtype: int64

        >>> resampled = s.resample('15min')
        >>> resampled.transform(lambda x: (x - x.mean()) / x.std())
        2018-01-01 00:00:00   NaN
        2018-01-01 01:00:00   NaN
        Freq: H, dtype: float64
        """
        return self._selected_obj.groupby(self.groupby).transform(arg, *args, **kwargs)

    def _downsample(self, f):
        raise AbstractMethodError(self)

    def _upsample(self, f, limit=None, fill_value=None):
        raise AbstractMethodError(self)

    def _gotitem(self, key, ndim: int, subset=None):
        """
        Sub-classes to define. Return a sliced object.

        Parameters
        ----------
        key : string / list of selections
        ndim : {1, 2}
            requested ndim of result
        subset : object, default None
            subset to act on
        """
        grouper = self.grouper
        if subset is None:
            subset = self.obj
        grouped = get_groupby(
            subset, by=None, grouper=grouper, axis=self.axis, group_keys=self.group_keys
        )

        # try the key selection
        try:
            return grouped[key]
        except KeyError:
            return grouped

    def _groupby_and_aggregate(self, how, *args, **kwargs):
        """
        Re-evaluate the obj with a groupby aggregation.
        """
        grouper = self.grouper

        obj = self._selected_obj
        grouped = get_groupby(
            obj, by=None, grouper=grouper, axis=self.axis, group_keys=self.group_keys
        )

        try:
            if isinstance(obj, ABCDataFrame) and callable(how):
                # Check if the function is reducing or not.
                result = grouped._aggregate_item_by_item(how, *args, **kwargs)
            else:
                result = grouped.aggregate(how, *args, **kwargs)
        except DataError:
            # got TypeErrors on aggregation
            result = grouped.apply(how, *args, **kwargs)
        except (AttributeError, KeyError):
            # we have a non-reducing function; try to evaluate
            # alternatively we want to evaluate only a column of the input

            # test_apply_to_one_column_of_df the function being applied references
            #  a DataFrame column, but aggregate_item_by_item operates column-wise
            #  on Series, raising AttributeError or KeyError
            #  (depending on whether the column lookup uses getattr/__getitem__)
            result = grouped.apply(how, *args, **kwargs)

        except ValueError as err:
            if "Must produce aggregated value" in str(err):
                # raised in _aggregate_named
                # see test_apply_without_aggregation, test_apply_with_mutated_index
                pass
            else:
                raise

            # we have a non-reducing function
            # try to evaluate
            result = grouped.apply(how, *args, **kwargs)

        result = self._apply_loffset(result)
        return self._wrap_result(result)

    def _apply_loffset(self, result):
        """
        If loffset is set, offset the result index.

        This is NOT an idempotent routine, it will be applied
        exactly once to the result.

        Parameters
        ----------
        result : Series or DataFrame
            the result of resample
        """
        # error: Cannot determine type of 'loffset'
        needs_offset = (
            isinstance(
                self.loffset,  # type: ignore[has-type]
                (DateOffset, timedelta, np.timedelta64),
            )
            and isinstance(result.index, DatetimeIndex)
            and len(result.index) > 0
        )

        if needs_offset:
            # error: Cannot determine type of 'loffset'
            result.index = result.index + self.loffset  # type: ignore[has-type]

        self.loffset = None
        return result

    def _get_resampler_for_grouping(self, groupby):
        """
        Return the correct class for resampling with groupby.
        """
        return self._resampler_for_grouping(self, groupby=groupby)

    def _wrap_result(self, result):
        """
        Potentially wrap any results.
        """
        if isinstance(result, ABCSeries) and self._selection is not None:
            result.name = self._selection

        if isinstance(result, ABCSeries) and result.empty:
            obj = self.obj
            # When index is all NaT, result is empty but index is not
            result.index = _asfreq_compat(obj.index[:0], freq=self.freq)
            result.name = getattr(obj, "name", None)

        return result

    def pad(self, limit=None):
        """
        Forward fill the values.

        Parameters
        ----------
        limit : int, optional
            Limit of how many values to fill.

        Returns
        -------
        An upsampled Series.

        See Also
        --------
        Series.fillna: Fill NA/NaN values using the specified method.
        DataFrame.fillna: Fill NA/NaN values using the specified method.
        """
        return self._upsample("pad", limit=limit)

    ffill = pad

    def nearest(self, limit=None):
        """
        Resample by using the nearest value.

        When resampling data, missing values may appear (e.g., when the
        resampling frequency is higher than the original frequency).
        The `nearest` method will replace ``NaN`` values that appeared in
        the resampled data with the value from the nearest member of the
        sequence, based on the index value.
        Missing values that existed in the original data will not be modified.
        If `limit` is given, fill only this many values in each direction for
        each of the original values.

        Parameters
        ----------
        limit : int, optional
            Limit of how many values to fill.

        Returns
        -------
        Series or DataFrame
            An upsampled Series or DataFrame with ``NaN`` values filled with
            their nearest value.

        See Also
        --------
        backfill : Backward fill the new missing values in the resampled data.
        pad : Forward fill ``NaN`` values.

        Examples
        --------
        >>> s = pd.Series([1, 2],
        ...               index=pd.date_range('20180101',
        ...                                   periods=2,
        ...                                   freq='1h'))
        >>> s
        2018-01-01 00:00:00    1
        2018-01-01 01:00:00    2
        Freq: H, dtype: int64

        >>> s.resample('15min').nearest()
        2018-01-01 00:00:00    1
        2018-01-01 00:15:00    1
        2018-01-01 00:30:00    2
        2018-01-01 00:45:00    2
        2018-01-01 01:00:00    2
        Freq: 15T, dtype: int64

        Limit the number of upsampled values imputed by the nearest:

        >>> s.resample('15min').nearest(limit=1)
        2018-01-01 00:00:00    1.0
        2018-01-01 00:15:00    1.0
        2018-01-01 00:30:00    NaN
        2018-01-01 00:45:00    2.0
        2018-01-01 01:00:00    2.0
        Freq: 15T, dtype: float64
        """
        return self._upsample("nearest", limit=limit)

    def backfill(self, limit=None):
        """
        Backward fill the new missing values in the resampled data.

        In statistics, imputation is the process of replacing missing data with
        substituted values [1]_. When resampling data, missing values may
        appear (e.g., when the resampling frequency is higher than the original
        frequency). The backward fill will replace NaN values that appeared in
        the resampled data with the next value in the original sequence.
        Missing values that existed in the original data will not be modified.

        Parameters
        ----------
        limit : int, optional
            Limit of how many values to fill.

        Returns
        -------
        Series, DataFrame
            An upsampled Series or DataFrame with backward filled NaN values.

        See Also
        --------
        bfill : Alias of backfill.
        fillna : Fill NaN values using the specified method, which can be
            'backfill'.
        nearest : Fill NaN values with nearest neighbor starting from center.
        pad : Forward fill NaN values.
        Series.fillna : Fill NaN values in the Series using the
            specified method, which can be 'backfill'.
        DataFrame.fillna : Fill NaN values in the DataFrame using the
            specified method, which can be 'backfill'.

        References
        ----------
        .. [1] https://en.wikipedia.org/wiki/Imputation_(statistics)

        Examples
        --------
        Resampling a Series:

        >>> s = pd.Series([1, 2, 3],
        ...               index=pd.date_range('20180101', periods=3, freq='h'))
        >>> s
        2018-01-01 00:00:00    1
        2018-01-01 01:00:00    2
        2018-01-01 02:00:00    3
        Freq: H, dtype: int64

        >>> s.resample('30min').backfill()
        2018-01-01 00:00:00    1
        2018-01-01 00:30:00    2
        2018-01-01 01:00:00    2
        2018-01-01 01:30:00    3
        2018-01-01 02:00:00    3
        Freq: 30T, dtype: int64

        >>> s.resample('15min').backfill(limit=2)
        2018-01-01 00:00:00    1.0
        2018-01-01 00:15:00    NaN
        2018-01-01 00:30:00    2.0
        2018-01-01 00:45:00    2.0
        2018-01-01 01:00:00    2.0
        2018-01-01 01:15:00    NaN
        2018-01-01 01:30:00    3.0
        2018-01-01 01:45:00    3.0
        2018-01-01 02:00:00    3.0
        Freq: 15T, dtype: float64

        Resampling a DataFrame that has missing values:

        >>> df = pd.DataFrame({'a': [2, np.nan, 6], 'b': [1, 3, 5]},
        ...                   index=pd.date_range('20180101', periods=3,
        ...                                       freq='h'))
        >>> df
                               a  b
        2018-01-01 00:00:00  2.0  1
        2018-01-01 01:00:00  NaN  3
        2018-01-01 02:00:00  6.0  5

        >>> df.resample('30min').backfill()
                               a  b
        2018-01-01 00:00:00  2.0  1
        2018-01-01 00:30:00  NaN  3
        2018-01-01 01:00:00  NaN  3
        2018-01-01 01:30:00  6.0  5
        2018-01-01 02:00:00  6.0  5

        >>> df.resample('15min').backfill(limit=2)
                               a    b
        2018-01-01 00:00:00  2.0  1.0
        2018-01-01 00:15:00  NaN  NaN
        2018-01-01 00:30:00  NaN  3.0
        2018-01-01 00:45:00  NaN  3.0
        2018-01-01 01:00:00  NaN  3.0
        2018-01-01 01:15:00  NaN  NaN
        2018-01-01 01:30:00  6.0  5.0
        2018-01-01 01:45:00  6.0  5.0
        2018-01-01 02:00:00  6.0  5.0
        """
        return self._upsample("backfill", limit=limit)

    bfill = backfill

    def fillna(self, method, limit=None):
        """
        Fill missing values introduced by upsampling.

        In statistics, imputation is the process of replacing missing data with
        substituted values [1]_. When resampling data, missing values may
        appear (e.g., when the resampling frequency is higher than the original
        frequency).

        Missing values that existed in the original data will
        not be modified.

        Parameters
        ----------
        method : {'pad', 'backfill', 'ffill', 'bfill', 'nearest'}
            Method to use for filling holes in resampled data

            * 'pad' or 'ffill': use previous valid observation to fill gap
              (forward fill).
            * 'backfill' or 'bfill': use next valid observation to fill gap.
            * 'nearest': use nearest valid observation to fill gap.

        limit : int, optional
            Limit of how many consecutive missing values to fill.

        Returns
        -------
        Series or DataFrame
            An upsampled Series or DataFrame with missing values filled.

        See Also
        --------
        backfill : Backward fill NaN values in the resampled data.
        pad : Forward fill NaN values in the resampled data.
        nearest : Fill NaN values in the resampled data
            with nearest neighbor starting from center.
        interpolate : Fill NaN values using interpolation.
        Series.fillna : Fill NaN values in the Series using the
            specified method, which can be 'bfill' and 'ffill'.
        DataFrame.fillna : Fill NaN values in the DataFrame using the
            specified method, which can be 'bfill' and 'ffill'.

        References
        ----------
        .. [1] https://en.wikipedia.org/wiki/Imputation_(statistics)

        Examples
        --------
        Resampling a Series:

        >>> s = pd.Series([1, 2, 3],
        ...               index=pd.date_range('20180101', periods=3, freq='h'))
        >>> s
        2018-01-01 00:00:00    1
        2018-01-01 01:00:00    2
        2018-01-01 02:00:00    3
        Freq: H, dtype: int64

        Without filling the missing values you get:

        >>> s.resample("30min").asfreq()
        2018-01-01 00:00:00    1.0
        2018-01-01 00:30:00    NaN
        2018-01-01 01:00:00    2.0
        2018-01-01 01:30:00    NaN
        2018-01-01 02:00:00    3.0
        Freq: 30T, dtype: float64

        >>> s.resample('30min').fillna("backfill")
        2018-01-01 00:00:00    1
        2018-01-01 00:30:00    2
        2018-01-01 01:00:00    2
        2018-01-01 01:30:00    3
        2018-01-01 02:00:00    3
        Freq: 30T, dtype: int64

        >>> s.resample('15min').fillna("backfill", limit=2)
        2018-01-01 00:00:00    1.0
        2018-01-01 00:15:00    NaN
        2018-01-01 00:30:00    2.0
        2018-01-01 00:45:00    2.0
        2018-01-01 01:00:00    2.0
        2018-01-01 01:15:00    NaN
        2018-01-01 01:30:00    3.0
        2018-01-01 01:45:00    3.0
        2018-01-01 02:00:00    3.0
        Freq: 15T, dtype: float64

        >>> s.resample('30min').fillna("pad")
        2018-01-01 00:00:00    1
        2018-01-01 00:30:00    1
        2018-01-01 01:00:00    2
        2018-01-01 01:30:00    2
        2018-01-01 02:00:00    3
        Freq: 30T, dtype: int64

        >>> s.resample('30min').fillna("nearest")
        2018-01-01 00:00:00    1
        2018-01-01 00:30:00    2
        2018-01-01 01:00:00    2
        2018-01-01 01:30:00    3
        2018-01-01 02:00:00    3
        Freq: 30T, dtype: int64

        Missing values present before the upsampling are not affected.

        >>> sm = pd.Series([1, None, 3],
        ...               index=pd.date_range('20180101', periods=3, freq='h'))
        >>> sm
        2018-01-01 00:00:00    1.0
        2018-01-01 01:00:00    NaN
        2018-01-01 02:00:00    3.0
        Freq: H, dtype: float64

        >>> sm.resample('30min').fillna('backfill')
        2018-01-01 00:00:00    1.0
        2018-01-01 00:30:00    NaN
        2018-01-01 01:00:00    NaN
        2018-01-01 01:30:00    3.0
        2018-01-01 02:00:00    3.0
        Freq: 30T, dtype: float64

        >>> sm.resample('30min').fillna('pad')
        2018-01-01 00:00:00    1.0
        2018-01-01 00:30:00    1.0
        2018-01-01 01:00:00    NaN
        2018-01-01 01:30:00    NaN
        2018-01-01 02:00:00    3.0
        Freq: 30T, dtype: float64

        >>> sm.resample('30min').fillna('nearest')
        2018-01-01 00:00:00    1.0
        2018-01-01 00:30:00    NaN
        2018-01-01 01:00:00    NaN
        2018-01-01 01:30:00    3.0
        2018-01-01 02:00:00    3.0
        Freq: 30T, dtype: float64

        DataFrame resampling is done column-wise. All the same options are
        available.

        >>> df = pd.DataFrame({'a': [2, np.nan, 6], 'b': [1, 3, 5]},
        ...                   index=pd.date_range('20180101', periods=3,
        ...                                       freq='h'))
        >>> df
                               a  b
        2018-01-01 00:00:00  2.0  1
        2018-01-01 01:00:00  NaN  3
        2018-01-01 02:00:00  6.0  5

        >>> df.resample('30min').fillna("bfill")
                               a  b
        2018-01-01 00:00:00  2.0  1
        2018-01-01 00:30:00  NaN  3
        2018-01-01 01:00:00  NaN  3
        2018-01-01 01:30:00  6.0  5
        2018-01-01 02:00:00  6.0  5
        """
        return self._upsample(method, limit=limit)

    @deprecate_nonkeyword_arguments(version=None, allowed_args=["self", "method"])
    @doc(NDFrame.interpolate, **_shared_docs_kwargs)
    def interpolate(
        self,
        method="linear",
        axis=0,
        limit=None,
        inplace=False,
        limit_direction="forward",
        limit_area=None,
        downcast=None,
        **kwargs,
    ):
        """
        Interpolate values according to different methods.
        """
        result = self._upsample("asfreq")
        return result.interpolate(
            method=method,
            axis=axis,
            limit=limit,
            inplace=inplace,
            limit_direction=limit_direction,
            limit_area=limit_area,
            downcast=downcast,
            **kwargs,
        )

    def asfreq(self, fill_value=None):
        """
        Return the values at the new freq, essentially a reindex.

        Parameters
        ----------
        fill_value : scalar, optional
            Value to use for missing values, applied during upsampling (note
            this does not fill NaNs that already were present).

        Returns
        -------
        DataFrame or Series
            Values at the specified freq.

        See Also
        --------
        Series.asfreq: Convert TimeSeries to specified frequency.
        DataFrame.asfreq: Convert TimeSeries to specified frequency.
        """
        return self._upsample("asfreq", fill_value=fill_value)

    def std(self, ddof=1, *args, **kwargs):
        """
        Compute standard deviation of groups, excluding missing values.

        Parameters
        ----------
        ddof : int, default 1
            Degrees of freedom.

        Returns
        -------
        DataFrame or Series
            Standard deviation of values within each group.
        """
        nv.validate_resampler_func("std", args, kwargs)
        # error: Unexpected keyword argument "ddof" for "_downsample"
        return self._downsample("std", ddof=ddof)  # type: ignore[call-arg]

    def var(self, ddof=1, *args, **kwargs):
        """
        Compute variance of groups, excluding missing values.

        Parameters
        ----------
        ddof : int, default 1
            Degrees of freedom.

        Returns
        -------
        DataFrame or Series
            Variance of values within each group.
        """
        nv.validate_resampler_func("var", args, kwargs)
        # error: Unexpected keyword argument "ddof" for "_downsample"
        return self._downsample("var", ddof=ddof)  # type: ignore[call-arg]

    @doc(GroupBy.size)
    def size(self):
        result = self._downsample("size")
        if not len(self.ax):
            from pandas import Series

            if self._selected_obj.ndim == 1:
                name = self._selected_obj.name
            else:
                name = None
            result = Series([], index=result.index, dtype="int64", name=name)
        return result

    @doc(GroupBy.count)
    def count(self):
        result = self._downsample("count")
        if not len(self.ax):
            if self._selected_obj.ndim == 1:
                result = type(self._selected_obj)(
                    [], index=result.index, dtype="int64", name=self._selected_obj.name
                )
            else:
                from pandas import DataFrame

                result = DataFrame(
                    [], index=result.index, columns=result.columns, dtype="int64"
                )

        return result

    def quantile(self, q=0.5, **kwargs):
        """
        Return value at the given quantile.

        Parameters
        ----------
        q : float or array-like, default 0.5 (50% quantile)

        Returns
        -------
        DataFrame or Series
            Quantile of values within each group.

        See Also
        --------
        Series.quantile
            Return a series, where the index is q and the values are the quantiles.
        DataFrame.quantile
            Return a DataFrame, where the columns are the columns of self,
            and the values are the quantiles.
        DataFrameGroupBy.quantile
            Return a DataFrame, where the coulmns are groupby columns,
            and the values are its quantiles.
        """
        # error: Unexpected keyword argument "q" for "_downsample"
        # error: Too many arguments for "_downsample"
        return self._downsample("quantile", q=q, **kwargs)  # type: ignore[call-arg]


# downsample methods
for method in ["sum", "prod", "min", "max", "first", "last"]:

    def f(self, _method=method, min_count=0, *args, **kwargs):
        nv.validate_resampler_func(_method, args, kwargs)
        return self._downsample(_method, min_count=min_count)

    f.__doc__ = getattr(GroupBy, method).__doc__
    setattr(Resampler, method, f)


# downsample methods
for method in ["mean", "sem", "median", "ohlc"]:

    def g(self, _method=method, *args, **kwargs):
        nv.validate_resampler_func(_method, args, kwargs)
        return self._downsample(_method)

    g.__doc__ = getattr(GroupBy, method).__doc__
    setattr(Resampler, method, g)


# series only methods
for method in ["nunique"]:

    def h(self, _method=method):
        return self._downsample(_method)

    h.__doc__ = getattr(SeriesGroupBy, method).__doc__
    setattr(Resampler, method, h)


class _GroupByMixin(PandasObject):
    """
    Provide the groupby facilities.
    """

    _attributes: list[str]  # in practice the same as Resampler._attributes
    _selection: IndexLabel | None = None

    def __init__(self, obj, parent=None, groupby=None, **kwargs):
        # reached via ._gotitem and _get_resampler_for_grouping

        if parent is None:
            parent = obj

        # initialize our GroupByMixin object with
        # the resampler attributes
        for attr in self._attributes:
            setattr(self, attr, kwargs.get(attr, getattr(parent, attr)))
        self._selection = kwargs.get("selection")

        self.binner = parent.binner

        self._groupby = groupby
        self._groupby.mutated = True
        self._groupby.grouper.mutated = True
        self.groupby = copy.copy(parent.groupby)

    @no_type_check
    def _apply(self, f, *args, **kwargs):
        """
        Dispatch to _upsample; we are stripping all of the _upsample kwargs and
        performing the original function call on the grouped object.
        """

        def func(x):
            x = self._shallow_copy(x, groupby=self.groupby)

            if isinstance(f, str):
                return getattr(x, f)(**kwargs)

            return x.apply(f, *args, **kwargs)

        result = self._groupby.apply(func)
        return self._wrap_result(result)

    _upsample = _apply
    _downsample = _apply
    _groupby_and_aggregate = _apply

    @final
    def _gotitem(self, key, ndim, subset=None):
        """
        Sub-classes to define. Return a sliced object.

        Parameters
        ----------
        key : string / list of selections
        ndim : {1, 2}
            requested ndim of result
        subset : object, default None
            subset to act on
        """
        # create a new object to prevent aliasing
        if subset is None:
            # error: "GotItemMixin" has no attribute "obj"
            subset = self.obj  # type: ignore[attr-defined]

        # we need to make a shallow copy of ourselves
        # with the same groupby
        kwargs = {attr: getattr(self, attr) for attr in self._attributes}

        # Try to select from a DataFrame, falling back to a Series
        try:
            groupby = self._groupby[key]
        except IndexError:
            groupby = self._groupby

        selection = None
        if subset.ndim == 2 and (
            (lib.is_scalar(key) and key in subset) or lib.is_list_like(key)
        ):
            selection = key

        new_rs = type(self)(
            subset, groupby=groupby, parent=self, selection=selection, **kwargs
        )
        return new_rs


class DatetimeIndexResampler(Resampler):
    @property
    def _resampler_for_grouping(self):
        return DatetimeIndexResamplerGroupby

    def _get_binner_for_time(self):

        # this is how we are actually creating the bins
        if self.kind == "period":
            return self.groupby._get_time_period_bins(self.ax)
        return self.groupby._get_time_bins(self.ax)

    def _downsample(self, how, **kwargs):
        """
        Downsample the cython defined function.

        Parameters
        ----------
        how : string / cython mapped function
        **kwargs : kw args passed to how function
        """
        how = com.get_cython_func(how) or how
        ax = self.ax
        obj = self._selected_obj

        if not len(ax):
            # reset to the new freq
            obj = obj.copy()
            obj.index = obj.index._with_freq(self.freq)
            assert obj.index.freq == self.freq, (obj.index.freq, self.freq)
            return obj

        # do we have a regular frequency

        # error: Item "None" of "Optional[Any]" has no attribute "binlabels"
        if (
            (ax.freq is not None or ax.inferred_freq is not None)
            and len(self.grouper.binlabels) > len(ax)
            and how is None
        ):

            # let's do an asfreq
            return self.asfreq()

        # we are downsampling
        # we want to call the actual grouper method here
        result = obj.groupby(self.grouper, axis=self.axis).aggregate(how, **kwargs)

        result = self._apply_loffset(result)
        return self._wrap_result(result)

    def _adjust_binner_for_upsample(self, binner):
        """
        Adjust our binner when upsampling.

        The range of a new index should not be outside specified range
        """
        if self.closed == "right":
            binner = binner[1:]
        else:
            binner = binner[:-1]
        return binner

    def _upsample(self, method, limit=None, fill_value=None):
        """
        Parameters
        ----------
        method : string {'backfill', 'bfill', 'pad',
            'ffill', 'asfreq'} method for upsampling
        limit : int, default None
            Maximum size gap to fill when reindexing
        fill_value : scalar, default None
            Value to use for missing values

        See Also
        --------
        .fillna: Fill NA/NaN values using the specified method.

        """
        if self.axis:
            raise AssertionError("axis must be 0")
        if self._from_selection:
            raise ValueError(
                "Upsampling from level= or on= selection "
                "is not supported, use .set_index(...) "
                "to explicitly set index to datetime-like"
            )

        ax = self.ax
        obj = self._selected_obj
        binner = self.binner
        res_index = self._adjust_binner_for_upsample(binner)

        # if we have the same frequency as our axis, then we are equal sampling
        if (
            limit is None
            and to_offset(ax.inferred_freq) == self.freq
            and len(obj) == len(res_index)
        ):
            result = obj.copy()
            result.index = res_index
        else:
            result = obj.reindex(
                res_index, method=method, limit=limit, fill_value=fill_value
            )

        result = self._apply_loffset(result)
        return self._wrap_result(result)

    def _wrap_result(self, result):
        result = super()._wrap_result(result)

        # we may have a different kind that we were asked originally
        # convert if needed
        if self.kind == "period" and not isinstance(result.index, PeriodIndex):
            result.index = result.index.to_period(self.freq)
        return result


class DatetimeIndexResamplerGroupby(_GroupByMixin, DatetimeIndexResampler):
    """
    Provides a resample of a groupby implementation
    """

    @property
    def _constructor(self):
        return DatetimeIndexResampler


class PeriodIndexResampler(DatetimeIndexResampler):
    @property
    def _resampler_for_grouping(self):
        return PeriodIndexResamplerGroupby

    def _get_binner_for_time(self):
        if self.kind == "timestamp":
            return super()._get_binner_for_time()
        return self.groupby._get_period_bins(self.ax)

    def _convert_obj(self, obj: NDFrameT) -> NDFrameT:
        obj = super()._convert_obj(obj)

        if self._from_selection:
            # see GH 14008, GH 12871
            msg = (
                "Resampling from level= or on= selection "
                "with a PeriodIndex is not currently supported, "
                "use .set_index(...) to explicitly set index"
            )
            raise NotImplementedError(msg)

        if self.loffset is not None:
            # Cannot apply loffset/timedelta to PeriodIndex -> convert to
            # timestamps
            self.kind = "timestamp"

        # convert to timestamp
        if self.kind == "timestamp":
            obj = obj.to_timestamp(how=self.convention)

        return obj

    def _downsample(self, how, **kwargs):
        """
        Downsample the cython defined function.

        Parameters
        ----------
        how : string / cython mapped function
        **kwargs : kw args passed to how function
        """
        # we may need to actually resample as if we are timestamps
        if self.kind == "timestamp":
            return super()._downsample(how, **kwargs)

        how = com.get_cython_func(how) or how
        ax = self.ax

        if is_subperiod(ax.freq, self.freq):
            # Downsampling
            return self._groupby_and_aggregate(how, **kwargs)
        elif is_superperiod(ax.freq, self.freq):
            if how == "ohlc":
                # GH #13083
                # upsampling to subperiods is handled as an asfreq, which works
                # for pure aggregating/reducing methods
                # OHLC reduces along the time dimension, but creates multiple
                # values for each period -> handle by _groupby_and_aggregate()
                return self._groupby_and_aggregate(how)
            return self.asfreq()
        elif ax.freq == self.freq:
            return self.asfreq()

        raise IncompatibleFrequency(
            f"Frequency {ax.freq} cannot be resampled to {self.freq}, "
            "as they are not sub or super periods"
        )

    def _upsample(self, method, limit=None, fill_value=None):
        """
        Parameters
        ----------
        method : {'backfill', 'bfill', 'pad', 'ffill'}
            Method for upsampling.
        limit : int, default None
            Maximum size gap to fill when reindexing.
        fill_value : scalar, default None
            Value to use for missing values.

        See Also
        --------
        .fillna: Fill NA/NaN values using the specified method.

        """
        # we may need to actually resample as if we are timestamps
        if self.kind == "timestamp":
            return super()._upsample(method, limit=limit, fill_value=fill_value)

        ax = self.ax
        obj = self.obj
        new_index = self.binner

        # Start vs. end of period
        memb = ax.asfreq(self.freq, how=self.convention)

        # Get the fill indexer
        indexer = memb.get_indexer(new_index, method=method, limit=limit)
        new_obj = _take_new_index(
            obj,
            indexer,
            new_index,
            axis=self.axis,
        )
        return self._wrap_result(new_obj)


class PeriodIndexResamplerGroupby(_GroupByMixin, PeriodIndexResampler):
    """
    Provides a resample of a groupby implementation.
    """

    @property
    def _constructor(self):
        return PeriodIndexResampler


class TimedeltaIndexResampler(DatetimeIndexResampler):
    @property
    def _resampler_for_grouping(self):
        return TimedeltaIndexResamplerGroupby

    def _get_binner_for_time(self):
        return self.groupby._get_time_delta_bins(self.ax)

    def _adjust_binner_for_upsample(self, binner):
        """
        Adjust our binner when upsampling.

        The range of a new index is allowed to be greater than original range
        so we don't need to change the length of a binner, GH 13022
        """
        return binner


class TimedeltaIndexResamplerGroupby(_GroupByMixin, TimedeltaIndexResampler):
    """
    Provides a resample of a groupby implementation.
    """

    @property
    def _constructor(self):
        return TimedeltaIndexResampler


def get_resampler(obj, kind=None, **kwds):
    """
    Create a TimeGrouper and return our resampler.
    """
    tg = TimeGrouper(**kwds)
    return tg._get_resampler(obj, kind=kind)


get_resampler.__doc__ = Resampler.__doc__


def get_resampler_for_grouping(
    groupby, rule, how=None, fill_method=None, limit=None, kind=None, on=None, **kwargs
):
    """
    Return our appropriate resampler when grouping as well.
    """
    # .resample uses 'on' similar to how .groupby uses 'key'
    tg = TimeGrouper(freq=rule, key=on, **kwargs)
    resampler = tg._get_resampler(groupby.obj, kind=kind)
    return resampler._get_resampler_for_grouping(groupby=groupby)


class TimeGrouper(Grouper):
    """
    Custom groupby class for time-interval grouping.

    Parameters
    ----------
    freq : pandas date offset or offset alias for identifying bin edges
    closed : closed end of interval; 'left' or 'right'
    label : interval boundary to use for labeling; 'left' or 'right'
    convention : {'start', 'end', 'e', 's'}
        If axis is PeriodIndex
    """

    _attributes = Grouper._attributes + (
        "closed",
        "label",
        "how",
        "loffset",
        "kind",
        "convention",
        "origin",
        "offset",
    )

    def __init__(
        self,
        freq="Min",
        closed: Literal["left", "right"] | None = None,
        label: str | None = None,
        how="mean",
        axis=0,
        fill_method=None,
        limit=None,
        loffset=None,
<<<<<<< HEAD
        kind: Optional[str] = None,
        convention: Optional[str] = None,
        base: Optional[int] = None,
        origin: Union[str, TimestampConvertibleTypes] = "start_day",
        offset: Optional[TimedeltaConvertibleTypes] = None,
        group_keys: Optional[bool] = True,
=======
        kind: str | None = None,
        convention: str | None = None,
        base: int | None = None,
        origin: str | TimestampConvertibleTypes = "start_day",
        offset: TimedeltaConvertibleTypes | None = None,
>>>>>>> 7e51bd73
        **kwargs,
    ):
        # Check for correctness of the keyword arguments which would
        # otherwise silently use the default if misspelled
        if label not in {None, "left", "right"}:
            raise ValueError(f"Unsupported value {label} for `label`")
        if closed not in {None, "left", "right"}:
            raise ValueError(f"Unsupported value {closed} for `closed`")
        if convention not in {None, "start", "end", "e", "s"}:
            raise ValueError(f"Unsupported value {convention} for `convention`")

        freq = to_offset(freq)

        end_types = {"M", "A", "Q", "BM", "BA", "BQ", "W"}
        rule = freq.rule_code
        if rule in end_types or ("-" in rule and rule[: rule.find("-")] in end_types):
            if closed is None:
                closed = "right"
            if label is None:
                label = "right"
        else:
            # The backward resample sets ``closed`` to ``'right'`` by default
            # since the last value should be considered as the edge point for
            # the last bin. When origin in "end" or "end_day", the value for a
            # specific ``Timestamp`` index stands for the resample result from
            # the current ``Timestamp`` minus ``freq`` to the current
            # ``Timestamp`` with a right close.
            if origin in ["end", "end_day"]:
                if closed is None:
                    closed = "right"
                if label is None:
                    label = "right"
            else:
                if closed is None:
                    closed = "left"
                if label is None:
                    label = "left"

        self.closed = closed
        self.label = label
        self.kind = kind

        self.convention = convention or "E"
        self.convention = self.convention.lower()

        self.how = how
        self.fill_method = fill_method
        self.limit = limit
        self.group_keys = group_keys

        if origin in ("epoch", "start", "start_day", "end", "end_day"):
            self.origin = origin
        else:
            try:
                self.origin = Timestamp(origin)
            except (ValueError, TypeError) as err:
                raise ValueError(
                    "'origin' should be equal to 'epoch', 'start', 'start_day', "
                    "'end', 'end_day' or "
                    f"should be a Timestamp convertible type. Got '{origin}' instead."
                ) from err

        try:
            self.offset = Timedelta(offset) if offset is not None else None
        except (ValueError, TypeError) as err:
            raise ValueError(
                "'offset' should be a Timedelta convertible type. "
                f"Got '{offset}' instead."
            ) from err

        # always sort time groupers
        kwargs["sort"] = True

        # Handle deprecated arguments since v1.1.0 of `base` and `loffset` (GH #31809)
        if base is not None and offset is not None:
            raise ValueError("'offset' and 'base' cannot be present at the same time")

        if base and isinstance(freq, Tick):
            # this conversion handle the default behavior of base and the
            # special case of GH #10530. Indeed in case when dealing with
            # a TimedeltaIndex base was treated as a 'pure' offset even though
            # the default behavior of base was equivalent of a modulo on
            # freq_nanos.
            self.offset = Timedelta(base * freq.nanos // freq.n)

        if isinstance(loffset, str):
            loffset = to_offset(loffset)
        self.loffset = loffset

        super().__init__(freq=freq, axis=axis, **kwargs)

    def _get_resampler(self, obj, kind=None):
        """
        Return my resampler or raise if we have an invalid axis.

        Parameters
        ----------
        obj : input object
        kind : string, optional
            'period','timestamp','timedelta' are valid

        Returns
        -------
        a Resampler

        Raises
        ------
        TypeError if incompatible axis

        """
        self._set_grouper(obj)

        ax = self.ax
        if isinstance(ax, DatetimeIndex):
            return DatetimeIndexResampler(
                obj, groupby=self, kind=kind, axis=self.axis, group_keys=self.group_keys
            )
        elif isinstance(ax, PeriodIndex) or kind == "period":
            return PeriodIndexResampler(
                obj, groupby=self, kind=kind, axis=self.axis, group_keys=self.group_keys
            )
        elif isinstance(ax, TimedeltaIndex):
            return TimedeltaIndexResampler(
                obj, groupby=self, axis=self.axis, group_keys=self.group_keys
            )

        raise TypeError(
            "Only valid with DatetimeIndex, "
            "TimedeltaIndex or PeriodIndex, "
            f"but got an instance of '{type(ax).__name__}'"
        )

    def _get_grouper(self, obj, validate: bool = True):
        # create the resampler and return our binner
        r = self._get_resampler(obj)
        return r.binner, r.grouper, r.obj

    def _get_time_bins(self, ax: DatetimeIndex):
        if not isinstance(ax, DatetimeIndex):
            raise TypeError(
                "axis must be a DatetimeIndex, but got "
                f"an instance of {type(ax).__name__}"
            )

        if len(ax) == 0:
            binner = labels = DatetimeIndex(data=[], freq=self.freq, name=ax.name)
            return binner, [], labels

        first, last = _get_timestamp_range_edges(
            ax.min(),
            ax.max(),
            self.freq,
            closed=self.closed,
            origin=self.origin,
            offset=self.offset,
        )
        # GH #12037
        # use first/last directly instead of call replace() on them
        # because replace() will swallow the nanosecond part
        # thus last bin maybe slightly before the end if the end contains
        # nanosecond part and lead to `Values falls after last bin` error
        # GH 25758: If DST lands at midnight (e.g. 'America/Havana'), user feedback
        # has noted that ambiguous=True provides the most sensible result
        binner = labels = date_range(
            freq=self.freq,
            start=first,
            end=last,
            tz=ax.tz,
            name=ax.name,
            ambiguous=True,
            nonexistent="shift_forward",
        )

        ax_values = ax.asi8
        binner, bin_edges = self._adjust_bin_edges(binner, ax_values)

        # general version, knowing nothing about relative frequencies
        bins = lib.generate_bins_dt64(
            ax_values, bin_edges, self.closed, hasnans=ax.hasnans
        )

        if self.closed == "right":
            labels = binner
            if self.label == "right":
                labels = labels[1:]
        elif self.label == "right":
            labels = labels[1:]

        if ax.hasnans:
            binner = binner.insert(0, NaT)
            labels = labels.insert(0, NaT)

        # if we end up with more labels than bins
        # adjust the labels
        # GH4076
        if len(bins) < len(labels):
            labels = labels[: len(bins)]

        return binner, bins, labels

    def _adjust_bin_edges(self, binner, ax_values):
        # Some hacks for > daily data, see #1471, #1458, #1483

        if self.freq != "D" and is_superperiod(self.freq, "D"):
            if self.closed == "right":
                # GH 21459, GH 9119: Adjust the bins relative to the wall time
                bin_edges = binner.tz_localize(None)
                bin_edges = bin_edges + timedelta(1) - Nano(1)
                bin_edges = bin_edges.tz_localize(binner.tz).asi8
            else:
                bin_edges = binner.asi8

            # intraday values on last day
            if bin_edges[-2] > ax_values.max():
                bin_edges = bin_edges[:-1]
                binner = binner[:-1]
        else:
            bin_edges = binner.asi8
        return binner, bin_edges

    def _get_time_delta_bins(self, ax: TimedeltaIndex):
        if not isinstance(ax, TimedeltaIndex):
            raise TypeError(
                "axis must be a TimedeltaIndex, but got "
                f"an instance of {type(ax).__name__}"
            )

        if not len(ax):
            binner = labels = TimedeltaIndex(data=[], freq=self.freq, name=ax.name)
            return binner, [], labels

        start, end = ax.min(), ax.max()
        labels = binner = timedelta_range(
            start=start, end=end, freq=self.freq, name=ax.name
        )

        end_stamps = labels + self.freq
        bins = ax.searchsorted(end_stamps, side="left")

        if self.offset:
            # GH 10530 & 31809
            labels += self.offset
        if self.loffset:
            # GH 33498
            labels += self.loffset

        return binner, bins, labels

    def _get_time_period_bins(self, ax: DatetimeIndex):
        if not isinstance(ax, DatetimeIndex):
            raise TypeError(
                "axis must be a DatetimeIndex, but got "
                f"an instance of {type(ax).__name__}"
            )

        freq = self.freq

        if not len(ax):
            binner = labels = PeriodIndex(data=[], freq=freq, name=ax.name)
            return binner, [], labels

        labels = binner = period_range(start=ax[0], end=ax[-1], freq=freq, name=ax.name)

        end_stamps = (labels + freq).asfreq(freq, "s").to_timestamp()
        if ax.tz:
            end_stamps = end_stamps.tz_localize(ax.tz)
        bins = ax.searchsorted(end_stamps, side="left")

        return binner, bins, labels

    def _get_period_bins(self, ax: PeriodIndex):
        if not isinstance(ax, PeriodIndex):
            raise TypeError(
                "axis must be a PeriodIndex, but got "
                f"an instance of {type(ax).__name__}"
            )

        memb = ax.asfreq(self.freq, how=self.convention)

        # NaT handling as in pandas._lib.lib.generate_bins_dt64()
        nat_count = 0
        if memb.hasnans:
            nat_count = np.sum(memb._isnan)
            memb = memb[~memb._isnan]

        if not len(memb):
            # index contains no valid (non-NaT) values
            bins = np.array([], dtype=np.int64)
            binner = labels = PeriodIndex(data=[], freq=self.freq, name=ax.name)
            if len(ax) > 0:
                # index is all NaT
                binner, bins, labels = _insert_nat_bin(binner, bins, labels, len(ax))
            return binner, bins, labels

        freq_mult = self.freq.n

        start = ax.min().asfreq(self.freq, how=self.convention)
        end = ax.max().asfreq(self.freq, how="end")
        bin_shift = 0

        if isinstance(self.freq, Tick):
            # GH 23882 & 31809: get adjusted bin edge labels with 'origin'
            # and 'origin' support. This call only makes sense if the freq is a
            # Tick since offset and origin are only used in those cases.
            # Not doing this check could create an extra empty bin.
            p_start, end = _get_period_range_edges(
                start,
                end,
                self.freq,
                closed=self.closed,
                origin=self.origin,
                offset=self.offset,
            )

            # Get offset for bin edge (not label edge) adjustment
            start_offset = Period(start, self.freq) - Period(p_start, self.freq)
            # error: Item "Period" of "Union[Period, Any]" has no attribute "n"
            bin_shift = start_offset.n % freq_mult  # type: ignore[union-attr]
            start = p_start

        labels = binner = period_range(
            start=start, end=end, freq=self.freq, name=ax.name
        )

        i8 = memb.asi8

        # when upsampling to subperiods, we need to generate enough bins
        expected_bins_count = len(binner) * freq_mult
        i8_extend = expected_bins_count - (i8[-1] - i8[0])
        rng = np.arange(i8[0], i8[-1] + i8_extend, freq_mult)
        rng += freq_mult
        # adjust bin edge indexes to account for base
        rng -= bin_shift

        # Wrap in PeriodArray for PeriodArray.searchsorted
        prng = type(memb._data)(rng, dtype=memb.dtype)
        bins = memb.searchsorted(prng, side="left")

        if nat_count > 0:
            binner, bins, labels = _insert_nat_bin(binner, bins, labels, nat_count)

        return binner, bins, labels


def _take_new_index(
    obj: NDFrameT, indexer: npt.NDArray[np.intp], new_index: Index, axis: int = 0
) -> NDFrameT:

    if isinstance(obj, ABCSeries):
        new_values = algos.take_nd(obj._values, indexer)
        # error: Incompatible return value type (got "Series", expected "NDFrameT")
        return obj._constructor(  # type: ignore[return-value]
            new_values, index=new_index, name=obj.name
        )
    elif isinstance(obj, ABCDataFrame):
        if axis == 1:
            raise NotImplementedError("axis 1 is not supported")
        new_mgr = obj._mgr.reindex_indexer(new_axis=new_index, indexer=indexer, axis=1)
        # error: Incompatible return value type
        # (got "DataFrame", expected "NDFrameT")
        return obj._constructor(new_mgr)  # type: ignore[return-value]
    else:
        raise ValueError("'obj' should be either a Series or a DataFrame")


def _get_timestamp_range_edges(
    first: Timestamp,
    last: Timestamp,
    freq: BaseOffset,
    closed: Literal["right", "left"] = "left",
    origin="start_day",
    offset: Timedelta | None = None,
) -> tuple[Timestamp, Timestamp]:
    """
    Adjust the `first` Timestamp to the preceding Timestamp that resides on
    the provided offset. Adjust the `last` Timestamp to the following
    Timestamp that resides on the provided offset. Input Timestamps that
    already reside on the offset will be adjusted depending on the type of
    offset and the `closed` parameter.

    Parameters
    ----------
    first : pd.Timestamp
        The beginning Timestamp of the range to be adjusted.
    last : pd.Timestamp
        The ending Timestamp of the range to be adjusted.
    freq : pd.DateOffset
        The dateoffset to which the Timestamps will be adjusted.
    closed : {'right', 'left'}, default "left"
        Which side of bin interval is closed.
    origin : {'epoch', 'start', 'start_day'} or Timestamp, default 'start_day'
        The timestamp on which to adjust the grouping. The timezone of origin must
        match the timezone of the index.
        If a timestamp is not used, these values are also supported:

        - 'epoch': `origin` is 1970-01-01
        - 'start': `origin` is the first value of the timeseries
        - 'start_day': `origin` is the first day at midnight of the timeseries
    offset : pd.Timedelta, default is None
        An offset timedelta added to the origin.

    Returns
    -------
    A tuple of length 2, containing the adjusted pd.Timestamp objects.
    """
    if isinstance(freq, Tick):
        index_tz = first.tz
        if isinstance(origin, Timestamp) and (origin.tz is None) != (index_tz is None):
            raise ValueError("The origin must have the same timezone as the index.")
        elif origin == "epoch":
            # set the epoch based on the timezone to have similar bins results when
            # resampling on the same kind of indexes on different timezones
            origin = Timestamp("1970-01-01", tz=index_tz)

        if isinstance(freq, Day):
            # _adjust_dates_anchored assumes 'D' means 24H, but first/last
            # might contain a DST transition (23H, 24H, or 25H).
            # So "pretend" the dates are naive when adjusting the endpoints
            first = first.tz_localize(None)
            last = last.tz_localize(None)
            if isinstance(origin, Timestamp):
                origin = origin.tz_localize(None)

        first, last = _adjust_dates_anchored(
            first, last, freq, closed=closed, origin=origin, offset=offset
        )
        if isinstance(freq, Day):
            first = first.tz_localize(index_tz)
            last = last.tz_localize(index_tz)
    else:
        first = first.normalize()
        last = last.normalize()

        if closed == "left":
            first = Timestamp(freq.rollback(first))
        else:
            first = Timestamp(first - freq)

        last = Timestamp(last + freq)

    return first, last


def _get_period_range_edges(
    first: Period,
    last: Period,
    freq: BaseOffset,
    closed: Literal["right", "left"] = "left",
    origin="start_day",
    offset: Timedelta | None = None,
) -> tuple[Period, Period]:
    """
    Adjust the provided `first` and `last` Periods to the respective Period of
    the given offset that encompasses them.

    Parameters
    ----------
    first : pd.Period
        The beginning Period of the range to be adjusted.
    last : pd.Period
        The ending Period of the range to be adjusted.
    freq : pd.DateOffset
        The freq to which the Periods will be adjusted.
    closed : {'right', 'left'}, default "left"
        Which side of bin interval is closed.
    origin : {'epoch', 'start', 'start_day'}, Timestamp, default 'start_day'
        The timestamp on which to adjust the grouping. The timezone of origin must
        match the timezone of the index.

        If a timestamp is not used, these values are also supported:

        - 'epoch': `origin` is 1970-01-01
        - 'start': `origin` is the first value of the timeseries
        - 'start_day': `origin` is the first day at midnight of the timeseries
    offset : pd.Timedelta, default is None
        An offset timedelta added to the origin.

    Returns
    -------
    A tuple of length 2, containing the adjusted pd.Period objects.
    """
    if not all(isinstance(obj, Period) for obj in [first, last]):
        raise TypeError("'first' and 'last' must be instances of type Period")

    # GH 23882
    first_ts = first.to_timestamp()
    last_ts = last.to_timestamp()
    adjust_first = not freq.is_on_offset(first_ts)
    adjust_last = freq.is_on_offset(last_ts)

    first_ts, last_ts = _get_timestamp_range_edges(
        first_ts, last_ts, freq, closed=closed, origin=origin, offset=offset
    )

    first = (first_ts + int(adjust_first) * freq).to_period(freq)
    last = (last_ts - int(adjust_last) * freq).to_period(freq)
    return first, last


def _insert_nat_bin(
    binner: PeriodIndex, bins: np.ndarray, labels: PeriodIndex, nat_count: int
) -> tuple[PeriodIndex, np.ndarray, PeriodIndex]:
    # NaT handling as in pandas._lib.lib.generate_bins_dt64()
    # shift bins by the number of NaT
    assert nat_count > 0
    bins += nat_count
    bins = np.insert(bins, 0, nat_count)

    # Incompatible types in assignment (expression has type "Index", variable
    # has type "PeriodIndex")
    binner = binner.insert(0, NaT)  # type: ignore[assignment]
    # Incompatible types in assignment (expression has type "Index", variable
    # has type "PeriodIndex")
    labels = labels.insert(0, NaT)  # type: ignore[assignment]
    return binner, bins, labels


def _adjust_dates_anchored(
    first: Timestamp,
    last: Timestamp,
    freq: Tick,
    closed: Literal["right", "left"] = "right",
    origin="start_day",
    offset: Timedelta | None = None,
) -> tuple[Timestamp, Timestamp]:
    # First and last offsets should be calculated from the start day to fix an
    # error cause by resampling across multiple days when a one day period is
    # not a multiple of the frequency. See GH 8683
    # To handle frequencies that are not multiple or divisible by a day we let
    # the possibility to define a fixed origin timestamp. See GH 31809
    origin_nanos = 0  # origin == "epoch"
    if origin == "start_day":
        origin_nanos = first.normalize().value
    elif origin == "start":
        origin_nanos = first.value
    elif isinstance(origin, Timestamp):
        origin_nanos = origin.value
    elif origin in ["end", "end_day"]:
        origin = last if origin == "end" else last.ceil("D")
        sub_freq_times = (origin.value - first.value) // freq.nanos
        if closed == "left":
            sub_freq_times += 1
        first = origin - sub_freq_times * freq
        origin_nanos = first.value
    origin_nanos += offset.value if offset else 0

    # GH 10117 & GH 19375. If first and last contain timezone information,
    # Perform the calculation in UTC in order to avoid localizing on an
    # Ambiguous or Nonexistent time.
    first_tzinfo = first.tzinfo
    last_tzinfo = last.tzinfo
    if first_tzinfo is not None:
        first = first.tz_convert("UTC")
    if last_tzinfo is not None:
        last = last.tz_convert("UTC")

    foffset = (first.value - origin_nanos) % freq.nanos
    loffset = (last.value - origin_nanos) % freq.nanos

    if closed == "right":
        if foffset > 0:
            # roll back
            fresult = first.value - foffset
        else:
            fresult = first.value - freq.nanos

        if loffset > 0:
            # roll forward
            lresult = last.value + (freq.nanos - loffset)
        else:
            # already the end of the road
            lresult = last.value
    else:  # closed == 'left'
        if foffset > 0:
            fresult = first.value - foffset
        else:
            # start of the road
            fresult = first.value

        if loffset > 0:
            # roll forward
            lresult = last.value + (freq.nanos - loffset)
        else:
            lresult = last.value + freq.nanos
    fresult = Timestamp(fresult)
    lresult = Timestamp(lresult)
    if first_tzinfo is not None:
        fresult = fresult.tz_localize("UTC").tz_convert(first_tzinfo)
    if last_tzinfo is not None:
        lresult = lresult.tz_localize("UTC").tz_convert(last_tzinfo)
    return fresult, lresult


def asfreq(
    obj: NDFrameT,
    freq,
    method=None,
    how=None,
    normalize: bool = False,
    fill_value=None,
) -> NDFrameT:
    """
    Utility frequency conversion method for Series/DataFrame.

    See :meth:`pandas.NDFrame.asfreq` for full documentation.
    """
    if isinstance(obj.index, PeriodIndex):
        if method is not None:
            raise NotImplementedError("'method' argument is not supported")

        if how is None:
            how = "E"

        new_obj = obj.copy()
        new_obj.index = obj.index.asfreq(freq, how=how)

    elif len(obj.index) == 0:
        new_obj = obj.copy()

        new_obj.index = _asfreq_compat(obj.index, freq)
    else:
        dti = date_range(obj.index.min(), obj.index.max(), freq=freq)
        dti.name = obj.index.name
        new_obj = obj.reindex(dti, method=method, fill_value=fill_value)
        if normalize:
            new_obj.index = new_obj.index.normalize()

    return new_obj


def _asfreq_compat(index: DatetimeIndex | PeriodIndex | TimedeltaIndex, freq):
    """
    Helper to mimic asfreq on (empty) DatetimeIndex and TimedeltaIndex.

    Parameters
    ----------
    index : PeriodIndex, DatetimeIndex, or TimedeltaIndex
    freq : DateOffset

    Returns
    -------
    same type as index
    """
    if len(index) != 0:
        # This should never be reached, always checked by the caller
        raise ValueError(
            "Can only set arbitrary freq for empty DatetimeIndex or TimedeltaIndex"
        )
    new_index: Index
    if isinstance(index, PeriodIndex):
        new_index = index.asfreq(freq=freq)
    elif isinstance(index, DatetimeIndex):
        new_index = DatetimeIndex([], dtype=index.dtype, freq=freq, name=index.name)
    elif isinstance(index, TimedeltaIndex):
        new_index = TimedeltaIndex([], dtype=index.dtype, freq=freq, name=index.name)
    else:  # pragma: no cover
        raise TypeError(type(index))
    return new_index<|MERGE_RESOLUTION|>--- conflicted
+++ resolved
@@ -141,18 +141,15 @@
     ]
 
     def __init__(
-<<<<<<< HEAD
-        self, obj, groupby=None, axis=0, kind=None, group_keys=lib.no_default, **kwargs
-=======
         self,
         obj: DataFrame | Series,
         groupby: TimeGrouper,
         axis: int = 0,
         kind=None,
         *,
+        group_keys=lib.no_default,
         selection=None,
         **kwargs,
->>>>>>> 7e51bd73
     ):
         self.groupby = groupby
         self.keys = None
@@ -1459,20 +1456,12 @@
         fill_method=None,
         limit=None,
         loffset=None,
-<<<<<<< HEAD
-        kind: Optional[str] = None,
-        convention: Optional[str] = None,
-        base: Optional[int] = None,
-        origin: Union[str, TimestampConvertibleTypes] = "start_day",
-        offset: Optional[TimedeltaConvertibleTypes] = None,
-        group_keys: Optional[bool] = True,
-=======
         kind: str | None = None,
         convention: str | None = None,
         base: int | None = None,
         origin: str | TimestampConvertibleTypes = "start_day",
         offset: TimedeltaConvertibleTypes | None = None,
->>>>>>> 7e51bd73
+        group_keys: bool | None = True,
         **kwargs,
     ):
         # Check for correctness of the keyword arguments which would
