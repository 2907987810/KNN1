--- conflicted
+++ resolved
@@ -1587,9 +1587,8 @@
         is_day = isinstance(offset, Day)
         day_nanos = delta_to_nanoseconds(timedelta(1))
 
-<<<<<<< HEAD
-        # #1165
-        if (is_day and day_nanos % offset.nanos == 0) or not is_day:
+        # #1165 and #24127
+        if (is_day and not offset.nanos % day_nanos) or not is_day:
             first, last = _adjust_dates_anchored(first, last, offset,
                                                  closed=closed, base=base)
             # TODO: Remove when _Day replaces Day and just return first, last
@@ -1600,12 +1599,6 @@
                 first = first.normalize()
                 last = last.normalize()
             return first, last
-=======
-        # #1165 and #24127
-        if (is_day and not offset.nanos % day_nanos) or not is_day:
-            return _adjust_dates_anchored(first, last, offset,
-                                          closed=closed, base=base)
->>>>>>> b7ee8292
 
     else:
         first = first.normalize()
