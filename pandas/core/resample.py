--- conflicted
+++ resolved
@@ -1168,11 +1168,7 @@
         """
 
         def func(x):
-<<<<<<< HEAD
-            x = self._resampler_cls(x, groupby=self.groupby)
-=======
-            x = self._shallow_copy(x, groupby=self._timegrouper)
->>>>>>> dc1c97c7
+            x = self._resampler_cls(x, groupby=self._timegrouper)
 
             if isinstance(f, str):
                 return getattr(x, f)(**kwargs)
