import codecs
from functools import wraps
import re
import textwrap
from typing import Dict
import warnings

import numpy as np

import pandas._libs.lib as lib
import pandas._libs.ops as libops
from pandas.util._decorators import Appender, deprecate_kwarg

from pandas.core.dtypes.common import (
    ensure_object, is_bool_dtype, is_categorical_dtype, is_integer,
    is_list_like, is_re, is_scalar, is_string_like)
from pandas.core.dtypes.generic import ABCIndexClass, ABCMultiIndex, ABCSeries
from pandas.core.dtypes.missing import isna

from pandas.core.algorithms import take_1d
from pandas.core.base import NoNewAttributesMixin
import pandas.core.common as com

_cpython_optimized_encoders = (
    "utf-8", "utf8", "latin-1", "latin1", "iso-8859-1", "mbcs", "ascii"
)
_cpython_optimized_decoders = _cpython_optimized_encoders + (
    "utf-16", "utf-32"
)

_shared_docs = dict()  # type: Dict[str, str]


def cat_core(list_of_columns, sep):
    """
    Auxiliary function for :meth:`str.cat`

    Parameters
    ----------
    list_of_columns : list of numpy arrays
        List of arrays to be concatenated with sep;
        these arrays may not contain NaNs!
    sep : string
        The separator string for concatenating the columns

    Returns
    -------
    nd.array
        The concatenation of list_of_columns with sep
    """
    list_with_sep = [sep] * (2 * len(list_of_columns) - 1)
    list_with_sep[::2] = list_of_columns
    return np.sum(list_with_sep, axis=0)


def _na_map(f, arr, na_result=np.nan, dtype=object):
    # should really _check_ for NA
    return _map(f, arr, na_mask=True, na_value=na_result, dtype=dtype)


def _map(f, arr, na_mask=False, na_value=np.nan, dtype=object):
    if not len(arr):
        return np.ndarray(0, dtype=dtype)

    if isinstance(arr, ABCSeries):
        arr = arr.values
    if not isinstance(arr, np.ndarray):
        arr = np.asarray(arr, dtype=object)
    if na_mask:
        mask = isna(arr)
        try:
            convert = not all(mask)
            result = lib.map_infer_mask(arr, f, mask.view(np.uint8), convert)
        except (TypeError, AttributeError) as e:
            # Reraise the exception if callable `f` got wrong number of args.
            # The user may want to be warned by this, instead of getting NaN
            p_err = (r'((takes)|(missing)) (?(2)from \d+ to )?\d+ '
                     r'(?(3)required )positional arguments?')

            if len(e.args) >= 1 and re.search(p_err, e.args[0]):
                raise e

            def g(x):
                try:
                    return f(x)
                except (TypeError, AttributeError):
                    return na_value

            return _map(g, arr, dtype=dtype)
        if na_value is not np.nan:
            np.putmask(result, mask, na_value)
            if result.dtype == object:
                result = lib.maybe_convert_objects(result)
        return result
    else:
        return lib.map_infer(arr, f)


def str_count(arr, pat, flags=0):
    """
    Count occurrences of pattern in each string of the Series/Index.

    This function is used to count the number of times a particular regex
    pattern is repeated in each of the string elements of the
    :class:`~pandas.Series`.

    Parameters
    ----------
    pat : str
        Valid regular expression.
    flags : int, default 0, meaning no flags
        Flags for the `re` module. For a complete list, `see here
        <https://docs.python.org/3/howto/regex.html#compilation-flags>`_.
    **kwargs
        For compatibility with other string methods. Not used.

    Returns
    -------
    Series or Index
        Same type as the calling object containing the integer counts.

    See Also
    --------
    re : Standard library module for regular expressions.
    str.count : Standard library version, without regular expression support.

    Notes
    -----
    Some characters need to be escaped when passing in `pat`.
    eg. ``'$'`` has a special meaning in regex and must be escaped when
    finding this literal character.

    Examples
    --------
    >>> s = pd.Series(['A', 'B', 'Aaba', 'Baca', np.nan, 'CABA', 'cat'])
    >>> s.str.count('a')
    0    0.0
    1    0.0
    2    2.0
    3    2.0
    4    NaN
    5    0.0
    6    1.0
    dtype: float64

    Escape ``'$'`` to find the literal dollar sign.

    >>> s = pd.Series(['$', 'B', 'Aab$', '$$ca', 'C$B$', 'cat'])
    >>> s.str.count('\\$')
    0    1
    1    0
    2    1
    3    2
    4    2
    5    0
    dtype: int64

    This is also available on Index

    >>> pd.Index(['A', 'A', 'Aaba', 'cat']).str.count('a')
    Int64Index([0, 0, 2, 1], dtype='int64')
    """
    regex = re.compile(pat, flags=flags)
    f = lambda x: len(regex.findall(x))
    return _na_map(f, arr, dtype=int)


def str_contains(arr, pat, case=True, flags=0, na=np.nan, regex=True):
    """
    Test if pattern or regex is contained within a string of a Series or Index.

    Return boolean Series or Index based on whether a given pattern or regex is
    contained within a string of a Series or Index.

    Parameters
    ----------
    pat : str
        Character sequence or regular expression.
    case : bool, default True
        If True, case sensitive.
    flags : int, default 0 (no flags)
        Flags to pass through to the re module, e.g. re.IGNORECASE.
    na : default NaN
        Fill value for missing values.
    regex : bool, default True
        If True, assumes the pat is a regular expression.

        If False, treats the pat as a literal string.

    Returns
    -------
    Series or Index of boolean values
        A Series or Index of boolean values indicating whether the
        given pattern is contained within the string of each element
        of the Series or Index.

    See Also
    --------
    match : Analogous, but stricter, relying on re.match instead of re.search.
    Series.str.startswith : Test if the start of each string element matches a
        pattern.
    Series.str.endswith : Same as startswith, but tests the end of string.

    Examples
    --------

    Returning a Series of booleans using only a literal pattern.

    >>> s1 = pd.Series(['Mouse', 'dog', 'house and parrot', '23', np.NaN])
    >>> s1.str.contains('og', regex=False)
    0    False
    1     True
    2    False
    3    False
    4      NaN
    dtype: object

    Returning an Index of booleans using only a literal pattern.

    >>> ind = pd.Index(['Mouse', 'dog', 'house and parrot', '23.0', np.NaN])
    >>> ind.str.contains('23', regex=False)
    Index([False, False, False, True, nan], dtype='object')

    Specifying case sensitivity using `case`.

    >>> s1.str.contains('oG', case=True, regex=True)
    0    False
    1    False
    2    False
    3    False
    4      NaN
    dtype: object

    Specifying `na` to be `False` instead of `NaN` replaces NaN values
    with `False`. If Series or Index does not contain NaN values
    the resultant dtype will be `bool`, otherwise, an `object` dtype.

    >>> s1.str.contains('og', na=False, regex=True)
    0    False
    1     True
    2    False
    3    False
    4    False
    dtype: bool

    Returning 'house' or 'dog' when either expression occurs in a string.

    >>> s1.str.contains('house|dog', regex=True)
    0    False
    1     True
    2     True
    3    False
    4      NaN
    dtype: object

    Ignoring case sensitivity using `flags` with regex.

    >>> import re
    >>> s1.str.contains('PARROT', flags=re.IGNORECASE, regex=True)
    0    False
    1    False
    2     True
    3    False
    4      NaN
    dtype: object

    Returning any digit using regular expression.

    >>> s1.str.contains('\\d', regex=True)
    0    False
    1    False
    2    False
    3     True
    4      NaN
    dtype: object

    Ensure `pat` is a not a literal pattern when `regex` is set to True.
    Note in the following example one might expect only `s2[1]` and `s2[3]` to
    return `True`. However, '.0' as a regex matches any character
    followed by a 0.

    >>> s2 = pd.Series(['40', '40.0', '41', '41.0', '35'])
    >>> s2.str.contains('.0', regex=True)
    0     True
    1     True
    2    False
    3     True
    4    False
    dtype: bool
    """
    if regex:
        if not case:
            flags |= re.IGNORECASE

        regex = re.compile(pat, flags=flags)

        if regex.groups > 0:
            warnings.warn("This pattern has match groups. To actually get the"
                          " groups, use str.extract.", UserWarning,
                          stacklevel=3)

        f = lambda x: bool(regex.search(x))
    else:
        if case:
            f = lambda x: pat in x
        else:
            upper_pat = pat.upper()
            f = lambda x: upper_pat in x
            uppered = _na_map(lambda x: x.upper(), arr)
            return _na_map(f, uppered, na, dtype=bool)
    return _na_map(f, arr, na, dtype=bool)


def str_startswith(arr, pat, na=np.nan):
    """
    Test if the start of each string element matches a pattern.

    Equivalent to :meth:`str.startswith`.

    Parameters
    ----------
    pat : str
        Character sequence. Regular expressions are not accepted.
    na : object, default NaN
        Object shown if element tested is not a string.

    Returns
    -------
    Series or Index of bool
        A Series of booleans indicating whether the given pattern matches
        the start of each string element.

    See Also
    --------
    str.startswith : Python standard library string method.
    Series.str.endswith : Same as startswith, but tests the end of string.
    Series.str.contains : Tests if string element contains a pattern.

    Examples
    --------
    >>> s = pd.Series(['bat', 'Bear', 'cat', np.nan])
    >>> s
    0     bat
    1    Bear
    2     cat
    3     NaN
    dtype: object

    >>> s.str.startswith('b')
    0     True
    1    False
    2    False
    3      NaN
    dtype: object

    Specifying `na` to be `False` instead of `NaN`.

    >>> s.str.startswith('b', na=False)
    0     True
    1    False
    2    False
    3    False
    dtype: bool
    """
    f = lambda x: x.startswith(pat)
    return _na_map(f, arr, na, dtype=bool)


def str_endswith(arr, pat, na=np.nan):
    """
    Test if the end of each string element matches a pattern.

    Equivalent to :meth:`str.endswith`.

    Parameters
    ----------
    pat : str
        Character sequence. Regular expressions are not accepted.
    na : object, default NaN
        Object shown if element tested is not a string.

    Returns
    -------
    Series or Index of bool
        A Series of booleans indicating whether the given pattern matches
        the end of each string element.

    See Also
    --------
    str.endswith : Python standard library string method.
    Series.str.startswith : Same as endswith, but tests the start of string.
    Series.str.contains : Tests if string element contains a pattern.

    Examples
    --------
    >>> s = pd.Series(['bat', 'bear', 'caT', np.nan])
    >>> s
    0     bat
    1    bear
    2     caT
    3     NaN
    dtype: object

    >>> s.str.endswith('t')
    0     True
    1    False
    2    False
    3      NaN
    dtype: object

    Specifying `na` to be `False` instead of `NaN`.

    >>> s.str.endswith('t', na=False)
    0     True
    1    False
    2    False
    3    False
    dtype: bool
    """
    f = lambda x: x.endswith(pat)
    return _na_map(f, arr, na, dtype=bool)


def str_replace(arr, pat, repl, n=-1, case=None, flags=0, regex=True):
    r"""
    Replace occurrences of pattern/regex in the Series/Index with
    some other string. Equivalent to :meth:`str.replace` or
    :func:`re.sub`.

    Parameters
    ----------
    pat : str or compiled regex
        String can be a character sequence or regular expression.

        .. versionadded:: 0.20.0
            `pat` also accepts a compiled regex.

    repl : str or callable
        Replacement string or a callable. The callable is passed the regex
        match object and must return a replacement string to be used.
        See :func:`re.sub`.

        .. versionadded:: 0.20.0
            `repl` also accepts a callable.

    n : int, default -1 (all)
        Number of replacements to make from start.
    case : bool, default None
        - If True, case sensitive (the default if `pat` is a string)
        - Set to False for case insensitive
        - Cannot be set if `pat` is a compiled regex
    flags : int, default 0 (no flags)
        - re module flags, e.g. re.IGNORECASE
        - Cannot be set if `pat` is a compiled regex
    regex : bool, default True
        - If True, assumes the passed-in pattern is a regular expression.
        - If False, treats the pattern as a literal string
        - Cannot be set to False if `pat` is a compiled regex or `repl` is
          a callable.

        .. versionadded:: 0.23.0

    Returns
    -------
    Series or Index of object
        A copy of the object with all matching occurrences of `pat` replaced by
        `repl`.

    Raises
    ------
    ValueError
        * if `regex` is False and `repl` is a callable or `pat` is a compiled
          regex
        * if `pat` is a compiled regex and `case` or `flags` is set

    Notes
    -----
    When `pat` is a compiled regex, all flags should be included in the
    compiled regex. Use of `case`, `flags`, or `regex=False` with a compiled
    regex will raise an error.

    Examples
    --------
    When `pat` is a string and `regex` is True (the default), the given `pat`
    is compiled as a regex. When `repl` is a string, it replaces matching
    regex patterns as with :meth:`re.sub`. NaN value(s) in the Series are
    left as is:

    >>> pd.Series(['foo', 'fuz', np.nan]).str.replace('f.', 'ba', regex=True)
    0    bao
    1    baz
    2    NaN
    dtype: object

    When `pat` is a string and `regex` is False, every `pat` is replaced with
    `repl` as with :meth:`str.replace`:

    >>> pd.Series(['f.o', 'fuz', np.nan]).str.replace('f.', 'ba', regex=False)
    0    bao
    1    fuz
    2    NaN
    dtype: object

    When `repl` is a callable, it is called on every `pat` using
    :func:`re.sub`. The callable should expect one positional argument
    (a regex object) and return a string.

    To get the idea:

    >>> pd.Series(['foo', 'fuz', np.nan]).str.replace('f', repr)
    0    <_sre.SRE_Match object; span=(0, 1), match='f'>oo
    1    <_sre.SRE_Match object; span=(0, 1), match='f'>uz
    2                                                  NaN
    dtype: object

    Reverse every lowercase alphabetic word:

    >>> repl = lambda m: m.group(0)[::-1]
    >>> pd.Series(['foo 123', 'bar baz', np.nan]).str.replace(r'[a-z]+', repl)
    0    oof 123
    1    rab zab
    2        NaN
    dtype: object

    Using regex groups (extract second group and swap case):

    >>> pat = r"(?P<one>\w+) (?P<two>\w+) (?P<three>\w+)"
    >>> repl = lambda m: m.group('two').swapcase()
    >>> pd.Series(['One Two Three', 'Foo Bar Baz']).str.replace(pat, repl)
    0    tWO
    1    bAR
    dtype: object

    Using a compiled regex with flags

    >>> import re
    >>> regex_pat = re.compile(r'FUZ', flags=re.IGNORECASE)
    >>> pd.Series(['foo', 'fuz', np.nan]).str.replace(regex_pat, 'bar')
    0    foo
    1    bar
    2    NaN
    dtype: object
    """

    # Check whether repl is valid (GH 13438, GH 15055)
    if not (is_string_like(repl) or callable(repl)):
        raise TypeError("repl must be a string or callable")

    is_compiled_re = is_re(pat)
    if regex:
        if is_compiled_re:
            if (case is not None) or (flags != 0):
                raise ValueError("case and flags cannot be set"
                                 " when pat is a compiled regex")
        else:
            # not a compiled regex
            # set default case
            if case is None:
                case = True

            # add case flag, if provided
            if case is False:
                flags |= re.IGNORECASE
        if is_compiled_re or len(pat) > 1 or flags or callable(repl):
            n = n if n >= 0 else 0
            compiled = re.compile(pat, flags=flags)
            f = lambda x: compiled.sub(repl=repl, string=x, count=n)
        else:
            f = lambda x: x.replace(pat, repl, n)
    else:
        if is_compiled_re:
            raise ValueError("Cannot use a compiled regex as replacement "
                             "pattern with regex=False")
        if callable(repl):
            raise ValueError("Cannot use a callable replacement when "
                             "regex=False")
        f = lambda x: x.replace(pat, repl, n)

    return _na_map(f, arr)


def str_repeat(arr, repeats):
    """
    Duplicate each string in the Series or Index.

    Parameters
    ----------
    repeats : int or sequence of int
        Same value for all (int) or different value per (sequence).

    Returns
    -------
    Series or Index of object
        Series or Index of repeated string objects specified by
        input parameter repeats.

    Examples
    --------
    >>> s = pd.Series(['a', 'b', 'c'])
    >>> s
    0    a
    1    b
    2    c
    dtype: object

    Single int repeats string in Series

    >>> s.str.repeat(repeats=2)
    0    aa
    1    bb
    2    cc
    dtype: object

    Sequence of int repeats corresponding string in Series

    >>> s.str.repeat(repeats=[1, 2, 3])
    0      a
    1     bb
    2    ccc
    dtype: object
    """
    if is_scalar(repeats):
        def scalar_rep(x):
            try:
                return bytes.__mul__(x, repeats)
            except TypeError:
                return str.__mul__(x, repeats)

        return _na_map(scalar_rep, arr)
    else:

        def rep(x, r):
            try:
                return bytes.__mul__(x, r)
            except TypeError:
                return str.__mul__(x, r)

        repeats = np.asarray(repeats, dtype=object)
        result = libops.vec_binop(com.values_from_object(arr), repeats, rep)
        return result


def str_match(arr, pat, case=True, flags=0, na=np.nan):
    """
    Determine if each string matches a regular expression.

    Parameters
    ----------
    pat : str
        Character sequence or regular expression.
    case : bool, default True
        If True, case sensitive.
    flags : int, default 0 (no flags)
        re module flags, e.g. re.IGNORECASE.
    na : default NaN
        Fill value for missing values.

    Returns
    -------
    Series/array of boolean values

    See Also
    --------
    contains : Analogous, but less strict, relying on re.search instead of
        re.match.
    extract : Extract matched groups.
    """
    if not case:
        flags |= re.IGNORECASE

    regex = re.compile(pat, flags=flags)

    dtype = bool
    f = lambda x: bool(regex.match(x))

    return _na_map(f, arr, na, dtype=dtype)


def _get_single_group_name(rx):
    try:
        return list(rx.groupindex.keys()).pop()
    except IndexError:
        return None


def _groups_or_na_fun(regex):
    """Used in both extract_noexpand and extract_frame"""
    if regex.groups == 0:
        raise ValueError("pattern contains no capture groups")
    empty_row = [np.nan] * regex.groups

    def f(x):
        if not isinstance(x, str):
            return empty_row
        m = regex.search(x)
        if m:
            return [np.nan if item is None else item for item in m.groups()]
        else:
            return empty_row
    return f


def _str_extract_noexpand(arr, pat, flags=0):
    """
    Find groups in each string in the Series using passed regular
    expression. This function is called from
    str_extract(expand=False), and can return Series, DataFrame, or
    Index.

    """
    from pandas import DataFrame, Index

    regex = re.compile(pat, flags=flags)
    groups_or_na = _groups_or_na_fun(regex)

    if regex.groups == 1:
        result = np.array([groups_or_na(val)[0] for val in arr], dtype=object)
        name = _get_single_group_name(regex)
    else:
        if isinstance(arr, Index):
            raise ValueError("only one regex group is supported with Index")
        name = None
        names = dict(zip(regex.groupindex.values(), regex.groupindex.keys()))
        columns = [names.get(1 + i, i) for i in range(regex.groups)]
        if arr.empty:
            result = DataFrame(columns=columns, dtype=object)
        else:
            result = DataFrame(
                [groups_or_na(val) for val in arr],
                columns=columns,
                index=arr.index,
                dtype=object)
    return result, name


def _str_extract_frame(arr, pat, flags=0):
    """
    For each subject string in the Series, extract groups from the
    first match of regular expression pat. This function is called from
    str_extract(expand=True), and always returns a DataFrame.

    """
    from pandas import DataFrame

    regex = re.compile(pat, flags=flags)
    groups_or_na = _groups_or_na_fun(regex)
    names = dict(zip(regex.groupindex.values(), regex.groupindex.keys()))
    columns = [names.get(1 + i, i) for i in range(regex.groups)]

    if len(arr) == 0:
        return DataFrame(columns=columns, dtype=object)
    try:
        result_index = arr.index
    except AttributeError:
        result_index = None
    return DataFrame(
        [groups_or_na(val) for val in arr],
        columns=columns,
        index=result_index,
        dtype=object)


def str_extract(arr, pat, flags=0, expand=True):
    r"""
    Extract capture groups in the regex `pat` as columns in a DataFrame.

    For each subject string in the Series, extract groups from the
    first match of regular expression `pat`.

    Parameters
    ----------
    pat : str
        Regular expression pattern with capturing groups.
    flags : int, default 0 (no flags)
        Flags from the ``re`` module, e.g. ``re.IGNORECASE``, that
        modify regular expression matching for things like case,
        spaces, etc. For more details, see :mod:`re`.
    expand : bool, default True
        If True, return DataFrame with one column per capture group.
        If False, return a Series/Index if there is one capture group
        or DataFrame if there are multiple capture groups.

        .. versionadded:: 0.18.0

    Returns
    -------
    DataFrame or Series or Index
        A DataFrame with one row for each subject string, and one
        column for each group. Any capture group names in regular
        expression pat will be used for column names; otherwise
        capture group numbers will be used. The dtype of each result
        column is always object, even when no match is found. If
        ``expand=False`` and pat has only one capture group, then
        return a Series (if subject is a Series) or Index (if subject
        is an Index).

    See Also
    --------
    extractall : Returns all matches (not just the first match).

    Examples
    --------
    A pattern with two groups will return a DataFrame with two columns.
    Non-matches will be NaN.

    >>> s = pd.Series(['a1', 'b2', 'c3'])
    >>> s.str.extract(r'([ab])(\d)')
         0    1
    0    a    1
    1    b    2
    2  NaN  NaN

    A pattern may contain optional groups.

    >>> s.str.extract(r'([ab])?(\d)')
         0  1
    0    a  1
    1    b  2
    2  NaN  3

    Named groups will become column names in the result.

    >>> s.str.extract(r'(?P<letter>[ab])(?P<digit>\d)')
      letter digit
    0      a     1
    1      b     2
    2    NaN   NaN

    A pattern with one group will return a DataFrame with one column
    if expand=True.

    >>> s.str.extract(r'[ab](\d)', expand=True)
         0
    0    1
    1    2
    2  NaN

    A pattern with one group will return a Series if expand=False.

    >>> s.str.extract(r'[ab](\d)', expand=False)
    0      1
    1      2
    2    NaN
    dtype: object
    """
    if not isinstance(expand, bool):
        raise ValueError("expand must be True or False")
    if expand:
        return _str_extract_frame(arr._orig, pat, flags=flags)
    else:
        result, name = _str_extract_noexpand(arr._parent, pat, flags=flags)
        return arr._wrap_result(result, name=name, expand=expand)


def str_extractall(arr, pat, flags=0):
    r"""
    For each subject string in the Series, extract groups from all
    matches of regular expression pat. When each subject string in the
    Series has exactly one match, extractall(pat).xs(0, level='match')
    is the same as extract(pat).

    .. versionadded:: 0.18.0

    Parameters
    ----------
    pat : str
        Regular expression pattern with capturing groups.
    flags : int, default 0 (no flags)
        A ``re`` module flag, for example ``re.IGNORECASE``. These allow
        to modify regular expression matching for things like case, spaces,
        etc. Multiple flags can be combined with the bitwise OR operator,
        for example ``re.IGNORECASE | re.MULTILINE``.

    Returns
    -------
    DataFrame
        A ``DataFrame`` with one row for each match, and one column for each
        group. Its rows have a ``MultiIndex`` with first levels that come from
        the subject ``Series``. The last level is named 'match' and indexes the
        matches in each item of the ``Series``. Any capture group names in
        regular expression pat will be used for column names; otherwise capture
        group numbers will be used.

    See Also
    --------
    extract : Returns first match only (not all matches).

    Examples
    --------
    A pattern with one group will return a DataFrame with one column.
    Indices with no matches will not appear in the result.

    >>> s = pd.Series(["a1a2", "b1", "c1"], index=["A", "B", "C"])
    >>> s.str.extractall(r"[ab](\d)")
             0
      match
    A 0      1
      1      2
    B 0      1

    Capture group names are used for column names of the result.

    >>> s.str.extractall(r"[ab](?P<digit>\d)")
            digit
      match
    A 0         1
      1         2
    B 0         1

    A pattern with two groups will return a DataFrame with two columns.

    >>> s.str.extractall(r"(?P<letter>[ab])(?P<digit>\d)")
            letter digit
      match
    A 0          a     1
      1          a     2
    B 0          b     1

    Optional groups that do not match are NaN in the result.

    >>> s.str.extractall(r"(?P<letter>[ab])?(?P<digit>\d)")
            letter digit
      match
    A 0          a     1
      1          a     2
    B 0          b     1
    C 0        NaN     1
    """

    regex = re.compile(pat, flags=flags)
    # the regex must contain capture groups.
    if regex.groups == 0:
        raise ValueError("pattern contains no capture groups")

    if isinstance(arr, ABCIndexClass):
        arr = arr.to_series().reset_index(drop=True)

    names = dict(zip(regex.groupindex.values(), regex.groupindex.keys()))
    columns = [names.get(1 + i, i) for i in range(regex.groups)]
    match_list = []
    index_list = []
    is_mi = arr.index.nlevels > 1

    for subject_key, subject in arr.iteritems():
        if isinstance(subject, str):

            if not is_mi:
                subject_key = (subject_key, )

            for match_i, match_tuple in enumerate(regex.findall(subject)):
                if isinstance(match_tuple, str):
                    match_tuple = (match_tuple,)
                na_tuple = [np.NaN if group == "" else group
                            for group in match_tuple]
                match_list.append(na_tuple)
                result_key = tuple(subject_key + (match_i, ))
                index_list.append(result_key)

    from pandas import MultiIndex
    index = MultiIndex.from_tuples(
        index_list, names=arr.index.names + ["match"])

    result = arr._constructor_expanddim(match_list, index=index,
                                        columns=columns)
    return result


def str_get_dummies(arr, sep='|'):
    """
    Split each string in the Series by sep and return a DataFrame
    of dummy/indicator variables.

    Parameters
    ----------
    sep : str, default "|"
        String to split on.

    Returns
    -------
    DataFrame
        Dummy variables corresponding to values of the Series.

    See Also
    --------
    get_dummies : Convert categorical variable into dummy/indicator
        variables.

    Examples
    --------
    >>> pd.Series(['a|b', 'a', 'a|c']).str.get_dummies()
       a  b  c
    0  1  1  0
    1  1  0  0
    2  1  0  1

    >>> pd.Series(['a|b', np.nan, 'a|c']).str.get_dummies()
       a  b  c
    0  1  1  0
    1  0  0  0
    2  1  0  1
    """
    arr = arr.fillna('')
    try:
        arr = sep + arr + sep
    except TypeError:
        arr = sep + arr.astype(str) + sep

    tags = set()
    for ts in arr.str.split(sep):
        tags.update(ts)
    tags = sorted(tags - {""})

    dummies = np.empty((len(arr), len(tags)), dtype=np.int64)

    for i, t in enumerate(tags):
        pat = sep + t + sep
        dummies[:, i] = lib.map_infer(arr.values, lambda x: pat in x)
    return dummies, tags


def str_join(arr, sep):
    """
    Join lists contained as elements in the Series/Index with passed delimiter.

    If the elements of a Series are lists themselves, join the content of these
    lists using the delimiter passed to the function.
    This function is an equivalent to :meth:`str.join`.

    Parameters
    ----------
    sep : str
        Delimiter to use between list entries.

    Returns
    -------
    Series/Index: object
        The list entries concatenated by intervening occurrences of the
        delimiter.

    Raises
    ------
    AttributeError
        If the supplied Series contains neither strings nor lists.

    See Also
    --------
    str.join : Standard library version of this method.
    Series.str.split : Split strings around given separator/delimiter.

    Notes
    -----
    If any of the list items is not a string object, the result of the join
    will be `NaN`.

    Examples
    --------
    Example with a list that contains non-string elements.

    >>> s = pd.Series([['lion', 'elephant', 'zebra'],
    ...                [1.1, 2.2, 3.3],
    ...                ['cat', np.nan, 'dog'],
    ...                ['cow', 4.5, 'goat'],
    ...                ['duck', ['swan', 'fish'], 'guppy']])
    >>> s
    0        [lion, elephant, zebra]
    1                [1.1, 2.2, 3.3]
    2                [cat, nan, dog]
    3               [cow, 4.5, goat]
    4    [duck, [swan, fish], guppy]
    dtype: object

    Join all lists using a '-'. The lists containing object(s) of types other
    than str will produce a NaN.

    >>> s.str.join('-')
    0    lion-elephant-zebra
    1                    NaN
    2                    NaN
    3                    NaN
    4                    NaN
    dtype: object
    """
    return _na_map(sep.join, arr)


def str_findall(arr, pat, flags=0):
    """
    Find all occurrences of pattern or regular expression in the Series/Index.

    Equivalent to applying :func:`re.findall` to all the elements in the
    Series/Index.

    Parameters
    ----------
    pat : str
        Pattern or regular expression.
    flags : int, default 0
        Flags from ``re`` module, e.g. `re.IGNORECASE` (default is 0, which
        means no flags).

    Returns
    -------
    Series/Index of lists of strings
        All non-overlapping matches of pattern or regular expression in each
        string of this Series/Index.

    See Also
    --------
    count : Count occurrences of pattern or regular expression in each string
        of the Series/Index.
    extractall : For each string in the Series, extract groups from all matches
        of regular expression and return a DataFrame with one row for each
        match and one column for each group.
    re.findall : The equivalent ``re`` function to all non-overlapping matches
        of pattern or regular expression in string, as a list of strings.

    Examples
    --------

    >>> s = pd.Series(['Lion', 'Monkey', 'Rabbit'])

    The search for the pattern 'Monkey' returns one match:

    >>> s.str.findall('Monkey')
    0          []
    1    [Monkey]
    2          []
    dtype: object

    On the other hand, the search for the pattern 'MONKEY' doesn't return any
    match:

    >>> s.str.findall('MONKEY')
    0    []
    1    []
    2    []
    dtype: object

    Flags can be added to the pattern or regular expression. For instance,
    to find the pattern 'MONKEY' ignoring the case:

    >>> import re
    >>> s.str.findall('MONKEY', flags=re.IGNORECASE)
    0          []
    1    [Monkey]
    2          []
    dtype: object

    When the pattern matches more than one string in the Series, all matches
    are returned:

    >>> s.str.findall('on')
    0    [on]
    1    [on]
    2      []
    dtype: object

    Regular expressions are supported too. For instance, the search for all the
    strings ending with the word 'on' is shown next:

    >>> s.str.findall('on$')
    0    [on]
    1      []
    2      []
    dtype: object

    If the pattern is found more than once in the same string, then a list of
    multiple strings is returned:

    >>> s.str.findall('b')
    0        []
    1        []
    2    [b, b]
    dtype: object
    """
    regex = re.compile(pat, flags=flags)
    return _na_map(regex.findall, arr)


def str_find(arr, sub, start=0, end=None, side='left'):
    """
    Return indexes in each strings in the Series/Index where the
    substring is fully contained between [start:end]. Return -1 on failure.

    Parameters
    ----------
    sub : str
        Substring being searched.
    start : int
        Left edge index.
    end : int
        Right edge index.
    side : {'left', 'right'}, default 'left'
        Specifies a starting side, equivalent to ``find`` or ``rfind``.

    Returns
    -------
    Series or Index
        Indexes where substring is found.
    """

    if not isinstance(sub, str):
        msg = 'expected a string object, not {0}'
        raise TypeError(msg.format(type(sub).__name__))

    if side == 'left':
        method = 'find'
    elif side == 'right':
        method = 'rfind'
    else:  # pragma: no cover
        raise ValueError('Invalid side')

    if end is None:
        f = lambda x: getattr(x, method)(sub, start)
    else:
        f = lambda x: getattr(x, method)(sub, start, end)

    return _na_map(f, arr, dtype=int)


def str_index(arr, sub, start=0, end=None, side='left'):
    if not isinstance(sub, str):
        msg = 'expected a string object, not {0}'
        raise TypeError(msg.format(type(sub).__name__))

    if side == 'left':
        method = 'index'
    elif side == 'right':
        method = 'rindex'
    else:  # pragma: no cover
        raise ValueError('Invalid side')

    if end is None:
        f = lambda x: getattr(x, method)(sub, start)
    else:
        f = lambda x: getattr(x, method)(sub, start, end)

    return _na_map(f, arr, dtype=int)


def str_pad(arr, width, side='left', fillchar=' '):
    """
    Pad strings in the Series/Index up to width.

    Parameters
    ----------
    width : int
        Minimum width of resulting string; additional characters will be filled
        with character defined in `fillchar`.
    side : {'left', 'right', 'both'}, default 'left'
        Side from which to fill resulting string.
    fillchar : str, default ' '
        Additional character for filling, default is whitespace.

    Returns
    -------
    Series or Index of object
        Returns Series or Index with minimum number of char in object.

    See Also
    --------
    Series.str.rjust : Fills the left side of strings with an arbitrary
        character. Equivalent to ``Series.str.pad(side='left')``.
    Series.str.ljust : Fills the right side of strings with an arbitrary
        character. Equivalent to ``Series.str.pad(side='right')``.
    Series.str.center : Fills boths sides of strings with an arbitrary
        character. Equivalent to ``Series.str.pad(side='both')``.
    Series.str.zfill :  Pad strings in the Series/Index by prepending '0'
        character. Equivalent to ``Series.str.pad(side='left', fillchar='0')``.

    Examples
    --------
    >>> s = pd.Series(["caribou", "tiger"])
    >>> s
    0    caribou
    1      tiger
    dtype: object

    >>> s.str.pad(width=10)
    0       caribou
    1         tiger
    dtype: object

    >>> s.str.pad(width=10, side='right', fillchar='-')
    0    caribou---
    1    tiger-----
    dtype: object

    >>> s.str.pad(width=10, side='both', fillchar='-')
    0    -caribou--
    1    --tiger---
    dtype: object
    """
    if not isinstance(fillchar, str):
        msg = 'fillchar must be a character, not {0}'
        raise TypeError(msg.format(type(fillchar).__name__))

    if len(fillchar) != 1:
        raise TypeError('fillchar must be a character, not str')

    if not is_integer(width):
        msg = 'width must be of integer type, not {0}'
        raise TypeError(msg.format(type(width).__name__))

    if side == 'left':
        f = lambda x: x.rjust(width, fillchar)
    elif side == 'right':
        f = lambda x: x.ljust(width, fillchar)
    elif side == 'both':
        f = lambda x: x.center(width, fillchar)
    else:  # pragma: no cover
        raise ValueError('Invalid side')

    return _na_map(f, arr)


def str_split(arr, pat=None, n=None):

    if pat is None:
        if n is None or n == 0:
            n = -1
        f = lambda x: x.split(pat, n)
    else:
        if len(pat) == 1:
            if n is None or n == 0:
                n = -1
            f = lambda x: x.split(pat, n)
        else:
            if n is None or n == -1:
                n = 0
            regex = re.compile(pat)
            f = lambda x: regex.split(x, maxsplit=n)
    res = _na_map(f, arr)
    return res


def str_rsplit(arr, pat=None, n=None):

    if n is None or n == 0:
        n = -1
    f = lambda x: x.rsplit(pat, n)
    res = _na_map(f, arr)
    return res


def str_slice(arr, start=None, stop=None, step=None):
    """
    Slice substrings from each element in the Series or Index.

    Parameters
    ----------
    start : int, optional
        Start position for slice operation.
    stop : int, optional
        Stop position for slice operation.
    step : int, optional
        Step size for slice operation.

    Returns
    -------
    Series or Index of object
        Series or Index from sliced substring from original string object.

    See Also
    --------
    Series.str.slice_replace : Replace a slice with a string.
    Series.str.get : Return element at position.
        Equivalent to `Series.str.slice(start=i, stop=i+1)` with `i`
        being the position.

    Examples
    --------
    >>> s = pd.Series(["koala", "fox", "chameleon"])
    >>> s
    0        koala
    1          fox
    2    chameleon
    dtype: object

    >>> s.str.slice(start=1)
    0        oala
    1          ox
    2    hameleon
    dtype: object

    >>> s.str.slice(stop=2)
    0    ko
    1    fo
    2    ch
    dtype: object

    >>> s.str.slice(step=2)
    0      kaa
    1       fx
    2    caeen
    dtype: object

    >>> s.str.slice(start=0, stop=5, step=3)
    0    kl
    1     f
    2    cm
    dtype: object

    Equivalent behaviour to:

    >>> s.str[0:5:3]
    0    kl
    1     f
    2    cm
    dtype: object
    """
    obj = slice(start, stop, step)
    f = lambda x: x[obj]
    return _na_map(f, arr)


def str_slice_replace(arr, start=None, stop=None, repl=None):
    """
    Replace a positional slice of a string with another value.

    Parameters
    ----------
    start : int, optional
        Left index position to use for the slice. If not specified (None),
        the slice is unbounded on the left, i.e. slice from the start
        of the string.
    stop : int, optional
        Right index position to use for the slice. If not specified (None),
        the slice is unbounded on the right, i.e. slice until the
        end of the string.
    repl : str, optional
        String for replacement. If not specified (None), the sliced region
        is replaced with an empty string.

    Returns
    -------
    Series or Index
        Same type as the original object.

    See Also
    --------
    Series.str.slice : Just slicing without replacement.

    Examples
    --------
    >>> s = pd.Series(['a', 'ab', 'abc', 'abdc', 'abcde'])
    >>> s
    0        a
    1       ab
    2      abc
    3     abdc
    4    abcde
    dtype: object

    Specify just `start`, meaning replace `start` until the end of the
    string with `repl`.

    >>> s.str.slice_replace(1, repl='X')
    0    aX
    1    aX
    2    aX
    3    aX
    4    aX
    dtype: object

    Specify just `stop`, meaning the start of the string to `stop` is replaced
    with `repl`, and the rest of the string is included.

    >>> s.str.slice_replace(stop=2, repl='X')
    0       X
    1       X
    2      Xc
    3     Xdc
    4    Xcde
    dtype: object

    Specify `start` and `stop`, meaning the slice from `start` to `stop` is
    replaced with `repl`. Everything before or after `start` and `stop` is
    included as is.

    >>> s.str.slice_replace(start=1, stop=3, repl='X')
    0      aX
    1      aX
    2      aX
    3     aXc
    4    aXde
    dtype: object
    """
    if repl is None:
        repl = ''

    def f(x):
        if x[start:stop] == '':
            local_stop = start
        else:
            local_stop = stop
        y = ''
        if start is not None:
            y += x[:start]
        y += repl
        if stop is not None:
            y += x[local_stop:]
        return y

    return _na_map(f, arr)


def str_strip(arr, to_strip=None, side='both'):
    """
    Strip whitespace (including newlines) from each string in the
    Series/Index.

    Parameters
    ----------
    to_strip : str or unicode
    side : {'left', 'right', 'both'}, default 'both'

    Returns
    -------
    Series or Index
    """
    if side == 'both':
        f = lambda x: x.strip(to_strip)
    elif side == 'left':
        f = lambda x: x.lstrip(to_strip)
    elif side == 'right':
        f = lambda x: x.rstrip(to_strip)
    else:  # pragma: no cover
        raise ValueError('Invalid side')
    return _na_map(f, arr)


def str_wrap(arr, width, **kwargs):
    r"""
    Wrap long strings in the Series/Index to be formatted in
    paragraphs with length less than a given width.

    This method has the same keyword parameters and defaults as
    :class:`textwrap.TextWrapper`.

    Parameters
    ----------
    width : int
        Maximum line width.
    expand_tabs : bool, optional
        If True, tab characters will be expanded to spaces (default: True).
    replace_whitespace : bool, optional
        If True, each whitespace character (as defined by string.whitespace)
        remaining after tab expansion will be replaced by a single space
        (default: True).
    drop_whitespace : bool, optional
        If True, whitespace that, after wrapping, happens to end up at the
        beginning or end of a line is dropped (default: True).
    break_long_words : bool, optional
        If True, then words longer than width will be broken in order to ensure
        that no lines are longer than width. If it is false, long words will
        not be broken, and some lines may be longer than width (default: True).
    break_on_hyphens : bool, optional
        If True, wrapping will occur preferably on whitespace and right after
        hyphens in compound words, as it is customary in English. If false,
        only whitespaces will be considered as potentially good places for line
        breaks, but you need to set break_long_words to false if you want truly
        insecable words (default: True).

    Returns
    -------
    Series or Index

    Notes
    -----
    Internally, this method uses a :class:`textwrap.TextWrapper` instance with
    default settings. To achieve behavior matching R's stringr library str_wrap
    function, use the arguments:

    - expand_tabs = False
    - replace_whitespace = True
    - drop_whitespace = True
    - break_long_words = False
    - break_on_hyphens = False

    Examples
    --------

    >>> s = pd.Series(['line to be wrapped', 'another line to be wrapped'])
    >>> s.str.wrap(12)
    0             line to be\nwrapped
    1    another line\nto be\nwrapped
    dtype: object
    """
    kwargs['width'] = width

    tw = textwrap.TextWrapper(**kwargs)

    return _na_map(lambda s: '\n'.join(tw.wrap(s)), arr)


def str_translate(arr, table):
    """
    Map all characters in the string through the given mapping table.
    Equivalent to standard :meth:`str.translate`.

    Parameters
    ----------
    table : dict
        table is a mapping of Unicode ordinals to Unicode ordinals, strings, or
        None. Unmapped characters are left untouched.
        Characters mapped to None are deleted. :meth:`str.maketrans` is a
        helper function for making translation tables.

    Returns
    -------
    Series or Index
    """
    return _na_map(lambda x: x.translate(table), arr)


def str_get(arr, i):
    """
    Extract element from each component at specified position.

    Extract element from lists, tuples, or strings in each element in the
    Series/Index.

    Parameters
    ----------
    i : int
        Position of element to extract.

    Returns
    -------
    Series or Index

    Examples
    --------
    >>> s = pd.Series(["String",
    ...               (1, 2, 3),
    ...               ["a", "b", "c"],
    ...               123,
    ...               -456,
    ...               {1: "Hello", "2": "World"}])
    >>> s
    0                        String
    1                     (1, 2, 3)
    2                     [a, b, c]
    3                           123
    4                          -456
    5    {1: 'Hello', '2': 'World'}
    dtype: object

    >>> s.str.get(1)
    0        t
    1        2
    2        b
    3      NaN
    4      NaN
    5    Hello
    dtype: object

    >>> s.str.get(-1)
    0      g
    1      3
    2      c
    3    NaN
    4    NaN
    5    None
    dtype: object
    """
    def f(x):
        if isinstance(x, dict):
            return x.get(i)
        elif len(x) > i >= -len(x):
            return x[i]
        return np.nan
    return _na_map(f, arr)


def str_decode(arr, encoding, errors="strict"):
    """
    Decode character string in the Series/Index using indicated encoding.
    Equivalent to :meth:`str.decode` in python2 and :meth:`bytes.decode` in
    python3.

    Parameters
    ----------
    encoding : str
    errors : str, optional

    Returns
    -------
    Series or Index
    """
    if encoding in _cpython_optimized_decoders:
        # CPython optimized implementation
        f = lambda x: x.decode(encoding, errors)
    else:
        decoder = codecs.getdecoder(encoding)
        f = lambda x: decoder(x, errors)[0]
    return _na_map(f, arr)


def str_encode(arr, encoding, errors="strict"):
    """
    Encode character string in the Series/Index using indicated encoding.
    Equivalent to :meth:`str.encode`.

    Parameters
    ----------
    encoding : str
    errors : str, optional

    Returns
    -------
    encoded : Series/Index of objects
    """
    if encoding in _cpython_optimized_encoders:
        # CPython optimized implementation
        f = lambda x: x.encode(encoding, errors)
    else:
        encoder = codecs.getencoder(encoding)
        f = lambda x: encoder(x, errors)[0]
    return _na_map(f, arr)


def forbid_nonstring_types(forbidden, name=None):
    """
    Decorator to forbid specific types for a method of StringMethods.

    For calling `.str.{method}` on a Series or Index, it is necessary to first
    initialize the :class:`StringMethods` object, and then call the method.
    However, different methods allow different input types, and so this can not
    be checked during :meth:`StringMethods.__init__`, but must be done on a
    per-method basis. This decorator exists to facilitate this process, and
    make it explicit which (inferred) types are disallowed by the method.

    :meth:`StringMethods.__init__` allows the *union* of types its different
    methods allow (after skipping NaNs; see :meth:`StringMethods._validate`),
    namely: ['string', 'unicode', 'empty', 'bytes', 'mixed', 'mixed-integer'].

    The default string types ['string', 'unicode', 'empty'] are allowed for all
    methods. For the additional types ['bytes', 'mixed', 'mixed-integer'], each
    method then needs to forbid the types it is not intended for.

    Parameters
    ----------
    forbidden : list-of-str or None
        List of forbidden non-string types, may be one or more of
        `['bytes', 'mixed', 'mixed-integer']`.
    name : str, default None
        Name of the method to use in the error message. By default, this is
        None, in which case the name from the method being wrapped will be
        copied. However, for working with further wrappers (like _pat_wrapper
        and _noarg_wrapper), it is necessary to specify the name.

    Returns
    -------
    func : wrapper
        The method to which the decorator is applied, with an added check that
        enforces the inferred type to not be in the list of forbidden types.

    Raises
    ------
    TypeError
        If the inferred type of the underlying data is in `forbidden`.
    """

    # deal with None
    forbidden = [] if forbidden is None else forbidden

    allowed_types = {'string', 'unicode', 'empty',
                     'bytes', 'mixed', 'mixed-integer'} - set(forbidden)

    def _forbid_nonstring_types(func):
        func_name = func.__name__ if name is None else name

        @wraps(func)
        def wrapper(self, *args, **kwargs):
            if self._inferred_dtype not in allowed_types:
                msg = ('Cannot use .str.{name} with values of inferred dtype '
                       '{inf_type!r}.'.format(name=func_name,
                                              inf_type=self._inferred_dtype))
                raise TypeError(msg)
            return func(self, *args, **kwargs)
        wrapper.__name__ = func_name
        return wrapper
    return _forbid_nonstring_types


def _noarg_wrapper(f, name=None, docstring=None, forbidden_types=['bytes'],
                   **kargs):
    @forbid_nonstring_types(forbidden_types, name=name)
    def wrapper(self):
        result = _na_map(f, self._parent, **kargs)
        return self._wrap_result(result)

    wrapper.__name__ = f.__name__ if name is None else name
    if docstring is not None:
        wrapper.__doc__ = docstring
    else:
        raise ValueError('Provide docstring')

    return wrapper


def _pat_wrapper(f, flags=False, na=False, name=None,
                 forbidden_types=['bytes'], **kwargs):
    @forbid_nonstring_types(forbidden_types, name=name)
    def wrapper1(self, pat):
        result = f(self._parent, pat)
        return self._wrap_result(result)

    @forbid_nonstring_types(forbidden_types, name=name)
    def wrapper2(self, pat, flags=0, **kwargs):
        result = f(self._parent, pat, flags=flags, **kwargs)
        return self._wrap_result(result)

    @forbid_nonstring_types(forbidden_types, name=name)
    def wrapper3(self, pat, na=np.nan):
        result = f(self._parent, pat, na=na)
        return self._wrap_result(result)

    wrapper = wrapper3 if na else wrapper2 if flags else wrapper1

    wrapper.__name__ = f.__name__ if name is None else name
    if f.__doc__:
        wrapper.__doc__ = f.__doc__

    return wrapper


def copy(source):
    "Copy a docstring from another source function (if present)"

    def do_copy(target):
        if source.__doc__:
            target.__doc__ = source.__doc__
        return target

    return do_copy


class StringMethods(NoNewAttributesMixin):
    """
    Vectorized string functions for Series and Index. NAs stay NA unless
    handled otherwise by a particular method. Patterned after Python's string
    methods, with some inspiration from R's stringr package.

    Examples
    --------
    >>> s.str.split('_')
    >>> s.str.replace('_', '')
    """

    def __init__(self, data):
        self._inferred_dtype = self._validate(data)
        self._is_categorical = is_categorical_dtype(data)

        # .values.categories works for both Series/Index
        self._parent = data.values.categories if self._is_categorical else data
        # save orig to blow up categoricals to the right type
        self._orig = data
        self._freeze()

    @staticmethod
    def _validate(data):
        if isinstance(data, ABCMultiIndex):
            raise AttributeError('Can only use .str accessor with Index, '
                                 'not MultiIndex')

        # see _libs/lib.pyx for list of inferred types
        allowed_types = ['string', 'unicode', 'empty',
                         'bytes', 'mixed', 'mixed-integer']

        values = getattr(data, 'values', data)  # Series / Index
        values = getattr(values, 'categories', values)  # categorical / normal

        # missing values obfuscate type inference -> skip
        inferred_dtype = lib.infer_dtype(values, skipna=True)

        if inferred_dtype not in allowed_types:
            # this is a "first line of defence" and just checks that the type
            # is in the *union* of the allowed types over all methods below;
            # this restriction is then refined on a per-method basis using the
            # decorator @forbid_nonstring_types
            #
            # this really should exclude all series/index with any non-string
            # values, but that isn't practical for performance reasons until we
            # have a str dtype (GH 9343 / 13877)
            raise AttributeError("Can only use .str accessor with string "
                                 "values!")
        return inferred_dtype

    def __getitem__(self, key):
        if isinstance(key, slice):
            return self.slice(start=key.start, stop=key.stop, step=key.step)
        else:
            return self.get(key)

    def __iter__(self):
        i = 0
        g = self.get(i)
        while g.notna().any():
            yield g
            i += 1
            g = self.get(i)

    def _wrap_result(self, result, use_codes=True,
                     name=None, expand=None, fill_value=np.nan):

        from pandas import Index, Series, MultiIndex

        # for category, we do the stuff on the categories, so blow it up
        # to the full series again
        # But for some operations, we have to do the stuff on the full values,
        # so make it possible to skip this step as the method already did this
        # before the transformation...
        if use_codes and self._is_categorical:
            # if self._orig is a CategoricalIndex, there is no .cat-accessor
            result = take_1d(result, Series(self._orig, copy=False).cat.codes,
                             fill_value=fill_value)

        if not hasattr(result, 'ndim') or not hasattr(result, 'dtype'):
            return result
        assert result.ndim < 3

        if expand is None:
            # infer from ndim if expand is not specified
            expand = result.ndim != 1

        elif expand is True and not isinstance(self._orig, Index):
            # required when expand=True is explicitly specified
            # not needed when inferred

            def cons_row(x):
                if is_list_like(x):
                    return x
                else:
                    return [x]

            result = [cons_row(x) for x in result]
            if result:
                # propagate nan values to match longest sequence (GH 18450)
                max_len = max(len(x) for x in result)
                result = [x * max_len if len(x) == 0 or x[0] is np.nan
                          else x for x in result]

        if not isinstance(expand, bool):
            raise ValueError("expand must be True or False")

        if expand is False:
            # if expand is False, result should have the same name
            # as the original otherwise specified
            if name is None:
                name = getattr(result, 'name', None)
            if name is None:
                # do not use logical or, _orig may be a DataFrame
                # which has "name" column
                name = self._orig.name

        # Wait until we are sure result is a Series or Index before
        # checking attributes (GH 12180)
        if isinstance(self._orig, Index):
            # if result is a boolean np.array, return the np.array
            # instead of wrapping it into a boolean Index (GH 8875)
            if is_bool_dtype(result):
                return result

            if expand:
                result = list(result)
                out = MultiIndex.from_tuples(result, names=name)
                if out.nlevels == 1:
                    # We had all tuples of length-one, which are
                    # better represented as a regular Index.
                    out = out.get_level_values(0)
                return out
            else:
                return Index(result, name=name)
        else:
            index = self._orig.index
            if expand:
                cons = self._orig._constructor_expanddim
                return cons(result, columns=name, index=index)
            else:
                # Must be a Series
                cons = self._orig._constructor
                return cons(result, name=name, index=index)

    def _get_series_list(self, others, ignore_index=False):
        """
        Auxiliary function for :meth:`str.cat`. Turn potentially mixed input
        into a list of Series (elements without an index must match the length
        of the calling Series/Index).

        Parameters
        ----------
        others : Series, Index, DataFrame, np.ndarray, list-like or list-like
            of objects that are Series, Index or np.ndarray (1-dim)
        ignore_index : boolean, default False
            Determines whether to forcefully align others with index of caller

        Returns
        -------
        tuple : (others transformed into list of Series,
                 boolean whether FutureWarning should be raised)
        """

        # Once str.cat defaults to alignment, this function can be simplified;
        # will not need `ignore_index` and the second boolean output anymore

        from pandas import Index, Series, DataFrame

        # self._orig is either Series or Index
        idx = self._orig if isinstance(self._orig, Index) else self._orig.index

        err_msg = ('others must be Series, Index, DataFrame, np.ndarrary or '
                   'list-like (either containing only strings or containing '
                   'only objects of type Series/Index/list-like/np.ndarray)')

        # Generally speaking, all objects without an index inherit the index
        # `idx` of the calling Series/Index - i.e. must have matching length.
        # Objects with an index (i.e. Series/Index/DataFrame) keep their own
        # index, *unless* ignore_index is set to True.
        if isinstance(others, Series):
            warn = not others.index.equals(idx)
            # only reconstruct Series when absolutely necessary
            los = [Series(others.values, index=idx)
                   if ignore_index and warn else others]
            return (los, warn)
        elif isinstance(others, Index):
            warn = not others.equals(idx)
            los = [Series(others.values,
                          index=(idx if ignore_index else others))]
            return (los, warn)
        elif isinstance(others, DataFrame):
            warn = not others.index.equals(idx)
            if ignore_index and warn:
                # without copy, this could change "others"
                # that was passed to str.cat
                others = others.copy()
                others.index = idx
            return ([others[x] for x in others], warn)
        elif isinstance(others, np.ndarray) and others.ndim == 2:
            others = DataFrame(others, index=idx)
            return ([others[x] for x in others], False)
        elif is_list_like(others, allow_sets=False):
            others = list(others)  # ensure iterators do not get read twice etc

            # in case of list-like `others`, all elements must be
            # either one-dimensional list-likes or scalars
            if all(is_list_like(x, allow_sets=False) for x in others):
                los = []
                join_warn = False
                depr_warn = False
                # iterate through list and append list of series for each
                # element (which we check to be one-dimensional and non-nested)
                while others:
                    nxt = others.pop(0)  # nxt is guaranteed list-like by above

                    # GH 21950 - DeprecationWarning
                    # only allowing Series/Index/np.ndarray[1-dim] will greatly
                    # simply this function post-deprecation.
                    if not (isinstance(nxt, (Series, Index)) or
                            (isinstance(nxt, np.ndarray) and nxt.ndim == 1)):
                        depr_warn = True

                    if not isinstance(nxt, (DataFrame, Series,
                                            Index, np.ndarray)):
                        # safety for non-persistent list-likes (e.g. iterators)
                        # do not map indexed/typed objects; info needed below
                        nxt = list(nxt)

                    # known types for which we can avoid deep inspection
                    no_deep = ((isinstance(nxt, np.ndarray) and nxt.ndim == 1)
                               or isinstance(nxt, (Series, Index)))
                    # nested list-likes are forbidden:
                    # -> elements of nxt must not be list-like
                    is_legal = ((no_deep and nxt.dtype == object)
                                or all(not is_list_like(x) for x in nxt))

                    # DataFrame is false positive of is_legal
                    # because "x in df" returns column names
                    if not is_legal or isinstance(nxt, DataFrame):
                        raise TypeError(err_msg)

                    nxt, wnx = self._get_series_list(nxt,
                                                     ignore_index=ignore_index)
                    los = los + nxt
                    join_warn = join_warn or wnx

                if depr_warn:
                    warnings.warn('list-likes other than Series, Index, or '
                                  'np.ndarray WITHIN another list-like are '
                                  'deprecated and will be removed in a future '
                                  'version.', FutureWarning, stacklevel=4)
                return (los, join_warn)
            elif all(not is_list_like(x) for x in others):
                return ([Series(others, index=idx)], False)
        raise TypeError(err_msg)

    @forbid_nonstring_types(['bytes', 'mixed', 'mixed-integer'])
    def cat(self, others=None, sep=None, na_rep=None, join=None):
        """
        Concatenate strings in the Series/Index with given separator.

        If `others` is specified, this function concatenates the Series/Index
        and elements of `others` element-wise.
        If `others` is not passed, then all values in the Series/Index are
        concatenated into a single string with a given `sep`.

        Parameters
        ----------
        others : Series, Index, DataFrame, np.ndarrary or list-like
            Series, Index, DataFrame, np.ndarray (one- or two-dimensional) and
            other list-likes of strings must have the same length as the
            calling Series/Index, with the exception of indexed objects (i.e.
            Series/Index/DataFrame) if `join` is not None.

            If others is a list-like that contains a combination of Series,
            Index or np.ndarray (1-dim), then all elements will be unpacked and
            must satisfy the above criteria individually.

            If others is None, the method returns the concatenation of all
            strings in the calling Series/Index.
        sep : str, default ''
            The separator between the different elements/columns. By default
            the empty string `''` is used.
        na_rep : str or None, default None
            Representation that is inserted for all missing values:

            - If `na_rep` is None, and `others` is None, missing values in the
              Series/Index are omitted from the result.
            - If `na_rep` is None, and `others` is not None, a row containing a
              missing value in any of the columns (before concatenation) will
              have a missing value in the result.
        join : {'left', 'right', 'outer', 'inner'}, default None
            Determines the join-style between the calling Series/Index and any
            Series/Index/DataFrame in `others` (objects without an index need
            to match the length of the calling Series/Index). If None,
            alignment is disabled, but this option will be removed in a future
            version of pandas and replaced with a default of `'left'`. To
            disable alignment, use `.values` on any Series/Index/DataFrame in
            `others`.

            .. versionadded:: 0.23.0

        Returns
        -------
        str, Series or Index
            If `others` is None, `str` is returned, otherwise a `Series/Index`
            (same type as caller) of objects is returned.

        See Also
        --------
        split : Split each string in the Series/Index.
        join : Join lists contained as elements in the Series/Index.

        Examples
        --------
        When not passing `others`, all values are concatenated into a single
        string:

        >>> s = pd.Series(['a', 'b', np.nan, 'd'])
        >>> s.str.cat(sep=' ')
        'a b d'

        By default, NA values in the Series are ignored. Using `na_rep`, they
        can be given a representation:

        >>> s.str.cat(sep=' ', na_rep='?')
        'a b ? d'

        If `others` is specified, corresponding values are concatenated with
        the separator. Result will be a Series of strings.

        >>> s.str.cat(['A', 'B', 'C', 'D'], sep=',')
        0    a,A
        1    b,B
        2    NaN
        3    d,D
        dtype: object

        Missing values will remain missing in the result, but can again be
        represented using `na_rep`

        >>> s.str.cat(['A', 'B', 'C', 'D'], sep=',', na_rep='-')
        0    a,A
        1    b,B
        2    -,C
        3    d,D
        dtype: object

        If `sep` is not specified, the values are concatenated without
        separation.

        >>> s.str.cat(['A', 'B', 'C', 'D'], na_rep='-')
        0    aA
        1    bB
        2    -C
        3    dD
        dtype: object

        Series with different indexes can be aligned before concatenation. The
        `join`-keyword works as in other methods.

        >>> t = pd.Series(['d', 'a', 'e', 'c'], index=[3, 0, 4, 2])
        >>> s.str.cat(t, join='left', na_rep='-')
        0    aa
        1    b-
        2    -c
        3    dd
        dtype: object
        >>>
        >>> s.str.cat(t, join='outer', na_rep='-')
        0    aa
        1    b-
        2    -c
        3    dd
        4    -e
        dtype: object
        >>>
        >>> s.str.cat(t, join='inner', na_rep='-')
        0    aa
        2    -c
        3    dd
        dtype: object
        >>>
        >>> s.str.cat(t, join='right', na_rep='-')
        3    dd
        0    aa
        4    -e
        2    -c
        dtype: object

        For more examples, see :ref:`here <text.concatenate>`.
        """
        from pandas import Index, Series, concat

        if isinstance(others, str):
            raise ValueError("Did you mean to supply a `sep` keyword?")
        if sep is None:
            sep = ''

        if isinstance(self._orig, Index):
            data = Series(self._orig, index=self._orig)
        else:  # Series
            data = self._orig

        # concatenate Series/Index with itself if no "others"
        if others is None:
            data = ensure_object(data)
            na_mask = isna(data)
            if na_rep is None and na_mask.any():
                data = data[~na_mask]
            elif na_rep is not None and na_mask.any():
                data = np.where(na_mask, na_rep, data)
            return sep.join(data)

        try:
            # turn anything in "others" into lists of Series
            others, warn = self._get_series_list(others,
                                                 ignore_index=(join is None))
        except ValueError:  # do not catch TypeError raised by _get_series_list
            if join is None:
                raise ValueError('All arrays must be same length, except '
                                 'those having an index if `join` is not None')
            else:
                raise ValueError('If `others` contains arrays or lists (or '
                                 'other list-likes without an index), these '
                                 'must all be of the same length as the '
                                 'calling Series/Index.')

        if join is None and warn:
            warnings.warn("A future version of pandas will perform index "
                          "alignment when `others` is a Series/Index/"
                          "DataFrame (or a list-like containing one). To "
                          "disable alignment (the behavior before v.0.23) and "
                          "silence this warning, use `.values` on any Series/"
                          "Index/DataFrame in `others`. To enable alignment "
                          "and silence this warning, pass `join='left'|"
                          "'outer'|'inner'|'right'`. The future default will "
                          "be `join='left'`.", FutureWarning, stacklevel=3)

        # if join is None, _get_series_list already force-aligned indexes
        join = 'left' if join is None else join

        # align if required
        if any(not data.index.equals(x.index) for x in others):
            # Need to add keys for uniqueness in case of duplicate columns
            others = concat(others, axis=1,
                            join=(join if join == 'inner' else 'outer'),
                            keys=range(len(others)), sort=False, copy=False)
            data, others = data.align(others, join=join)
            others = [others[x] for x in others]  # again list of Series

        all_cols = [ensure_object(x) for x in [data] + others]
        na_masks = np.array([isna(x) for x in all_cols])
        union_mask = np.logical_or.reduce(na_masks, axis=0)

        if na_rep is None and union_mask.any():
            # no na_rep means NaNs for all rows where any column has a NaN
            # only necessary if there are actually any NaNs
            result = np.empty(len(data), dtype=object)
            np.putmask(result, union_mask, np.nan)

            not_masked = ~union_mask
            result[not_masked] = cat_core([x[not_masked] for x in all_cols],
                                          sep)
        elif na_rep is not None and union_mask.any():
            # fill NaNs with na_rep in case there are actually any NaNs
            all_cols = [np.where(nm, na_rep, col)
                        for nm, col in zip(na_masks, all_cols)]
            result = cat_core(all_cols, sep)
        else:
            # no NaNs - can just concatenate
            result = cat_core(all_cols, sep)

        if isinstance(self._orig, Index):
            # add dtype for case that result is all-NA
            result = Index(result, dtype=object, name=self._orig.name)
        else:  # Series
            result = Series(result, dtype=object, index=data.index,
                            name=self._orig.name)
        return result

    _shared_docs['str_split'] = (r"""
    Split strings around given separator/delimiter.

    Splits the string in the Series/Index from the %(side)s,
    at the specified delimiter string. Equivalent to :meth:`str.%(method)s`.

    Parameters
    ----------
    pat : str, optional
        String or regular expression to split on.
        If not specified, split on whitespace.
    n : int, default -1 (all)
        Limit number of splits in output.
        ``None``, 0 and -1 will be interpreted as return all splits.
    expand : bool, default False
        Expand the splitted strings into separate columns.

        * If ``True``, return DataFrame/MultiIndex expanding dimensionality.
        * If ``False``, return Series/Index, containing lists of strings.

    Returns
    -------
    Series, Index, DataFrame or MultiIndex
        Type matches caller unless ``expand=True`` (see Notes).

    See Also
    --------
     Series.str.split : Split strings around given separator/delimiter.
     Series.str.rsplit : Splits string around given separator/delimiter,
     starting from the right.
     Series.str.join : Join lists contained as elements in the Series/Index
     with passed delimiter.
     str.split : Standard library version for split.
     str.rsplit : Standard library version for rsplit.

    Notes
    -----
    The handling of the `n` keyword depends on the number of found splits:

    - If found splits > `n`,  make first `n` splits only
    - If found splits <= `n`, make all splits
    - If for a certain row the number of found splits < `n`,
      append `None` for padding up to `n` if ``expand=True``

    If using ``expand=True``, Series and Index callers return DataFrame and
    MultiIndex objects, respectively.

    Examples
    --------
    >>> s = pd.Series(["this is a regular sentence",
    "https://docs.python.org/3/tutorial/index.html", np.nan])

    In the default setting, the string is split by whitespace.

    >>> s.str.split()
    0                   [this, is, a, regular, sentence]
    1    [https://docs.python.org/3/tutorial/index.html]
    2                                                NaN
    dtype: object

    Without the `n` parameter, the outputs of `rsplit` and `split`
    are identical.

    >>> s.str.rsplit()
    0                   [this, is, a, regular, sentence]
    1    [https://docs.python.org/3/tutorial/index.html]
    2                                                NaN
    dtype: object

    The `n` parameter can be used to limit the number of splits on the
    delimiter. The outputs of `split` and `rsplit` are different.

    >>> s.str.split(n=2)
    0                     [this, is, a regular sentence]
    1    [https://docs.python.org/3/tutorial/index.html]
    2                                                NaN
    dtype: object

    >>> s.str.rsplit(n=2)
    0                     [this is a, regular, sentence]
    1    [https://docs.python.org/3/tutorial/index.html]
    2                                                NaN
    dtype: object

    The `pat` parameter can be used to split by other characters.

    >>> s.str.split(pat = "/")
    0                         [this is a regular sentence]
    1    [https:, , docs.python.org, 3, tutorial, index...
    2                                                  NaN
    dtype: object

    When using ``expand=True``, the split elements will expand out into
    separate columns. If NaN is present, it is propagated throughout
    the columns during the split.

    >>> s.str.split(expand=True)
                                                   0     1     2        3
    0                                           this    is     a  regular
    1  https://docs.python.org/3/tutorial/index.html  None  None     None
    2                                            NaN   NaN   NaN      NaN \

                 4
    0     sentence
    1         None
    2          NaN

    For slightly more complex use cases like splitting the html document name
    from a url, a combination of parameter settings can be used.

    >>> s.str.rsplit("/", n=1, expand=True)
                                        0           1
    0          this is a regular sentence        None
    1  https://docs.python.org/3/tutorial  index.html
    2                                 NaN         NaN

    Remember to escape special characters when explicitly using regular
    expressions.

    >>> s = pd.Series(["1+1=2"])

    >>> s.str.split(r"\+|=", expand=True)
         0    1    2
    0    1    1    2
    """)

    @Appender(_shared_docs['str_split'] % {
        'side': 'beginning',
        'method': 'split'})
    @forbid_nonstring_types(['bytes'])
    def split(self, pat=None, n=-1, expand=False):
        result = str_split(self._parent, pat, n=n)
        return self._wrap_result(result, expand=expand)

    @Appender(_shared_docs['str_split'] % {
        'side': 'end',
        'method': 'rsplit'})
    @forbid_nonstring_types(['bytes'])
    def rsplit(self, pat=None, n=-1, expand=False):
        result = str_rsplit(self._parent, pat, n=n)
        return self._wrap_result(result, expand=expand)

    _shared_docs['str_partition'] = ("""
    Split the string at the %(side)s occurrence of `sep`.

    This method splits the string at the %(side)s occurrence of `sep`,
    and returns 3 elements containing the part before the separator,
    the separator itself, and the part after the separator.
    If the separator is not found, return %(return)s.

    Parameters
    ----------
    sep : str, default whitespace
        String to split on.
    pat : str, default whitespace
        .. deprecated:: 0.24.0
           Use ``sep`` instead
    expand : bool, default True
        If True, return DataFrame/MultiIndex expanding dimensionality.
        If False, return Series/Index.

    Returns
    -------
    DataFrame/MultiIndex or Series/Index of objects

    See Also
    --------
    %(also)s
    Series.str.split : Split strings around given separators.
    str.partition : Standard library version.

    Examples
    --------

    >>> s = pd.Series(['Linda van der Berg', 'George Pitt-Rivers'])
    >>> s
    0    Linda van der Berg
    1    George Pitt-Rivers
    dtype: object

    >>> s.str.partition()
            0  1             2
    0   Linda     van der Berg
    1  George      Pitt-Rivers

    To partition by the last space instead of the first one:

    >>> s.str.rpartition()
                   0  1            2
    0  Linda van der            Berg
    1         George     Pitt-Rivers

    To partition by something different than a space:

    >>> s.str.partition('-')
                        0  1       2
    0  Linda van der Berg
    1         George Pitt  -  Rivers

    To return a Series containining tuples instead of a DataFrame:

    >>> s.str.partition('-', expand=False)
    0    (Linda van der Berg, , )
    1    (George Pitt, -, Rivers)
    dtype: object

    Also available on indices:

    >>> idx = pd.Index(['X 123', 'Y 999'])
    >>> idx
    Index(['X 123', 'Y 999'], dtype='object')

    Which will create a MultiIndex:

    >>> idx.str.partition()
    MultiIndex(levels=[['X', 'Y'], [' '], ['123', '999']],
               codes=[[0, 1], [0, 0], [0, 1]])

    Or an index with tuples with ``expand=False``:

    >>> idx.str.partition(expand=False)
    Index([('X', ' ', '123'), ('Y', ' ', '999')], dtype='object')
    """)

    @Appender(_shared_docs['str_partition'] % {
        'side': 'first',
        'return': '3 elements containing the string itself, followed by two '
                  'empty strings',
        'also': 'rpartition : Split the string at the last occurrence of '
                '`sep`.'
    })
    @deprecate_kwarg(old_arg_name='pat', new_arg_name='sep')
    @forbid_nonstring_types(['bytes'])
    def partition(self, sep=' ', expand=True):
        f = lambda x: x.partition(sep)
        result = _na_map(f, self._parent)
        return self._wrap_result(result, expand=expand)

    @Appender(_shared_docs['str_partition'] % {
        'side': 'last',
        'return': '3 elements containing two empty strings, followed by the '
                  'string itself',
        'also': 'partition : Split the string at the first occurrence of '
                '`sep`.'
    })
    @deprecate_kwarg(old_arg_name='pat', new_arg_name='sep')
    @forbid_nonstring_types(['bytes'])
    def rpartition(self, sep=' ', expand=True):
        f = lambda x: x.rpartition(sep)
        result = _na_map(f, self._parent)
        return self._wrap_result(result, expand=expand)

    @copy(str_get)
    @forbid_nonstring_types(['bytes'])
    def get(self, i):
        result = str_get(self._parent, i)
        return self._wrap_result(result)

    @copy(str_join)
    @forbid_nonstring_types(['bytes'])
    def join(self, sep):
        result = str_join(self._parent, sep)
        return self._wrap_result(result)

    @copy(str_contains)
    @forbid_nonstring_types(['bytes'])
    def contains(self, pat, case=True, flags=0, na=np.nan, regex=True):
        result = str_contains(self._parent, pat, case=case, flags=flags, na=na,
                              regex=regex)
        return self._wrap_result(result, fill_value=na)

    @copy(str_match)
    @forbid_nonstring_types(['bytes'])
    def match(self, pat, case=True, flags=0, na=np.nan):
        result = str_match(self._parent, pat, case=case, flags=flags, na=na)
        return self._wrap_result(result, fill_value=na)

    @copy(str_replace)
    @forbid_nonstring_types(['bytes'])
    def replace(self, pat, repl, n=-1, case=None, flags=0, regex=True):
        result = str_replace(self._parent, pat, repl, n=n, case=case,
                             flags=flags, regex=regex)
        return self._wrap_result(result)

    @copy(str_repeat)
    @forbid_nonstring_types(['bytes'])
    def repeat(self, repeats):
        result = str_repeat(self._parent, repeats)
        return self._wrap_result(result)

    @copy(str_pad)
    @forbid_nonstring_types(['bytes'])
    def pad(self, width, side='left', fillchar=' '):
        result = str_pad(self._parent, width, side=side, fillchar=fillchar)
        return self._wrap_result(result)

    _shared_docs['str_pad'] = ("""
    Filling %(side)s side of strings in the Series/Index with an
    additional character. Equivalent to :meth:`str.%(method)s`.

    Parameters
    ----------
    width : int
        Minimum width of resulting string; additional characters will be filled
        with ``fillchar``
    fillchar : str
        Additional character for filling, default is whitespace

    Returns
    -------
    filled : Series/Index of objects
    """)

    @Appender(_shared_docs['str_pad'] % dict(side='left and right',
                                             method='center'))
    @forbid_nonstring_types(['bytes'])
    def center(self, width, fillchar=' '):
        return self.pad(width, side='both', fillchar=fillchar)

    @Appender(_shared_docs['str_pad'] % dict(side='right', method='ljust'))
    @forbid_nonstring_types(['bytes'])
    def ljust(self, width, fillchar=' '):
        return self.pad(width, side='right', fillchar=fillchar)

    @Appender(_shared_docs['str_pad'] % dict(side='left', method='rjust'))
    @forbid_nonstring_types(['bytes'])
    def rjust(self, width, fillchar=' '):
        return self.pad(width, side='left', fillchar=fillchar)

    @forbid_nonstring_types(['bytes'])
    def zfill(self, width):
        """
        Pad strings in the Series/Index by prepending '0' characters.

        Strings in the Series/Index are padded with '0' characters on the
        left of the string to reach a total string length  `width`. Strings
        in the Series/Index with length greater or equal to `width` are
        unchanged.

        Parameters
        ----------
        width : int
            Minimum length of resulting string; strings with length less
            than `width` be prepended with '0' characters.

        Returns
        -------
        Series/Index of objects

        See Also
        --------
        Series.str.rjust : Fills the left side of strings with an arbitrary
            character.
        Series.str.ljust : Fills the right side of strings with an arbitrary
            character.
        Series.str.pad : Fills the specified sides of strings with an arbitrary
            character.
        Series.str.center : Fills boths sides of strings with an arbitrary
            character.

        Notes
        -----
        Differs from :meth:`str.zfill` which has special handling
        for '+'/'-' in the string.

        Examples
        --------
        >>> s = pd.Series(['-1', '1', '1000', 10, np.nan])
        >>> s
        0      -1
        1       1
        2    1000
        3      10
        4     NaN
        dtype: object

        Note that ``10`` and ``NaN`` are not strings, therefore they are
        converted to ``NaN``. The minus sign in ``'-1'`` is treated as a
        regular character and the zero is added to the left of it
        (:meth:`str.zfill` would have moved it to the left). ``1000``
        remains unchanged as it is longer than `width`.

        >>> s.str.zfill(3)
        0     0-1
        1     001
        2    1000
        3     NaN
        4     NaN
        dtype: object
        """
        result = str_pad(self._parent, width, side='left', fillchar='0')
        return self._wrap_result(result)

    @copy(str_slice)
    @forbid_nonstring_types(['bytes'])
    def slice(self, start=None, stop=None, step=None):
        result = str_slice(self._parent, start, stop, step)
        return self._wrap_result(result)

    @copy(str_slice_replace)
    @forbid_nonstring_types(['bytes'])
    def slice_replace(self, start=None, stop=None, repl=None):
        result = str_slice_replace(self._parent, start, stop, repl)
        return self._wrap_result(result)

    @copy(str_decode)
    def decode(self, encoding, errors="strict"):
        # need to allow bytes here
        result = str_decode(self._parent, encoding, errors)
        return self._wrap_result(result)

    @copy(str_encode)
    @forbid_nonstring_types(['bytes'])
    def encode(self, encoding, errors="strict"):
        result = str_encode(self._parent, encoding, errors)
        return self._wrap_result(result)

    _shared_docs['str_strip'] = (r"""
    Remove leading and trailing characters.

    Strip whitespaces (including newlines) or a set of specified characters
    from each string in the Series/Index from %(side)s.
    Equivalent to :meth:`str.%(method)s`.

    Parameters
    ----------
    to_strip : str or None, default None
        Specifying the set of characters to be removed.
        All combinations of this set of characters will be stripped.
        If None then whitespaces are removed.

    Returns
    -------
    Series/Index of objects

    See Also
    --------
    Series.str.strip : Remove leading and trailing characters in Series/Index.
    Series.str.lstrip : Remove leading characters in Series/Index.
    Series.str.rstrip : Remove trailing characters in Series/Index.

    Examples
    --------
    >>> s = pd.Series(['1. Ant.  ', '2. Bee!\n', '3. Cat?\t', np.nan])
    >>> s
    0    1. Ant.
    1    2. Bee!\n
    2    3. Cat?\t
    3          NaN
    dtype: object

    >>> s.str.strip()
    0    1. Ant.
    1    2. Bee!
    2    3. Cat?
    3        NaN
    dtype: object

    >>> s.str.lstrip('123.')
    0    Ant.
    1    Bee!\n
    2    Cat?\t
    3       NaN
    dtype: object

    >>> s.str.rstrip('.!? \n\t')
    0    1. Ant
    1    2. Bee
    2    3. Cat
    3       NaN
    dtype: object

    >>> s.str.strip('123.!? \n\t')
    0    Ant
    1    Bee
    2    Cat
    3    NaN
    dtype: object
    """)

    @Appender(_shared_docs['str_strip'] % dict(side='left and right sides',
                                               method='strip'))
    @forbid_nonstring_types(['bytes'])
    def strip(self, to_strip=None):
        result = str_strip(self._parent, to_strip, side='both')
        return self._wrap_result(result)

    @Appender(_shared_docs['str_strip'] % dict(side='left side',
                                               method='lstrip'))
    @forbid_nonstring_types(['bytes'])
    def lstrip(self, to_strip=None):
        result = str_strip(self._parent, to_strip, side='left')
        return self._wrap_result(result)

    @Appender(_shared_docs['str_strip'] % dict(side='right side',
                                               method='rstrip'))
    @forbid_nonstring_types(['bytes'])
    def rstrip(self, to_strip=None):
        result = str_strip(self._parent, to_strip, side='right')
        return self._wrap_result(result)

    @copy(str_wrap)
    @forbid_nonstring_types(['bytes'])
    def wrap(self, width, **kwargs):
        result = str_wrap(self._parent, width, **kwargs)
        return self._wrap_result(result)

    @copy(str_get_dummies)
    @forbid_nonstring_types(['bytes'])
    def get_dummies(self, sep='|'):
        # we need to cast to Series of strings as only that has all
        # methods available for making the dummies...
        data = self._orig.astype(str) if self._is_categorical else self._parent
        result, name = str_get_dummies(data, sep)
        return self._wrap_result(result, use_codes=(not self._is_categorical),
                                 name=name, expand=True)

    @copy(str_translate)
<<<<<<< HEAD
    @forbid_nonstring_types(['bytes'])
    def translate(self, table, deletechars=None):
        result = str_translate(self._parent, table, deletechars)
=======
    def translate(self, table):
        result = str_translate(self._parent, table)
>>>>>>> b48d1ff8
        return self._wrap_result(result)

    count = _pat_wrapper(str_count, flags=True, name='count')
    startswith = _pat_wrapper(str_startswith, na=True, name='startswith')
    endswith = _pat_wrapper(str_endswith, na=True, name='endswith')
    findall = _pat_wrapper(str_findall, flags=True, name='findall')

    @copy(str_extract)
    @forbid_nonstring_types(['bytes'])
    def extract(self, pat, flags=0, expand=True):
        return str_extract(self, pat, flags=flags, expand=expand)

    @copy(str_extractall)
    @forbid_nonstring_types(['bytes'])
    def extractall(self, pat, flags=0):
        return str_extractall(self._orig, pat, flags=flags)

    _shared_docs['find'] = ("""
    Return %(side)s indexes in each strings in the Series/Index
    where the substring is fully contained between [start:end].
    Return -1 on failure. Equivalent to standard :meth:`str.%(method)s`.

    Parameters
    ----------
    sub : str
        Substring being searched
    start : int
        Left edge index
    end : int
        Right edge index

    Returns
    -------
    found : Series/Index of integer values

    See Also
    --------
    %(also)s
    """)

    @Appender(_shared_docs['find'] %
              dict(side='lowest', method='find',
                   also='rfind : Return highest indexes in each strings.'))
    @forbid_nonstring_types(['bytes'])
    def find(self, sub, start=0, end=None):
        result = str_find(self._parent, sub, start=start, end=end, side='left')
        return self._wrap_result(result)

    @Appender(_shared_docs['find'] %
              dict(side='highest', method='rfind',
                   also='find : Return lowest indexes in each strings.'))
    @forbid_nonstring_types(['bytes'])
    def rfind(self, sub, start=0, end=None):
        result = str_find(self._parent, sub,
                          start=start, end=end, side='right')
        return self._wrap_result(result)

    @forbid_nonstring_types(['bytes'])
    def normalize(self, form):
        """
        Return the Unicode normal form for the strings in the Series/Index.
        For more information on the forms, see the
        :func:`unicodedata.normalize`.

        Parameters
        ----------
        form : {'NFC', 'NFKC', 'NFD', 'NFKD'}
            Unicode form

        Returns
        -------
        normalized : Series/Index of objects
        """
        import unicodedata
        f = lambda x: unicodedata.normalize(form, x)
        result = _na_map(f, self._parent)
        return self._wrap_result(result)

    _shared_docs['index'] = ("""
    Return %(side)s indexes in each strings where the substring is
    fully contained between [start:end]. This is the same as
    ``str.%(similar)s`` except instead of returning -1, it raises a ValueError
    when the substring is not found. Equivalent to standard ``str.%(method)s``.

    Parameters
    ----------
    sub : str
        Substring being searched
    start : int
        Left edge index
    end : int
        Right edge index

    Returns
    -------
    found : Series/Index of objects

    See Also
    --------
    %(also)s
    """)

    @Appender(_shared_docs['index'] %
              dict(side='lowest', similar='find', method='index',
                   also='rindex : Return highest indexes in each strings.'))
    @forbid_nonstring_types(['bytes'])
    def index(self, sub, start=0, end=None):
        result = str_index(self._parent, sub,
                           start=start, end=end, side='left')
        return self._wrap_result(result)

    @Appender(_shared_docs['index'] %
              dict(side='highest', similar='rfind', method='rindex',
                   also='index : Return lowest indexes in each strings.'))
    @forbid_nonstring_types(['bytes'])
    def rindex(self, sub, start=0, end=None):
        result = str_index(self._parent, sub,
                           start=start, end=end, side='right')
        return self._wrap_result(result)

    _shared_docs['len'] = ("""
    Compute the length of each element in the Series/Index. The element may be
    a sequence (such as a string, tuple or list) or a collection
    (such as a dictionary).

    Returns
    -------
    Series or Index of int
        A Series or Index of integer values indicating the length of each
        element in the Series or Index.

    See Also
    --------
    str.len : Python built-in function returning the length of an object.
    Series.size : Returns the length of the Series.

    Examples
    --------
    Returns the length (number of characters) in a string. Returns the
    number of entries for dictionaries, lists or tuples.

    >>> s = pd.Series(['dog',
    ...                 '',
    ...                 5,
    ...                 {'foo' : 'bar'},
    ...                 [2, 3, 5, 7],
    ...                 ('one', 'two', 'three')])
    >>> s
    0                  dog
    1
    2                    5
    3       {'foo': 'bar'}
    4         [2, 3, 5, 7]
    5    (one, two, three)
    dtype: object
    >>> s.str.len()
    0    3.0
    1    0.0
    2    NaN
    3    1.0
    4    4.0
    5    3.0
    dtype: float64
    """)
    len = _noarg_wrapper(len, docstring=_shared_docs['len'],
                         forbidden_types=None, dtype=int)

    _shared_docs['casemethods'] = ("""
    Convert strings in the Series/Index to %(type)s.
    %(version)s
    Equivalent to :meth:`str.%(method)s`.

    Returns
    -------
    Series/Index of objects

    See Also
    --------
    Series.str.lower : Converts all characters to lowercase.
    Series.str.upper : Converts all characters to uppercase.
    Series.str.title : Converts first character of each word to uppercase and
        remaining to lowercase.
    Series.str.capitalize : Converts first character to uppercase and
        remaining to lowercase.
    Series.str.swapcase : Converts uppercase to lowercase and lowercase to
        uppercase.
    Series.str.casefold: Removes all case distinctions in the string.

    Examples
    --------
    >>> s = pd.Series(['lower', 'CAPITALS', 'this is a sentence', 'SwApCaSe'])
    >>> s
    0                 lower
    1              CAPITALS
    2    this is a sentence
    3              SwApCaSe
    dtype: object

    >>> s.str.lower()
    0                 lower
    1              capitals
    2    this is a sentence
    3              swapcase
    dtype: object

    >>> s.str.upper()
    0                 LOWER
    1              CAPITALS
    2    THIS IS A SENTENCE
    3              SWAPCASE
    dtype: object

    >>> s.str.title()
    0                 Lower
    1              Capitals
    2    This Is A Sentence
    3              Swapcase
    dtype: object

    >>> s.str.capitalize()
    0                 Lower
    1              Capitals
    2    This is a sentence
    3              Swapcase
    dtype: object

    >>> s.str.swapcase()
    0                 LOWER
    1              capitals
    2    THIS IS A SENTENCE
    3              sWaPcAsE
    dtype: object
    """)

    # _doc_args holds dict of strings to use in substituting casemethod docs
    _doc_args = {}  # type: Dict[str, Dict[str, str]]
    _doc_args['lower'] = dict(type='lowercase', method='lower', version='')
    _doc_args['upper'] = dict(type='uppercase', method='upper', version='')
    _doc_args['title'] = dict(type='titlecase', method='title', version='')
    _doc_args['capitalize'] = dict(type='be capitalized', method='capitalize',
                                   version='')
    _doc_args['swapcase'] = dict(type='be swapcased', method='swapcase',
                                 version='')
    _doc_args['casefold'] = dict(type='be casefolded', method='casefold',
                                 version='\n    .. versionadded:: 0.25.0\n')
    lower = _noarg_wrapper(lambda x: x.lower(),
                           name='lower',
                           docstring=_shared_docs['casemethods'] %
                           _doc_args['lower'])
    upper = _noarg_wrapper(lambda x: x.upper(),
                           name='upper',
                           docstring=_shared_docs['casemethods'] %
                           _doc_args['upper'])
    title = _noarg_wrapper(lambda x: x.title(),
                           name='title',
                           docstring=_shared_docs['casemethods'] %
                           _doc_args['title'])
    capitalize = _noarg_wrapper(lambda x: x.capitalize(),
                                name='capitalize',
                                docstring=_shared_docs['casemethods'] %
                                _doc_args['capitalize'])
    swapcase = _noarg_wrapper(lambda x: x.swapcase(),
                              name='swapcase',
                              docstring=_shared_docs['casemethods'] %
                              _doc_args['swapcase'])
    casefold = _noarg_wrapper(lambda x: x.casefold(),
                              name='casefold',
                              docstring=_shared_docs['casemethods'] %
                              _doc_args['casefold'])

    _shared_docs['ismethods'] = ("""
    Check whether all characters in each string are %(type)s.

    This is equivalent to running the Python string method
    :meth:`str.%(method)s` for each element of the Series/Index. If a string
    has zero characters, ``False`` is returned for that check.

    Returns
    -------
    Series or Index of bool
        Series or Index of boolean values with the same length as the original
        Series/Index.

    See Also
    --------
    Series.str.isalpha : Check whether all characters are alphabetic.
    Series.str.isnumeric : Check whether all characters are numeric.
    Series.str.isalnum : Check whether all characters are alphanumeric.
    Series.str.isdigit : Check whether all characters are digits.
    Series.str.isdecimal : Check whether all characters are decimal.
    Series.str.isspace : Check whether all characters are whitespace.
    Series.str.islower : Check whether all characters are lowercase.
    Series.str.isupper : Check whether all characters are uppercase.
    Series.str.istitle : Check whether all characters are titlecase.

    Examples
    --------
    **Checks for Alphabetic and Numeric Characters**

    >>> s1 = pd.Series(['one', 'one1', '1', ''])

    >>> s1.str.isalpha()
    0     True
    1    False
    2    False
    3    False
    dtype: bool

    >>> s1.str.isnumeric()
    0    False
    1    False
    2     True
    3    False
    dtype: bool

    >>> s1.str.isalnum()
    0     True
    1     True
    2     True
    3    False
    dtype: bool

    Note that checks against characters mixed with any additional punctuation
    or whitespace will evaluate to false for an alphanumeric check.

    >>> s2 = pd.Series(['A B', '1.5', '3,000'])
    >>> s2.str.isalnum()
    0    False
    1    False
    2    False
    dtype: bool

    **More Detailed Checks for Numeric Characters**

    There are several different but overlapping sets of numeric characters that
    can be checked for.

    >>> s3 = pd.Series(['23', '³', '⅕', ''])

    The ``s3.str.isdecimal`` method checks for characters used to form numbers
    in base 10.

    >>> s3.str.isdecimal()
    0     True
    1    False
    2    False
    3    False
    dtype: bool

    The ``s.str.isdigit`` method is the same as ``s3.str.isdecimal`` but also
    includes special digits, like superscripted and subscripted digits in
    unicode.

    >>> s3.str.isdigit()
    0     True
    1     True
    2    False
    3    False
    dtype: bool

    The ``s.str.isnumeric`` method is the same as ``s3.str.isdigit`` but also
    includes other characters that can represent quantities such as unicode
    fractions.

    >>> s3.str.isnumeric()
    0     True
    1     True
    2     True
    3    False
    dtype: bool

    **Checks for Whitespace**

    >>> s4 = pd.Series([' ', '\\t\\r\\n ', ''])
    >>> s4.str.isspace()
    0     True
    1     True
    2    False
    dtype: bool

    **Checks for Character Case**

    >>> s5 = pd.Series(['leopard', 'Golden Eagle', 'SNAKE', ''])

    >>> s5.str.islower()
    0     True
    1    False
    2    False
    3    False
    dtype: bool

    >>> s5.str.isupper()
    0    False
    1    False
    2     True
    3    False
    dtype: bool

    The ``s5.str.istitle`` method checks for whether all words are in title
    case (whether only the first letter of each word is capitalized). Words are
    assumed to be as any sequence of non-numeric characters seperated by
    whitespace characters.

    >>> s5.str.istitle()
    0    False
    1     True
    2    False
    3    False
    dtype: bool
    """)
    _doc_args['isalnum'] = dict(type='alphanumeric', method='isalnum')
    _doc_args['isalpha'] = dict(type='alphabetic', method='isalpha')
    _doc_args['isdigit'] = dict(type='digits', method='isdigit')
    _doc_args['isspace'] = dict(type='whitespace', method='isspace')
    _doc_args['islower'] = dict(type='lowercase', method='islower')
    _doc_args['isupper'] = dict(type='uppercase', method='isupper')
    _doc_args['istitle'] = dict(type='titlecase', method='istitle')
    _doc_args['isnumeric'] = dict(type='numeric', method='isnumeric')
    _doc_args['isdecimal'] = dict(type='decimal', method='isdecimal')
    isalnum = _noarg_wrapper(lambda x: x.isalnum(),
                             name='isalnum',
                             docstring=_shared_docs['ismethods'] %
                             _doc_args['isalnum'])
    isalpha = _noarg_wrapper(lambda x: x.isalpha(),
                             name='isalpha',
                             docstring=_shared_docs['ismethods'] %
                             _doc_args['isalpha'])
    isdigit = _noarg_wrapper(lambda x: x.isdigit(),
                             name='isdigit',
                             docstring=_shared_docs['ismethods'] %
                             _doc_args['isdigit'])
    isspace = _noarg_wrapper(lambda x: x.isspace(),
                             name='isspace',
                             docstring=_shared_docs['ismethods'] %
                             _doc_args['isspace'])
    islower = _noarg_wrapper(lambda x: x.islower(),
                             name='islower',
                             docstring=_shared_docs['ismethods'] %
                             _doc_args['islower'])
    isupper = _noarg_wrapper(lambda x: x.isupper(),
                             name='isupper',
                             docstring=_shared_docs['ismethods'] %
                             _doc_args['isupper'])
    istitle = _noarg_wrapper(lambda x: x.istitle(),
                             name='istitle',
                             docstring=_shared_docs['ismethods'] %
                             _doc_args['istitle'])
    isnumeric = _noarg_wrapper(lambda x: x.isnumeric(),
                               name='isnumeric',
                               docstring=_shared_docs['ismethods'] %
                               _doc_args['isnumeric'])
    isdecimal = _noarg_wrapper(lambda x: x.isdecimal(),
                               name='isdecimal',
                               docstring=_shared_docs['ismethods'] %
                               _doc_args['isdecimal'])

    @classmethod
    def _make_accessor(cls, data):
        cls._validate(data)
        return cls(data)<|MERGE_RESOLUTION|>--- conflicted
+++ resolved
@@ -2839,14 +2839,9 @@
                                  name=name, expand=True)
 
     @copy(str_translate)
-<<<<<<< HEAD
     @forbid_nonstring_types(['bytes'])
-    def translate(self, table, deletechars=None):
-        result = str_translate(self._parent, table, deletechars)
-=======
     def translate(self, table):
         result = str_translate(self._parent, table)
->>>>>>> b48d1ff8
         return self._wrap_result(result)
 
     count = _pat_wrapper(str_count, flags=True, name='count')
