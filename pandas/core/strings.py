--- conflicted
+++ resolved
@@ -2368,17 +2368,11 @@
     Examples
     --------
 
-<<<<<<< HEAD
-    >>> s = pd.Series(['A_B_C', 'D_E_F', 'X'])
-    0    A_B_C
-    1    D_E_F
-    2        X
-=======
+
     >>> s = pd.Series(['Linda van der Berg', 'George Pitt-Rivers'])
     >>> s
     0    Linda van der Berg
     1    George Pitt-Rivers
->>>>>>> 9e1f6fd9
     dtype: object
 
     >>> s.str.partition()
