import codecs
from functools import wraps
import re
import textwrap
from typing import TYPE_CHECKING, Any, Callable, Dict, List, Pattern, Type, Union
import warnings

import numpy as np

import pandas._libs.lib as lib
import pandas._libs.missing as libmissing
import pandas._libs.ops as libops
from pandas._typing import ArrayLike, Dtype, Scalar
from pandas.util._decorators import Appender

from pandas.core.dtypes.common import (
    ensure_object,
    is_bool_dtype,
    is_categorical_dtype,
    is_extension_array_dtype,
    is_integer,
    is_integer_dtype,
    is_list_like,
    is_object_dtype,
    is_re,
    is_scalar,
    is_string_dtype,
)
from pandas.core.dtypes.generic import (
    ABCDataFrame,
    ABCIndexClass,
    ABCMultiIndex,
    ABCSeries,
)
from pandas.core.dtypes.missing import isna

from pandas.core.algorithms import take_1d
from pandas.core.base import NoNewAttributesMixin
from pandas.core.construction import extract_array

if TYPE_CHECKING:
    from pandas.arrays import StringArray

_cpython_optimized_encoders = (
    "utf-8",
    "utf8",
    "latin-1",
    "latin1",
    "iso-8859-1",
    "mbcs",
    "ascii",
)
_cpython_optimized_decoders = _cpython_optimized_encoders + ("utf-16", "utf-32")

_shared_docs: Dict[str, str] = dict()


def cat_core(list_of_columns: List, sep: str):
    """
    Auxiliary function for :meth:`str.cat`

    Parameters
    ----------
    list_of_columns : list of numpy arrays
        List of arrays to be concatenated with sep;
        these arrays may not contain NaNs!
    sep : string
        The separator string for concatenating the columns.

    Returns
    -------
    nd.array
        The concatenation of list_of_columns with sep.
    """
    if sep == "":
        # no need to interleave sep if it is empty
        arr_of_cols = np.asarray(list_of_columns, dtype=object)
        return np.sum(arr_of_cols, axis=0)
    list_with_sep = [sep] * (2 * len(list_of_columns) - 1)
    list_with_sep[::2] = list_of_columns
    arr_with_sep = np.asarray(list_with_sep, dtype=object)
    return np.sum(arr_with_sep, axis=0)


def cat_safe(list_of_columns: List, sep: str):
    """
    Auxiliary function for :meth:`str.cat`.

    Same signature as cat_core, but handles TypeErrors in concatenation, which
    happen if the arrays in list_of columns have the wrong dtypes or content.

    Parameters
    ----------
    list_of_columns : list of numpy arrays
        List of arrays to be concatenated with sep;
        these arrays may not contain NaNs!
    sep : string
        The separator string for concatenating the columns.

    Returns
    -------
    nd.array
        The concatenation of list_of_columns with sep.
    """
    try:
        result = cat_core(list_of_columns, sep)
    except TypeError:
        # if there are any non-string values (wrong dtype or hidden behind
        # object dtype), np.sum will fail; catch and return with better message
        for column in list_of_columns:
            dtype = lib.infer_dtype(column, skipna=True)
            if dtype not in ["string", "empty"]:
                raise TypeError(
                    "Concatenation requires list-likes containing only "
                    "strings (or missing values). Offending values found in "
                    f"column {dtype}"
                ) from None
    return result


def _na_map(f, arr, na_result=None, dtype=object):
    if is_extension_array_dtype(arr.dtype):
        if na_result is None:
            na_result = libmissing.NA
        # just StringDtype
        arr = extract_array(arr)
        return _map_stringarray(f, arr, na_value=na_result, dtype=dtype)
    if na_result is None:
        na_result = np.nan
    return _map_object(f, arr, na_mask=True, na_value=na_result, dtype=dtype)


def _map_stringarray(
    func: Callable[[str], Any], arr: "StringArray", na_value: Any, dtype: Dtype
) -> ArrayLike:
    """
    Map a callable over valid elements of a StringArrray.

    Parameters
    ----------
    func : Callable[[str], Any]
        Apply to each valid element.
    arr : StringArray
    na_value : Any
        The value to use for missing values. By default, this is
        the original value (NA).
    dtype : Dtype
        The result dtype to use. Specifying this avoids an intermediate
        object-dtype allocation.

    Returns
    -------
    ArrayLike
        An ExtensionArray for integer or string dtypes, otherwise
        an ndarray.

    """
    from pandas.arrays import IntegerArray, StringArray, BooleanArray

    mask = isna(arr)

    assert isinstance(arr, StringArray)
    arr = np.asarray(arr)

    if is_integer_dtype(dtype) or is_bool_dtype(dtype):
        constructor: Union[Type[IntegerArray], Type[BooleanArray]]
        if is_integer_dtype(dtype):
            constructor = IntegerArray
        else:
            constructor = BooleanArray

        na_value_is_na = isna(na_value)
        if na_value_is_na:
            na_value = 1
        result = lib.map_infer_mask(
            arr,
            func,
            mask.view("uint8"),
            convert=False,
            na_value=na_value,
            dtype=np.dtype(dtype),
        )

        if not na_value_is_na:
            mask[:] = False

        return constructor(result, mask)

    elif is_string_dtype(dtype) and not is_object_dtype(dtype):
        # i.e. StringDtype
        result = lib.map_infer_mask(
            arr, func, mask.view("uint8"), convert=False, na_value=na_value
        )
        return StringArray(result)
    else:
        # This is when the result type is object. We reach this when
        # -> We know the result type is truly object (e.g. .encode returns bytes
        #    or .findall returns a list).
        # -> We don't know the result type. E.g. `.get` can return anything.
        return lib.map_infer_mask(arr, func, mask.view("uint8"))


def _map_object(f, arr, na_mask=False, na_value=np.nan, dtype=object):
    if not len(arr):
        return np.ndarray(0, dtype=dtype)

    if isinstance(arr, ABCSeries):
        arr = arr._values  # TODO: extract_array?
    if not isinstance(arr, np.ndarray):
        arr = np.asarray(arr, dtype=object)
    if na_mask:
        mask = isna(arr)
        convert = not np.all(mask)
        try:
            result = lib.map_infer_mask(arr, f, mask.view(np.uint8), convert)
        except (TypeError, AttributeError) as e:
            # Reraise the exception if callable `f` got wrong number of args.
            # The user may want to be warned by this, instead of getting NaN
            p_err = (
                r"((takes)|(missing)) (?(2)from \d+ to )?\d+ "
                r"(?(3)required )positional arguments?"
            )

            if len(e.args) >= 1 and re.search(p_err, e.args[0]):
                # FIXME: this should be totally avoidable
                raise e

            def g(x):
                try:
                    return f(x)
                except (TypeError, AttributeError):
                    return na_value

            return _map_object(g, arr, dtype=dtype)
        if na_value is not np.nan:
            np.putmask(result, mask, na_value)
            if result.dtype == object:
                result = lib.maybe_convert_objects(result)
        return result
    else:
        return lib.map_infer(arr, f)


def str_count(arr, pat, flags=0):
    """
    Count occurrences of pattern in each string of the Series/Index.

    This function is used to count the number of times a particular regex
    pattern is repeated in each of the string elements of the
    :class:`~pandas.Series`.

    Parameters
    ----------
    pat : str
        Valid regular expression.
    flags : int, default 0, meaning no flags
        Flags for the `re` module. For a complete list, `see here
        <https://docs.python.org/3/howto/regex.html#compilation-flags>`_.
    **kwargs
        For compatibility with other string methods. Not used.

    Returns
    -------
    Series or Index
        Same type as the calling object containing the integer counts.

    See Also
    --------
    re : Standard library module for regular expressions.
    str.count : Standard library version, without regular expression support.

    Notes
    -----
    Some characters need to be escaped when passing in `pat`.
    eg. ``'$'`` has a special meaning in regex and must be escaped when
    finding this literal character.

    Examples
    --------
    >>> s = pd.Series(['A', 'B', 'Aaba', 'Baca', np.nan, 'CABA', 'cat'])
    >>> s.str.count('a')
    0    0.0
    1    0.0
    2    2.0
    3    2.0
    4    NaN
    5    0.0
    6    1.0
    dtype: float64

    Escape ``'$'`` to find the literal dollar sign.

    >>> s = pd.Series(['$', 'B', 'Aab$', '$$ca', 'C$B$', 'cat'])
    >>> s.str.count('\\$')
    0    1
    1    0
    2    1
    3    2
    4    2
    5    0
    dtype: int64

    This is also available on Index

    >>> pd.Index(['A', 'A', 'Aaba', 'cat']).str.count('a')
    Int64Index([0, 0, 2, 1], dtype='int64')
    """
    regex = re.compile(pat, flags=flags)
    f = lambda x: len(regex.findall(x))
    return _na_map(f, arr, dtype="int64")


def str_contains(arr, pat, case=True, flags=0, na=np.nan, regex=True):
    """
    Test if pattern or regex is contained within a string of a Series or Index.

    Return boolean Series or Index based on whether a given pattern or regex is
    contained within a string of a Series or Index.

    Parameters
    ----------
    pat : str
        Character sequence or regular expression.
    case : bool, default True
        If True, case sensitive.
    flags : int, default 0 (no flags)
        Flags to pass through to the re module, e.g. re.IGNORECASE.
    na : default NaN
        Fill value for missing values.
    regex : bool, default True
        If True, assumes the pat is a regular expression.

        If False, treats the pat as a literal string.

    Returns
    -------
    Series or Index of boolean values
        A Series or Index of boolean values indicating whether the
        given pattern is contained within the string of each element
        of the Series or Index.

    See Also
    --------
    match : Analogous, but stricter, relying on re.match instead of re.search.
    Series.str.startswith : Test if the start of each string element matches a
        pattern.
    Series.str.endswith : Same as startswith, but tests the end of string.

    Examples
    --------
    Returning a Series of booleans using only a literal pattern.

    >>> s1 = pd.Series(['Mouse', 'dog', 'house and parrot', '23', np.NaN])
    >>> s1.str.contains('og', regex=False)
    0    False
    1     True
    2    False
    3    False
    4      NaN
    dtype: object

    Returning an Index of booleans using only a literal pattern.

    >>> ind = pd.Index(['Mouse', 'dog', 'house and parrot', '23.0', np.NaN])
    >>> ind.str.contains('23', regex=False)
    Index([False, False, False, True, nan], dtype='object')

    Specifying case sensitivity using `case`.

    >>> s1.str.contains('oG', case=True, regex=True)
    0    False
    1    False
    2    False
    3    False
    4      NaN
    dtype: object

    Specifying `na` to be `False` instead of `NaN` replaces NaN values
    with `False`. If Series or Index does not contain NaN values
    the resultant dtype will be `bool`, otherwise, an `object` dtype.

    >>> s1.str.contains('og', na=False, regex=True)
    0    False
    1     True
    2    False
    3    False
    4    False
    dtype: bool

    Returning 'house' or 'dog' when either expression occurs in a string.

    >>> s1.str.contains('house|dog', regex=True)
    0    False
    1     True
    2     True
    3    False
    4      NaN
    dtype: object

    Ignoring case sensitivity using `flags` with regex.

    >>> import re
    >>> s1.str.contains('PARROT', flags=re.IGNORECASE, regex=True)
    0    False
    1    False
    2     True
    3    False
    4      NaN
    dtype: object

    Returning any digit using regular expression.

    >>> s1.str.contains('\\d', regex=True)
    0    False
    1    False
    2    False
    3     True
    4      NaN
    dtype: object

    Ensure `pat` is a not a literal pattern when `regex` is set to True.
    Note in the following example one might expect only `s2[1]` and `s2[3]` to
    return `True`. However, '.0' as a regex matches any character
    followed by a 0.

    >>> s2 = pd.Series(['40', '40.0', '41', '41.0', '35'])
    >>> s2.str.contains('.0', regex=True)
    0     True
    1     True
    2    False
    3     True
    4    False
    dtype: bool
    """
    if regex:
        if not case:
            flags |= re.IGNORECASE

        regex = re.compile(pat, flags=flags)

        if regex.groups > 0:
            warnings.warn(
                "This pattern has match groups. To actually get the "
                "groups, use str.extract.",
                UserWarning,
                stacklevel=3,
            )

        f = lambda x: regex.search(x) is not None
    else:
        if case:
            f = lambda x: pat in x
        else:
            upper_pat = pat.upper()
            f = lambda x: upper_pat in x
            uppered = _na_map(lambda x: x.upper(), arr)
            return _na_map(f, uppered, na, dtype=bool)
    return _na_map(f, arr, na, dtype=bool)


def str_startswith(arr, pat, na=np.nan):
    """
    Test if the start of each string element matches a pattern.

    Equivalent to :meth:`str.startswith`.

    Parameters
    ----------
    pat : str
        Character sequence. Regular expressions are not accepted.
    na : object, default NaN
        Object shown if element tested is not a string.

    Returns
    -------
    Series or Index of bool
        A Series of booleans indicating whether the given pattern matches
        the start of each string element.

    See Also
    --------
    str.startswith : Python standard library string method.
    Series.str.endswith : Same as startswith, but tests the end of string.
    Series.str.contains : Tests if string element contains a pattern.

    Examples
    --------
    >>> s = pd.Series(['bat', 'Bear', 'cat', np.nan])
    >>> s
    0     bat
    1    Bear
    2     cat
    3     NaN
    dtype: object

    >>> s.str.startswith('b')
    0     True
    1    False
    2    False
    3      NaN
    dtype: object

    Specifying `na` to be `False` instead of `NaN`.

    >>> s.str.startswith('b', na=False)
    0     True
    1    False
    2    False
    3    False
    dtype: bool
    """
    f = lambda x: x.startswith(pat)
    return _na_map(f, arr, na, dtype=bool)


def str_endswith(arr, pat, na=np.nan):
    """
    Test if the end of each string element matches a pattern.

    Equivalent to :meth:`str.endswith`.

    Parameters
    ----------
    pat : str
        Character sequence. Regular expressions are not accepted.
    na : object, default NaN
        Object shown if element tested is not a string.

    Returns
    -------
    Series or Index of bool
        A Series of booleans indicating whether the given pattern matches
        the end of each string element.

    See Also
    --------
    str.endswith : Python standard library string method.
    Series.str.startswith : Same as endswith, but tests the start of string.
    Series.str.contains : Tests if string element contains a pattern.

    Examples
    --------
    >>> s = pd.Series(['bat', 'bear', 'caT', np.nan])
    >>> s
    0     bat
    1    bear
    2     caT
    3     NaN
    dtype: object

    >>> s.str.endswith('t')
    0     True
    1    False
    2    False
    3      NaN
    dtype: object

    Specifying `na` to be `False` instead of `NaN`.

    >>> s.str.endswith('t', na=False)
    0     True
    1    False
    2    False
    3    False
    dtype: bool
    """
    f = lambda x: x.endswith(pat)
    return _na_map(f, arr, na, dtype=bool)


def str_replace(arr, pat, repl, n=-1, case=None, flags=0, regex=True):
    r"""
    Replace occurrences of pattern/regex in the Series/Index with
    some other string. Equivalent to :meth:`str.replace` or
    :func:`re.sub`, depending on the regex value.

    Parameters
    ----------
    pat : str or compiled regex
        String can be a character sequence or regular expression.
    repl : str or callable
        Replacement string or a callable. The callable is passed the regex
        match object and must return a replacement string to be used.
        See :func:`re.sub`.
    n : int, default -1 (all)
        Number of replacements to make from start.
    case : bool, default None
        Determines if replace is case sensitive:

        - If True, case sensitive (the default if `pat` is a string)
        - Set to False for case insensitive
        - Cannot be set if `pat` is a compiled regex.

    flags : int, default 0 (no flags)
        Regex module flags, e.g. re.IGNORECASE. Cannot be set if `pat` is a compiled
        regex.
    regex : bool, default True
        Determines if assumes the passed-in pattern is a regular expression:

        - If True, assumes the passed-in pattern is a regular expression.
        - If False, treats the pattern as a literal string
        - Cannot be set to False if `pat` is a compiled regex or `repl` is
          a callable.

        .. versionadded:: 0.23.0

    Returns
    -------
    Series or Index of object
        A copy of the object with all matching occurrences of `pat` replaced by
        `repl`.

    Raises
    ------
    ValueError
        * if `regex` is False and `repl` is a callable or `pat` is a compiled
          regex
        * if `pat` is a compiled regex and `case` or `flags` is set

    Notes
    -----
    When `pat` is a compiled regex, all flags should be included in the
    compiled regex. Use of `case`, `flags`, or `regex=False` with a compiled
    regex will raise an error.

    Examples
    --------
    When `pat` is a string and `regex` is True (the default), the given `pat`
    is compiled as a regex. When `repl` is a string, it replaces matching
    regex patterns as with :meth:`re.sub`. NaN value(s) in the Series are
    left as is:

    >>> pd.Series(['foo', 'fuz', np.nan]).str.replace('f.', 'ba', regex=True)
    0    bao
    1    baz
    2    NaN
    dtype: object

    When `pat` is a string and `regex` is False, every `pat` is replaced with
    `repl` as with :meth:`str.replace`:

    >>> pd.Series(['f.o', 'fuz', np.nan]).str.replace('f.', 'ba', regex=False)
    0    bao
    1    fuz
    2    NaN
    dtype: object

    When `repl` is a callable, it is called on every `pat` using
    :func:`re.sub`. The callable should expect one positional argument
    (a regex object) and return a string.

    To get the idea:

    >>> pd.Series(['foo', 'fuz', np.nan]).str.replace('f', repr)
    0    <re.Match object; span=(0, 1), match='f'>oo
    1    <re.Match object; span=(0, 1), match='f'>uz
    2                                            NaN
    dtype: object

    Reverse every lowercase alphabetic word:

    >>> repl = lambda m: m.group(0)[::-1]
    >>> pd.Series(['foo 123', 'bar baz', np.nan]).str.replace(r'[a-z]+', repl)
    0    oof 123
    1    rab zab
    2        NaN
    dtype: object

    Using regex groups (extract second group and swap case):

    >>> pat = r"(?P<one>\w+) (?P<two>\w+) (?P<three>\w+)"
    >>> repl = lambda m: m.group('two').swapcase()
    >>> pd.Series(['One Two Three', 'Foo Bar Baz']).str.replace(pat, repl)
    0    tWO
    1    bAR
    dtype: object

    Using a compiled regex with flags

    >>> import re
    >>> regex_pat = re.compile(r'FUZ', flags=re.IGNORECASE)
    >>> pd.Series(['foo', 'fuz', np.nan]).str.replace(regex_pat, 'bar')
    0    foo
    1    bar
    2    NaN
    dtype: object
    """
    # Check whether repl is valid (GH 13438, GH 15055)
    if not (isinstance(repl, str) or callable(repl)):
        raise TypeError("repl must be a string or callable")

    is_compiled_re = is_re(pat)
    if regex:
        if is_compiled_re:
            if (case is not None) or (flags != 0):
                raise ValueError(
                    "case and flags cannot be set when pat is a compiled regex"
                )
        else:
            # not a compiled regex
            # set default case
            if case is None:
                case = True

            # add case flag, if provided
            if case is False:
                flags |= re.IGNORECASE
        if is_compiled_re or len(pat) > 1 or flags or callable(repl):
            n = n if n >= 0 else 0
            compiled = re.compile(pat, flags=flags)
            f = lambda x: compiled.sub(repl=repl, string=x, count=n)
        else:
            f = lambda x: x.replace(pat, repl, n)
    else:
        if is_compiled_re:
            raise ValueError(
                "Cannot use a compiled regex as replacement pattern with regex=False"
            )
        if callable(repl):
            raise ValueError("Cannot use a callable replacement when regex=False")
        f = lambda x: x.replace(pat, repl, n)

    return _na_map(f, arr, dtype=str)


def str_repeat(arr, repeats):
    """
    Duplicate each string in the Series or Index.

    Parameters
    ----------
    repeats : int or sequence of int
        Same value for all (int) or different value per (sequence).

    Returns
    -------
    Series or Index of object
        Series or Index of repeated string objects specified by
        input parameter repeats.

    Examples
    --------
    >>> s = pd.Series(['a', 'b', 'c'])
    >>> s
    0    a
    1    b
    2    c
    dtype: object

    Single int repeats string in Series

    >>> s.str.repeat(repeats=2)
    0    aa
    1    bb
    2    cc
    dtype: object

    Sequence of int repeats corresponding string in Series

    >>> s.str.repeat(repeats=[1, 2, 3])
    0      a
    1     bb
    2    ccc
    dtype: object
    """
    if is_scalar(repeats):

        def scalar_rep(x):
            try:
                return bytes.__mul__(x, repeats)
            except TypeError:
                return str.__mul__(x, repeats)

        return _na_map(scalar_rep, arr, dtype=str)
    else:

        def rep(x, r):
            if x is libmissing.NA:
                return x
            try:
                return bytes.__mul__(x, r)
            except TypeError:
                return str.__mul__(x, r)

        repeats = np.asarray(repeats, dtype=object)
        result = libops.vec_binop(np.asarray(arr), repeats, rep)
        return result


def str_match(
    arr: ArrayLike,
    pat: Union[str, Pattern],
    case: bool = True,
    flags: int = 0,
    na: Scalar = np.nan,
):
    """
    Determine if each string starts with a match of a regular expression.

    Parameters
    ----------
    pat : str
        Character sequence or regular expression.
    case : bool, default True
        If True, case sensitive.
    flags : int, default 0 (no flags)
        Regex module flags, e.g. re.IGNORECASE.
    na : default NaN
        Fill value for missing values.

    Returns
    -------
    Series/array of boolean values

    See Also
    --------
    fullmatch : Stricter matching that requires the entire string to match.
    contains : Analogous, but less strict, relying on re.search instead of
        re.match.
    extract : Extract matched groups.
    """
    if not case:
        flags |= re.IGNORECASE

    regex = re.compile(pat, flags=flags)

    dtype = bool
    f = lambda x: regex.match(x) is not None
<<<<<<< HEAD
=======

    return _na_map(f, arr, na, dtype=dtype)


def str_fullmatch(
    arr: ArrayLike,
    pat: Union[str, Pattern],
    case: bool = True,
    flags: int = 0,
    na: Scalar = np.nan,
):
    """
    Determine if each string entirely matches a regular expression.

    .. versionadded:: 1.1.0

    Parameters
    ----------
    pat : str
        Character sequence or regular expression.
    case : bool, default True
        If True, case sensitive.
    flags : int, default 0 (no flags)
        Regex module flags, e.g. re.IGNORECASE.
    na : default NaN
        Fill value for missing values.

    Returns
    -------
    Series/array of boolean values

    See Also
    --------
    match : Similar, but also returns `True` when only a *prefix* of the string
        matches the regular expression.
    extract : Extract matched groups.
    """
    if not case:
        flags |= re.IGNORECASE

    regex = re.compile(pat, flags=flags)

    dtype = bool
    f = lambda x: regex.fullmatch(x) is not None
>>>>>>> 06f4c902

    return _na_map(f, arr, na, dtype=dtype)


def _get_single_group_name(rx):
    try:
        return list(rx.groupindex.keys()).pop()
    except IndexError:
        return None


def _groups_or_na_fun(regex):
    """Used in both extract_noexpand and extract_frame"""
    if regex.groups == 0:
        raise ValueError("pattern contains no capture groups")
    empty_row = [np.nan] * regex.groups

    def f(x):
        if not isinstance(x, str):
            return empty_row
        m = regex.search(x)
        if m:
            return [np.nan if item is None else item for item in m.groups()]
        else:
            return empty_row

    return f


def _result_dtype(arr):
    # workaround #27953
    # ideally we just pass `dtype=arr.dtype` unconditionally, but this fails
    # when the list of values is empty.
    if arr.dtype.name == "string":
        return "string"
    else:
        return object


def _str_extract_noexpand(arr, pat, flags=0):
    """
    Find groups in each string in the Series using passed regular
    expression. This function is called from
    str_extract(expand=False), and can return Series, DataFrame, or
    Index.

    """
    from pandas import DataFrame

    regex = re.compile(pat, flags=flags)
    groups_or_na = _groups_or_na_fun(regex)

    if regex.groups == 1:
        result = np.array([groups_or_na(val)[0] for val in arr], dtype=object)
        name = _get_single_group_name(regex)
    else:
        if isinstance(arr, ABCIndexClass):
            raise ValueError("only one regex group is supported with Index")
        name = None
        names = dict(zip(regex.groupindex.values(), regex.groupindex.keys()))
        columns = [names.get(1 + i, i) for i in range(regex.groups)]
        if arr.empty:
            result = DataFrame(columns=columns, dtype=object)
        else:
            dtype = _result_dtype(arr)
            result = DataFrame(
                [groups_or_na(val) for val in arr],
                columns=columns,
                index=arr.index,
                dtype=dtype,
            )
    return result, name


def _str_extract_frame(arr, pat, flags=0):
    """
    For each subject string in the Series, extract groups from the
    first match of regular expression pat. This function is called from
    str_extract(expand=True), and always returns a DataFrame.

    """
    from pandas import DataFrame

    regex = re.compile(pat, flags=flags)
    groups_or_na = _groups_or_na_fun(regex)
    names = dict(zip(regex.groupindex.values(), regex.groupindex.keys()))
    columns = [names.get(1 + i, i) for i in range(regex.groups)]

    if len(arr) == 0:
        return DataFrame(columns=columns, dtype=object)
    try:
        result_index = arr.index
    except AttributeError:
        result_index = None
    dtype = _result_dtype(arr)
    return DataFrame(
        [groups_or_na(val) for val in arr],
        columns=columns,
        index=result_index,
        dtype=dtype,
    )


def str_extract(arr, pat, flags=0, expand=True):
    r"""
    Extract capture groups in the regex `pat` as columns in a DataFrame.

    For each subject string in the Series, extract groups from the
    first match of regular expression `pat`.

    Parameters
    ----------
    pat : str
        Regular expression pattern with capturing groups.
    flags : int, default 0 (no flags)
        Flags from the ``re`` module, e.g. ``re.IGNORECASE``, that
        modify regular expression matching for things like case,
        spaces, etc. For more details, see :mod:`re`.
    expand : bool, default True
        If True, return DataFrame with one column per capture group.
        If False, return a Series/Index if there is one capture group
        or DataFrame if there are multiple capture groups.

    Returns
    -------
    DataFrame or Series or Index
        A DataFrame with one row for each subject string, and one
        column for each group. Any capture group names in regular
        expression pat will be used for column names; otherwise
        capture group numbers will be used. The dtype of each result
        column is always object, even when no match is found. If
        ``expand=False`` and pat has only one capture group, then
        return a Series (if subject is a Series) or Index (if subject
        is an Index).

    See Also
    --------
    extractall : Returns all matches (not just the first match).

    Examples
    --------
    A pattern with two groups will return a DataFrame with two columns.
    Non-matches will be NaN.

    >>> s = pd.Series(['a1', 'b2', 'c3'])
    >>> s.str.extract(r'([ab])(\d)')
         0    1
    0    a    1
    1    b    2
    2  NaN  NaN

    A pattern may contain optional groups.

    >>> s.str.extract(r'([ab])?(\d)')
         0  1
    0    a  1
    1    b  2
    2  NaN  3

    Named groups will become column names in the result.

    >>> s.str.extract(r'(?P<letter>[ab])(?P<digit>\d)')
      letter digit
    0      a     1
    1      b     2
    2    NaN   NaN

    A pattern with one group will return a DataFrame with one column
    if expand=True.

    >>> s.str.extract(r'[ab](\d)', expand=True)
         0
    0    1
    1    2
    2  NaN

    A pattern with one group will return a Series if expand=False.

    >>> s.str.extract(r'[ab](\d)', expand=False)
    0      1
    1      2
    2    NaN
    dtype: object
    """
    if not isinstance(expand, bool):
        raise ValueError("expand must be True or False")
    if expand:
        return _str_extract_frame(arr._orig, pat, flags=flags)
    else:
        result, name = _str_extract_noexpand(arr._parent, pat, flags=flags)
        return arr._wrap_result(result, name=name, expand=expand)


def str_extractall(arr, pat, flags=0):
    r"""
    For each subject string in the Series, extract groups from all
    matches of regular expression pat. When each subject string in the
    Series has exactly one match, extractall(pat).xs(0, level='match')
    is the same as extract(pat).

    Parameters
    ----------
    pat : str
        Regular expression pattern with capturing groups.
    flags : int, default 0 (no flags)
        A ``re`` module flag, for example ``re.IGNORECASE``. These allow
        to modify regular expression matching for things like case, spaces,
        etc. Multiple flags can be combined with the bitwise OR operator,
        for example ``re.IGNORECASE | re.MULTILINE``.

    Returns
    -------
    DataFrame
        A ``DataFrame`` with one row for each match, and one column for each
        group. Its rows have a ``MultiIndex`` with first levels that come from
        the subject ``Series``. The last level is named 'match' and indexes the
        matches in each item of the ``Series``. Any capture group names in
        regular expression pat will be used for column names; otherwise capture
        group numbers will be used.

    See Also
    --------
    extract : Returns first match only (not all matches).

    Examples
    --------
    A pattern with one group will return a DataFrame with one column.
    Indices with no matches will not appear in the result.

    >>> s = pd.Series(["a1a2", "b1", "c1"], index=["A", "B", "C"])
    >>> s.str.extractall(r"[ab](\d)")
             0
      match
    A 0      1
      1      2
    B 0      1

    Capture group names are used for column names of the result.

    >>> s.str.extractall(r"[ab](?P<digit>\d)")
            digit
      match
    A 0         1
      1         2
    B 0         1

    A pattern with two groups will return a DataFrame with two columns.

    >>> s.str.extractall(r"(?P<letter>[ab])(?P<digit>\d)")
            letter digit
      match
    A 0          a     1
      1          a     2
    B 0          b     1

    Optional groups that do not match are NaN in the result.

    >>> s.str.extractall(r"(?P<letter>[ab])?(?P<digit>\d)")
            letter digit
      match
    A 0          a     1
      1          a     2
    B 0          b     1
    C 0        NaN     1
    """
    regex = re.compile(pat, flags=flags)
    # the regex must contain capture groups.
    if regex.groups == 0:
        raise ValueError("pattern contains no capture groups")

    if isinstance(arr, ABCIndexClass):
        arr = arr.to_series().reset_index(drop=True)

    names = dict(zip(regex.groupindex.values(), regex.groupindex.keys()))
    columns = [names.get(1 + i, i) for i in range(regex.groups)]
    match_list = []
    index_list = []
    is_mi = arr.index.nlevels > 1

    for subject_key, subject in arr.items():
        if isinstance(subject, str):

            if not is_mi:
                subject_key = (subject_key,)

            for match_i, match_tuple in enumerate(regex.findall(subject)):
                if isinstance(match_tuple, str):
                    match_tuple = (match_tuple,)
                na_tuple = [np.NaN if group == "" else group for group in match_tuple]
                match_list.append(na_tuple)
                result_key = tuple(subject_key + (match_i,))
                index_list.append(result_key)

    from pandas import MultiIndex

    index = MultiIndex.from_tuples(index_list, names=arr.index.names + ["match"])
    dtype = _result_dtype(arr)

    result = arr._constructor_expanddim(
        match_list, index=index, columns=columns, dtype=dtype
    )
    return result


def str_get_dummies(arr, sep="|"):
    """
    Split each string in the Series by sep and return a DataFrame
    of dummy/indicator variables.

    Parameters
    ----------
    sep : str, default "|"
        String to split on.

    Returns
    -------
    DataFrame
        Dummy variables corresponding to values of the Series.

    See Also
    --------
    get_dummies : Convert categorical variable into dummy/indicator
        variables.

    Examples
    --------
    >>> pd.Series(['a|b', 'a', 'a|c']).str.get_dummies()
       a  b  c
    0  1  1  0
    1  1  0  0
    2  1  0  1

    >>> pd.Series(['a|b', np.nan, 'a|c']).str.get_dummies()
       a  b  c
    0  1  1  0
    1  0  0  0
    2  1  0  1
    """
    arr = arr.fillna("")
    try:
        arr = sep + arr + sep
    except TypeError:
        arr = sep + arr.astype(str) + sep

    tags = set()
    for ts in arr.str.split(sep):
        tags.update(ts)
    tags = sorted(tags - {""})

    dummies = np.empty((len(arr), len(tags)), dtype=np.int64)

    for i, t in enumerate(tags):
        pat = sep + t + sep
        dummies[:, i] = lib.map_infer(arr.to_numpy(), lambda x: pat in x)
    return dummies, tags


def str_join(arr, sep):
    """
    Join lists contained as elements in the Series/Index with passed delimiter.

    If the elements of a Series are lists themselves, join the content of these
    lists using the delimiter passed to the function.
    This function is an equivalent to :meth:`str.join`.

    Parameters
    ----------
    sep : str
        Delimiter to use between list entries.

    Returns
    -------
    Series/Index: object
        The list entries concatenated by intervening occurrences of the
        delimiter.

    Raises
    ------
    AttributeError
        If the supplied Series contains neither strings nor lists.

    See Also
    --------
    str.join : Standard library version of this method.
    Series.str.split : Split strings around given separator/delimiter.

    Notes
    -----
    If any of the list items is not a string object, the result of the join
    will be `NaN`.

    Examples
    --------
    Example with a list that contains non-string elements.

    >>> s = pd.Series([['lion', 'elephant', 'zebra'],
    ...                [1.1, 2.2, 3.3],
    ...                ['cat', np.nan, 'dog'],
    ...                ['cow', 4.5, 'goat'],
    ...                ['duck', ['swan', 'fish'], 'guppy']])
    >>> s
    0        [lion, elephant, zebra]
    1                [1.1, 2.2, 3.3]
    2                [cat, nan, dog]
    3               [cow, 4.5, goat]
    4    [duck, [swan, fish], guppy]
    dtype: object

    Join all lists using a '-'. The lists containing object(s) of types other
    than str will produce a NaN.

    >>> s.str.join('-')
    0    lion-elephant-zebra
    1                    NaN
    2                    NaN
    3                    NaN
    4                    NaN
    dtype: object
    """
    return _na_map(sep.join, arr, dtype=str)


def str_findall(arr, pat, flags=0):
    """
    Find all occurrences of pattern or regular expression in the Series/Index.

    Equivalent to applying :func:`re.findall` to all the elements in the
    Series/Index.

    Parameters
    ----------
    pat : str
        Pattern or regular expression.
    flags : int, default 0
        Flags from ``re`` module, e.g. `re.IGNORECASE` (default is 0, which
        means no flags).

    Returns
    -------
    Series/Index of lists of strings
        All non-overlapping matches of pattern or regular expression in each
        string of this Series/Index.

    See Also
    --------
    count : Count occurrences of pattern or regular expression in each string
        of the Series/Index.
    extractall : For each string in the Series, extract groups from all matches
        of regular expression and return a DataFrame with one row for each
        match and one column for each group.
    re.findall : The equivalent ``re`` function to all non-overlapping matches
        of pattern or regular expression in string, as a list of strings.

    Examples
    --------
    >>> s = pd.Series(['Lion', 'Monkey', 'Rabbit'])

    The search for the pattern 'Monkey' returns one match:

    >>> s.str.findall('Monkey')
    0          []
    1    [Monkey]
    2          []
    dtype: object

    On the other hand, the search for the pattern 'MONKEY' doesn't return any
    match:

    >>> s.str.findall('MONKEY')
    0    []
    1    []
    2    []
    dtype: object

    Flags can be added to the pattern or regular expression. For instance,
    to find the pattern 'MONKEY' ignoring the case:

    >>> import re
    >>> s.str.findall('MONKEY', flags=re.IGNORECASE)
    0          []
    1    [Monkey]
    2          []
    dtype: object

    When the pattern matches more than one string in the Series, all matches
    are returned:

    >>> s.str.findall('on')
    0    [on]
    1    [on]
    2      []
    dtype: object

    Regular expressions are supported too. For instance, the search for all the
    strings ending with the word 'on' is shown next:

    >>> s.str.findall('on$')
    0    [on]
    1      []
    2      []
    dtype: object

    If the pattern is found more than once in the same string, then a list of
    multiple strings is returned:

    >>> s.str.findall('b')
    0        []
    1        []
    2    [b, b]
    dtype: object
    """
    regex = re.compile(pat, flags=flags)
    return _na_map(regex.findall, arr)


def str_find(arr, sub, start=0, end=None, side="left"):
    """
    Return indexes in each strings in the Series/Index where the
    substring is fully contained between [start:end]. Return -1 on failure.

    Parameters
    ----------
    sub : str
        Substring being searched.
    start : int
        Left edge index.
    end : int
        Right edge index.
    side : {'left', 'right'}, default 'left'
        Specifies a starting side, equivalent to ``find`` or ``rfind``.

    Returns
    -------
    Series or Index
        Indexes where substring is found.
    """
    if not isinstance(sub, str):
        msg = f"expected a string object, not {type(sub).__name__}"
        raise TypeError(msg)

    if side == "left":
        method = "find"
    elif side == "right":
        method = "rfind"
    else:  # pragma: no cover
        raise ValueError("Invalid side")

    if end is None:
        f = lambda x: getattr(x, method)(sub, start)
    else:
        f = lambda x: getattr(x, method)(sub, start, end)

    return _na_map(f, arr, dtype="int64")


def str_index(arr, sub, start=0, end=None, side="left"):
    if not isinstance(sub, str):
        msg = f"expected a string object, not {type(sub).__name__}"
        raise TypeError(msg)

    if side == "left":
        method = "index"
    elif side == "right":
        method = "rindex"
    else:  # pragma: no cover
        raise ValueError("Invalid side")

    if end is None:
        f = lambda x: getattr(x, method)(sub, start)
    else:
        f = lambda x: getattr(x, method)(sub, start, end)

    return _na_map(f, arr, dtype="int64")


def str_pad(arr, width, side="left", fillchar=" "):
    """
    Pad strings in the Series/Index up to width.

    Parameters
    ----------
    width : int
        Minimum width of resulting string; additional characters will be filled
        with character defined in `fillchar`.
    side : {'left', 'right', 'both'}, default 'left'
        Side from which to fill resulting string.
    fillchar : str, default ' '
        Additional character for filling, default is whitespace.

    Returns
    -------
    Series or Index of object
        Returns Series or Index with minimum number of char in object.

    See Also
    --------
    Series.str.rjust : Fills the left side of strings with an arbitrary
        character. Equivalent to ``Series.str.pad(side='left')``.
    Series.str.ljust : Fills the right side of strings with an arbitrary
        character. Equivalent to ``Series.str.pad(side='right')``.
    Series.str.center : Fills boths sides of strings with an arbitrary
        character. Equivalent to ``Series.str.pad(side='both')``.
    Series.str.zfill : Pad strings in the Series/Index by prepending '0'
        character. Equivalent to ``Series.str.pad(side='left', fillchar='0')``.

    Examples
    --------
    >>> s = pd.Series(["caribou", "tiger"])
    >>> s
    0    caribou
    1      tiger
    dtype: object

    >>> s.str.pad(width=10)
    0       caribou
    1         tiger
    dtype: object

    >>> s.str.pad(width=10, side='right', fillchar='-')
    0    caribou---
    1    tiger-----
    dtype: object

    >>> s.str.pad(width=10, side='both', fillchar='-')
    0    -caribou--
    1    --tiger---
    dtype: object
    """
    if not isinstance(fillchar, str):
        msg = f"fillchar must be a character, not {type(fillchar).__name__}"
        raise TypeError(msg)

    if len(fillchar) != 1:
        raise TypeError("fillchar must be a character, not str")

    if not is_integer(width):
        msg = f"width must be of integer type, not {type(width).__name__}"
        raise TypeError(msg)

    if side == "left":
        f = lambda x: x.rjust(width, fillchar)
    elif side == "right":
        f = lambda x: x.ljust(width, fillchar)
    elif side == "both":
        f = lambda x: x.center(width, fillchar)
    else:  # pragma: no cover
        raise ValueError("Invalid side")

    return _na_map(f, arr, dtype=str)


def str_split(arr, pat=None, n=None):

    if pat is None:
        if n is None or n == 0:
            n = -1
        f = lambda x: x.split(pat, n)
    else:
        if len(pat) == 1:
            if n is None or n == 0:
                n = -1
            f = lambda x: x.split(pat, n)
        else:
            if n is None or n == -1:
                n = 0
            regex = re.compile(pat)
            f = lambda x: regex.split(x, maxsplit=n)
    res = _na_map(f, arr)
    return res


def str_rsplit(arr, pat=None, n=None):

    if n is None or n == 0:
        n = -1
    f = lambda x: x.rsplit(pat, n)
    res = _na_map(f, arr)
    return res


def str_slice(arr, start=None, stop=None, step=None):
    """
    Slice substrings from each element in the Series or Index.

    Parameters
    ----------
    start : int, optional
        Start position for slice operation.
    stop : int, optional
        Stop position for slice operation.
    step : int, optional
        Step size for slice operation.

    Returns
    -------
    Series or Index of object
        Series or Index from sliced substring from original string object.

    See Also
    --------
    Series.str.slice_replace : Replace a slice with a string.
    Series.str.get : Return element at position.
        Equivalent to `Series.str.slice(start=i, stop=i+1)` with `i`
        being the position.

    Examples
    --------
    >>> s = pd.Series(["koala", "fox", "chameleon"])
    >>> s
    0        koala
    1          fox
    2    chameleon
    dtype: object

    >>> s.str.slice(start=1)
    0        oala
    1          ox
    2    hameleon
    dtype: object

    >>> s.str.slice(start=-1)
    0           a
    1           x
    2           n
    dtype: object

    >>> s.str.slice(stop=2)
    0    ko
    1    fo
    2    ch
    dtype: object

    >>> s.str.slice(step=2)
    0      kaa
    1       fx
    2    caeen
    dtype: object

    >>> s.str.slice(start=0, stop=5, step=3)
    0    kl
    1     f
    2    cm
    dtype: object

    Equivalent behaviour to:

    >>> s.str[0:5:3]
    0    kl
    1     f
    2    cm
    dtype: object
    """
    obj = slice(start, stop, step)
    f = lambda x: x[obj]
    return _na_map(f, arr, dtype=str)


def str_slice_replace(arr, start=None, stop=None, repl=None):
    """
    Replace a positional slice of a string with another value.

    Parameters
    ----------
    start : int, optional
        Left index position to use for the slice. If not specified (None),
        the slice is unbounded on the left, i.e. slice from the start
        of the string.
    stop : int, optional
        Right index position to use for the slice. If not specified (None),
        the slice is unbounded on the right, i.e. slice until the
        end of the string.
    repl : str, optional
        String for replacement. If not specified (None), the sliced region
        is replaced with an empty string.

    Returns
    -------
    Series or Index
        Same type as the original object.

    See Also
    --------
    Series.str.slice : Just slicing without replacement.

    Examples
    --------
    >>> s = pd.Series(['a', 'ab', 'abc', 'abdc', 'abcde'])
    >>> s
    0        a
    1       ab
    2      abc
    3     abdc
    4    abcde
    dtype: object

    Specify just `start`, meaning replace `start` until the end of the
    string with `repl`.

    >>> s.str.slice_replace(1, repl='X')
    0    aX
    1    aX
    2    aX
    3    aX
    4    aX
    dtype: object

    Specify just `stop`, meaning the start of the string to `stop` is replaced
    with `repl`, and the rest of the string is included.

    >>> s.str.slice_replace(stop=2, repl='X')
    0       X
    1       X
    2      Xc
    3     Xdc
    4    Xcde
    dtype: object

    Specify `start` and `stop`, meaning the slice from `start` to `stop` is
    replaced with `repl`. Everything before or after `start` and `stop` is
    included as is.

    >>> s.str.slice_replace(start=1, stop=3, repl='X')
    0      aX
    1      aX
    2      aX
    3     aXc
    4    aXde
    dtype: object
    """
    if repl is None:
        repl = ""

    def f(x):
        if x[start:stop] == "":
            local_stop = start
        else:
            local_stop = stop
        y = ""
        if start is not None:
            y += x[:start]
        y += repl
        if stop is not None:
            y += x[local_stop:]
        return y

    return _na_map(f, arr, dtype=str)


def str_strip(arr, to_strip=None, side="both"):
    """
    Strip whitespace (including newlines) from each string in the
    Series/Index.

    Parameters
    ----------
    to_strip : str or unicode
    side : {'left', 'right', 'both'}, default 'both'

    Returns
    -------
    Series or Index
    """
    if side == "both":
        f = lambda x: x.strip(to_strip)
    elif side == "left":
        f = lambda x: x.lstrip(to_strip)
    elif side == "right":
        f = lambda x: x.rstrip(to_strip)
    else:  # pragma: no cover
        raise ValueError("Invalid side")
    return _na_map(f, arr, dtype=str)


def str_wrap(arr, width, **kwargs):
    r"""
    Wrap long strings in the Series/Index to be formatted in
    paragraphs with length less than a given width.

    This method has the same keyword parameters and defaults as
    :class:`textwrap.TextWrapper`.

    Parameters
    ----------
    width : int
        Maximum line width.
    expand_tabs : bool, optional
        If True, tab characters will be expanded to spaces (default: True).
    replace_whitespace : bool, optional
        If True, each whitespace character (as defined by string.whitespace)
        remaining after tab expansion will be replaced by a single space
        (default: True).
    drop_whitespace : bool, optional
        If True, whitespace that, after wrapping, happens to end up at the
        beginning or end of a line is dropped (default: True).
    break_long_words : bool, optional
        If True, then words longer than width will be broken in order to ensure
        that no lines are longer than width. If it is false, long words will
        not be broken, and some lines may be longer than width (default: True).
    break_on_hyphens : bool, optional
        If True, wrapping will occur preferably on whitespace and right after
        hyphens in compound words, as it is customary in English. If false,
        only whitespaces will be considered as potentially good places for line
        breaks, but you need to set break_long_words to false if you want truly
        insecable words (default: True).

    Returns
    -------
    Series or Index

    Notes
    -----
    Internally, this method uses a :class:`textwrap.TextWrapper` instance with
    default settings. To achieve behavior matching R's stringr library str_wrap
    function, use the arguments:

    - expand_tabs = False
    - replace_whitespace = True
    - drop_whitespace = True
    - break_long_words = False
    - break_on_hyphens = False

    Examples
    --------
    >>> s = pd.Series(['line to be wrapped', 'another line to be wrapped'])
    >>> s.str.wrap(12)
    0             line to be\nwrapped
    1    another line\nto be\nwrapped
    dtype: object
    """
    kwargs["width"] = width

    tw = textwrap.TextWrapper(**kwargs)

    return _na_map(lambda s: "\n".join(tw.wrap(s)), arr, dtype=str)


def str_translate(arr, table):
    """
    Map all characters in the string through the given mapping table.
    Equivalent to standard :meth:`str.translate`.

    Parameters
    ----------
    table : dict
        Table is a mapping of Unicode ordinals to Unicode ordinals, strings, or
        None. Unmapped characters are left untouched.
        Characters mapped to None are deleted. :meth:`str.maketrans` is a
        helper function for making translation tables.

    Returns
    -------
    Series or Index
    """
    return _na_map(lambda x: x.translate(table), arr, dtype=str)


def str_get(arr, i):
    """
    Extract element from each component at specified position.

    Extract element from lists, tuples, or strings in each element in the
    Series/Index.

    Parameters
    ----------
    i : int
        Position of element to extract.

    Returns
    -------
    Series or Index

    Examples
    --------
    >>> s = pd.Series(["String",
    ...               (1, 2, 3),
    ...               ["a", "b", "c"],
    ...               123,
    ...               -456,
    ...               {1: "Hello", "2": "World"}])
    >>> s
    0                        String
    1                     (1, 2, 3)
    2                     [a, b, c]
    3                           123
    4                          -456
    5    {1: 'Hello', '2': 'World'}
    dtype: object

    >>> s.str.get(1)
    0        t
    1        2
    2        b
    3      NaN
    4      NaN
    5    Hello
    dtype: object

    >>> s.str.get(-1)
    0      g
    1      3
    2      c
    3    NaN
    4    NaN
    5    None
    dtype: object
    """

    def f(x):
        if isinstance(x, dict):
            return x.get(i)
        elif len(x) > i >= -len(x):
            return x[i]
        return np.nan

    return _na_map(f, arr)


def str_decode(arr, encoding, errors="strict"):
    """
    Decode character string in the Series/Index using indicated encoding.
    Equivalent to :meth:`str.decode` in python2 and :meth:`bytes.decode` in
    python3.

    Parameters
    ----------
    encoding : str
    errors : str, optional

    Returns
    -------
    Series or Index
    """
    if encoding in _cpython_optimized_decoders:
        # CPython optimized implementation
        f = lambda x: x.decode(encoding, errors)
    else:
        decoder = codecs.getdecoder(encoding)
        f = lambda x: decoder(x, errors)[0]
    return _na_map(f, arr)


def str_encode(arr, encoding, errors="strict"):
    """
    Encode character string in the Series/Index using indicated encoding.
    Equivalent to :meth:`str.encode`.

    Parameters
    ----------
    encoding : str
    errors : str, optional

    Returns
    -------
    encoded : Series/Index of objects
    """
    if encoding in _cpython_optimized_encoders:
        # CPython optimized implementation
        f = lambda x: x.encode(encoding, errors)
    else:
        encoder = codecs.getencoder(encoding)
        f = lambda x: encoder(x, errors)[0]
    return _na_map(f, arr)


def forbid_nonstring_types(forbidden, name=None):
    """
    Decorator to forbid specific types for a method of StringMethods.

    For calling `.str.{method}` on a Series or Index, it is necessary to first
    initialize the :class:`StringMethods` object, and then call the method.
    However, different methods allow different input types, and so this can not
    be checked during :meth:`StringMethods.__init__`, but must be done on a
    per-method basis. This decorator exists to facilitate this process, and
    make it explicit which (inferred) types are disallowed by the method.

    :meth:`StringMethods.__init__` allows the *union* of types its different
    methods allow (after skipping NaNs; see :meth:`StringMethods._validate`),
    namely: ['string', 'empty', 'bytes', 'mixed', 'mixed-integer'].

    The default string types ['string', 'empty'] are allowed for all methods.
    For the additional types ['bytes', 'mixed', 'mixed-integer'], each method
    then needs to forbid the types it is not intended for.

    Parameters
    ----------
    forbidden : list-of-str or None
        List of forbidden non-string types, may be one or more of
        `['bytes', 'mixed', 'mixed-integer']`.
    name : str, default None
        Name of the method to use in the error message. By default, this is
        None, in which case the name from the method being wrapped will be
        copied. However, for working with further wrappers (like _pat_wrapper
        and _noarg_wrapper), it is necessary to specify the name.

    Returns
    -------
    func : wrapper
        The method to which the decorator is applied, with an added check that
        enforces the inferred type to not be in the list of forbidden types.

    Raises
    ------
    TypeError
        If the inferred type of the underlying data is in `forbidden`.
    """
    # deal with None
    forbidden = [] if forbidden is None else forbidden

    allowed_types = {"string", "empty", "bytes", "mixed", "mixed-integer"} - set(
        forbidden
    )

    def _forbid_nonstring_types(func):
        func_name = func.__name__ if name is None else name

        @wraps(func)
        def wrapper(self, *args, **kwargs):
            if self._inferred_dtype not in allowed_types:
                msg = (
                    f"Cannot use .str.{func_name} with values of "
                    f"inferred dtype '{self._inferred_dtype}'."
                )
                raise TypeError(msg)
            return func(self, *args, **kwargs)

        wrapper.__name__ = func_name
        return wrapper

    return _forbid_nonstring_types


def _noarg_wrapper(
    f,
    name=None,
    docstring=None,
    forbidden_types=["bytes"],
    returns_string=True,
    **kargs,
):
    @forbid_nonstring_types(forbidden_types, name=name)
    def wrapper(self):
        result = _na_map(f, self._parent, **kargs)
        return self._wrap_result(result, returns_string=returns_string)

    wrapper.__name__ = f.__name__ if name is None else name
    if docstring is not None:
        wrapper.__doc__ = docstring
    else:
        raise ValueError("Provide docstring")

    return wrapper


def _pat_wrapper(
    f,
    flags=False,
    na=False,
    name=None,
    forbidden_types=["bytes"],
    returns_string=True,
    **kwargs,
):
    @forbid_nonstring_types(forbidden_types, name=name)
    def wrapper1(self, pat):
        result = f(self._parent, pat)
        return self._wrap_result(result, returns_string=returns_string)

    @forbid_nonstring_types(forbidden_types, name=name)
    def wrapper2(self, pat, flags=0, **kwargs):
        result = f(self._parent, pat, flags=flags, **kwargs)
        return self._wrap_result(result, returns_string=returns_string)

    @forbid_nonstring_types(forbidden_types, name=name)
    def wrapper3(self, pat, na=np.nan):
        result = f(self._parent, pat, na=na)
        return self._wrap_result(result, returns_string=returns_string)

    wrapper = wrapper3 if na else wrapper2 if flags else wrapper1

    wrapper.__name__ = f.__name__ if name is None else name
    if f.__doc__:
        wrapper.__doc__ = f.__doc__

    return wrapper


def copy(source):
    """Copy a docstring from another source function (if present)"""

    def do_copy(target):
        if source.__doc__:
            target.__doc__ = source.__doc__
        return target

    return do_copy


class StringMethods(NoNewAttributesMixin):
    """
    Vectorized string functions for Series and Index. NAs stay NA unless
    handled otherwise by a particular method. Patterned after Python's string
    methods, with some inspiration from R's stringr package.

    Examples
    --------
    >>> s = pd.Series(["A_Str_Series"])
    >>> s
    0    A_Str_Series
    dtype: object

    >>> s.str.split("_")
    0    [A, Str, Series]
    dtype: object

    >>> s.str.replace("_", "")
    0    AStrSeries
    dtype: object
    """

    def __init__(self, data):
        self._inferred_dtype = self._validate(data)
        self._is_categorical = is_categorical_dtype(data)
        self._is_string = data.dtype.name == "string"

        # ._values.categories works for both Series/Index
        self._parent = data._values.categories if self._is_categorical else data
        # save orig to blow up categoricals to the right type
        self._orig = data
        self._freeze()

    @staticmethod
    def _validate(data):
        """
        Auxiliary function for StringMethods, infers and checks dtype of data.

        This is a "first line of defence" at the creation of the StringMethods-
        object (see _make_accessor), and just checks that the dtype is in the
        *union* of the allowed types over all string methods below; this
        restriction is then refined on a per-method basis using the decorator
        @forbid_nonstring_types (more info in the corresponding docstring).

        This really should exclude all series/index with any non-string values,
        but that isn't practical for performance reasons until we have a str
        dtype (GH 9343 / 13877)

        Parameters
        ----------
        data : The content of the Series

        Returns
        -------
        dtype : inferred dtype of data
        """
        from pandas import StringDtype

        if isinstance(data, ABCMultiIndex):
            raise AttributeError(
                "Can only use .str accessor with Index, not MultiIndex"
            )

        # see _libs/lib.pyx for list of inferred types
        allowed_types = ["string", "empty", "bytes", "mixed", "mixed-integer"]

        values = getattr(data, "values", data)  # Series / Index
        values = getattr(values, "categories", values)  # categorical / normal

        # explicitly allow StringDtype
        if isinstance(values.dtype, StringDtype):
            return "string"

        try:
            inferred_dtype = lib.infer_dtype(values, skipna=True)
        except ValueError:
            # GH#27571 mostly occurs with ExtensionArray
            inferred_dtype = None

        if inferred_dtype not in allowed_types:
            raise AttributeError("Can only use .str accessor with string values!")
        return inferred_dtype

    def __getitem__(self, key):
        if isinstance(key, slice):
            return self.slice(start=key.start, stop=key.stop, step=key.step)
        else:
            return self.get(key)

    def __iter__(self):
        warnings.warn(
            "Columnar iteration over characters will be deprecated in future releases.",
            FutureWarning,
            stacklevel=2,
        )
        i = 0
        g = self.get(i)
        while g.notna().any():
            yield g
            i += 1
            g = self.get(i)

    def _wrap_result(
        self,
        result,
        use_codes=True,
        name=None,
        expand=None,
        fill_value=np.nan,
        returns_string=True,
    ):

        from pandas import Index, Series, MultiIndex

        # for category, we do the stuff on the categories, so blow it up
        # to the full series again
        # But for some operations, we have to do the stuff on the full values,
        # so make it possible to skip this step as the method already did this
        # before the transformation...
        if use_codes and self._is_categorical:
            # if self._orig is a CategoricalIndex, there is no .cat-accessor
            result = take_1d(
                result, Series(self._orig, copy=False).cat.codes, fill_value=fill_value
            )

        if not hasattr(result, "ndim") or not hasattr(result, "dtype"):
            return result
        assert result.ndim < 3

        # We can be wrapping a string / object / categorical result, in which
        # case we'll want to return the same dtype as the input.
        # Or we can be wrapping a numeric output, in which case we don't want
        # to return a StringArray.
        if self._is_string and returns_string:
            dtype = "string"
        else:
            dtype = None

        if expand is None:
            # infer from ndim if expand is not specified
            expand = result.ndim != 1

        elif expand is True and not isinstance(self._orig, ABCIndexClass):
            # required when expand=True is explicitly specified
            # not needed when inferred

            def cons_row(x):
                if is_list_like(x):
                    return x
                else:
                    return [x]

            result = [cons_row(x) for x in result]
            if result:
                # propagate nan values to match longest sequence (GH 18450)
                max_len = max(len(x) for x in result)
                result = [
                    x * max_len if len(x) == 0 or x[0] is np.nan else x for x in result
                ]

        if not isinstance(expand, bool):
            raise ValueError("expand must be True or False")

        if expand is False:
            # if expand is False, result should have the same name
            # as the original otherwise specified
            if name is None:
                name = getattr(result, "name", None)
            if name is None:
                # do not use logical or, _orig may be a DataFrame
                # which has "name" column
                name = self._orig.name

        # Wait until we are sure result is a Series or Index before
        # checking attributes (GH 12180)
        if isinstance(self._orig, ABCIndexClass):
            # if result is a boolean np.array, return the np.array
            # instead of wrapping it into a boolean Index (GH 8875)
            if is_bool_dtype(result):
                return result

            if expand:
                result = list(result)
                out = MultiIndex.from_tuples(result, names=name)
                if out.nlevels == 1:
                    # We had all tuples of length-one, which are
                    # better represented as a regular Index.
                    out = out.get_level_values(0)
                return out
            else:
                return Index(result, name=name)
        else:
            index = self._orig.index
            if expand:
                cons = self._orig._constructor_expanddim
                result = cons(result, columns=name, index=index, dtype=dtype)
            else:
                # Must be a Series
                cons = self._orig._constructor
                result = cons(result, name=name, index=index, dtype=dtype)
            return result

    def _get_series_list(self, others):
        """
        Auxiliary function for :meth:`str.cat`. Turn potentially mixed input
        into a list of Series (elements without an index must match the length
        of the calling Series/Index).

        Parameters
        ----------
        others : Series, DataFrame, np.ndarray, list-like or list-like of
            Objects that are either Series, Index or np.ndarray (1-dim).

        Returns
        -------
        list of Series
            Others transformed into list of Series.
        """
        from pandas import Series, DataFrame

        # self._orig is either Series or Index
        idx = self._orig if isinstance(self._orig, ABCIndexClass) else self._orig.index

        # Generally speaking, all objects without an index inherit the index
        # `idx` of the calling Series/Index - i.e. must have matching length.
        # Objects with an index (i.e. Series/Index/DataFrame) keep their own.
        if isinstance(others, ABCSeries):
            return [others]
        elif isinstance(others, ABCIndexClass):
            return [Series(others._values, index=others)]
        elif isinstance(others, ABCDataFrame):
            return [others[x] for x in others]
        elif isinstance(others, np.ndarray) and others.ndim == 2:
            others = DataFrame(others, index=idx)
            return [others[x] for x in others]
        elif is_list_like(others, allow_sets=False):
            others = list(others)  # ensure iterators do not get read twice etc

            # in case of list-like `others`, all elements must be
            # either Series/Index/np.ndarray (1-dim)...
            if all(
                isinstance(x, (ABCSeries, ABCIndexClass))
                or (isinstance(x, np.ndarray) and x.ndim == 1)
                for x in others
            ):
                los = []
                while others:  # iterate through list and append each element
                    los = los + self._get_series_list(others.pop(0))
                return los
            # ... or just strings
            elif all(not is_list_like(x) for x in others):
                return [Series(others, index=idx)]
        raise TypeError(
            "others must be Series, Index, DataFrame, np.ndarrary "
            "or list-like (either containing only strings or "
            "containing only objects of type Series/Index/"
            "np.ndarray[1-dim])"
        )

    @forbid_nonstring_types(["bytes", "mixed", "mixed-integer"])
    def cat(self, others=None, sep=None, na_rep=None, join="left"):
        """
        Concatenate strings in the Series/Index with given separator.

        If `others` is specified, this function concatenates the Series/Index
        and elements of `others` element-wise.
        If `others` is not passed, then all values in the Series/Index are
        concatenated into a single string with a given `sep`.

        Parameters
        ----------
        others : Series, Index, DataFrame, np.ndarray or list-like
            Series, Index, DataFrame, np.ndarray (one- or two-dimensional) and
            other list-likes of strings must have the same length as the
            calling Series/Index, with the exception of indexed objects (i.e.
            Series/Index/DataFrame) if `join` is not None.

            If others is a list-like that contains a combination of Series,
            Index or np.ndarray (1-dim), then all elements will be unpacked and
            must satisfy the above criteria individually.

            If others is None, the method returns the concatenation of all
            strings in the calling Series/Index.
        sep : str, default ''
            The separator between the different elements/columns. By default
            the empty string `''` is used.
        na_rep : str or None, default None
            Representation that is inserted for all missing values:

            - If `na_rep` is None, and `others` is None, missing values in the
              Series/Index are omitted from the result.
            - If `na_rep` is None, and `others` is not None, a row containing a
              missing value in any of the columns (before concatenation) will
              have a missing value in the result.
        join : {'left', 'right', 'outer', 'inner'}, default 'left'
            Determines the join-style between the calling Series/Index and any
            Series/Index/DataFrame in `others` (objects without an index need
            to match the length of the calling Series/Index). To disable
            alignment, use `.values` on any Series/Index/DataFrame in `others`.

            .. versionadded:: 0.23.0
            .. versionchanged:: 1.0.0
                Changed default of `join` from None to `'left'`.

        Returns
        -------
        str, Series or Index
            If `others` is None, `str` is returned, otherwise a `Series/Index`
            (same type as caller) of objects is returned.

        See Also
        --------
        split : Split each string in the Series/Index.
        join : Join lists contained as elements in the Series/Index.

        Examples
        --------
        When not passing `others`, all values are concatenated into a single
        string:

        >>> s = pd.Series(['a', 'b', np.nan, 'd'])
        >>> s.str.cat(sep=' ')
        'a b d'

        By default, NA values in the Series are ignored. Using `na_rep`, they
        can be given a representation:

        >>> s.str.cat(sep=' ', na_rep='?')
        'a b ? d'

        If `others` is specified, corresponding values are concatenated with
        the separator. Result will be a Series of strings.

        >>> s.str.cat(['A', 'B', 'C', 'D'], sep=',')
        0    a,A
        1    b,B
        2    NaN
        3    d,D
        dtype: object

        Missing values will remain missing in the result, but can again be
        represented using `na_rep`

        >>> s.str.cat(['A', 'B', 'C', 'D'], sep=',', na_rep='-')
        0    a,A
        1    b,B
        2    -,C
        3    d,D
        dtype: object

        If `sep` is not specified, the values are concatenated without
        separation.

        >>> s.str.cat(['A', 'B', 'C', 'D'], na_rep='-')
        0    aA
        1    bB
        2    -C
        3    dD
        dtype: object

        Series with different indexes can be aligned before concatenation. The
        `join`-keyword works as in other methods.

        >>> t = pd.Series(['d', 'a', 'e', 'c'], index=[3, 0, 4, 2])
        >>> s.str.cat(t, join='left', na_rep='-')
        0    aa
        1    b-
        2    -c
        3    dd
        dtype: object
        >>>
        >>> s.str.cat(t, join='outer', na_rep='-')
        0    aa
        1    b-
        2    -c
        3    dd
        4    -e
        dtype: object
        >>>
        >>> s.str.cat(t, join='inner', na_rep='-')
        0    aa
        2    -c
        3    dd
        dtype: object
        >>>
        >>> s.str.cat(t, join='right', na_rep='-')
        3    dd
        0    aa
        4    -e
        2    -c
        dtype: object

        For more examples, see :ref:`here <text.concatenate>`.
        """
        from pandas import Index, Series, concat

        if isinstance(others, str):
            raise ValueError("Did you mean to supply a `sep` keyword?")
        if sep is None:
            sep = ""

        if isinstance(self._orig, ABCIndexClass):
            data = Series(self._orig, index=self._orig)
        else:  # Series
            data = self._orig

        # concatenate Series/Index with itself if no "others"
        if others is None:
            data = ensure_object(data)
            na_mask = isna(data)
            if na_rep is None and na_mask.any():
                data = data[~na_mask]
            elif na_rep is not None and na_mask.any():
                data = np.where(na_mask, na_rep, data)
            return sep.join(data)

        try:
            # turn anything in "others" into lists of Series
            others = self._get_series_list(others)
        except ValueError as err:  # do not catch TypeError raised by _get_series_list
            raise ValueError(
                "If `others` contains arrays or lists (or other "
                "list-likes without an index), these must all be "
                "of the same length as the calling Series/Index."
            ) from err

        # align if required
        if any(not data.index.equals(x.index) for x in others):
            # Need to add keys for uniqueness in case of duplicate columns
            others = concat(
                others,
                axis=1,
                join=(join if join == "inner" else "outer"),
                keys=range(len(others)),
                sort=False,
                copy=False,
            )
            data, others = data.align(others, join=join)
            others = [others[x] for x in others]  # again list of Series

        all_cols = [ensure_object(x) for x in [data] + others]
        na_masks = np.array([isna(x) for x in all_cols])
        union_mask = np.logical_or.reduce(na_masks, axis=0)

        if na_rep is None and union_mask.any():
            # no na_rep means NaNs for all rows where any column has a NaN
            # only necessary if there are actually any NaNs
            result = np.empty(len(data), dtype=object)
            np.putmask(result, union_mask, np.nan)

            not_masked = ~union_mask
            result[not_masked] = cat_safe([x[not_masked] for x in all_cols], sep)
        elif na_rep is not None and union_mask.any():
            # fill NaNs with na_rep in case there are actually any NaNs
            all_cols = [
                np.where(nm, na_rep, col) for nm, col in zip(na_masks, all_cols)
            ]
            result = cat_safe(all_cols, sep)
        else:
            # no NaNs - can just concatenate
            result = cat_safe(all_cols, sep)

        if isinstance(self._orig, ABCIndexClass):
            # add dtype for case that result is all-NA
            result = Index(result, dtype=object, name=self._orig.name)
        else:  # Series
            if is_categorical_dtype(self._orig.dtype):
                # We need to infer the new categories.
                dtype = None
            else:
                dtype = self._orig.dtype
            result = Series(result, dtype=dtype, index=data.index, name=self._orig.name)
        return result

    _shared_docs[
        "str_split"
    ] = r"""
    Split strings around given separator/delimiter.

    Splits the string in the Series/Index from the %(side)s,
    at the specified delimiter string. Equivalent to :meth:`str.%(method)s`.

    Parameters
    ----------
    pat : str, optional
        String or regular expression to split on.
        If not specified, split on whitespace.
    n : int, default -1 (all)
        Limit number of splits in output.
        ``None``, 0 and -1 will be interpreted as return all splits.
    expand : bool, default False
        Expand the split strings into separate columns.

        * If ``True``, return DataFrame/MultiIndex expanding dimensionality.
        * If ``False``, return Series/Index, containing lists of strings.

    Returns
    -------
    Series, Index, DataFrame or MultiIndex
        Type matches caller unless ``expand=True`` (see Notes).

    See Also
    --------
    Series.str.split : Split strings around given separator/delimiter.
    Series.str.rsplit : Splits string around given separator/delimiter,
        starting from the right.
    Series.str.join : Join lists contained as elements in the Series/Index
        with passed delimiter.
    str.split : Standard library version for split.
    str.rsplit : Standard library version for rsplit.

    Notes
    -----
    The handling of the `n` keyword depends on the number of found splits:

    - If found splits > `n`,  make first `n` splits only
    - If found splits <= `n`, make all splits
    - If for a certain row the number of found splits < `n`,
      append `None` for padding up to `n` if ``expand=True``

    If using ``expand=True``, Series and Index callers return DataFrame and
    MultiIndex objects, respectively.

    Examples
    --------
    >>> s = pd.Series(
    ...     [
    ...         "this is a regular sentence",
    ...         "https://docs.python.org/3/tutorial/index.html",
    ...         np.nan
    ...     ]
    ... )
    >>> s
    0                       this is a regular sentence
    1    https://docs.python.org/3/tutorial/index.html
    2                                              NaN
    dtype: object

    In the default setting, the string is split by whitespace.

    >>> s.str.split()
    0                   [this, is, a, regular, sentence]
    1    [https://docs.python.org/3/tutorial/index.html]
    2                                                NaN
    dtype: object

    Without the `n` parameter, the outputs of `rsplit` and `split`
    are identical.

    >>> s.str.rsplit()
    0                   [this, is, a, regular, sentence]
    1    [https://docs.python.org/3/tutorial/index.html]
    2                                                NaN
    dtype: object

    The `n` parameter can be used to limit the number of splits on the
    delimiter. The outputs of `split` and `rsplit` are different.

    >>> s.str.split(n=2)
    0                     [this, is, a regular sentence]
    1    [https://docs.python.org/3/tutorial/index.html]
    2                                                NaN
    dtype: object

    >>> s.str.rsplit(n=2)
    0                     [this is a, regular, sentence]
    1    [https://docs.python.org/3/tutorial/index.html]
    2                                                NaN
    dtype: object

    The `pat` parameter can be used to split by other characters.

    >>> s.str.split(pat="/")
    0                         [this is a regular sentence]
    1    [https:, , docs.python.org, 3, tutorial, index...
    2                                                  NaN
    dtype: object

    When using ``expand=True``, the split elements will expand out into
    separate columns. If NaN is present, it is propagated throughout
    the columns during the split.

    >>> s.str.split(expand=True)
                                                   0     1     2        3         4
    0                                           this    is     a  regular  sentence
    1  https://docs.python.org/3/tutorial/index.html  None  None     None      None
    2                                            NaN   NaN   NaN      NaN       NaN

    For slightly more complex use cases like splitting the html document name
    from a url, a combination of parameter settings can be used.

    >>> s.str.rsplit("/", n=1, expand=True)
                                        0           1
    0          this is a regular sentence        None
    1  https://docs.python.org/3/tutorial  index.html
    2                                 NaN         NaN

    Remember to escape special characters when explicitly using regular
    expressions.

    >>> s = pd.Series(["1+1=2"])
    >>> s
    0    1+1=2
    dtype: object
    >>> s.str.split(r"\+|=", expand=True)
         0    1    2
    0    1    1    2
    """

    @Appender(_shared_docs["str_split"] % {"side": "beginning", "method": "split"})
    @forbid_nonstring_types(["bytes"])
    def split(self, pat=None, n=-1, expand=False):
        result = str_split(self._parent, pat, n=n)
        return self._wrap_result(result, expand=expand, returns_string=expand)

    @Appender(_shared_docs["str_split"] % {"side": "end", "method": "rsplit"})
    @forbid_nonstring_types(["bytes"])
    def rsplit(self, pat=None, n=-1, expand=False):
        result = str_rsplit(self._parent, pat, n=n)
        return self._wrap_result(result, expand=expand, returns_string=expand)

    _shared_docs[
        "str_partition"
    ] = """
    Split the string at the %(side)s occurrence of `sep`.

    This method splits the string at the %(side)s occurrence of `sep`,
    and returns 3 elements containing the part before the separator,
    the separator itself, and the part after the separator.
    If the separator is not found, return %(return)s.

    Parameters
    ----------
    sep : str, default whitespace
        String to split on.
    expand : bool, default True
        If True, return DataFrame/MultiIndex expanding dimensionality.
        If False, return Series/Index.

    Returns
    -------
    DataFrame/MultiIndex or Series/Index of objects

    See Also
    --------
    %(also)s
    Series.str.split : Split strings around given separators.
    str.partition : Standard library version.

    Examples
    --------

    >>> s = pd.Series(['Linda van der Berg', 'George Pitt-Rivers'])
    >>> s
    0    Linda van der Berg
    1    George Pitt-Rivers
    dtype: object

    >>> s.str.partition()
            0  1             2
    0   Linda     van der Berg
    1  George      Pitt-Rivers

    To partition by the last space instead of the first one:

    >>> s.str.rpartition()
                   0  1            2
    0  Linda van der            Berg
    1         George     Pitt-Rivers

    To partition by something different than a space:

    >>> s.str.partition('-')
                        0  1       2
    0  Linda van der Berg
    1         George Pitt  -  Rivers

    To return a Series containing tuples instead of a DataFrame:

    >>> s.str.partition('-', expand=False)
    0    (Linda van der Berg, , )
    1    (George Pitt, -, Rivers)
    dtype: object

    Also available on indices:

    >>> idx = pd.Index(['X 123', 'Y 999'])
    >>> idx
    Index(['X 123', 'Y 999'], dtype='object')

    Which will create a MultiIndex:

    >>> idx.str.partition()
    MultiIndex([('X', ' ', '123'),
                ('Y', ' ', '999')],
               )

    Or an index with tuples with ``expand=False``:

    >>> idx.str.partition(expand=False)
    Index([('X', ' ', '123'), ('Y', ' ', '999')], dtype='object')
    """

    @Appender(
        _shared_docs["str_partition"]
        % {
            "side": "first",
            "return": "3 elements containing the string itself, followed by two "
            "empty strings",
            "also": "rpartition : Split the string at the last occurrence of `sep`.",
        }
    )
    @forbid_nonstring_types(["bytes"])
    def partition(self, sep=" ", expand=True):
        f = lambda x: x.partition(sep)
        result = _na_map(f, self._parent)
        return self._wrap_result(result, expand=expand, returns_string=expand)

    @Appender(
        _shared_docs["str_partition"]
        % {
            "side": "last",
            "return": "3 elements containing two empty strings, followed by the "
            "string itself",
            "also": "partition : Split the string at the first occurrence of `sep`.",
        }
    )
    @forbid_nonstring_types(["bytes"])
    def rpartition(self, sep=" ", expand=True):
        f = lambda x: x.rpartition(sep)
        result = _na_map(f, self._parent)
        return self._wrap_result(result, expand=expand, returns_string=expand)

    @copy(str_get)
    def get(self, i):
        result = str_get(self._parent, i)
        return self._wrap_result(result)

    @copy(str_join)
    @forbid_nonstring_types(["bytes"])
    def join(self, sep):
        result = str_join(self._parent, sep)
        return self._wrap_result(result)

    @copy(str_contains)
    @forbid_nonstring_types(["bytes"])
    def contains(self, pat, case=True, flags=0, na=np.nan, regex=True):
        result = str_contains(
            self._parent, pat, case=case, flags=flags, na=na, regex=regex
        )
        return self._wrap_result(result, fill_value=na, returns_string=False)

    @copy(str_match)
    @forbid_nonstring_types(["bytes"])
    def match(self, pat, case=True, flags=0, na=np.nan):
        result = str_match(self._parent, pat, case=case, flags=flags, na=na)
        return self._wrap_result(result, fill_value=na, returns_string=False)

    @copy(str_fullmatch)
    @forbid_nonstring_types(["bytes"])
    def fullmatch(self, pat, case=True, flags=0, na=np.nan):
        result = str_fullmatch(self._parent, pat, case=case, flags=flags, na=na)
        return self._wrap_result(result, fill_value=na, returns_string=False)

    @copy(str_replace)
    @forbid_nonstring_types(["bytes"])
    def replace(self, pat, repl, n=-1, case=None, flags=0, regex=True):
        result = str_replace(
            self._parent, pat, repl, n=n, case=case, flags=flags, regex=regex
        )
        return self._wrap_result(result)

    @copy(str_repeat)
    @forbid_nonstring_types(["bytes"])
    def repeat(self, repeats):
        result = str_repeat(self._parent, repeats)
        return self._wrap_result(result)

    @copy(str_pad)
    @forbid_nonstring_types(["bytes"])
    def pad(self, width, side="left", fillchar=" "):
        result = str_pad(self._parent, width, side=side, fillchar=fillchar)
        return self._wrap_result(result)

    _shared_docs[
        "str_pad"
    ] = """
    Filling %(side)s side of strings in the Series/Index with an
    additional character. Equivalent to :meth:`str.%(method)s`.

    Parameters
    ----------
    width : int
        Minimum width of resulting string; additional characters will be filled
        with ``fillchar``.
    fillchar : str
        Additional character for filling, default is whitespace.

    Returns
    -------
    filled : Series/Index of objects.
    """

    @Appender(_shared_docs["str_pad"] % dict(side="left and right", method="center"))
    @forbid_nonstring_types(["bytes"])
    def center(self, width, fillchar=" "):
        return self.pad(width, side="both", fillchar=fillchar)

    @Appender(_shared_docs["str_pad"] % dict(side="right", method="ljust"))
    @forbid_nonstring_types(["bytes"])
    def ljust(self, width, fillchar=" "):
        return self.pad(width, side="right", fillchar=fillchar)

    @Appender(_shared_docs["str_pad"] % dict(side="left", method="rjust"))
    @forbid_nonstring_types(["bytes"])
    def rjust(self, width, fillchar=" "):
        return self.pad(width, side="left", fillchar=fillchar)

    @forbid_nonstring_types(["bytes"])
    def zfill(self, width):
        """
        Pad strings in the Series/Index by prepending '0' characters.

        Strings in the Series/Index are padded with '0' characters on the
        left of the string to reach a total string length  `width`. Strings
        in the Series/Index with length greater or equal to `width` are
        unchanged.

        Parameters
        ----------
        width : int
            Minimum length of resulting string; strings with length less
            than `width` be prepended with '0' characters.

        Returns
        -------
        Series/Index of objects.

        See Also
        --------
        Series.str.rjust : Fills the left side of strings with an arbitrary
            character.
        Series.str.ljust : Fills the right side of strings with an arbitrary
            character.
        Series.str.pad : Fills the specified sides of strings with an arbitrary
            character.
        Series.str.center : Fills boths sides of strings with an arbitrary
            character.

        Notes
        -----
        Differs from :meth:`str.zfill` which has special handling
        for '+'/'-' in the string.

        Examples
        --------
        >>> s = pd.Series(['-1', '1', '1000', 10, np.nan])
        >>> s
        0      -1
        1       1
        2    1000
        3      10
        4     NaN
        dtype: object

        Note that ``10`` and ``NaN`` are not strings, therefore they are
        converted to ``NaN``. The minus sign in ``'-1'`` is treated as a
        regular character and the zero is added to the left of it
        (:meth:`str.zfill` would have moved it to the left). ``1000``
        remains unchanged as it is longer than `width`.

        >>> s.str.zfill(3)
        0     0-1
        1     001
        2    1000
        3     NaN
        4     NaN
        dtype: object
        """
        result = str_pad(self._parent, width, side="left", fillchar="0")
        return self._wrap_result(result)

    @copy(str_slice)
    def slice(self, start=None, stop=None, step=None):
        result = str_slice(self._parent, start, stop, step)
        return self._wrap_result(result)

    @copy(str_slice_replace)
    @forbid_nonstring_types(["bytes"])
    def slice_replace(self, start=None, stop=None, repl=None):
        result = str_slice_replace(self._parent, start, stop, repl)
        return self._wrap_result(result)

    @copy(str_decode)
    def decode(self, encoding, errors="strict"):
        # need to allow bytes here
        result = str_decode(self._parent, encoding, errors)
        # TODO: Not sure how to handle this.
        return self._wrap_result(result, returns_string=False)

    @copy(str_encode)
    @forbid_nonstring_types(["bytes"])
    def encode(self, encoding, errors="strict"):
        result = str_encode(self._parent, encoding, errors)
        return self._wrap_result(result, returns_string=False)

    _shared_docs[
        "str_strip"
    ] = r"""
    Remove leading and trailing characters.

    Strip whitespaces (including newlines) or a set of specified characters
    from each string in the Series/Index from %(side)s.
    Equivalent to :meth:`str.%(method)s`.

    Parameters
    ----------
    to_strip : str or None, default None
        Specifying the set of characters to be removed.
        All combinations of this set of characters will be stripped.
        If None then whitespaces are removed.

    Returns
    -------
    Series or Index of object

    See Also
    --------
    Series.str.strip : Remove leading and trailing characters in Series/Index.
    Series.str.lstrip : Remove leading characters in Series/Index.
    Series.str.rstrip : Remove trailing characters in Series/Index.

    Examples
    --------
    >>> s = pd.Series(['1. Ant.  ', '2. Bee!\n', '3. Cat?\t', np.nan])
    >>> s
    0    1. Ant.
    1    2. Bee!\n
    2    3. Cat?\t
    3          NaN
    dtype: object

    >>> s.str.strip()
    0    1. Ant.
    1    2. Bee!
    2    3. Cat?
    3        NaN
    dtype: object

    >>> s.str.lstrip('123.')
    0    Ant.
    1    Bee!\n
    2    Cat?\t
    3       NaN
    dtype: object

    >>> s.str.rstrip('.!? \n\t')
    0    1. Ant
    1    2. Bee
    2    3. Cat
    3       NaN
    dtype: object

    >>> s.str.strip('123.!? \n\t')
    0    Ant
    1    Bee
    2    Cat
    3    NaN
    dtype: object
    """

    @Appender(
        _shared_docs["str_strip"] % dict(side="left and right sides", method="strip")
    )
    @forbid_nonstring_types(["bytes"])
    def strip(self, to_strip=None):
        result = str_strip(self._parent, to_strip, side="both")
        return self._wrap_result(result)

    @Appender(_shared_docs["str_strip"] % dict(side="left side", method="lstrip"))
    @forbid_nonstring_types(["bytes"])
    def lstrip(self, to_strip=None):
        result = str_strip(self._parent, to_strip, side="left")
        return self._wrap_result(result)

    @Appender(_shared_docs["str_strip"] % dict(side="right side", method="rstrip"))
    @forbid_nonstring_types(["bytes"])
    def rstrip(self, to_strip=None):
        result = str_strip(self._parent, to_strip, side="right")
        return self._wrap_result(result)

    @copy(str_wrap)
    @forbid_nonstring_types(["bytes"])
    def wrap(self, width, **kwargs):
        result = str_wrap(self._parent, width, **kwargs)
        return self._wrap_result(result)

    @copy(str_get_dummies)
    @forbid_nonstring_types(["bytes"])
    def get_dummies(self, sep="|"):
        # we need to cast to Series of strings as only that has all
        # methods available for making the dummies...
        data = self._orig.astype(str) if self._is_categorical else self._parent
        result, name = str_get_dummies(data, sep)
        return self._wrap_result(
            result,
            use_codes=(not self._is_categorical),
            name=name,
            expand=True,
            returns_string=False,
        )

    @copy(str_translate)
    @forbid_nonstring_types(["bytes"])
    def translate(self, table):
        result = str_translate(self._parent, table)
        return self._wrap_result(result)

    count = _pat_wrapper(str_count, flags=True, name="count", returns_string=False)
    startswith = _pat_wrapper(
        str_startswith, na=True, name="startswith", returns_string=False
    )
    endswith = _pat_wrapper(
        str_endswith, na=True, name="endswith", returns_string=False
    )
    findall = _pat_wrapper(
        str_findall, flags=True, name="findall", returns_string=False
    )

    @copy(str_extract)
    @forbid_nonstring_types(["bytes"])
    def extract(self, pat, flags=0, expand=True):
        return str_extract(self, pat, flags=flags, expand=expand)

    @copy(str_extractall)
    @forbid_nonstring_types(["bytes"])
    def extractall(self, pat, flags=0):
        return str_extractall(self._orig, pat, flags=flags)

    _shared_docs[
        "find"
    ] = """
    Return %(side)s indexes in each strings in the Series/Index
    where the substring is fully contained between [start:end].
    Return -1 on failure. Equivalent to standard :meth:`str.%(method)s`.

    Parameters
    ----------
    sub : str
        Substring being searched.
    start : int
        Left edge index.
    end : int
        Right edge index.

    Returns
    -------
    Series or Index of int.

    See Also
    --------
    %(also)s
    """

    @Appender(
        _shared_docs["find"]
        % dict(
            side="lowest",
            method="find",
            also="rfind : Return highest indexes in each strings.",
        )
    )
    @forbid_nonstring_types(["bytes"])
    def find(self, sub, start=0, end=None):
        result = str_find(self._parent, sub, start=start, end=end, side="left")
        return self._wrap_result(result, returns_string=False)

    @Appender(
        _shared_docs["find"]
        % dict(
            side="highest",
            method="rfind",
            also="find : Return lowest indexes in each strings.",
        )
    )
    @forbid_nonstring_types(["bytes"])
    def rfind(self, sub, start=0, end=None):
        result = str_find(self._parent, sub, start=start, end=end, side="right")
        return self._wrap_result(result, returns_string=False)

    @forbid_nonstring_types(["bytes"])
    def normalize(self, form):
        """
        Return the Unicode normal form for the strings in the Series/Index.
        For more information on the forms, see the
        :func:`unicodedata.normalize`.

        Parameters
        ----------
        form : {'NFC', 'NFKC', 'NFD', 'NFKD'}
            Unicode form.

        Returns
        -------
        normalized : Series/Index of objects
        """
        import unicodedata

        f = lambda x: unicodedata.normalize(form, x)
        result = _na_map(f, self._parent, dtype=str)
        return self._wrap_result(result)

    _shared_docs[
        "index"
    ] = """
    Return %(side)s indexes in each strings where the substring is
    fully contained between [start:end]. This is the same as
    ``str.%(similar)s`` except instead of returning -1, it raises a ValueError
    when the substring is not found. Equivalent to standard ``str.%(method)s``.

    Parameters
    ----------
    sub : str
        Substring being searched.
    start : int
        Left edge index.
    end : int
        Right edge index.

    Returns
    -------
    Series or Index of object

    See Also
    --------
    %(also)s
    """

    @Appender(
        _shared_docs["index"]
        % dict(
            side="lowest",
            similar="find",
            method="index",
            also="rindex : Return highest indexes in each strings.",
        )
    )
    @forbid_nonstring_types(["bytes"])
    def index(self, sub, start=0, end=None):
        result = str_index(self._parent, sub, start=start, end=end, side="left")
        return self._wrap_result(result, returns_string=False)

    @Appender(
        _shared_docs["index"]
        % dict(
            side="highest",
            similar="rfind",
            method="rindex",
            also="index : Return lowest indexes in each strings.",
        )
    )
    @forbid_nonstring_types(["bytes"])
    def rindex(self, sub, start=0, end=None):
        result = str_index(self._parent, sub, start=start, end=end, side="right")
        return self._wrap_result(result, returns_string=False)

    _shared_docs[
        "len"
    ] = """
    Compute the length of each element in the Series/Index. The element may be
    a sequence (such as a string, tuple or list) or a collection
    (such as a dictionary).

    Returns
    -------
    Series or Index of int
        A Series or Index of integer values indicating the length of each
        element in the Series or Index.

    See Also
    --------
    str.len : Python built-in function returning the length of an object.
    Series.size : Returns the length of the Series.

    Examples
    --------
    Returns the length (number of characters) in a string. Returns the
    number of entries for dictionaries, lists or tuples.

    >>> s = pd.Series(['dog',
    ...                 '',
    ...                 5,
    ...                 {'foo' : 'bar'},
    ...                 [2, 3, 5, 7],
    ...                 ('one', 'two', 'three')])
    >>> s
    0                  dog
    1
    2                    5
    3       {'foo': 'bar'}
    4         [2, 3, 5, 7]
    5    (one, two, three)
    dtype: object
    >>> s.str.len()
    0    3.0
    1    0.0
    2    NaN
    3    1.0
    4    4.0
    5    3.0
    dtype: float64
    """
    len = _noarg_wrapper(
        len,
        docstring=_shared_docs["len"],
        forbidden_types=None,
        dtype="int64",
        returns_string=False,
    )

    _shared_docs[
        "casemethods"
    ] = """
    Convert strings in the Series/Index to %(type)s.
    %(version)s
    Equivalent to :meth:`str.%(method)s`.

    Returns
    -------
    Series or Index of object

    See Also
    --------
    Series.str.lower : Converts all characters to lowercase.
    Series.str.upper : Converts all characters to uppercase.
    Series.str.title : Converts first character of each word to uppercase and
        remaining to lowercase.
    Series.str.capitalize : Converts first character to uppercase and
        remaining to lowercase.
    Series.str.swapcase : Converts uppercase to lowercase and lowercase to
        uppercase.
    Series.str.casefold: Removes all case distinctions in the string.

    Examples
    --------
    >>> s = pd.Series(['lower', 'CAPITALS', 'this is a sentence', 'SwApCaSe'])
    >>> s
    0                 lower
    1              CAPITALS
    2    this is a sentence
    3              SwApCaSe
    dtype: object

    >>> s.str.lower()
    0                 lower
    1              capitals
    2    this is a sentence
    3              swapcase
    dtype: object

    >>> s.str.upper()
    0                 LOWER
    1              CAPITALS
    2    THIS IS A SENTENCE
    3              SWAPCASE
    dtype: object

    >>> s.str.title()
    0                 Lower
    1              Capitals
    2    This Is A Sentence
    3              Swapcase
    dtype: object

    >>> s.str.capitalize()
    0                 Lower
    1              Capitals
    2    This is a sentence
    3              Swapcase
    dtype: object

    >>> s.str.swapcase()
    0                 LOWER
    1              capitals
    2    THIS IS A SENTENCE
    3              sWaPcAsE
    dtype: object
    """

    # _doc_args holds dict of strings to use in substituting casemethod docs
    _doc_args: Dict[str, Dict[str, str]] = {}
    _doc_args["lower"] = dict(type="lowercase", method="lower", version="")
    _doc_args["upper"] = dict(type="uppercase", method="upper", version="")
    _doc_args["title"] = dict(type="titlecase", method="title", version="")
    _doc_args["capitalize"] = dict(
        type="be capitalized", method="capitalize", version=""
    )
    _doc_args["swapcase"] = dict(type="be swapcased", method="swapcase", version="")
    _doc_args["casefold"] = dict(
        type="be casefolded",
        method="casefold",
        version="\n    .. versionadded:: 0.25.0\n",
    )
    lower = _noarg_wrapper(
        lambda x: x.lower(),
        name="lower",
        docstring=_shared_docs["casemethods"] % _doc_args["lower"],
        dtype=str,
    )
    upper = _noarg_wrapper(
        lambda x: x.upper(),
        name="upper",
        docstring=_shared_docs["casemethods"] % _doc_args["upper"],
        dtype=str,
    )
    title = _noarg_wrapper(
        lambda x: x.title(),
        name="title",
        docstring=_shared_docs["casemethods"] % _doc_args["title"],
        dtype=str,
    )
    capitalize = _noarg_wrapper(
        lambda x: x.capitalize(),
        name="capitalize",
        docstring=_shared_docs["casemethods"] % _doc_args["capitalize"],
        dtype=str,
    )
    swapcase = _noarg_wrapper(
        lambda x: x.swapcase(),
        name="swapcase",
        docstring=_shared_docs["casemethods"] % _doc_args["swapcase"],
        dtype=str,
    )
    casefold = _noarg_wrapper(
        lambda x: x.casefold(),
        name="casefold",
        docstring=_shared_docs["casemethods"] % _doc_args["casefold"],
        dtype=str,
    )

    _shared_docs[
        "ismethods"
    ] = """
    Check whether all characters in each string are %(type)s.

    This is equivalent to running the Python string method
    :meth:`str.%(method)s` for each element of the Series/Index. If a string
    has zero characters, ``False`` is returned for that check.

    Returns
    -------
    Series or Index of bool
        Series or Index of boolean values with the same length as the original
        Series/Index.

    See Also
    --------
    Series.str.isalpha : Check whether all characters are alphabetic.
    Series.str.isnumeric : Check whether all characters are numeric.
    Series.str.isalnum : Check whether all characters are alphanumeric.
    Series.str.isdigit : Check whether all characters are digits.
    Series.str.isdecimal : Check whether all characters are decimal.
    Series.str.isspace : Check whether all characters are whitespace.
    Series.str.islower : Check whether all characters are lowercase.
    Series.str.isupper : Check whether all characters are uppercase.
    Series.str.istitle : Check whether all characters are titlecase.

    Examples
    --------
    **Checks for Alphabetic and Numeric Characters**

    >>> s1 = pd.Series(['one', 'one1', '1', ''])

    >>> s1.str.isalpha()
    0     True
    1    False
    2    False
    3    False
    dtype: bool

    >>> s1.str.isnumeric()
    0    False
    1    False
    2     True
    3    False
    dtype: bool

    >>> s1.str.isalnum()
    0     True
    1     True
    2     True
    3    False
    dtype: bool

    Note that checks against characters mixed with any additional punctuation
    or whitespace will evaluate to false for an alphanumeric check.

    >>> s2 = pd.Series(['A B', '1.5', '3,000'])
    >>> s2.str.isalnum()
    0    False
    1    False
    2    False
    dtype: bool

    **More Detailed Checks for Numeric Characters**

    There are several different but overlapping sets of numeric characters that
    can be checked for.

    >>> s3 = pd.Series(['23', '³', '⅕', ''])

    The ``s3.str.isdecimal`` method checks for characters used to form numbers
    in base 10.

    >>> s3.str.isdecimal()
    0     True
    1    False
    2    False
    3    False
    dtype: bool

    The ``s.str.isdigit`` method is the same as ``s3.str.isdecimal`` but also
    includes special digits, like superscripted and subscripted digits in
    unicode.

    >>> s3.str.isdigit()
    0     True
    1     True
    2    False
    3    False
    dtype: bool

    The ``s.str.isnumeric`` method is the same as ``s3.str.isdigit`` but also
    includes other characters that can represent quantities such as unicode
    fractions.

    >>> s3.str.isnumeric()
    0     True
    1     True
    2     True
    3    False
    dtype: bool

    **Checks for Whitespace**

    >>> s4 = pd.Series([' ', '\\t\\r\\n ', ''])
    >>> s4.str.isspace()
    0     True
    1     True
    2    False
    dtype: bool

    **Checks for Character Case**

    >>> s5 = pd.Series(['leopard', 'Golden Eagle', 'SNAKE', ''])

    >>> s5.str.islower()
    0     True
    1    False
    2    False
    3    False
    dtype: bool

    >>> s5.str.isupper()
    0    False
    1    False
    2     True
    3    False
    dtype: bool

    The ``s5.str.istitle`` method checks for whether all words are in title
    case (whether only the first letter of each word is capitalized). Words are
    assumed to be as any sequence of non-numeric characters separated by
    whitespace characters.

    >>> s5.str.istitle()
    0    False
    1     True
    2    False
    3    False
    dtype: bool
    """
    _doc_args["isalnum"] = dict(type="alphanumeric", method="isalnum")
    _doc_args["isalpha"] = dict(type="alphabetic", method="isalpha")
    _doc_args["isdigit"] = dict(type="digits", method="isdigit")
    _doc_args["isspace"] = dict(type="whitespace", method="isspace")
    _doc_args["islower"] = dict(type="lowercase", method="islower")
    _doc_args["isupper"] = dict(type="uppercase", method="isupper")
    _doc_args["istitle"] = dict(type="titlecase", method="istitle")
    _doc_args["isnumeric"] = dict(type="numeric", method="isnumeric")
    _doc_args["isdecimal"] = dict(type="decimal", method="isdecimal")
    # force _noarg_wrapper return type with dtype=bool (GH 29624)
    isalnum = _noarg_wrapper(
        lambda x: x.isalnum(),
        name="isalnum",
        docstring=_shared_docs["ismethods"] % _doc_args["isalnum"],
        returns_string=False,
        dtype=bool,
    )
    isalpha = _noarg_wrapper(
        lambda x: x.isalpha(),
        name="isalpha",
        docstring=_shared_docs["ismethods"] % _doc_args["isalpha"],
        returns_string=False,
        dtype=bool,
    )
    isdigit = _noarg_wrapper(
        lambda x: x.isdigit(),
        name="isdigit",
        docstring=_shared_docs["ismethods"] % _doc_args["isdigit"],
        returns_string=False,
        dtype=bool,
    )
    isspace = _noarg_wrapper(
        lambda x: x.isspace(),
        name="isspace",
        docstring=_shared_docs["ismethods"] % _doc_args["isspace"],
        returns_string=False,
        dtype=bool,
    )
    islower = _noarg_wrapper(
        lambda x: x.islower(),
        name="islower",
        docstring=_shared_docs["ismethods"] % _doc_args["islower"],
        returns_string=False,
        dtype=bool,
    )
    isupper = _noarg_wrapper(
        lambda x: x.isupper(),
        name="isupper",
        docstring=_shared_docs["ismethods"] % _doc_args["isupper"],
        returns_string=False,
        dtype=bool,
    )
    istitle = _noarg_wrapper(
        lambda x: x.istitle(),
        name="istitle",
        docstring=_shared_docs["ismethods"] % _doc_args["istitle"],
        returns_string=False,
        dtype=bool,
    )
    isnumeric = _noarg_wrapper(
        lambda x: x.isnumeric(),
        name="isnumeric",
        docstring=_shared_docs["ismethods"] % _doc_args["isnumeric"],
        returns_string=False,
        dtype=bool,
    )
    isdecimal = _noarg_wrapper(
        lambda x: x.isdecimal(),
        name="isdecimal",
        docstring=_shared_docs["ismethods"] % _doc_args["isdecimal"],
        returns_string=False,
        dtype=bool,
    )

    @classmethod
    def _make_accessor(cls, data):
        cls._validate(data)
        return cls(data)<|MERGE_RESOLUTION|>--- conflicted
+++ resolved
@@ -826,8 +826,6 @@
 
     dtype = bool
     f = lambda x: regex.match(x) is not None
-<<<<<<< HEAD
-=======
 
     return _na_map(f, arr, na, dtype=dtype)
 
@@ -872,7 +870,6 @@
 
     dtype = bool
     f = lambda x: regex.fullmatch(x) is not None
->>>>>>> 06f4c902
 
     return _na_map(f, arr, na, dtype=dtype)
 
