"""
Low-dependency indexing utilities.
"""
import warnings

import numpy as np

from pandas._typing import Any, AnyArrayLike

from pandas.core.dtypes.common import (
    is_array_like,
    is_bool_dtype,
    is_extension_array_dtype,
    is_integer,
    is_integer_dtype,
    is_list_like,
)
from pandas.core.dtypes.generic import ABCIndexClass, ABCSeries

# -----------------------------------------------------------
# Indexer Identification


def is_valid_positional_slice(slc: slice) -> bool:
    """
    Check if a slice object can be interpreted as a positional indexer.

    Parameters
    ----------
    slc : slice

    Returns
    -------
    bool

    Notes
    -----
    A valid positional slice may also be interpreted as a label-based slice
    depending on the index being sliced.
    """

    def is_int_or_none(val):
        return val is None or is_integer(val)

    return (
        is_int_or_none(slc.start)
        and is_int_or_none(slc.stop)
        and is_int_or_none(slc.step)
    )


def is_list_like_indexer(key) -> bool:
    """
    Check if we have a list-like indexer that is *not* a NamedTuple.

    Parameters
    ----------
    key : object

    Returns
    -------
    bool
    """
    # allow a list_like, but exclude NamedTuples which can be indexers
    return is_list_like(key) and not (isinstance(key, tuple) and type(key) is not tuple)


def is_scalar_indexer(indexer, ndim: int) -> bool:
    """
    Return True if we are all scalar indexers.

    Parameters
    ----------
    indexer : object
    ndim : int
        Number of dimensions in the object being indexed.

    Returns
    -------
    bool
    """
<<<<<<< HEAD
    if isinstance(indexer, tuple) and len(indexer) == ndim:
        return all(
            is_integer(x) or (isinstance(x, np.ndarray) and x.ndim == len(x) == 1)
            for x in indexer
        )
=======
    if ndim == 1 and is_integer(indexer):
        # GH37748: allow indexer to be an integer for Series
        return True
    if isinstance(indexer, tuple):
        if len(indexer) == ndim:
            return all(
                is_integer(x) or (isinstance(x, np.ndarray) and x.ndim == len(x) == 1)
                for x in indexer
            )
>>>>>>> 22dbef1c
    return False


def is_empty_indexer(indexer, arr_value: np.ndarray) -> bool:
    """
    Check if we have an empty indexer.

    Parameters
    ----------
    indexer : object
    arr_value : np.ndarray

    Returns
    -------
    bool
    """
    if is_list_like(indexer) and not len(indexer):
        return True
    if arr_value.ndim == 1:
        if not isinstance(indexer, tuple):
            indexer = (indexer,)
        return any(isinstance(idx, np.ndarray) and len(idx) == 0 for idx in indexer)
    return False


# -----------------------------------------------------------
# Indexer Validation


def check_setitem_lengths(indexer, value, values) -> bool:
    """
    Validate that value and indexer are the same length.

    An special-case is allowed for when the indexer is a boolean array
    and the number of true values equals the length of ``value``. In
    this case, no exception is raised.

    Parameters
    ----------
    indexer : sequence
        Key for the setitem.
    value : array-like
        Value for the setitem.
    values : array-like
        Values being set into.

    Returns
    -------
    bool
        Whether this is an empty listlike setting which is a no-op.

    Raises
    ------
    ValueError
        When the indexer is an ndarray or list and the lengths don't match.
    """
    no_op = False

    if isinstance(indexer, (np.ndarray, list)):
        # We can ignore other listlikes because they are either
        #  a) not necessarily 1-D indexers, e.g. tuple
        #  b) boolean indexers e.g. BoolArray
        if is_list_like(value):
            if len(indexer) != len(value):
                # boolean with truth values == len of the value is ok too
                if not (
                    isinstance(indexer, np.ndarray)
                    and indexer.dtype == np.bool_
                    and len(indexer[indexer]) == len(value)
                ):
                    raise ValueError(
                        "cannot set using a list-like indexer "
                        "with a different length than the value"
                    )
            if not len(indexer):
                no_op = True

    elif isinstance(indexer, slice):
        if is_list_like(value):
            if len(value) != length_of_indexer(indexer, values):
                raise ValueError(
                    "cannot set using a slice indexer with a "
                    "different length than the value"
                )
            if not len(value):
                no_op = True

    return no_op


def validate_indices(indices: np.ndarray, n: int) -> None:
    """
    Perform bounds-checking for an indexer.

    -1 is allowed for indicating missing values.

    Parameters
    ----------
    indices : ndarray
    n : int
        Length of the array being indexed.

    Raises
    ------
    ValueError

    Examples
    --------
    >>> validate_indices([1, 2], 3)
    # OK
    >>> validate_indices([1, -2], 3)
    ValueError
    >>> validate_indices([1, 2, 3], 3)
    IndexError
    >>> validate_indices([-1, -1], 0)
    # OK
    >>> validate_indices([0, 1], 0)
    IndexError
    """
    if len(indices):
        min_idx = indices.min()
        if min_idx < -1:
            msg = f"'indices' contains values less than allowed ({min_idx} < -1)"
            raise ValueError(msg)

        max_idx = indices.max()
        if max_idx >= n:
            raise IndexError("indices are out-of-bounds")


# -----------------------------------------------------------
# Indexer Conversion


def maybe_convert_indices(indices, n: int):
    """
    Attempt to convert indices into valid, positive indices.

    If we have negative indices, translate to positive here.
    If we have indices that are out-of-bounds, raise an IndexError.

    Parameters
    ----------
    indices : array-like
        Array of indices that we are to convert.
    n : int
        Number of elements in the array that we are indexing.

    Returns
    -------
    array-like
        An array-like of positive indices that correspond to the ones
        that were passed in initially to this function.

    Raises
    ------
    IndexError
        One of the converted indices either exceeded the number of,
        elements (specified by `n`), or was still negative.
    """
    if isinstance(indices, list):
        indices = np.array(indices)
        if len(indices) == 0:
            # If `indices` is empty, np.array will return a float,
            # and will cause indexing errors.
            return np.empty(0, dtype=np.intp)

    mask = indices < 0
    if mask.any():
        indices = indices.copy()
        indices[mask] += n

    mask = (indices >= n) | (indices < 0)
    if mask.any():
        raise IndexError("indices are out-of-bounds")
    return indices


# -----------------------------------------------------------
# Unsorted


def length_of_indexer(indexer, target=None) -> int:
    """
    Return the expected length of target[indexer]

    Returns
    -------
    int
    """
    if target is not None and isinstance(indexer, slice):
        target_len = len(target)
        start = indexer.start
        stop = indexer.stop
        step = indexer.step
        if start is None:
            start = 0
        elif start < 0:
            start += target_len
        if stop is None or stop > target_len:
            stop = target_len
        elif stop < 0:
            stop += target_len
        if step is None:
            step = 1
        elif step < 0:
            start, stop = stop + 1, start + 1
            step = -step
        return (stop - start + step - 1) // step
    elif isinstance(indexer, (ABCSeries, ABCIndexClass, np.ndarray, list)):
        if isinstance(indexer, list):
            indexer = np.array(indexer)

        if indexer.dtype == bool:
            # GH#25774
            return indexer.sum()
        return len(indexer)
    elif not is_list_like_indexer(indexer):
        return 1
    raise AssertionError("cannot find the length of the indexer")


def deprecate_ndim_indexing(result, stacklevel=3):
    """
    Helper function to raise the deprecation warning for multi-dimensional
    indexing on 1D Series/Index.

    GH#27125 indexer like idx[:, None] expands dim, but we cannot do that
    and keep an index, so we currently return ndarray, which is deprecated
    (Deprecation GH#30588).
    """
    if np.ndim(result) > 1:
        warnings.warn(
            "Support for multi-dimensional indexing (e.g. `obj[:, None]`) "
            "is deprecated and will be removed in a future "
            "version.  Convert to a numpy array before indexing instead.",
            FutureWarning,
            stacklevel=stacklevel,
        )


def unpack_1tuple(tup):
    """
    If we have a length-1 tuple/list that contains a slice, unpack to just
    the slice.

    Notes
    -----
    The list case is deprecated.
    """
    if len(tup) == 1 and isinstance(tup[0], slice):
        # if we don't have a MultiIndex, we may still be able to handle
        #  a 1-tuple.  see test_1tuple_without_multiindex

        if isinstance(tup, list):
            # GH#31299
            warnings.warn(
                "Indexing with a single-item list containing a "
                "slice is deprecated and will raise in a future "
                "version.  Pass a tuple instead.",
                FutureWarning,
                stacklevel=3,
            )

        return tup[0]
    return tup


# -----------------------------------------------------------
# Public indexer validation


def check_array_indexer(array: AnyArrayLike, indexer: Any) -> Any:
    """
    Check if `indexer` is a valid array indexer for `array`.

    For a boolean mask, `array` and `indexer` are checked to have the same
    length. The dtype is validated, and if it is an integer or boolean
    ExtensionArray, it is checked if there are missing values present, and
    it is converted to the appropriate numpy array. Other dtypes will raise
    an error.

    Non-array indexers (integer, slice, Ellipsis, tuples, ..) are passed
    through as is.

    .. versionadded:: 1.0.0

    Parameters
    ----------
    array : array-like
        The array that is being indexed (only used for the length).
    indexer : array-like or list-like
        The array-like that's used to index. List-like input that is not yet
        a numpy array or an ExtensionArray is converted to one. Other input
        types are passed through as is.

    Returns
    -------
    numpy.ndarray
        The validated indexer as a numpy array that can be used to index.

    Raises
    ------
    IndexError
        When the lengths don't match.
    ValueError
        When `indexer` cannot be converted to a numpy ndarray to index
        (e.g. presence of missing values).

    See Also
    --------
    api.types.is_bool_dtype : Check if `key` is of boolean dtype.

    Examples
    --------
    When checking a boolean mask, a boolean ndarray is returned when the
    arguments are all valid.

    >>> mask = pd.array([True, False])
    >>> arr = pd.array([1, 2])
    >>> pd.api.indexers.check_array_indexer(arr, mask)
    array([ True, False])

    An IndexError is raised when the lengths don't match.

    >>> mask = pd.array([True, False, True])
    >>> pd.api.indexers.check_array_indexer(arr, mask)
    Traceback (most recent call last):
    ...
    IndexError: Boolean index has wrong length: 3 instead of 2.

    NA values in a boolean array are treated as False.

    >>> mask = pd.array([True, pd.NA])
    >>> pd.api.indexers.check_array_indexer(arr, mask)
    array([ True, False])

    A numpy boolean mask will get passed through (if the length is correct):

    >>> mask = np.array([True, False])
    >>> pd.api.indexers.check_array_indexer(arr, mask)
    array([ True, False])

    Similarly for integer indexers, an integer ndarray is returned when it is
    a valid indexer, otherwise an error is  (for integer indexers, a matching
    length is not required):

    >>> indexer = pd.array([0, 2], dtype="Int64")
    >>> arr = pd.array([1, 2, 3])
    >>> pd.api.indexers.check_array_indexer(arr, indexer)
    array([0, 2])

    >>> indexer = pd.array([0, pd.NA], dtype="Int64")
    >>> pd.api.indexers.check_array_indexer(arr, indexer)
    Traceback (most recent call last):
    ...
    ValueError: Cannot index with an integer indexer containing NA values

    For non-integer/boolean dtypes, an appropriate error is raised:

    >>> indexer = np.array([0., 2.], dtype="float64")
    >>> pd.api.indexers.check_array_indexer(arr, indexer)
    Traceback (most recent call last):
    ...
    IndexError: arrays used as indices must be of integer or boolean type
    """
    from pandas.core.construction import array as pd_array

    # whatever is not an array-like is returned as-is (possible valid array
    # indexers that are not array-like: integer, slice, Ellipsis, None)
    # In this context, tuples are not considered as array-like, as they have
    # a specific meaning in indexing (multi-dimensional indexing)
    if (
        is_list_like(indexer)
        and isinstance(indexer, tuple)
        or not is_list_like(indexer)
    ):
        return indexer
    # convert list-likes to array
    if not is_array_like(indexer):
        indexer = pd_array(indexer)
        if len(indexer) == 0:
            # empty list is converted to float array by pd.array
            indexer = np.array([], dtype=np.intp)

    dtype = indexer.dtype
    if is_bool_dtype(dtype):
        if is_extension_array_dtype(dtype):
            indexer = indexer.to_numpy(dtype=bool, na_value=False)
        else:
            indexer = np.asarray(indexer, dtype=bool)

        # GH26658
        if len(indexer) != len(array):
            raise IndexError(
                f"Boolean index has wrong length: "
                f"{len(indexer)} instead of {len(array)}"
            )
    elif is_integer_dtype(dtype):
        try:
            indexer = np.asarray(indexer, dtype=np.intp)
        except ValueError as err:
            raise ValueError(
                "Cannot index with an integer indexer containing NA values"
            ) from err
    else:
        raise IndexError("arrays used as indices must be of integer or boolean type")

    return indexer<|MERGE_RESOLUTION|>--- conflicted
+++ resolved
@@ -79,23 +79,14 @@
     -------
     bool
     """
-<<<<<<< HEAD
+    if ndim == 1 and is_integer(indexer):
+        # GH37748: allow indexer to be an integer for Series
+        return True
     if isinstance(indexer, tuple) and len(indexer) == ndim:
         return all(
             is_integer(x) or (isinstance(x, np.ndarray) and x.ndim == len(x) == 1)
             for x in indexer
         )
-=======
-    if ndim == 1 and is_integer(indexer):
-        # GH37748: allow indexer to be an integer for Series
-        return True
-    if isinstance(indexer, tuple):
-        if len(indexer) == ndim:
-            return all(
-                is_integer(x) or (isinstance(x, np.ndarray) and x.ndim == len(x) == 1)
-                for x in indexer
-            )
->>>>>>> 22dbef1c
     return False
 
 
