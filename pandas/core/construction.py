"""
Constructor functions intended to be shared by pd.array, Series.__init__,
and Index.__new__.

These should not depend on core.internals.
"""

from __future__ import annotations

from typing import (
    TYPE_CHECKING,
    cast,
    overload,
)

import numpy as np
from numpy import ma

from pandas._config import using_pyarrow_string_dtype

from pandas._libs import lib
from pandas._libs.tslibs import (
    get_supported_dtype,
    is_supported_dtype,
)
<<<<<<< HEAD
from pandas.util._exceptions import find_stack_level
=======
from pandas._typing import (
    AnyArrayLike,
    ArrayLike,
    Dtype,
    DtypeObj,
    T,
)
>>>>>>> e9b0a3c9

from pandas.core.dtypes.base import ExtensionDtype
from pandas.core.dtypes.cast import (
    construct_1d_arraylike_from_scalar,
    construct_1d_object_array_from_listlike,
    maybe_cast_to_datetime,
    maybe_cast_to_integer_array,
    maybe_convert_platform,
    maybe_infer_to_datetimelike,
    maybe_promote,
)
from pandas.core.dtypes.common import (
    ensure_object,
    is_list_like,
    is_object_dtype,
    is_string_dtype,
    pandas_dtype,
)
from pandas.core.dtypes.dtypes import NumpyEADtype
from pandas.core.dtypes.generic import (
    ABCDataFrame,
    ABCExtensionArray,
    ABCIndex,
    ABCSeries,
)
from pandas.core.dtypes.missing import isna

import pandas.core.common as com

if TYPE_CHECKING:
    from collections.abc import Sequence

    from pandas._typing import (
        AnyArrayLike,
        ArrayLike,
        Dtype,
        DtypeObj,
        T,
    )

    from pandas import (
        Index,
        Series,
    )
    from pandas.core.arrays import (
        DatetimeArray,
        ExtensionArray,
        TimedeltaArray,
    )


def array(
    data: Sequence[object] | AnyArrayLike,
    dtype: Dtype | None = None,
    copy: bool = True,
) -> ExtensionArray:
    """
    Create an array.

    Parameters
    ----------
    data : Sequence of objects
        The scalars inside `data` should be instances of the
        scalar type for `dtype`. It's expected that `data`
        represents a 1-dimensional array of data.

        When `data` is an Index or Series, the underlying array
        will be extracted from `data`.

    dtype : str, np.dtype, or ExtensionDtype, optional
        The dtype to use for the array. This may be a NumPy
        dtype or an extension type registered with pandas using
        :meth:`pandas.api.extensions.register_extension_dtype`.

        If not specified, there are two possibilities:

        1. When `data` is a :class:`Series`, :class:`Index`, or
           :class:`ExtensionArray`, the `dtype` will be taken
           from the data.
        2. Otherwise, pandas will attempt to infer the `dtype`
           from the data.

        Note that when `data` is a NumPy array, ``data.dtype`` is
        *not* used for inferring the array type. This is because
        NumPy cannot represent all the types of data that can be
        held in extension arrays.

        Currently, pandas will infer an extension dtype for sequences of

        ============================== =======================================
        Scalar Type                    Array Type
        ============================== =======================================
        :class:`pandas.Interval`       :class:`pandas.arrays.IntervalArray`
        :class:`pandas.Period`         :class:`pandas.arrays.PeriodArray`
        :class:`datetime.datetime`     :class:`pandas.arrays.DatetimeArray`
        :class:`datetime.timedelta`    :class:`pandas.arrays.TimedeltaArray`
        :class:`int`                   :class:`pandas.arrays.IntegerArray`
        :class:`float`                 :class:`pandas.arrays.FloatingArray`
        :class:`str`                   :class:`pandas.arrays.StringArray` or
                                       :class:`pandas.arrays.ArrowStringArray`
        :class:`bool`                  :class:`pandas.arrays.BooleanArray`
        ============================== =======================================

        The ExtensionArray created when the scalar type is :class:`str` is determined by
        ``pd.options.mode.string_storage`` if the dtype is not explicitly given.

        For all other cases, NumPy's usual inference rules will be used.
    copy : bool, default True
        Whether to copy the data, even if not necessary. Depending
        on the type of `data`, creating the new array may require
        copying data, even if ``copy=False``.

    Returns
    -------
    ExtensionArray
        The newly created array.

    Raises
    ------
    ValueError
        When `data` is not 1-dimensional.

    See Also
    --------
    numpy.array : Construct a NumPy array.
    Series : Construct a pandas Series.
    Index : Construct a pandas Index.
    arrays.NumpyExtensionArray : ExtensionArray wrapping a NumPy array.
    Series.array : Extract the array stored within a Series.

    Notes
    -----
    Omitting the `dtype` argument means pandas will attempt to infer the
    best array type from the values in the data. As new array types are
    added by pandas and 3rd party libraries, the "best" array type may
    change. We recommend specifying `dtype` to ensure that

    1. the correct array type for the data is returned
    2. the returned array type doesn't change as new extension types
       are added by pandas and third-party libraries

    Additionally, if the underlying memory representation of the returned
    array matters, we recommend specifying the `dtype` as a concrete object
    rather than a string alias or allowing it to be inferred. For example,
    a future version of pandas or a 3rd-party library may include a
    dedicated ExtensionArray for string data. In this event, the following
    would no longer return a :class:`arrays.NumpyExtensionArray` backed by a
    NumPy array.

    >>> pd.array(["a", "b"], dtype=str)
    <NumpyExtensionArray>
    ['a', 'b']
    Length: 2, dtype: str32

    This would instead return the new ExtensionArray dedicated for string
    data. If you really need the new array to be backed by a  NumPy array,
    specify that in the dtype.

    >>> pd.array(["a", "b"], dtype=np.dtype("<U1"))
    <NumpyExtensionArray>
    ['a', 'b']
    Length: 2, dtype: str32

    Finally, Pandas has arrays that mostly overlap with NumPy

      * :class:`arrays.DatetimeArray`
      * :class:`arrays.TimedeltaArray`

    When data with a ``datetime64[ns]`` or ``timedelta64[ns]`` dtype is
    passed, pandas will always return a ``DatetimeArray`` or ``TimedeltaArray``
    rather than a ``NumpyExtensionArray``. This is for symmetry with the case of
    timezone-aware data, which NumPy does not natively support.

    >>> pd.array(["2015", "2016"], dtype="datetime64[ns]")
    <DatetimeArray>
    ['2015-01-01 00:00:00', '2016-01-01 00:00:00']
    Length: 2, dtype: datetime64[ns]

    >>> pd.array(["1h", "2h"], dtype="timedelta64[ns]")
    <TimedeltaArray>
    ['0 days 01:00:00', '0 days 02:00:00']
    Length: 2, dtype: timedelta64[ns]

    Examples
    --------
    If a dtype is not specified, pandas will infer the best dtype from the values.
    See the description of `dtype` for the types pandas infers for.

    >>> pd.array([1, 2])
    <IntegerArray>
    [1, 2]
    Length: 2, dtype: Int64

    >>> pd.array([1, 2, np.nan])
    <IntegerArray>
    [1, 2, <NA>]
    Length: 3, dtype: Int64

    >>> pd.array([1.1, 2.2])
    <FloatingArray>
    [1.1, 2.2]
    Length: 2, dtype: Float64

    >>> pd.array(["a", None, "c"])
    <StringArray>
    ['a', <NA>, 'c']
    Length: 3, dtype: string

    >>> with pd.option_context("string_storage", "pyarrow"):
    ...     arr = pd.array(["a", None, "c"])
    >>> arr
    <ArrowStringArray>
    ['a', <NA>, 'c']
    Length: 3, dtype: string

    >>> pd.array([pd.Period("2000", freq="D"), pd.Period("2000", freq="D")])
    <PeriodArray>
    ['2000-01-01', '2000-01-01']
    Length: 2, dtype: period[D]

    You can use the string alias for `dtype`

    >>> pd.array(["a", "b", "a"], dtype="category")
    ['a', 'b', 'a']
    Categories (2, object): ['a', 'b']

    Or specify the actual dtype

    >>> pd.array(
    ...     ["a", "b", "a"], dtype=pd.CategoricalDtype(["a", "b", "c"], ordered=True)
    ... )
    ['a', 'b', 'a']
    Categories (3, object): ['a' < 'b' < 'c']

    If pandas does not infer a dedicated extension type a
    :class:`arrays.NumpyExtensionArray` is returned.

    >>> pd.array([1 + 1j, 3 + 2j])
    <NumpyExtensionArray>
    [(1+1j), (3+2j)]
    Length: 2, dtype: complex128

    As mentioned in the "Notes" section, new extension types may be added
    in the future (by pandas or 3rd party libraries), causing the return
    value to no longer be a :class:`arrays.NumpyExtensionArray`. Specify the
    `dtype` as a NumPy dtype if you need to ensure there's no future change in
    behavior.

    >>> pd.array([1, 2], dtype=np.dtype("int32"))
    <NumpyExtensionArray>
    [1, 2]
    Length: 2, dtype: int32

    `data` must be 1-dimensional. A ValueError is raised when the input
    has the wrong dimensionality.

    >>> pd.array(1)
    Traceback (most recent call last):
      ...
    ValueError: Cannot pass scalar '1' to 'pandas.array'.
    """
    from pandas.core.arrays import (
        BooleanArray,
        DatetimeArray,
        ExtensionArray,
        FloatingArray,
        IntegerArray,
        NumpyExtensionArray,
        TimedeltaArray,
    )
    from pandas.core.arrays.string_ import StringDtype

    if lib.is_scalar(data):
        msg = f"Cannot pass scalar '{data}' to 'pandas.array'."
        raise ValueError(msg)
    elif isinstance(data, ABCDataFrame):
        raise TypeError("Cannot pass DataFrame to 'pandas.array'")

    if dtype is None and isinstance(data, (ABCSeries, ABCIndex, ExtensionArray)):
        # Note: we exclude np.ndarray here, will do type inference on it
        dtype = data.dtype

    data = extract_array(data, extract_numpy=True)

    # this returns None for not-found dtypes.
    if dtype is not None:
        dtype = pandas_dtype(dtype)

    if isinstance(data, ExtensionArray) and (dtype is None or data.dtype == dtype):
        # e.g. TimedeltaArray[s], avoid casting to NumpyExtensionArray
        if copy:
            return data.copy()
        return data

    if isinstance(dtype, ExtensionDtype):
        cls = dtype.construct_array_type()
        return cls._from_sequence(data, dtype=dtype, copy=copy)

    if dtype is None:
        was_ndarray = isinstance(data, np.ndarray)
        # error: Item "Sequence[object]" of "Sequence[object] | ExtensionArray |
        # ndarray[Any, Any]" has no attribute "dtype"
        if not was_ndarray or data.dtype == object:  # type: ignore[union-attr]
            result = lib.maybe_convert_objects(
                ensure_object(data),
                convert_non_numeric=True,
                convert_to_nullable_dtype=True,
                dtype_if_all_nat=None,
            )
            result = ensure_wrapped_if_datetimelike(result)
            if isinstance(result, np.ndarray):
                if len(result) == 0 and not was_ndarray:
                    # e.g. empty list
                    return FloatingArray._from_sequence(data, dtype="Float64")
                return NumpyExtensionArray._from_sequence(
                    data, dtype=result.dtype, copy=copy
                )
            if result is data and copy:
                return result.copy()
            return result

        data = cast(np.ndarray, data)
        result = ensure_wrapped_if_datetimelike(data)
        if result is not data:
            result = cast("DatetimeArray | TimedeltaArray", result)
            if copy and result.dtype == data.dtype:
                return result.copy()
            return result

        if data.dtype.kind in "SU":
            # StringArray/ArrowStringArray depending on pd.options.mode.string_storage
            dtype = StringDtype()
            cls = dtype.construct_array_type()
            return cls._from_sequence(data, dtype=dtype, copy=copy)

        elif data.dtype.kind in "iu":
            return IntegerArray._from_sequence(data, copy=copy)
        elif data.dtype.kind == "f":
            # GH#44715 Exclude np.float16 bc FloatingArray does not support it;
            #  we will fall back to NumpyExtensionArray.
            if data.dtype == np.float16:
                return NumpyExtensionArray._from_sequence(
                    data, dtype=data.dtype, copy=copy
                )
            return FloatingArray._from_sequence(data, copy=copy)

        elif data.dtype.kind == "b":
            return BooleanArray._from_sequence(data, dtype="boolean", copy=copy)
        else:
            # e.g. complex
            return NumpyExtensionArray._from_sequence(data, dtype=data.dtype, copy=copy)

    # Pandas overrides NumPy for
    #   1. datetime64[ns,us,ms,s]
    #   2. timedelta64[ns,us,ms,s]
    # so that a DatetimeArray is returned.
    if lib.is_np_dtype(dtype, "M") and is_supported_dtype(dtype):
        return DatetimeArray._from_sequence(data, dtype=dtype, copy=copy)
    if lib.is_np_dtype(dtype, "m") and is_supported_dtype(dtype):
        return TimedeltaArray._from_sequence(data, dtype=dtype, copy=copy)

    elif lib.is_np_dtype(dtype, "mM"):
        raise ValueError(
            # GH#53817
            r"datetime64 and timedelta64 dtype resolutions other than "
            r"'s', 'ms', 'us', and 'ns' are no longer supported."
        )

    return NumpyExtensionArray._from_sequence(data, dtype=dtype, copy=copy)


_typs = frozenset(
    {
        "index",
        "rangeindex",
        "multiindex",
        "datetimeindex",
        "timedeltaindex",
        "periodindex",
        "categoricalindex",
        "intervalindex",
        "series",
    }
)


@overload
def extract_array(
    obj: Series | Index, extract_numpy: bool = ..., extract_range: bool = ...
) -> ArrayLike: ...


@overload
def extract_array(
    obj: T, extract_numpy: bool = ..., extract_range: bool = ...
) -> T | ArrayLike: ...


def extract_array(
    obj: T, extract_numpy: bool = False, extract_range: bool = False
) -> T | ArrayLike:
    """
    Extract the ndarray or ExtensionArray from a Series or Index.

    For all other types, `obj` is just returned as is.

    Parameters
    ----------
    obj : object
        For Series / Index, the underlying ExtensionArray is unboxed.

    extract_numpy : bool, default False
        Whether to extract the ndarray from a NumpyExtensionArray.

    extract_range : bool, default False
        If we have a RangeIndex, return range._values if True
        (which is a materialized integer ndarray), otherwise return unchanged.

    Returns
    -------
    arr : object

    Examples
    --------
    >>> extract_array(pd.Series(["a", "b", "c"], dtype="category"))
    ['a', 'b', 'c']
    Categories (3, object): ['a', 'b', 'c']

    Other objects like lists, arrays, and DataFrames are just passed through.

    >>> extract_array([1, 2, 3])
    [1, 2, 3]

    For an ndarray-backed Series / Index the ndarray is returned.

    >>> extract_array(pd.Series([1, 2, 3]))
    array([1, 2, 3])

    To extract all the way down to the ndarray, pass ``extract_numpy=True``.

    >>> extract_array(pd.Series([1, 2, 3]), extract_numpy=True)
    array([1, 2, 3])
    """
    typ = getattr(obj, "_typ", None)
    if typ in _typs:
        # i.e. isinstance(obj, (ABCIndex, ABCSeries))
        if typ == "rangeindex":
            if extract_range:
                # error: "T" has no attribute "_values"
                return obj._values  # type: ignore[attr-defined]
            return obj

        # error: "T" has no attribute "_values"
        return obj._values  # type: ignore[attr-defined]

    elif extract_numpy and typ == "npy_extension":
        # i.e. isinstance(obj, ABCNumpyExtensionArray)
        # error: "T" has no attribute "to_numpy"
        return obj.to_numpy()  # type: ignore[attr-defined]

    return obj


def ensure_wrapped_if_datetimelike(arr):
    """
    Wrap datetime64 and timedelta64 ndarrays in DatetimeArray/TimedeltaArray.
    """
    if isinstance(arr, np.ndarray):
        if arr.dtype.kind == "M":
            from pandas.core.arrays import DatetimeArray

            dtype = get_supported_dtype(arr.dtype)
            return DatetimeArray._from_sequence(arr, dtype=dtype)

        elif arr.dtype.kind == "m":
            from pandas.core.arrays import TimedeltaArray

            dtype = get_supported_dtype(arr.dtype)
            return TimedeltaArray._from_sequence(arr, dtype=dtype)

    return arr


def sanitize_masked_array(data: ma.MaskedArray) -> np.ndarray:
    """
    Convert numpy MaskedArray to ensure mask is softened.
    """
    mask = ma.getmaskarray(data)
    if mask.any():
        dtype, fill_value = maybe_promote(data.dtype, np.nan)
        dtype = cast(np.dtype, dtype)
        data = ma.asarray(data.astype(dtype, copy=True))
        data.soften_mask()  # set hardmask False if it was True
        data[mask] = fill_value
    else:
        data = data.copy()
    return data


def sanitize_array(
    data,
    index: Index | None,
    dtype: DtypeObj | None = None,
    copy: bool = False,
    *,
    allow_2d: bool = False,
) -> ArrayLike:
    """
    Sanitize input data to an ndarray or ExtensionArray, copy if specified,
    coerce to the dtype if specified.

    Parameters
    ----------
    data : Any
    index : Index or None, default None
    dtype : np.dtype, ExtensionDtype, or None, default None
    copy : bool, default False
    allow_2d : bool, default False
        If False, raise if we have a 2D Arraylike.

    Returns
    -------
    np.ndarray or ExtensionArray
    """
    original_dtype = dtype
    if isinstance(data, ma.MaskedArray):
        data = sanitize_masked_array(data)

    if isinstance(dtype, NumpyEADtype):
        # Avoid ending up with a NumpyExtensionArray
        dtype = dtype.numpy_dtype

    object_index = False
    if isinstance(data, ABCIndex) and data.dtype == object and dtype is None:
        object_index = True

    # extract ndarray or ExtensionArray, ensure we have no NumpyExtensionArray
    data = extract_array(data, extract_numpy=True, extract_range=True)

    if isinstance(data, np.ndarray) and data.ndim == 0:
        if dtype is None:
            dtype = data.dtype
        data = lib.item_from_zerodim(data)
    elif isinstance(data, range):
        # GH#16804
        data = range_to_ndarray(data)
        copy = False

    if not is_list_like(data):
        if index is None:
            raise ValueError("index must be specified when data is not list-like")
        if (
            isinstance(data, str)
            and using_pyarrow_string_dtype()
            and original_dtype is None
        ):
            from pandas.core.arrays.string_ import StringDtype

            dtype = StringDtype("pyarrow_numpy")
        data = construct_1d_arraylike_from_scalar(data, len(index), dtype)

        return data

    elif isinstance(data, ABCExtensionArray):
        # it is already ensured above this is not a NumpyExtensionArray
        # Until GH#49309 is fixed this check needs to come before the
        #  ExtensionDtype check
        if dtype is not None:
            subarr = data.astype(dtype, copy=copy)
        elif copy:
            subarr = data.copy()
        else:
            subarr = data

    elif isinstance(dtype, ExtensionDtype):
        # create an extension array from its dtype
        _sanitize_non_ordered(data)
        cls = dtype.construct_array_type()
        subarr = cls._from_sequence(data, dtype=dtype, copy=copy)

    # GH#846
    elif isinstance(data, np.ndarray):
        if isinstance(data, np.matrix):
            data = data.A

        if dtype is None:
            subarr = data
            if data.dtype == object:
                subarr = maybe_infer_to_datetimelike(data)
                if (
                    object_index
                    and using_pyarrow_string_dtype()
                    and is_string_dtype(subarr)
                ):
                    # Avoid inference when string option is set
                    subarr = data
            elif data.dtype.kind == "U" and using_pyarrow_string_dtype():
                from pandas.core.arrays.string_ import StringDtype

                dtype = StringDtype(storage="pyarrow_numpy")
                subarr = dtype.construct_array_type()._from_sequence(data, dtype=dtype)

            if subarr is data and copy:
                subarr = subarr.copy()

        else:
            # we will try to copy by-definition here
            subarr = _try_cast(data, dtype, copy)

    elif hasattr(data, "__array__"):
        # e.g. dask array GH#38645
        if not copy:
            data = np.asarray(data)
        else:
            data = np.array(data, copy=copy)
        return sanitize_array(
            data,
            index=index,
            dtype=dtype,
            copy=False,
            allow_2d=allow_2d,
        )

    else:
        _sanitize_non_ordered(data)
        # materialize e.g. generators, convert e.g. tuples, abc.ValueView
        data = list(data)

        if len(data) == 0 and dtype is None:
            # We default to float64, matching numpy
            subarr = np.array([], dtype=np.float64)

        elif dtype is not None:
            subarr = _try_cast(data, dtype, copy)

        else:
            subarr = maybe_convert_platform(data)
            if subarr.dtype == object:
                subarr = cast(np.ndarray, subarr)
                subarr = maybe_infer_to_datetimelike(subarr)

    subarr = _sanitize_ndim(subarr, data, dtype, index, allow_2d=allow_2d)

    if isinstance(subarr, np.ndarray):
        # at this point we should have dtype be None or subarr.dtype == dtype
        dtype = cast(np.dtype, dtype)
        subarr = _sanitize_str_dtypes(subarr, data, dtype, copy)

    return subarr


def range_to_ndarray(rng: range) -> np.ndarray:
    """
    Cast a range object to ndarray.
    """
    # GH#30171 perf avoid realizing range as a list in np.array
    try:
        arr = np.arange(rng.start, rng.stop, rng.step, dtype="int64")
    except OverflowError:
        # GH#30173 handling for ranges that overflow int64
        if (rng.start >= 0 and rng.step > 0) or (rng.step < 0 <= rng.stop):
            try:
                arr = np.arange(rng.start, rng.stop, rng.step, dtype="uint64")
            except OverflowError:
                arr = construct_1d_object_array_from_listlike(list(rng))
        else:
            arr = construct_1d_object_array_from_listlike(list(rng))
    return arr


def _sanitize_non_ordered(data) -> None:
    """
    Raise only for unordered sets, e.g., not for dict_keys
    """
    if isinstance(data, (set, frozenset)):
        raise TypeError(f"'{type(data).__name__}' type is unordered")


def _sanitize_ndim(
    result: ArrayLike,
    data,
    dtype: DtypeObj | None,
    index: Index | None,
    *,
    allow_2d: bool = False,
) -> ArrayLike:
    """
    Ensure we have a 1-dimensional result array.
    """
    if getattr(result, "ndim", 0) == 0:
        raise ValueError("result should be arraylike with ndim > 0")

    if result.ndim == 1:
        # the result that we want
        result = _maybe_repeat(result, index)

    elif result.ndim > 1:
        if isinstance(data, np.ndarray):
            if allow_2d:
                return result
            raise ValueError(
                f"Data must be 1-dimensional, got ndarray of shape {data.shape} instead"
            )
        if is_object_dtype(dtype) and isinstance(dtype, ExtensionDtype):
            # i.e. NumpyEADtype("O")

            result = com.asarray_tuplesafe(data, dtype=np.dtype("object"))
            cls = dtype.construct_array_type()
            result = cls._from_sequence(result, dtype=dtype)
        else:
            # error: Argument "dtype" to "asarray_tuplesafe" has incompatible type
            # "Union[dtype[Any], ExtensionDtype, None]"; expected "Union[str,
            # dtype[Any], None]"
            result = com.asarray_tuplesafe(data, dtype=dtype)  # type: ignore[arg-type]
    return result


def _sanitize_str_dtypes(
    result: np.ndarray, data, dtype: np.dtype | None, copy: bool
) -> np.ndarray:
    """
    Ensure we have a dtype that is supported by pandas.
    """

    # This is to prevent mixed-type Series getting all casted to
    # NumPy string type, e.g. NaN --> '-1#IND'.
    if issubclass(result.dtype.type, str):
        # GH#16605
        # If not empty convert the data to dtype
        # GH#19853: If data is a scalar, result has already the result
        if not lib.is_scalar(data):
            if not np.all(isna(data)):
                data = np.asarray(data, dtype=dtype)
            if not copy:
                result = np.asarray(data, dtype=object)
            else:
                result = np.array(data, dtype=object, copy=copy)
    return result


def _maybe_repeat(arr: ArrayLike, index: Index | None) -> ArrayLike:
    """
    If we have a length-1 array and an index describing how long we expect
    the result to be, repeat the array.
    """
    if index is not None:
        if 1 == len(arr) != len(index):
            arr = arr.repeat(len(index))
    return arr


def _try_cast(
    arr: list | np.ndarray,
    dtype: np.dtype,
    copy: bool,
) -> ArrayLike:
    """
    Convert input to numpy ndarray and optionally cast to a given dtype.

    Parameters
    ----------
    arr : ndarray or list
        Excludes: ExtensionArray, Series, Index.
    dtype : np.dtype
    copy : bool
        If False, don't copy the data if not needed.

    Returns
    -------
    np.ndarray or ExtensionArray
    """
    is_ndarray = isinstance(arr, np.ndarray)

    if dtype == object:
        if not is_ndarray:
            subarr = construct_1d_object_array_from_listlike(arr)
            return subarr
        return ensure_wrapped_if_datetimelike(arr).astype(dtype, copy=copy)

    elif dtype.kind == "U":
        # TODO: test cases with arr.dtype.kind in "mM"
        if is_ndarray:
            arr = cast(np.ndarray, arr)
            shape = arr.shape
            if arr.ndim > 1:
                arr = arr.ravel()
        else:
            shape = (len(arr),)
        return lib.ensure_string_array(arr, convert_na_value=False, copy=copy).reshape(
            shape
        )

    elif dtype.kind in "mM":
        return maybe_cast_to_datetime(arr, dtype)

    # GH#15832: Check if we are requesting a numeric dtype and
    # that we can convert the data to the requested dtype.
    elif dtype.kind in "iu":
        # this will raise if we have e.g. floats

        subarr = maybe_cast_to_integer_array(arr, dtype)
    elif not copy:
        subarr = np.asarray(arr, dtype=dtype)
    else:
        subarr = np.array(arr, dtype=dtype, copy=copy)

    return subarr<|MERGE_RESOLUTION|>--- conflicted
+++ resolved
@@ -23,17 +23,6 @@
     get_supported_dtype,
     is_supported_dtype,
 )
-<<<<<<< HEAD
-from pandas.util._exceptions import find_stack_level
-=======
-from pandas._typing import (
-    AnyArrayLike,
-    ArrayLike,
-    Dtype,
-    DtypeObj,
-    T,
-)
->>>>>>> e9b0a3c9
 
 from pandas.core.dtypes.base import ExtensionDtype
 from pandas.core.dtypes.cast import (
