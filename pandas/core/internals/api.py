"""
This is a pseudo-public API for downstream libraries.  We ask that downstream
authors

1) Try to avoid using internals directly altogether, and failing that,
2) Use only functions exposed here (or in core.internals)

"""

from __future__ import annotations

from typing import TYPE_CHECKING
import warnings

import numpy as np

from pandas._libs.internals import BlockPlacement
from pandas.util._exceptions import find_stack_level

from pandas.core.dtypes.common import pandas_dtype
from pandas.core.dtypes.dtypes import (
    DatetimeTZDtype,
    ExtensionDtype,
    PeriodDtype,
)

from pandas.core.arrays import (
    DatetimeArray,
    TimedeltaArray,
)
from pandas.core.construction import extract_array
from pandas.core.internals.blocks import (
    check_ndim,
    ensure_block_shape,
    extract_pandas_array,
    get_block_type,
    maybe_coerce_values,
)

if TYPE_CHECKING:
    from pandas._typing import (
        ArrayLike,
        Dtype,
    )

    from pandas.core.internals.blocks import Block


def _make_block(values: ArrayLike, placement: np.ndarray) -> Block:
    """
    This is an analogue to blocks.new_block(_2d) that ensures:
    1) correct dimension for EAs that support 2D (`ensure_block_shape`), and
    2) correct EA class for datetime64/timedelta64 (`maybe_coerce_values`).

    The input `values` is assumed to be either numpy array or ExtensionArray:
    - In case of a numpy array, it is assumed to already be in the expected
      shape for Blocks (2D, (cols, rows)).
    - In case of an ExtensionArray the input can be 1D, also for EAs that are
      internally stored as 2D.

    For the rest no preprocessing or validation is done, except for those dtypes
    that are internally stored as EAs but have an exact numpy equivalent (and at
    the moment use that numpy dtype), i.e. datetime64/timedelta64.
    """
    dtype = values.dtype
    klass = get_block_type(dtype)
    placement_obj = BlockPlacement(placement)

    if (isinstance(dtype, ExtensionDtype) and dtype._supports_2d) or isinstance(
        values, (DatetimeArray, TimedeltaArray)
    ):
        values = ensure_block_shape(values, ndim=2)

    values = maybe_coerce_values(values)
    return klass(values, ndim=2, placement=placement_obj)


def make_block(
    values, placement, klass=None, ndim=None, dtype: Dtype | None = None
) -> Block:
    """
    This is a pseudo-public analogue to blocks.new_block.

    We ask that downstream libraries use this rather than any fully-internal
    APIs, including but not limited to:

    - core.internals.blocks.make_block
    - Block.make_block
    - Block.make_block_same_class
    - Block.__init__
    """
    warnings.warn(
        # GH#56815
        "make_block is deprecated and will be removed in a future version. "
        "Use public APIs instead.",
        DeprecationWarning,
        stacklevel=find_stack_level(),
    )

    if dtype is not None:
        dtype = pandas_dtype(dtype)

    values, dtype = extract_pandas_array(values, dtype, ndim)

    from pandas.core.internals.blocks import ExtensionBlock

    if klass is ExtensionBlock and isinstance(values.dtype, PeriodDtype):
        # GH-44681 changed PeriodArray to be stored in the 2D
        # NDArrayBackedExtensionBlock instead of ExtensionBlock
        # -> still allow ExtensionBlock to be passed in this case for back compat
        klass = None

    if klass is None:
        dtype = dtype or values.dtype
        klass = get_block_type(dtype)

    if not isinstance(placement, BlockPlacement):
        placement = BlockPlacement(placement)

    ndim = maybe_infer_ndim(values, placement, ndim)
    if isinstance(values.dtype, (PeriodDtype, DatetimeTZDtype)):
        # GH#41168 ensure we can pass 1D dt64tz values
        # More generally, any EA dtype that isn't is_1d_only_ea_dtype
        values = extract_array(values, extract_numpy=True)
        values = ensure_block_shape(values, ndim)

    check_ndim(values, placement, ndim)
    values = maybe_coerce_values(values)
    return klass(values, ndim=ndim, placement=placement)


def maybe_infer_ndim(values, placement: BlockPlacement, ndim: int | None) -> int:
    """
    If `ndim` is not provided, infer it from placement and values.
    """
    if ndim is None:
        # GH#38134 Block constructor now assumes ndim is not None
        if not isinstance(values.dtype, np.dtype):
            if len(placement) != 1:
                ndim = 1
            else:
                ndim = 2
        else:
            ndim = values.ndim
<<<<<<< HEAD
    return ndim


def __getattr__(name: str):
    # GH#55139

    if name in [
        "Block",
        "ExtensionBlock",
        "DatetimeTZBlock",
        "create_block_manager_from_blocks",
    ]:
        # GH#33892
        warnings.warn(
            f"{name} is deprecated and will be removed in a future version. "
            "Use public APIs instead.",
            DeprecationWarning,
            # https://github.com/pandas-dev/pandas/pull/55139#pullrequestreview-1720690758
            # on hard-coding stacklevel
            stacklevel=2,
        )

        if name == "create_block_manager_from_blocks":
            from pandas.core.internals.managers import create_block_manager_from_blocks

            return create_block_manager_from_blocks

        elif name == "Block":
            from pandas.core.internals.blocks import Block

            return Block

        elif name == "DatetimeTZBlock":
            from pandas.core.internals.blocks import DatetimeTZBlock

            return DatetimeTZBlock

        elif name == "ExtensionBlock":
            from pandas.core.internals.blocks import ExtensionBlock

            return ExtensionBlock

    raise AttributeError(
        f"module 'pandas.core.internals.api' has no attribute '{name}'"
    )
=======
    return ndim
>>>>>>> ca55d77c
<|MERGE_RESOLUTION|>--- conflicted
+++ resolved
@@ -142,52 +142,4 @@
                 ndim = 2
         else:
             ndim = values.ndim
-<<<<<<< HEAD
-    return ndim
-
-
-def __getattr__(name: str):
-    # GH#55139
-
-    if name in [
-        "Block",
-        "ExtensionBlock",
-        "DatetimeTZBlock",
-        "create_block_manager_from_blocks",
-    ]:
-        # GH#33892
-        warnings.warn(
-            f"{name} is deprecated and will be removed in a future version. "
-            "Use public APIs instead.",
-            DeprecationWarning,
-            # https://github.com/pandas-dev/pandas/pull/55139#pullrequestreview-1720690758
-            # on hard-coding stacklevel
-            stacklevel=2,
-        )
-
-        if name == "create_block_manager_from_blocks":
-            from pandas.core.internals.managers import create_block_manager_from_blocks
-
-            return create_block_manager_from_blocks
-
-        elif name == "Block":
-            from pandas.core.internals.blocks import Block
-
-            return Block
-
-        elif name == "DatetimeTZBlock":
-            from pandas.core.internals.blocks import DatetimeTZBlock
-
-            return DatetimeTZBlock
-
-        elif name == "ExtensionBlock":
-            from pandas.core.internals.blocks import ExtensionBlock
-
-            return ExtensionBlock
-
-    raise AttributeError(
-        f"module 'pandas.core.internals.api' has no attribute '{name}'"
-    )
-=======
-    return ndim
->>>>>>> ca55d77c
+    return ndim