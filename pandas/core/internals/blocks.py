--- conflicted
+++ resolved
@@ -682,19 +682,7 @@
         if (
             values.dtype.kind in ["m", "M"]
             and dtype.kind in ["i", "u"]
-<<<<<<< HEAD
-            and dtype.itemsize != 8
-        ):
-            # TODO(2.0) remove special case once deprecation on DTA/TDA is enforced
-            msg = rf"cannot astype a datetimelike from [{values.dtype}] to [{dtype}]"
-            raise TypeError(msg)
-
-        if (
-            values.dtype.kind in ["m", "M"]
-            and dtype.kind in ["i", "u"]
-=======
             and isinstance(dtype, np.dtype)
->>>>>>> f904213f
             and dtype.itemsize != 8
         ):
             # TODO(2.0) remove special case once deprecation on DTA/TDA is enforced
