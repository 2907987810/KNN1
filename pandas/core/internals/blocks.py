from __future__ import annotations

from functools import wraps
import re
from typing import (
    TYPE_CHECKING,
    Any,
    Callable,
    Iterable,
    Sequence,
    cast,
    final,
)
import warnings

import numpy as np

from pandas._libs import (
    Timestamp,
    internals as libinternals,
    lib,
    writers,
)
from pandas._libs.internals import BlockPlacement
from pandas._libs.tslibs import IncompatibleFrequency
from pandas._typing import (
    ArrayLike,
    DtypeObj,
    F,
    Shape,
    npt,
)
from pandas.errors import AbstractMethodError
from pandas.util._decorators import cache_readonly
from pandas.util._exceptions import find_stack_level
from pandas.util._validators import validate_bool_kwarg

from pandas.core.dtypes.astype import astype_array_safe
from pandas.core.dtypes.cast import (
    LossySetitemError,
    can_hold_element,
    find_result_type,
    maybe_downcast_to_dtype,
    np_can_hold_element,
    soft_convert_objects,
)
from pandas.core.dtypes.common import (
    ensure_platform_int,
    is_1d_only_ea_dtype,
    is_1d_only_ea_obj,
    is_dtype_equal,
    is_interval_dtype,
    is_list_like,
    is_string_dtype,
)
from pandas.core.dtypes.dtypes import (
    CategoricalDtype,
    ExtensionDtype,
    PandasDtype,
    PeriodDtype,
)
from pandas.core.dtypes.generic import (
    ABCDataFrame,
    ABCIndex,
    ABCPandasArray,
    ABCSeries,
)
from pandas.core.dtypes.inference import is_inferred_bool_dtype
from pandas.core.dtypes.missing import (
    is_valid_na_for_dtype,
    isna,
    na_value_for_dtype,
)

import pandas.core.algorithms as algos
from pandas.core.array_algos.putmask import (
    extract_bool_array,
    putmask_inplace,
    putmask_without_repeat,
    setitem_datetimelike_compat,
    validate_putmask,
)
from pandas.core.array_algos.quantile import quantile_compat
from pandas.core.array_algos.replace import (
    compare_or_regex_search,
    replace_regex,
    should_use_regex,
)
from pandas.core.array_algos.take import take_nd
from pandas.core.array_algos.transforms import shift
from pandas.core.arrays import (
    Categorical,
    DatetimeArray,
    ExtensionArray,
    IntervalArray,
    PandasArray,
    PeriodArray,
    TimedeltaArray,
)
from pandas.core.arrays._mixins import NDArrayBackedExtensionArray
from pandas.core.arrays.sparse import SparseDtype
from pandas.core.base import PandasObject
import pandas.core.common as com
import pandas.core.computation.expressions as expressions
from pandas.core.construction import (
    ensure_wrapped_if_datetimelike,
    extract_array,
)
from pandas.core.indexers import check_setitem_lengths
import pandas.core.missing as missing

if TYPE_CHECKING:
    from pandas import (
        Float64Index,
        Index,
    )

# comparison is faster than is_object_dtype
_dtype_obj = np.dtype("object")


def maybe_split(meth: F) -> F:
    """
    If we have a multi-column block, split and operate block-wise.  Otherwise
    use the original method.
    """

    @wraps(meth)
    def newfunc(self, *args, **kwargs) -> list[Block]:

        if self.ndim == 1 or self.shape[0] == 1:
            return meth(self, *args, **kwargs)
        else:
            # Split and operate column-by-column
            return self.split_and_operate(meth, *args, **kwargs)

    return cast(F, newfunc)


class Block(PandasObject):
    """
    Canonical n-dimensional unit of homogeneous dtype contained in a pandas
    data structure

    Index-ignorant; let the container take care of that
    """

    values: np.ndarray | ExtensionArray
    ndim: int
    __init__: Callable

    __slots__ = ()
    is_numeric = False
    is_object = False
    is_extension = False
    _can_consolidate = True
    _validate_ndim = True

    @final
    @cache_readonly
    def _consolidate_key(self):
        return self._can_consolidate, self.dtype.name

    @final
    @cache_readonly
    def _can_hold_na(self) -> bool:
        """
        Can we store NA values in this Block?
        """
        dtype = self.dtype
        if isinstance(dtype, np.dtype):
            return dtype.kind not in ["b", "i", "u"]
        return dtype._can_hold_na

    @final
    @cache_readonly
    def is_categorical(self) -> bool:
        warnings.warn(
            "Block.is_categorical is deprecated and will be removed in a "
            "future version.  Use isinstance(block.values, Categorical) "
            "instead. See https://github.com/pandas-dev/pandas/issues/40226",
            DeprecationWarning,
            stacklevel=find_stack_level(),
        )
        return isinstance(self.values, Categorical)

    @final
    @property
    def is_bool(self) -> bool:
        """
        We can be bool if a) we are bool dtype or b) object dtype with bool objects.
        """
        return is_inferred_bool_dtype(self.values)

    @final
    def external_values(self):
        return external_values(self.values)

    @final
    @cache_readonly
    def fill_value(self):
        # Used in reindex_indexer
        return na_value_for_dtype(self.dtype, compat=False)

    @final
    def _standardize_fill_value(self, value):
        # if we are passed a scalar None, convert it here
        if self.dtype != _dtype_obj and is_valid_na_for_dtype(value, self.dtype):
            value = self.fill_value
        return value

    @property
    def mgr_locs(self) -> BlockPlacement:
        return self._mgr_locs

    @mgr_locs.setter
    def mgr_locs(self, new_mgr_locs: BlockPlacement):
        self._mgr_locs = new_mgr_locs

    @final
    def make_block(self, values, placement=None) -> Block:
        """
        Create a new block, with type inference propagate any values that are
        not specified
        """
        if placement is None:
            placement = self._mgr_locs
        if self.is_extension:
            values = ensure_block_shape(values, ndim=self.ndim)

        # TODO: perf by not going through new_block
        # We assume maybe_coerce_values has already been called
        return new_block(values, placement=placement, ndim=self.ndim)

    @final
    def make_block_same_class(
        self, values, placement: BlockPlacement | None = None
    ) -> Block:
        """Wrap given values in a block of same type as self."""
        if placement is None:
            placement = self._mgr_locs

        if values.dtype.kind in ["m", "M"]:

            new_values = ensure_wrapped_if_datetimelike(values)
            if new_values is not values:
                # TODO(2.0): remove once fastparquet has stopped relying on it
                warnings.warn(
                    "In a future version, Block.make_block_same_class will "
                    "assume that datetime64 and timedelta64 ndarrays have "
                    "already been cast to DatetimeArray and TimedeltaArray, "
                    "respectively.",
                    DeprecationWarning,
                    stacklevel=find_stack_level(),
                )
            values = new_values

        # We assume maybe_coerce_values has already been called
        return type(self)(values, placement=placement, ndim=self.ndim)

    @final
    def __repr__(self) -> str:
        # don't want to print out all of the items here
        name = type(self).__name__
        if self.ndim == 1:
            result = f"{name}: {len(self)} dtype: {self.dtype}"
        else:

            shape = " x ".join([str(s) for s in self.shape])
            result = f"{name}: {self.mgr_locs.indexer}, {shape}, dtype: {self.dtype}"

        return result

    @final
    def __len__(self) -> int:
        return len(self.values)

    @final
    def getitem_block(self, slicer: slice | npt.NDArray[np.intp]) -> Block:
        """
        Perform __getitem__-like, return result as block.

        Only supports slices that preserve dimensionality.
        """
        # Note: the only place where we are called with ndarray[intp]
        #  is from internals.concat, and we can verify that never happens
        #  with 1-column blocks, i.e. never for ExtensionBlock.

        # Invalid index type "Union[slice, ndarray[Any, dtype[signedinteger[Any]]]]"
        # for "BlockPlacement"; expected type "Union[slice, Sequence[int]]"
        new_mgr_locs = self._mgr_locs[slicer]  # type: ignore[index]

        new_values = self._slice(slicer)

        if new_values.ndim != self.values.ndim:
            raise ValueError("Only same dim slicing is allowed")

        return type(self)(new_values, new_mgr_locs, self.ndim)

    @final
    def getitem_block_columns(
        self, slicer: slice, new_mgr_locs: BlockPlacement
    ) -> Block:
        """
        Perform __getitem__-like, return result as block.

        Only supports slices that preserve dimensionality.
        """
        new_values = self._slice(slicer)

        if new_values.ndim != self.values.ndim:
            raise ValueError("Only same dim slicing is allowed")

        return type(self)(new_values, new_mgr_locs, self.ndim)

    @final
    def _can_hold_element(self, element: Any) -> bool:
        """require the same dtype as ourselves"""
        element = extract_array(element, extract_numpy=True)
        return can_hold_element(self.values, element)

    @final
    def should_store(self, value: ArrayLike) -> bool:
        """
        Should we set self.values[indexer] = value inplace or do we need to cast?

        Parameters
        ----------
        value : np.ndarray or ExtensionArray

        Returns
        -------
        bool
        """
        # faster equivalent to is_dtype_equal(value.dtype, self.dtype)
        try:
            return value.dtype == self.dtype
        except TypeError:
            return False

    # ---------------------------------------------------------------------
    # Apply/Reduce and Helpers

    @final
    def apply(self, func, **kwargs) -> list[Block]:
        """
        apply the function to my values; return a block if we are not
        one
        """
        result = func(self.values, **kwargs)

        return self._split_op_result(result)

    def reduce(self, func, ignore_failures: bool = False) -> list[Block]:
        # We will apply the function and reshape the result into a single-row
        #  Block with the same mgr_locs; squeezing will be done at a higher level
        assert self.ndim == 2

        try:
            result = func(self.values)
        except (TypeError, NotImplementedError):
            if ignore_failures:
                return []
            raise

        if self.values.ndim == 1:
            # TODO(EA2D): special case not needed with 2D EAs
            res_values = np.array([[result]])
        else:
            res_values = result.reshape(-1, 1)

        nb = self.make_block(res_values)
        return [nb]

    @final
    def _split_op_result(self, result: ArrayLike) -> list[Block]:
        # See also: split_and_operate
        if result.ndim > 1 and isinstance(result.dtype, ExtensionDtype):
            # TODO(EA2D): unnecessary with 2D EAs
            # if we get a 2D ExtensionArray, we need to split it into 1D pieces
            nbs = []
            for i, loc in enumerate(self._mgr_locs):
                if not is_1d_only_ea_obj(result):
                    vals = result[i : i + 1]
                else:
                    vals = result[i]

                block = self.make_block(values=vals, placement=loc)
                nbs.append(block)
            return nbs

        nb = self.make_block(result)

        return [nb]

    @final
    def _split(self) -> list[Block]:
        """
        Split a block into a list of single-column blocks.
        """
        assert self.ndim == 2

        new_blocks = []
        for i, ref_loc in enumerate(self._mgr_locs):
            vals = self.values[slice(i, i + 1)]

            bp = BlockPlacement(ref_loc)
            nb = type(self)(vals, placement=bp, ndim=2)
            new_blocks.append(nb)
        return new_blocks

    @final
    def split_and_operate(self, func, *args, **kwargs) -> list[Block]:
        """
        Split the block and apply func column-by-column.

        Parameters
        ----------
        func : Block method
        *args
        **kwargs

        Returns
        -------
        List[Block]
        """
        assert self.ndim == 2 and self.shape[0] != 1

        res_blocks = []
        for nb in self._split():
            rbs = func(nb, *args, **kwargs)
            res_blocks.extend(rbs)
        return res_blocks

    # ---------------------------------------------------------------------
    # Up/Down-casting

    @final
    def coerce_to_target_dtype(self, other) -> Block:
        """
        coerce the current block to a dtype compat for other
        we will return a block, possibly object, and not raise

        we can also safely try to coerce to the same dtype
        and will receive the same block
        """
        new_dtype = find_result_type(self.values, other)

        return self.astype(new_dtype, copy=False)

    @final
    def _maybe_downcast(self, blocks: list[Block], downcast=None) -> list[Block]:
        if downcast is False:
            return blocks

        if self.dtype == _dtype_obj:
            # GH#44241 We downcast regardless of the argument;
            #  respecting 'downcast=None' may be worthwhile at some point,
            #  but ATM it breaks too much existing code.
            # split and convert the blocks

            return extend_blocks(
                [blk.convert(datetime=True, numeric=False) for blk in blocks]
            )

        if downcast is None:
            return blocks

        return extend_blocks([b._downcast_2d(downcast) for b in blocks])

    @final
    @maybe_split
    def _downcast_2d(self, dtype) -> list[Block]:
        """
        downcast specialized to 2D case post-validation.

        Refactored to allow use of maybe_split.
        """
        new_values = maybe_downcast_to_dtype(self.values, dtype=dtype)
        return [self.make_block(new_values)]

    def convert(
        self,
        copy: bool = True,
        datetime: bool = True,
        numeric: bool = True,
        timedelta: bool = True,
    ) -> list[Block]:
        """
        attempt to coerce any object types to better types return a copy
        of the block (if copy = True) by definition we are not an ObjectBlock
        here!
        """
        return [self.copy()] if copy else [self]

    # ---------------------------------------------------------------------
    # Array-Like Methods

    @cache_readonly
    def dtype(self) -> DtypeObj:
        return self.values.dtype

    @final
    def astype(self, dtype: DtypeObj, copy: bool = False, errors: str = "raise"):
        """
        Coerce to the new dtype.

        Parameters
        ----------
        dtype : np.dtype or ExtensionDtype
        copy : bool, default False
            copy if indicated
        errors : str, {'raise', 'ignore'}, default 'raise'
            - ``raise`` : allow exceptions to be raised
            - ``ignore`` : suppress exceptions. On error return original object

        Returns
        -------
        Block
        """
        values = self.values

        new_values = astype_array_safe(values, dtype, copy=copy, errors=errors)

        new_values = maybe_coerce_values(new_values)
        newb = self.make_block(new_values)
        if newb.shape != self.shape:
            raise TypeError(
                f"cannot set astype for copy = [{copy}] for dtype "
                f"({self.dtype.name} [{self.shape}]) to different shape "
                f"({newb.dtype.name} [{newb.shape}])"
            )
        return newb

    @final
    def to_native_types(self, na_rep="nan", quoting=None, **kwargs):
        """convert to our native types format"""
        result = to_native_types(self.values, na_rep=na_rep, quoting=quoting, **kwargs)
        return self.make_block(result)

    @final
    def copy(self, deep: bool = True):
        """copy constructor"""
        values = self.values
        if deep:
            values = values.copy()
        return type(self)(values, placement=self._mgr_locs, ndim=self.ndim)

    # ---------------------------------------------------------------------
    # Replace

    @final
    def replace(
        self,
        to_replace,
        value,
        inplace: bool = False,
        # mask may be pre-computed if we're called from replace_list
        mask: npt.NDArray[np.bool_] | None = None,
    ) -> list[Block]:
        """
        replace the to_replace value with value, possible to create new
        blocks here this is just a call to putmask.
        """

        # Note: the checks we do in NDFrame.replace ensure we never get
        #  here with listlike to_replace or value, as those cases
        #  go through replace_list

        values = self.values
        value = self._standardize_fill_value(value)  # GH#45725

        if isinstance(values, Categorical):
            # TODO: avoid special-casing
            blk = self if inplace else self.copy()
            blk.values._replace(to_replace=to_replace, value=value, inplace=True)
            return [blk]

        if not self._can_hold_element(to_replace):
            # We cannot hold `to_replace`, so we know immediately that
            #  replacing it is a no-op.
            # Note: If to_replace were a list, NDFrame.replace would call
            #  replace_list instead of replace.
            return [self] if inplace else [self.copy()]

        if mask is None:
            mask = missing.mask_missing(values, to_replace)
        if not mask.any():
            # Note: we get here with test_replace_extension_other incorrectly
            #  bc _can_hold_element is incorrect.
            return [self] if inplace else [self.copy()]

        elif self._can_hold_element(value):
            blk = self if inplace else self.copy()
            putmask_inplace(blk.values, mask, value)
            if not (self.is_object and value is None):
                # if the user *explicitly* gave None, we keep None, otherwise
                #  may downcast to NaN
                blocks = blk.convert(numeric=False, copy=False)
            else:
                blocks = [blk]
            return blocks

        elif self.ndim == 1 or self.shape[0] == 1:
            blk = self.coerce_to_target_dtype(value)
            return blk.replace(
                to_replace=to_replace,
                value=value,
                inplace=True,
                mask=mask,
            )

        else:
            # split so that we only upcast where necessary
            return self.split_and_operate(
                type(self).replace, to_replace, value, inplace=True
            )

    @final
    def _replace_regex(
        self,
        to_replace,
        value,
        inplace: bool = False,
        convert: bool = True,
        mask=None,
    ) -> list[Block]:
        """
        Replace elements by the given value.

        Parameters
        ----------
        to_replace : object or pattern
            Scalar to replace or regular expression to match.
        value : object
            Replacement object.
        inplace : bool, default False
            Perform inplace modification.
        convert : bool, default True
            If true, try to coerce any object types to better types.
        mask : array-like of bool, optional
            True indicate corresponding element is ignored.

        Returns
        -------
        List[Block]
        """
        if not self._can_hold_element(to_replace):
            # i.e. only ObjectBlock, but could in principle include a
            #  String ExtensionBlock
            return [self] if inplace else [self.copy()]

        rx = re.compile(to_replace)

        new_values = self.values if inplace else self.values.copy()
        replace_regex(new_values, rx, value, mask)

        block = self.make_block(new_values)
        return block.convert(numeric=False, copy=False)

    @final
    def replace_list(
        self,
        src_list: Iterable[Any],
        dest_list: Sequence[Any],
        inplace: bool = False,
        regex: bool = False,
    ) -> list[Block]:
        """
        See BlockManager.replace_list docstring.
        """
        values = self.values

        # Exclude anything that we know we won't contain
        pairs = [
            (x, y) for x, y in zip(src_list, dest_list) if self._can_hold_element(x)
        ]
        if not len(pairs):
            # shortcut, nothing to replace
            return [self] if inplace else [self.copy()]

        src_len = len(pairs) - 1

        if is_string_dtype(values.dtype):
            # Calculate the mask once, prior to the call of comp
            # in order to avoid repeating the same computations
            mask = ~isna(values)
            masks = [
                compare_or_regex_search(values, s[0], regex=regex, mask=mask)
                for s in pairs
            ]
        else:
            # GH#38086 faster if we know we dont need to check for regex
            masks = [missing.mask_missing(values, s[0]) for s in pairs]

        # error: Argument 1 to "extract_bool_array" has incompatible type
        # "Union[ExtensionArray, ndarray, bool]"; expected "Union[ExtensionArray,
        # ndarray]"
        masks = [extract_bool_array(x) for x in masks]  # type: ignore[arg-type]

        rb = [self if inplace else self.copy()]
        for i, (src, dest) in enumerate(pairs):
            convert = i == src_len  # only convert once at the end
            new_rb: list[Block] = []

            # GH-39338: _replace_coerce can split a block into
            # single-column blocks, so track the index so we know
            # where to index into the mask
            for blk_num, blk in enumerate(rb):
                if len(rb) == 1:
                    m = masks[i]
                else:
                    mib = masks[i]
                    assert not isinstance(mib, bool)
                    m = mib[blk_num : blk_num + 1]

                result = blk._replace_coerce(
                    to_replace=src,
                    value=dest,
                    mask=m,
                    inplace=inplace,
                    regex=regex,
                )
                if convert and blk.is_object and not all(x is None for x in dest_list):
                    # GH#44498 avoid unwanted cast-back
                    result = extend_blocks(
                        [b.convert(numeric=False, copy=True) for b in result]
                    )
                new_rb.extend(result)
            rb = new_rb
        return rb

    @final
    def _replace_coerce(
        self,
        to_replace,
        value,
        mask: np.ndarray,
        inplace: bool = True,
        regex: bool = False,
    ) -> list[Block]:
        """
        Replace value corresponding to the given boolean array with another
        value.

        Parameters
        ----------
        to_replace : object or pattern
            Scalar to replace or regular expression to match.
        value : object
            Replacement object.
        mask : np.ndarray[bool]
            True indicate corresponding element is ignored.
        inplace : bool, default True
            Perform inplace modification.
        regex : bool, default False
            If true, perform regular expression substitution.

        Returns
        -------
        List[Block]
        """
        if should_use_regex(regex, to_replace):
            return self._replace_regex(
                to_replace,
                value,
                inplace=inplace,
                convert=False,
                mask=mask,
            )
        else:
            return self.replace(
                to_replace=to_replace, value=value, inplace=inplace, mask=mask
            )

    # ---------------------------------------------------------------------
    # 2D Methods - Shared by NumpyBlock and NDArrayBackedExtensionBlock
    #  but not ExtensionBlock

    def _maybe_squeeze_arg(self, arg: np.ndarray) -> np.ndarray:
        """
        For compatibility with 1D-only ExtensionArrays.
        """
        return arg

    def _unwrap_setitem_indexer(self, indexer):
        """
        For compatibility with 1D-only ExtensionArrays.
        """
        return indexer

    # NB: this cannot be made cache_readonly because in mgr.set_values we pin
    #  new .values that can have different shape GH#42631
    @property
    def shape(self) -> Shape:
        return self.values.shape

    def iget(self, i: int | tuple[int, int] | tuple[slice, int]):
        # In the case where we have a tuple[slice, int], the slice will always
        #  be slice(None)
        # Note: only reached with self.ndim == 2
        # Invalid index type "Union[int, Tuple[int, int], Tuple[slice, int]]"
        # for "Union[ndarray[Any, Any], ExtensionArray]"; expected type
        # "Union[int, integer[Any]]"
        return self.values[i]  # type: ignore[index]

    def _slice(
        self, slicer: slice | npt.NDArray[np.bool_] | npt.NDArray[np.intp]
    ) -> ArrayLike:
        """return a slice of my values"""

        return self.values[slicer]

    def set_inplace(self, locs, values: ArrayLike) -> None:
        """
        Modify block values in-place with new item value.

        Notes
        -----
        `set_inplace` never creates a new array or new Block, whereas `setitem`
        _may_ create a new array and always creates a new Block.

        Caller is responsible for checking values.dtype == self.dtype.
        """
        self.values[locs] = values

    def take_nd(
        self,
        indexer,
        axis: int,
        new_mgr_locs: BlockPlacement | None = None,
        fill_value=lib.no_default,
    ) -> Block:
        """
        Take values according to indexer and return them as a block.bb

        """
        # algos.take_nd dispatches for DatetimeTZBlock, CategoricalBlock
        # so need to preserve types
        # sparse is treated like an ndarray, but needs .get_values() shaping

        values = self.values

        if fill_value is lib.no_default:
            fill_value = self.fill_value
            allow_fill = False
        else:
            allow_fill = True

        new_values = algos.take_nd(
            values, indexer, axis=axis, allow_fill=allow_fill, fill_value=fill_value
        )

        # Called from three places in managers, all of which satisfy
        #  this assertion
        assert not (axis == 0 and new_mgr_locs is None)
        if new_mgr_locs is None:
            new_mgr_locs = self._mgr_locs

        if not is_dtype_equal(new_values.dtype, self.dtype):
            return self.make_block(new_values, new_mgr_locs)
        else:
            return self.make_block_same_class(new_values, new_mgr_locs)

    def _unstack(
        self,
        unstacker,
        fill_value,
        new_placement: npt.NDArray[np.intp],
        needs_masking: npt.NDArray[np.bool_],
    ):
        """
        Return a list of unstacked blocks of self

        Parameters
        ----------
        unstacker : reshape._Unstacker
        fill_value : int
            Only used in ExtensionBlock._unstack
        new_placement : np.ndarray[np.intp]
        allow_fill : bool
        needs_masking : np.ndarray[bool]

        Returns
        -------
        blocks : list of Block
            New blocks of unstacked values.
        mask : array-like of bool
            The mask of columns of `blocks` we should keep.
        """
        new_values, mask = unstacker.get_new_values(
            self.values.T, fill_value=fill_value
        )

        mask = mask.any(0)
        # TODO: in all tests we have mask.all(); can we rely on that?

        # Note: these next two lines ensure that
        #  mask.sum() == sum(len(nb.mgr_locs) for nb in blocks)
        #  which the calling function needs in order to pass verify_integrity=False
        #  to the BlockManager constructor
        new_values = new_values.T[mask]
        new_placement = new_placement[mask]

        bp = BlockPlacement(new_placement)
        blocks = [new_block_2d(new_values, placement=bp)]
        return blocks, mask

    # ---------------------------------------------------------------------

    def setitem(self, indexer, value):
        """
        Attempt self.values[indexer] = value, possibly creating a new array.

        Parameters
        ----------
        indexer : tuple, list-like, array-like, slice, int
            The subset of self.values to set
        value : object
            The value being set

        Returns
        -------
        Block

        Notes
        -----
        `indexer` is a direct slice/positional indexer. `value` must
        be a compatible shape.
        """

        value = self._standardize_fill_value(value)

        values = cast(np.ndarray, self.values)
        if self.ndim == 2:
            values = values.T

        # length checking
        check_setitem_lengths(indexer, value, values)

        value = extract_array(value, extract_numpy=True)
        try:
            casted = np_can_hold_element(values.dtype, value)
        except LossySetitemError:
            # current dtype cannot store value, coerce to common dtype
            nb = self.coerce_to_target_dtype(value)
            return nb.setitem(indexer, value)
        else:
            if self.dtype == _dtype_obj:
                # TODO: avoid having to construct values[indexer]
                vi = values[indexer]
                if lib.is_list_like(vi):
                    # checking lib.is_scalar here fails on
                    #  test_iloc_setitem_custom_object
                    casted = setitem_datetimelike_compat(values, len(vi), casted)
            values[indexer] = casted
        return self

    def putmask(self, mask, new) -> list[Block]:
        """
        putmask the data to the block; it is possible that we may create a
        new dtype of block

        Return the resulting block(s).

        Parameters
        ----------
        mask : np.ndarray[bool], SparseArray[bool], or BooleanArray
        new : a ndarray/object

        Returns
        -------
        List[Block]
        """
        orig_mask = mask
        values = cast(np.ndarray, self.values)
        mask, noop = validate_putmask(values.T, mask)
        assert not isinstance(new, (ABCIndex, ABCSeries, ABCDataFrame))

        if new is lib.no_default:
            new = self.fill_value

        new = self._standardize_fill_value(new)
        new = extract_array(new, extract_numpy=True)

        if noop:
            return [self]

        try:
            casted = np_can_hold_element(values.dtype, new)
            putmask_without_repeat(values.T, mask, casted)
            return [self]
        except LossySetitemError:

            if self.ndim == 1 or self.shape[0] == 1:
                # no need to split columns

                if not is_list_like(new):
                    # using just new[indexer] can't save us the need to cast
                    return self.coerce_to_target_dtype(new).putmask(mask, new)
                else:
                    indexer = mask.nonzero()[0]
                    nb = self.setitem(indexer, new[indexer])
                    return [nb]

            else:
                is_array = isinstance(new, np.ndarray)

                res_blocks = []
                nbs = self._split()
                for i, nb in enumerate(nbs):
                    n = new
                    if is_array:
                        # we have a different value per-column
                        n = new[:, i : i + 1]

                    submask = orig_mask[:, i : i + 1]
                    rbs = nb.putmask(submask, n)
                    res_blocks.extend(rbs)
                return res_blocks

    def where(self, other, cond, _downcast="infer") -> list[Block]:
        """
        evaluate the block; return result block(s) from the result

        Parameters
        ----------
        other : a ndarray/object
        cond : np.ndarray[bool], SparseArray[bool], or BooleanArray
        _downcast : str or None, default "infer"
            Private because we only specify it when calling from fillna.

        Returns
        -------
        List[Block]
        """
        assert cond.ndim == self.ndim
        assert not isinstance(other, (ABCIndex, ABCSeries, ABCDataFrame))

        transpose = self.ndim == 2

        # EABlocks override where
        values = cast(np.ndarray, self.values)
        orig_other = other
        if transpose:
            values = values.T

        icond, noop = validate_putmask(values, ~cond)
        if noop:
            # GH-39595: Always return a copy; short-circuit up/downcasting
            return [self.copy()]

        if other is lib.no_default:
            other = self.fill_value

        other = self._standardize_fill_value(other)

        try:
            # try/except here is equivalent to a self._can_hold_element check,
            #  but this gets us back 'casted' which we will re-use below;
            #  without using 'casted', expressions.where may do unwanted upcasts.
            casted = np_can_hold_element(values.dtype, other)
        except (ValueError, TypeError, LossySetitemError):
            # we cannot coerce, return a compat dtype

            if self.ndim == 1 or self.shape[0] == 1:
                # no need to split columns

                block = self.coerce_to_target_dtype(other)
                blocks = block.where(orig_other, cond)
                return self._maybe_downcast(blocks, downcast=_downcast)

            else:
                # since _maybe_downcast would split blocks anyway, we
                #  can avoid some potential upcast/downcast by splitting
                #  on the front end.
                is_array = isinstance(other, (np.ndarray, ExtensionArray))

                res_blocks = []
                nbs = self._split()
                for i, nb in enumerate(nbs):
                    oth = other
                    if is_array:
                        # we have a different value per-column
                        oth = other[:, i : i + 1]

                    submask = cond[:, i : i + 1]
                    rbs = nb.where(oth, submask, _downcast=_downcast)
                    res_blocks.extend(rbs)
                return res_blocks

        else:
            other = casted
            alt = setitem_datetimelike_compat(values, icond.sum(), other)
            if alt is not other:
                if is_list_like(other) and len(other) < len(values):
                    # call np.where with other to get the appropriate ValueError
                    np.where(~icond, values, other)
                    raise NotImplementedError(
                        "This should not be reached; call to np.where above is "
                        "expected to raise ValueError. Please report a bug at "
                        "github.com/pandas-dev/pandas"
                    )
                result = values.copy()
                np.putmask(result, icond, alt)
            else:
                # By the time we get here, we should have all Series/Index
                #  args extracted to ndarray
                if (
                    is_list_like(other)
                    and not isinstance(other, np.ndarray)
                    and len(other) == self.shape[-1]
                ):
                    # If we don't do this broadcasting here, then expressions.where
                    #  will broadcast a 1D other to be row-like instead of
                    #  column-like.
                    other = np.array(other).reshape(values.shape)
                    # If lengths don't match (or len(other)==1), we will raise
                    #  inside expressions.where, see test_series_where

                # Note: expressions.where may upcast.
                result = expressions.where(~icond, values, other)
                # The np_can_hold_element check _should_ ensure that we always
                #  have result.dtype == self.dtype here.

        if transpose:
            result = result.T

        return [self.make_block(result)]

    def fillna(
        self, value, limit: int | None = None, inplace: bool = False, downcast=None
    ) -> list[Block]:
        """
        fillna on the block with the value. If we fail, then convert to
        ObjectBlock and try again
        """
        # Caller is responsible for validating limit; if int it is strictly positive
        inplace = validate_bool_kwarg(inplace, "inplace")

        if not self._can_hold_na:
            # can short-circuit the isna call
            noop = True
        else:
            mask = isna(self.values)
            mask, noop = validate_putmask(self.values, mask)

        if noop:
            # we can't process the value, but nothing to do
            if inplace:
                # Arbitrarily imposing the convention that we ignore downcast
                #  on no-op when inplace=True
                return [self]
            else:
                # GH#45423 consistent downcasting on no-ops.
                nb = self.copy()
                nbs = nb._maybe_downcast([nb], downcast=downcast)
                return nbs

        if limit is not None:
            mask[mask.cumsum(self.ndim - 1) > limit] = False

        if inplace:
            nbs = self.putmask(mask.T, value)
        else:
            # without _downcast, we would break
            #  test_fillna_dtype_conversion_equiv_replace
            nbs = self.where(value, ~mask.T, _downcast=False)

        # Note: blk._maybe_downcast vs self._maybe_downcast(nbs)
        #  makes a difference bc blk may have object dtype, which has
        #  different behavior in _maybe_downcast.
        return extend_blocks(
            [blk._maybe_downcast([blk], downcast=downcast) for blk in nbs]
        )

    def interpolate(
        self,
        method: str = "pad",
        axis: int = 0,
        index: Index | None = None,
        inplace: bool = False,
        limit: int | None = None,
        limit_direction: str = "forward",
        limit_area: str | None = None,
        fill_value: Any | None = None,
        downcast: str | None = None,
        **kwargs,
    ) -> list[Block]:

        inplace = validate_bool_kwarg(inplace, "inplace")

        if not self._can_hold_na:
            # If there are no NAs, then interpolate is a no-op
            return [self] if inplace else [self.copy()]

        try:
            m = missing.clean_fill_method(method)
        except ValueError:
            m = None
        if m is None and self.dtype.kind != "f":
            # only deal with floats
            # bc we already checked that can_hold_na, we dont have int dtype here
            # test_interp_basic checks that we make a copy here
            return [self] if inplace else [self.copy()]

        if self.is_object and self.ndim == 2 and self.shape[0] != 1 and axis == 0:
            # split improves performance in ndarray.copy()
            return self.split_and_operate(
                type(self).interpolate,
                method,
                axis,
                index,
                inplace,
                limit,
                limit_direction,
                limit_area,
                fill_value,
                downcast,
                **kwargs,
            )

        data = self.values if inplace else self.values.copy()
        data = cast(np.ndarray, data)  # bc overridden by ExtensionBlock

        missing.interpolate_array_2d(
            data,
            method=method,
            axis=axis,
            index=index,
            limit=limit,
            limit_direction=limit_direction,
            limit_area=limit_area,
            fill_value=fill_value,
            **kwargs,
        )

        nb = self.make_block_same_class(data)
        return nb._maybe_downcast([nb], downcast)

    def diff(self, n: int, axis: int = 1) -> list[Block]:
        """return block for the diff of the values"""
        new_values = algos.diff(self.values, n, axis=axis)
        return [self.make_block(values=new_values)]

    def shift(self, periods: int, axis: int = 0, fill_value: Any = None) -> list[Block]:
        """shift the block by periods, possibly upcast"""
        # convert integer to float if necessary. need to do a lot more than
        # that, handle boolean etc also

        # Note: periods is never 0 here, as that is handled at the top of
        #  NDFrame.shift.  If that ever changes, we can do a check for periods=0
        #  and possibly avoid coercing.

        if not lib.is_scalar(fill_value) and self.dtype != _dtype_obj:
            # with object dtype there is nothing to promote, and the user can
            #  pass pretty much any weird fill_value they like
            # see test_shift_object_non_scalar_fill
            raise ValueError("fill_value must be a scalar")

        fill_value = self._standardize_fill_value(fill_value)

        try:
            # error: Argument 1 to "np_can_hold_element" has incompatible type
            # "Union[dtype[Any], ExtensionDtype]"; expected "dtype[Any]"
            casted = np_can_hold_element(
                self.dtype, fill_value  # type: ignore[arg-type]
            )
        except LossySetitemError:
            nb = self.coerce_to_target_dtype(fill_value)
            return nb.shift(periods, axis=axis, fill_value=fill_value)

        else:
            values = cast(np.ndarray, self.values)
            new_values = shift(values, periods, axis, casted)
            return [self.make_block(new_values)]

    @final
    def quantile(
        self, qs: Float64Index, interpolation="linear", axis: int = 0
    ) -> Block:
        """
        compute the quantiles of the

        Parameters
        ----------
        qs : Float64Index
            List of the quantiles to be computed.
        interpolation : str, default 'linear'
            Type of interpolation.
        axis : int, default 0
            Axis to compute.

        Returns
        -------
        Block
        """
        # We should always have ndim == 2 because Series dispatches to DataFrame
        assert self.ndim == 2
        assert axis == 1  # only ever called this way
        assert is_list_like(qs)  # caller is responsible for this

        result = quantile_compat(self.values, np.asarray(qs._values), interpolation)
        # ensure_block_shape needed for cases where we start with EA and result
        #  is ndarray, e.g. IntegerArray, SparseArray
        result = ensure_block_shape(result, ndim=2)
        return new_block_2d(result, placement=self._mgr_locs)

    # ---------------------------------------------------------------------
    # Abstract Methods Overridden By EABackedBlock and NumpyBlock

    def delete(self, loc) -> Block:
        """
        Return a new Block with the given loc(s) deleted.
        """
        raise AbstractMethodError(self)

    @property
    def is_view(self) -> bool:
        """return a boolean if I am possibly a view"""
        raise AbstractMethodError(self)

    @property
    def array_values(self) -> ExtensionArray:
        """
        The array that Series.array returns. Always an ExtensionArray.
        """
        raise AbstractMethodError(self)

    def get_values(self, dtype: DtypeObj | None = None) -> np.ndarray:
        """
        return an internal format, currently just the ndarray
        this is often overridden to handle to_dense like operations
        """
        raise AbstractMethodError(self)

    def values_for_json(self) -> np.ndarray:
        raise AbstractMethodError(self)


class EABackedBlock(Block):
    """
    Mixin for Block subclasses backed by ExtensionArray.
    """

    values: ExtensionArray

    def setitem(self, indexer, value):
        """
        Attempt self.values[indexer] = value, possibly creating a new array.

        This differs from Block.setitem by not allowing setitem to change
        the dtype of the Block.

        Parameters
        ----------
        indexer : tuple, list-like, array-like, slice, int
            The subset of self.values to set
        value : object
            The value being set

        Returns
        -------
        Block

        Notes
        -----
        `indexer` is a direct slice/positional indexer. `value` must
        be a compatible shape.
        """
        orig_indexer = indexer
        orig_value = value

        indexer = self._unwrap_setitem_indexer(indexer)
        value = self._maybe_squeeze_arg(value)

        values = self.values
        if values.ndim == 2:
            # TODO(GH#45419): string[pyarrow] tests break if we transpose
            #  unconditionally
            values = values.T
        check_setitem_lengths(indexer, value, values)

        try:
            values[indexer] = value
        except (ValueError, TypeError) as err:
            _catch_deprecated_value_error(err)

            if is_interval_dtype(self.dtype):
                # see TestSetitemFloatIntervalWithIntIntervalValues
                nb = self.coerce_to_target_dtype(orig_value)
                return nb.setitem(orig_indexer, orig_value)

            elif isinstance(self, NDArrayBackedExtensionBlock):
                nb = self.coerce_to_target_dtype(orig_value)
                return nb.setitem(orig_indexer, orig_value)

            else:
                raise

        else:
            return self

    def where(self, other, cond, _downcast="infer") -> list[Block]:
        # _downcast private bc we only specify it when calling from fillna
        arr = self.values.T

        cond = extract_bool_array(cond)

        orig_other = other
        orig_cond = cond
        other = self._maybe_squeeze_arg(other)
        cond = self._maybe_squeeze_arg(cond)

        if other is lib.no_default:
            other = self.fill_value

        icond, noop = validate_putmask(arr, ~cond)
        if noop:
            # GH#44181, GH#45135
            # Avoid a) raising for Interval/PeriodDtype and b) unnecessary object upcast
            return [self.copy()]

        try:
            res_values = arr._where(cond, other).T
        except (ValueError, TypeError) as err:
            _catch_deprecated_value_error(err)

<<<<<<< HEAD
            if self.ndim == 1 or self.shape[0] == 1:
=======
            if is_interval_dtype(self.dtype):
                # TestSetitemFloatIntervalWithIntIntervalValues
                blk = self.coerce_to_target_dtype(orig_other)
                nbs = blk.where(orig_other, orig_cond)
                return self._maybe_downcast(nbs, downcast=_downcast)
>>>>>>> 0a7507d1

                if is_interval_dtype(self.dtype):
                    # TestSetitemFloatIntervalWithIntIntervalValues
                    blk = self.coerce_to_target_dtype(orig_other)
                    nbs = blk.where(orig_other, orig_cond)
                    return self._maybe_downcast(nbs, "infer")

                elif isinstance(self, NDArrayBackedExtensionBlock):
                    # NB: not (yet) the same as
                    #  isinstance(values, NDArrayBackedExtensionArray)
                    blk = self.coerce_to_target_dtype(orig_other)
                    nbs = blk.where(orig_other, orig_cond)
                    return self._maybe_downcast(nbs, "infer")

                else:
                    raise

            else:
                # Same pattern we use in Block.putmask
                is_array = isinstance(orig_other, (np.ndarray, ExtensionArray))

                res_blocks = []
                nbs = self._split()
                for i, nb in enumerate(nbs):
                    n = orig_other
                    if is_array:
                        # we have a different value per-column
                        n = orig_other[:, i : i + 1]

                    submask = orig_cond[:, i : i + 1]
                    rbs = nb.where(n, submask)
                    res_blocks.extend(rbs)
                return res_blocks

        nb = self.make_block_same_class(res_values)
        return [nb]

    def putmask(self, mask, new) -> list[Block]:
        """
        See Block.putmask.__doc__
        """
        mask = extract_bool_array(mask)

        values = self.values

        orig_new = new
        orig_mask = mask
        new = self._maybe_squeeze_arg(new)
        mask = self._maybe_squeeze_arg(mask)

        try:
            # Caller is responsible for ensuring matching lengths
            values._putmask(mask, new)
        except (TypeError, ValueError) as err:
            _catch_deprecated_value_error(err)

            if is_interval_dtype(self.dtype):
                # Discussion about what we want to support in the general
                #  case GH#39584
                blk = self.coerce_to_target_dtype(orig_new)
                return blk.putmask(orig_mask, orig_new)

            elif isinstance(self, NDArrayBackedExtensionBlock):
                # NB: not (yet) the same as
                #  isinstance(values, NDArrayBackedExtensionArray)
                blk = self.coerce_to_target_dtype(orig_new)
                return blk.putmask(orig_mask, orig_new)

            else:
                raise

        return [self]

    def fillna(
        self, value, limit: int | None = None, inplace: bool = False, downcast=None
    ) -> list[Block]:
        # Caller is responsible for validating limit; if int it is strictly positive

        if self.dtype.kind == "m":
            try:
                res_values = self.values.fillna(value, limit=limit)
            except (ValueError, TypeError):
                # GH#45746
                warnings.warn(
                    "The behavior of fillna with timedelta64[ns] dtype and "
                    f"an incompatible value ({type(value)}) is deprecated. "
                    "In a future version, this will cast to a common dtype "
                    "(usually object) instead of raising, matching the "
                    "behavior of other dtypes.",
                    FutureWarning,
                    stacklevel=find_stack_level(),
                )
                raise
            else:
                res_blk = self.make_block(res_values)
                return [res_blk]

        # TODO: since this now dispatches to super, which in turn dispatches
        #  to putmask, it may *actually* respect 'inplace=True'. If so, add
        #  tests for this.
        return super().fillna(value, limit=limit, inplace=inplace, downcast=downcast)

    def delete(self, loc) -> Block:
        # This will be unnecessary if/when __array_function__ is implemented
        values = self.values.delete(loc)
        mgr_locs = self._mgr_locs.delete(loc)
        return type(self)(values, placement=mgr_locs, ndim=self.ndim)

    @cache_readonly
    def array_values(self) -> ExtensionArray:
        return self.values

    def get_values(self, dtype: DtypeObj | None = None) -> np.ndarray:
        """
        return object dtype as boxed values, such as Timestamps/Timedelta
        """
        values: ArrayLike = self.values
        if dtype == _dtype_obj:
            values = values.astype(object)
        # TODO(EA2D): reshape not needed with 2D EAs
        return np.asarray(values).reshape(self.shape)

    def values_for_json(self) -> np.ndarray:
        return np.asarray(self.values)

    def interpolate(
        self, method="pad", axis=0, inplace=False, limit=None, fill_value=None, **kwargs
    ):
        values = self.values
        if values.ndim == 2 and axis == 0:
            # NDArrayBackedExtensionArray.fillna assumes axis=1
            new_values = values.T.fillna(value=fill_value, method=method, limit=limit).T
        else:
            new_values = values.fillna(value=fill_value, method=method, limit=limit)
        return self.make_block_same_class(new_values)


class ExtensionBlock(libinternals.Block, EABackedBlock):
    """
    Block for holding extension types.

    Notes
    -----
    This holds all 3rd-party extension array types. It's also the immediate
    parent class for our internal extension types' blocks, CategoricalBlock.

    ExtensionArrays are limited to 1-D.
    """

    _can_consolidate = False
    _validate_ndim = False
    is_extension = True

    values: ExtensionArray

    @cache_readonly
    def shape(self) -> Shape:
        # TODO(EA2D): override unnecessary with 2D EAs
        if self.ndim == 1:
            return (len(self.values),)
        return len(self._mgr_locs), len(self.values)

    def iget(self, i: int | tuple[int, int] | tuple[slice, int]):
        # In the case where we have a tuple[slice, int], the slice will always
        #  be slice(None)
        # We _could_ make the annotation more specific, but mypy would
        #  complain about override mismatch:
        #  Literal[0] | tuple[Literal[0], int] | tuple[slice, int]

        # Note: only reached with self.ndim == 2

        if isinstance(i, tuple):
            # TODO(EA2D): unnecessary with 2D EAs
            col, loc = i
            if not com.is_null_slice(col) and col != 0:
                raise IndexError(f"{self} only contains one item")
            elif isinstance(col, slice):
                # the is_null_slice check above assures that col is slice(None)
                #  so what we want is a view on all our columns and row loc
                if loc < 0:
                    loc += len(self.values)
                # Note: loc:loc+1 vs [[loc]] makes a difference when called
                #  from fast_xs because we want to get a view back.
                return self.values[loc : loc + 1]
            return self.values[loc]
        else:
            if i != 0:
                raise IndexError(f"{self} only contains one item")
            return self.values

    def set_inplace(self, locs, values: ArrayLike) -> None:
        # NB: This is a misnomer, is supposed to be inplace but is not,
        #  see GH#33457
        # When an ndarray, we should have locs.tolist() == [0]
        # When a BlockPlacement we should have list(locs) == [0]

        # error: Incompatible types in assignment (expression has type
        # "Union[ExtensionArray, ndarray[Any, Any]]", variable has type
        # "ExtensionArray")
        self.values = values  # type: ignore[assignment]
        try:
            # TODO(GH33457) this can be removed
            self._cache.clear()
        except AttributeError:
            # _cache not yet initialized
            pass

    def _maybe_squeeze_arg(self, arg):
        """
        If necessary, squeeze a (N, 1) ndarray to (N,)
        """
        # e.g. if we are passed a 2D mask for putmask
        if (
            isinstance(arg, (np.ndarray, ExtensionArray))
            and arg.ndim == self.values.ndim + 1
        ):
            # TODO(EA2D): unnecessary with 2D EAs
            assert arg.shape[1] == 1
            # error: No overload variant of "__getitem__" of "ExtensionArray"
            # matches argument type "Tuple[slice, int]"
            arg = arg[:, 0]  # type: ignore[call-overload]
        elif isinstance(arg, ABCDataFrame):
            # 2022-01-06 only reached for setitem
            # TODO: should we avoid getting here with DataFrame?
            assert arg.shape[1] == 1
            arg = arg._ixs(0, axis=1)._values

        return arg

    def _unwrap_setitem_indexer(self, indexer):
        """
        Adapt a 2D-indexer to our 1D values.

        This is intended for 'setitem', not 'iget' or '_slice'.
        """
        # TODO: ATM this doesn't work for iget/_slice, can we change that?

        if isinstance(indexer, tuple):
            # TODO(EA2D): not needed with 2D EAs
            #  Should never have length > 2.  Caller is responsible for checking.
            #  Length 1 is reached vis setitem_single_block and setitem_single_column
            #  each of which pass indexer=(pi,)
            if len(indexer) == 2:

                if all(isinstance(x, np.ndarray) and x.ndim == 2 for x in indexer):
                    # GH#44703 went through indexing.maybe_convert_ix
                    first, second = indexer
                    if not (
                        second.size == 1 and (second == 0).all() and first.shape[1] == 1
                    ):
                        raise NotImplementedError(
                            "This should not be reached. Please report a bug at "
                            "github.com/pandas-dev/pandas/"
                        )
                    indexer = first[:, 0]

                elif lib.is_integer(indexer[1]) and indexer[1] == 0:
                    # reached via setitem_single_block passing the whole indexer
                    indexer = indexer[0]
                else:
                    raise NotImplementedError(
                        "This should not be reached. Please report a bug at "
                        "github.com/pandas-dev/pandas/"
                    )
        return indexer

    @property
    def is_view(self) -> bool:
        """Extension arrays are never treated as views."""
        return False

    @cache_readonly
    def is_numeric(self):
        return self.values.dtype._is_numeric

    def take_nd(
        self,
        indexer,
        axis: int = 0,
        new_mgr_locs: BlockPlacement | None = None,
        fill_value=lib.no_default,
    ) -> Block:
        """
        Take values according to indexer and return them as a block.
        """
        if fill_value is lib.no_default:
            fill_value = None

        # TODO(EA2D): special case not needed with 2D EAs
        # axis doesn't matter; we are really a single-dim object
        # but are passed the axis depending on the calling routing
        # if its REALLY axis 0, then this will be a reindex and not a take
        new_values = self.values.take(indexer, fill_value=fill_value, allow_fill=True)

        # Called from three places in managers, all of which satisfy
        #  this assertion
        assert not (self.ndim == 1 and new_mgr_locs is None)
        if new_mgr_locs is None:
            new_mgr_locs = self._mgr_locs

        return self.make_block_same_class(new_values, new_mgr_locs)

    def _slice(
        self, slicer: slice | npt.NDArray[np.bool_] | npt.NDArray[np.intp]
    ) -> ExtensionArray:
        """
        Return a slice of my values.

        Parameters
        ----------
        slicer : slice, ndarray[int], or ndarray[bool]
            Valid (non-reducing) indexer for self.values.

        Returns
        -------
        ExtensionArray
        """
        # Notes: ndarray[bool] is only reachable when via getitem_mgr, which
        #  is only for Series, i.e. self.ndim == 1.

        # return same dims as we currently have
        if self.ndim == 2:
            # reached via getitem_block via _slice_take_blocks_ax0
            # TODO(EA2D): won't be necessary with 2D EAs

            if not isinstance(slicer, slice):
                raise AssertionError(
                    "invalid slicing for a 1-ndim ExtensionArray", slicer
                )
            # GH#32959 only full-slicers along fake-dim0 are valid
            # TODO(EA2D): won't be necessary with 2D EAs
            # range(1) instead of self._mgr_locs to avoid exception on [::-1]
            #  see test_iloc_getitem_slice_negative_step_ea_block
            new_locs = range(1)[slicer]
            if not len(new_locs):
                raise AssertionError(
                    "invalid slicing for a 1-ndim ExtensionArray", slicer
                )
            slicer = slice(None)

        return self.values[slicer]

    @final
    def getitem_block_index(self, slicer: slice) -> ExtensionBlock:
        """
        Perform __getitem__-like specialized to slicing along index.
        """
        # GH#42787 in principle this is equivalent to values[..., slicer], but we don't
        # require subclasses of ExtensionArray to support that form (for now).
        new_values = self.values[slicer]
        return type(self)(new_values, self._mgr_locs, ndim=self.ndim)

    def diff(self, n: int, axis: int = 1) -> list[Block]:
        if axis == 0 and n != 0:
            # n==0 case will be a no-op so let is fall through
            # Since we only have one column, the result will be all-NA.
            #  Create this result by shifting along axis=0 past the length of
            #  our values.
            return super().diff(len(self.values), axis=0)
        if axis == 1:
            # TODO(EA2D): unnecessary with 2D EAs
            # we are by definition 1D.
            axis = 0
        return super().diff(n, axis)

    def shift(self, periods: int, axis: int = 0, fill_value: Any = None) -> list[Block]:
        """
        Shift the block by `periods`.

        Dispatches to underlying ExtensionArray and re-boxes in an
        ExtensionBlock.
        """
        new_values = self.values.shift(periods=periods, fill_value=fill_value)
        return [self.make_block_same_class(new_values)]

    def _unstack(
        self,
        unstacker,
        fill_value,
        new_placement: npt.NDArray[np.intp],
        needs_masking: npt.NDArray[np.bool_],
    ):
        # ExtensionArray-safe unstack.
        # We override ObjectBlock._unstack, which unstacks directly on the
        # values of the array. For EA-backed blocks, this would require
        # converting to a 2-D ndarray of objects.
        # Instead, we unstack an ndarray of integer positions, followed by
        # a `take` on the actual values.

        # Caller is responsible for ensuring self.shape[-1] == len(unstacker.index)
        new_values, mask = unstacker.arange_result

        # Note: these next two lines ensure that
        #  mask.sum() == sum(len(nb.mgr_locs) for nb in blocks)
        #  which the calling function needs in order to pass verify_integrity=False
        #  to the BlockManager constructor
        new_values = new_values.T[mask]
        new_placement = new_placement[mask]

        # needs_masking[i] calculated once in BlockManager.unstack tells
        #  us if there are any -1s in the relevant indices.  When False,
        #  that allows us to go through a faster path in 'take', among
        #  other things avoiding e.g. Categorical._validate_scalar.
        blocks = [
            # TODO: could cast to object depending on fill_value?
            type(self)(
                self.values.take(
                    indices, allow_fill=needs_masking[i], fill_value=fill_value
                ),
                BlockPlacement(place),
                ndim=2,
            )
            for i, (indices, place) in enumerate(zip(new_values, new_placement))
        ]
        return blocks, mask


class NumpyBlock(libinternals.NumpyBlock, Block):
    values: np.ndarray

    @property
    def is_view(self) -> bool:
        """return a boolean if I am possibly a view"""
        return self.values.base is not None

    @property
    def array_values(self) -> ExtensionArray:
        return PandasArray(self.values)

    def get_values(self, dtype: DtypeObj | None = None) -> np.ndarray:
        if dtype == _dtype_obj:
            return self.values.astype(_dtype_obj)
        return self.values

    def values_for_json(self) -> np.ndarray:
        return self.values

    def delete(self, loc) -> Block:
        values = np.delete(self.values, loc, 0)
        mgr_locs = self._mgr_locs.delete(loc)
        return type(self)(values, placement=mgr_locs, ndim=self.ndim)


class NumericBlock(NumpyBlock):
    __slots__ = ()
    is_numeric = True


class NDArrayBackedExtensionBlock(libinternals.NDArrayBackedBlock, EABackedBlock):
    """
    Block backed by an NDArrayBackedExtensionArray
    """

    values: NDArrayBackedExtensionArray

    # error: Signature of "is_extension" incompatible with supertype "Block"
    @cache_readonly
    def is_extension(self) -> bool:  # type: ignore[override]
        # i.e. datetime64tz, PeriodDtype
        return not isinstance(self.dtype, np.dtype)

    @property
    def is_view(self) -> bool:
        """return a boolean if I am possibly a view"""
        # check the ndarray values of the DatetimeIndex values
        return self.values._ndarray.base is not None

    def diff(self, n: int, axis: int = 0) -> list[Block]:
        """
        1st discrete difference.

        Parameters
        ----------
        n : int
            Number of periods to diff.
        axis : int, default 0
            Axis to diff upon.

        Returns
        -------
        A list with a new Block.

        Notes
        -----
        The arguments here are mimicking shift so they are called correctly
        by apply.
        """
        values = self.values

        new_values = values - values.shift(n, axis=axis)
        return [self.make_block(new_values)]

    def shift(self, periods: int, axis: int = 0, fill_value: Any = None) -> list[Block]:
        values = self.values
        new_values = values.shift(periods, fill_value=fill_value, axis=axis)
        return [self.make_block_same_class(new_values)]


def _catch_deprecated_value_error(err: Exception) -> None:
    """
    We catch ValueError for now, but only a specific one raised by DatetimeArray
    which will no longer be raised in version.2.0.
    """
    if isinstance(err, ValueError):
        # TODO(2.0): once DTA._validate_setitem_value deprecation
        #  is enforced, stop catching ValueError here altogether
        if isinstance(err, IncompatibleFrequency):
            pass
        elif "'value.closed' is" in str(err):
            # IntervalDtype mismatched 'closed'
            pass
        elif "Timezones don't match" not in str(err):
            raise


class DatetimeLikeBlock(NDArrayBackedExtensionBlock):
    """Block for datetime64[ns], timedelta64[ns]."""

    __slots__ = ()
    is_numeric = False
    values: DatetimeArray | TimedeltaArray

    def values_for_json(self) -> np.ndarray:
        # special casing datetimetz to avoid conversion through
        #  object dtype
        return self.values._ndarray


class DatetimeTZBlock(DatetimeLikeBlock):
    """implement a datetime64 block with a tz attribute"""

    values: DatetimeArray

    __slots__ = ()
    is_extension = True
    _validate_ndim = True
    _can_consolidate = False


class ObjectBlock(NumpyBlock):
    __slots__ = ()
    is_object = True

    @maybe_split
    def reduce(self, func, ignore_failures: bool = False) -> list[Block]:
        """
        For object-dtype, we operate column-wise.
        """
        assert self.ndim == 2

        try:
            res = func(self.values)
        except TypeError:
            if not ignore_failures:
                raise
            return []

        assert isinstance(res, np.ndarray)
        assert res.ndim == 1
        res = res.reshape(1, -1)
        return [self.make_block_same_class(res)]

    @maybe_split
    def convert(
        self,
        copy: bool = True,
        datetime: bool = True,
        numeric: bool = True,
        timedelta: bool = True,
    ) -> list[Block]:
        """
        attempt to cast any object types to better types return a copy of
        the block (if copy = True) by definition we ARE an ObjectBlock!!!!!
        """
        values = self.values
        if values.ndim == 2:
            # maybe_split ensures we only get here with values.shape[0] == 1,
            # avoid doing .ravel as that might make a copy
            values = values[0]

        res_values = soft_convert_objects(
            values,
            datetime=datetime,
            numeric=numeric,
            timedelta=timedelta,
            copy=copy,
        )
        res_values = ensure_block_shape(res_values, self.ndim)
        return [self.make_block(res_values)]


class CategoricalBlock(ExtensionBlock):
    # this Block type is kept for backwards-compatibility
    __slots__ = ()

    # GH#43232, GH#43334 self.values.dtype can be changed inplace until 2.0,
    #  so this cannot be cached
    @property
    def dtype(self) -> DtypeObj:
        return self.values.dtype


# -----------------------------------------------------------------
# Constructor Helpers


def maybe_coerce_values(values: ArrayLike) -> ArrayLike:
    """
    Input validation for values passed to __init__. Ensure that
    any datetime64/timedelta64 dtypes are in nanoseconds.  Ensure
    that we do not have string dtypes.

    Parameters
    ----------
    values : np.ndarray or ExtensionArray

    Returns
    -------
    values : np.ndarray or ExtensionArray
    """
    # Caller is responsible for ensuring PandasArray is already extracted.

    if isinstance(values, np.ndarray):
        values = ensure_wrapped_if_datetimelike(values)

        if issubclass(values.dtype.type, str):
            values = np.array(values, dtype=object)

    if isinstance(values, (DatetimeArray, TimedeltaArray)) and values.freq is not None:
        # freq is only stored in DatetimeIndex/TimedeltaIndex, not in Series/DataFrame
        values = values._with_freq(None)

    return values


def get_block_type(dtype: DtypeObj):
    """
    Find the appropriate Block subclass to use for the given values and dtype.

    Parameters
    ----------
    dtype : numpy or pandas dtype

    Returns
    -------
    cls : class, subclass of Block
    """
    # We use vtype and kind checks because they are much more performant
    #  than is_foo_dtype
    vtype = dtype.type
    kind = dtype.kind

    cls: type[Block]

    if isinstance(dtype, SparseDtype):
        # Need this first(ish) so that Sparse[datetime] is sparse
        cls = ExtensionBlock
    elif isinstance(dtype, CategoricalDtype):
        cls = CategoricalBlock
    elif vtype is Timestamp:
        cls = DatetimeTZBlock
    elif isinstance(dtype, PeriodDtype):
        cls = NDArrayBackedExtensionBlock
    elif isinstance(dtype, ExtensionDtype):
        # Note: need to be sure PandasArray is unwrapped before we get here
        cls = ExtensionBlock

    elif kind in ["M", "m"]:
        cls = DatetimeLikeBlock
    elif kind in ["f", "c", "i", "u", "b"]:
        cls = NumericBlock
    else:
        cls = ObjectBlock
    return cls


def new_block_2d(values: ArrayLike, placement: BlockPlacement):
    # new_block specialized to case with
    #  ndim=2
    #  isinstance(placement, BlockPlacement)
    #  check_ndim/ensure_block_shape already checked
    klass = get_block_type(values.dtype)

    values = maybe_coerce_values(values)
    return klass(values, ndim=2, placement=placement)


def new_block(values, placement, *, ndim: int) -> Block:
    # caller is responsible for ensuring values is NOT a PandasArray

    if not isinstance(placement, BlockPlacement):
        placement = BlockPlacement(placement)

    check_ndim(values, placement, ndim)

    klass = get_block_type(values.dtype)

    values = maybe_coerce_values(values)
    return klass(values, ndim=ndim, placement=placement)


def check_ndim(values, placement: BlockPlacement, ndim: int):
    """
    ndim inference and validation.

    Validates that values.ndim and ndim are consistent.
    Validates that len(values) and len(placement) are consistent.

    Parameters
    ----------
    values : array-like
    placement : BlockPlacement
    ndim : int

    Raises
    ------
    ValueError : the number of dimensions do not match
    """

    if values.ndim > ndim:
        # Check for both np.ndarray and ExtensionArray
        raise ValueError(
            "Wrong number of dimensions. "
            f"values.ndim > ndim [{values.ndim} > {ndim}]"
        )

    elif not is_1d_only_ea_dtype(values.dtype):
        # TODO(EA2D): special case not needed with 2D EAs
        if values.ndim != ndim:
            raise ValueError(
                "Wrong number of dimensions. "
                f"values.ndim != ndim [{values.ndim} != {ndim}]"
            )
        if len(placement) != len(values):
            raise ValueError(
                f"Wrong number of items passed {len(values)}, "
                f"placement implies {len(placement)}"
            )
    elif ndim == 2 and len(placement) != 1:
        # TODO(EA2D): special case unnecessary with 2D EAs
        raise ValueError("need to split")


def extract_pandas_array(
    values: np.ndarray | ExtensionArray, dtype: DtypeObj | None, ndim: int
) -> tuple[np.ndarray | ExtensionArray, DtypeObj | None]:
    """
    Ensure that we don't allow PandasArray / PandasDtype in internals.
    """
    # For now, blocks should be backed by ndarrays when possible.
    if isinstance(values, ABCPandasArray):
        values = values.to_numpy()
        if ndim and ndim > 1:
            # TODO(EA2D): special case not needed with 2D EAs
            values = np.atleast_2d(values)

    if isinstance(dtype, PandasDtype):
        dtype = dtype.numpy_dtype

    return values, dtype


# -----------------------------------------------------------------


def extend_blocks(result, blocks=None) -> list[Block]:
    """return a new extended blocks, given the result"""
    if blocks is None:
        blocks = []
    if isinstance(result, list):
        for r in result:
            if isinstance(r, list):
                blocks.extend(r)
            else:
                blocks.append(r)
    else:
        assert isinstance(result, Block), type(result)
        blocks.append(result)
    return blocks


def ensure_block_shape(values: ArrayLike, ndim: int = 1) -> ArrayLike:
    """
    Reshape if possible to have values.ndim == ndim.
    """

    if values.ndim < ndim:
        if not is_1d_only_ea_dtype(values.dtype):
            # TODO(EA2D): https://github.com/pandas-dev/pandas/issues/23023
            # block.shape is incorrect for "2D" ExtensionArrays
            # We can't, and don't need to, reshape.
            values = cast("np.ndarray | DatetimeArray | TimedeltaArray", values)
            values = values.reshape(1, -1)

    return values


def to_native_types(
    values: ArrayLike,
    *,
    na_rep="nan",
    quoting=None,
    float_format=None,
    decimal=".",
    **kwargs,
) -> np.ndarray:
    """convert to our native types format"""
    if isinstance(values, Categorical):
        # GH#40754 Convert categorical datetimes to datetime array
        values = take_nd(
            values.categories._values,
            ensure_platform_int(values._codes),
            fill_value=na_rep,
        )

    values = ensure_wrapped_if_datetimelike(values)

    if isinstance(values, (DatetimeArray, TimedeltaArray)):
        if values.ndim == 1:
            result = values._format_native_types(na_rep=na_rep, **kwargs)
            result = result.astype(object, copy=False)
            return result

        # GH#21734 Process every column separately, they might have different formats
        results_converted = []
        for i in range(len(values)):
            result = values[i, :]._format_native_types(na_rep=na_rep, **kwargs)
            results_converted.append(result.astype(object, copy=False))
        return np.vstack(results_converted)

    elif isinstance(values, ExtensionArray):
        mask = isna(values)

        new_values = np.asarray(values.astype(object))
        new_values[mask] = na_rep
        return new_values

    elif values.dtype.kind == "f":
        # see GH#13418: no special formatting is desired at the
        # output (important for appropriate 'quoting' behaviour),
        # so do not pass it through the FloatArrayFormatter
        if float_format is None and decimal == ".":
            mask = isna(values)

            if not quoting:
                values = values.astype(str)
            else:
                values = np.array(values, dtype="object")

            values[mask] = na_rep
            values = values.astype(object, copy=False)
            return values

        from pandas.io.formats.format import FloatArrayFormatter

        formatter = FloatArrayFormatter(
            values,
            na_rep=na_rep,
            float_format=float_format,
            decimal=decimal,
            quoting=quoting,
            fixed_width=False,
        )
        res = formatter.get_result_as_array()
        res = res.astype(object, copy=False)
        return res

    else:

        mask = isna(values)
        itemsize = writers.word_len(na_rep)

        if values.dtype != _dtype_obj and not quoting and itemsize:
            values = values.astype(str)
            if values.dtype.itemsize / np.dtype("U1").itemsize < itemsize:
                # enlarge for the na_rep
                values = values.astype(f"<U{itemsize}")
        else:
            values = np.array(values, dtype="object")

        values[mask] = na_rep
        values = values.astype(object, copy=False)
        return values


def external_values(values: ArrayLike) -> ArrayLike:
    """
    The array that Series.values returns (public attribute).

    This has some historical constraints, and is overridden in block
    subclasses to return the correct array (e.g. period returns
    object ndarray and datetimetz a datetime64[ns] ndarray instead of
    proper extension array).
    """
    if isinstance(values, (PeriodArray, IntervalArray)):
        return values.astype(object)
    elif isinstance(values, (DatetimeArray, TimedeltaArray)):
        # NB: for datetime64tz this is different from np.asarray(values), since
        #  that returns an object-dtype ndarray of Timestamps.
        # Avoid FutureWarning in .astype in casting from dt64tz to dt64
        return values._data
    else:
        return values<|MERGE_RESOLUTION|>--- conflicted
+++ resolved
@@ -1426,28 +1426,20 @@
         except (ValueError, TypeError) as err:
             _catch_deprecated_value_error(err)
 
-<<<<<<< HEAD
             if self.ndim == 1 or self.shape[0] == 1:
-=======
-            if is_interval_dtype(self.dtype):
-                # TestSetitemFloatIntervalWithIntIntervalValues
-                blk = self.coerce_to_target_dtype(orig_other)
-                nbs = blk.where(orig_other, orig_cond)
-                return self._maybe_downcast(nbs, downcast=_downcast)
->>>>>>> 0a7507d1
 
                 if is_interval_dtype(self.dtype):
                     # TestSetitemFloatIntervalWithIntIntervalValues
                     blk = self.coerce_to_target_dtype(orig_other)
                     nbs = blk.where(orig_other, orig_cond)
-                    return self._maybe_downcast(nbs, "infer")
+                    return self._maybe_downcast(nbs, downcast=_downcast)
 
                 elif isinstance(self, NDArrayBackedExtensionBlock):
                     # NB: not (yet) the same as
                     #  isinstance(values, NDArrayBackedExtensionArray)
                     blk = self.coerce_to_target_dtype(orig_other)
                     nbs = blk.where(orig_other, orig_cond)
-                    return self._maybe_downcast(nbs, "infer")
+                    return self._maybe_downcast(nbs, downcast=_downcast)
 
                 else:
                     raise
