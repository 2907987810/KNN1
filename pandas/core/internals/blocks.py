from __future__ import annotations

from functools import wraps
import re
from typing import (
    TYPE_CHECKING,
    Any,
    List,
    Optional,
    Tuple,
    Type,
    Union,
    cast,
)
import warnings

import numpy as np

from pandas._libs import (
    Interval,
    Period,
    Timestamp,
    algos as libalgos,
    internals as libinternals,
    lib,
    writers,
)
from pandas._libs.internals import BlockPlacement
from pandas._libs.tslibs import conversion
from pandas._typing import (
    ArrayLike,
    Dtype,
    DtypeObj,
    F,
    Shape,
    final,
)
from pandas.util._decorators import cache_readonly
from pandas.util._validators import validate_bool_kwarg

from pandas.core.dtypes.cast import (
    astype_array_safe,
    can_hold_element,
    find_common_type,
    infer_dtype_from,
    maybe_downcast_numeric,
    maybe_downcast_to_dtype,
    maybe_upcast,
    sanitize_to_nanoseconds,
    soft_convert_objects,
)
from pandas.core.dtypes.common import (
    is_categorical_dtype,
    is_dtype_equal,
    is_extension_array_dtype,
    is_list_like,
    is_object_dtype,
    is_sparse,
    pandas_dtype,
)
from pandas.core.dtypes.dtypes import (
    CategoricalDtype,
    ExtensionDtype,
    PandasDtype,
)
from pandas.core.dtypes.generic import (
    ABCDataFrame,
    ABCIndex,
    ABCPandasArray,
    ABCSeries,
)
from pandas.core.dtypes.inference import is_inferred_bool_dtype
from pandas.core.dtypes.missing import (
    is_valid_na_for_dtype,
    isna,
    na_value_for_dtype,
)

import pandas.core.algorithms as algos
from pandas.core.array_algos.putmask import (
    extract_bool_array,
    putmask_inplace,
    putmask_smart,
    putmask_without_repeat,
    setitem_datetimelike_compat,
    validate_putmask,
)
from pandas.core.array_algos.quantile import quantile_compat
from pandas.core.array_algos.replace import (
    compare_or_regex_search,
    replace_regex,
    should_use_regex,
)
from pandas.core.array_algos.transforms import shift
from pandas.core.arrays import (
    Categorical,
    DatetimeArray,
    ExtensionArray,
    FloatingArray,
    IntegerArray,
    IntervalArray,
    PandasArray,
    PeriodArray,
    TimedeltaArray,
)
from pandas.core.arrays._mixins import NDArrayBackedExtensionArray
from pandas.core.base import PandasObject
import pandas.core.common as com
import pandas.core.computation.expressions as expressions
from pandas.core.construction import (
    ensure_wrapped_if_datetimelike,
    extract_array,
)
from pandas.core.indexers import (
    check_setitem_lengths,
    is_empty_indexer,
    is_exact_shape_match,
    is_scalar_indexer,
)
import pandas.core.missing as missing

if TYPE_CHECKING:
    from pandas import (
        Float64Index,
        Index,
    )

# comparison is faster than is_object_dtype
_dtype_obj = np.dtype("object")


def maybe_split(meth: F) -> F:
    """
    If we have a multi-column block, split and operate block-wise.  Otherwise
    use the original method.
    """

    @wraps(meth)
    def newfunc(self, *args, **kwargs) -> List[Block]:

        if self.ndim == 1 or self.shape[0] == 1:
            return meth(self, *args, **kwargs)
        else:
            # Split and operate column-by-column
            return self.split_and_operate(meth, *args, **kwargs)

    return cast(F, newfunc)


class Block(libinternals.Block, PandasObject):
    """
    Canonical n-dimensional unit of homogeneous dtype contained in a pandas
    data structure

    Index-ignorant; let the container take care of that
    """

    values: Union[np.ndarray, ExtensionArray]

    __slots__ = ()
    is_numeric = False
    is_object = False
    is_extension = False
    _can_consolidate = True
    _validate_ndim = True

    @final
    @cache_readonly
    def _consolidate_key(self):
        return self._can_consolidate, self.dtype.name

    @property
    def is_view(self) -> bool:
        """ return a boolean if I am possibly a view """
        values = self.values
        values = cast(np.ndarray, values)
        return values.base is not None

    @final
    @property
    def _can_hold_na(self) -> bool:
        """
        Can we store NA values in this Block?
        """
        values = self.values
        if isinstance(values, np.ndarray):
            return values.dtype.kind not in ["b", "i", "u"]
        return values._can_hold_na

    @final
    @cache_readonly
    def is_categorical(self) -> bool:
        warnings.warn(
            "Block.is_categorical is deprecated and will be removed in a "
            "future version.  Use isinstance(block.values, Categorical) "
            "instead.  See https://github.com/pandas-dev/pandas/issues/40226",
            DeprecationWarning,
            stacklevel=2,
        )
        return isinstance(self.values, Categorical)

    @final
    @property
    def is_bool(self) -> bool:
        """
        We can be bool if a) we are bool dtype or b) object dtype with bool objects.
        """
        return is_inferred_bool_dtype(self.values)

    @final
    def external_values(self):
        return external_values(self.values)

    def internal_values(self):
        """
        The array that Series._values returns (internal values).
        """
        return self.values

    @property
    def array_values(self) -> ExtensionArray:
        """
        The array that Series.array returns. Always an ExtensionArray.
        """
        # error: Argument 1 to "PandasArray" has incompatible type "Union[ndarray,
        # ExtensionArray]"; expected "Union[ndarray, PandasArray]"
        return PandasArray(self.values)  # type: ignore[arg-type]

    def get_values(self, dtype: Optional[DtypeObj] = None) -> np.ndarray:
        """
        return an internal format, currently just the ndarray
        this is often overridden to handle to_dense like operations
        """
        if dtype == _dtype_obj:
            return self.values.astype(_dtype_obj)
        # error: Incompatible return value type (got "Union[ndarray, ExtensionArray]",
        # expected "ndarray")
        return self.values  # type: ignore[return-value]

    @final
    def get_block_values_for_json(self) -> np.ndarray:
        """
        This is used in the JSON C code.
        """
        # TODO(EA2D): reshape will be unnecessary with 2D EAs
        return np.asarray(self.values).reshape(self.shape)

    @final
    @cache_readonly
    def fill_value(self):
        # Used in reindex_indexer
        return na_value_for_dtype(self.dtype, compat=False)

    @property
    def mgr_locs(self) -> BlockPlacement:
        return self._mgr_locs

    @mgr_locs.setter
    def mgr_locs(self, new_mgr_locs: BlockPlacement):
        self._mgr_locs = new_mgr_locs

    @final
    def make_block(self, values, placement=None) -> Block:
        """
        Create a new block, with type inference propagate any values that are
        not specified
        """
        if placement is None:
            placement = self._mgr_locs
        if self.is_extension:
            values = ensure_block_shape(values, ndim=self.ndim)

        # TODO: perf by not going through new_block
        # We assume maybe_coerce_values has already been called
        return new_block(values, placement=placement, ndim=self.ndim)

    @final
    def make_block_same_class(
        self, values, placement: Optional[BlockPlacement] = None
    ) -> Block:
        """ Wrap given values in a block of same type as self. """
        if placement is None:
            placement = self._mgr_locs
        # We assume maybe_coerce_values has already been called
        return type(self)(values, placement=placement, ndim=self.ndim)

    @final
    def __repr__(self) -> str:
        # don't want to print out all of the items here
        name = type(self).__name__
        if self.ndim == 1:
            result = f"{name}: {len(self)} dtype: {self.dtype}"
        else:

            shape = " x ".join(str(s) for s in self.shape)
            result = f"{name}: {self.mgr_locs.indexer}, {shape}, dtype: {self.dtype}"

        return result

    @final
    def __len__(self) -> int:
        return len(self.values)

    def _slice(self, slicer):
        """ return a slice of my values """

        return self.values[slicer]

    @final
    def getitem_block(self, slicer) -> Block:
        """
        Perform __getitem__-like, return result as block.

        Only supports slices that preserve dimensionality.
        """
        axis0_slicer = slicer[0] if isinstance(slicer, tuple) else slicer
        new_mgr_locs = self._mgr_locs[axis0_slicer]

        new_values = self._slice(slicer)

        if new_values.ndim != self.values.ndim:
            raise ValueError("Only same dim slicing is allowed")

        return type(self)(new_values, new_mgr_locs, self.ndim)

    @final
    def getitem_block_index(self, slicer: slice) -> Block:
        """
        Perform __getitem__-like specialized to slicing along index.

        Assumes self.ndim == 2
        """
        # error: Invalid index type "Tuple[ellipsis, slice]" for
        # "Union[ndarray, ExtensionArray]"; expected type "Union[int, slice, ndarray]"
        new_values = self.values[..., slicer]  # type: ignore[index]
        return type(self)(new_values, self._mgr_locs, ndim=self.ndim)

    @final
    def getitem_block_columns(self, slicer, new_mgr_locs: BlockPlacement) -> Block:
        """
        Perform __getitem__-like, return result as block.

        Only supports slices that preserve dimensionality.
        """
        new_values = self._slice(slicer)

        if new_values.ndim != self.values.ndim:
            raise ValueError("Only same dim slicing is allowed")

        return type(self)(new_values, new_mgr_locs, self.ndim)

    @property
    def shape(self) -> Shape:
        return self.values.shape

    @final
    @cache_readonly
    def dtype(self) -> DtypeObj:
        return self.values.dtype

    def iget(self, i):
        return self.values[i]

    def set_inplace(self, locs, values):
        """
        Modify block values in-place with new item value.

        Notes
        -----
        `set` never creates a new array or new Block, whereas `setitem` _may_
        create a new array and always creates a new Block.
        """
        self.values[locs] = values

    @final
    def delete(self, loc) -> None:
        """
        Delete given loc(-s) from block in-place.
        """
        self.values = np.delete(self.values, loc, 0)
        self.mgr_locs = self._mgr_locs.delete(loc)
        try:
            self._cache.clear()
        except AttributeError:
            # _cache not yet initialized
            pass

    @final
    def apply(self, func, **kwargs) -> List[Block]:
        """
        apply the function to my values; return a block if we are not
        one
        """
        with np.errstate(all="ignore"):
            result = func(self.values, **kwargs)

        return self._split_op_result(result)

    def reduce(self, func, ignore_failures: bool = False) -> List[Block]:
        # We will apply the function and reshape the result into a single-row
        #  Block with the same mgr_locs; squeezing will be done at a higher level
        assert self.ndim == 2

        try:
            result = func(self.values)
        except (TypeError, NotImplementedError):
            if ignore_failures:
                return []
            raise

        if np.ndim(result) == 0:
            # TODO(EA2D): special case not needed with 2D EAs
            res_values = np.array([[result]])
        else:
            res_values = result.reshape(-1, 1)

        nb = self.make_block(res_values)
        return [nb]

    @final
    def _split_op_result(self, result) -> List[Block]:
        # See also: split_and_operate
        if is_extension_array_dtype(result) and result.ndim > 1:
            # TODO(EA2D): unnecessary with 2D EAs
            # if we get a 2D ExtensionArray, we need to split it into 1D pieces
            nbs = []
            for i, loc in enumerate(self._mgr_locs):
                vals = result[i]
                block = self.make_block(values=vals, placement=loc)
                nbs.append(block)
            return nbs

        if not isinstance(result, Block):
            result = maybe_coerce_values(result)
            result = self.make_block(result)

        return [result]

    def fillna(
        self, value, limit=None, inplace: bool = False, downcast=None
    ) -> List[Block]:
        """
        fillna on the block with the value. If we fail, then convert to
        ObjectBlock and try again
        """
        inplace = validate_bool_kwarg(inplace, "inplace")

        mask = isna(self.values)
        mask, noop = validate_putmask(self.values, mask)

        if limit is not None:
            limit = libalgos.validate_limit(None, limit=limit)
            mask[mask.cumsum(self.ndim - 1) > limit] = False

        if not self._can_hold_na:
            if inplace:
                return [self]
            else:
                return [self.copy()]

        if self._can_hold_element(value):
            nb = self if inplace else self.copy()
            putmask_inplace(nb.values, mask, value)
            return nb._maybe_downcast([nb], downcast)

        if noop:
            # we can't process the value, but nothing to do
            return [self] if inplace else [self.copy()]

        elif self.ndim == 1 or self.shape[0] == 1:
            blk = self.coerce_to_target_dtype(value)
            # bc we have already cast, inplace=True may avoid an extra copy
            return blk.fillna(value, limit=limit, inplace=True, downcast=None)

        else:
            # operate column-by-column
            return self.split_and_operate(
                type(self).fillna, value, limit=limit, inplace=inplace, downcast=None
            )

    @final
    def _split(self) -> List[Block]:
        """
        Split a block into a list of single-column blocks.
        """
        assert self.ndim == 2

        new_blocks = []
        for i, ref_loc in enumerate(self._mgr_locs):
            vals = self.values[slice(i, i + 1)]

            nb = self.make_block(vals, BlockPlacement(ref_loc))
            new_blocks.append(nb)
        return new_blocks

    @final
    def split_and_operate(self, func, *args, **kwargs) -> List[Block]:
        """
        Split the block and apply func column-by-column.

        Parameters
        ----------
        func : Block method
        *args
        **kwargs

        Returns
        -------
        List[Block]
        """
        assert self.ndim == 2 and self.shape[0] != 1

        res_blocks = []
        for nb in self._split():
            rbs = func(nb, *args, **kwargs)
            res_blocks.extend(rbs)
        return res_blocks

    @final
    def _maybe_downcast(self, blocks: List[Block], downcast=None) -> List[Block]:

        if self.dtype == _dtype_obj:
            # TODO: why is behavior different for object dtype?
            if downcast is not None:
                return blocks

            # split and convert the blocks
            return extend_blocks(
                [blk.convert(datetime=True, numeric=False) for blk in blocks]
            )

        # no need to downcast our float
        # unless indicated
        if downcast is None and self.dtype.kind in ["f", "m", "M"]:
            # TODO: complex?  more generally, self._can_hold_na?
            return blocks

        return extend_blocks([b.downcast(downcast) for b in blocks])

    @final
    def downcast(self, dtypes=None) -> List[Block]:
        """ try to downcast each item to the dict of dtypes if present """
        # turn it off completely
        if dtypes is False:
            return [self]

        values = self.values

        if self.ndim == 1:

            # try to cast all non-floats here
            if dtypes is None:
                dtypes = "infer"

            nv = maybe_downcast_to_dtype(values, dtypes)
            return [self.make_block(nv)]

        # ndim > 1
        if dtypes is None:
            return [self]

        if not (dtypes == "infer" or isinstance(dtypes, dict)):
            raise ValueError(
                "downcast must have a dictionary or 'infer' as its argument"
            )
        elif dtypes != "infer":
            raise AssertionError("dtypes as dict is not supported yet")

        return self._downcast_2d()

    @maybe_split
    def _downcast_2d(self) -> List[Block]:
        """
        downcast specialized to 2D case post-validation.

        Refactored to allow use of maybe_split.
        """
        new_values = maybe_downcast_to_dtype(self.values, dtype="infer")
        return [self.make_block(new_values)]

    @final
    def astype(self, dtype, copy: bool = False, errors: str = "raise"):
        """
        Coerce to the new dtype.

        Parameters
        ----------
        dtype : str, dtype convertible
        copy : bool, default False
            copy if indicated
        errors : str, {'raise', 'ignore'}, default 'raise'
            - ``raise`` : allow exceptions to be raised
            - ``ignore`` : suppress exceptions. On error return original object

        Returns
        -------
        Block
        """
        values = self.values
        if values.dtype.kind in ["m", "M"]:
            values = self.array_values

        new_values = astype_array_safe(values, dtype, copy=copy, errors=errors)

        new_values = maybe_coerce_values(new_values)
        newb = self.make_block(new_values)
        if newb.shape != self.shape:
            raise TypeError(
                f"cannot set astype for copy = [{copy}] for dtype "
                f"({self.dtype.name} [{self.shape}]) to different shape "
                f"({newb.dtype.name} [{newb.shape}])"
            )
        return newb

    def convert(
        self,
        copy: bool = True,
        datetime: bool = True,
        numeric: bool = True,
        timedelta: bool = True,
    ) -> List[Block]:
        """
        attempt to coerce any object types to better types return a copy
        of the block (if copy = True) by definition we are not an ObjectBlock
        here!
        """
        return [self.copy()] if copy else [self]

    @final
    def _can_hold_element(self, element: Any) -> bool:
        """ require the same dtype as ourselves """
        element = extract_array(element, extract_numpy=True)
        arr = ensure_wrapped_if_datetimelike(self.values)
        return can_hold_element(arr, element)

    @final
    def should_store(self, value: ArrayLike) -> bool:
        """
        Should we set self.values[indexer] = value inplace or do we need to cast?

        Parameters
        ----------
        value : np.ndarray or ExtensionArray

        Returns
        -------
        bool
        """
        return is_dtype_equal(value.dtype, self.dtype)

    @final
    def to_native_types(self, na_rep="nan", quoting=None, **kwargs):
        """ convert to our native types format """
        result = to_native_types(self.values, na_rep=na_rep, quoting=quoting, **kwargs)
        return self.make_block(result)

    # block actions #
    @final
    def copy(self, deep: bool = True):
        """ copy constructor """
        values = self.values
        if deep:
            values = values.copy()
        return self.make_block_same_class(values)

    # ---------------------------------------------------------------------
    # Replace

    @final
    def replace(
        self,
        to_replace,
        value,
        inplace: bool = False,
        regex: bool = False,
    ) -> List[Block]:
        """
        replace the to_replace value with value, possible to create new
        blocks here this is just a call to putmask. regex is not used here.
        It is used in ObjectBlocks.  It is here for API compatibility.
        """
        inplace = validate_bool_kwarg(inplace, "inplace")

        # Note: the checks we do in NDFrame.replace ensure we never get
        #  here with listlike to_replace or value, as those cases
        #  go through _replace_list

        values = self.values

        if isinstance(values, Categorical):
            # TODO: avoid special-casing
            blk = self if inplace else self.copy()
            blk.values.replace(to_replace, value, inplace=True)
            return [blk]

        regex = should_use_regex(regex, to_replace)

        if regex:
            return self._replace_regex(to_replace, value, inplace=inplace)

        if not self._can_hold_element(to_replace):
            # We cannot hold `to_replace`, so we know immediately that
            #  replacing it is a no-op.
            # Note: If to_replace were a list, NDFrame.replace would call
            #  replace_list instead of replace.
            return [self] if inplace else [self.copy()]

        mask = missing.mask_missing(values, to_replace)
        if not mask.any():
            # Note: we get here with test_replace_extension_other incorrectly
            #  bc _can_hold_element is incorrect.
            return [self] if inplace else [self.copy()]

        elif self._can_hold_element(value):
            blk = self if inplace else self.copy()
            putmask_inplace(blk.values, mask, value)
            blocks = blk.convert(numeric=False, copy=False)
            return blocks

        elif self.ndim == 1 or self.shape[0] == 1:
            blk = self.coerce_to_target_dtype(value)
            return blk.replace(
                to_replace=to_replace,
                value=value,
                inplace=True,
                regex=regex,
            )

        else:
            # split so that we only upcast where necessary
            return self.split_and_operate(
                type(self).replace, to_replace, value, inplace=True, regex=regex
            )

    @final
    def _replace_regex(
        self,
        to_replace,
        value,
        inplace: bool = False,
        convert: bool = True,
        mask=None,
    ) -> List[Block]:
        """
        Replace elements by the given value.

        Parameters
        ----------
        to_replace : object or pattern
            Scalar to replace or regular expression to match.
        value : object
            Replacement object.
        inplace : bool, default False
            Perform inplace modification.
        convert : bool, default True
            If true, try to coerce any object types to better types.
        mask : array-like of bool, optional
            True indicate corresponding element is ignored.

        Returns
        -------
        List[Block]
        """
        if not self._can_hold_element(to_replace):
            # i.e. only ObjectBlock, but could in principle include a
            #  String ExtensionBlock
            return [self] if inplace else [self.copy()]

        rx = re.compile(to_replace)

        new_values = self.values if inplace else self.values.copy()
        replace_regex(new_values, rx, value, mask)

        block = self.make_block(new_values)
        return [block]

    @final
    def _replace_list(
        self,
        src_list: List[Any],
        dest_list: List[Any],
        inplace: bool = False,
        regex: bool = False,
    ) -> List[Block]:
        """
        See BlockManager._replace_list docstring.
        """
        values = self.values

        # TODO: dont special-case Categorical
        if isinstance(values, Categorical) and len(algos.unique(dest_list)) == 1:
            # We likely got here by tiling value inside NDFrame.replace,
            #  so un-tile here
            return self.replace(src_list, dest_list[0], inplace, regex)

        # Exclude anything that we know we won't contain
        pairs = [
            (x, y) for x, y in zip(src_list, dest_list) if self._can_hold_element(x)
        ]
        if not len(pairs):
            # shortcut, nothing to replace
            return [self] if inplace else [self.copy()]

        src_len = len(pairs) - 1

        if values.dtype == _dtype_obj:
            # Calculate the mask once, prior to the call of comp
            # in order to avoid repeating the same computations
            mask = ~isna(values)
            masks = [
                compare_or_regex_search(values, s[0], regex=regex, mask=mask)
                for s in pairs
            ]
        else:
            # GH#38086 faster if we know we dont need to check for regex
            masks = [missing.mask_missing(values, s[0]) for s in pairs]

        # error: Argument 1 to "extract_bool_array" has incompatible type
        # "Union[ExtensionArray, ndarray, bool]"; expected "Union[ExtensionArray,
        # ndarray]"
        masks = [extract_bool_array(x) for x in masks]  # type: ignore[arg-type]

        rb = [self if inplace else self.copy()]
        for i, (src, dest) in enumerate(pairs):
            convert = i == src_len  # only convert once at the end
            new_rb: List[Block] = []

            # GH-39338: _replace_coerce can split a block into
            # single-column blocks, so track the index so we know
            # where to index into the mask
            for blk_num, blk in enumerate(rb):
                if len(rb) == 1:
                    m = masks[i]
                else:
                    mib = masks[i]
                    assert not isinstance(mib, bool)
                    m = mib[blk_num : blk_num + 1]

                result = blk._replace_coerce(
                    to_replace=src,
                    value=dest,
                    mask=m,
                    inplace=inplace,
                    regex=regex,
                )
                if convert and blk.is_object:
                    result = extend_blocks(
                        [b.convert(numeric=False, copy=True) for b in result]
                    )
                new_rb.extend(result)
            rb = new_rb
        return rb

    @final
    def _replace_coerce(
        self,
        to_replace,
        value,
        mask: np.ndarray,
        inplace: bool = True,
        regex: bool = False,
    ) -> List[Block]:
        """
        Replace value corresponding to the given boolean array with another
        value.

        Parameters
        ----------
        to_replace : object or pattern
            Scalar to replace or regular expression to match.
        value : object
            Replacement object.
        mask : np.ndarray[bool]
            True indicate corresponding element is ignored.
        inplace : bool, default True
            Perform inplace modification.
        regex : bool, default False
            If true, perform regular expression substitution.

        Returns
        -------
        List[Block]
        """
        if mask.any():
            if not regex:
                nb = self.coerce_to_target_dtype(value)
                if nb is self and not inplace:
                    nb = nb.copy()
                putmask_inplace(nb.values, mask, value)
                return [nb]
            else:
                regex = should_use_regex(regex, to_replace)
                if regex:
                    return self._replace_regex(
                        to_replace,
                        value,
                        inplace=inplace,
                        convert=False,
                        mask=mask,
                    )
                return self.replace(to_replace, value, inplace=inplace, regex=False)
        return [self]

    # ---------------------------------------------------------------------

    def setitem(self, indexer, value):
        """
        Attempt self.values[indexer] = value, possibly creating a new array.

        Parameters
        ----------
        indexer : tuple, list-like, array-like, slice
            The subset of self.values to set
        value : object
            The value being set

        Returns
        -------
        Block

        Notes
        -----
        `indexer` is a direct slice/positional indexer. `value` must
        be a compatible shape.
        """
        transpose = self.ndim == 2

        if isinstance(indexer, np.ndarray) and indexer.ndim > self.ndim:
            raise ValueError(f"Cannot set values with ndim > {self.ndim}")

        # coerce None values, if appropriate
        if value is None:
            if self.is_numeric:
                value = np.nan

        # coerce if block dtype can store value
        values = self.values
        if not self._can_hold_element(value):
            # current dtype cannot store value, coerce to common dtype
            return self.coerce_to_target_dtype(value).setitem(indexer, value)

        if self.dtype.kind in ["m", "M"]:
            arr = self.array_values.T
            arr[indexer] = value
            return self

        # value must be storable at this moment
        if is_extension_array_dtype(getattr(value, "dtype", None)):
            # We need to be careful not to allow through strings that
            #  can be parsed to EADtypes
            is_ea_value = True
            arr_value = value
        else:
            is_ea_value = False
            arr_value = np.asarray(value)

        if transpose:
            values = values.T

        # length checking
        check_setitem_lengths(indexer, value, values)
        exact_match = is_exact_shape_match(values, arr_value)

        if is_empty_indexer(indexer, arr_value):
            # GH#8669 empty indexers
            pass

        elif is_scalar_indexer(indexer, self.ndim):
            # setting a single element for each dim and with a rhs that could
            #  be e.g. a list; see GH#6043
            values[indexer] = value

        elif exact_match and is_categorical_dtype(arr_value.dtype):
            # GH25495 - If the current dtype is not categorical,
            # we need to create a new categorical block
            values[indexer] = value

        elif exact_match and is_ea_value:
            # GH#32395 if we're going to replace the values entirely, just
            #  substitute in the new array
            if not self.is_object and isinstance(value, (IntegerArray, FloatingArray)):
                values[indexer] = value.to_numpy(value.dtype.numpy_dtype)
            else:
                values[indexer] = np.asarray(value)

        # if we are an exact match (ex-broadcasting),
        # then use the resultant dtype
        elif exact_match:
            # We are setting _all_ of the array's values, so can cast to new dtype
            values[indexer] = value

        elif is_ea_value:
            # GH#38952
            if values.ndim == 1:
                values[indexer] = value
            else:
                # TODO(EA2D): special case not needed with 2D EA
                values[indexer] = value.to_numpy(values.dtype).reshape(-1, 1)

        else:
            # error: Argument 1 to "setitem_datetimelike_compat" has incompatible type
            # "Union[ndarray, ExtensionArray]"; expected "ndarray"
            value = setitem_datetimelike_compat(
                values, len(values[indexer]), value  # type: ignore[arg-type]
            )
            values[indexer] = value

        if transpose:
            values = values.T
        block = self.make_block(values)
        return block

    def putmask(self, mask, new) -> List[Block]:
        """
        putmask the data to the block; it is possible that we may create a
        new dtype of block

        Return the resulting block(s).

        Parameters
        ----------
        mask : np.ndarray[bool], SparseArray[bool], or BooleanArray
        new : a ndarray/object

        Returns
        -------
        List[Block]
        """
        orig_mask = mask
        mask, noop = validate_putmask(self.values.T, mask)
        assert not isinstance(new, (ABCIndex, ABCSeries, ABCDataFrame))

        # if we are passed a scalar None, convert it here
        if not self.is_object and is_valid_na_for_dtype(new, self.dtype):
            new = self.fill_value

        if self._can_hold_element(new):

            # error: Argument 1 to "putmask_without_repeat" has incompatible type
            # "Union[ndarray, ExtensionArray]"; expected "ndarray"
            putmask_without_repeat(self.values.T, mask, new)  # type: ignore[arg-type]
            return [self]

        elif noop:
            return [self]

        dtype, _ = infer_dtype_from(new)
        if dtype.kind in ["m", "M"]:
            # using putmask with object dtype will incorrectly cast to object
            # Having excluded self._can_hold_element, we know we cannot operate
            #  in-place, so we are safe using `where`
            return self.where(new, ~mask)

        elif self.ndim == 1 or self.shape[0] == 1:
            # no need to split columns

            # error: Argument 1 to "putmask_smart" has incompatible type "Union[ndarray,
            # ExtensionArray]"; expected "ndarray"
            nv = putmask_smart(self.values.T, mask, new).T  # type: ignore[arg-type]
            return [self.make_block(nv)]

        else:
            is_array = isinstance(new, np.ndarray)

            res_blocks = []
            nbs = self._split()
            for i, nb in enumerate(nbs):
                n = new
                if is_array:
                    # we have a different value per-column
                    n = new[:, i : i + 1]

                submask = orig_mask[:, i : i + 1]
                rbs = nb.putmask(submask, n)
                res_blocks.extend(rbs)
            return res_blocks

    @final
    def coerce_to_target_dtype(self, other) -> Block:
        """
        coerce the current block to a dtype compat for other
        we will return a block, possibly object, and not raise

        we can also safely try to coerce to the same dtype
        and will receive the same block
        """
        # if we cannot then coerce to object
        dtype, _ = infer_dtype_from(other, pandas_dtype=True)

        new_dtype = find_common_type([self.dtype, dtype])

        return self.astype(new_dtype, copy=False)

    def interpolate(
        self,
        method: str = "pad",
        axis: int = 0,
        index: Optional[Index] = None,
        inplace: bool = False,
        limit: Optional[int] = None,
        limit_direction: str = "forward",
        limit_area: Optional[str] = None,
        fill_value: Optional[Any] = None,
        coerce: bool = False,
        downcast: Optional[str] = None,
        **kwargs,
    ) -> List[Block]:

        inplace = validate_bool_kwarg(inplace, "inplace")

        if not self._can_hold_na:
            # If there are no NAs, then interpolate is a no-op
            return [self] if inplace else [self.copy()]

        # a fill na type method
        try:
            m = missing.clean_fill_method(method)
        except ValueError:
            m = None

        if m is not None:
            if fill_value is not None:
                # similar to validate_fillna_kwargs
                raise ValueError("Cannot pass both fill_value and method")

            return self._interpolate_with_fill(
                method=m,
                axis=axis,
                inplace=inplace,
                limit=limit,
                limit_area=limit_area,
                downcast=downcast,
            )
        # validate the interp method
        m = missing.clean_interp_method(method, **kwargs)

        assert index is not None  # for mypy

        return self._interpolate(
            method=m,
            index=index,
            axis=axis,
            limit=limit,
            limit_direction=limit_direction,
            limit_area=limit_area,
            fill_value=fill_value,
            inplace=inplace,
            downcast=downcast,
            **kwargs,
        )

    @final
    def _interpolate_with_fill(
        self,
        method: str = "pad",
        axis: int = 0,
        inplace: bool = False,
        limit: Optional[int] = None,
        limit_area: Optional[str] = None,
        downcast: Optional[str] = None,
    ) -> List[Block]:
        """ fillna but using the interpolate machinery """
        inplace = validate_bool_kwarg(inplace, "inplace")

        assert self._can_hold_na  # checked by caller

        values = self.values if inplace else self.values.copy()

        values = missing.interpolate_2d(
            values,
            method=method,
            axis=axis,
            limit=limit,
            limit_area=limit_area,
        )

        blocks = [self.make_block_same_class(values)]
        return self._maybe_downcast(blocks, downcast)

    @final
    def _interpolate(
        self,
        method: str,
        index: Index,
        fill_value: Optional[Any] = None,
        axis: int = 0,
        limit: Optional[int] = None,
        limit_direction: str = "forward",
        limit_area: Optional[str] = None,
        inplace: bool = False,
        downcast: Optional[str] = None,
        **kwargs,
    ) -> List[Block]:
        """ interpolate using scipy wrappers """
        inplace = validate_bool_kwarg(inplace, "inplace")
        data = self.values if inplace else self.values.copy()

        # only deal with floats
        if self.dtype.kind != "f":
            # bc we already checked that can_hold_na, we dont have int dtype here
            return [self]

        if is_valid_na_for_dtype(fill_value, self.dtype):
            fill_value = self.fill_value

        if method in ("krogh", "piecewise_polynomial", "pchip"):
            if not index.is_monotonic:
                raise ValueError(
                    f"{method} interpolation requires that the index be monotonic."
                )
        # process 1-d slices in the axis direction

        def func(yvalues: np.ndarray) -> np.ndarray:

            # process a 1-d slice, returning it
            # should the axis argument be handled below in apply_along_axis?
            # i.e. not an arg to missing.interpolate_1d
            return missing.interpolate_1d(
                xvalues=index,
                yvalues=yvalues,
                method=method,
                limit=limit,
                limit_direction=limit_direction,
                limit_area=limit_area,
                fill_value=fill_value,
                bounds_error=False,
                **kwargs,
            )

        # interp each column independently
        interp_values = np.apply_along_axis(func, axis, data)

        blocks = [self.make_block_same_class(interp_values)]
        return self._maybe_downcast(blocks, downcast)

    def take_nd(
        self,
        indexer,
        axis: int,
        new_mgr_locs: Optional[BlockPlacement] = None,
        fill_value=lib.no_default,
    ) -> Block:
        """
        Take values according to indexer and return them as a block.bb

        """
        # algos.take_nd dispatches for DatetimeTZBlock, CategoricalBlock
        # so need to preserve types
        # sparse is treated like an ndarray, but needs .get_values() shaping

        values = self.values

        if fill_value is lib.no_default:
            fill_value = self.fill_value
            allow_fill = False
        else:
            allow_fill = True

        new_values = algos.take_nd(
            values, indexer, axis=axis, allow_fill=allow_fill, fill_value=fill_value
        )

        # Called from three places in managers, all of which satisfy
        #  this assertion
        assert not (axis == 0 and new_mgr_locs is None)
        if new_mgr_locs is None:
            new_mgr_locs = self._mgr_locs

        if not is_dtype_equal(new_values.dtype, self.dtype):
            return self.make_block(new_values, new_mgr_locs)
        else:
            return self.make_block_same_class(new_values, new_mgr_locs)

    def diff(self, n: int, axis: int = 1) -> List[Block]:
        """ return block for the diff of the values """
        new_values = algos.diff(self.values, n, axis=axis, stacklevel=7)
        return [self.make_block(values=new_values)]

    def shift(self, periods: int, axis: int = 0, fill_value: Any = None) -> List[Block]:
        """ shift the block by periods, possibly upcast """
        # convert integer to float if necessary. need to do a lot more than
        # that, handle boolean etc also

        # error: Argument 1 to "maybe_upcast" has incompatible type "Union[ndarray,
        # ExtensionArray]"; expected "ndarray"
        new_values, fill_value = maybe_upcast(
            self.values, fill_value  # type: ignore[arg-type]
        )

        new_values = shift(new_values, periods, axis, fill_value)

        return [self.make_block(new_values)]

    def where(self, other, cond, errors="raise") -> List[Block]:
        """
        evaluate the block; return result block(s) from the result

        Parameters
        ----------
        other : a ndarray/object
        cond : np.ndarray[bool], SparseArray[bool], or BooleanArray
        errors : str, {'raise', 'ignore'}, default 'raise'
            - ``raise`` : allow exceptions to be raised
            - ``ignore`` : suppress exceptions. On error return original object

        Returns
        -------
        List[Block]
        """
        assert cond.ndim == self.ndim
        assert not isinstance(other, (ABCIndex, ABCSeries, ABCDataFrame))

        assert errors in ["raise", "ignore"]
        transpose = self.ndim == 2

        values = self.values
        orig_other = other
        if transpose:
            values = values.T

        icond, noop = validate_putmask(values, ~cond)

        if is_valid_na_for_dtype(other, self.dtype) and self.dtype != _dtype_obj:
            other = self.fill_value

        if noop:
            # TODO: avoid the downcasting at the end in this case?
            # GH-39595: Always return a copy
            result = values.copy()
        else:
            # see if we can operate on the entire block, or need item-by-item
            # or if we are a single block (ndim == 1)
            if not self._can_hold_element(other):
                # we cannot coerce, return a compat dtype
                # we are explicitly ignoring errors
                block = self.coerce_to_target_dtype(other)
                blocks = block.where(orig_other, cond, errors=errors)
                return self._maybe_downcast(blocks, "infer")

            # error: Argument 1 to "setitem_datetimelike_compat" has incompatible type
            # "Union[ndarray, ExtensionArray]"; expected "ndarray"
            # error: Argument 2 to "setitem_datetimelike_compat" has incompatible type
            # "number[Any]"; expected "int"
            alt = setitem_datetimelike_compat(
                values, icond.sum(), other  # type: ignore[arg-type]
            )
            if alt is not other:
                result = values.copy()
                np.putmask(result, icond, alt)
            else:
                # By the time we get here, we should have all Series/Index
                #  args extracted to ndarray
                result = expressions.where(~icond, values, other)

        if self._can_hold_na or self.ndim == 1:

            if transpose:
                result = result.T

            return [self.make_block(result)]

        # might need to separate out blocks
        cond = ~icond
        axis = cond.ndim - 1
        cond = cond.swapaxes(axis, 0)
        mask = cond.all(axis=1)

        result_blocks: List[Block] = []
        for m in [mask, ~mask]:
            if m.any():
                result = cast(np.ndarray, result)  # EABlock overrides where
                taken = result.take(m.nonzero()[0], axis=axis)
                r = maybe_downcast_numeric(taken, self.dtype)
                nb = self.make_block(r.T, placement=self._mgr_locs[m])
                result_blocks.append(nb)

        return result_blocks

    def _unstack(self, unstacker, fill_value, new_placement):
        """
        Return a list of unstacked blocks of self

        Parameters
        ----------
        unstacker : reshape._Unstacker
        fill_value : int
            Only used in ExtensionBlock._unstack

        Returns
        -------
        blocks : list of Block
            New blocks of unstacked values.
        mask : array_like of bool
            The mask of columns of `blocks` we should keep.
        """
        new_values, mask = unstacker.get_new_values(
            self.values.T, fill_value=fill_value
        )

        mask = mask.any(0)
        # TODO: in all tests we have mask.all(); can we rely on that?

        new_values = new_values.T[mask]
        new_placement = new_placement[mask]

        blocks = [new_block(new_values, placement=new_placement, ndim=2)]
        return blocks, mask

    @final
    def quantile(
        self, qs: Float64Index, interpolation="linear", axis: int = 0
    ) -> Block:
        """
        compute the quantiles of the

        Parameters
        ----------
        qs : Float64Index
            List of the quantiles to be computed.
        interpolation : str, default 'linear'
            Type of interpolation.
        axis : int, default 0
            Axis to compute.

        Returns
        -------
        Block
        """
        # We should always have ndim == 2 because Series dispatches to DataFrame
        assert self.ndim == 2
        assert axis == 1  # only ever called this way
        assert is_list_like(qs)  # caller is responsible for this

        result = quantile_compat(self.values, np.asarray(qs._values), interpolation)

        return new_block(result, placement=self._mgr_locs, ndim=2)


class ExtensionBlock(Block):
    """
    Block for holding extension types.

    Notes
    -----
    This holds all 3rd-party extension array types. It's also the immediate
    parent class for our internal extension types' blocks, CategoricalBlock.

    ExtensionArrays are limited to 1-D.
    """

    _can_consolidate = False
    _validate_ndim = False
    is_extension = True

    values: ExtensionArray

    @cache_readonly
    def shape(self) -> Shape:
        # TODO(EA2D): override unnecessary with 2D EAs
        if self.ndim == 1:
            return (len(self.values),)
        return len(self._mgr_locs), len(self.values)

    def iget(self, col):

        if self.ndim == 2 and isinstance(col, tuple):
            # TODO(EA2D): unnecessary with 2D EAs
            col, loc = col
            if not com.is_null_slice(col) and col != 0:
                raise IndexError(f"{self} only contains one item")
            elif isinstance(col, slice):
                if col != slice(None):
                    raise NotImplementedError(col)
                # error: Invalid index type "List[Any]" for "ExtensionArray"; expected
                # type "Union[int, slice, ndarray]"
                return self.values[[loc]]  # type: ignore[index]
            return self.values[loc]
        else:
            if col != 0:
                raise IndexError(f"{self} only contains one item")
            return self.values

    def set_inplace(self, locs, values):
        # NB: This is a misnomer, is supposed to be inplace but is not,
        #  see GH#33457
        assert locs.tolist() == [0]
        self.values = values
        try:
            # TODO(GH33457) this can be removed
            self._cache.clear()
        except AttributeError:
            # _cache not yet initialized
            pass

    def putmask(self, mask, new) -> List[Block]:
        """
        See Block.putmask.__doc__
        """
        mask = extract_bool_array(mask)

        new_values = self.values

        if isinstance(new, (np.ndarray, ExtensionArray)) and len(new) == len(mask):
            new = new[mask]

        if mask.ndim == new_values.ndim + 1:
            # TODO(EA2D): unnecessary with 2D EAs
            mask = mask.reshape(new_values.shape)

        new_values[mask] = new
        return [self.make_block(values=new_values)]

    @property
    def is_view(self) -> bool:
        """Extension arrays are never treated as views."""
        return False

    @cache_readonly
    def is_numeric(self):
        return self.values.dtype._is_numeric

    def setitem(self, indexer, value):
        """
        Attempt self.values[indexer] = value, possibly creating a new array.

        This differs from Block.setitem by not allowing setitem to change
        the dtype of the Block.

        Parameters
        ----------
        indexer : tuple, list-like, array-like, slice
            The subset of self.values to set
        value : object
            The value being set

        Returns
        -------
        Block

        Notes
        -----
        `indexer` is a direct slice/positional indexer. `value` must
        be a compatible shape.
        """
        if not self._can_hold_element(value):
            # This is only relevant for DatetimeTZBlock, ObjectValuesExtensionBlock,
            #  which has a non-trivial `_can_hold_element`.
            # https://github.com/pandas-dev/pandas/issues/24020
            # Need a dedicated setitem until GH#24020 (type promotion in setitem
            #  for extension arrays) is designed and implemented.
            return self.astype(object).setitem(indexer, value)

        if isinstance(indexer, tuple):
            # TODO(EA2D): not needed with 2D EAs
            # we are always 1-D
            indexer = indexer[0]

        check_setitem_lengths(indexer, value, self.values)
        self.values[indexer] = value
        return self

    def get_values(self, dtype: Optional[DtypeObj] = None) -> np.ndarray:
        # ExtensionArrays must be iterable, so this works.
        # TODO(EA2D): reshape not needed with 2D EAs
        return np.asarray(self.values).reshape(self.shape)

    @cache_readonly
    def array_values(self) -> ExtensionArray:
        return self.values

    def take_nd(
        self,
        indexer,
        axis: int = 0,
        new_mgr_locs: Optional[BlockPlacement] = None,
        fill_value=lib.no_default,
    ) -> Block:
        """
        Take values according to indexer and return them as a block.
        """
        if fill_value is lib.no_default:
            fill_value = None

        # TODO(EA2D): special case not needed with 2D EAs
        # axis doesn't matter; we are really a single-dim object
        # but are passed the axis depending on the calling routing
        # if its REALLY axis 0, then this will be a reindex and not a take
        new_values = self.values.take(indexer, fill_value=fill_value, allow_fill=True)

        # Called from three places in managers, all of which satisfy
        #  this assertion
        assert not (self.ndim == 1 and new_mgr_locs is None)
        if new_mgr_locs is None:
            new_mgr_locs = self._mgr_locs

        return self.make_block_same_class(new_values, new_mgr_locs)

    def _slice(self, slicer):
        """
        Return a slice of my values.

        Parameters
        ----------
        slicer : slice, ndarray[int], or a tuple of these
            Valid (non-reducing) indexer for self.values.

        Returns
        -------
        np.ndarray or ExtensionArray
        """
        # return same dims as we currently have
        if not isinstance(slicer, tuple) and self.ndim == 2:
            # reached via getitem_block via _slice_take_blocks_ax0
            # TODO(EA2D): won't be necessary with 2D EAs
            slicer = (slicer, slice(None))

        if isinstance(slicer, tuple) and len(slicer) == 2:
            first = slicer[0]
            if not isinstance(first, slice):
                raise AssertionError(
                    "invalid slicing for a 1-ndim ExtensionArray", first
                )
            # GH#32959 only full-slicers along fake-dim0 are valid
            # TODO(EA2D): won't be necessary with 2D EAs
            new_locs = self._mgr_locs[first]
            if len(new_locs):
                # effectively slice(None)
                slicer = slicer[1]
            else:
                raise AssertionError(
                    "invalid slicing for a 1-ndim ExtensionArray", slicer
                )

        return self.values[slicer]

    def fillna(
        self, value, limit=None, inplace: bool = False, downcast=None
    ) -> List[Block]:
        values = self.values.fillna(value=value, limit=limit)
        return [self.make_block_same_class(values=values)]

    def interpolate(
        self, method="pad", axis=0, inplace=False, limit=None, fill_value=None, **kwargs
    ):
        new_values = self.values.fillna(value=fill_value, method=method, limit=limit)
        return self.make_block_same_class(new_values)

    def diff(self, n: int, axis: int = 1) -> List[Block]:
        if axis == 0 and n != 0:
            # n==0 case will be a no-op so let is fall through
            # Since we only have one column, the result will be all-NA.
            #  Create this result by shifting along axis=0 past the length of
            #  our values.
            return super().diff(len(self.values), axis=0)
        if axis == 1:
            # TODO(EA2D): unnecessary with 2D EAs
            # we are by definition 1D.
            axis = 0
        return super().diff(n, axis)

    def shift(self, periods: int, axis: int = 0, fill_value: Any = None) -> List[Block]:
        """
        Shift the block by `periods`.

        Dispatches to underlying ExtensionArray and re-boxes in an
        ExtensionBlock.
        """
        new_values = self.values.shift(periods=periods, fill_value=fill_value)
        return [self.make_block_same_class(new_values)]

    def where(self, other, cond, errors="raise") -> List[Block]:

        cond = extract_bool_array(cond)
        assert not isinstance(other, (ABCIndex, ABCSeries, ABCDataFrame))

        if isinstance(other, np.ndarray) and other.ndim == 2:
            # TODO(EA2D): unnecessary with 2D EAs
            assert other.shape[1] == 1
            other = other[:, 0]

        if isinstance(cond, np.ndarray) and cond.ndim == 2:
            # TODO(EA2D): unnecessary with 2D EAs
            assert cond.shape[1] == 1
            cond = cond[:, 0]

        if lib.is_scalar(other) and isna(other):
            # The default `other` for Series / Frame is np.nan
            # we want to replace that with the correct NA value
            # for the type
            other = self.dtype.na_value

        if is_sparse(self.values):
            # TODO(SparseArray.__setitem__): remove this if condition
            # We need to re-infer the type of the data after doing the
            # where, for cases where the subtypes don't match
            dtype = None
        else:
            dtype = self.dtype

        result = self.values.copy()
        icond = ~cond
        if lib.is_scalar(other):
            set_other = other
        else:
            set_other = other[icond]
        try:
            result[icond] = set_other
        except (NotImplementedError, TypeError):
            # NotImplementedError for class not implementing `__setitem__`
            # TypeError for SparseArray, which implements just to raise
            # a TypeError
            result = type(self.values)._from_sequence(
                np.where(cond, self.values, other), dtype=dtype
            )

        return [self.make_block_same_class(result)]

    def _unstack(self, unstacker, fill_value, new_placement):
        # ExtensionArray-safe unstack.
        # We override ObjectBlock._unstack, which unstacks directly on the
        # values of the array. For EA-backed blocks, this would require
        # converting to a 2-D ndarray of objects.
        # Instead, we unstack an ndarray of integer positions, followed by
        # a `take` on the actual values.
        n_rows = self.shape[-1]
        dummy_arr = np.arange(n_rows)

        new_values, mask = unstacker.get_new_values(dummy_arr, fill_value=-1)
        mask = mask.any(0)
        # TODO: in all tests we have mask.all(); can we rely on that?

        blocks = [
            # TODO: could cast to object depending on fill_value?
            self.make_block_same_class(
                self.values.take(indices, allow_fill=True, fill_value=fill_value),
                BlockPlacement(place),
            )
            for indices, place in zip(new_values.T, new_placement)
        ]
        return blocks, mask


<<<<<<< HEAD
class ObjectValuesExtensionBlock(ExtensionBlock):
=======
class HybridMixin:
    """
    Mixin for Blocks backed (maybe indirectly) by ExtensionArrays.
    """

    array_values: Callable

    def _can_hold_element(self, element: Any) -> bool:
        values = self.array_values

        try:
            # error: "Callable[..., Any]" has no attribute "_validate_setitem_value"
            values._validate_setitem_value(element)  # type: ignore[attr-defined]
            return True
        except (ValueError, TypeError):
            return False


class ObjectValuesExtensionBlock(HybridMixin, ExtensionBlock):
>>>>>>> 3c3589b6
    """
    Block providing backwards-compatibility for `.values`.

    Used by PeriodArray and IntervalArray to ensure that
    Series[T].values is an ndarray of objects.
    """

    pass


class NumericBlock(Block):
    __slots__ = ()
    is_numeric = True

<<<<<<< HEAD
=======
    def _can_hold_element(self, element: Any) -> bool:
        element = extract_array(element, extract_numpy=True)
        if isinstance(element, (IntegerArray, FloatingArray)):
            if element._mask.any():
                return False
        return can_hold_element(self.dtype, element)

>>>>>>> 3c3589b6

class NDArrayBackedExtensionBlock(Block):
    """
    Block backed by an NDArrayBackedExtensionArray
    """

    def array_values(self) -> NDArrayBackedExtensionArray:
        return ensure_wrapped_if_datetimelike(self.values)

    def internal_values(self):
        # Override to return DatetimeArray and TimedeltaArray
        return self.array_values

    def get_values(self, dtype: Optional[DtypeObj] = None) -> np.ndarray:
        """
        return object dtype as boxed values, such as Timestamps/Timedelta
        """
        values = self.array_values
        if is_object_dtype(dtype):
            # DTA/TDA constructor and astype can handle 2D
            # error: "Callable[..., Any]" has no attribute "astype"
            values = values.astype(object)  # type: ignore[attr-defined]
        # TODO(EA2D): reshape not needed with 2D EAs
        return np.asarray(values).reshape(self.shape)

    def iget(self, key):
        # GH#31649 we need to wrap scalars in Timestamp/Timedelta
        # TODO(EA2D): this can be removed if we ever have 2D EA
        # error: "Callable[..., Any]" has no attribute "reshape"
        return self.array_values.reshape(self.shape)[key]  # type: ignore[attr-defined]

    def putmask(self, mask, new) -> List[Block]:
        mask = extract_bool_array(mask)

        if not self._can_hold_element(new):
            return self.astype(object).putmask(mask, new)

        # TODO(EA2D): reshape unnecessary with 2D EAs
<<<<<<< HEAD
        arr = self.array_values().reshape(self.shape)
=======
        # error: "Callable[..., Any]" has no attribute "reshape"
        arr = self.array_values.reshape(self.shape)  # type: ignore[attr-defined]
        arr = cast("NDArrayBackedExtensionArray", arr)
>>>>>>> 3c3589b6
        arr.T.putmask(mask, new)
        return [self]

    def where(self, other, cond, errors="raise") -> List[Block]:
        # TODO(EA2D): reshape unnecessary with 2D EAs
        # error: "Callable[..., Any]" has no attribute "reshape"
        arr = self.array_values.reshape(self.shape)  # type: ignore[attr-defined]

        cond = extract_bool_array(cond)

        try:
            res_values = arr.T.where(cond, other).T
        except (ValueError, TypeError):
            return super().where(other, cond, errors=errors)

        # TODO(EA2D): reshape not needed with 2D EAs
        res_values = res_values.reshape(self.values.shape)
        coerced = maybe_coerce_values(res_values)
        nb = self.make_block_same_class(coerced)
        return [nb]

    def diff(self, n: int, axis: int = 0) -> List[Block]:
        """
        1st discrete difference.

        Parameters
        ----------
        n : int
            Number of periods to diff.
        axis : int, default 0
            Axis to diff upon.

        Returns
        -------
        A list with a new TimeDeltaBlock.

        Notes
        -----
        The arguments here are mimicking shift so they are called correctly
        by apply.
        """
        # TODO(EA2D): reshape not necessary with 2D EAs
        # error: "Callable[..., Any]" has no attribute "reshape"
        values = self.array_values.reshape(self.shape)  # type: ignore[attr-defined]

        new_values = values - values.shift(n, axis=axis)
        coerced = maybe_coerce_values(new_values)
        return [self.make_block(coerced)]

    def shift(self, periods: int, axis: int = 0, fill_value: Any = None) -> List[Block]:
        # TODO(EA2D) this is unnecessary if these blocks are backed by 2D EA
        # error: "Callable[..., Any]" has no attribute "reshape"
        values = self.array_values.reshape(self.shape)  # type: ignore[attr-defined]
        new_values = values.shift(periods, fill_value=fill_value, axis=axis)
        coerced = maybe_coerce_values(new_values)
        return [self.make_block_same_class(coerced)]

    def fillna(
        self, value, limit=None, inplace: bool = False, downcast=None
    ) -> List[Block]:

        if not self._can_hold_element(value) and self.dtype.kind != "m":
            # We support filling a DatetimeTZ with a `value` whose timezone
            #  is different by coercing to object.
            # TODO: don't special-case td64
            return self.astype(object).fillna(value, limit, inplace, downcast)

<<<<<<< HEAD
        values = self.array_values()
        values = values if inplace else values.copy()
        new_values = values.fillna(value=value, limit=limit)
        coerced = maybe_coerce_values(new_values)
        return [self.make_block_same_class(values=coerced)]
=======
        values = self.array_values
        # error: "Callable[..., Any]" has no attribute "copy"
        values = values if inplace else values.copy()  # type: ignore[attr-defined]
        # error: "Callable[..., Any]" has no attribute "fillna"
        new_values = values.fillna(  # type: ignore[attr-defined]
            value=value, limit=limit
        )
        new_values = maybe_coerce_values(new_values)
        return [self.make_block_same_class(values=new_values)]
>>>>>>> 3c3589b6


class DatetimeLikeBlockMixin(NDArrayBackedExtensionBlock):
    """Mixin class for DatetimeBlock, DatetimeTZBlock, and TimedeltaBlock."""

    is_numeric = False

    @cache_readonly
    def array_values(self):
        return ensure_wrapped_if_datetimelike(self.values)


class DatetimeBlock(DatetimeLikeBlockMixin):
    __slots__ = ()

    def set_inplace(self, locs, values):
        """
        See Block.set.__doc__
        """
        values = conversion.ensure_datetime64ns(values, copy=False)

        self.values[locs] = values


class DatetimeTZBlock(ExtensionBlock, DatetimeLikeBlockMixin):
    """ implement a datetime64 block with a tz attribute """

    values: DatetimeArray

    __slots__ = ()
    is_extension = True
    is_numeric = False

    internal_values = Block.internal_values
    diff = DatetimeBlock.diff
    where = DatetimeBlock.where
    putmask = DatetimeLikeBlockMixin.putmask
    fillna = DatetimeLikeBlockMixin.fillna

    # error: Incompatible types in assignment (expression has type "Callable[[],
    # ExtensionArray]", base class "NDArrayBackedExtensionBlock" defined the
    # type as "Callable[[], Union[TimedeltaArray, DatetimeArray]]")
    array_values = ExtensionBlock.array_values  # type: ignore[assignment]

    @property
    def is_view(self) -> bool:
        """ return a boolean if I am possibly a view """
        # check the ndarray values of the DatetimeIndex values
        return self.values._data.base is not None


class TimeDeltaBlock(DatetimeLikeBlockMixin):
    __slots__ = ()


class ObjectBlock(Block):
    __slots__ = ()
    is_object = True

    values: np.ndarray

    @maybe_split
    def reduce(self, func, ignore_failures: bool = False) -> List[Block]:
        """
        For object-dtype, we operate column-wise.
        """
        assert self.ndim == 2

        try:
            res = func(self.values)
        except TypeError:
            if not ignore_failures:
                raise
            return []

        assert isinstance(res, np.ndarray)
        assert res.ndim == 1
        res = res.reshape(1, -1)
        return [self.make_block_same_class(res)]

    @maybe_split
    def convert(
        self,
        copy: bool = True,
        datetime: bool = True,
        numeric: bool = True,
        timedelta: bool = True,
    ) -> List[Block]:
        """
        attempt to cast any object types to better types return a copy of
        the block (if copy = True) by definition we ARE an ObjectBlock!!!!!
        """
        res_values = soft_convert_objects(
            self.values.ravel(),
            datetime=datetime,
            numeric=numeric,
            timedelta=timedelta,
            copy=copy,
        )
        res_values = ensure_block_shape(res_values, self.ndim)
        return [self.make_block(res_values)]

<<<<<<< HEAD
    def _maybe_downcast(self, blocks: List[Block], downcast=None) -> List[Block]:

        if downcast is not None:
            return blocks

        # split and convert the blocks
        return extend_blocks([b.convert(datetime=True, numeric=False) for b in blocks])
=======
    def _can_hold_element(self, element: Any) -> bool:
        return True
>>>>>>> 3c3589b6


class CategoricalBlock(ExtensionBlock):
    # this Block type is kept for backwards-compatibility
    __slots__ = ()


# -----------------------------------------------------------------
# Constructor Helpers


def maybe_coerce_values(values) -> ArrayLike:
    """
    Input validation for values passed to __init__. Ensure that
    any datetime64/timedelta64 dtypes are in nanoseconds.  Ensure
    that we do not have string dtypes.

    Parameters
    ----------
    values : np.ndarray or ExtensionArray

    Returns
    -------
    values : np.ndarray or ExtensionArray
    """

    # Note: the only test that needs extract_array here is one where we
    #  pass PandasDtype to Series.astype, then need to extract PandasArray here.
    values = extract_array(values, extract_numpy=True)

    if isinstance(values, np.ndarray):
        values = sanitize_to_nanoseconds(values)

        if issubclass(values.dtype.type, str):
            values = np.array(values, dtype=object)

    elif isinstance(values.dtype, np.dtype):
        # i.e. not datetime64tz, extract DTA/TDA -> ndarray
        values = values._data

    return values


def get_block_type(values, dtype: Optional[Dtype] = None):
    """
    Find the appropriate Block subclass to use for the given values and dtype.

    Parameters
    ----------
    values : ndarray-like
    dtype : numpy or pandas dtype

    Returns
    -------
    cls : class, subclass of Block
    """
    # We use vtype and kind checks because they are much more performant
    #  than is_foo_dtype
    dtype = cast(np.dtype, pandas_dtype(dtype) if dtype else values.dtype)
    vtype = dtype.type
    kind = dtype.kind

    cls: Type[Block]

    if is_sparse(dtype):
        # Need this first(ish) so that Sparse[datetime] is sparse
        cls = ExtensionBlock
    elif isinstance(dtype, CategoricalDtype):
        cls = CategoricalBlock
    elif vtype is Timestamp:
        cls = DatetimeTZBlock
    elif vtype is Interval or vtype is Period:
        cls = ObjectValuesExtensionBlock
    elif isinstance(dtype, ExtensionDtype):
        # Note: need to be sure PandasArray is unwrapped before we get here
        cls = ExtensionBlock

    elif kind == "M":
        cls = DatetimeBlock
    elif kind == "m":
        cls = TimeDeltaBlock
    elif kind in ["f", "c", "i", "u", "b"]:
        cls = NumericBlock
    else:
        cls = ObjectBlock
    return cls


def new_block(values, placement, *, ndim: int, klass=None) -> Block:

    if not isinstance(placement, BlockPlacement):
        placement = BlockPlacement(placement)

    values, _ = extract_pandas_array(values, None, ndim)
    check_ndim(values, placement, ndim)

    if klass is None:
        klass = get_block_type(values, values.dtype)

    values = maybe_coerce_values(values)
    return klass(values, ndim=ndim, placement=placement)


def check_ndim(values, placement: BlockPlacement, ndim: int):
    """
    ndim inference and validation.

    Validates that values.ndim and ndim are consistent.
    Validates that len(values) and len(placement) are consistent.

    Parameters
    ----------
    values : array-like
    placement : BlockPlacement
    ndim : int

    Raises
    ------
    ValueError : the number of dimensions do not match
    """

    if values.ndim > ndim:
        # Check for both np.ndarray and ExtensionArray
        raise ValueError(
            "Wrong number of dimensions. "
            f"values.ndim > ndim [{values.ndim} > {ndim}]"
        )

    elif isinstance(values.dtype, np.dtype):
        # TODO(EA2D): special case not needed with 2D EAs
        if values.ndim != ndim:
            raise ValueError(
                "Wrong number of dimensions. "
                f"values.ndim != ndim [{values.ndim} != {ndim}]"
            )
        if len(placement) != len(values):
            raise ValueError(
                f"Wrong number of items passed {len(values)}, "
                f"placement implies {len(placement)}"
            )
    elif ndim == 2 and len(placement) != 1:
        # TODO(EA2D): special case unnecessary with 2D EAs
        raise AssertionError("block.size != values.size")


def extract_pandas_array(
    values: Union[np.ndarray, ExtensionArray], dtype: Optional[DtypeObj], ndim: int
) -> Tuple[Union[np.ndarray, ExtensionArray], Optional[DtypeObj]]:
    """
    Ensure that we don't allow PandasArray / PandasDtype in internals.
    """
    # For now, blocks should be backed by ndarrays when possible.
    if isinstance(values, ABCPandasArray):
        values = values.to_numpy()
        if ndim and ndim > 1:
            # TODO(EA2D): special case not needed with 2D EAs
            values = np.atleast_2d(values)

    if isinstance(dtype, PandasDtype):
        dtype = dtype.numpy_dtype

    return values, dtype


# -----------------------------------------------------------------


def extend_blocks(result, blocks=None) -> List[Block]:
    """ return a new extended blocks, given the result """
    if blocks is None:
        blocks = []
    if isinstance(result, list):
        for r in result:
            if isinstance(r, list):
                blocks.extend(r)
            else:
                blocks.append(r)
    else:
        assert isinstance(result, Block), type(result)
        blocks.append(result)
    return blocks


def ensure_block_shape(values: ArrayLike, ndim: int = 1) -> ArrayLike:
    """
    Reshape if possible to have values.ndim == ndim.
    """
    if values.ndim < ndim:
        if not is_extension_array_dtype(values.dtype):
            # TODO(EA2D): https://github.com/pandas-dev/pandas/issues/23023
            # block.shape is incorrect for "2D" ExtensionArrays
            # We can't, and don't need to, reshape.
            values = np.asarray(values).reshape(1, -1)
    return values


def to_native_types(
    values: ArrayLike,
    *,
    na_rep="nan",
    quoting=None,
    float_format=None,
    decimal=".",
    **kwargs,
) -> np.ndarray:
    """ convert to our native types format """
    values = ensure_wrapped_if_datetimelike(values)

    if isinstance(values, (DatetimeArray, TimedeltaArray)):
        result = values._format_native_types(na_rep=na_rep, **kwargs)
        result = result.astype(object, copy=False)
        return result

    elif isinstance(values, ExtensionArray):
        mask = isna(values)

        new_values = np.asarray(values.astype(object))
        new_values[mask] = na_rep
        return new_values

    elif values.dtype.kind == "f":
        # see GH#13418: no special formatting is desired at the
        # output (important for appropriate 'quoting' behaviour),
        # so do not pass it through the FloatArrayFormatter
        if float_format is None and decimal == ".":
            mask = isna(values)

            if not quoting:
                values = values.astype(str)
            else:
                values = np.array(values, dtype="object")

            values[mask] = na_rep
            values = values.astype(object, copy=False)
            return values

        from pandas.io.formats.format import FloatArrayFormatter

        formatter = FloatArrayFormatter(
            values,
            na_rep=na_rep,
            float_format=float_format,
            decimal=decimal,
            quoting=quoting,
            fixed_width=False,
        )
        res = formatter.get_result_as_array()
        res = res.astype(object, copy=False)
        return res

    else:

        mask = isna(values)
        itemsize = writers.word_len(na_rep)

        if values.dtype != _dtype_obj and not quoting and itemsize:
            values = values.astype(str)
            if values.dtype.itemsize / np.dtype("U1").itemsize < itemsize:
                # enlarge for the na_rep
                values = values.astype(f"<U{itemsize}")
        else:
            values = np.array(values, dtype="object")

        values[mask] = na_rep
        values = values.astype(object, copy=False)
        return values


def external_values(values: ArrayLike) -> ArrayLike:
    """
    The array that Series.values returns (public attribute).

    This has some historical constraints, and is overridden in block
    subclasses to return the correct array (e.g. period returns
    object ndarray and datetimetz a datetime64[ns] ndarray instead of
    proper extension array).
    """
    if isinstance(values, (PeriodArray, IntervalArray)):
        return values.astype(object)
    elif isinstance(values, (DatetimeArray, TimedeltaArray)):
        # NB: for datetime64tz this is different from np.asarray(values), since
        #  that returns an object-dtype ndarray of Timestamps.
        # Avoid FutureWarning in .astype in casting from dt64tz to dt64
        return values._data
    else:
        return values<|MERGE_RESOLUTION|>--- conflicted
+++ resolved
@@ -1740,29 +1740,7 @@
         return blocks, mask
 
 
-<<<<<<< HEAD
 class ObjectValuesExtensionBlock(ExtensionBlock):
-=======
-class HybridMixin:
-    """
-    Mixin for Blocks backed (maybe indirectly) by ExtensionArrays.
-    """
-
-    array_values: Callable
-
-    def _can_hold_element(self, element: Any) -> bool:
-        values = self.array_values
-
-        try:
-            # error: "Callable[..., Any]" has no attribute "_validate_setitem_value"
-            values._validate_setitem_value(element)  # type: ignore[attr-defined]
-            return True
-        except (ValueError, TypeError):
-            return False
-
-
-class ObjectValuesExtensionBlock(HybridMixin, ExtensionBlock):
->>>>>>> 3c3589b6
     """
     Block providing backwards-compatibility for `.values`.
 
@@ -1777,16 +1755,6 @@
     __slots__ = ()
     is_numeric = True
 
-<<<<<<< HEAD
-=======
-    def _can_hold_element(self, element: Any) -> bool:
-        element = extract_array(element, extract_numpy=True)
-        if isinstance(element, (IntegerArray, FloatingArray)):
-            if element._mask.any():
-                return False
-        return can_hold_element(self.dtype, element)
-
->>>>>>> 3c3589b6
 
 class NDArrayBackedExtensionBlock(Block):
     """
@@ -1825,13 +1793,9 @@
             return self.astype(object).putmask(mask, new)
 
         # TODO(EA2D): reshape unnecessary with 2D EAs
-<<<<<<< HEAD
-        arr = self.array_values().reshape(self.shape)
-=======
         # error: "Callable[..., Any]" has no attribute "reshape"
         arr = self.array_values.reshape(self.shape)  # type: ignore[attr-defined]
         arr = cast("NDArrayBackedExtensionArray", arr)
->>>>>>> 3c3589b6
         arr.T.putmask(mask, new)
         return [self]
 
@@ -1899,13 +1863,6 @@
             # TODO: don't special-case td64
             return self.astype(object).fillna(value, limit, inplace, downcast)
 
-<<<<<<< HEAD
-        values = self.array_values()
-        values = values if inplace else values.copy()
-        new_values = values.fillna(value=value, limit=limit)
-        coerced = maybe_coerce_values(new_values)
-        return [self.make_block_same_class(values=coerced)]
-=======
         values = self.array_values
         # error: "Callable[..., Any]" has no attribute "copy"
         values = values if inplace else values.copy()  # type: ignore[attr-defined]
@@ -1915,7 +1872,6 @@
         )
         new_values = maybe_coerce_values(new_values)
         return [self.make_block_same_class(values=new_values)]
->>>>>>> 3c3589b6
 
 
 class DatetimeLikeBlockMixin(NDArrayBackedExtensionBlock):
@@ -2017,19 +1973,6 @@
         )
         res_values = ensure_block_shape(res_values, self.ndim)
         return [self.make_block(res_values)]
-
-<<<<<<< HEAD
-    def _maybe_downcast(self, blocks: List[Block], downcast=None) -> List[Block]:
-
-        if downcast is not None:
-            return blocks
-
-        # split and convert the blocks
-        return extend_blocks([b.convert(datetime=True, numeric=False) for b in blocks])
-=======
-    def _can_hold_element(self, element: Any) -> bool:
-        return True
->>>>>>> 3c3589b6
 
 
 class CategoricalBlock(ExtensionBlock):
