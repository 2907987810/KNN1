from datetime import date, datetime, timedelta
import functools
import inspect
import re
from typing import Any, List
import warnings

import numpy as np

from pandas._libs import lib, tslib, tslibs
import pandas._libs.internals as libinternals
from pandas._libs.tslibs import Timedelta, conversion, is_null_datetimelike
from pandas.util._validators import validate_bool_kwarg

from pandas.core.dtypes.cast import (
    astype_nansafe,
    find_common_type,
    infer_dtype_from,
    infer_dtype_from_scalar,
    maybe_convert_objects,
    maybe_downcast_to_dtype,
    maybe_infer_dtype_type,
    maybe_promote,
    maybe_upcast,
    soft_convert_objects,
)
from pandas.core.dtypes.common import (
    _NS_DTYPE,
    _TD_DTYPE,
    ensure_platform_int,
    is_bool_dtype,
    is_categorical,
    is_categorical_dtype,
    is_datetime64_dtype,
    is_datetime64tz_dtype,
    is_dtype_equal,
    is_extension_array_dtype,
    is_extension_type,
    is_float_dtype,
    is_integer,
    is_integer_dtype,
    is_interval_dtype,
    is_list_like,
    is_numeric_v_string_like,
    is_object_dtype,
    is_period_dtype,
    is_re,
    is_re_compilable,
    is_sparse,
    is_timedelta64_dtype,
    pandas_dtype,
)
import pandas.core.dtypes.concat as _concat
from pandas.core.dtypes.dtypes import CategoricalDtype, ExtensionDtype
from pandas.core.dtypes.generic import (
    ABCDataFrame,
    ABCDatetimeIndex,
    ABCExtensionArray,
    ABCIndexClass,
    ABCPandasArray,
    ABCSeries,
)
from pandas.core.dtypes.missing import _isna_compat, array_equivalent, isna, notna

import pandas.core.algorithms as algos
from pandas.core.arrays import (
    Categorical,
    DatetimeArray,
    ExtensionArray,
    PandasDtype,
    TimedeltaArray,
)
from pandas.core.base import PandasObject
import pandas.core.common as com
from pandas.core.indexers import (
    check_setitem_lengths, is_empty_indexer, is_scalar_indexer)
from pandas.core.internals.arrays import extract_array
import pandas.core.missing as missing
from pandas.core.nanops import nanpercentile

from pandas.io.formats.printing import pprint_thing


class Block(PandasObject):
    """
    Canonical n-dimensional unit of homogeneous dtype contained in a pandas
    data structure

    Index-ignorant; let the container take care of that
    """

    __slots__ = ["_mgr_locs", "values", "ndim"]
    is_numeric = False
    is_float = False
    is_integer = False
    is_complex = False
    is_datetime = False
    is_datetimetz = False
    is_timedelta = False
    is_bool = False
    is_object = False
    is_categorical = False
    is_extension = False
    _can_hold_na = False
    _can_consolidate = True
    _verify_integrity = True
    _validate_ndim = True
    _ftype = "dense"
    _concatenator = staticmethod(np.concatenate)

    def __init__(self, values, placement, ndim=None):
        self.ndim = self._check_ndim(values, ndim)
        self.mgr_locs = placement
        self.values = values

        if self._validate_ndim and self.ndim and len(self.mgr_locs) != len(self.values):
            raise ValueError(
                "Wrong number of items passed {val}, placement implies "
                "{mgr}".format(val=len(self.values), mgr=len(self.mgr_locs))
            )

    def _check_ndim(self, values, ndim):
        """
        ndim inference and validation.

        Infers ndim from 'values' if not provided to __init__.
        Validates that values.ndim and ndim are consistent if and only if
        the class variable '_validate_ndim' is True.

        Parameters
        ----------
        values : array-like
        ndim : int or None

        Returns
        -------
        ndim : int

        Raises
        ------
        ValueError : the number of dimensions do not match
        """
        if ndim is None:
            ndim = values.ndim

        if self._validate_ndim and values.ndim != ndim:
            msg = "Wrong number of dimensions. values.ndim != ndim " "[{} != {}]"
            raise ValueError(msg.format(values.ndim, ndim))

        return ndim

    @property
    def _holder(self):
        """The array-like that can hold the underlying values.

        None for 'Block', overridden by subclasses that don't
        use an ndarray.
        """
        return None

    @property
    def _consolidate_key(self):
        return (self._can_consolidate, self.dtype.name)

    @property
    def _is_single_block(self):
        return self.ndim == 1

    @property
    def is_view(self):
        """ return a boolean if I am possibly a view """
        return self.values.base is not None

    @property
    def is_datelike(self):
        """ return True if I am a non-datelike """
        return self.is_datetime or self.is_timedelta

    def is_categorical_astype(self, dtype):
        """
        validate that we have a astypeable to categorical,
        returns a boolean if we are a categorical
        """
        if dtype is Categorical or dtype is CategoricalDtype:
            # this is a pd.Categorical, but is not
            # a valid type for astypeing
            raise TypeError("invalid type {0} for astype".format(dtype))

        elif is_categorical_dtype(dtype):
            return True

        return False

    def external_values(self, dtype=None):
        """ return an outside world format, currently just the ndarray """
        return self.values

    def internal_values(self, dtype=None):
        """ return an internal format, currently just the ndarray
        this should be the pure internal API format
        """
        return self.values

    def formatting_values(self):
        """Return the internal values used by the DataFrame/SeriesFormatter"""
        return self.internal_values()

    def get_values(self, dtype=None):
        """
        return an internal format, currently just the ndarray
        this is often overridden to handle to_dense like operations
        """
        if is_object_dtype(dtype):
            return self.values.astype(object)
        return self.values

    def get_block_values(self, dtype=None):
        """
        This is used in the JSON C code
        """
        return self.get_values(dtype=dtype)

    def to_dense(self):
        return self.values.view()

    @property
    def fill_value(self):
        return np.nan

    @property
    def mgr_locs(self):
        return self._mgr_locs

    @mgr_locs.setter
    def mgr_locs(self, new_mgr_locs):
        if not isinstance(new_mgr_locs, libinternals.BlockPlacement):
            new_mgr_locs = libinternals.BlockPlacement(new_mgr_locs)

        self._mgr_locs = new_mgr_locs

    @property
    def array_dtype(self):
        """ the dtype to return if I want to construct this block as an
        array
        """
        return self.dtype

    def make_block(self, values, placement=None):
        """
        Create a new block, with type inference propagate any values that are
        not specified
        """
        if placement is None:
            placement = self.mgr_locs

        return make_block(values, placement=placement, ndim=self.ndim)

    def make_block_same_class(self, values, placement=None, ndim=None, dtype=None):
        """ Wrap given values in a block of same type as self. """
        if dtype is not None:
            # issue 19431 fastparquet is passing this
            warnings.warn(
                "dtype argument is deprecated, will be removed " "in a future release.",
                FutureWarning,
            )
        if placement is None:
            placement = self.mgr_locs
        return make_block(
            values, placement=placement, ndim=ndim, klass=self.__class__, dtype=dtype
        )

    def __repr__(self):
        # don't want to print out all of the items here
        name = pprint_thing(self.__class__.__name__)
        if self._is_single_block:

            result = "{name}: {len} dtype: {dtype}".format(
                name=name, len=len(self), dtype=self.dtype
            )

        else:

            shape = " x ".join(pprint_thing(s) for s in self.shape)
            result = "{name}: {index}, {shape}, dtype: {dtype}".format(
                name=name,
                index=pprint_thing(self.mgr_locs.indexer),
                shape=shape,
                dtype=self.dtype,
            )

        return result

    def __len__(self):
        return len(self.values)

    def __getstate__(self):
        return self.mgr_locs.indexer, self.values

    def __setstate__(self, state):
        self.mgr_locs = libinternals.BlockPlacement(state[0])
        self.values = state[1]
        self.ndim = self.values.ndim

    def _slice(self, slicer):
        """ return a slice of my values """
        return self.values[slicer]

    def getitem_block(self, slicer, new_mgr_locs=None):
        """
        Perform __getitem__-like, return result as block.

        As of now, only supports slices that preserve dimensionality.
        """
        if new_mgr_locs is None:
            if isinstance(slicer, tuple):
                axis0_slicer = slicer[0]
            else:
                axis0_slicer = slicer
            new_mgr_locs = self.mgr_locs[axis0_slicer]

        new_values = self._slice(slicer)

        if self._validate_ndim and new_values.ndim != self.ndim:
            raise ValueError("Only same dim slicing is allowed")

        return self.make_block_same_class(new_values, new_mgr_locs)

    @property
    def shape(self):
        return self.values.shape

    @property
    def dtype(self):
        return self.values.dtype

    @property
    def ftype(self):
        if getattr(self.values, "_pandas_ftype", False):
            dtype = self.dtype.subtype
        else:
            dtype = self.dtype
        return "{dtype}:{ftype}".format(dtype=dtype, ftype=self._ftype)

    def merge(self, other):
        return _merge_blocks([self, other])

    def concat_same_type(self, to_concat, placement=None):
        """
        Concatenate list of single blocks of the same type.
        """
        values = self._concatenator(
            [blk.values for blk in to_concat], axis=self.ndim - 1
        )
        return self.make_block_same_class(
            values, placement=placement or slice(0, len(values), 1)
        )

    def iget(self, i):
        return self.values[i]

    def set(self, locs, values):
        """
        Modify Block in-place with new item value

        Returns
        -------
        None
        """
        self.values[locs] = values

    def delete(self, loc):
        """
        Delete given loc(-s) from block in-place.
        """
        self.values = np.delete(self.values, loc, 0)
        self.mgr_locs = self.mgr_locs.delete(loc)

    def apply(self, func, **kwargs):
        """ apply the function to my values; return a block if we are not
        one
        """
        with np.errstate(all="ignore"):
            result = func(self.values, **kwargs)
        if not isinstance(result, Block):
            result = self.make_block(values=_block_shape(result, ndim=self.ndim))

        return result

    def fillna(self, value, limit=None, inplace=False, downcast=None):
        """ fillna on the block with the value. If we fail, then convert to
        ObjectBlock and try again
        """
        inplace = validate_bool_kwarg(inplace, "inplace")

        mask = isna(self.values)
        if limit is not None:
            if not is_integer(limit):
                raise ValueError("Limit must be an integer")
            if limit < 1:
                raise ValueError("Limit must be greater than 0")
            if self.ndim > 2:
                raise NotImplementedError(
                    "number of dimensions for 'fillna' " "is currently limited to 2"
                )
            mask[mask.cumsum(self.ndim - 1) > limit] = False

        if not self._can_hold_na:
            if inplace:
                return self
            else:
                return self.copy()

        # fillna, but if we cannot coerce, then try again as an ObjectBlock
        try:
            # Note: we only call try_coerce_args to let it raise
            self._try_coerce_args(value)

            blocks = self.putmask(mask, value, inplace=inplace)
            blocks = [
                b.make_block(values=self._try_coerce_result(b.values)) for b in blocks
            ]
            return self._maybe_downcast(blocks, downcast)
        except (TypeError, ValueError):

            # we can't process the value, but nothing to do
            if not mask.any():
                return self if inplace else self.copy()

            # operate column-by-column
            def f(m, v, i):
                block = self.coerce_to_target_dtype(value)

                # slice out our block
                if i is not None:
                    block = block.getitem_block(slice(i, i + 1))
                return block.fillna(value, limit=limit, inplace=inplace, downcast=None)

            return self.split_and_operate(mask, f, inplace)

    def split_and_operate(self, mask, f, inplace):
        """
        split the block per-column, and apply the callable f
        per-column, return a new block for each. Handle
        masking which will not change a block unless needed.

        Parameters
        ----------
        mask : 2-d boolean mask
        f : callable accepting (1d-mask, 1d values, indexer)
        inplace : boolean

        Returns
        -------
        list of blocks
        """

        if mask is None:
            mask = np.ones(self.shape, dtype=bool)
        new_values = self.values

        def make_a_block(nv, ref_loc):
            if isinstance(nv, list):
                assert len(nv) == 1, nv
                assert isinstance(nv[0], Block)
                block = nv[0]
            else:
                # Put back the dimension that was taken from it and make
                # a block out of the result.
                nv = _block_shape(nv, ndim=self.ndim)
                block = self.make_block(values=nv, placement=ref_loc)
            return block

        # ndim == 1
        if self.ndim == 1:
            if mask.any():
                nv = f(mask, new_values, None)
            else:
                nv = new_values if inplace else new_values.copy()
            block = make_a_block(nv, self.mgr_locs)
            return [block]

        # ndim > 1
        new_blocks = []
        for i, ref_loc in enumerate(self.mgr_locs):
            m = mask[i]
            v = new_values[i]

            # need a new block
            if m.any():
                nv = f(m, v, i)
            else:
                nv = v if inplace else v.copy()

            block = make_a_block(nv, [ref_loc])
            new_blocks.append(block)

        return new_blocks

    def _maybe_downcast(self, blocks, downcast=None):

        # no need to downcast our float
        # unless indicated
        if downcast is None and self.is_float:
            return blocks
        elif downcast is None and (self.is_timedelta or self.is_datetime):
            return blocks

        if not isinstance(blocks, list):
            blocks = [blocks]
        return _extend_blocks([b.downcast(downcast) for b in blocks])

    def downcast(self, dtypes=None):
        """ try to downcast each item to the dict of dtypes if present """

        # turn it off completely
        if dtypes is False:
            return self

        values = self.values

        # single block handling
        if self._is_single_block:

            # try to cast all non-floats here
            if dtypes is None:
                dtypes = "infer"

            nv = maybe_downcast_to_dtype(values, dtypes)
            return self.make_block(nv)

        # ndim > 1
        if dtypes is None:
            return self

        if not (dtypes == "infer" or isinstance(dtypes, dict)):
            raise ValueError(
                "downcast must have a dictionary or 'infer' as " "its argument"
            )

        # operate column-by-column
        # this is expensive as it splits the blocks items-by-item
        def f(m, v, i):

            if dtypes == "infer":
                dtype = "infer"
            else:
                raise AssertionError("dtypes as dict is not supported yet")

            if dtype is not None:
                v = maybe_downcast_to_dtype(v, dtype)
            return v

        return self.split_and_operate(None, f, False)

    def astype(self, dtype, copy=False, errors="raise", values=None, **kwargs):
        return self._astype(dtype, copy=copy, errors=errors, values=values, **kwargs)

    def _astype(self, dtype, copy=False, errors="raise", values=None, **kwargs):
        """Coerce to the new type

        Parameters
        ----------
        dtype : str, dtype convertible
        copy : boolean, default False
            copy if indicated
        errors : str, {'raise', 'ignore'}, default 'ignore'
            - ``raise`` : allow exceptions to be raised
            - ``ignore`` : suppress exceptions. On error return original object

        Returns
        -------
        Block
        """
        errors_legal_values = ("raise", "ignore")

        if errors not in errors_legal_values:
            invalid_arg = (
                "Expected value of kwarg 'errors' to be one of {}. "
                "Supplied value is '{}'".format(list(errors_legal_values), errors)
            )
            raise ValueError(invalid_arg)

        if inspect.isclass(dtype) and issubclass(dtype, ExtensionDtype):
            msg = (
                "Expected an instance of {}, but got the class instead. "
                "Try instantiating 'dtype'.".format(dtype.__name__)
            )
            raise TypeError(msg)

        # may need to convert to categorical
        if self.is_categorical_astype(dtype):

            # deprecated 17636
            for deprecated_arg in ("categories", "ordered"):
                if deprecated_arg in kwargs:
                    raise ValueError(
                        "Got an unexpected argument: {}".format(deprecated_arg)
                    )

            categories = kwargs.get("categories", None)
            ordered = kwargs.get("ordered", None)
            if com._any_not_none(categories, ordered):
                dtype = CategoricalDtype(categories, ordered)

            if is_categorical_dtype(self.values):
                # GH 10696/18593: update an existing categorical efficiently
                return self.make_block(self.values.astype(dtype, copy=copy))

            return self.make_block(Categorical(self.values, dtype=dtype))

        dtype = pandas_dtype(dtype)

        # astype processing
        if is_dtype_equal(self.dtype, dtype):
            if copy:
                return self.copy()
            return self

        try:
            # force the copy here
            if values is None:

                if self.is_extension:
                    values = self.values.astype(dtype)
                else:
                    if issubclass(dtype.type, str):

                        # use native type formatting for datetime/tz/timedelta
                        if self.is_datelike:
                            values = self.to_native_types()

                        # astype formatting
                        else:
                            values = self.get_values()

                    else:
                        values = self.get_values(dtype=dtype)

                    # _astype_nansafe works fine with 1-d only
                    vals1d = values.ravel()
                    values = astype_nansafe(vals1d, dtype, copy=True, **kwargs)

                # TODO(extension)
                # should we make this attribute?
                if isinstance(values, np.ndarray):
                    values = values.reshape(self.shape)

        except Exception:  # noqa: E722
            if errors == "raise":
                raise
            newb = self.copy() if copy else self
        else:
            newb = make_block(values, placement=self.mgr_locs, ndim=self.ndim)

        if newb.is_numeric and self.is_numeric:
            if newb.shape != self.shape:
                raise TypeError(
                    "cannot set astype for copy = [{copy}] for dtype "
                    "({dtype} [{shape}]) to different shape "
                    "({newb_dtype} [{newb_shape}])".format(
                        copy=copy,
                        dtype=self.dtype.name,
                        shape=self.shape,
                        newb_dtype=newb.dtype.name,
                        newb_shape=newb.shape,
                    )
                )
        return newb

    def convert(self, copy=True, **kwargs):
        """ attempt to coerce any object types to better types return a copy
        of the block (if copy = True) by definition we are not an ObjectBlock
        here!
        """

        return self.copy() if copy else self

    def _can_hold_element(self, element):
        """ require the same dtype as ourselves """
        dtype = self.values.dtype.type
        tipo = maybe_infer_dtype_type(element)
        if tipo is not None:
            return issubclass(tipo.type, dtype)
        return isinstance(element, dtype)

    def _try_cast_result(self, result, dtype=None):
        """ try to cast the result to our original type, we may have
        roundtripped thru object in the mean-time
        """
        if dtype is None:
            dtype = self.dtype

        if self.is_integer or self.is_bool or self.is_datetime:
            pass
        elif self.is_float and result.dtype == self.dtype:
            # protect against a bool/object showing up here
            if isinstance(dtype, str) and dtype == "infer":
                return result

            # This is only reached via Block.setitem, where dtype is always
            #  either "infer", self.dtype, or values.dtype.
            assert dtype == self.dtype, (dtype, self.dtype)
            return result

        # may need to change the dtype here
        return maybe_downcast_to_dtype(result, dtype)

    def _coerce_values(self, values):
        """
        Coerce values (usually derived from self.values) for an operation.

        Parameters
        ----------
        values : ndarray or ExtensionArray

        Returns
        -------
        ndarray or ExtensionArray
        """
        return values

    def _try_coerce_args(self, other):
        """ provide coercion to our input arguments """

        if np.any(notna(other)) and not self._can_hold_element(other):
            # coercion issues
            # let higher levels handle
            raise TypeError(
                "cannot convert {} to an {}".format(
                    type(other).__name__,
                    type(self).__name__.lower().replace("Block", ""),
                )
            )

        return other

    def _try_coerce_result(self, result):
        """ reverse of try_coerce_args """
        return result

    def _try_coerce_and_cast_result(self, result, dtype=None):
        result = self._try_coerce_result(result)
        result = self._try_cast_result(result, dtype=dtype)
        return result

    def to_native_types(self, slicer=None, na_rep="nan", quoting=None, **kwargs):
        """ convert to our native types format, slicing if desired """

        values = self.get_values()

        if slicer is not None:
            values = values[:, slicer]
        mask = isna(values)

        if not self.is_object and not quoting:
            values = values.astype(str)
        else:
            values = np.array(values, dtype="object")

        values[mask] = na_rep
        return values

    # block actions ####
    def copy(self, deep=True):
        """ copy constructor """
        values = self.values
        if deep:
            values = values.copy()
        return self.make_block_same_class(values, ndim=self.ndim)

    def replace(
        self, to_replace, value, inplace=False, filter=None, regex=False, convert=True
    ):
        """replace the to_replace value with value, possible to create new
        blocks here this is just a call to putmask. regex is not used here.
        It is used in ObjectBlocks.  It is here for API compatibility.
        """

        inplace = validate_bool_kwarg(inplace, "inplace")
        original_to_replace = to_replace

        # try to replace, if we raise an error, convert to ObjectBlock and
        # retry
        values = self._coerce_values(self.values)
        try:
            to_replace = self._try_coerce_args(to_replace)
        except (TypeError, ValueError):
            # GH 22083, TypeError or ValueError occurred within error handling
            # causes infinite loop. Cast and retry only if not objectblock.
            if is_object_dtype(self):
                raise

            # try again with a compatible block
            block = self.astype(object)
            return block.replace(
                to_replace=original_to_replace,
                value=value,
                inplace=inplace,
                filter=filter,
                regex=regex,
                convert=convert,
            )

        mask = missing.mask_missing(values, to_replace)
        if filter is not None:
            filtered_out = ~self.mgr_locs.isin(filter)
            mask[filtered_out.nonzero()[0]] = False

        try:
            blocks = self.putmask(mask, value, inplace=inplace)
        except (TypeError, ValueError):
            # GH 22083, TypeError or ValueError occurred within error handling
            # causes infinite loop. Cast and retry only if not objectblock.
            if is_object_dtype(self):
                raise

            # try again with a compatible block
            block = self.astype(object)
            return block.replace(
                to_replace=original_to_replace,
                value=value,
                inplace=inplace,
                filter=filter,
                regex=regex,
                convert=convert,
            )
        if convert:
            blocks = [
                b.convert(by_item=True, numeric=False, copy=not inplace) for b in blocks
            ]
        return blocks

    def _replace_single(self, *args, **kwargs):
        """ no-op on a non-ObjectBlock """
        return self if kwargs["inplace"] else self.copy()

    def setitem(self, indexer, value):
        """Set the value inplace, returning a a maybe different typed block.

        Parameters
        ----------
        indexer : tuple, list-like, array-like, slice
            The subset of self.values to set
        value : object
            The value being set

        Returns
        -------
        Block

        Notes
        -----
        `indexer` is a direct slice/positional indexer. `value` must
        be a compatible shape.
        """
        # coerce None values, if appropriate
        if value is None:
            if self.is_numeric:
                value = np.nan

        # coerce if block dtype can store value
        values = self.values
        try:
            value = self._try_coerce_args(value)
            values = self._coerce_values(values)
            # can keep its own dtype
            if hasattr(value, "dtype") and is_dtype_equal(values.dtype, value.dtype):
                dtype = self.dtype
            else:
                dtype = "infer"

        except (TypeError, ValueError):
            # current dtype cannot store value, coerce to common dtype
            find_dtype = False

            if hasattr(value, "dtype"):
                dtype = value.dtype
                find_dtype = True

            elif lib.is_scalar(value):
                if isna(value):
                    # NaN promotion is handled in latter path
                    dtype = False
                else:
                    dtype, _ = infer_dtype_from_scalar(value, pandas_dtype=True)
                    find_dtype = True
            else:
                dtype = "infer"

            if find_dtype:
                dtype = find_common_type([values.dtype, dtype])
                if not is_dtype_equal(self.dtype, dtype):
                    b = self.astype(dtype)
                    return b.setitem(indexer, value)

        # value must be storeable at this moment
        arr_value = np.array(value)

        # cast the values to a type that can hold nan (if necessary)
        if not self._can_hold_element(value):
            dtype, _ = maybe_promote(arr_value.dtype)
            values = values.astype(dtype)

        transf = (lambda x: x.T) if self.ndim == 2 else (lambda x: x)
        values = transf(values)

        # length checking
        check_setitem_lengths(indexer, value, values)

<<<<<<< HEAD
        if is_empty_indexer(indexer, arr_value):
            # GH#8669 empty indexers
=======
        def _is_scalar_indexer(indexer):
            # return True if we are all scalar indexers

            if arr_value.ndim == 1:
                if not isinstance(indexer, tuple):
                    indexer = tuple([indexer])
                    return any(
                        isinstance(idx, np.ndarray) and len(idx) == 0 for idx in indexer
                    )
            return False

        def _is_empty_indexer(indexer):
            # return a boolean if we have an empty indexer

            if is_list_like(indexer) and not len(indexer):
                return True
            if arr_value.ndim == 1:
                if not isinstance(indexer, tuple):
                    indexer = tuple([indexer])
                return any(
                    isinstance(idx, np.ndarray) and len(idx) == 0 for idx in indexer
                )
            return False

        # empty indexers
        # 8669 (empty)
        if _is_empty_indexer(indexer):
>>>>>>> 8ea102ac
            pass

        elif is_scalar_indexer(indexer, arr_value):
            # setting a single element for each dim and with a rhs that could
            #  be e.g. a list; see GH#6043
            values[indexer] = value

        # if we are an exact match (ex-broadcasting),
        # then use the resultant dtype
        elif (
            len(arr_value.shape)
            and arr_value.shape[0] == values.shape[0]
            and np.prod(arr_value.shape) == np.prod(values.shape)
        ):
            values[indexer] = value
            try:
                values = values.astype(arr_value.dtype)
            except ValueError:
                pass

        # set
        else:
            values[indexer] = value

        # coerce and try to infer the dtypes of the result
        values = self._try_coerce_and_cast_result(values, dtype)
        block = self.make_block(transf(values))
        return block

    def putmask(self, mask, new, align=True, inplace=False, axis=0, transpose=False):
        """ putmask the data to the block; it is possible that we may create a
        new dtype of block

        return the resulting block(s)

        Parameters
        ----------
        mask  : the condition to respect
        new : a ndarray/object
        align : boolean, perform alignment on other/cond, default is True
        inplace : perform inplace modification, default is False
        axis : int
        transpose : boolean
            Set to True if self is stored with axes reversed

        Returns
        -------
        a list of new blocks, the result of the putmask
        """

        new_values = self.values if inplace else self.values.copy()

        new = getattr(new, "values", new)
        mask = getattr(mask, "values", mask)

        # if we are passed a scalar None, convert it here
        if not is_list_like(new) and isna(new) and not self.is_object:
            new = self.fill_value

        if self._can_hold_element(new):
            new = self._try_coerce_args(new)

            if transpose:
                new_values = new_values.T

            # If the default repeat behavior in np.putmask would go in the
            # wrong direction, then explicitly repeat and reshape new instead
            if getattr(new, "ndim", 0) >= 1:
                if self.ndim - 1 == new.ndim and axis == 1:
                    new = np.repeat(new, new_values.shape[-1]).reshape(self.shape)
                new = new.astype(new_values.dtype)

            # we require exact matches between the len of the
            # values we are setting (or is compat). np.putmask
            # doesn't check this and will simply truncate / pad
            # the output, but we want sane error messages
            #
            # TODO: this prob needs some better checking
            # for 2D cases
            if (
                is_list_like(new)
                and np.any(mask[mask])
                and getattr(new, "ndim", 1) == 1
            ):

                if not (
                    mask.shape[-1] == len(new)
                    or mask[mask].shape[-1] == len(new)
                    or len(new) == 1
                ):
                    raise ValueError("cannot assign mismatch " "length to masked array")

            np.putmask(new_values, mask, new)

        # maybe upcast me
        elif mask.any():
            if transpose:
                mask = mask.T
                if isinstance(new, np.ndarray):
                    new = new.T
                axis = new_values.ndim - axis - 1

            # Pseudo-broadcast
            if getattr(new, "ndim", 0) >= 1:
                if self.ndim - 1 == new.ndim:
                    new_shape = list(new.shape)
                    new_shape.insert(axis, 1)
                    new = new.reshape(tuple(new_shape))

            # operate column-by-column
            def f(m, v, i):

                if i is None:
                    # ndim==1 case.
                    n = new
                else:

                    if isinstance(new, np.ndarray):
                        n = np.squeeze(new[i % new.shape[0]])
                    else:
                        n = np.array(new)

                    # type of the new block
                    dtype, _ = maybe_promote(n.dtype)

                    # we need to explicitly astype here to make a copy
                    n = n.astype(dtype)

                nv = _putmask_smart(v, m, n)
                return nv

            new_blocks = self.split_and_operate(mask, f, inplace)
            return new_blocks

        if inplace:
            return [self]

        if transpose:
            new_values = new_values.T

        return [self.make_block(new_values)]

    def coerce_to_target_dtype(self, other):
        """
        coerce the current block to a dtype compat for other
        we will return a block, possibly object, and not raise

        we can also safely try to coerce to the same dtype
        and will receive the same block
        """

        # if we cannot then coerce to object
        dtype, _ = infer_dtype_from(other, pandas_dtype=True)

        if is_dtype_equal(self.dtype, dtype):
            return self

        if self.is_bool or is_object_dtype(dtype) or is_bool_dtype(dtype):
            # we don't upcast to bool
            return self.astype(object)

        elif (self.is_float or self.is_complex) and (
            is_integer_dtype(dtype) or is_float_dtype(dtype)
        ):
            # don't coerce float/complex to int
            return self

        elif (
            self.is_datetime
            or is_datetime64_dtype(dtype)
            or is_datetime64tz_dtype(dtype)
        ):

            # not a datetime
            if not (
                (is_datetime64_dtype(dtype) or is_datetime64tz_dtype(dtype))
                and self.is_datetime
            ):
                return self.astype(object)

            # don't upcast timezone with different timezone or no timezone
            mytz = getattr(self.dtype, "tz", None)
            othertz = getattr(dtype, "tz", None)

            if str(mytz) != str(othertz):
                return self.astype(object)

            raise AssertionError(
                "possible recursion in "
                "coerce_to_target_dtype: {} {}".format(self, other)
            )

        elif self.is_timedelta or is_timedelta64_dtype(dtype):

            # not a timedelta
            if not (is_timedelta64_dtype(dtype) and self.is_timedelta):
                return self.astype(object)

            raise AssertionError(
                "possible recursion in "
                "coerce_to_target_dtype: {} {}".format(self, other)
            )

        try:
            return self.astype(dtype)
        except (ValueError, TypeError, OverflowError):
            pass

        return self.astype(object)

    def interpolate(
        self,
        method="pad",
        axis=0,
        index=None,
        values=None,
        inplace=False,
        limit=None,
        limit_direction="forward",
        limit_area=None,
        fill_value=None,
        coerce=False,
        downcast=None,
        **kwargs
    ):

        inplace = validate_bool_kwarg(inplace, "inplace")

        def check_int_bool(self, inplace):
            # Only FloatBlocks will contain NaNs.
            # timedelta subclasses IntBlock
            if (self.is_bool or self.is_integer) and not self.is_timedelta:
                if inplace:
                    return self
                else:
                    return self.copy()

        # a fill na type method
        try:
            m = missing.clean_fill_method(method)
        except ValueError:
            m = None

        if m is not None:
            r = check_int_bool(self, inplace)
            if r is not None:
                return r
            return self._interpolate_with_fill(
                method=m,
                axis=axis,
                inplace=inplace,
                limit=limit,
                fill_value=fill_value,
                coerce=coerce,
                downcast=downcast,
            )
        # validate the interp method
        m = missing.clean_interp_method(method, **kwargs)

        r = check_int_bool(self, inplace)
        if r is not None:
            return r
        return self._interpolate(
            method=m,
            index=index,
            values=values,
            axis=axis,
            limit=limit,
            limit_direction=limit_direction,
            limit_area=limit_area,
            fill_value=fill_value,
            inplace=inplace,
            downcast=downcast,
            **kwargs
        )

    def _interpolate_with_fill(
        self,
        method="pad",
        axis=0,
        inplace=False,
        limit=None,
        fill_value=None,
        coerce=False,
        downcast=None,
    ):
        """ fillna but using the interpolate machinery """

        inplace = validate_bool_kwarg(inplace, "inplace")

        # if we are coercing, then don't force the conversion
        # if the block can't hold the type
        if coerce:
            if not self._can_hold_na:
                if inplace:
                    return [self]
                else:
                    return [self.copy()]

        values = self.values if inplace else self.values.copy()
        values = self._coerce_values(values)
        fill_value = self._try_coerce_args(fill_value)
        values = missing.interpolate_2d(
            values,
            method=method,
            axis=axis,
            limit=limit,
            fill_value=fill_value,
            dtype=self.dtype,
        )
        values = self._try_coerce_result(values)

        blocks = [self.make_block_same_class(values, ndim=self.ndim)]
        return self._maybe_downcast(blocks, downcast)

    def _interpolate(
        self,
        method=None,
        index=None,
        values=None,
        fill_value=None,
        axis=0,
        limit=None,
        limit_direction="forward",
        limit_area=None,
        inplace=False,
        downcast=None,
        **kwargs
    ):
        """ interpolate using scipy wrappers """

        inplace = validate_bool_kwarg(inplace, "inplace")
        data = self.values if inplace else self.values.copy()

        # only deal with floats
        if not self.is_float:
            if not self.is_integer:
                return self
            data = data.astype(np.float64)

        if fill_value is None:
            fill_value = self.fill_value

        if method in ("krogh", "piecewise_polynomial", "pchip"):
            if not index.is_monotonic:
                raise ValueError(
                    "{0} interpolation requires that the "
                    "index be monotonic.".format(method)
                )
        # process 1-d slices in the axis direction

        def func(x):

            # process a 1-d slice, returning it
            # should the axis argument be handled below in apply_along_axis?
            # i.e. not an arg to missing.interpolate_1d
            return missing.interpolate_1d(
                index,
                x,
                method=method,
                limit=limit,
                limit_direction=limit_direction,
                limit_area=limit_area,
                fill_value=fill_value,
                bounds_error=False,
                **kwargs
            )

        # interp each column independently
        interp_values = np.apply_along_axis(func, axis, data)

        blocks = [self.make_block_same_class(interp_values)]
        return self._maybe_downcast(blocks, downcast)

    def take_nd(self, indexer, axis, new_mgr_locs=None, fill_tuple=None):
        """
        Take values according to indexer and return them as a block.bb

        """

        # algos.take_nd dispatches for DatetimeTZBlock, CategoricalBlock
        # so need to preserve types
        # sparse is treated like an ndarray, but needs .get_values() shaping

        values = self.values

        if fill_tuple is None:
            fill_value = self.fill_value
            new_values = algos.take_nd(
                values, indexer, axis=axis, allow_fill=False, fill_value=fill_value
            )
        else:
            fill_value = fill_tuple[0]
            new_values = algos.take_nd(
                values, indexer, axis=axis, allow_fill=True, fill_value=fill_value
            )

        if new_mgr_locs is None:
            if axis == 0:
                slc = libinternals.indexer_as_slice(indexer)
                if slc is not None:
                    new_mgr_locs = self.mgr_locs[slc]
                else:
                    new_mgr_locs = self.mgr_locs[indexer]
            else:
                new_mgr_locs = self.mgr_locs

        if not is_dtype_equal(new_values.dtype, self.dtype):
            return self.make_block(new_values, new_mgr_locs)
        else:
            return self.make_block_same_class(new_values, new_mgr_locs)

    def diff(self, n, axis=1):
        """ return block for the diff of the values """
        new_values = algos.diff(self.values, n, axis=axis)
        return [self.make_block(values=new_values)]

    def shift(self, periods, axis=0, fill_value=None):
        """ shift the block by periods, possibly upcast """

        # convert integer to float if necessary. need to do a lot more than
        # that, handle boolean etc also
        new_values, fill_value = maybe_upcast(self.values, fill_value)

        # make sure array sent to np.roll is c_contiguous
        f_ordered = new_values.flags.f_contiguous
        if f_ordered:
            new_values = new_values.T
            axis = new_values.ndim - axis - 1

        if np.prod(new_values.shape):
            new_values = np.roll(new_values, ensure_platform_int(periods), axis=axis)

        axis_indexer = [slice(None)] * self.ndim
        if periods > 0:
            axis_indexer[axis] = slice(None, periods)
        else:
            axis_indexer[axis] = slice(periods, None)
        new_values[tuple(axis_indexer)] = fill_value

        # restore original order
        if f_ordered:
            new_values = new_values.T

        return [self.make_block(new_values)]

    def where(
        self,
        other,
        cond,
        align=True,
        errors="raise",
        try_cast=False,
        axis=0,
        transpose=False,
    ):
        """
        evaluate the block; return result block(s) from the result

        Parameters
        ----------
        other : a ndarray/object
        cond  : the condition to respect
        align : boolean, perform alignment on other/cond
        errors : str, {'raise', 'ignore'}, default 'raise'
            - ``raise`` : allow exceptions to be raised
            - ``ignore`` : suppress exceptions. On error return original object

        axis : int
        transpose : boolean
            Set to True if self is stored with axes reversed

        Returns
        -------
        a new block(s), the result of the func
        """
        import pandas.core.computation.expressions as expressions

        assert errors in ["raise", "ignore"]

        values = self.values
        orig_other = other
        if transpose:
            values = values.T

        other = getattr(other, "_values", getattr(other, "values", other))
        cond = getattr(cond, "values", cond)

        # If the default broadcasting would go in the wrong direction, then
        # explicitly reshape other instead
        if getattr(other, "ndim", 0) >= 1:
            if values.ndim - 1 == other.ndim and axis == 1:
                other = other.reshape(tuple(other.shape + (1,)))
            elif transpose and values.ndim == self.ndim - 1:
                cond = cond.T

        if not hasattr(cond, "shape"):
            raise ValueError("where must have a condition that is ndarray " "like")

        # our where function
        def func(cond, values, other):
            other = self._try_coerce_args(other)

            try:
                fastres = expressions.where(cond, values, other)
                return self._try_coerce_result(fastres)
            except Exception as detail:
                if errors == "raise":
                    raise TypeError(
                        "Could not operate [{other!r}] with block values "
                        "[{detail!s}]".format(other=other, detail=detail)
                    )
                else:
                    # return the values
                    result = np.empty(values.shape, dtype="float64")
                    result.fill(np.nan)
                    return result

        if cond.ravel().all():
            result = values
        else:
            # see if we can operate on the entire block, or need item-by-item
            # or if we are a single block (ndim == 1)
            values = self._coerce_values(values)
            try:
                result = func(cond, values, other)
            except TypeError:

                # we cannot coerce, return a compat dtype
                # we are explicitly ignoring errors
                block = self.coerce_to_target_dtype(other)
                blocks = block.where(
                    orig_other,
                    cond,
                    align=align,
                    errors=errors,
                    try_cast=try_cast,
                    axis=axis,
                    transpose=transpose,
                )
                return self._maybe_downcast(blocks, "infer")

        if self._can_hold_na or self.ndim == 1:

            if transpose:
                result = result.T

            # try to cast if requested
            if try_cast:
                result = self._try_cast_result(result)

            return self.make_block(result)

        # might need to separate out blocks
        axis = cond.ndim - 1
        cond = cond.swapaxes(axis, 0)
        mask = np.array([cond[i].all() for i in range(cond.shape[0])], dtype=bool)

        result_blocks = []
        for m in [mask, ~mask]:
            if m.any():
                taken = result.take(m.nonzero()[0], axis=axis)
                r = self._try_cast_result(taken)
                nb = self.make_block(r.T, placement=self.mgr_locs[m])
                result_blocks.append(nb)

        return result_blocks

    def equals(self, other):
        if self.dtype != other.dtype or self.shape != other.shape:
            return False
        return array_equivalent(self.values, other.values)

    def _unstack(self, unstacker_func, new_columns, n_rows, fill_value):
        """Return a list of unstacked blocks of self

        Parameters
        ----------
        unstacker_func : callable
            Partially applied unstacker.
        new_columns : Index
            All columns of the unstacked BlockManager.
        n_rows : int
            Only used in ExtensionBlock.unstack
        fill_value : int
            Only used in ExtensionBlock.unstack

        Returns
        -------
        blocks : list of Block
            New blocks of unstacked values.
        mask : array_like of bool
            The mask of columns of `blocks` we should keep.
        """
        unstacker = unstacker_func(self.values.T)
        new_items = unstacker.get_new_columns()
        new_placement = new_columns.get_indexer(new_items)
        new_values, mask = unstacker.get_new_values()

        mask = mask.any(0)
        new_values = new_values.T[mask]
        new_placement = new_placement[mask]

        blocks = [make_block(new_values, placement=new_placement)]
        return blocks, mask

    def quantile(self, qs, interpolation="linear", axis=0):
        """
        compute the quantiles of the

        Parameters
        ----------
        qs: a scalar or list of the quantiles to be computed
        interpolation: type of interpolation, default 'linear'
        axis: axis to compute, default 0

        Returns
        -------
        Block
        """
        # We should always have ndim == 2 becase Series dispatches to DataFrame
        assert self.ndim == 2

        if self.is_datetimetz:
            # TODO: cleanup this special case.
            # We need to operate on i8 values for datetimetz
            # but `Block.get_values()` returns an ndarray of objects
            # right now. We need an API for "values to do numeric-like ops on"
            values = self.values.asi8

            # TODO: NonConsolidatableMixin shape
            # Usual shape inconsistencies for ExtensionBlocks
            values = values[None, :]
        else:
            values = self.get_values()
            values = self._coerce_values(values)

        is_empty = values.shape[axis] == 0
        orig_scalar = not is_list_like(qs)
        if orig_scalar:
            # make list-like, unpack later
            qs = [qs]

        if is_empty:
            # create the array of na_values
            # 2d len(values) * len(qs)
            result = np.repeat(
                np.array([self.fill_value] * len(qs)), len(values)
            ).reshape(len(values), len(qs))
        else:
            # asarray needed for Sparse, see GH#24600
            # Note: we use self.values below instead of values because the
            #  `asi8` conversion above will behave differently under `isna`
            mask = np.asarray(isna(self.values))
            result = nanpercentile(
                values,
                np.array(qs) * 100,
                axis=axis,
                na_value=self.fill_value,
                mask=mask,
                ndim=self.ndim,
                interpolation=interpolation,
            )

            result = np.array(result, copy=False)
            result = result.T

        if orig_scalar and not lib.is_scalar(result):
            # result could be scalar in case with is_empty and self.ndim == 1
            assert result.shape[-1] == 1, result.shape
            result = result[..., 0]
            result = lib.item_from_zerodim(result)

        ndim = getattr(result, "ndim", None) or 0
        result = self._try_coerce_result(result)
        return make_block(result, placement=np.arange(len(result)), ndim=ndim)

    def _replace_coerce(
        self, to_replace, value, inplace=True, regex=False, convert=False, mask=None
    ):
        """
        Replace value corresponding to the given boolean array with another
        value.

        Parameters
        ----------
        to_replace : object or pattern
            Scalar to replace or regular expression to match.
        value : object
            Replacement object.
        inplace : bool, default False
            Perform inplace modification.
        regex : bool, default False
            If true, perform regular expression substitution.
        convert : bool, default True
            If true, try to coerce any object types to better types.
        mask : array-like of bool, optional
            True indicate corresponding element is ignored.

        Returns
        -------
        A new block if there is anything to replace or the original block.
        """

        if mask.any():
            if not regex:
                self = self.coerce_to_target_dtype(value)
                return self.putmask(mask, value, inplace=inplace)
            else:
                return self._replace_single(
                    to_replace,
                    value,
                    inplace=inplace,
                    regex=regex,
                    convert=convert,
                    mask=mask,
                )
        return self


class NonConsolidatableMixIn:
    """ hold methods for the nonconsolidatable blocks """

    _can_consolidate = False
    _verify_integrity = False
    _validate_ndim = False

    def __init__(self, values, placement, ndim=None):
        """Initialize a non-consolidatable block.

        'ndim' may be inferred from 'placement'.

        This will call continue to call __init__ for the other base
        classes mixed in with this Mixin.
        """
        # Placement must be converted to BlockPlacement so that we can check
        # its length
        if not isinstance(placement, libinternals.BlockPlacement):
            placement = libinternals.BlockPlacement(placement)

        # Maybe infer ndim from placement
        if ndim is None:
            if len(placement) != 1:
                ndim = 1
            else:
                ndim = 2
        super().__init__(values, placement, ndim=ndim)

    @property
    def shape(self):
        if self.ndim == 1:
            return ((len(self.values)),)
        return (len(self.mgr_locs), len(self.values))

    def iget(self, col):

        if self.ndim == 2 and isinstance(col, tuple):
            col, loc = col
            if not com.is_null_slice(col) and col != 0:
                raise IndexError("{0} only contains one item".format(self))
            elif isinstance(col, slice):
                if col != slice(None):
                    raise NotImplementedError(col)
                return self.values[[loc]]
            return self.values[loc]
        else:
            if col != 0:
                raise IndexError("{0} only contains one item".format(self))
            return self.values

    def should_store(self, value):
        return isinstance(value, self._holder)

    def set(self, locs, values, check=False):
        assert locs.tolist() == [0]
        self.values = values

    def putmask(self, mask, new, align=True, inplace=False, axis=0, transpose=False):
        """
        putmask the data to the block; we must be a single block and not
        generate other blocks

        return the resulting block

        Parameters
        ----------
        mask  : the condition to respect
        new : a ndarray/object
        align : boolean, perform alignment on other/cond, default is True
        inplace : perform inplace modification, default is False

        Returns
        -------
        a new block, the result of the putmask
        """
        inplace = validate_bool_kwarg(inplace, "inplace")

        # use block's copy logic.
        # .values may be an Index which does shallow copy by default
        new_values = self.values if inplace else self.copy().values
        new_values = self._coerce_values(new_values)
        new = self._try_coerce_args(new)

        if isinstance(new, np.ndarray) and len(new) == len(mask):
            new = new[mask]

        mask = _safe_reshape(mask, new_values.shape)

        new_values[mask] = new
        new_values = self._try_coerce_result(new_values)
        return [self.make_block(values=new_values)]

    def _try_cast_result(self, result, dtype=None):
        return result

    def _get_unstack_items(self, unstacker, new_columns):
        """
        Get the placement, values, and mask for a Block unstack.

        This is shared between ObjectBlock and ExtensionBlock. They
        differ in that ObjectBlock passes the values, while ExtensionBlock
        passes the dummy ndarray of positions to be used by a take
        later.

        Parameters
        ----------
        unstacker : pandas.core.reshape.reshape._Unstacker
        new_columns : Index
            All columns of the unstacked BlockManager.

        Returns
        -------
        new_placement : ndarray[int]
            The placement of the new columns in `new_columns`.
        new_values : Union[ndarray, ExtensionArray]
            The first return value from _Unstacker.get_new_values.
        mask : ndarray[bool]
            The second return value from _Unstacker.get_new_values.
        """
        # shared with ExtensionBlock
        new_items = unstacker.get_new_columns()
        new_placement = new_columns.get_indexer(new_items)
        new_values, mask = unstacker.get_new_values()

        mask = mask.any(0)
        return new_placement, new_values, mask


class ExtensionBlock(NonConsolidatableMixIn, Block):
    """Block for holding extension types.

    Notes
    -----
    This holds all 3rd-party extension array types. It's also the immediate
    parent class for our internal extension types' blocks, CategoricalBlock.

    ExtensionArrays are limited to 1-D.
    """

    is_extension = True

    def __init__(self, values, placement, ndim=None):
        values = self._maybe_coerce_values(values)
        super().__init__(values, placement, ndim)

    def _maybe_coerce_values(self, values):
        """Unbox to an extension array.

        This will unbox an ExtensionArray stored in an Index or Series.
        ExtensionArrays pass through. No dtype coercion is done.

        Parameters
        ----------
        values : Index, Series, ExtensionArray

        Returns
        -------
        ExtensionArray
        """
        if isinstance(values, (ABCIndexClass, ABCSeries)):
            values = values._values
        return values

    @property
    def _holder(self):
        # For extension blocks, the holder is values-dependent.
        return type(self.values)

    @property
    def fill_value(self):
        # Used in reindex_indexer
        return self.values.dtype.na_value

    @property
    def _can_hold_na(self):
        # The default ExtensionArray._can_hold_na is True
        return self._holder._can_hold_na

    @property
    def is_view(self):
        """Extension arrays are never treated as views."""
        return False

    @property
    def is_numeric(self):
        return self.values.dtype._is_numeric

    def setitem(self, indexer, value):
        """Set the value inplace, returning a same-typed block.

        This differs from Block.setitem by not allowing setitem to change
        the dtype of the Block.

        Parameters
        ----------
        indexer : tuple, list-like, array-like, slice
            The subset of self.values to set
        value : object
            The value being set

        Returns
        -------
        Block

        Notes
        -----
        `indexer` is a direct slice/positional indexer. `value` must
        be a compatible shape.
        """
        if isinstance(indexer, tuple):
            # we are always 1-D
            indexer = indexer[0]

        check_setitem_lengths(indexer, value, self.values)
        self.values[indexer] = value
        return self

    def get_values(self, dtype=None):
        # ExtensionArrays must be iterable, so this works.
        values = np.asarray(self.values)
        if values.ndim == self.ndim - 1:
            values = values.reshape((1,) + values.shape)
        return values

    def to_dense(self):
        return np.asarray(self.values)

    def take_nd(self, indexer, axis=0, new_mgr_locs=None, fill_tuple=None):
        """
        Take values according to indexer and return them as a block.
        """
        if fill_tuple is None:
            fill_value = None
        else:
            fill_value = fill_tuple[0]

        # axis doesn't matter; we are really a single-dim object
        # but are passed the axis depending on the calling routing
        # if its REALLY axis 0, then this will be a reindex and not a take
        new_values = self.values.take(indexer, fill_value=fill_value, allow_fill=True)

        if self.ndim == 1 and new_mgr_locs is None:
            new_mgr_locs = [0]
        else:
            if new_mgr_locs is None:
                new_mgr_locs = self.mgr_locs

        return self.make_block_same_class(new_values, new_mgr_locs)

    def _can_hold_element(self, element):
        # XXX: We may need to think about pushing this onto the array.
        # We're doing the same as CategoricalBlock here.
        return True

    def _slice(self, slicer):
        """ return a slice of my values """

        # slice the category
        # return same dims as we currently have

        if isinstance(slicer, tuple) and len(slicer) == 2:
            if not com.is_null_slice(slicer[0]):
                raise AssertionError("invalid slicing for a 1-ndim " "categorical")
            slicer = slicer[1]

        return self.values[slicer]

    def _try_cast_result(self, result, dtype=None):
        """
        if we have an operation that operates on for example floats
        we want to try to cast back to our EA here if possible

        result could be a 2-D numpy array, e.g. the result of
        a numeric operation; but it must be shape (1, X) because
        we by-definition operate on the ExtensionBlocks one-by-one

        result could also be an EA Array itself, in which case it
        is already a 1-D array
        """
        try:

            result = self._holder._from_sequence(result.ravel(), dtype=dtype)
        except Exception:
            pass

        return result

    def formatting_values(self):
        # Deprecating the ability to override _formatting_values.
        # Do the warning here, it's only user in pandas, since we
        # have to check if the subclass overrode it.
        fv = getattr(type(self.values), "_formatting_values", None)
        if fv and fv != ExtensionArray._formatting_values:
            msg = (
                "'ExtensionArray._formatting_values' is deprecated. "
                "Specify 'ExtensionArray._formatter' instead."
            )
            warnings.warn(msg, FutureWarning, stacklevel=10)
            return self.values._formatting_values()

        return self.values

    def concat_same_type(self, to_concat, placement=None):
        """
        Concatenate list of single blocks of the same type.
        """
        values = self._holder._concat_same_type([blk.values for blk in to_concat])
        placement = placement or slice(0, len(values), 1)
        return self.make_block_same_class(values, ndim=self.ndim, placement=placement)

    def fillna(self, value, limit=None, inplace=False, downcast=None):
        values = self.values if inplace else self.values.copy()
        values = values.fillna(value=value, limit=limit)
        return [
            self.make_block_same_class(
                values=values, placement=self.mgr_locs, ndim=self.ndim
            )
        ]

    def interpolate(
        self, method="pad", axis=0, inplace=False, limit=None, fill_value=None, **kwargs
    ):

        values = self.values if inplace else self.values.copy()
        return self.make_block_same_class(
            values=values.fillna(value=fill_value, method=method, limit=limit),
            placement=self.mgr_locs,
        )

    def shift(
        self,
        periods: int,
        axis: libinternals.BlockPlacement = 0,
        fill_value: Any = None,
    ) -> List["ExtensionBlock"]:
        """
        Shift the block by `periods`.

        Dispatches to underlying ExtensionArray and re-boxes in an
        ExtensionBlock.
        """
        return [
            self.make_block_same_class(
                self.values.shift(periods=periods, fill_value=fill_value),
                placement=self.mgr_locs,
                ndim=self.ndim,
            )
        ]

    def where(
        self,
        other,
        cond,
        align=True,
        errors="raise",
        try_cast=False,
        axis=0,
        transpose=False,
    ):
        if isinstance(other, ABCDataFrame):
            # ExtensionArrays are 1-D, so if we get here then
            # `other` should be a DataFrame with a single column.
            assert other.shape[1] == 1
            other = other.iloc[:, 0]

        other = extract_array(other, extract_numpy=True)

        if isinstance(cond, ABCDataFrame):
            assert cond.shape[1] == 1
            cond = cond.iloc[:, 0]

        cond = extract_array(cond, extract_numpy=True)

        if lib.is_scalar(other) and isna(other):
            # The default `other` for Series / Frame is np.nan
            # we want to replace that with the correct NA value
            # for the type
            other = self.dtype.na_value

        if is_sparse(self.values):
            # TODO(SparseArray.__setitem__): remove this if condition
            # We need to re-infer the type of the data after doing the
            # where, for cases where the subtypes don't match
            dtype = None
        else:
            dtype = self.dtype

        try:
            result = self.values.copy()
            icond = ~cond
            if lib.is_scalar(other):
                result[icond] = other
            else:
                result[icond] = other[icond]
        except (NotImplementedError, TypeError):
            # NotImplementedError for class not implementing `__setitem__`
            # TypeError for SparseArray, which implements just to raise
            # a TypeError
            result = self._holder._from_sequence(
                np.where(cond, self.values, other), dtype=dtype
            )

        return self.make_block_same_class(result, placement=self.mgr_locs)

    @property
    def _ftype(self):
        return getattr(self.values, "_pandas_ftype", Block._ftype)

    def _unstack(self, unstacker_func, new_columns, n_rows, fill_value):
        # ExtensionArray-safe unstack.
        # We override ObjectBlock._unstack, which unstacks directly on the
        # values of the array. For EA-backed blocks, this would require
        # converting to a 2-D ndarray of objects.
        # Instead, we unstack an ndarray of integer positions, followed by
        # a `take` on the actual values.
        dummy_arr = np.arange(n_rows)
        dummy_unstacker = functools.partial(unstacker_func, fill_value=-1)
        unstacker = dummy_unstacker(dummy_arr)

        new_placement, new_values, mask = self._get_unstack_items(
            unstacker, new_columns
        )

        blocks = [
            self.make_block_same_class(
                self.values.take(indices, allow_fill=True, fill_value=fill_value),
                [place],
            )
            for indices, place in zip(new_values.T, new_placement)
        ]
        return blocks, mask


class ObjectValuesExtensionBlock(ExtensionBlock):
    """
    Block providing backwards-compatibility for `.values`.

    Used by PeriodArray and IntervalArray to ensure that
    Series[T].values is an ndarray of objects.
    """

    def external_values(self, dtype=None):
        return self.values.astype(object)


class NumericBlock(Block):
    __slots__ = ()
    is_numeric = True
    _can_hold_na = True


class FloatOrComplexBlock(NumericBlock):
    __slots__ = ()

    def equals(self, other):
        if self.dtype != other.dtype or self.shape != other.shape:
            return False
        left, right = self.values, other.values
        return ((left == right) | (np.isnan(left) & np.isnan(right))).all()


class FloatBlock(FloatOrComplexBlock):
    __slots__ = ()
    is_float = True

    def _can_hold_element(self, element):
        tipo = maybe_infer_dtype_type(element)
        if tipo is not None:
            return issubclass(tipo.type, (np.floating, np.integer)) and not issubclass(
                tipo.type, (np.datetime64, np.timedelta64)
            )
        return isinstance(
            element, (float, int, np.floating, np.int_)
        ) and not isinstance(
            element,
            (bool, np.bool_, datetime, timedelta, np.datetime64, np.timedelta64),
        )

    def to_native_types(
        self,
        slicer=None,
        na_rep="",
        float_format=None,
        decimal=".",
        quoting=None,
        **kwargs
    ):
        """ convert to our native types format, slicing if desired """

        values = self.values
        if slicer is not None:
            values = values[:, slicer]

        # see gh-13418: no special formatting is desired at the
        # output (important for appropriate 'quoting' behaviour),
        # so do not pass it through the FloatArrayFormatter
        if float_format is None and decimal == ".":
            mask = isna(values)

            if not quoting:
                values = values.astype(str)
            else:
                values = np.array(values, dtype="object")

            values[mask] = na_rep
            return values

        from pandas.io.formats.format import FloatArrayFormatter

        formatter = FloatArrayFormatter(
            values,
            na_rep=na_rep,
            float_format=float_format,
            decimal=decimal,
            quoting=quoting,
            fixed_width=False,
        )
        return formatter.get_result_as_array()

    def should_store(self, value):
        # when inserting a column should not coerce integers to floats
        # unnecessarily
        return issubclass(value.dtype.type, np.floating) and value.dtype == self.dtype


class ComplexBlock(FloatOrComplexBlock):
    __slots__ = ()
    is_complex = True

    def _can_hold_element(self, element):
        tipo = maybe_infer_dtype_type(element)
        if tipo is not None:
            return issubclass(tipo.type, (np.floating, np.integer, np.complexfloating))
        return isinstance(
            element, (float, int, complex, np.float_, np.int_)
        ) and not isinstance(element, (bool, np.bool_))

    def should_store(self, value):
        return issubclass(value.dtype.type, np.complexfloating)


class IntBlock(NumericBlock):
    __slots__ = ()
    is_integer = True
    _can_hold_na = False

    def _can_hold_element(self, element):
        tipo = maybe_infer_dtype_type(element)
        if tipo is not None:
            return (
                issubclass(tipo.type, np.integer)
                and not issubclass(tipo.type, (np.datetime64, np.timedelta64))
                and self.dtype.itemsize >= tipo.itemsize
            )
        return is_integer(element)

    def should_store(self, value):
        return is_integer_dtype(value) and value.dtype == self.dtype


class DatetimeLikeBlockMixin:
    """Mixin class for DatetimeBlock, DatetimeTZBlock, and TimedeltaBlock."""

    @property
    def _holder(self):
        return DatetimeArray

    @property
    def fill_value(self):
        return tslibs.iNaT

    def get_values(self, dtype=None):
        """
        return object dtype as boxed values, such as Timestamps/Timedelta
        """
        if is_object_dtype(dtype):
            values = self.values.ravel()
            result = self._holder(values).astype(object)
            return result.reshape(self.values.shape)
        return self.values


class DatetimeBlock(DatetimeLikeBlockMixin, Block):
    __slots__ = ()
    is_datetime = True

    def __init__(self, values, placement, ndim=None):
        values = self._maybe_coerce_values(values)
        super().__init__(values, placement=placement, ndim=ndim)

    @property
    def _can_hold_na(self):
        return True

    def _maybe_coerce_values(self, values):
        """Input validation for values passed to __init__. Ensure that
        we have datetime64ns, coercing if necessary.

        Parameters
        ----------
        values : array-like
            Must be convertible to datetime64

        Returns
        -------
        values : ndarray[datetime64ns]

        Overridden by DatetimeTZBlock.
        """
        if values.dtype != _NS_DTYPE:
            values = conversion.ensure_datetime64ns(values)

        if isinstance(values, DatetimeArray):
            values = values._data

        assert isinstance(values, np.ndarray), type(values)
        return values

    def _astype(self, dtype, **kwargs):
        """
        these automatically copy, so copy=True has no effect
        raise on an except if raise == True
        """
        dtype = pandas_dtype(dtype)

        # if we are passed a datetime64[ns, tz]
        if is_datetime64tz_dtype(dtype):
            values = self.values
            if getattr(values, "tz", None) is None:
                values = DatetimeArray(values).tz_localize("UTC")
            values = values.tz_convert(dtype.tz)
            return self.make_block(values)

        # delegate
        return super()._astype(dtype=dtype, **kwargs)

    def _can_hold_element(self, element):
        tipo = maybe_infer_dtype_type(element)
        if tipo is not None:
            return tipo == _NS_DTYPE or tipo == np.int64
        return is_integer(element) or isinstance(element, datetime) or isna(element)

    def _coerce_values(self, values):
        return values.view("i8")

    def _try_coerce_args(self, other):
        """
        Coerce other to dtype 'i8'. NaN and NaT convert to
        the smallest i8, and will correctly round-trip to NaT if converted
        back in _try_coerce_result. values is always ndarray-like, other
        may not be

        Parameters
        ----------
        other : ndarray-like or scalar

        Returns
        -------
        base-type other
        """

        if isinstance(other, bool):
            raise TypeError
        elif is_null_datetimelike(other):
            other = tslibs.iNaT
        elif isinstance(other, (datetime, np.datetime64, date)):
            other = self._box_func(other)
            if getattr(other, "tz") is not None:
                raise TypeError(
                    "cannot coerce a Timestamp with a tz on a " "naive Block"
                )
            other = other.asm8.view("i8")
        elif hasattr(other, "dtype") and is_datetime64_dtype(other):
            other = other.astype("i8", copy=False).view("i8")
        else:
            # coercion issues
            # let higher levels handle
            raise TypeError(other)

        return other

    def _try_coerce_result(self, result):
        """ reverse of try_coerce_args """
        if isinstance(result, np.ndarray):
            if result.dtype.kind in ["i", "f"]:
                result = result.astype("M8[ns]")

        elif isinstance(result, (np.integer, np.float, np.datetime64)):
            result = self._box_func(result)
        return result

    @property
    def _box_func(self):
        return tslibs.Timestamp

    def to_native_types(
        self, slicer=None, na_rep=None, date_format=None, quoting=None, **kwargs
    ):
        """ convert to our native types format, slicing if desired """

        values = self.values
        i8values = self.values.view("i8")

        if slicer is not None:
            values = values[..., slicer]
            i8values = i8values[..., slicer]

        from pandas.io.formats.format import _get_format_datetime64_from_values

        fmt = _get_format_datetime64_from_values(values, date_format)

        result = tslib.format_array_from_datetime(
            i8values.ravel(),
            tz=getattr(self.values, "tz", None),
            format=fmt,
            na_rep=na_rep,
        ).reshape(i8values.shape)
        return np.atleast_2d(result)

    def should_store(self, value):
        return (
            issubclass(value.dtype.type, np.datetime64)
            and not is_datetime64tz_dtype(value)
            and not is_extension_array_dtype(value)
        )

    def set(self, locs, values):
        """
        Modify Block in-place with new item value

        Returns
        -------
        None
        """
        values = conversion.ensure_datetime64ns(values, copy=False)

        self.values[locs] = values

    def external_values(self):
        return np.asarray(self.values.astype("datetime64[ns]", copy=False))


class DatetimeTZBlock(ExtensionBlock, DatetimeBlock):
    """ implement a datetime64 block with a tz attribute """

    __slots__ = ()
    is_datetimetz = True
    is_extension = True

    @property
    def _holder(self):
        return DatetimeArray

    def _maybe_coerce_values(self, values):
        """Input validation for values passed to __init__. Ensure that
        we have datetime64TZ, coercing if necessary.

        Parameters
        ----------
        values : array-like
            Must be convertible to datetime64

        Returns
        -------
        values : DatetimeArray
        """
        if not isinstance(values, self._holder):
            values = self._holder(values)

        if values.tz is None:
            raise ValueError("cannot create a DatetimeTZBlock without a tz")

        return values

    @property
    def is_view(self):
        """ return a boolean if I am possibly a view """
        # check the ndarray values of the DatetimeIndex values
        return self.values._data.base is not None

    def get_values(self, dtype=None):
        """
        Returns an ndarray of values.

        Parameters
        ----------
        dtype : np.dtype
            Only `object`-like dtypes are respected here (not sure
            why).

        Returns
        -------
        values : ndarray
            When ``dtype=object``, then and object-dtype ndarray of
            boxed values is returned. Otherwise, an M8[ns] ndarray
            is returned.

            DatetimeArray is always 1-d. ``get_values`` will reshape
            the return value to be the same dimensionality as the
            block.
        """
        values = self.values
        if is_object_dtype(dtype):
            values = values._box_values(values._data)

        values = np.asarray(values)

        if self.ndim == 2:
            # Ensure that our shape is correct for DataFrame.
            # ExtensionArrays are always 1-D, even in a DataFrame when
            # the analogous NumPy-backed column would be a 2-D ndarray.
            values = values.reshape(1, -1)
        return values

    def to_dense(self):
        # we request M8[ns] dtype here, even though it discards tzinfo,
        # as lots of code (e.g. anything using values_from_object)
        # expects that behavior.
        return np.asarray(self.values, dtype=_NS_DTYPE)

    def _slice(self, slicer):
        """ return a slice of my values """
        if isinstance(slicer, tuple):
            col, loc = slicer
            if not com.is_null_slice(col) and col != 0:
                raise IndexError("{0} only contains one item".format(self))
            return self.values[loc]
        return self.values[slicer]

    def _coerce_values(self, values):
        # asi8 is a view, needs copy
        return _block_shape(values.view("i8"), ndim=self.ndim)

    def _try_coerce_args(self, other):
        """
        localize and return i8 for the values

        Parameters
        ----------
        other : ndarray-like or scalar

        Returns
        -------
        base-type other
        """

        if isinstance(other, ABCSeries):
            other = self._holder(other)

        if isinstance(other, bool):
            raise TypeError
        elif is_datetime64_dtype(other):
            # add the tz back
            other = self._holder(other, dtype=self.dtype)

        elif is_null_datetimelike(other):
            other = tslibs.iNaT
        elif isinstance(other, self._holder):
            if other.tz != self.values.tz:
                raise ValueError("incompatible or non tz-aware value")
            other = _block_shape(other.asi8, ndim=self.ndim)
        elif isinstance(other, (np.datetime64, datetime, date)):
            other = tslibs.Timestamp(other)
            tz = getattr(other, "tz", None)

            # test we can have an equal time zone
            if tz is None or str(tz) != str(self.values.tz):
                raise ValueError("incompatible or non tz-aware value")
            other = other.value
        else:
            raise TypeError(other)

        return other

    def _try_coerce_result(self, result):
        """ reverse of try_coerce_args """
        if isinstance(result, np.ndarray):
            if result.dtype.kind in ["i", "f"]:
                result = result.astype("M8[ns]")

        elif isinstance(result, (np.integer, np.float, np.datetime64)):
            result = self._box_func(result)

        if isinstance(result, np.ndarray):
            # allow passing of > 1dim if its trivial

            if result.ndim > 1:
                result = result.reshape(np.prod(result.shape))
            # GH#24096 new values invalidates a frequency
            result = self._holder._simple_new(
                result, freq=None, dtype=self.values.dtype
            )

        return result

    @property
    def _box_func(self):
        return lambda x: tslibs.Timestamp(x, tz=self.dtype.tz)

    def diff(self, n, axis=0):
        """1st discrete difference

        Parameters
        ----------
        n : int, number of periods to diff
        axis : int, axis to diff upon. default 0

        Returns
        -------
        A list with a new TimeDeltaBlock.

        Notes
        -----
        The arguments here are mimicking shift so they are called correctly
        by apply.
        """
        if axis == 0:
            # Cannot currently calculate diff across multiple blocks since this
            # function is invoked via apply
            raise NotImplementedError
        new_values = (self.values - self.shift(n, axis=axis)[0].values).asi8

        # Reshape the new_values like how algos.diff does for timedelta data
        new_values = new_values.reshape(1, len(new_values))
        new_values = new_values.astype("timedelta64[ns]")
        return [TimeDeltaBlock(new_values, placement=self.mgr_locs.indexer)]

    def concat_same_type(self, to_concat, placement=None):
        # need to handle concat([tz1, tz2]) here, since DatetimeArray
        # only handles cases where all the tzs are the same.
        # Instead of placing the condition here, it could also go into the
        # is_uniform_join_units check, but I'm not sure what is better.
        if len({x.dtype for x in to_concat}) > 1:
            values = _concat._concat_datetime([x.values for x in to_concat])
            placement = placement or slice(0, len(values), 1)

            if self.ndim > 1:
                values = np.atleast_2d(values)
            return ObjectBlock(values, ndim=self.ndim, placement=placement)
        return super().concat_same_type(to_concat, placement)

    def fillna(self, value, limit=None, inplace=False, downcast=None):
        # We support filling a DatetimeTZ with a `value` whose timezone
        # is different by coercing to object.
        try:
            return super().fillna(value, limit, inplace, downcast)
        except (ValueError, TypeError):
            # different timezones, or a non-tz
            return self.astype(object).fillna(
                value, limit=limit, inplace=inplace, downcast=downcast
            )

    def setitem(self, indexer, value):
        # https://github.com/pandas-dev/pandas/issues/24020
        # Need a dedicated setitem until #24020 (type promotion in setitem
        # for extension arrays) is designed and implemented.
        try:
            return super().setitem(indexer, value)
        except (ValueError, TypeError):
            newb = make_block(
                self.values.astype(object), placement=self.mgr_locs, klass=ObjectBlock
            )
            return newb.setitem(indexer, value)

    def equals(self, other):
        # override for significant performance improvement
        if self.dtype != other.dtype or self.shape != other.shape:
            return False
        return (self.values.view("i8") == other.values.view("i8")).all()


class TimeDeltaBlock(DatetimeLikeBlockMixin, IntBlock):
    __slots__ = ()
    is_timedelta = True
    _can_hold_na = True
    is_numeric = False

    def __init__(self, values, placement, ndim=None):
        if values.dtype != _TD_DTYPE:
            values = conversion.ensure_timedelta64ns(values)
        if isinstance(values, TimedeltaArray):
            values = values._data
        assert isinstance(values, np.ndarray), type(values)
        super().__init__(values, placement=placement, ndim=ndim)

    @property
    def _holder(self):
        return TimedeltaArray

    @property
    def _box_func(self):
        return lambda x: Timedelta(x, unit="ns")

    def _can_hold_element(self, element):
        tipo = maybe_infer_dtype_type(element)
        if tipo is not None:
            return issubclass(tipo.type, (np.timedelta64, np.int64))
        return is_integer(element) or isinstance(
            element, (timedelta, np.timedelta64, np.int64)
        )

    def fillna(self, value, **kwargs):

        # allow filling with integers to be
        # interpreted as nanoseconds
        if is_integer(value) and not isinstance(value, np.timedelta64):
            # Deprecation GH#24694, GH#19233
            warnings.warn(
                "Passing integers to fillna is deprecated, will "
                "raise a TypeError in a future version.  To retain "
                "the old behavior, pass pd.Timedelta(seconds=n) "
                "instead.",
                FutureWarning,
                stacklevel=6,
            )
            value = Timedelta(value, unit="s")
        return super().fillna(value, **kwargs)

    def _coerce_values(self, values):
        return values.view("i8")

    def _try_coerce_args(self, other):
        """
        Coerce values and other to int64, with null values converted to
        iNaT. values is always ndarray-like, other may not be

        Parameters
        ----------
        other : ndarray-like or scalar

        Returns
        -------
        base-type other
        """

        if isinstance(other, bool):
            raise TypeError
        elif is_null_datetimelike(other):
            other = tslibs.iNaT
        elif isinstance(other, (timedelta, np.timedelta64)):
            other = Timedelta(other).value
        elif hasattr(other, "dtype") and is_timedelta64_dtype(other):
            other = other.astype("i8", copy=False).view("i8")
        else:
            # coercion issues
            # let higher levels handle
            raise TypeError(other)

        return other

    def _try_coerce_result(self, result):
        """ reverse of try_coerce_args / try_operate """
        if isinstance(result, np.ndarray):
            mask = isna(result)
            if result.dtype.kind in ["i", "f"]:
                result = result.astype("m8[ns]")
            result[mask] = tslibs.iNaT

        elif isinstance(result, (np.integer, np.float)):
            result = self._box_func(result)

        return result

    def should_store(self, value):
        return issubclass(
            value.dtype.type, np.timedelta64
        ) and not is_extension_array_dtype(value)

    def to_native_types(self, slicer=None, na_rep=None, quoting=None, **kwargs):
        """ convert to our native types format, slicing if desired """

        values = self.values
        if slicer is not None:
            values = values[:, slicer]
        mask = isna(values)

        rvalues = np.empty(values.shape, dtype=object)
        if na_rep is None:
            na_rep = "NaT"
        rvalues[mask] = na_rep
        imask = (~mask).ravel()

        # FIXME:
        # should use the formats.format.Timedelta64Formatter here
        # to figure what format to pass to the Timedelta
        # e.g. to not show the decimals say
        rvalues.flat[imask] = np.array(
            [Timedelta(val)._repr_base(format="all") for val in values.ravel()[imask]],
            dtype=object,
        )
        return rvalues

    def external_values(self, dtype=None):
        return np.asarray(self.values.astype("timedelta64[ns]", copy=False))


class BoolBlock(NumericBlock):
    __slots__ = ()
    is_bool = True
    _can_hold_na = False

    def _can_hold_element(self, element):
        tipo = maybe_infer_dtype_type(element)
        if tipo is not None:
            return issubclass(tipo.type, np.bool_)
        return isinstance(element, (bool, np.bool_))

    def should_store(self, value):
        return issubclass(value.dtype.type, np.bool_) and not is_extension_array_dtype(
            value
        )

    def replace(
        self, to_replace, value, inplace=False, filter=None, regex=False, convert=True
    ):
        inplace = validate_bool_kwarg(inplace, "inplace")
        to_replace_values = np.atleast_1d(to_replace)
        if not np.can_cast(to_replace_values, bool):
            return self
        return super().replace(
            to_replace,
            value,
            inplace=inplace,
            filter=filter,
            regex=regex,
            convert=convert,
        )


class ObjectBlock(Block):
    __slots__ = ()
    is_object = True
    _can_hold_na = True

    def __init__(self, values, placement=None, ndim=2):
        if issubclass(values.dtype.type, str):
            values = np.array(values, dtype=object)

        super().__init__(values, ndim=ndim, placement=placement)

    @property
    def is_bool(self):
        """ we can be a bool if we have only bool values but are of type
        object
        """
        return lib.is_bool_array(self.values.ravel())

    # TODO: Refactor when convert_objects is removed since there will be 1 path
    def convert(self, *args, **kwargs):
        """ attempt to coerce any object types to better types return a copy of
        the block (if copy = True) by definition we ARE an ObjectBlock!!!!!

        can return multiple blocks!
        """

        if args:
            raise NotImplementedError
        by_item = kwargs.get("by_item", True)

        new_inputs = ["coerce", "datetime", "numeric", "timedelta"]
        new_style = False
        for kw in new_inputs:
            new_style |= kw in kwargs

        if new_style:
            fn = soft_convert_objects
            fn_inputs = new_inputs
        else:
            fn = maybe_convert_objects
            fn_inputs = ["convert_dates", "convert_numeric", "convert_timedeltas"]
        fn_inputs += ["copy"]

        fn_kwargs = {key: kwargs[key] for key in fn_inputs if key in kwargs}

        # operate column-by-column
        def f(m, v, i):
            shape = v.shape
            values = fn(v.ravel(), **fn_kwargs)
            if isinstance(values, np.ndarray):
                # TODO: allow EA once reshape is supported
                values = values.reshape(shape)

            values = _block_shape(values, ndim=self.ndim)
            return values

        if by_item and not self._is_single_block:
            blocks = self.split_and_operate(None, f, False)
        else:
            values = f(None, self.values.ravel(), None)
            blocks = [make_block(values, ndim=self.ndim, placement=self.mgr_locs)]

        return blocks

    def _maybe_downcast(self, blocks, downcast=None):

        if downcast is not None:
            return blocks

        # split and convert the blocks
        return _extend_blocks([b.convert(datetime=True, numeric=False) for b in blocks])

    def _can_hold_element(self, element):
        return True

    def _try_coerce_args(self, other):
        """ provide coercion to our input arguments """

        if isinstance(other, ABCDatetimeIndex):
            # May get a DatetimeIndex here. Unbox it.
            other = other.array

        if isinstance(other, DatetimeArray):
            # hit in pandas/tests/indexing/test_coercion.py
            # ::TestWhereCoercion::test_where_series_datetime64[datetime64tz]
            # when falling back to ObjectBlock.where
            other = other.astype(object)

        return other

    def should_store(self, value):
        return not (
            issubclass(
                value.dtype.type,
                (np.integer, np.floating, np.complexfloating, np.datetime64, np.bool_),
            )
            or
            # TODO(ExtensionArray): remove is_extension_type
            # when all extension arrays have been ported.
            is_extension_type(value)
            or is_extension_array_dtype(value)
        )

    def replace(
        self, to_replace, value, inplace=False, filter=None, regex=False, convert=True
    ):
        to_rep_is_list = is_list_like(to_replace)
        value_is_list = is_list_like(value)
        both_lists = to_rep_is_list and value_is_list
        either_list = to_rep_is_list or value_is_list

        result_blocks = []
        blocks = [self]

        if not either_list and is_re(to_replace):
            return self._replace_single(
                to_replace,
                value,
                inplace=inplace,
                filter=filter,
                regex=True,
                convert=convert,
            )
        elif not (either_list or regex):
            return super().replace(
                to_replace,
                value,
                inplace=inplace,
                filter=filter,
                regex=regex,
                convert=convert,
            )
        elif both_lists:
            for to_rep, v in zip(to_replace, value):
                result_blocks = []
                for b in blocks:
                    result = b._replace_single(
                        to_rep,
                        v,
                        inplace=inplace,
                        filter=filter,
                        regex=regex,
                        convert=convert,
                    )
                    result_blocks = _extend_blocks(result, result_blocks)
                blocks = result_blocks
            return result_blocks

        elif to_rep_is_list and regex:
            for to_rep in to_replace:
                result_blocks = []
                for b in blocks:
                    result = b._replace_single(
                        to_rep,
                        value,
                        inplace=inplace,
                        filter=filter,
                        regex=regex,
                        convert=convert,
                    )
                    result_blocks = _extend_blocks(result, result_blocks)
                blocks = result_blocks
            return result_blocks

        return self._replace_single(
            to_replace,
            value,
            inplace=inplace,
            filter=filter,
            convert=convert,
            regex=regex,
        )

    def _replace_single(
        self,
        to_replace,
        value,
        inplace=False,
        filter=None,
        regex=False,
        convert=True,
        mask=None,
    ):
        """
        Replace elements by the given value.

        Parameters
        ----------
        to_replace : object or pattern
            Scalar to replace or regular expression to match.
        value : object
            Replacement object.
        inplace : bool, default False
            Perform inplace modification.
        filter : list, optional
        regex : bool, default False
            If true, perform regular expression substitution.
        convert : bool, default True
            If true, try to coerce any object types to better types.
        mask : array-like of bool, optional
            True indicate corresponding element is ignored.

        Returns
        -------
        a new block, the result after replacing
        """
        inplace = validate_bool_kwarg(inplace, "inplace")

        # to_replace is regex compilable
        to_rep_re = regex and is_re_compilable(to_replace)

        # regex is regex compilable
        regex_re = is_re_compilable(regex)

        # only one will survive
        if to_rep_re and regex_re:
            raise AssertionError(
                "only one of to_replace and regex can be " "regex compilable"
            )

        # if regex was passed as something that can be a regex (rather than a
        # boolean)
        if regex_re:
            to_replace = regex

        regex = regex_re or to_rep_re

        # try to get the pattern attribute (compiled re) or it's a string
        try:
            pattern = to_replace.pattern
        except AttributeError:
            pattern = to_replace

        # if the pattern is not empty and to_replace is either a string or a
        # regex
        if regex and pattern:
            rx = re.compile(to_replace)
        else:
            # if the thing to replace is not a string or compiled regex call
            # the superclass method -> to_replace is some kind of object
            return super().replace(
                to_replace, value, inplace=inplace, filter=filter, regex=regex
            )

        new_values = self.values if inplace else self.values.copy()

        # deal with replacing values with objects (strings) that match but
        # whose replacement is not a string (numeric, nan, object)
        if isna(value) or not isinstance(value, str):

            def re_replacer(s):
                try:
                    return value if rx.search(s) is not None else s
                except TypeError:
                    return s

        else:
            # value is guaranteed to be a string here, s can be either a string
            # or null if it's null it gets returned
            def re_replacer(s):
                try:
                    return rx.sub(value, s)
                except TypeError:
                    return s

        f = np.vectorize(re_replacer, otypes=[self.dtype])

        if filter is None:
            filt = slice(None)
        else:
            filt = self.mgr_locs.isin(filter).nonzero()[0]

        if mask is None:
            new_values[filt] = f(new_values[filt])
        else:
            new_values[filt][mask] = f(new_values[filt][mask])

        # convert
        block = self.make_block(new_values)
        if convert:
            block = block.convert(by_item=True, numeric=False)
        return block

    def _replace_coerce(
        self, to_replace, value, inplace=True, regex=False, convert=False, mask=None
    ):
        """
        Replace value corresponding to the given boolean array with another
        value.

        Parameters
        ----------
        to_replace : object or pattern
            Scalar to replace or regular expression to match.
        value : object
            Replacement object.
        inplace : bool, default False
            Perform inplace modification.
        regex : bool, default False
            If true, perform regular expression substitution.
        convert : bool, default True
            If true, try to coerce any object types to better types.
        mask : array-like of bool, optional
            True indicate corresponding element is ignored.

        Returns
        -------
        A new block if there is anything to replace or the original block.
        """
        if mask.any():
            block = super()._replace_coerce(
                to_replace=to_replace,
                value=value,
                inplace=inplace,
                regex=regex,
                convert=convert,
                mask=mask,
            )
            if convert:
                block = [
                    b.convert(by_item=True, numeric=False, copy=True) for b in block
                ]
            return block
        return self


class CategoricalBlock(ExtensionBlock):
    __slots__ = ()
    is_categorical = True
    _verify_integrity = True
    _can_hold_na = True
    _concatenator = staticmethod(_concat._concat_categorical)

    def __init__(self, values, placement, ndim=None):
        from pandas.core.arrays.categorical import _maybe_to_categorical

        # coerce to categorical if we can
        super().__init__(_maybe_to_categorical(values), placement=placement, ndim=ndim)

    @property
    def _holder(self):
        return Categorical

    @property
    def array_dtype(self):
        """ the dtype to return if I want to construct this block as an
        array
        """
        return np.object_

    def _try_coerce_result(self, result):
        """ reverse of try_coerce_args """

        # GH12564: CategoricalBlock is 1-dim only
        # while returned results could be any dim
        if (not is_categorical_dtype(result)) and isinstance(result, np.ndarray):
            result = _block_shape(result, ndim=self.ndim)

        return result

    def to_dense(self):
        # Categorical.get_values returns a DatetimeIndex for datetime
        # categories, so we can't simply use `np.asarray(self.values)` like
        # other types.
        return self.values._internal_get_values()

    def to_native_types(self, slicer=None, na_rep="", quoting=None, **kwargs):
        """ convert to our native types format, slicing if desired """

        values = self.values
        if slicer is not None:
            # Categorical is always one dimension
            values = values[slicer]
        mask = isna(values)
        values = np.array(values, dtype="object")
        values[mask] = na_rep

        # we are expected to return a 2-d ndarray
        return values.reshape(1, len(values))

    def concat_same_type(self, to_concat, placement=None):
        """
        Concatenate list of single blocks of the same type.

        Note that this CategoricalBlock._concat_same_type *may* not
        return a CategoricalBlock. When the categories in `to_concat`
        differ, this will return an object ndarray.

        If / when we decide we don't like that behavior:

        1. Change Categorical._concat_same_type to use union_categoricals
        2. Delete this method.
        """
        values = self._concatenator(
            [blk.values for blk in to_concat], axis=self.ndim - 1
        )
        # not using self.make_block_same_class as values can be object dtype
        return make_block(
            values, placement=placement or slice(0, len(values), 1), ndim=self.ndim
        )

    def where(
        self,
        other,
        cond,
        align=True,
        errors="raise",
        try_cast=False,
        axis=0,
        transpose=False,
    ):
        # TODO(CategoricalBlock.where):
        # This can all be deleted in favor of ExtensionBlock.where once
        # we enforce the deprecation.
        object_msg = (
            "Implicitly converting categorical to object-dtype ndarray. "
            "One or more of the values in 'other' are not present in this "
            "categorical's categories. A future version of pandas will raise "
            "a ValueError when 'other' contains different categories.\n\n"
            "To preserve the current behavior, add the new categories to "
            "the categorical before calling 'where', or convert the "
            "categorical to a different dtype."
        )
        try:
            # Attempt to do preserve categorical dtype.
            result = super().where(
                other, cond, align, errors, try_cast, axis, transpose
            )
        except (TypeError, ValueError):
            warnings.warn(object_msg, FutureWarning, stacklevel=6)
            result = self.astype(object).where(
                other,
                cond,
                align=align,
                errors=errors,
                try_cast=try_cast,
                axis=axis,
                transpose=transpose,
            )
        return result


# -----------------------------------------------------------------
# Constructor Helpers


def get_block_type(values, dtype=None):
    """
    Find the appropriate Block subclass to use for the given values and dtype.

    Parameters
    ----------
    values : ndarray-like
    dtype : numpy or pandas dtype

    Returns
    -------
    cls : class, subclass of Block
    """
    dtype = dtype or values.dtype
    vtype = dtype.type

    if is_sparse(dtype):
        # Need this first(ish) so that Sparse[datetime] is sparse
        cls = ExtensionBlock
    elif is_categorical(values):
        cls = CategoricalBlock
    elif issubclass(vtype, np.datetime64):
        assert not is_datetime64tz_dtype(values)
        cls = DatetimeBlock
    elif is_datetime64tz_dtype(values):
        cls = DatetimeTZBlock
    elif is_interval_dtype(dtype) or is_period_dtype(dtype):
        cls = ObjectValuesExtensionBlock
    elif is_extension_array_dtype(values):
        cls = ExtensionBlock
    elif issubclass(vtype, np.floating):
        cls = FloatBlock
    elif issubclass(vtype, np.timedelta64):
        assert issubclass(vtype, np.integer)
        cls = TimeDeltaBlock
    elif issubclass(vtype, np.complexfloating):
        cls = ComplexBlock
    elif issubclass(vtype, np.integer):
        cls = IntBlock
    elif dtype == np.bool_:
        cls = BoolBlock
    else:
        cls = ObjectBlock
    return cls


def make_block(values, placement, klass=None, ndim=None, dtype=None, fastpath=None):
    # Ensure that we don't allow PandasArray / PandasDtype in internals.
    # For now, blocks should be backed by ndarrays when possible.
    if isinstance(values, ABCPandasArray):
        values = values.to_numpy()
        if ndim and ndim > 1:
            values = np.atleast_2d(values)

    if isinstance(dtype, PandasDtype):
        dtype = dtype.numpy_dtype

    if fastpath is not None:
        # GH#19265 pyarrow is passing this
        warnings.warn(
            "fastpath argument is deprecated, will be removed " "in a future release.",
            FutureWarning,
        )
    if klass is None:
        dtype = dtype or values.dtype
        klass = get_block_type(values, dtype)

    elif klass is DatetimeTZBlock and not is_datetime64tz_dtype(values):
        # TODO: This is no longer hit internally; does it need to be retained
        #  for e.g. pyarrow?
        values = DatetimeArray._simple_new(values, dtype=dtype)

    return klass(values, ndim=ndim, placement=placement)


# -----------------------------------------------------------------


def _extend_blocks(result, blocks=None):
    """ return a new extended blocks, givin the result """
    from pandas.core.internals import BlockManager

    if blocks is None:
        blocks = []
    if isinstance(result, list):
        for r in result:
            if isinstance(r, list):
                blocks.extend(r)
            else:
                blocks.append(r)
    elif isinstance(result, BlockManager):
        blocks.extend(result.blocks)
    else:
        blocks.append(result)
    return blocks


def _block_shape(values, ndim=1, shape=None):
    """ guarantee the shape of the values to be at least 1 d """
    if values.ndim < ndim:
        if shape is None:
            shape = values.shape
        if not is_extension_array_dtype(values):
            # TODO: https://github.com/pandas-dev/pandas/issues/23023
            # block.shape is incorrect for "2D" ExtensionArrays
            # We can't, and don't need to, reshape.
            values = values.reshape(tuple((1,) + shape))
    return values


def _merge_blocks(blocks, dtype=None, _can_consolidate=True):

    if len(blocks) == 1:
        return blocks[0]

    if _can_consolidate:

        if dtype is None:
            if len({b.dtype for b in blocks}) != 1:
                raise AssertionError("_merge_blocks are invalid!")
            dtype = blocks[0].dtype

        # FIXME: optimization potential in case all mgrs contain slices and
        # combination of those slices is a slice, too.
        new_mgr_locs = np.concatenate([b.mgr_locs.as_array for b in blocks])
        new_values = np.vstack([b.values for b in blocks])

        argsort = np.argsort(new_mgr_locs)
        new_values = new_values[argsort]
        new_mgr_locs = new_mgr_locs[argsort]

        return make_block(new_values, placement=new_mgr_locs)

    # no merge
    return blocks


def _safe_reshape(arr, new_shape):
    """
    If possible, reshape `arr` to have shape `new_shape`,
    with a couple of exceptions (see gh-13012):

    1) If `arr` is a ExtensionArray or Index, `arr` will be
       returned as is.
    2) If `arr` is a Series, the `_values` attribute will
       be reshaped and returned.

    Parameters
    ----------
    arr : array-like, object to be reshaped
    new_shape : int or tuple of ints, the new shape
    """
    if isinstance(arr, ABCSeries):
        arr = arr._values
    if not isinstance(arr, ABCExtensionArray):
        arr = arr.reshape(new_shape)
    return arr


def _putmask_smart(v, m, n):
    """
    Return a new ndarray, try to preserve dtype if possible.

    Parameters
    ----------
    v : `values`, updated in-place (array like)
    m : `mask`, applies to both sides (array like)
    n : `new values` either scalar or an array like aligned with `values`

    Returns
    -------
    values : ndarray with updated values
        this *may* be a copy of the original

    See Also
    --------
    ndarray.putmask
    """

    # we cannot use np.asarray() here as we cannot have conversions
    # that numpy does when numeric are mixed with strings

    # n should be the length of the mask or a scalar here
    if not is_list_like(n):
        n = np.repeat(n, len(m))

    # see if we are only masking values that if putted
    # will work in the current dtype
    try:
        nn = n[m]

        # make sure that we have a nullable type
        # if we have nulls
        if not _isna_compat(v, nn[0]):
            raise ValueError

        # we ignore ComplexWarning here
        with warnings.catch_warnings(record=True):
            warnings.simplefilter("ignore", np.ComplexWarning)
            nn_at = nn.astype(v.dtype)

        # avoid invalid dtype comparisons
        # between numbers & strings

        # only compare integers/floats
        # don't compare integers to datetimelikes
        if not is_numeric_v_string_like(nn, nn_at) and (
            is_float_dtype(nn.dtype)
            or is_integer_dtype(nn.dtype)
            and is_float_dtype(nn_at.dtype)
            or is_integer_dtype(nn_at.dtype)
        ):

            comp = nn == nn_at
            if is_list_like(comp) and comp.all():
                nv = v.copy()
                nv[m] = nn_at
                return nv
    except (ValueError, IndexError, TypeError, OverflowError):
        pass

    n = np.asarray(n)

    def _putmask_preserve(nv, n):
        try:
            nv[m] = n[m]
        except (IndexError, ValueError):
            nv[m] = n
        return nv

    # preserves dtype if possible
    if v.dtype.kind == n.dtype.kind:
        return _putmask_preserve(v, n)

    # change the dtype if needed
    dtype, _ = maybe_promote(n.dtype)

    if is_extension_type(v.dtype) and is_object_dtype(dtype):
        v = v._internal_get_values(dtype)
    else:
        v = v.astype(dtype)

    return _putmask_preserve(v, n)<|MERGE_RESOLUTION|>--- conflicted
+++ resolved
@@ -907,38 +907,8 @@
         # length checking
         check_setitem_lengths(indexer, value, values)
 
-<<<<<<< HEAD
         if is_empty_indexer(indexer, arr_value):
             # GH#8669 empty indexers
-=======
-        def _is_scalar_indexer(indexer):
-            # return True if we are all scalar indexers
-
-            if arr_value.ndim == 1:
-                if not isinstance(indexer, tuple):
-                    indexer = tuple([indexer])
-                    return any(
-                        isinstance(idx, np.ndarray) and len(idx) == 0 for idx in indexer
-                    )
-            return False
-
-        def _is_empty_indexer(indexer):
-            # return a boolean if we have an empty indexer
-
-            if is_list_like(indexer) and not len(indexer):
-                return True
-            if arr_value.ndim == 1:
-                if not isinstance(indexer, tuple):
-                    indexer = tuple([indexer])
-                return any(
-                    isinstance(idx, np.ndarray) and len(idx) == 0 for idx in indexer
-                )
-            return False
-
-        # empty indexers
-        # 8669 (empty)
-        if _is_empty_indexer(indexer):
->>>>>>> 8ea102ac
             pass
 
         elif is_scalar_indexer(indexer, arr_value):
