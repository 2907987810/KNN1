from datetime import date, datetime, timedelta
import functools
import inspect
import re
from typing import Any, List
import warnings

import numpy as np

from pandas._libs import NaT, lib, tslib, tslibs
import pandas._libs.internals as libinternals
<<<<<<< HEAD
from pandas._libs.tslibs import Timedelta, conversion, is_null_datetimelike
=======
from pandas._libs.tslibs import Timedelta, conversion
>>>>>>> 24bd67ec
from pandas._libs.tslibs.timezones import tz_compare
from pandas.util._validators import validate_bool_kwarg

from pandas.core.dtypes.cast import (
    astype_nansafe,
    find_common_type,
    infer_dtype_from,
    infer_dtype_from_scalar,
    maybe_convert_objects,
    maybe_downcast_to_dtype,
    maybe_infer_dtype_type,
    maybe_promote,
    maybe_upcast,
    soft_convert_objects,
)
from pandas.core.dtypes.common import (
    _NS_DTYPE,
    _TD_DTYPE,
    ensure_platform_int,
    is_bool_dtype,
    is_categorical,
    is_categorical_dtype,
    is_datetime64_dtype,
    is_datetime64tz_dtype,
    is_dtype_equal,
    is_extension_array_dtype,
    is_extension_type,
    is_float_dtype,
    is_integer,
    is_integer_dtype,
    is_interval_dtype,
    is_list_like,
    is_object_dtype,
    is_period_dtype,
    is_re,
    is_re_compilable,
    is_sparse,
    is_timedelta64_dtype,
    pandas_dtype,
)
import pandas.core.dtypes.concat as _concat
from pandas.core.dtypes.dtypes import CategoricalDtype, ExtensionDtype
from pandas.core.dtypes.generic import (
    ABCDataFrame,
    ABCDatetimeIndex,
    ABCExtensionArray,
    ABCIndexClass,
    ABCPandasArray,
    ABCSeries,
)
from pandas.core.dtypes.missing import (
    _isna_compat,
    array_equivalent,
    is_valid_nat_for_dtype,
    isna,
    notna,
)

import pandas.core.algorithms as algos
from pandas.core.arrays import (
    Categorical,
    DatetimeArray,
    ExtensionArray,
    PandasDtype,
    TimedeltaArray,
)
from pandas.core.base import PandasObject
import pandas.core.common as com
from pandas.core.indexers import (
    check_setitem_lengths,
    is_empty_indexer,
    is_scalar_indexer,
)
from pandas.core.internals.arrays import extract_array
import pandas.core.missing as missing
from pandas.core.nanops import nanpercentile

from pandas.io.formats.printing import pprint_thing


class Block(PandasObject):
    """
    Canonical n-dimensional unit of homogeneous dtype contained in a pandas
    data structure

    Index-ignorant; let the container take care of that
    """

    __slots__ = ["_mgr_locs", "values", "ndim"]
    is_numeric = False
    is_float = False
    is_integer = False
    is_complex = False
    is_datetime = False
    is_datetimetz = False
    is_timedelta = False
    is_bool = False
    is_object = False
    is_categorical = False
    is_extension = False
    _can_hold_na = False
    _can_consolidate = True
    _verify_integrity = True
    _validate_ndim = True
    _ftype = "dense"
    _concatenator = staticmethod(np.concatenate)

    def __init__(self, values, placement, ndim=None):
        self.ndim = self._check_ndim(values, ndim)
        self.mgr_locs = placement
        self.values = values

        if self._validate_ndim and self.ndim and len(self.mgr_locs) != len(self.values):
            raise ValueError(
                "Wrong number of items passed {val}, placement implies "
                "{mgr}".format(val=len(self.values), mgr=len(self.mgr_locs))
            )

    def _check_ndim(self, values, ndim):
        """
        ndim inference and validation.

        Infers ndim from 'values' if not provided to __init__.
        Validates that values.ndim and ndim are consistent if and only if
        the class variable '_validate_ndim' is True.

        Parameters
        ----------
        values : array-like
        ndim : int or None

        Returns
        -------
        ndim : int

        Raises
        ------
        ValueError : the number of dimensions do not match
        """
        if ndim is None:
            ndim = values.ndim

        if self._validate_ndim and values.ndim != ndim:
            msg = "Wrong number of dimensions. values.ndim != ndim [{} != {}]"
            raise ValueError(msg.format(values.ndim, ndim))

        return ndim

    @property
    def _holder(self):
        """The array-like that can hold the underlying values.

        None for 'Block', overridden by subclasses that don't
        use an ndarray.
        """
        return None

    @property
    def _consolidate_key(self):
        return (self._can_consolidate, self.dtype.name)

    @property
    def _is_single_block(self):
        return self.ndim == 1

    @property
    def is_view(self):
        """ return a boolean if I am possibly a view """
        return self.values.base is not None

    @property
    def is_datelike(self):
        """ return True if I am a non-datelike """
        return self.is_datetime or self.is_timedelta

    def is_categorical_astype(self, dtype):
        """
        validate that we have a astypeable to categorical,
        returns a boolean if we are a categorical
        """
        if dtype is Categorical or dtype is CategoricalDtype:
            # this is a pd.Categorical, but is not
            # a valid type for astypeing
            raise TypeError("invalid type {0} for astype".format(dtype))

        elif is_categorical_dtype(dtype):
            return True

        return False

    def external_values(self, dtype=None):
        """ return an outside world format, currently just the ndarray """
        return self.values

    def internal_values(self, dtype=None):
        """ return an internal format, currently just the ndarray
        this should be the pure internal API format
        """
        return self.values

    def formatting_values(self):
        """Return the internal values used by the DataFrame/SeriesFormatter"""
        return self.internal_values()

    def get_values(self, dtype=None):
        """
        return an internal format, currently just the ndarray
        this is often overridden to handle to_dense like operations
        """
        if is_object_dtype(dtype):
            return self.values.astype(object)
        return self.values

    def get_block_values(self, dtype=None):
        """
        This is used in the JSON C code
        """
        return self.get_values(dtype=dtype)

    def to_dense(self):
        return self.values.view()

    @property
    def fill_value(self):
        return np.nan

    @property
    def mgr_locs(self):
        return self._mgr_locs

    @mgr_locs.setter
    def mgr_locs(self, new_mgr_locs):
        if not isinstance(new_mgr_locs, libinternals.BlockPlacement):
            new_mgr_locs = libinternals.BlockPlacement(new_mgr_locs)

        self._mgr_locs = new_mgr_locs

    @property
    def array_dtype(self):
        """ the dtype to return if I want to construct this block as an
        array
        """
        return self.dtype

    def make_block(self, values, placement=None):
        """
        Create a new block, with type inference propagate any values that are
        not specified
        """
        if placement is None:
            placement = self.mgr_locs

        return make_block(values, placement=placement, ndim=self.ndim)

    def make_block_same_class(self, values, placement=None, ndim=None, dtype=None):
        """ Wrap given values in a block of same type as self. """
        if dtype is not None:
            # issue 19431 fastparquet is passing this
            warnings.warn(
                "dtype argument is deprecated, will be removed in a future release.",
                FutureWarning,
            )
        if placement is None:
            placement = self.mgr_locs
        return make_block(
            values, placement=placement, ndim=ndim, klass=self.__class__, dtype=dtype
        )

    def __repr__(self):
        # don't want to print out all of the items here
        name = pprint_thing(self.__class__.__name__)
        if self._is_single_block:

            result = "{name}: {len} dtype: {dtype}".format(
                name=name, len=len(self), dtype=self.dtype
            )

        else:

            shape = " x ".join(pprint_thing(s) for s in self.shape)
            result = "{name}: {index}, {shape}, dtype: {dtype}".format(
                name=name,
                index=pprint_thing(self.mgr_locs.indexer),
                shape=shape,
                dtype=self.dtype,
            )

        return result

    def __len__(self):
        return len(self.values)

    def __getstate__(self):
        return self.mgr_locs.indexer, self.values

    def __setstate__(self, state):
        self.mgr_locs = libinternals.BlockPlacement(state[0])
        self.values = state[1]
        self.ndim = self.values.ndim

    def _slice(self, slicer):
        """ return a slice of my values """
        return self.values[slicer]

    def getitem_block(self, slicer, new_mgr_locs=None):
        """
        Perform __getitem__-like, return result as block.

        As of now, only supports slices that preserve dimensionality.
        """
        if new_mgr_locs is None:
            if isinstance(slicer, tuple):
                axis0_slicer = slicer[0]
            else:
                axis0_slicer = slicer
            new_mgr_locs = self.mgr_locs[axis0_slicer]

        new_values = self._slice(slicer)

        if self._validate_ndim and new_values.ndim != self.ndim:
            raise ValueError("Only same dim slicing is allowed")

        return self.make_block_same_class(new_values, new_mgr_locs)

    @property
    def shape(self):
        return self.values.shape

    @property
    def dtype(self):
        return self.values.dtype

    @property
    def ftype(self):
        if getattr(self.values, "_pandas_ftype", False):
            dtype = self.dtype.subtype
        else:
            dtype = self.dtype
        return "{dtype}:{ftype}".format(dtype=dtype, ftype=self._ftype)

    def merge(self, other):
        return _merge_blocks([self, other])

    def concat_same_type(self, to_concat, placement=None):
        """
        Concatenate list of single blocks of the same type.
        """
        values = self._concatenator(
            [blk.values for blk in to_concat], axis=self.ndim - 1
        )
        return self.make_block_same_class(
            values, placement=placement or slice(0, len(values), 1)
        )

    def iget(self, i):
        return self.values[i]

    def set(self, locs, values):
        """
        Modify Block in-place with new item value

        Returns
        -------
        None
        """
        self.values[locs] = values

    def delete(self, loc):
        """
        Delete given loc(-s) from block in-place.
        """
        self.values = np.delete(self.values, loc, 0)
        self.mgr_locs = self.mgr_locs.delete(loc)

    def apply(self, func, **kwargs):
        """ apply the function to my values; return a block if we are not
        one
        """
        with np.errstate(all="ignore"):
            result = func(self.values, **kwargs)
        if not isinstance(result, Block):
            result = self.make_block(values=_block_shape(result, ndim=self.ndim))

        return result

    def fillna(self, value, limit=None, inplace=False, downcast=None):
        """ fillna on the block with the value. If we fail, then convert to
        ObjectBlock and try again
        """
        inplace = validate_bool_kwarg(inplace, "inplace")

        mask = isna(self.values)
        if limit is not None:
            if not is_integer(limit):
                raise ValueError("Limit must be an integer")
            if limit < 1:
                raise ValueError("Limit must be greater than 0")
            mask[mask.cumsum(self.ndim - 1) > limit] = False

        if not self._can_hold_na:
            if inplace:
                return self
            else:
                return self.copy()

        if self._can_hold_element(value):
            # equivalent: self._try_coerce_args(value) would not raise
            blocks = self.putmask(mask, value, inplace=inplace)
            blocks = [
                b.make_block(values=self._try_coerce_result(b.values)) for b in blocks
            ]
            return self._maybe_downcast(blocks, downcast)

        # we can't process the value, but nothing to do
        if not mask.any():
            return self if inplace else self.copy()

        # operate column-by-column
        def f(m, v, i):
            block = self.coerce_to_target_dtype(value)

            # slice out our block
            if i is not None:
                block = block.getitem_block(slice(i, i + 1))
            return block.fillna(value, limit=limit, inplace=inplace, downcast=None)

        return self.split_and_operate(mask, f, inplace)

    def split_and_operate(self, mask, f, inplace):
        """
        split the block per-column, and apply the callable f
        per-column, return a new block for each. Handle
        masking which will not change a block unless needed.

        Parameters
        ----------
        mask : 2-d boolean mask
        f : callable accepting (1d-mask, 1d values, indexer)
        inplace : boolean

        Returns
        -------
        list of blocks
        """

        if mask is None:
            mask = np.ones(self.shape, dtype=bool)
        new_values = self.values

        def make_a_block(nv, ref_loc):
            if isinstance(nv, list):
                assert len(nv) == 1, nv
                assert isinstance(nv[0], Block)
                block = nv[0]
            else:
                # Put back the dimension that was taken from it and make
                # a block out of the result.
                nv = _block_shape(nv, ndim=self.ndim)
                block = self.make_block(values=nv, placement=ref_loc)
            return block

        # ndim == 1
        if self.ndim == 1:
            if mask.any():
                nv = f(mask, new_values, None)
            else:
                nv = new_values if inplace else new_values.copy()
            block = make_a_block(nv, self.mgr_locs)
            return [block]

        # ndim > 1
        new_blocks = []
        for i, ref_loc in enumerate(self.mgr_locs):
            m = mask[i]
            v = new_values[i]

            # need a new block
            if m.any():
                nv = f(m, v, i)
            else:
                nv = v if inplace else v.copy()

            block = make_a_block(nv, [ref_loc])
            new_blocks.append(block)

        return new_blocks

    def _maybe_downcast(self, blocks, downcast=None):

        # no need to downcast our float
        # unless indicated
        if downcast is None and self.is_float:
            return blocks
        elif downcast is None and (self.is_timedelta or self.is_datetime):
            return blocks

        if not isinstance(blocks, list):
            blocks = [blocks]
        return _extend_blocks([b.downcast(downcast) for b in blocks])

    def downcast(self, dtypes=None):
        """ try to downcast each item to the dict of dtypes if present """

        # turn it off completely
        if dtypes is False:
            return self

        values = self.values

        # single block handling
        if self._is_single_block:

            # try to cast all non-floats here
            if dtypes is None:
                dtypes = "infer"

            nv = maybe_downcast_to_dtype(values, dtypes)
            return self.make_block(nv)

        # ndim > 1
        if dtypes is None:
            return self

        if not (dtypes == "infer" or isinstance(dtypes, dict)):
            raise ValueError(
                "downcast must have a dictionary or 'infer' as its argument"
            )

        # operate column-by-column
        # this is expensive as it splits the blocks items-by-item
        def f(m, v, i):

            if dtypes == "infer":
                dtype = "infer"
            else:
                raise AssertionError("dtypes as dict is not supported yet")

            if dtype is not None:
                v = maybe_downcast_to_dtype(v, dtype)
            return v

        return self.split_and_operate(None, f, False)

    def astype(self, dtype, copy=False, errors="raise", values=None, **kwargs):
        return self._astype(dtype, copy=copy, errors=errors, values=values, **kwargs)

    def _astype(self, dtype, copy=False, errors="raise", values=None, **kwargs):
        """Coerce to the new type

        Parameters
        ----------
        dtype : str, dtype convertible
        copy : boolean, default False
            copy if indicated
        errors : str, {'raise', 'ignore'}, default 'ignore'
            - ``raise`` : allow exceptions to be raised
            - ``ignore`` : suppress exceptions. On error return original object

        Returns
        -------
        Block
        """
        errors_legal_values = ("raise", "ignore")

        if errors not in errors_legal_values:
            invalid_arg = (
                "Expected value of kwarg 'errors' to be one of {}. "
                "Supplied value is '{}'".format(list(errors_legal_values), errors)
            )
            raise ValueError(invalid_arg)

        if inspect.isclass(dtype) and issubclass(dtype, ExtensionDtype):
            msg = (
                "Expected an instance of {}, but got the class instead. "
                "Try instantiating 'dtype'.".format(dtype.__name__)
            )
            raise TypeError(msg)

        # may need to convert to categorical
        if self.is_categorical_astype(dtype):

            # deprecated 17636
            for deprecated_arg in ("categories", "ordered"):
                if deprecated_arg in kwargs:
                    raise ValueError(
                        "Got an unexpected argument: {}".format(deprecated_arg)
                    )

            categories = kwargs.get("categories", None)
            ordered = kwargs.get("ordered", None)
            if com._any_not_none(categories, ordered):
                dtype = CategoricalDtype(categories, ordered)

            if is_categorical_dtype(self.values):
                # GH 10696/18593: update an existing categorical efficiently
                return self.make_block(self.values.astype(dtype, copy=copy))

            return self.make_block(Categorical(self.values, dtype=dtype))

        dtype = pandas_dtype(dtype)

        # astype processing
        if is_dtype_equal(self.dtype, dtype):
            if copy:
                return self.copy()
            return self

        if values is None:
            try:
                # force the copy here
                if self.is_extension:
                    values = self.values.astype(dtype)
                else:
                    if issubclass(dtype.type, str):

                        # use native type formatting for datetime/tz/timedelta
                        if self.is_datelike:
                            values = self.to_native_types()

                        # astype formatting
                        else:
                            values = self.get_values()

                    else:
                        values = self.get_values(dtype=dtype)

                    # _astype_nansafe works fine with 1-d only
                    vals1d = values.ravel()
                    values = astype_nansafe(vals1d, dtype, copy=True, **kwargs)

                # TODO(extension)
                # should we make this attribute?
                if isinstance(values, np.ndarray):
                    values = values.reshape(self.shape)

            except Exception:  # noqa: E722
                if errors == "raise":
                    raise
                newb = self.copy() if copy else self
            else:
                newb = make_block(values, placement=self.mgr_locs, ndim=self.ndim)
        else:
            newb = make_block(values, placement=self.mgr_locs, ndim=self.ndim)

        if newb.is_numeric and self.is_numeric:
            if newb.shape != self.shape:
                raise TypeError(
                    "cannot set astype for copy = [{copy}] for dtype "
                    "({dtype} [{shape}]) to different shape "
                    "({newb_dtype} [{newb_shape}])".format(
                        copy=copy,
                        dtype=self.dtype.name,
                        shape=self.shape,
                        newb_dtype=newb.dtype.name,
                        newb_shape=newb.shape,
                    )
                )
        return newb

    def convert(self, copy=True, **kwargs):
        """ attempt to coerce any object types to better types return a copy
        of the block (if copy = True) by definition we are not an ObjectBlock
        here!
        """

        return self.copy() if copy else self

    def _can_hold_element(self, element):
        """ require the same dtype as ourselves """
        dtype = self.values.dtype.type
        tipo = maybe_infer_dtype_type(element)
        if tipo is not None:
            return issubclass(tipo.type, dtype)
        return isinstance(element, dtype)

    def _try_cast_result(self, result, dtype=None):
        """ try to cast the result to our original type, we may have
        roundtripped thru object in the mean-time
        """
        if dtype is None:
            dtype = self.dtype

        if self.is_integer or self.is_bool or self.is_datetime:
            pass
        elif self.is_float and result.dtype == self.dtype:
            # protect against a bool/object showing up here
            if isinstance(dtype, str) and dtype == "infer":
                return result

            # This is only reached via Block.setitem, where dtype is always
            #  either "infer", self.dtype, or values.dtype.
            assert dtype == self.dtype, (dtype, self.dtype)
            return result

        # may need to change the dtype here
        return maybe_downcast_to_dtype(result, dtype)

    def _coerce_values(self, values):
        """
        Coerce values (usually derived from self.values) for an operation.

        Parameters
        ----------
        values : ndarray or ExtensionArray

        Returns
        -------
        ndarray or ExtensionArray
        """
        return values

    def _try_coerce_args(self, other):
        """ provide coercion to our input arguments """

        if np.any(notna(other)) and not self._can_hold_element(other):
            # coercion issues
            # let higher levels handle
            raise TypeError(
                "cannot convert {} to an {}".format(
                    type(other).__name__,
                    type(self).__name__.lower().replace("Block", ""),
                )
            )
        if lib.is_scalar(other) and isna(other) and self.is_integer:
            raise TypeError(
                "cannot convert {} to an {}".format(
                    type(other).__name__,
                    type(self).__name__.lower().replace("Block", ""),
                )
            )

        return other

    def _try_coerce_result(self, result):
        """ reverse of try_coerce_args """
        return result

    def _try_coerce_and_cast_result(self, result, dtype=None):
        result = self._try_coerce_result(result)
        result = self._try_cast_result(result, dtype=dtype)
        return result

    def to_native_types(self, slicer=None, na_rep="nan", quoting=None, **kwargs):
        """ convert to our native types format, slicing if desired """

        values = self.get_values()

        if slicer is not None:
            values = values[:, slicer]
        mask = isna(values)

        if not self.is_object and not quoting:
            values = values.astype(str)
        else:
            values = np.array(values, dtype="object")

        values[mask] = na_rep
        return values

    # block actions ####
    def copy(self, deep=True):
        """ copy constructor """
        values = self.values
        if deep:
            values = values.copy()
        return self.make_block_same_class(values, ndim=self.ndim)

    def replace(
        self, to_replace, value, inplace=False, filter=None, regex=False, convert=True
    ):
        """replace the to_replace value with value, possible to create new
        blocks here this is just a call to putmask. regex is not used here.
        It is used in ObjectBlocks.  It is here for API compatibility.
        """

        inplace = validate_bool_kwarg(inplace, "inplace")
        original_to_replace = to_replace

        # If we cannot replace with own dtype, convert to ObjectBlock and
        # retry
        if not self._can_hold_element(to_replace):
            # TODO: we should be able to infer at this point that there is
            #  nothing to replace
            # GH 22083, TypeError or ValueError occurred within error handling
            # causes infinite loop. Cast and retry only if not objectblock.
            if is_object_dtype(self):
                raise AssertionError

            # try again with a compatible block
            block = self.astype(object)
            return block.replace(
                to_replace=original_to_replace,
                value=value,
                inplace=inplace,
                filter=filter,
                regex=regex,
                convert=convert,
            )

        values = self._coerce_values(self.values)
        to_replace = self._try_coerce_args(to_replace)

        mask = missing.mask_missing(values, to_replace)
        if filter is not None:
            filtered_out = ~self.mgr_locs.isin(filter)
            mask[filtered_out.nonzero()[0]] = False

        try:
            blocks = self.putmask(mask, value, inplace=inplace)
        except (TypeError, ValueError):
            # GH 22083, TypeError or ValueError occurred within error handling
            # causes infinite loop. Cast and retry only if not objectblock.
            if is_object_dtype(self):
                raise

            # try again with a compatible block
            block = self.astype(object)
            return block.replace(
                to_replace=original_to_replace,
                value=value,
                inplace=inplace,
                filter=filter,
                regex=regex,
                convert=convert,
            )
        if convert:
            blocks = [
                b.convert(by_item=True, numeric=False, copy=not inplace) for b in blocks
            ]
        return blocks

    def _replace_single(self, *args, **kwargs):
        """ no-op on a non-ObjectBlock """
        return self if kwargs["inplace"] else self.copy()

    def setitem(self, indexer, value):
        """Set the value inplace, returning a a maybe different typed block.

        Parameters
        ----------
        indexer : tuple, list-like, array-like, slice
            The subset of self.values to set
        value : object
            The value being set

        Returns
        -------
        Block

        Notes
        -----
        `indexer` is a direct slice/positional indexer. `value` must
        be a compatible shape.
        """
        transpose = self.ndim == 2

        # coerce None values, if appropriate
        if value is None:
            if self.is_numeric:
                value = np.nan

        # coerce if block dtype can store value
        values = self.values
        try:
            value = self._try_coerce_args(value)
        except (TypeError, ValueError):
            # current dtype cannot store value, coerce to common dtype
            find_dtype = False

            if hasattr(value, "dtype"):
                dtype = value.dtype
                find_dtype = True

            elif lib.is_scalar(value):
                if isna(value):
                    # NaN promotion is handled in latter path
                    dtype = False
                else:
                    dtype, _ = infer_dtype_from_scalar(value, pandas_dtype=True)
                    find_dtype = True
            else:
                dtype = "infer"

            if find_dtype:
                dtype = find_common_type([values.dtype, dtype])
                if not is_dtype_equal(self.dtype, dtype):
                    b = self.astype(dtype)
                    return b.setitem(indexer, value)
        else:
            values = self._coerce_values(values)
            # can keep its own dtype
            if hasattr(value, "dtype") and is_dtype_equal(values.dtype, value.dtype):
                dtype = self.dtype
            else:
                dtype = "infer"

        # value must be storeable at this moment
        arr_value = np.array(value)

        # cast the values to a type that can hold nan (if necessary)
        if not self._can_hold_element(value):
            dtype, _ = maybe_promote(arr_value.dtype)
            values = values.astype(dtype)

        if transpose:
            values = values.T

        # length checking
        check_setitem_lengths(indexer, value, values)

        if is_empty_indexer(indexer, arr_value):
            # GH#8669 empty indexers
            pass

        elif is_scalar_indexer(indexer, arr_value):
            # setting a single element for each dim and with a rhs that could
            #  be e.g. a list; see GH#6043
            values[indexer] = value

        # if we are an exact match (ex-broadcasting),
        # then use the resultant dtype
        elif (
            len(arr_value.shape)
            and arr_value.shape[0] == values.shape[0]
            and np.prod(arr_value.shape) == np.prod(values.shape)
        ):
            values[indexer] = value
            try:
                values = values.astype(arr_value.dtype)
            except ValueError:
                pass

        # set
        else:
            values[indexer] = value

        # coerce and try to infer the dtypes of the result
        values = self._try_coerce_and_cast_result(values, dtype)
        if transpose:
            values = values.T
        block = self.make_block(values)
        return block

    def putmask(self, mask, new, align=True, inplace=False, axis=0, transpose=False):
        """ putmask the data to the block; it is possible that we may create a
        new dtype of block

        return the resulting block(s)

        Parameters
        ----------
        mask  : the condition to respect
        new : a ndarray/object
        align : boolean, perform alignment on other/cond, default is True
        inplace : perform inplace modification, default is False
        axis : int
        transpose : boolean
            Set to True if self is stored with axes reversed

        Returns
        -------
        a list of new blocks, the result of the putmask
        """

        new_values = self.values if inplace else self.values.copy()

        new = getattr(new, "values", new)
        mask = getattr(mask, "values", mask)

        # if we are passed a scalar None, convert it here
        if not is_list_like(new) and isna(new) and not self.is_object:
            new = self.fill_value

        if self._can_hold_element(new):
            new = self._try_coerce_args(new)

            if transpose:
                new_values = new_values.T

            # If the default repeat behavior in np.putmask would go in the
            # wrong direction, then explicitly repeat and reshape new instead
            if getattr(new, "ndim", 0) >= 1:
                if self.ndim - 1 == new.ndim and axis == 1:
                    new = np.repeat(new, new_values.shape[-1]).reshape(self.shape)
                new = new.astype(new_values.dtype)

            # we require exact matches between the len of the
            # values we are setting (or is compat). np.putmask
            # doesn't check this and will simply truncate / pad
            # the output, but we want sane error messages
            #
            # TODO: this prob needs some better checking
            # for 2D cases
            if (
                is_list_like(new)
                and np.any(mask[mask])
                and getattr(new, "ndim", 1) == 1
            ):

                if not (
                    mask.shape[-1] == len(new)
                    or mask[mask].shape[-1] == len(new)
                    or len(new) == 1
                ):
                    raise ValueError("cannot assign mismatch length to masked array")

            np.putmask(new_values, mask, new)

        # maybe upcast me
        elif mask.any():
            if transpose:
                mask = mask.T
                if isinstance(new, np.ndarray):
                    new = new.T
                axis = new_values.ndim - axis - 1

            # Pseudo-broadcast
            if getattr(new, "ndim", 0) >= 1:
                if self.ndim - 1 == new.ndim:
                    new_shape = list(new.shape)
                    new_shape.insert(axis, 1)
                    new = new.reshape(tuple(new_shape))

            # operate column-by-column
            def f(m, v, i):

                if i is None:
                    # ndim==1 case.
                    n = new
                else:

                    if isinstance(new, np.ndarray):
                        n = np.squeeze(new[i % new.shape[0]])
                    else:
                        n = np.array(new)

                    # type of the new block
                    dtype, _ = maybe_promote(n.dtype)

                    # we need to explicitly astype here to make a copy
                    n = n.astype(dtype)

                nv = _putmask_smart(v, m, n)
                return nv

            new_blocks = self.split_and_operate(mask, f, inplace)
            return new_blocks

        if inplace:
            return [self]

        if transpose:
            new_values = new_values.T

        return [self.make_block(new_values)]

    def coerce_to_target_dtype(self, other):
        """
        coerce the current block to a dtype compat for other
        we will return a block, possibly object, and not raise

        we can also safely try to coerce to the same dtype
        and will receive the same block
        """

        # if we cannot then coerce to object
        dtype, _ = infer_dtype_from(other, pandas_dtype=True)

        if is_dtype_equal(self.dtype, dtype):
            return self

        if self.is_bool or is_object_dtype(dtype) or is_bool_dtype(dtype):
            # we don't upcast to bool
            return self.astype(object)

        elif (self.is_float or self.is_complex) and (
            is_integer_dtype(dtype) or is_float_dtype(dtype)
        ):
            # don't coerce float/complex to int
            return self

        elif (
            self.is_datetime
            or is_datetime64_dtype(dtype)
            or is_datetime64tz_dtype(dtype)
        ):

            # not a datetime
            if not (
                (is_datetime64_dtype(dtype) or is_datetime64tz_dtype(dtype))
                and self.is_datetime
            ):
                return self.astype(object)

            # don't upcast timezone with different timezone or no timezone
            mytz = getattr(self.dtype, "tz", None)
            othertz = getattr(dtype, "tz", None)

            if str(mytz) != str(othertz):
                return self.astype(object)

            raise AssertionError(
                "possible recursion in "
                "coerce_to_target_dtype: {} {}".format(self, other)
            )

        elif self.is_timedelta or is_timedelta64_dtype(dtype):

            # not a timedelta
            if not (is_timedelta64_dtype(dtype) and self.is_timedelta):
                return self.astype(object)

            raise AssertionError(
                "possible recursion in "
                "coerce_to_target_dtype: {} {}".format(self, other)
            )

        try:
            return self.astype(dtype)
        except (ValueError, TypeError, OverflowError):
            pass

        return self.astype(object)

    def interpolate(
        self,
        method="pad",
        axis=0,
        index=None,
        values=None,
        inplace=False,
        limit=None,
        limit_direction="forward",
        limit_area=None,
        fill_value=None,
        coerce=False,
        downcast=None,
        **kwargs
    ):

        inplace = validate_bool_kwarg(inplace, "inplace")

        def check_int_bool(self, inplace):
            # Only FloatBlocks will contain NaNs.
            # timedelta subclasses IntBlock
            if (self.is_bool or self.is_integer) and not self.is_timedelta:
                if inplace:
                    return self
                else:
                    return self.copy()

        # a fill na type method
        try:
            m = missing.clean_fill_method(method)
        except ValueError:
            m = None

        if m is not None:
            r = check_int_bool(self, inplace)
            if r is not None:
                return r
            return self._interpolate_with_fill(
                method=m,
                axis=axis,
                inplace=inplace,
                limit=limit,
                fill_value=fill_value,
                coerce=coerce,
                downcast=downcast,
            )
        # validate the interp method
        m = missing.clean_interp_method(method, **kwargs)

        r = check_int_bool(self, inplace)
        if r is not None:
            return r
        return self._interpolate(
            method=m,
            index=index,
            values=values,
            axis=axis,
            limit=limit,
            limit_direction=limit_direction,
            limit_area=limit_area,
            fill_value=fill_value,
            inplace=inplace,
            downcast=downcast,
            **kwargs
        )

    def _interpolate_with_fill(
        self,
        method="pad",
        axis=0,
        inplace=False,
        limit=None,
        fill_value=None,
        coerce=False,
        downcast=None,
    ):
        """ fillna but using the interpolate machinery """

        inplace = validate_bool_kwarg(inplace, "inplace")

        # if we are coercing, then don't force the conversion
        # if the block can't hold the type
        if coerce:
            if not self._can_hold_na:
                if inplace:
                    return [self]
                else:
                    return [self.copy()]

        values = self.values if inplace else self.values.copy()
        values = self._coerce_values(values)
        fill_value = self._try_coerce_args(fill_value)
        values = missing.interpolate_2d(
            values,
            method=method,
            axis=axis,
            limit=limit,
            fill_value=fill_value,
            dtype=self.dtype,
        )
        values = self._try_coerce_result(values)

        blocks = [self.make_block_same_class(values, ndim=self.ndim)]
        return self._maybe_downcast(blocks, downcast)

    def _interpolate(
        self,
        method=None,
        index=None,
        values=None,
        fill_value=None,
        axis=0,
        limit=None,
        limit_direction="forward",
        limit_area=None,
        inplace=False,
        downcast=None,
        **kwargs
    ):
        """ interpolate using scipy wrappers """

        inplace = validate_bool_kwarg(inplace, "inplace")
        data = self.values if inplace else self.values.copy()

        # only deal with floats
        if not self.is_float:
            if not self.is_integer:
                return self
            data = data.astype(np.float64)

        if fill_value is None:
            fill_value = self.fill_value

        if method in ("krogh", "piecewise_polynomial", "pchip"):
            if not index.is_monotonic:
                raise ValueError(
                    "{0} interpolation requires that the "
                    "index be monotonic.".format(method)
                )
        # process 1-d slices in the axis direction

        def func(x):

            # process a 1-d slice, returning it
            # should the axis argument be handled below in apply_along_axis?
            # i.e. not an arg to missing.interpolate_1d
            return missing.interpolate_1d(
                index,
                x,
                method=method,
                limit=limit,
                limit_direction=limit_direction,
                limit_area=limit_area,
                fill_value=fill_value,
                bounds_error=False,
                **kwargs
            )

        # interp each column independently
        interp_values = np.apply_along_axis(func, axis, data)

        blocks = [self.make_block_same_class(interp_values)]
        return self._maybe_downcast(blocks, downcast)

    def take_nd(self, indexer, axis, new_mgr_locs=None, fill_tuple=None):
        """
        Take values according to indexer and return them as a block.bb

        """

        # algos.take_nd dispatches for DatetimeTZBlock, CategoricalBlock
        # so need to preserve types
        # sparse is treated like an ndarray, but needs .get_values() shaping

        values = self.values

        if fill_tuple is None:
            fill_value = self.fill_value
            allow_fill = False
        else:
            fill_value = fill_tuple[0]
            allow_fill = True

        new_values = algos.take_nd(
            values, indexer, axis=axis, allow_fill=allow_fill, fill_value=fill_value
        )

        # Called from three places in managers, all of which satisfy
        #  this assertion
        assert not (axis == 0 and new_mgr_locs is None)
        if new_mgr_locs is None:
            new_mgr_locs = self.mgr_locs

        if not is_dtype_equal(new_values.dtype, self.dtype):
            return self.make_block(new_values, new_mgr_locs)
        else:
            return self.make_block_same_class(new_values, new_mgr_locs)

    def diff(self, n, axis=1):
        """ return block for the diff of the values """
        new_values = algos.diff(self.values, n, axis=axis)
        return [self.make_block(values=new_values)]

    def shift(self, periods, axis=0, fill_value=None):
        """ shift the block by periods, possibly upcast """

        # convert integer to float if necessary. need to do a lot more than
        # that, handle boolean etc also
        new_values, fill_value = maybe_upcast(self.values, fill_value)

        # make sure array sent to np.roll is c_contiguous
        f_ordered = new_values.flags.f_contiguous
        if f_ordered:
            new_values = new_values.T
            axis = new_values.ndim - axis - 1

        if np.prod(new_values.shape):
            new_values = np.roll(new_values, ensure_platform_int(periods), axis=axis)

        axis_indexer = [slice(None)] * self.ndim
        if periods > 0:
            axis_indexer[axis] = slice(None, periods)
        else:
            axis_indexer[axis] = slice(periods, None)
        new_values[tuple(axis_indexer)] = fill_value

        # restore original order
        if f_ordered:
            new_values = new_values.T

        return [self.make_block(new_values)]

    def where(self, other, cond, align=True, errors="raise", try_cast=False, axis=0):
        """
        evaluate the block; return result block(s) from the result

        Parameters
        ----------
        other : a ndarray/object
        cond  : the condition to respect
        align : boolean, perform alignment on other/cond
        errors : str, {'raise', 'ignore'}, default 'raise'
            - ``raise`` : allow exceptions to be raised
            - ``ignore`` : suppress exceptions. On error return original object
        axis : int

        Returns
        -------
        a new block(s), the result of the func
        """
        import pandas.core.computation.expressions as expressions

        assert errors in ["raise", "ignore"]
        transpose = self.ndim == 2

        values = self.values
        orig_other = other
        if transpose:
            values = values.T

        other = getattr(other, "_values", getattr(other, "values", other))
        cond = getattr(cond, "values", cond)

        # If the default broadcasting would go in the wrong direction, then
        # explicitly reshape other instead
        if getattr(other, "ndim", 0) >= 1:
            if values.ndim - 1 == other.ndim and axis == 1:
                other = other.reshape(tuple(other.shape + (1,)))
            elif transpose and values.ndim == self.ndim - 1:
                cond = cond.T

        if not hasattr(cond, "shape"):
            raise ValueError("where must have a condition that is ndarray like")

        # our where function
        def func(cond, values, other):

            if not (self.is_integer and lib.is_scalar(other) and np.isnan(other)):
                # np.where will cast integer array to floats in this case
                other = self._try_coerce_args(other)

            try:
                fastres = expressions.where(cond, values, other)
                return self._try_coerce_result(fastres)
            except Exception as detail:
                if errors == "raise":
                    raise TypeError(
                        "Could not operate [{other!r}] with block values "
                        "[{detail!s}]".format(other=other, detail=detail)
                    )
                else:
                    # return the values
                    result = np.empty(values.shape, dtype="float64")
                    result.fill(np.nan)
                    return result

        if cond.ravel().all():
            result = values
        else:
            # see if we can operate on the entire block, or need item-by-item
            # or if we are a single block (ndim == 1)
            values = self._coerce_values(values)
            try:
                result = func(cond, values, other)
            except TypeError:

                # we cannot coerce, return a compat dtype
                # we are explicitly ignoring errors
                block = self.coerce_to_target_dtype(other)
                blocks = block.where(
                    orig_other,
                    cond,
                    align=align,
                    errors=errors,
                    try_cast=try_cast,
                    axis=axis,
                )
                return self._maybe_downcast(blocks, "infer")

        if self._can_hold_na or self.ndim == 1:

            if transpose:
                result = result.T

            # try to cast if requested
            if try_cast:
                result = self._try_cast_result(result)

            return self.make_block(result)

        # might need to separate out blocks
        axis = cond.ndim - 1
        cond = cond.swapaxes(axis, 0)
        mask = np.array([cond[i].all() for i in range(cond.shape[0])], dtype=bool)

        result_blocks = []
        for m in [mask, ~mask]:
            if m.any():
                taken = result.take(m.nonzero()[0], axis=axis)
                r = self._try_cast_result(taken)
                nb = self.make_block(r.T, placement=self.mgr_locs[m])
                result_blocks.append(nb)

        return result_blocks

    def equals(self, other):
        if self.dtype != other.dtype or self.shape != other.shape:
            return False
        return array_equivalent(self.values, other.values)

    def _unstack(self, unstacker_func, new_columns, n_rows, fill_value):
        """Return a list of unstacked blocks of self

        Parameters
        ----------
        unstacker_func : callable
            Partially applied unstacker.
        new_columns : Index
            All columns of the unstacked BlockManager.
        n_rows : int
            Only used in ExtensionBlock.unstack
        fill_value : int
            Only used in ExtensionBlock.unstack

        Returns
        -------
        blocks : list of Block
            New blocks of unstacked values.
        mask : array_like of bool
            The mask of columns of `blocks` we should keep.
        """
        unstacker = unstacker_func(self.values.T)
        new_items = unstacker.get_new_columns()
        new_placement = new_columns.get_indexer(new_items)
        new_values, mask = unstacker.get_new_values()

        mask = mask.any(0)
        new_values = new_values.T[mask]
        new_placement = new_placement[mask]

        blocks = [make_block(new_values, placement=new_placement)]
        return blocks, mask

    def quantile(self, qs, interpolation="linear", axis=0):
        """
        compute the quantiles of the

        Parameters
        ----------
        qs: a scalar or list of the quantiles to be computed
        interpolation: type of interpolation, default 'linear'
        axis: axis to compute, default 0

        Returns
        -------
        Block
        """
        # We should always have ndim == 2 becase Series dispatches to DataFrame
        assert self.ndim == 2

        if self.is_datetimetz:
            # TODO: cleanup this special case.
            # We need to operate on i8 values for datetimetz
            # but `Block.get_values()` returns an ndarray of objects
            # right now. We need an API for "values to do numeric-like ops on"
            values = self.values.asi8

            # TODO: NonConsolidatableMixin shape
            # Usual shape inconsistencies for ExtensionBlocks
            values = values[None, :]
        else:
            values = self.get_values()
            values = self._coerce_values(values)

        is_empty = values.shape[axis] == 0
        orig_scalar = not is_list_like(qs)
        if orig_scalar:
            # make list-like, unpack later
            qs = [qs]

        if is_empty:
            # create the array of na_values
            # 2d len(values) * len(qs)
            result = np.repeat(
                np.array([self.fill_value] * len(qs)), len(values)
            ).reshape(len(values), len(qs))
        else:
            # asarray needed for Sparse, see GH#24600
            # Note: we use self.values below instead of values because the
            #  `asi8` conversion above will behave differently under `isna`
            mask = np.asarray(isna(self.values))
            result = nanpercentile(
                values,
                np.array(qs) * 100,
                axis=axis,
                na_value=self.fill_value,
                mask=mask,
                ndim=self.ndim,
                interpolation=interpolation,
            )

            result = np.array(result, copy=False)
            result = result.T

        if orig_scalar and not lib.is_scalar(result):
            # result could be scalar in case with is_empty and self.ndim == 1
            assert result.shape[-1] == 1, result.shape
            result = result[..., 0]
            result = lib.item_from_zerodim(result)

        ndim = getattr(result, "ndim", None) or 0
        result = self._try_coerce_result(result)
        return make_block(result, placement=np.arange(len(result)), ndim=ndim)

    def _replace_coerce(
        self, to_replace, value, inplace=True, regex=False, convert=False, mask=None
    ):
        """
        Replace value corresponding to the given boolean array with another
        value.

        Parameters
        ----------
        to_replace : object or pattern
            Scalar to replace or regular expression to match.
        value : object
            Replacement object.
        inplace : bool, default False
            Perform inplace modification.
        regex : bool, default False
            If true, perform regular expression substitution.
        convert : bool, default True
            If true, try to coerce any object types to better types.
        mask : array-like of bool, optional
            True indicate corresponding element is ignored.

        Returns
        -------
        A new block if there is anything to replace or the original block.
        """

        if mask.any():
            if not regex:
                self = self.coerce_to_target_dtype(value)
                return self.putmask(mask, value, inplace=inplace)
            else:
                return self._replace_single(
                    to_replace,
                    value,
                    inplace=inplace,
                    regex=regex,
                    convert=convert,
                    mask=mask,
                )
        return self


class NonConsolidatableMixIn:
    """ hold methods for the nonconsolidatable blocks """

    _can_consolidate = False
    _verify_integrity = False
    _validate_ndim = False

    def __init__(self, values, placement, ndim=None):
        """Initialize a non-consolidatable block.

        'ndim' may be inferred from 'placement'.

        This will call continue to call __init__ for the other base
        classes mixed in with this Mixin.
        """
        # Placement must be converted to BlockPlacement so that we can check
        # its length
        if not isinstance(placement, libinternals.BlockPlacement):
            placement = libinternals.BlockPlacement(placement)

        # Maybe infer ndim from placement
        if ndim is None:
            if len(placement) != 1:
                ndim = 1
            else:
                ndim = 2
        super().__init__(values, placement, ndim=ndim)

    @property
    def shape(self):
        if self.ndim == 1:
            return ((len(self.values)),)
        return (len(self.mgr_locs), len(self.values))

    def iget(self, col):

        if self.ndim == 2 and isinstance(col, tuple):
            col, loc = col
            if not com.is_null_slice(col) and col != 0:
                raise IndexError("{0} only contains one item".format(self))
            elif isinstance(col, slice):
                if col != slice(None):
                    raise NotImplementedError(col)
                return self.values[[loc]]
            return self.values[loc]
        else:
            if col != 0:
                raise IndexError("{0} only contains one item".format(self))
            return self.values

    def should_store(self, value):
        return isinstance(value, self._holder)

    def set(self, locs, values, check=False):
        assert locs.tolist() == [0]
        self.values = values

    def putmask(self, mask, new, align=True, inplace=False, axis=0, transpose=False):
        """
        putmask the data to the block; we must be a single block and not
        generate other blocks

        return the resulting block

        Parameters
        ----------
        mask  : the condition to respect
        new : a ndarray/object
        align : boolean, perform alignment on other/cond, default is True
        inplace : perform inplace modification, default is False

        Returns
        -------
        a new block, the result of the putmask
        """
        inplace = validate_bool_kwarg(inplace, "inplace")

        # use block's copy logic.
        # .values may be an Index which does shallow copy by default
        new_values = self.values if inplace else self.copy().values
        new_values = self._coerce_values(new_values)
        new = self._try_coerce_args(new)

        if isinstance(new, np.ndarray) and len(new) == len(mask):
            new = new[mask]

        mask = _safe_reshape(mask, new_values.shape)

        new_values[mask] = new
        new_values = self._try_coerce_result(new_values)
        return [self.make_block(values=new_values)]

    def _try_cast_result(self, result, dtype=None):
        return result

    def _get_unstack_items(self, unstacker, new_columns):
        """
        Get the placement, values, and mask for a Block unstack.

        This is shared between ObjectBlock and ExtensionBlock. They
        differ in that ObjectBlock passes the values, while ExtensionBlock
        passes the dummy ndarray of positions to be used by a take
        later.

        Parameters
        ----------
        unstacker : pandas.core.reshape.reshape._Unstacker
        new_columns : Index
            All columns of the unstacked BlockManager.

        Returns
        -------
        new_placement : ndarray[int]
            The placement of the new columns in `new_columns`.
        new_values : Union[ndarray, ExtensionArray]
            The first return value from _Unstacker.get_new_values.
        mask : ndarray[bool]
            The second return value from _Unstacker.get_new_values.
        """
        # shared with ExtensionBlock
        new_items = unstacker.get_new_columns()
        new_placement = new_columns.get_indexer(new_items)
        new_values, mask = unstacker.get_new_values()

        mask = mask.any(0)
        return new_placement, new_values, mask


class ExtensionBlock(NonConsolidatableMixIn, Block):
    """Block for holding extension types.

    Notes
    -----
    This holds all 3rd-party extension array types. It's also the immediate
    parent class for our internal extension types' blocks, CategoricalBlock.

    ExtensionArrays are limited to 1-D.
    """

    is_extension = True

    def __init__(self, values, placement, ndim=None):
        values = self._maybe_coerce_values(values)
        super().__init__(values, placement, ndim)

    def _maybe_coerce_values(self, values):
        """Unbox to an extension array.

        This will unbox an ExtensionArray stored in an Index or Series.
        ExtensionArrays pass through. No dtype coercion is done.

        Parameters
        ----------
        values : Index, Series, ExtensionArray

        Returns
        -------
        ExtensionArray
        """
        if isinstance(values, (ABCIndexClass, ABCSeries)):
            values = values._values
        return values

    @property
    def _holder(self):
        # For extension blocks, the holder is values-dependent.
        return type(self.values)

    @property
    def fill_value(self):
        # Used in reindex_indexer
        return self.values.dtype.na_value

    @property
    def _can_hold_na(self):
        # The default ExtensionArray._can_hold_na is True
        return self._holder._can_hold_na

    @property
    def is_view(self):
        """Extension arrays are never treated as views."""
        return False

    @property
    def is_numeric(self):
        return self.values.dtype._is_numeric

    def setitem(self, indexer, value):
        """Set the value inplace, returning a same-typed block.

        This differs from Block.setitem by not allowing setitem to change
        the dtype of the Block.

        Parameters
        ----------
        indexer : tuple, list-like, array-like, slice
            The subset of self.values to set
        value : object
            The value being set

        Returns
        -------
        Block

        Notes
        -----
        `indexer` is a direct slice/positional indexer. `value` must
        be a compatible shape.
        """
        if isinstance(indexer, tuple):
            # we are always 1-D
            indexer = indexer[0]

        check_setitem_lengths(indexer, value, self.values)
        self.values[indexer] = value
        return self

    def get_values(self, dtype=None):
        # ExtensionArrays must be iterable, so this works.
        values = np.asarray(self.values)
        if values.ndim == self.ndim - 1:
            values = values.reshape((1,) + values.shape)
        return values

    def to_dense(self):
        return np.asarray(self.values)

    def take_nd(self, indexer, axis=0, new_mgr_locs=None, fill_tuple=None):
        """
        Take values according to indexer and return them as a block.
        """
        if fill_tuple is None:
            fill_value = None
        else:
            fill_value = fill_tuple[0]

        # axis doesn't matter; we are really a single-dim object
        # but are passed the axis depending on the calling routing
        # if its REALLY axis 0, then this will be a reindex and not a take
        new_values = self.values.take(indexer, fill_value=fill_value, allow_fill=True)

        # Called from three places in managers, all of which satisfy
        #  this assertion
        assert not (self.ndim == 1 and new_mgr_locs is None)
        if new_mgr_locs is None:
            new_mgr_locs = self.mgr_locs

        return self.make_block_same_class(new_values, new_mgr_locs)

    def _can_hold_element(self, element):
        # XXX: We may need to think about pushing this onto the array.
        # We're doing the same as CategoricalBlock here.
        return True

    def _slice(self, slicer):
        """ return a slice of my values """

        # slice the category
        # return same dims as we currently have

        if isinstance(slicer, tuple) and len(slicer) == 2:
            if not com.is_null_slice(slicer[0]):
                raise AssertionError("invalid slicing for a 1-ndim categorical")
            slicer = slicer[1]

        return self.values[slicer]

    def _try_cast_result(self, result, dtype=None):
        """
        if we have an operation that operates on for example floats
        we want to try to cast back to our EA here if possible

        result could be a 2-D numpy array, e.g. the result of
        a numeric operation; but it must be shape (1, X) because
        we by-definition operate on the ExtensionBlocks one-by-one

        result could also be an EA Array itself, in which case it
        is already a 1-D array
        """
        try:

            result = self._holder._from_sequence(result.ravel(), dtype=dtype)
        except Exception:
            pass

        return result

    def formatting_values(self):
        # Deprecating the ability to override _formatting_values.
        # Do the warning here, it's only user in pandas, since we
        # have to check if the subclass overrode it.
        fv = getattr(type(self.values), "_formatting_values", None)
        if fv and fv != ExtensionArray._formatting_values:
            msg = (
                "'ExtensionArray._formatting_values' is deprecated. "
                "Specify 'ExtensionArray._formatter' instead."
            )
            warnings.warn(msg, FutureWarning, stacklevel=10)
            return self.values._formatting_values()

        return self.values

    def concat_same_type(self, to_concat, placement=None):
        """
        Concatenate list of single blocks of the same type.
        """
        values = self._holder._concat_same_type([blk.values for blk in to_concat])
        placement = placement or slice(0, len(values), 1)
        return self.make_block_same_class(values, ndim=self.ndim, placement=placement)

    def fillna(self, value, limit=None, inplace=False, downcast=None):
        values = self.values if inplace else self.values.copy()
        values = values.fillna(value=value, limit=limit)
        return [
            self.make_block_same_class(
                values=values, placement=self.mgr_locs, ndim=self.ndim
            )
        ]

    def interpolate(
        self, method="pad", axis=0, inplace=False, limit=None, fill_value=None, **kwargs
    ):

        values = self.values if inplace else self.values.copy()
        return self.make_block_same_class(
            values=values.fillna(value=fill_value, method=method, limit=limit),
            placement=self.mgr_locs,
        )

    def shift(
        self,
        periods: int,
        axis: libinternals.BlockPlacement = 0,
        fill_value: Any = None,
    ) -> List["ExtensionBlock"]:
        """
        Shift the block by `periods`.

        Dispatches to underlying ExtensionArray and re-boxes in an
        ExtensionBlock.
        """
        return [
            self.make_block_same_class(
                self.values.shift(periods=periods, fill_value=fill_value),
                placement=self.mgr_locs,
                ndim=self.ndim,
            )
        ]

    def where(self, other, cond, align=True, errors="raise", try_cast=False, axis=0):
        if isinstance(other, ABCDataFrame):
            # ExtensionArrays are 1-D, so if we get here then
            # `other` should be a DataFrame with a single column.
            assert other.shape[1] == 1
            other = other.iloc[:, 0]

        other = extract_array(other, extract_numpy=True)

        if isinstance(cond, ABCDataFrame):
            assert cond.shape[1] == 1
            cond = cond.iloc[:, 0]

        cond = extract_array(cond, extract_numpy=True)

        if lib.is_scalar(other) and isna(other):
            # The default `other` for Series / Frame is np.nan
            # we want to replace that with the correct NA value
            # for the type
            other = self.dtype.na_value

        if is_sparse(self.values):
            # TODO(SparseArray.__setitem__): remove this if condition
            # We need to re-infer the type of the data after doing the
            # where, for cases where the subtypes don't match
            dtype = None
        else:
            dtype = self.dtype

        result = self.values.copy()
        icond = ~cond
        if lib.is_scalar(other):
            set_other = other
        else:
            set_other = other[icond]
        try:
            result[icond] = set_other
        except (NotImplementedError, TypeError):
            # NotImplementedError for class not implementing `__setitem__`
            # TypeError for SparseArray, which implements just to raise
            # a TypeError
            result = self._holder._from_sequence(
                np.where(cond, self.values, other), dtype=dtype
            )

        return self.make_block_same_class(result, placement=self.mgr_locs)

    @property
    def _ftype(self):
        return getattr(self.values, "_pandas_ftype", Block._ftype)

    def _unstack(self, unstacker_func, new_columns, n_rows, fill_value):
        # ExtensionArray-safe unstack.
        # We override ObjectBlock._unstack, which unstacks directly on the
        # values of the array. For EA-backed blocks, this would require
        # converting to a 2-D ndarray of objects.
        # Instead, we unstack an ndarray of integer positions, followed by
        # a `take` on the actual values.
        dummy_arr = np.arange(n_rows)
        dummy_unstacker = functools.partial(unstacker_func, fill_value=-1)
        unstacker = dummy_unstacker(dummy_arr)

        new_placement, new_values, mask = self._get_unstack_items(
            unstacker, new_columns
        )

        blocks = [
            self.make_block_same_class(
                self.values.take(indices, allow_fill=True, fill_value=fill_value),
                [place],
            )
            for indices, place in zip(new_values.T, new_placement)
        ]
        return blocks, mask


class ObjectValuesExtensionBlock(ExtensionBlock):
    """
    Block providing backwards-compatibility for `.values`.

    Used by PeriodArray and IntervalArray to ensure that
    Series[T].values is an ndarray of objects.
    """

    def external_values(self, dtype=None):
        return self.values.astype(object)


class NumericBlock(Block):
    __slots__ = ()
    is_numeric = True
    _can_hold_na = True


class FloatOrComplexBlock(NumericBlock):
    __slots__ = ()

    def equals(self, other):
        if self.dtype != other.dtype or self.shape != other.shape:
            return False
        left, right = self.values, other.values
        return ((left == right) | (np.isnan(left) & np.isnan(right))).all()


class FloatBlock(FloatOrComplexBlock):
    __slots__ = ()
    is_float = True

    def _can_hold_element(self, element):
        tipo = maybe_infer_dtype_type(element)
        if tipo is not None:
            return issubclass(tipo.type, (np.floating, np.integer)) and not issubclass(
                tipo.type, (np.datetime64, np.timedelta64)
            )
        return isinstance(
            element, (float, int, np.floating, np.int_)
        ) and not isinstance(
            element,
            (bool, np.bool_, datetime, timedelta, np.datetime64, np.timedelta64),
        )

    def to_native_types(
        self,
        slicer=None,
        na_rep="",
        float_format=None,
        decimal=".",
        quoting=None,
        **kwargs
    ):
        """ convert to our native types format, slicing if desired """

        values = self.values
        if slicer is not None:
            values = values[:, slicer]

        # see gh-13418: no special formatting is desired at the
        # output (important for appropriate 'quoting' behaviour),
        # so do not pass it through the FloatArrayFormatter
        if float_format is None and decimal == ".":
            mask = isna(values)

            if not quoting:
                values = values.astype(str)
            else:
                values = np.array(values, dtype="object")

            values[mask] = na_rep
            return values

        from pandas.io.formats.format import FloatArrayFormatter

        formatter = FloatArrayFormatter(
            values,
            na_rep=na_rep,
            float_format=float_format,
            decimal=decimal,
            quoting=quoting,
            fixed_width=False,
        )
        return formatter.get_result_as_array()

    def should_store(self, value):
        # when inserting a column should not coerce integers to floats
        # unnecessarily
        return issubclass(value.dtype.type, np.floating) and value.dtype == self.dtype


class ComplexBlock(FloatOrComplexBlock):
    __slots__ = ()
    is_complex = True

    def _can_hold_element(self, element):
        tipo = maybe_infer_dtype_type(element)
        if tipo is not None:
            return issubclass(tipo.type, (np.floating, np.integer, np.complexfloating))
        return isinstance(
            element, (float, int, complex, np.float_, np.int_)
        ) and not isinstance(element, (bool, np.bool_))

    def should_store(self, value):
        return issubclass(value.dtype.type, np.complexfloating)


class IntBlock(NumericBlock):
    __slots__ = ()
    is_integer = True
    _can_hold_na = False

    def _can_hold_element(self, element):
        tipo = maybe_infer_dtype_type(element)
        if tipo is not None:
            return (
                issubclass(tipo.type, np.integer)
                and not issubclass(tipo.type, (np.datetime64, np.timedelta64))
                and self.dtype.itemsize >= tipo.itemsize
            )
        return is_integer(element)

    def should_store(self, value):
        return is_integer_dtype(value) and value.dtype == self.dtype


class DatetimeLikeBlockMixin:
    """Mixin class for DatetimeBlock, DatetimeTZBlock, and TimedeltaBlock."""

    @property
    def _holder(self):
        return DatetimeArray

    @property
    def fill_value(self):
        return tslibs.iNaT

    def get_values(self, dtype=None):
        """
        return object dtype as boxed values, such as Timestamps/Timedelta
        """
        if is_object_dtype(dtype):
            values = self.values.ravel()
            result = self._holder(values).astype(object)
            return result.reshape(self.values.shape)
        return self.values


class DatetimeBlock(DatetimeLikeBlockMixin, Block):
    __slots__ = ()
    is_datetime = True

    def __init__(self, values, placement, ndim=None):
        values = self._maybe_coerce_values(values)
        super().__init__(values, placement=placement, ndim=ndim)

    @property
    def _can_hold_na(self):
        return True

    def _maybe_coerce_values(self, values):
        """Input validation for values passed to __init__. Ensure that
        we have datetime64ns, coercing if necessary.

        Parameters
        ----------
        values : array-like
            Must be convertible to datetime64

        Returns
        -------
        values : ndarray[datetime64ns]

        Overridden by DatetimeTZBlock.
        """
        if values.dtype != _NS_DTYPE:
            values = conversion.ensure_datetime64ns(values)

        if isinstance(values, DatetimeArray):
            values = values._data

        assert isinstance(values, np.ndarray), type(values)
        return values

    def _astype(self, dtype, **kwargs):
        """
        these automatically copy, so copy=True has no effect
        raise on an except if raise == True
        """
        dtype = pandas_dtype(dtype)

        # if we are passed a datetime64[ns, tz]
        if is_datetime64tz_dtype(dtype):
            values = self.values
            if getattr(values, "tz", None) is None:
                values = DatetimeArray(values).tz_localize("UTC")
            values = values.tz_convert(dtype.tz)
            return self.make_block(values)

        # delegate
        return super()._astype(dtype=dtype, **kwargs)

    def _can_hold_element(self, element):
        tipo = maybe_infer_dtype_type(element)
        if tipo is not None:
            return is_dtype_equal(tipo, self.dtype)
        elif element is NaT:
            return True
        elif isinstance(element, datetime):
            if self.is_datetimetz:
                return tz_compare(element.tzinfo, self.dtype.tz)
            return element.tzinfo is None
        elif is_integer(element):
            return element == tslibs.iNaT

<<<<<<< HEAD
        return isna(element) and not isinstance(element, np.timedelta64)
=======
        return is_valid_nat_for_dtype(element, self.dtype)
>>>>>>> 24bd67ec

    def _coerce_values(self, values):
        return values.view("i8")

    def _try_coerce_args(self, other):
        """
        Coerce other to dtype 'i8'. NaN and NaT convert to
        the smallest i8, and will correctly round-trip to NaT if converted
        back in _try_coerce_result. values is always ndarray-like, other
        may not be

        Parameters
        ----------
        other : ndarray-like or scalar

        Returns
        -------
        base-type other
        """
        if is_valid_nat_for_dtype(other, self.dtype):
            other = tslibs.iNaT
        elif is_integer(other) and other == tslibs.iNaT:
            pass
        elif isinstance(other, (datetime, np.datetime64, date)):
            other = self._box_func(other)
            if getattr(other, "tz") is not None:
                raise TypeError("cannot coerce a Timestamp with a tz on a naive Block")
            other = other.asm8.view("i8")
        elif hasattr(other, "dtype") and is_datetime64_dtype(other):
            other = other.astype("i8", copy=False).view("i8")
        else:
            # coercion issues
            # let higher levels handle
            raise TypeError(other)

        return other

    def _try_coerce_result(self, result):
        """ reverse of try_coerce_args """
        if isinstance(result, np.ndarray):
            if result.dtype.kind in ["i", "f"]:
                result = result.astype("M8[ns]")

        elif isinstance(result, (np.integer, np.float, np.datetime64)):
            result = self._box_func(result)
        return result

    @property
    def _box_func(self):
        return tslibs.Timestamp

    def to_native_types(
        self, slicer=None, na_rep=None, date_format=None, quoting=None, **kwargs
    ):
        """ convert to our native types format, slicing if desired """

        values = self.values
        i8values = self.values.view("i8")

        if slicer is not None:
            values = values[..., slicer]
            i8values = i8values[..., slicer]

        from pandas.io.formats.format import _get_format_datetime64_from_values

        fmt = _get_format_datetime64_from_values(values, date_format)

        result = tslib.format_array_from_datetime(
            i8values.ravel(),
            tz=getattr(self.values, "tz", None),
            format=fmt,
            na_rep=na_rep,
        ).reshape(i8values.shape)
        return np.atleast_2d(result)

    def should_store(self, value):
        return (
            issubclass(value.dtype.type, np.datetime64)
            and not is_datetime64tz_dtype(value)
            and not is_extension_array_dtype(value)
        )

    def set(self, locs, values):
        """
        Modify Block in-place with new item value

        Returns
        -------
        None
        """
        values = conversion.ensure_datetime64ns(values, copy=False)

        self.values[locs] = values

    def external_values(self):
        return np.asarray(self.values.astype("datetime64[ns]", copy=False))


class DatetimeTZBlock(ExtensionBlock, DatetimeBlock):
    """ implement a datetime64 block with a tz attribute """

    __slots__ = ()
    is_datetimetz = True
    is_extension = True

    _can_hold_element = DatetimeBlock._can_hold_element

    @property
    def _holder(self):
        return DatetimeArray

    def _maybe_coerce_values(self, values):
        """Input validation for values passed to __init__. Ensure that
        we have datetime64TZ, coercing if necessary.

        Parameters
        ----------
        values : array-like
            Must be convertible to datetime64

        Returns
        -------
        values : DatetimeArray
        """
        if not isinstance(values, self._holder):
            values = self._holder(values)

        if values.tz is None:
            raise ValueError("cannot create a DatetimeTZBlock without a tz")

        return values

    @property
    def is_view(self):
        """ return a boolean if I am possibly a view """
        # check the ndarray values of the DatetimeIndex values
        return self.values._data.base is not None

    def get_values(self, dtype=None):
        """
        Returns an ndarray of values.

        Parameters
        ----------
        dtype : np.dtype
            Only `object`-like dtypes are respected here (not sure
            why).

        Returns
        -------
        values : ndarray
            When ``dtype=object``, then and object-dtype ndarray of
            boxed values is returned. Otherwise, an M8[ns] ndarray
            is returned.

            DatetimeArray is always 1-d. ``get_values`` will reshape
            the return value to be the same dimensionality as the
            block.
        """
        values = self.values
        if is_object_dtype(dtype):
            values = values._box_values(values._data)

        values = np.asarray(values)

        if self.ndim == 2:
            # Ensure that our shape is correct for DataFrame.
            # ExtensionArrays are always 1-D, even in a DataFrame when
            # the analogous NumPy-backed column would be a 2-D ndarray.
            values = values.reshape(1, -1)
        return values

    def to_dense(self):
        # we request M8[ns] dtype here, even though it discards tzinfo,
        # as lots of code (e.g. anything using values_from_object)
        # expects that behavior.
        return np.asarray(self.values, dtype=_NS_DTYPE)

    def _slice(self, slicer):
        """ return a slice of my values """
        if isinstance(slicer, tuple):
            col, loc = slicer
            if not com.is_null_slice(col) and col != 0:
                raise IndexError("{0} only contains one item".format(self))
            return self.values[loc]
        return self.values[slicer]

    def _coerce_values(self, values):
        # asi8 is a view, needs copy
        return _block_shape(values.view("i8"), ndim=self.ndim)

    def _try_coerce_args(self, other):
        """
        localize and return i8 for the values

        Parameters
        ----------
        other : ndarray-like or scalar

        Returns
        -------
        base-type other
        """

        if isinstance(other, ABCSeries):
            other = self._holder(other)

        if isinstance(other, bool):
            raise TypeError
        elif is_datetime64_dtype(other):
            # add the tz back
            other = self._holder(other, dtype=self.dtype)

        elif is_valid_nat_for_dtype(other, self.dtype):
            other = tslibs.iNaT
        elif is_integer(other) and other == tslibs.iNaT:
            pass
        elif isinstance(other, self._holder):
            if other.tz != self.values.tz:
                raise ValueError("incompatible or non tz-aware value")
            other = _block_shape(other.asi8, ndim=self.ndim)
        elif isinstance(other, (np.datetime64, datetime, date)):
            other = tslibs.Timestamp(other)
            tz = getattr(other, "tz", None)

            # test we can have an equal time zone
            if tz is None or str(tz) != str(self.values.tz):
                raise ValueError("incompatible or non tz-aware value")
            other = other.value
        else:
            raise TypeError(other)

        return other

    def _try_coerce_result(self, result):
        """ reverse of try_coerce_args """
        if isinstance(result, np.ndarray):
            if result.dtype.kind in ["i", "f"]:
                result = result.astype("M8[ns]")

        elif isinstance(result, (np.integer, np.float, np.datetime64)):
            result = self._box_func(result)

        if isinstance(result, np.ndarray):
            # allow passing of > 1dim if its trivial

            if result.ndim > 1:
                result = result.reshape(np.prod(result.shape))
            # GH#24096 new values invalidates a frequency
            result = self._holder._simple_new(
                result, freq=None, dtype=self.values.dtype
            )

        return result

    @property
    def _box_func(self):
        return lambda x: tslibs.Timestamp(x, tz=self.dtype.tz)

    def diff(self, n, axis=0):
        """1st discrete difference

        Parameters
        ----------
        n : int, number of periods to diff
        axis : int, axis to diff upon. default 0

        Returns
        -------
        A list with a new TimeDeltaBlock.

        Notes
        -----
        The arguments here are mimicking shift so they are called correctly
        by apply.
        """
        if axis == 0:
            # Cannot currently calculate diff across multiple blocks since this
            # function is invoked via apply
            raise NotImplementedError
        new_values = (self.values - self.shift(n, axis=axis)[0].values).asi8

        # Reshape the new_values like how algos.diff does for timedelta data
        new_values = new_values.reshape(1, len(new_values))
        new_values = new_values.astype("timedelta64[ns]")
        return [TimeDeltaBlock(new_values, placement=self.mgr_locs.indexer)]

    def concat_same_type(self, to_concat, placement=None):
        # need to handle concat([tz1, tz2]) here, since DatetimeArray
        # only handles cases where all the tzs are the same.
        # Instead of placing the condition here, it could also go into the
        # is_uniform_join_units check, but I'm not sure what is better.
        if len({x.dtype for x in to_concat}) > 1:
            values = _concat._concat_datetime([x.values for x in to_concat])
            placement = placement or slice(0, len(values), 1)

            if self.ndim > 1:
                values = np.atleast_2d(values)
            return ObjectBlock(values, ndim=self.ndim, placement=placement)
        return super().concat_same_type(to_concat, placement)

    def fillna(self, value, limit=None, inplace=False, downcast=None):
        # We support filling a DatetimeTZ with a `value` whose timezone
        # is different by coercing to object.
        try:
            return super().fillna(value, limit, inplace, downcast)
        except (ValueError, TypeError):
            # different timezones, or a non-tz
            return self.astype(object).fillna(
                value, limit=limit, inplace=inplace, downcast=downcast
            )

    def setitem(self, indexer, value):
        # https://github.com/pandas-dev/pandas/issues/24020
        # Need a dedicated setitem until #24020 (type promotion in setitem
        # for extension arrays) is designed and implemented.
        try:
            return super().setitem(indexer, value)
        except (ValueError, TypeError):
            newb = make_block(
                self.values.astype(object), placement=self.mgr_locs, klass=ObjectBlock
            )
            return newb.setitem(indexer, value)

    def equals(self, other):
        # override for significant performance improvement
        if self.dtype != other.dtype or self.shape != other.shape:
            return False
        return (self.values.view("i8") == other.values.view("i8")).all()


class TimeDeltaBlock(DatetimeLikeBlockMixin, IntBlock):
    __slots__ = ()
    is_timedelta = True
    _can_hold_na = True
    is_numeric = False

    def __init__(self, values, placement, ndim=None):
        if values.dtype != _TD_DTYPE:
            values = conversion.ensure_timedelta64ns(values)
        if isinstance(values, TimedeltaArray):
            values = values._data
        assert isinstance(values, np.ndarray), type(values)
        super().__init__(values, placement=placement, ndim=ndim)

    @property
    def _holder(self):
        return TimedeltaArray

    @property
    def _box_func(self):
        return lambda x: Timedelta(x, unit="ns")

    def _can_hold_element(self, element):
        tipo = maybe_infer_dtype_type(element)
        if tipo is not None:
            # TODO: remove the np.int64 support once coerce_values and
            #  _try_coerce_args both coerce to m8[ns] and not i8.
            return issubclass(tipo.type, (np.timedelta64, np.int64))
        elif element is NaT:
            return True
        elif isinstance(element, (timedelta, np.timedelta64)):
            return True
        elif is_integer(element):
            return element == tslibs.iNaT
        return is_valid_nat_for_dtype(element, self.dtype)

    def fillna(self, value, **kwargs):

        # allow filling with integers to be
        # interpreted as nanoseconds
        if is_integer(value):
            # Deprecation GH#24694, GH#19233
            warnings.warn(
                "Passing integers to fillna is deprecated, will "
                "raise a TypeError in a future version.  To retain "
                "the old behavior, pass pd.Timedelta(seconds=n) "
                "instead.",
                FutureWarning,
                stacklevel=6,
            )
            value = Timedelta(value, unit="s")
        return super().fillna(value, **kwargs)

    def _coerce_values(self, values):
        return values.view("i8")

    def _try_coerce_args(self, other):
        """
        Coerce values and other to int64, with null values converted to
        iNaT. values is always ndarray-like, other may not be

        Parameters
        ----------
        other : ndarray-like or scalar

        Returns
        -------
        base-type other
        """

        if is_valid_nat_for_dtype(other, self.dtype):
            other = tslibs.iNaT
        elif is_integer(other) and other == tslibs.iNaT:
            pass
        elif isinstance(other, (timedelta, np.timedelta64)):
            other = Timedelta(other).value
        elif hasattr(other, "dtype") and is_timedelta64_dtype(other):
            other = other.astype("i8", copy=False).view("i8")
        else:
            # coercion issues
            # let higher levels handle
            raise TypeError(other)

        return other

    def _try_coerce_result(self, result):
        """ reverse of try_coerce_args / try_operate """
        if isinstance(result, np.ndarray):
            mask = isna(result)
            if result.dtype.kind in ["i", "f"]:
                result = result.astype("m8[ns]")
            result[mask] = tslibs.iNaT

        elif isinstance(result, (np.integer, np.float)):
            result = self._box_func(result)

        return result

    def should_store(self, value):
        return issubclass(
            value.dtype.type, np.timedelta64
        ) and not is_extension_array_dtype(value)

    def to_native_types(self, slicer=None, na_rep=None, quoting=None, **kwargs):
        """ convert to our native types format, slicing if desired """

        values = self.values
        if slicer is not None:
            values = values[:, slicer]
        mask = isna(values)

        rvalues = np.empty(values.shape, dtype=object)
        if na_rep is None:
            na_rep = "NaT"
        rvalues[mask] = na_rep
        imask = (~mask).ravel()

        # FIXME:
        # should use the formats.format.Timedelta64Formatter here
        # to figure what format to pass to the Timedelta
        # e.g. to not show the decimals say
        rvalues.flat[imask] = np.array(
            [Timedelta(val)._repr_base(format="all") for val in values.ravel()[imask]],
            dtype=object,
        )
        return rvalues

    def external_values(self, dtype=None):
        return np.asarray(self.values.astype("timedelta64[ns]", copy=False))


class BoolBlock(NumericBlock):
    __slots__ = ()
    is_bool = True
    _can_hold_na = False

    def _can_hold_element(self, element):
        tipo = maybe_infer_dtype_type(element)
        if tipo is not None:
            return issubclass(tipo.type, np.bool_)
        return isinstance(element, (bool, np.bool_))

    def should_store(self, value):
        return issubclass(value.dtype.type, np.bool_) and not is_extension_array_dtype(
            value
        )

    def replace(
        self, to_replace, value, inplace=False, filter=None, regex=False, convert=True
    ):
        inplace = validate_bool_kwarg(inplace, "inplace")
        to_replace_values = np.atleast_1d(to_replace)
        if not np.can_cast(to_replace_values, bool):
            return self
        return super().replace(
            to_replace,
            value,
            inplace=inplace,
            filter=filter,
            regex=regex,
            convert=convert,
        )


class ObjectBlock(Block):
    __slots__ = ()
    is_object = True
    _can_hold_na = True

    def __init__(self, values, placement=None, ndim=2):
        if issubclass(values.dtype.type, str):
            values = np.array(values, dtype=object)

        super().__init__(values, ndim=ndim, placement=placement)

    @property
    def is_bool(self):
        """ we can be a bool if we have only bool values but are of type
        object
        """
        return lib.is_bool_array(self.values.ravel())

    # TODO: Refactor when convert_objects is removed since there will be 1 path
    def convert(self, *args, **kwargs):
        """ attempt to coerce any object types to better types return a copy of
        the block (if copy = True) by definition we ARE an ObjectBlock!!!!!

        can return multiple blocks!
        """

        if args:
            raise NotImplementedError
        by_item = kwargs.get("by_item", True)

        new_inputs = ["coerce", "datetime", "numeric", "timedelta"]
        new_style = False
        for kw in new_inputs:
            new_style |= kw in kwargs

        if new_style:
            fn = soft_convert_objects
            fn_inputs = new_inputs
        else:
            fn = maybe_convert_objects
            fn_inputs = ["convert_dates", "convert_numeric", "convert_timedeltas"]
        fn_inputs += ["copy"]

        fn_kwargs = {key: kwargs[key] for key in fn_inputs if key in kwargs}

        # operate column-by-column
        def f(m, v, i):
            shape = v.shape
            values = fn(v.ravel(), **fn_kwargs)
            if isinstance(values, np.ndarray):
                # TODO: allow EA once reshape is supported
                values = values.reshape(shape)

            values = _block_shape(values, ndim=self.ndim)
            return values

        if by_item and not self._is_single_block:
            blocks = self.split_and_operate(None, f, False)
        else:
            values = f(None, self.values.ravel(), None)
            blocks = [make_block(values, ndim=self.ndim, placement=self.mgr_locs)]

        return blocks

    def _maybe_downcast(self, blocks, downcast=None):

        if downcast is not None:
            return blocks

        # split and convert the blocks
        return _extend_blocks([b.convert(datetime=True, numeric=False) for b in blocks])

    def _can_hold_element(self, element):
        return True

    def _try_coerce_args(self, other):
        """ provide coercion to our input arguments """

        if isinstance(other, ABCDatetimeIndex):
            # May get a DatetimeIndex here. Unbox it.
            other = other.array

        if isinstance(other, DatetimeArray):
            # hit in pandas/tests/indexing/test_coercion.py
            # ::TestWhereCoercion::test_where_series_datetime64[datetime64tz]
            # when falling back to ObjectBlock.where
            other = other.astype(object)

        return other

    def should_store(self, value):
        return not (
            issubclass(
                value.dtype.type,
                (np.integer, np.floating, np.complexfloating, np.datetime64, np.bool_),
            )
            or
            # TODO(ExtensionArray): remove is_extension_type
            # when all extension arrays have been ported.
            is_extension_type(value)
            or is_extension_array_dtype(value)
        )

    def replace(
        self, to_replace, value, inplace=False, filter=None, regex=False, convert=True
    ):
        to_rep_is_list = is_list_like(to_replace)
        value_is_list = is_list_like(value)
        both_lists = to_rep_is_list and value_is_list
        either_list = to_rep_is_list or value_is_list

        result_blocks = []
        blocks = [self]

        if not either_list and is_re(to_replace):
            return self._replace_single(
                to_replace,
                value,
                inplace=inplace,
                filter=filter,
                regex=True,
                convert=convert,
            )
        elif not (either_list or regex):
            return super().replace(
                to_replace,
                value,
                inplace=inplace,
                filter=filter,
                regex=regex,
                convert=convert,
            )
        elif both_lists:
            for to_rep, v in zip(to_replace, value):
                result_blocks = []
                for b in blocks:
                    result = b._replace_single(
                        to_rep,
                        v,
                        inplace=inplace,
                        filter=filter,
                        regex=regex,
                        convert=convert,
                    )
                    result_blocks = _extend_blocks(result, result_blocks)
                blocks = result_blocks
            return result_blocks

        elif to_rep_is_list and regex:
            for to_rep in to_replace:
                result_blocks = []
                for b in blocks:
                    result = b._replace_single(
                        to_rep,
                        value,
                        inplace=inplace,
                        filter=filter,
                        regex=regex,
                        convert=convert,
                    )
                    result_blocks = _extend_blocks(result, result_blocks)
                blocks = result_blocks
            return result_blocks

        return self._replace_single(
            to_replace,
            value,
            inplace=inplace,
            filter=filter,
            convert=convert,
            regex=regex,
        )

    def _replace_single(
        self,
        to_replace,
        value,
        inplace=False,
        filter=None,
        regex=False,
        convert=True,
        mask=None,
    ):
        """
        Replace elements by the given value.

        Parameters
        ----------
        to_replace : object or pattern
            Scalar to replace or regular expression to match.
        value : object
            Replacement object.
        inplace : bool, default False
            Perform inplace modification.
        filter : list, optional
        regex : bool, default False
            If true, perform regular expression substitution.
        convert : bool, default True
            If true, try to coerce any object types to better types.
        mask : array-like of bool, optional
            True indicate corresponding element is ignored.

        Returns
        -------
        a new block, the result after replacing
        """
        inplace = validate_bool_kwarg(inplace, "inplace")

        # to_replace is regex compilable
        to_rep_re = regex and is_re_compilable(to_replace)

        # regex is regex compilable
        regex_re = is_re_compilable(regex)

        # only one will survive
        if to_rep_re and regex_re:
            raise AssertionError(
                "only one of to_replace and regex can be regex compilable"
            )

        # if regex was passed as something that can be a regex (rather than a
        # boolean)
        if regex_re:
            to_replace = regex

        regex = regex_re or to_rep_re

        # try to get the pattern attribute (compiled re) or it's a string
        try:
            pattern = to_replace.pattern
        except AttributeError:
            pattern = to_replace

        # if the pattern is not empty and to_replace is either a string or a
        # regex
        if regex and pattern:
            rx = re.compile(to_replace)
        else:
            # if the thing to replace is not a string or compiled regex call
            # the superclass method -> to_replace is some kind of object
            return super().replace(
                to_replace, value, inplace=inplace, filter=filter, regex=regex
            )

        new_values = self.values if inplace else self.values.copy()

        # deal with replacing values with objects (strings) that match but
        # whose replacement is not a string (numeric, nan, object)
        if isna(value) or not isinstance(value, str):

            def re_replacer(s):
                try:
                    return value if rx.search(s) is not None else s
                except TypeError:
                    return s

        else:
            # value is guaranteed to be a string here, s can be either a string
            # or null if it's null it gets returned
            def re_replacer(s):
                try:
                    return rx.sub(value, s)
                except TypeError:
                    return s

        f = np.vectorize(re_replacer, otypes=[self.dtype])

        if filter is None:
            filt = slice(None)
        else:
            filt = self.mgr_locs.isin(filter).nonzero()[0]

        if mask is None:
            new_values[filt] = f(new_values[filt])
        else:
            new_values[filt][mask] = f(new_values[filt][mask])

        # convert
        block = self.make_block(new_values)
        if convert:
            block = block.convert(by_item=True, numeric=False)
        return block

    def _replace_coerce(
        self, to_replace, value, inplace=True, regex=False, convert=False, mask=None
    ):
        """
        Replace value corresponding to the given boolean array with another
        value.

        Parameters
        ----------
        to_replace : object or pattern
            Scalar to replace or regular expression to match.
        value : object
            Replacement object.
        inplace : bool, default False
            Perform inplace modification.
        regex : bool, default False
            If true, perform regular expression substitution.
        convert : bool, default True
            If true, try to coerce any object types to better types.
        mask : array-like of bool, optional
            True indicate corresponding element is ignored.

        Returns
        -------
        A new block if there is anything to replace or the original block.
        """
        if mask.any():
            block = super()._replace_coerce(
                to_replace=to_replace,
                value=value,
                inplace=inplace,
                regex=regex,
                convert=convert,
                mask=mask,
            )
            if convert:
                block = [
                    b.convert(by_item=True, numeric=False, copy=True) for b in block
                ]
            return block
        return self


class CategoricalBlock(ExtensionBlock):
    __slots__ = ()
    is_categorical = True
    _verify_integrity = True
    _can_hold_na = True
    _concatenator = staticmethod(_concat._concat_categorical)

    def __init__(self, values, placement, ndim=None):
        from pandas.core.arrays.categorical import _maybe_to_categorical

        # coerce to categorical if we can
        super().__init__(_maybe_to_categorical(values), placement=placement, ndim=ndim)

    @property
    def _holder(self):
        return Categorical

    @property
    def array_dtype(self):
        """ the dtype to return if I want to construct this block as an
        array
        """
        return np.object_

    def _try_coerce_result(self, result):
        """ reverse of try_coerce_args """

        # GH12564: CategoricalBlock is 1-dim only
        # while returned results could be any dim
        if (not is_categorical_dtype(result)) and isinstance(result, np.ndarray):
            result = _block_shape(result, ndim=self.ndim)

        return result

    def to_dense(self):
        # Categorical.get_values returns a DatetimeIndex for datetime
        # categories, so we can't simply use `np.asarray(self.values)` like
        # other types.
        return self.values._internal_get_values()

    def to_native_types(self, slicer=None, na_rep="", quoting=None, **kwargs):
        """ convert to our native types format, slicing if desired """

        values = self.values
        if slicer is not None:
            # Categorical is always one dimension
            values = values[slicer]
        mask = isna(values)
        values = np.array(values, dtype="object")
        values[mask] = na_rep

        # we are expected to return a 2-d ndarray
        return values.reshape(1, len(values))

    def concat_same_type(self, to_concat, placement=None):
        """
        Concatenate list of single blocks of the same type.

        Note that this CategoricalBlock._concat_same_type *may* not
        return a CategoricalBlock. When the categories in `to_concat`
        differ, this will return an object ndarray.

        If / when we decide we don't like that behavior:

        1. Change Categorical._concat_same_type to use union_categoricals
        2. Delete this method.
        """
        values = self._concatenator(
            [blk.values for blk in to_concat], axis=self.ndim - 1
        )
        # not using self.make_block_same_class as values can be object dtype
        return make_block(
            values, placement=placement or slice(0, len(values), 1), ndim=self.ndim
        )

    def where(self, other, cond, align=True, errors="raise", try_cast=False, axis=0):
        # TODO(CategoricalBlock.where):
        # This can all be deleted in favor of ExtensionBlock.where once
        # we enforce the deprecation.
        object_msg = (
            "Implicitly converting categorical to object-dtype ndarray. "
            "One or more of the values in 'other' are not present in this "
            "categorical's categories. A future version of pandas will raise "
            "a ValueError when 'other' contains different categories.\n\n"
            "To preserve the current behavior, add the new categories to "
            "the categorical before calling 'where', or convert the "
            "categorical to a different dtype."
        )
        try:
            # Attempt to do preserve categorical dtype.
            result = super().where(other, cond, align, errors, try_cast, axis)
        except (TypeError, ValueError):
            warnings.warn(object_msg, FutureWarning, stacklevel=6)
            result = self.astype(object).where(
                other, cond, align=align, errors=errors, try_cast=try_cast, axis=axis
            )
        return result


# -----------------------------------------------------------------
# Constructor Helpers


def get_block_type(values, dtype=None):
    """
    Find the appropriate Block subclass to use for the given values and dtype.

    Parameters
    ----------
    values : ndarray-like
    dtype : numpy or pandas dtype

    Returns
    -------
    cls : class, subclass of Block
    """
    dtype = dtype or values.dtype
    vtype = dtype.type

    if is_sparse(dtype):
        # Need this first(ish) so that Sparse[datetime] is sparse
        cls = ExtensionBlock
    elif is_categorical(values):
        cls = CategoricalBlock
    elif issubclass(vtype, np.datetime64):
        assert not is_datetime64tz_dtype(values)
        cls = DatetimeBlock
    elif is_datetime64tz_dtype(values):
        cls = DatetimeTZBlock
    elif is_interval_dtype(dtype) or is_period_dtype(dtype):
        cls = ObjectValuesExtensionBlock
    elif is_extension_array_dtype(values):
        cls = ExtensionBlock
    elif issubclass(vtype, np.floating):
        cls = FloatBlock
    elif issubclass(vtype, np.timedelta64):
        assert issubclass(vtype, np.integer)
        cls = TimeDeltaBlock
    elif issubclass(vtype, np.complexfloating):
        cls = ComplexBlock
    elif issubclass(vtype, np.integer):
        cls = IntBlock
    elif dtype == np.bool_:
        cls = BoolBlock
    else:
        cls = ObjectBlock
    return cls


def make_block(values, placement, klass=None, ndim=None, dtype=None, fastpath=None):
    # Ensure that we don't allow PandasArray / PandasDtype in internals.
    # For now, blocks should be backed by ndarrays when possible.
    if isinstance(values, ABCPandasArray):
        values = values.to_numpy()
        if ndim and ndim > 1:
            values = np.atleast_2d(values)

    if isinstance(dtype, PandasDtype):
        dtype = dtype.numpy_dtype

    if fastpath is not None:
        # GH#19265 pyarrow is passing this
        warnings.warn(
            "fastpath argument is deprecated, will be removed in a future release.",
            FutureWarning,
        )
    if klass is None:
        dtype = dtype or values.dtype
        klass = get_block_type(values, dtype)

    elif klass is DatetimeTZBlock and not is_datetime64tz_dtype(values):
        # TODO: This is no longer hit internally; does it need to be retained
        #  for e.g. pyarrow?
        values = DatetimeArray._simple_new(values, dtype=dtype)

    return klass(values, ndim=ndim, placement=placement)


# -----------------------------------------------------------------


def _extend_blocks(result, blocks=None):
    """ return a new extended blocks, givin the result """
    from pandas.core.internals import BlockManager

    if blocks is None:
        blocks = []
    if isinstance(result, list):
        for r in result:
            if isinstance(r, list):
                blocks.extend(r)
            else:
                blocks.append(r)
    elif isinstance(result, BlockManager):
        blocks.extend(result.blocks)
    else:
        blocks.append(result)
    return blocks


def _block_shape(values, ndim=1, shape=None):
    """ guarantee the shape of the values to be at least 1 d """
    if values.ndim < ndim:
        if shape is None:
            shape = values.shape
        if not is_extension_array_dtype(values):
            # TODO: https://github.com/pandas-dev/pandas/issues/23023
            # block.shape is incorrect for "2D" ExtensionArrays
            # We can't, and don't need to, reshape.
            values = values.reshape(tuple((1,) + shape))
    return values


def _merge_blocks(blocks, dtype=None, _can_consolidate=True):

    if len(blocks) == 1:
        return blocks[0]

    if _can_consolidate:

        if dtype is None:
            if len({b.dtype for b in blocks}) != 1:
                raise AssertionError("_merge_blocks are invalid!")
            dtype = blocks[0].dtype

        # FIXME: optimization potential in case all mgrs contain slices and
        # combination of those slices is a slice, too.
        new_mgr_locs = np.concatenate([b.mgr_locs.as_array for b in blocks])
        new_values = np.vstack([b.values for b in blocks])

        argsort = np.argsort(new_mgr_locs)
        new_values = new_values[argsort]
        new_mgr_locs = new_mgr_locs[argsort]

        return make_block(new_values, placement=new_mgr_locs)

    # no merge
    return blocks


def _safe_reshape(arr, new_shape):
    """
    If possible, reshape `arr` to have shape `new_shape`,
    with a couple of exceptions (see gh-13012):

    1) If `arr` is a ExtensionArray or Index, `arr` will be
       returned as is.
    2) If `arr` is a Series, the `_values` attribute will
       be reshaped and returned.

    Parameters
    ----------
    arr : array-like, object to be reshaped
    new_shape : int or tuple of ints, the new shape
    """
    if isinstance(arr, ABCSeries):
        arr = arr._values
    if not isinstance(arr, ABCExtensionArray):
        arr = arr.reshape(new_shape)
    return arr


def _putmask_smart(v, m, n):
    """
    Return a new ndarray, try to preserve dtype if possible.

    Parameters
    ----------
    v : `values`, updated in-place (array like)
    m : `mask`, applies to both sides (array like)
    n : `new values` either scalar or an array like aligned with `values`

    Returns
    -------
    values : ndarray with updated values
        this *may* be a copy of the original

    See Also
    --------
    ndarray.putmask
    """

    # we cannot use np.asarray() here as we cannot have conversions
    # that numpy does when numeric are mixed with strings

    # n should be the length of the mask or a scalar here
    if not is_list_like(n):
        n = np.repeat(n, len(m))

    # see if we are only masking values that if putted
    # will work in the current dtype
    try:
        nn = n[m]
    except TypeError:
        # TypeError: only integer scalar arrays can be converted to a scalar index
        pass
    else:
        # make sure that we have a nullable type
        # if we have nulls
        if not _isna_compat(v, nn[0]):
            pass
        elif not (is_float_dtype(nn.dtype) or is_integer_dtype(nn.dtype)):
            # only compare integers/floats
            pass
        elif not (is_float_dtype(v.dtype) or is_integer_dtype(v.dtype)):
            # only compare integers/floats
            pass
        else:

            # we ignore ComplexWarning here
            with warnings.catch_warnings(record=True):
                warnings.simplefilter("ignore", np.ComplexWarning)
                nn_at = nn.astype(v.dtype)

            comp = nn == nn_at
            if is_list_like(comp) and comp.all():
                nv = v.copy()
                nv[m] = nn_at
                return nv

    n = np.asarray(n)

    def _putmask_preserve(nv, n):
        try:
            nv[m] = n[m]
        except (IndexError, ValueError):
            nv[m] = n
        return nv

    # preserves dtype if possible
    if v.dtype.kind == n.dtype.kind:
        return _putmask_preserve(v, n)

    # change the dtype if needed
    dtype, _ = maybe_promote(n.dtype)

    if is_extension_type(v.dtype) and is_object_dtype(dtype):
        v = v._internal_get_values(dtype)
    else:
        v = v.astype(dtype)

    return _putmask_preserve(v, n)<|MERGE_RESOLUTION|>--- conflicted
+++ resolved
@@ -9,11 +9,7 @@
 
 from pandas._libs import NaT, lib, tslib, tslibs
 import pandas._libs.internals as libinternals
-<<<<<<< HEAD
-from pandas._libs.tslibs import Timedelta, conversion, is_null_datetimelike
-=======
 from pandas._libs.tslibs import Timedelta, conversion
->>>>>>> 24bd67ec
 from pandas._libs.tslibs.timezones import tz_compare
 from pandas.util._validators import validate_bool_kwarg
 
@@ -2276,11 +2272,7 @@
         elif is_integer(element):
             return element == tslibs.iNaT
 
-<<<<<<< HEAD
-        return isna(element) and not isinstance(element, np.timedelta64)
-=======
         return is_valid_nat_for_dtype(element, self.dtype)
->>>>>>> 24bd67ec
 
     def _coerce_values(self, values):
         return values.view("i8")
