--- conflicted
+++ resolved
@@ -3005,14 +3005,9 @@
             )
         return result
 
-<<<<<<< HEAD
-    def replace(self, to_replace, value, inplace=False, filter=None,
-                regex=False, convert=True):
-=======
     def replace(
         self, to_replace, value, inplace=False, filter=None, regex=False, convert=True
     ):
->>>>>>> 5f23dc9b
         result = self if inplace else self.copy()
         if filter is None:
             categories = result.values.categories.tolist()
@@ -3024,26 +3019,15 @@
                     categories[index] = value
                     result.values.rename_categories(categories, inplace=True)
             if convert:
-<<<<<<< HEAD
-                return result.convert(by_item=True, numeric=False,
-                                      copy=not inplace)
-=======
                 return result.convert(by_item=True, numeric=False, copy=not inplace)
->>>>>>> 5f23dc9b
             else:
                 return result
         else:
             if not isna(value):
                 result.values.add_categories(value, inplace=True)
-<<<<<<< HEAD
-            return super(CategoricalBlock, result).replace(to_replace, value,
-                                                           inplace, filter,
-                                                           regex, convert)
-=======
             return super(CategoricalBlock, result).replace(
                 to_replace, value, inplace, filter, regex, convert
             )
->>>>>>> 5f23dc9b
 
 
 # -----------------------------------------------------------------
