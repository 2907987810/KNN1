from __future__ import annotations

from functools import wraps
import re
from typing import (
    TYPE_CHECKING,
    Any,
    Callable,
    Iterable,
    Sequence,
    cast,
    final,
)

import numpy as np

from pandas._config import using_copy_on_write

from pandas._libs import (
    internals as libinternals,
    lib,
    writers,
)
from pandas._libs.internals import (
    BlockPlacement,
    BlockValuesRefs,
)
from pandas._libs.missing import NA
from pandas._libs.tslibs import IncompatibleFrequency
from pandas._typing import (
    ArrayLike,
    AxisInt,
    DtypeObj,
    F,
    FillnaOptions,
    IgnoreRaise,
    QuantileInterpolation,
    Shape,
    npt,
)
from pandas.errors import AbstractMethodError
from pandas.util._decorators import cache_readonly
from pandas.util._validators import validate_bool_kwarg

from pandas.core.dtypes.astype import (
    astype_array_safe,
    astype_is_view,
)
from pandas.core.dtypes.cast import (
    LossySetitemError,
    can_hold_element,
    find_result_type,
    maybe_downcast_to_dtype,
    np_can_hold_element,
)
from pandas.core.dtypes.common import (
    ensure_platform_int,
    is_1d_only_ea_dtype,
<<<<<<< HEAD
    is_1d_only_ea_obj,
=======
    is_dtype_equal,
>>>>>>> c9de03ef
    is_list_like,
    is_string_dtype,
)
from pandas.core.dtypes.dtypes import (
    DatetimeTZDtype,
    ExtensionDtype,
    IntervalDtype,
    PandasDtype,
    PeriodDtype,
)
from pandas.core.dtypes.generic import (
    ABCDataFrame,
    ABCIndex,
    ABCPandasArray,
    ABCSeries,
)
from pandas.core.dtypes.missing import (
    is_valid_na_for_dtype,
    isna,
    na_value_for_dtype,
)

from pandas.core import missing
import pandas.core.algorithms as algos
from pandas.core.array_algos.putmask import (
    extract_bool_array,
    putmask_inplace,
    putmask_without_repeat,
    setitem_datetimelike_compat,
    validate_putmask,
)
from pandas.core.array_algos.quantile import quantile_compat
from pandas.core.array_algos.replace import (
    compare_or_regex_search,
    replace_regex,
    should_use_regex,
)
from pandas.core.array_algos.transforms import shift
from pandas.core.arrays import (
    Categorical,
    DatetimeArray,
    ExtensionArray,
    IntervalArray,
    PandasArray,
    PeriodArray,
    TimedeltaArray,
)
from pandas.core.arrays.sparse.dtype import SparseDtype
from pandas.core.base import PandasObject
import pandas.core.common as com
from pandas.core.computation import expressions
from pandas.core.construction import (
    ensure_wrapped_if_datetimelike,
    extract_array,
)
from pandas.core.indexers import check_setitem_lengths

if TYPE_CHECKING:
    from pandas.core.api import Index
    from pandas.core.arrays._mixins import NDArrayBackedExtensionArray

# comparison is faster than is_object_dtype
_dtype_obj = np.dtype("object")


def maybe_split(meth: F) -> F:
    """
    If we have a multi-column block, split and operate block-wise.  Otherwise
    use the original method.
    """

    @wraps(meth)
    def newfunc(self, *args, **kwargs) -> list[Block]:
        if self.ndim == 1 or self.shape[0] == 1:
            return meth(self, *args, **kwargs)
        else:
            # Split and operate column-by-column
            return self.split_and_operate(meth, *args, **kwargs)

    return cast(F, newfunc)


class Block(PandasObject):
    """
    Canonical n-dimensional unit of homogeneous dtype contained in a pandas
    data structure

    Index-ignorant; let the container take care of that
    """

    values: np.ndarray | ExtensionArray
    ndim: int
    refs: BlockValuesRefs
    __init__: Callable

    __slots__ = ()
    is_numeric = False
    is_object = False
    is_extension = False
    _can_consolidate = True
    _validate_ndim = True

    @final
    @cache_readonly
    def _consolidate_key(self):
        return self._can_consolidate, self.dtype.name

    @final
    @cache_readonly
    def _can_hold_na(self) -> bool:
        """
        Can we store NA values in this Block?
        """
        dtype = self.dtype
        if isinstance(dtype, np.dtype):
            return dtype.kind not in "iub"
        return dtype._can_hold_na

    @final
    @property
    def is_bool(self) -> bool:
        """
        We can be bool if a) we are bool dtype or b) object dtype with bool objects.
        """
        return self.values.dtype == np.dtype(bool)

    @final
    def external_values(self):
        return external_values(self.values)

    @final
    @cache_readonly
    def fill_value(self):
        # Used in reindex_indexer
        return na_value_for_dtype(self.dtype, compat=False)

    @final
    def _standardize_fill_value(self, value):
        # if we are passed a scalar None, convert it here
        if self.dtype != _dtype_obj and is_valid_na_for_dtype(value, self.dtype):
            value = self.fill_value
        return value

    @property
    def mgr_locs(self) -> BlockPlacement:
        return self._mgr_locs

    @mgr_locs.setter
    def mgr_locs(self, new_mgr_locs: BlockPlacement) -> None:
        self._mgr_locs = new_mgr_locs

    @final
    def make_block(
        self,
        values,
        placement: BlockPlacement | None = None,
        refs: BlockValuesRefs | None = None,
    ) -> Block:
        """
        Create a new block, with type inference propagate any values that are
        not specified
        """
        if placement is None:
            placement = self._mgr_locs
        if self.is_extension:
            values = ensure_block_shape(values, ndim=self.ndim)

        return new_block(values, placement=placement, ndim=self.ndim, refs=refs)

    @final
    def make_block_same_class(
        self,
        values,
        placement: BlockPlacement | None = None,
        refs: BlockValuesRefs | None = None,
    ) -> Block:
        """Wrap given values in a block of same type as self."""
        # Pre-2.0 we called ensure_wrapped_if_datetimelike because fastparquet
        #  relied on it, as of 2.0 the caller is responsible for this.
        if placement is None:
            placement = self._mgr_locs

        # We assume maybe_coerce_values has already been called
        return type(self)(values, placement=placement, ndim=self.ndim, refs=refs)

    @final
    def __repr__(self) -> str:
        # don't want to print out all of the items here
        name = type(self).__name__
        if self.ndim == 1:
            result = f"{name}: {len(self)} dtype: {self.dtype}"
        else:
            shape = " x ".join([str(s) for s in self.shape])
            result = f"{name}: {self.mgr_locs.indexer}, {shape}, dtype: {self.dtype}"

        return result

    @final
    def __len__(self) -> int:
        return len(self.values)

    @final
    def getitem_block(self, slicer: slice | npt.NDArray[np.intp]) -> Block:
        """
        Perform __getitem__-like, return result as block.

        Only supports slices that preserve dimensionality.
        """
        # Note: the only place where we are called with ndarray[intp]
        #  is from internals.concat, and we can verify that never happens
        #  with 1-column blocks, i.e. never for ExtensionBlock.

        new_mgr_locs = self._mgr_locs[slicer]

        new_values = self._slice(slicer)
        refs = self.refs if isinstance(slicer, slice) else None
        return type(self)(new_values, new_mgr_locs, self.ndim, refs=refs)

    @final
    def getitem_block_columns(
        self, slicer: slice, new_mgr_locs: BlockPlacement
    ) -> Block:
        """
        Perform __getitem__-like, return result as block.

        Only supports slices that preserve dimensionality.
        """
        new_values = self._slice(slicer)

        if new_values.ndim != self.values.ndim:
            raise ValueError("Only same dim slicing is allowed")

        return type(self)(new_values, new_mgr_locs, self.ndim, refs=self.refs)

    @final
    def _can_hold_element(self, element: Any) -> bool:
        """require the same dtype as ourselves"""
        element = extract_array(element, extract_numpy=True)
        return can_hold_element(self.values, element)

    @final
    def should_store(self, value: ArrayLike) -> bool:
        """
        Should we set self.values[indexer] = value inplace or do we need to cast?

        Parameters
        ----------
        value : np.ndarray or ExtensionArray

        Returns
        -------
        bool
        """
        # faster equivalent to is_dtype_equal(value.dtype, self.dtype)
        try:
            return value.dtype == self.dtype
        except TypeError:
            return False

    # ---------------------------------------------------------------------
    # Apply/Reduce and Helpers

    @final
    def apply(self, func, **kwargs) -> list[Block]:
        """
        apply the function to my values; return a block if we are not
        one
        """
        result = func(self.values, **kwargs)

        result = maybe_coerce_values(result)
        return self._split_op_result(result)

    @final
    def reduce(self, func) -> list[Block]:
        # We will apply the function and reshape the result into a single-row
        #  Block with the same mgr_locs; squeezing will be done at a higher level
        assert self.ndim == 2

        result = func(self.values)

        if self.values.ndim == 1:
            # TODO(EA2D): special case not needed with 2D EAs
            res_values = np.array([[result]])
        else:
            res_values = result.reshape(-1, 1)

        nb = self.make_block(res_values)
        return [nb]

    @final
    def _split_op_result(self, result: ArrayLike) -> list[Block]:
        # See also: split_and_operate
        if result.ndim > 1 and isinstance(result.dtype, ExtensionDtype):
            # TODO(EA2D): unnecessary with 2D EAs
            # if we get a 2D ExtensionArray, we need to split it into 1D pieces
            nbs = []
            for i, loc in enumerate(self._mgr_locs):
                if not is_1d_only_ea_dtype(result.dtype):
                    vals = result[i : i + 1]
                else:
                    vals = result[i]

                bp = BlockPlacement(loc)
                block = self.make_block(values=vals, placement=bp)
                nbs.append(block)
            return nbs

        nb = self.make_block(result)

        return [nb]

    @final
    def _split(self) -> list[Block]:
        """
        Split a block into a list of single-column blocks.
        """
        assert self.ndim == 2

        new_blocks = []
        for i, ref_loc in enumerate(self._mgr_locs):
            vals = self.values[slice(i, i + 1)]

            bp = BlockPlacement(ref_loc)
            nb = type(self)(vals, placement=bp, ndim=2, refs=self.refs)
            new_blocks.append(nb)
        return new_blocks

    @final
    def split_and_operate(self, func, *args, **kwargs) -> list[Block]:
        """
        Split the block and apply func column-by-column.

        Parameters
        ----------
        func : Block method
        *args
        **kwargs

        Returns
        -------
        List[Block]
        """
        assert self.ndim == 2 and self.shape[0] != 1

        res_blocks = []
        for nb in self._split():
            rbs = func(nb, *args, **kwargs)
            res_blocks.extend(rbs)
        return res_blocks

    # ---------------------------------------------------------------------
    # Up/Down-casting

    @final
    def coerce_to_target_dtype(self, other) -> Block:
        """
        coerce the current block to a dtype compat for other
        we will return a block, possibly object, and not raise

        we can also safely try to coerce to the same dtype
        and will receive the same block
        """
        new_dtype = find_result_type(self.values, other)

        return self.astype(new_dtype, copy=False)

    @final
    def _maybe_downcast(
        self, blocks: list[Block], downcast=None, using_cow: bool = False
    ) -> list[Block]:
        if downcast is False:
            return blocks

        if self.dtype == _dtype_obj:
            # TODO: does it matter that self.dtype might not match blocks[i].dtype?
            # GH#44241 We downcast regardless of the argument;
            #  respecting 'downcast=None' may be worthwhile at some point,
            #  but ATM it breaks too much existing code.
            # split and convert the blocks

            return extend_blocks(
                [blk.convert(using_cow=using_cow, copy=not using_cow) for blk in blocks]
            )

        if downcast is None:
            return blocks

        return extend_blocks([b._downcast_2d(downcast, using_cow) for b in blocks])

    @final
    @maybe_split
    def _downcast_2d(self, dtype, using_cow: bool = False) -> list[Block]:
        """
        downcast specialized to 2D case post-validation.

        Refactored to allow use of maybe_split.
        """
        new_values = maybe_downcast_to_dtype(self.values, dtype=dtype)
        new_values = maybe_coerce_values(new_values)
        refs = self.refs if using_cow and new_values is self.values else None
        return [self.make_block(new_values, refs=refs)]

    def convert(
        self,
        *,
        copy: bool = True,
        using_cow: bool = False,
    ) -> list[Block]:
        """
        attempt to coerce any object types to better types return a copy
        of the block (if copy = True) by definition we are not an ObjectBlock
        here!
        """
        if not copy and using_cow:
            return [self.copy(deep=False)]
        return [self.copy()] if copy else [self]

    # ---------------------------------------------------------------------
    # Array-Like Methods

    @cache_readonly
    def dtype(self) -> DtypeObj:
        return self.values.dtype

    @final
    def astype(
        self,
        dtype: DtypeObj,
        copy: bool = False,
        errors: IgnoreRaise = "raise",
        using_cow: bool = False,
    ) -> Block:
        """
        Coerce to the new dtype.

        Parameters
        ----------
        dtype : np.dtype or ExtensionDtype
        copy : bool, default False
            copy if indicated
        errors : str, {'raise', 'ignore'}, default 'raise'
            - ``raise`` : allow exceptions to be raised
            - ``ignore`` : suppress exceptions. On error return original object
        using_cow: bool, default False
            Signaling if copy on write copy logic is used.

        Returns
        -------
        Block
        """
        values = self.values

        new_values = astype_array_safe(values, dtype, copy=copy, errors=errors)

        new_values = maybe_coerce_values(new_values)

        refs = None
        if using_cow and astype_is_view(values.dtype, new_values.dtype):
            refs = self.refs

        newb = self.make_block(new_values, refs=refs)
        if newb.shape != self.shape:
            raise TypeError(
                f"cannot set astype for copy = [{copy}] for dtype "
                f"({self.dtype.name} [{self.shape}]) to different shape "
                f"({newb.dtype.name} [{newb.shape}])"
            )
        return newb

    @final
    def to_native_types(self, na_rep: str = "nan", quoting=None, **kwargs) -> Block:
        """convert to our native types format"""
        result = to_native_types(self.values, na_rep=na_rep, quoting=quoting, **kwargs)
        return self.make_block(result)

    @final
    def copy(self, deep: bool = True) -> Block:
        """copy constructor"""
        values = self.values
        refs: BlockValuesRefs | None
        if deep:
            values = values.copy()
            refs = None
        else:
            refs = self.refs
        return type(self)(values, placement=self._mgr_locs, ndim=self.ndim, refs=refs)

    # ---------------------------------------------------------------------
    # Replace

    @final
    def replace(
        self,
        to_replace,
        value,
        inplace: bool = False,
        # mask may be pre-computed if we're called from replace_list
        mask: npt.NDArray[np.bool_] | None = None,
        using_cow: bool = False,
    ) -> list[Block]:
        """
        replace the to_replace value with value, possible to create new
        blocks here this is just a call to putmask.
        """

        # Note: the checks we do in NDFrame.replace ensure we never get
        #  here with listlike to_replace or value, as those cases
        #  go through replace_list
        values = self.values

        if isinstance(values, Categorical):
            # TODO: avoid special-casing
            # GH49404
            if using_cow and (self.refs.has_reference() or not inplace):
                blk = self.copy()
            elif using_cow:
                blk = self.copy(deep=False)
            else:
                blk = self if inplace else self.copy()
            values = cast(Categorical, blk.values)
            values._replace(to_replace=to_replace, value=value, inplace=True)
            return [blk]

        if not self._can_hold_element(to_replace):
            # We cannot hold `to_replace`, so we know immediately that
            #  replacing it is a no-op.
            # Note: If to_replace were a list, NDFrame.replace would call
            #  replace_list instead of replace.
            if using_cow:
                return [self.copy(deep=False)]
            else:
                return [self] if inplace else [self.copy()]

        if mask is None:
            mask = missing.mask_missing(values, to_replace)
        if not mask.any():
            # Note: we get here with test_replace_extension_other incorrectly
            #  bc _can_hold_element is incorrect.
            if using_cow:
                return [self.copy(deep=False)]
            else:
                return [self] if inplace else [self.copy()]

        elif self._can_hold_element(value):
            # TODO(CoW): Maybe split here as well into columns where mask has True
            # and rest?
            if using_cow:
                if inplace:
                    blk = self.copy(deep=self.refs.has_reference())
                else:
                    blk = self.copy()
            else:
                blk = self if inplace else self.copy()
            putmask_inplace(blk.values, mask, value)
            if not (self.is_object and value is None):
                # if the user *explicitly* gave None, we keep None, otherwise
                #  may downcast to NaN
                blocks = blk.convert(copy=False, using_cow=using_cow)
            else:
                blocks = [blk]
            return blocks

        elif self.ndim == 1 or self.shape[0] == 1:
            if value is None or value is NA:
                blk = self.astype(np.dtype(object))
            else:
                blk = self.coerce_to_target_dtype(value)
            return blk.replace(
                to_replace=to_replace,
                value=value,
                inplace=True,
                mask=mask,
            )

        else:
            # split so that we only upcast where necessary
            blocks = []
            for i, nb in enumerate(self._split()):
                blocks.extend(
                    type(self).replace(
                        nb,
                        to_replace=to_replace,
                        value=value,
                        inplace=True,
                        mask=mask[i : i + 1],
                        using_cow=using_cow,
                    )
                )
            return blocks

    @final
    def _replace_regex(
        self,
        to_replace,
        value,
        inplace: bool = False,
        mask=None,
        using_cow: bool = False,
    ) -> list[Block]:
        """
        Replace elements by the given value.

        Parameters
        ----------
        to_replace : object or pattern
            Scalar to replace or regular expression to match.
        value : object
            Replacement object.
        inplace : bool, default False
            Perform inplace modification.
        mask : array-like of bool, optional
            True indicate corresponding element is ignored.
        using_cow: bool, default False
            Specifying if copy on write is enabled.

        Returns
        -------
        List[Block]
        """
        if not self._can_hold_element(to_replace):
            # i.e. only ObjectBlock, but could in principle include a
            #  String ExtensionBlock
            if using_cow:
                return [self.copy(deep=False)]
            return [self] if inplace else [self.copy()]

        rx = re.compile(to_replace)

        if using_cow:
            if inplace and not self.refs.has_reference():
                refs = self.refs
                new_values = self.values
            else:
                refs = None
                new_values = self.values.copy()
        else:
            refs = None
            new_values = self.values if inplace else self.values.copy()

        replace_regex(new_values, rx, value, mask)

        block = self.make_block(new_values, refs=refs)
        return block.convert(copy=False, using_cow=using_cow)

    @final
    def replace_list(
        self,
        src_list: Iterable[Any],
        dest_list: Sequence[Any],
        inplace: bool = False,
        regex: bool = False,
        using_cow: bool = False,
    ) -> list[Block]:
        """
        See BlockManager.replace_list docstring.
        """
        values = self.values

        if isinstance(values, Categorical):
            # TODO: avoid special-casing
            # GH49404
            if using_cow and inplace:
                blk = self.copy(deep=self.refs.has_reference())
            else:
                blk = self if inplace else self.copy()
            values = cast(Categorical, blk.values)
            values._replace(to_replace=src_list, value=dest_list, inplace=True)
            return [blk]

        # Exclude anything that we know we won't contain
        pairs = [
            (x, y) for x, y in zip(src_list, dest_list) if self._can_hold_element(x)
        ]
        if not len(pairs):
            if using_cow:
                return [self.copy(deep=False)]
            # shortcut, nothing to replace
            return [self] if inplace else [self.copy()]

        src_len = len(pairs) - 1

        if is_string_dtype(values.dtype):
            # Calculate the mask once, prior to the call of comp
            # in order to avoid repeating the same computations
            na_mask = ~isna(values)
            masks: Iterable[npt.NDArray[np.bool_]] = (
                extract_bool_array(
                    cast(
                        ArrayLike,
                        compare_or_regex_search(
                            values, s[0], regex=regex, mask=na_mask
                        ),
                    )
                )
                for s in pairs
            )
        else:
            # GH#38086 faster if we know we dont need to check for regex
            masks = (missing.mask_missing(values, s[0]) for s in pairs)
        # Materialize if inplace = True, since the masks can change
        # as we replace
        if inplace:
            masks = list(masks)

        if using_cow and inplace:
            # Don't set up refs here, otherwise we will think that we have
            # references when we check again later
            rb = [self]
        else:
            rb = [self if inplace else self.copy()]

        for i, ((src, dest), mask) in enumerate(zip(pairs, masks)):
            convert = i == src_len  # only convert once at the end
            new_rb: list[Block] = []

            # GH-39338: _replace_coerce can split a block into
            # single-column blocks, so track the index so we know
            # where to index into the mask
            for blk_num, blk in enumerate(rb):
                if len(rb) == 1:
                    m = mask
                else:
                    mib = mask
                    assert not isinstance(mib, bool)
                    m = mib[blk_num : blk_num + 1]

                # error: Argument "mask" to "_replace_coerce" of "Block" has
                # incompatible type "Union[ExtensionArray, ndarray[Any, Any], bool]";
                # expected "ndarray[Any, dtype[bool_]]"
                result = blk._replace_coerce(
                    to_replace=src,
                    value=dest,
                    mask=m,
                    inplace=inplace,
                    regex=regex,
                    using_cow=using_cow,
                )
                if convert and blk.is_object and not all(x is None for x in dest_list):
                    # GH#44498 avoid unwanted cast-back
                    result = extend_blocks(
                        [
                            b.convert(copy=True and not using_cow, using_cow=using_cow)
                            for b in result
                        ]
                    )
                new_rb.extend(result)
            rb = new_rb
        return rb

    @final
    def _replace_coerce(
        self,
        to_replace,
        value,
        mask: npt.NDArray[np.bool_],
        inplace: bool = True,
        regex: bool = False,
        using_cow: bool = False,
    ) -> list[Block]:
        """
        Replace value corresponding to the given boolean array with another
        value.

        Parameters
        ----------
        to_replace : object or pattern
            Scalar to replace or regular expression to match.
        value : object
            Replacement object.
        mask : np.ndarray[bool]
            True indicate corresponding element is ignored.
        inplace : bool, default True
            Perform inplace modification.
        regex : bool, default False
            If true, perform regular expression substitution.

        Returns
        -------
        List[Block]
        """
        if should_use_regex(regex, to_replace):
            return self._replace_regex(
                to_replace,
                value,
                inplace=inplace,
                mask=mask,
            )
        else:
            if value is None:
                # gh-45601, gh-45836, gh-46634
                if mask.any():
                    has_ref = self.refs.has_reference()
                    nb = self.astype(np.dtype(object), copy=False, using_cow=using_cow)
                    if (nb is self or using_cow) and not inplace:
                        nb = nb.copy()
                    elif inplace and has_ref and nb.refs.has_reference():
                        # no copy in astype and we had refs before
                        nb = nb.copy()
                    putmask_inplace(nb.values, mask, value)
                    return [nb]
                if using_cow:
                    return [self.copy(deep=False)]
                return [self] if inplace else [self.copy()]
            return self.replace(
                to_replace=to_replace,
                value=value,
                inplace=inplace,
                mask=mask,
                using_cow=using_cow,
            )

    # ---------------------------------------------------------------------
    # 2D Methods - Shared by NumpyBlock and NDArrayBackedExtensionBlock
    #  but not ExtensionBlock

    def _maybe_squeeze_arg(self, arg: np.ndarray) -> np.ndarray:
        """
        For compatibility with 1D-only ExtensionArrays.
        """
        return arg

    def _unwrap_setitem_indexer(self, indexer):
        """
        For compatibility with 1D-only ExtensionArrays.
        """
        return indexer

    # NB: this cannot be made cache_readonly because in mgr.set_values we pin
    #  new .values that can have different shape GH#42631
    @property
    def shape(self) -> Shape:
        return self.values.shape

    def iget(self, i: int | tuple[int, int] | tuple[slice, int]) -> np.ndarray:
        # In the case where we have a tuple[slice, int], the slice will always
        #  be slice(None)
        # Note: only reached with self.ndim == 2
        # Invalid index type "Union[int, Tuple[int, int], Tuple[slice, int]]"
        # for "Union[ndarray[Any, Any], ExtensionArray]"; expected type
        # "Union[int, integer[Any]]"
        return self.values[i]  # type: ignore[index]

    def _slice(
        self, slicer: slice | npt.NDArray[np.bool_] | npt.NDArray[np.intp]
    ) -> ArrayLike:
        """return a slice of my values"""

        return self.values[slicer]

    def set_inplace(self, locs, values: ArrayLike, copy: bool = False) -> None:
        """
        Modify block values in-place with new item value.

        If copy=True, first copy the underlying values in place before modifying
        (for Copy-on-Write).

        Notes
        -----
        `set_inplace` never creates a new array or new Block, whereas `setitem`
        _may_ create a new array and always creates a new Block.

        Caller is responsible for checking values.dtype == self.dtype.
        """
        if copy:
            self.values = self.values.copy()
        self.values[locs] = values

    def take_nd(
        self,
        indexer: npt.NDArray[np.intp],
        axis: AxisInt,
        new_mgr_locs: BlockPlacement | None = None,
        fill_value=lib.no_default,
    ) -> Block:
        """
        Take values according to indexer and return them as a block.
        """
        values = self.values

        if fill_value is lib.no_default:
            fill_value = self.fill_value
            allow_fill = False
        else:
            allow_fill = True

        # Note: algos.take_nd has upcast logic similar to coerce_to_target_dtype
        new_values = algos.take_nd(
            values, indexer, axis=axis, allow_fill=allow_fill, fill_value=fill_value
        )

        # Called from three places in managers, all of which satisfy
        #  these assertions
        if isinstance(self, ExtensionBlock):
            # NB: in this case, the 'axis' kwarg will be ignored in the
            #  algos.take_nd call above.
            assert not (self.ndim == 1 and new_mgr_locs is None)
        assert not (axis == 0 and new_mgr_locs is None)

        if new_mgr_locs is None:
            new_mgr_locs = self._mgr_locs

        if new_values.dtype != self.dtype:
            return self.make_block(new_values, new_mgr_locs)
        else:
            return self.make_block_same_class(new_values, new_mgr_locs)

    def _unstack(
        self,
        unstacker,
        fill_value,
        new_placement: npt.NDArray[np.intp],
        needs_masking: npt.NDArray[np.bool_],
    ):
        """
        Return a list of unstacked blocks of self

        Parameters
        ----------
        unstacker : reshape._Unstacker
        fill_value : int
            Only used in ExtensionBlock._unstack
        new_placement : np.ndarray[np.intp]
        allow_fill : bool
        needs_masking : np.ndarray[bool]

        Returns
        -------
        blocks : list of Block
            New blocks of unstacked values.
        mask : array-like of bool
            The mask of columns of `blocks` we should keep.
        """
        new_values, mask = unstacker.get_new_values(
            self.values.T, fill_value=fill_value
        )

        mask = mask.any(0)
        # TODO: in all tests we have mask.all(); can we rely on that?

        # Note: these next two lines ensure that
        #  mask.sum() == sum(len(nb.mgr_locs) for nb in blocks)
        #  which the calling function needs in order to pass verify_integrity=False
        #  to the BlockManager constructor
        new_values = new_values.T[mask]
        new_placement = new_placement[mask]

        bp = BlockPlacement(new_placement)
        blocks = [new_block_2d(new_values, placement=bp)]
        return blocks, mask

    # ---------------------------------------------------------------------

    def setitem(self, indexer, value, using_cow: bool = False) -> Block:
        """
        Attempt self.values[indexer] = value, possibly creating a new array.

        Parameters
        ----------
        indexer : tuple, list-like, array-like, slice, int
            The subset of self.values to set
        value : object
            The value being set
        using_cow: bool, default False
            Signaling if CoW is used.

        Returns
        -------
        Block

        Notes
        -----
        `indexer` is a direct slice/positional indexer. `value` must
        be a compatible shape.
        """

        value = self._standardize_fill_value(value)

        values = cast(np.ndarray, self.values)
        if self.ndim == 2:
            values = values.T

        # length checking
        check_setitem_lengths(indexer, value, values)

        value = extract_array(value, extract_numpy=True)
        try:
            casted = np_can_hold_element(values.dtype, value)
        except LossySetitemError:
            # current dtype cannot store value, coerce to common dtype
            nb = self.coerce_to_target_dtype(value)
            return nb.setitem(indexer, value)
        else:
            if self.dtype == _dtype_obj:
                # TODO: avoid having to construct values[indexer]
                vi = values[indexer]
                if lib.is_list_like(vi):
                    # checking lib.is_scalar here fails on
                    #  test_iloc_setitem_custom_object
                    casted = setitem_datetimelike_compat(values, len(vi), casted)

            if using_cow and self.refs.has_reference():
                values = values.copy()
                self = self.make_block_same_class(
                    values.T if values.ndim == 2 else values
                )
            if isinstance(casted, np.ndarray) and casted.ndim == 1 and len(casted) == 1:
                # NumPy 1.25 deprecation: https://github.com/numpy/numpy/pull/10615
                casted = casted[0, ...]
            values[indexer] = casted
        return self

    def putmask(self, mask, new, using_cow: bool = False) -> list[Block]:
        """
        putmask the data to the block; it is possible that we may create a
        new dtype of block

        Return the resulting block(s).

        Parameters
        ----------
        mask : np.ndarray[bool], SparseArray[bool], or BooleanArray
        new : a ndarray/object
        using_cow: bool, default False

        Returns
        -------
        List[Block]
        """
        orig_mask = mask
        values = cast(np.ndarray, self.values)
        mask, noop = validate_putmask(values.T, mask)
        assert not isinstance(new, (ABCIndex, ABCSeries, ABCDataFrame))

        if new is lib.no_default:
            new = self.fill_value

        new = self._standardize_fill_value(new)
        new = extract_array(new, extract_numpy=True)

        if noop:
            if using_cow:
                return [self.copy(deep=False)]
            return [self]

        try:
            casted = np_can_hold_element(values.dtype, new)

            if using_cow and self.refs.has_reference():
                # Do this here to avoid copying twice
                values = values.copy()
                self = self.make_block_same_class(values)

            putmask_without_repeat(values.T, mask, casted)
            if using_cow:
                return [self.copy(deep=False)]
            return [self]
        except LossySetitemError:
            if self.ndim == 1 or self.shape[0] == 1:
                # no need to split columns

                if not is_list_like(new):
                    # using just new[indexer] can't save us the need to cast
                    return self.coerce_to_target_dtype(new).putmask(mask, new)
                else:
                    indexer = mask.nonzero()[0]
                    nb = self.setitem(indexer, new[indexer], using_cow=using_cow)
                    return [nb]

            else:
                is_array = isinstance(new, np.ndarray)

                res_blocks = []
                nbs = self._split()
                for i, nb in enumerate(nbs):
                    n = new
                    if is_array:
                        # we have a different value per-column
                        n = new[:, i : i + 1]

                    submask = orig_mask[:, i : i + 1]
                    rbs = nb.putmask(submask, n, using_cow=using_cow)
                    res_blocks.extend(rbs)
                return res_blocks

    def where(
        self, other, cond, _downcast: str | bool = "infer", using_cow: bool = False
    ) -> list[Block]:
        """
        evaluate the block; return result block(s) from the result

        Parameters
        ----------
        other : a ndarray/object
        cond : np.ndarray[bool], SparseArray[bool], or BooleanArray
        _downcast : str or None, default "infer"
            Private because we only specify it when calling from fillna.

        Returns
        -------
        List[Block]
        """
        assert cond.ndim == self.ndim
        assert not isinstance(other, (ABCIndex, ABCSeries, ABCDataFrame))

        transpose = self.ndim == 2

        cond = extract_bool_array(cond)

        # EABlocks override where
        values = cast(np.ndarray, self.values)
        orig_other = other
        if transpose:
            values = values.T

        icond, noop = validate_putmask(values, ~cond)
        if noop:
            # GH-39595: Always return a copy; short-circuit up/downcasting
            if using_cow:
                return [self.copy(deep=False)]
            return [self.copy()]

        if other is lib.no_default:
            other = self.fill_value

        other = self._standardize_fill_value(other)

        try:
            # try/except here is equivalent to a self._can_hold_element check,
            #  but this gets us back 'casted' which we will re-use below;
            #  without using 'casted', expressions.where may do unwanted upcasts.
            casted = np_can_hold_element(values.dtype, other)
        except (ValueError, TypeError, LossySetitemError):
            # we cannot coerce, return a compat dtype

            if self.ndim == 1 or self.shape[0] == 1:
                # no need to split columns

                block = self.coerce_to_target_dtype(other)
                blocks = block.where(orig_other, cond, using_cow=using_cow)
                return self._maybe_downcast(
                    blocks, downcast=_downcast, using_cow=using_cow
                )

            else:
                # since _maybe_downcast would split blocks anyway, we
                #  can avoid some potential upcast/downcast by splitting
                #  on the front end.
                is_array = isinstance(other, (np.ndarray, ExtensionArray))

                res_blocks = []
                nbs = self._split()
                for i, nb in enumerate(nbs):
                    oth = other
                    if is_array:
                        # we have a different value per-column
                        oth = other[:, i : i + 1]

                    submask = cond[:, i : i + 1]
                    rbs = nb.where(
                        oth, submask, _downcast=_downcast, using_cow=using_cow
                    )
                    res_blocks.extend(rbs)
                return res_blocks

        else:
            other = casted
            alt = setitem_datetimelike_compat(values, icond.sum(), other)
            if alt is not other:
                if is_list_like(other) and len(other) < len(values):
                    # call np.where with other to get the appropriate ValueError
                    np.where(~icond, values, other)
                    raise NotImplementedError(
                        "This should not be reached; call to np.where above is "
                        "expected to raise ValueError. Please report a bug at "
                        "github.com/pandas-dev/pandas"
                    )
                result = values.copy()
                np.putmask(result, icond, alt)
            else:
                # By the time we get here, we should have all Series/Index
                #  args extracted to ndarray
                if (
                    is_list_like(other)
                    and not isinstance(other, np.ndarray)
                    and len(other) == self.shape[-1]
                ):
                    # If we don't do this broadcasting here, then expressions.where
                    #  will broadcast a 1D other to be row-like instead of
                    #  column-like.
                    other = np.array(other).reshape(values.shape)
                    # If lengths don't match (or len(other)==1), we will raise
                    #  inside expressions.where, see test_series_where

                # Note: expressions.where may upcast.
                result = expressions.where(~icond, values, other)
                # The np_can_hold_element check _should_ ensure that we always
                #  have result.dtype == self.dtype here.

        if transpose:
            result = result.T

        return [self.make_block(result)]

    def fillna(
        self,
        value,
        limit: int | None = None,
        inplace: bool = False,
        downcast=None,
        using_cow: bool = False,
    ) -> list[Block]:
        """
        fillna on the block with the value. If we fail, then convert to
        ObjectBlock and try again
        """
        # Caller is responsible for validating limit; if int it is strictly positive
        inplace = validate_bool_kwarg(inplace, "inplace")

        if not self._can_hold_na:
            # can short-circuit the isna call
            noop = True
        else:
            mask = isna(self.values)
            mask, noop = validate_putmask(self.values, mask)

        if noop:
            # we can't process the value, but nothing to do
            if inplace:
                if using_cow:
                    return [self.copy(deep=False)]
                # Arbitrarily imposing the convention that we ignore downcast
                #  on no-op when inplace=True
                return [self]
            else:
                # GH#45423 consistent downcasting on no-ops.
                nb = self.copy(deep=not using_cow)
                nbs = nb._maybe_downcast([nb], downcast=downcast, using_cow=using_cow)
                return nbs

        if limit is not None:
            mask[mask.cumsum(self.ndim - 1) > limit] = False

        if inplace:
            nbs = self.putmask(mask.T, value, using_cow=using_cow)
        else:
            # without _downcast, we would break
            #  test_fillna_dtype_conversion_equiv_replace
            nbs = self.where(value, ~mask.T, _downcast=False)

        # Note: blk._maybe_downcast vs self._maybe_downcast(nbs)
        #  makes a difference bc blk may have object dtype, which has
        #  different behavior in _maybe_downcast.
        return extend_blocks(
            [
                blk._maybe_downcast([blk], downcast=downcast, using_cow=using_cow)
                for blk in nbs
            ]
        )

    def interpolate(
        self,
        *,
        method: FillnaOptions = "pad",
        axis: AxisInt = 0,
        index: Index | None = None,
        inplace: bool = False,
        limit: int | None = None,
        limit_direction: str = "forward",
        limit_area: str | None = None,
        fill_value: Any | None = None,
        downcast: str | None = None,
        using_cow: bool = False,
        **kwargs,
    ) -> list[Block]:
        inplace = validate_bool_kwarg(inplace, "inplace")

        if not self._can_hold_na:
            # If there are no NAs, then interpolate is a no-op
            if using_cow:
                return [self.copy(deep=False)]
            return [self] if inplace else [self.copy()]

        try:
            m = missing.clean_fill_method(method)
        except ValueError:
            m = None
        if m is None and self.dtype.kind != "f":
            # only deal with floats
            # bc we already checked that can_hold_na, we don't have int dtype here
            # test_interp_basic checks that we make a copy here
            if using_cow:
                return [self.copy(deep=False)]
            return [self] if inplace else [self.copy()]

        if self.is_object and self.ndim == 2 and self.shape[0] != 1 and axis == 0:
            # split improves performance in ndarray.copy()
            return self.split_and_operate(
                type(self).interpolate,
                method=method,
                axis=axis,
                index=index,
                inplace=inplace,
                limit=limit,
                limit_direction=limit_direction,
                limit_area=limit_area,
                fill_value=fill_value,
                downcast=downcast,
                **kwargs,
            )

        refs = None
        if inplace:
            if using_cow and self.refs.has_reference():
                data = self.values.copy()
            else:
                data = self.values
                refs = self.refs
        else:
            data = self.values.copy()
        data = cast(np.ndarray, data)  # bc overridden by ExtensionBlock

        missing.interpolate_array_2d(
            data,
            method=method,
            axis=axis,
            index=index,
            limit=limit,
            limit_direction=limit_direction,
            limit_area=limit_area,
            fill_value=fill_value,
            **kwargs,
        )

        nb = self.make_block_same_class(data, refs=refs)
        return nb._maybe_downcast([nb], downcast, using_cow)

    def diff(self, n: int, axis: AxisInt = 1) -> list[Block]:
        """return block for the diff of the values"""
        # only reached with ndim == 2 and axis == 1
        new_values = algos.diff(self.values, n, axis=axis)
        return [self.make_block(values=new_values)]

    def shift(
        self, periods: int, axis: AxisInt = 0, fill_value: Any = None
    ) -> list[Block]:
        """shift the block by periods, possibly upcast"""
        # convert integer to float if necessary. need to do a lot more than
        # that, handle boolean etc also

        # Note: periods is never 0 here, as that is handled at the top of
        #  NDFrame.shift.  If that ever changes, we can do a check for periods=0
        #  and possibly avoid coercing.

        if not lib.is_scalar(fill_value) and self.dtype != _dtype_obj:
            # with object dtype there is nothing to promote, and the user can
            #  pass pretty much any weird fill_value they like
            # see test_shift_object_non_scalar_fill
            raise ValueError("fill_value must be a scalar")

        fill_value = self._standardize_fill_value(fill_value)

        try:
            # error: Argument 1 to "np_can_hold_element" has incompatible type
            # "Union[dtype[Any], ExtensionDtype]"; expected "dtype[Any]"
            casted = np_can_hold_element(
                self.dtype, fill_value  # type: ignore[arg-type]
            )
        except LossySetitemError:
            nb = self.coerce_to_target_dtype(fill_value)
            return nb.shift(periods, axis=axis, fill_value=fill_value)

        else:
            values = cast(np.ndarray, self.values)
            new_values = shift(values, periods, axis, casted)
            return [self.make_block(new_values)]

    @final
    def quantile(
        self,
        qs: Index,  # with dtype float64
        interpolation: QuantileInterpolation = "linear",
        axis: AxisInt = 0,
    ) -> Block:
        """
        compute the quantiles of the

        Parameters
        ----------
        qs : Index
            The quantiles to be computed in float64.
        interpolation : str, default 'linear'
            Type of interpolation.
        axis : int, default 0
            Axis to compute.

        Returns
        -------
        Block
        """
        # We should always have ndim == 2 because Series dispatches to DataFrame
        assert self.ndim == 2
        assert axis == 1  # only ever called this way
        assert is_list_like(qs)  # caller is responsible for this

        result = quantile_compat(self.values, np.asarray(qs._values), interpolation)
        # ensure_block_shape needed for cases where we start with EA and result
        #  is ndarray, e.g. IntegerArray, SparseArray
        result = ensure_block_shape(result, ndim=2)
        return new_block_2d(result, placement=self._mgr_locs)

    def round(self, decimals: int, using_cow: bool = False) -> Block:
        """
        Rounds the values.
        If the block is not of an integer or float dtype, nothing happens.
        This is consistent with DataFrame.round behavivor.
        (Note: Series.round would raise)

        Parameters
        ----------
        decimals: int,
            Number of decimal places to round to.
            Caller is responsible for validating this
        using_cow: bool,
            Whether Copy on Write is enabled right now
        """
        if not self.is_numeric or self.is_bool:
            return self.copy(deep=not using_cow)
        refs = None
        # TODO: round only defined on BaseMaskedArray
        # Series also does this, so would need to fix both places
        # error: Item "ExtensionArray" of "Union[ndarray[Any, Any], ExtensionArray]"
        # has no attribute "round"
        values = self.values.round(decimals)  # type: ignore[union-attr]
        if values is self.values:
            refs = self.refs
            if not using_cow:
                # Normally would need to do this before, but
                # numpy only returns same array when round operation
                # is no-op
                # https://github.com/numpy/numpy/blob/486878b37fc7439a3b2b87747f50db9b62fea8eb/numpy/core/src/multiarray/calculation.c#L625-L636
                values = values.copy()
        return self.make_block_same_class(values, refs=refs)

    # ---------------------------------------------------------------------
    # Abstract Methods Overridden By EABackedBlock and NumpyBlock

    def delete(self, loc) -> list[Block]:
        """Deletes the locs from the block.

        We split the block to avoid copying the underlying data. We create new
        blocks for every connected segment of the initial block that is not deleted.
        The new blocks point to the initial array.
        """
        if not is_list_like(loc):
            loc = [loc]

        if self.ndim == 1:
            values = cast(np.ndarray, self.values)
            values = np.delete(values, loc)
            mgr_locs = self._mgr_locs.delete(loc)
            return [type(self)(values, placement=mgr_locs, ndim=self.ndim)]

        if np.max(loc) >= self.values.shape[0]:
            raise IndexError

        # Add one out-of-bounds indexer as maximum to collect
        # all columns after our last indexer if any
        loc = np.concatenate([loc, [self.values.shape[0]]])
        mgr_locs_arr = self._mgr_locs.as_array
        new_blocks: list[Block] = []

        previous_loc = -1
        # TODO(CoW): This is tricky, if parent block goes out of scope
        # all split blocks are referencing each other even though they
        # don't share data
        refs = self.refs if self.refs.has_reference() else None
        for idx in loc:
            if idx == previous_loc + 1:
                # There is no column between current and last idx
                pass
            else:
                # No overload variant of "__getitem__" of "ExtensionArray" matches
                # argument type "Tuple[slice, slice]"
                values = self.values[previous_loc + 1 : idx, :]  # type: ignore[call-overload]  # noqa
                locs = mgr_locs_arr[previous_loc + 1 : idx]
                nb = type(self)(
                    values, placement=BlockPlacement(locs), ndim=self.ndim, refs=refs
                )
                new_blocks.append(nb)

            previous_loc = idx

        return new_blocks

    @property
    def is_view(self) -> bool:
        """return a boolean if I am possibly a view"""
        raise AbstractMethodError(self)

    @property
    def array_values(self) -> ExtensionArray:
        """
        The array that Series.array returns. Always an ExtensionArray.
        """
        raise AbstractMethodError(self)

    def get_values(self, dtype: DtypeObj | None = None) -> np.ndarray:
        """
        return an internal format, currently just the ndarray
        this is often overridden to handle to_dense like operations
        """
        raise AbstractMethodError(self)

    def values_for_json(self) -> np.ndarray:
        raise AbstractMethodError(self)


class EABackedBlock(Block):
    """
    Mixin for Block subclasses backed by ExtensionArray.
    """

    values: ExtensionArray

    def setitem(self, indexer, value, using_cow: bool = False):
        """
        Attempt self.values[indexer] = value, possibly creating a new array.

        This differs from Block.setitem by not allowing setitem to change
        the dtype of the Block.

        Parameters
        ----------
        indexer : tuple, list-like, array-like, slice, int
            The subset of self.values to set
        value : object
            The value being set
        using_cow: bool, default False
            Signaling if CoW is used.

        Returns
        -------
        Block

        Notes
        -----
        `indexer` is a direct slice/positional indexer. `value` must
        be a compatible shape.
        """
        orig_indexer = indexer
        orig_value = value

        indexer = self._unwrap_setitem_indexer(indexer)
        value = self._maybe_squeeze_arg(value)

        values = self.values
        if values.ndim == 2:
            # TODO(GH#45419): string[pyarrow] tests break if we transpose
            #  unconditionally
            values = values.T
        check_setitem_lengths(indexer, value, values)

        try:
            values[indexer] = value
        except (ValueError, TypeError) as err:
            _catch_deprecated_value_error(err)

            if isinstance(self.dtype, IntervalDtype):
                # see TestSetitemFloatIntervalWithIntIntervalValues
                nb = self.coerce_to_target_dtype(orig_value)
                return nb.setitem(orig_indexer, orig_value)

            elif isinstance(self, NDArrayBackedExtensionBlock):
                nb = self.coerce_to_target_dtype(orig_value)
                return nb.setitem(orig_indexer, orig_value)

            else:
                raise

        else:
            return self

    def where(
        self, other, cond, _downcast: str | bool = "infer", using_cow: bool = False
    ) -> list[Block]:
        # _downcast private bc we only specify it when calling from fillna
        arr = self.values.T

        cond = extract_bool_array(cond)

        orig_other = other
        orig_cond = cond
        other = self._maybe_squeeze_arg(other)
        cond = self._maybe_squeeze_arg(cond)

        if other is lib.no_default:
            other = self.fill_value

        icond, noop = validate_putmask(arr, ~cond)
        if noop:
            # GH#44181, GH#45135
            # Avoid a) raising for Interval/PeriodDtype and b) unnecessary object upcast
            if using_cow:
                return [self.copy(deep=False)]
            return [self.copy()]

        try:
            res_values = arr._where(cond, other).T
        except (ValueError, TypeError) as err:
            _catch_deprecated_value_error(err)

            if self.ndim == 1 or self.shape[0] == 1:
                if isinstance(self.dtype, IntervalDtype):
                    # TestSetitemFloatIntervalWithIntIntervalValues
                    blk = self.coerce_to_target_dtype(orig_other)
                    nbs = blk.where(orig_other, orig_cond, using_cow=using_cow)
                    return self._maybe_downcast(
                        nbs, downcast=_downcast, using_cow=using_cow
                    )

                elif isinstance(self, NDArrayBackedExtensionBlock):
                    # NB: not (yet) the same as
                    #  isinstance(values, NDArrayBackedExtensionArray)
                    blk = self.coerce_to_target_dtype(orig_other)
                    nbs = blk.where(orig_other, orig_cond, using_cow=using_cow)
                    return self._maybe_downcast(
                        nbs, downcast=_downcast, using_cow=using_cow
                    )

                else:
                    raise

            else:
                # Same pattern we use in Block.putmask
                is_array = isinstance(orig_other, (np.ndarray, ExtensionArray))

                res_blocks = []
                nbs = self._split()
                for i, nb in enumerate(nbs):
                    n = orig_other
                    if is_array:
                        # we have a different value per-column
                        n = orig_other[:, i : i + 1]

                    submask = orig_cond[:, i : i + 1]
                    rbs = nb.where(n, submask, using_cow=using_cow)
                    res_blocks.extend(rbs)
                return res_blocks

        nb = self.make_block_same_class(res_values)
        return [nb]

    def putmask(self, mask, new, using_cow: bool = False) -> list[Block]:
        """
        See Block.putmask.__doc__
        """
        mask = extract_bool_array(mask)
        if new is lib.no_default:
            new = self.fill_value

        values = self.values
        if values.ndim == 2:
            values = values.T

        orig_new = new
        orig_mask = mask
        new = self._maybe_squeeze_arg(new)
        mask = self._maybe_squeeze_arg(mask)

        if not mask.any():
            if using_cow:
                return [self.copy(deep=False)]
            return [self]

        if using_cow and self.refs.has_reference():
            values = values.copy()
            self = self.make_block_same_class(  # type: ignore[assignment]
                values.T if values.ndim == 2 else values
            )

        try:
            # Caller is responsible for ensuring matching lengths
            values._putmask(mask, new)
        except (TypeError, ValueError) as err:
            _catch_deprecated_value_error(err)

            if self.ndim == 1 or self.shape[0] == 1:
                if isinstance(self.dtype, IntervalDtype):
                    # Discussion about what we want to support in the general
                    #  case GH#39584
                    blk = self.coerce_to_target_dtype(orig_new)
                    return blk.putmask(orig_mask, orig_new)

                elif isinstance(self, NDArrayBackedExtensionBlock):
                    # NB: not (yet) the same as
                    #  isinstance(values, NDArrayBackedExtensionArray)
                    blk = self.coerce_to_target_dtype(orig_new)
                    return blk.putmask(orig_mask, orig_new)

                else:
                    raise

            else:
                # Same pattern we use in Block.putmask
                is_array = isinstance(orig_new, (np.ndarray, ExtensionArray))

                res_blocks = []
                nbs = self._split()
                for i, nb in enumerate(nbs):
                    n = orig_new
                    if is_array:
                        # we have a different value per-column
                        n = orig_new[:, i : i + 1]

                    submask = orig_mask[:, i : i + 1]
                    rbs = nb.putmask(submask, n)
                    res_blocks.extend(rbs)
                return res_blocks

        return [self]

    def delete(self, loc) -> list[Block]:
        # This will be unnecessary if/when __array_function__ is implemented
        if self.ndim == 1:
            values = self.values.delete(loc)
            mgr_locs = self._mgr_locs.delete(loc)
            return [type(self)(values, placement=mgr_locs, ndim=self.ndim)]
        elif self.values.ndim == 1:
            # We get here through to_stata
            return []
        return super().delete(loc)

    @cache_readonly
    def array_values(self) -> ExtensionArray:
        return self.values

    def get_values(self, dtype: DtypeObj | None = None) -> np.ndarray:
        """
        return object dtype as boxed values, such as Timestamps/Timedelta
        """
        values: ArrayLike = self.values
        if dtype == _dtype_obj:
            values = values.astype(object)
        # TODO(EA2D): reshape not needed with 2D EAs
        return np.asarray(values).reshape(self.shape)

    def values_for_json(self) -> np.ndarray:
        return np.asarray(self.values)

    def interpolate(
        self,
        *,
        method: FillnaOptions = "pad",
        axis: int = 0,
        inplace: bool = False,
        limit: int | None = None,
        fill_value=None,
        using_cow: bool = False,
        **kwargs,
    ):
        values = self.values
        if values.ndim == 2 and axis == 0:
            # NDArrayBackedExtensionArray.fillna assumes axis=1
            new_values = values.T.fillna(value=fill_value, method=method, limit=limit).T
        else:
            new_values = values.fillna(value=fill_value, method=method, limit=limit)
        return self.make_block_same_class(new_values)


class ExtensionBlock(libinternals.Block, EABackedBlock):
    """
    Block for holding extension types.

    Notes
    -----
    This holds all 3rd-party extension array types. It's also the immediate
    parent class for our internal extension types' blocks.

    ExtensionArrays are limited to 1-D.
    """

    _can_consolidate = False
    _validate_ndim = False
    is_extension = True

    values: ExtensionArray

    def fillna(
        self,
        value,
        limit: int | None = None,
        inplace: bool = False,
        downcast=None,
        using_cow: bool = False,
    ) -> list[Block]:
        if isinstance(self.dtype, IntervalDtype):
            # Block.fillna handles coercion (test_fillna_interval)
            return super().fillna(
                value=value,
                limit=limit,
                inplace=inplace,
                downcast=downcast,
                using_cow=using_cow,
            )
        if using_cow and self._can_hold_na and not self.values._hasna:
            refs = self.refs
            new_values = self.values
        else:
            refs = None
            new_values = self.values.fillna(value=value, method=None, limit=limit)
        nb = self.make_block_same_class(new_values, refs=refs)
        return nb._maybe_downcast([nb], downcast, using_cow=using_cow)

    @cache_readonly
    def shape(self) -> Shape:
        # TODO(EA2D): override unnecessary with 2D EAs
        if self.ndim == 1:
            return (len(self.values),)
        return len(self._mgr_locs), len(self.values)

    def iget(self, i: int | tuple[int, int] | tuple[slice, int]):
        # In the case where we have a tuple[slice, int], the slice will always
        #  be slice(None)
        # We _could_ make the annotation more specific, but mypy would
        #  complain about override mismatch:
        #  Literal[0] | tuple[Literal[0], int] | tuple[slice, int]

        # Note: only reached with self.ndim == 2

        if isinstance(i, tuple):
            # TODO(EA2D): unnecessary with 2D EAs
            col, loc = i
            if not com.is_null_slice(col) and col != 0:
                raise IndexError(f"{self} only contains one item")
            if isinstance(col, slice):
                # the is_null_slice check above assures that col is slice(None)
                #  so what we want is a view on all our columns and row loc
                if loc < 0:
                    loc += len(self.values)
                # Note: loc:loc+1 vs [[loc]] makes a difference when called
                #  from fast_xs because we want to get a view back.
                return self.values[loc : loc + 1]
            return self.values[loc]
        else:
            if i != 0:
                raise IndexError(f"{self} only contains one item")
            return self.values

    def set_inplace(self, locs, values: ArrayLike, copy: bool = False) -> None:
        # When an ndarray, we should have locs.tolist() == [0]
        # When a BlockPlacement we should have list(locs) == [0]
        if copy:
            self.values = self.values.copy()
        self.values[:] = values

    def _maybe_squeeze_arg(self, arg):
        """
        If necessary, squeeze a (N, 1) ndarray to (N,)
        """
        # e.g. if we are passed a 2D mask for putmask
        if (
            isinstance(arg, (np.ndarray, ExtensionArray))
            and arg.ndim == self.values.ndim + 1
        ):
            # TODO(EA2D): unnecessary with 2D EAs
            assert arg.shape[1] == 1
            # error: No overload variant of "__getitem__" of "ExtensionArray"
            # matches argument type "Tuple[slice, int]"
            arg = arg[:, 0]  # type: ignore[call-overload]
        elif isinstance(arg, ABCDataFrame):
            # 2022-01-06 only reached for setitem
            # TODO: should we avoid getting here with DataFrame?
            assert arg.shape[1] == 1
            arg = arg._ixs(0, axis=1)._values

        return arg

    def _unwrap_setitem_indexer(self, indexer):
        """
        Adapt a 2D-indexer to our 1D values.

        This is intended for 'setitem', not 'iget' or '_slice'.
        """
        # TODO: ATM this doesn't work for iget/_slice, can we change that?

        if isinstance(indexer, tuple) and len(indexer) == 2:
            # TODO(EA2D): not needed with 2D EAs
            #  Should never have length > 2.  Caller is responsible for checking.
            #  Length 1 is reached vis setitem_single_block and setitem_single_column
            #  each of which pass indexer=(pi,)
            if all(isinstance(x, np.ndarray) and x.ndim == 2 for x in indexer):
                # GH#44703 went through indexing.maybe_convert_ix
                first, second = indexer
                if not (
                    second.size == 1 and (second == 0).all() and first.shape[1] == 1
                ):
                    raise NotImplementedError(
                        "This should not be reached. Please report a bug at "
                        "github.com/pandas-dev/pandas/"
                    )
                indexer = first[:, 0]

            elif lib.is_integer(indexer[1]) and indexer[1] == 0:
                # reached via setitem_single_block passing the whole indexer
                indexer = indexer[0]

            elif com.is_null_slice(indexer[1]):
                indexer = indexer[0]

            elif is_list_like(indexer[1]) and indexer[1][0] == 0:
                indexer = indexer[0]

            else:
                raise NotImplementedError(
                    "This should not be reached. Please report a bug at "
                    "github.com/pandas-dev/pandas/"
                )
        return indexer

    @property
    def is_view(self) -> bool:
        """Extension arrays are never treated as views."""
        return False

    @cache_readonly
    def is_numeric(self):
        return self.values.dtype._is_numeric

    def _slice(
        self, slicer: slice | npt.NDArray[np.bool_] | npt.NDArray[np.intp]
    ) -> ExtensionArray:
        """
        Return a slice of my values.

        Parameters
        ----------
        slicer : slice, ndarray[int], or ndarray[bool]
            Valid (non-reducing) indexer for self.values.

        Returns
        -------
        ExtensionArray
        """
        # Notes: ndarray[bool] is only reachable when via getitem_mgr, which
        #  is only for Series, i.e. self.ndim == 1.

        # return same dims as we currently have
        if self.ndim == 2:
            # reached via getitem_block via _slice_take_blocks_ax0
            # TODO(EA2D): won't be necessary with 2D EAs

            if not isinstance(slicer, slice):
                raise AssertionError(
                    "invalid slicing for a 1-ndim ExtensionArray", slicer
                )
            # GH#32959 only full-slicers along fake-dim0 are valid
            # TODO(EA2D): won't be necessary with 2D EAs
            # range(1) instead of self._mgr_locs to avoid exception on [::-1]
            #  see test_iloc_getitem_slice_negative_step_ea_block
            new_locs = range(1)[slicer]
            if not len(new_locs):
                raise AssertionError(
                    "invalid slicing for a 1-ndim ExtensionArray", slicer
                )
            slicer = slice(None)

        return self.values[slicer]

    @final
    def getitem_block_index(self, slicer: slice) -> ExtensionBlock:
        """
        Perform __getitem__-like specialized to slicing along index.
        """
        # GH#42787 in principle this is equivalent to values[..., slicer], but we don't
        # require subclasses of ExtensionArray to support that form (for now).
        new_values = self.values[slicer]
        return type(self)(new_values, self._mgr_locs, ndim=self.ndim, refs=self.refs)

    def diff(self, n: int, axis: AxisInt = 1) -> list[Block]:
        # only reached with ndim == 2 and axis == 1
        # TODO(EA2D): Can share with NDArrayBackedExtensionBlock
        new_values = algos.diff(self.values, n, axis=0)
        return [self.make_block(values=new_values)]

    def shift(
        self, periods: int, axis: AxisInt = 0, fill_value: Any = None
    ) -> list[Block]:
        """
        Shift the block by `periods`.

        Dispatches to underlying ExtensionArray and re-boxes in an
        ExtensionBlock.
        """
        new_values = self.values.shift(periods=periods, fill_value=fill_value)
        return [self.make_block_same_class(new_values)]

    def _unstack(
        self,
        unstacker,
        fill_value,
        new_placement: npt.NDArray[np.intp],
        needs_masking: npt.NDArray[np.bool_],
    ):
        # ExtensionArray-safe unstack.
        # We override ObjectBlock._unstack, which unstacks directly on the
        # values of the array. For EA-backed blocks, this would require
        # converting to a 2-D ndarray of objects.
        # Instead, we unstack an ndarray of integer positions, followed by
        # a `take` on the actual values.

        # Caller is responsible for ensuring self.shape[-1] == len(unstacker.index)
        new_values, mask = unstacker.arange_result

        # Note: these next two lines ensure that
        #  mask.sum() == sum(len(nb.mgr_locs) for nb in blocks)
        #  which the calling function needs in order to pass verify_integrity=False
        #  to the BlockManager constructor
        new_values = new_values.T[mask]
        new_placement = new_placement[mask]

        # needs_masking[i] calculated once in BlockManager.unstack tells
        #  us if there are any -1s in the relevant indices.  When False,
        #  that allows us to go through a faster path in 'take', among
        #  other things avoiding e.g. Categorical._validate_scalar.
        blocks = [
            # TODO: could cast to object depending on fill_value?
            type(self)(
                self.values.take(
                    indices, allow_fill=needs_masking[i], fill_value=fill_value
                ),
                BlockPlacement(place),
                ndim=2,
            )
            for i, (indices, place) in enumerate(zip(new_values, new_placement))
        ]
        return blocks, mask


class NumpyBlock(libinternals.NumpyBlock, Block):
    values: np.ndarray

    @property
    def is_view(self) -> bool:
        """return a boolean if I am possibly a view"""
        return self.values.base is not None

    @property
    def array_values(self) -> ExtensionArray:
        return PandasArray(self.values)

    def get_values(self, dtype: DtypeObj | None = None) -> np.ndarray:
        if dtype == _dtype_obj:
            return self.values.astype(_dtype_obj)
        return self.values

    def values_for_json(self) -> np.ndarray:
        return self.values


class NumericBlock(NumpyBlock):
    __slots__ = ()
    is_numeric = True


class NDArrayBackedExtensionBlock(libinternals.NDArrayBackedBlock, EABackedBlock):
    """
    Block backed by an NDArrayBackedExtensionArray
    """

    values: NDArrayBackedExtensionArray

    # error: Signature of "is_extension" incompatible with supertype "Block"
    @cache_readonly
    def is_extension(self) -> bool:  # type: ignore[override]
        # i.e. datetime64tz, PeriodDtype
        return not isinstance(self.dtype, np.dtype)

    @property
    def is_view(self) -> bool:
        """return a boolean if I am possibly a view"""
        # check the ndarray values of the DatetimeIndex values
        return self.values._ndarray.base is not None

    def diff(self, n: int, axis: AxisInt = 0) -> list[Block]:
        """
        1st discrete difference.

        Parameters
        ----------
        n : int
            Number of periods to diff.
        axis : int, default 0
            Axis to diff upon.

        Returns
        -------
        A list with a new Block.

        Notes
        -----
        The arguments here are mimicking shift so they are called correctly
        by apply.
        """
        # only reached with ndim == 2 and axis == 1
        values = self.values

        new_values = values - values.shift(n, axis=axis)
        return [self.make_block(new_values)]

    def shift(
        self, periods: int, axis: AxisInt = 0, fill_value: Any = None
    ) -> list[Block]:
        values = self.values
        new_values = values.shift(periods, fill_value=fill_value, axis=axis)
        return [self.make_block_same_class(new_values)]


def _catch_deprecated_value_error(err: Exception) -> None:
    """
    We catch ValueError for now, but only a specific one raised by DatetimeArray
    which will no longer be raised in version 2.0.
    """
    if isinstance(err, ValueError):
        if isinstance(err, IncompatibleFrequency):
            pass
        elif "'value.closed' is" in str(err):
            # IntervalDtype mismatched 'closed'
            pass


class DatetimeLikeBlock(NDArrayBackedExtensionBlock):
    """Block for datetime64[ns], timedelta64[ns]."""

    __slots__ = ()
    is_numeric = False
    values: DatetimeArray | TimedeltaArray

    def values_for_json(self) -> np.ndarray:
        return self.values._ndarray

    def interpolate(
        self,
        *,
        method: FillnaOptions = "pad",
        index: Index | None = None,
        axis: int = 0,
        inplace: bool = False,
        limit: int | None = None,
        fill_value=None,
        using_cow: bool = False,
        **kwargs,
    ):
        values = self.values

        # error: Non-overlapping equality check (left operand type:
        # "Literal['backfill', 'bfill', 'ffill', 'pad']", right operand type:
        # "Literal['linear']")  [comparison-overlap]
        if method == "linear":  # type: ignore[comparison-overlap]
            # TODO: GH#50950 implement for arbitrary EAs
            refs = None
            if using_cow:
                if inplace and not self.refs.has_reference():
                    data_out = values._ndarray
                    refs = self.refs
                else:
                    data_out = values._ndarray.copy()
            else:
                data_out = values._ndarray if inplace else values._ndarray.copy()
            missing.interpolate_array_2d(
                data_out, method=method, limit=limit, index=index, axis=axis
            )
            new_values = type(values)._simple_new(data_out, dtype=values.dtype)
            return self.make_block_same_class(new_values, refs=refs)

        elif values.ndim == 2 and axis == 0:
            # NDArrayBackedExtensionArray.fillna assumes axis=1
            new_values = values.T.fillna(value=fill_value, method=method, limit=limit).T
        else:
            new_values = values.fillna(value=fill_value, method=method, limit=limit)
        return self.make_block_same_class(new_values)


class DatetimeTZBlock(DatetimeLikeBlock):
    """implement a datetime64 block with a tz attribute"""

    values: DatetimeArray

    __slots__ = ()
    is_extension = True
    _validate_ndim = True
    _can_consolidate = False

    # Don't use values_for_json from DatetimeLikeBlock since it is
    # an invalid optimization here(drop the tz)
    values_for_json = NDArrayBackedExtensionBlock.values_for_json


class ObjectBlock(NumpyBlock):
    __slots__ = ()
    is_object = True

    @maybe_split
    def convert(
        self,
        *,
        copy: bool = True,
        using_cow: bool = False,
    ) -> list[Block]:
        """
        attempt to cast any object types to better types return a copy of
        the block (if copy = True) by definition we ARE an ObjectBlock!!!!!
        """
        if self.dtype != _dtype_obj:
            # GH#50067 this should be impossible in ObjectBlock, but until
            #  that is fixed, we short-circuit here.
            if using_cow:
                return [self.copy(deep=False)]
            return [self]

        values = self.values
        if values.ndim == 2:
            # maybe_split ensures we only get here with values.shape[0] == 1,
            # avoid doing .ravel as that might make a copy
            values = values[0]

        res_values = lib.maybe_convert_objects(
            values,
            convert_datetime=True,
            convert_timedelta=True,
            convert_period=True,
            convert_interval=True,
        )
        refs = None
        if copy and res_values is values:
            res_values = values.copy()
        elif res_values is values and using_cow:
            refs = self.refs

        res_values = ensure_block_shape(res_values, self.ndim)
        res_values = maybe_coerce_values(res_values)
        return [self.make_block(res_values, refs=refs)]


# -----------------------------------------------------------------
# Constructor Helpers


def maybe_coerce_values(values: ArrayLike) -> ArrayLike:
    """
    Input validation for values passed to __init__. Ensure that
    any datetime64/timedelta64 dtypes are in nanoseconds.  Ensure
    that we do not have string dtypes.

    Parameters
    ----------
    values : np.ndarray or ExtensionArray

    Returns
    -------
    values : np.ndarray or ExtensionArray
    """
    # Caller is responsible for ensuring PandasArray is already extracted.

    if isinstance(values, np.ndarray):
        values = ensure_wrapped_if_datetimelike(values)

        if issubclass(values.dtype.type, str):
            values = np.array(values, dtype=object)

    if isinstance(values, (DatetimeArray, TimedeltaArray)) and values.freq is not None:
        # freq is only stored in DatetimeIndex/TimedeltaIndex, not in Series/DataFrame
        values = values._with_freq(None)

    return values


def get_block_type(dtype: DtypeObj) -> type[Block]:
    """
    Find the appropriate Block subclass to use for the given values and dtype.

    Parameters
    ----------
    dtype : numpy or pandas dtype

    Returns
    -------
    cls : class, subclass of Block
    """
    if isinstance(dtype, DatetimeTZDtype):
        return DatetimeTZBlock
    elif isinstance(dtype, PeriodDtype):
        return NDArrayBackedExtensionBlock
    elif isinstance(dtype, ExtensionDtype):
        # Note: need to be sure PandasArray is unwrapped before we get here
        return ExtensionBlock

    # We use kind checks because it is much more performant
    #  than is_foo_dtype
    kind = dtype.kind
    if kind in "Mm":
        return DatetimeLikeBlock
    elif kind in "fciub":
        return NumericBlock

    return ObjectBlock


def new_block_2d(
    values: ArrayLike, placement: BlockPlacement, refs: BlockValuesRefs | None = None
):
    # new_block specialized to case with
    #  ndim=2
    #  isinstance(placement, BlockPlacement)
    #  check_ndim/ensure_block_shape already checked
    klass = get_block_type(values.dtype)

    values = maybe_coerce_values(values)
    return klass(values, ndim=2, placement=placement, refs=refs)


def new_block(
    values,
    placement: BlockPlacement,
    *,
    ndim: int,
    refs: BlockValuesRefs | None = None,
) -> Block:
    # caller is responsible for ensuring:
    # - values is NOT a PandasArray
    # - check_ndim/ensure_block_shape already checked
    # - maybe_coerce_values already called/unnecessary
    klass = get_block_type(values.dtype)
    return klass(values, ndim=ndim, placement=placement, refs=refs)


def check_ndim(values, placement: BlockPlacement, ndim: int) -> None:
    """
    ndim inference and validation.

    Validates that values.ndim and ndim are consistent.
    Validates that len(values) and len(placement) are consistent.

    Parameters
    ----------
    values : array-like
    placement : BlockPlacement
    ndim : int

    Raises
    ------
    ValueError : the number of dimensions do not match
    """

    if values.ndim > ndim:
        # Check for both np.ndarray and ExtensionArray
        raise ValueError(
            "Wrong number of dimensions. "
            f"values.ndim > ndim [{values.ndim} > {ndim}]"
        )

    if not is_1d_only_ea_dtype(values.dtype):
        # TODO(EA2D): special case not needed with 2D EAs
        if values.ndim != ndim:
            raise ValueError(
                "Wrong number of dimensions. "
                f"values.ndim != ndim [{values.ndim} != {ndim}]"
            )
        if len(placement) != len(values):
            raise ValueError(
                f"Wrong number of items passed {len(values)}, "
                f"placement implies {len(placement)}"
            )
    elif ndim == 2 and len(placement) != 1:
        # TODO(EA2D): special case unnecessary with 2D EAs
        raise ValueError("need to split")


def extract_pandas_array(
    values: ArrayLike, dtype: DtypeObj | None, ndim: int
) -> tuple[ArrayLike, DtypeObj | None]:
    """
    Ensure that we don't allow PandasArray / PandasDtype in internals.
    """
    # For now, blocks should be backed by ndarrays when possible.
    if isinstance(values, ABCPandasArray):
        values = values.to_numpy()
        if ndim and ndim > 1:
            # TODO(EA2D): special case not needed with 2D EAs
            values = np.atleast_2d(values)

    if isinstance(dtype, PandasDtype):
        dtype = dtype.numpy_dtype

    return values, dtype


# -----------------------------------------------------------------


def extend_blocks(result, blocks=None) -> list[Block]:
    """return a new extended blocks, given the result"""
    if blocks is None:
        blocks = []
    if isinstance(result, list):
        for r in result:
            if isinstance(r, list):
                blocks.extend(r)
            else:
                blocks.append(r)
    else:
        assert isinstance(result, Block), type(result)
        blocks.append(result)
    return blocks


def ensure_block_shape(values: ArrayLike, ndim: int = 1) -> ArrayLike:
    """
    Reshape if possible to have values.ndim == ndim.
    """

    if values.ndim < ndim:
        if not is_1d_only_ea_dtype(values.dtype):
            # TODO(EA2D): https://github.com/pandas-dev/pandas/issues/23023
            # block.shape is incorrect for "2D" ExtensionArrays
            # We can't, and don't need to, reshape.
            values = cast("np.ndarray | DatetimeArray | TimedeltaArray", values)
            values = values.reshape(1, -1)

    return values


def to_native_types(
    values: ArrayLike,
    *,
    na_rep: str = "nan",
    quoting=None,
    float_format=None,
    decimal: str = ".",
    **kwargs,
) -> npt.NDArray[np.object_]:
    """convert to our native types format"""
    if isinstance(values, Categorical) and values.categories.dtype.kind in "Mm":
        # GH#40754 Convert categorical datetimes to datetime array
        values = algos.take_nd(
            values.categories._values,
            ensure_platform_int(values._codes),
            fill_value=na_rep,
        )

    values = ensure_wrapped_if_datetimelike(values)

    if isinstance(values, (DatetimeArray, TimedeltaArray)):
        if values.ndim == 1:
            result = values._format_native_types(na_rep=na_rep, **kwargs)
            result = result.astype(object, copy=False)
            return result

        # GH#21734 Process every column separately, they might have different formats
        results_converted = []
        for i in range(len(values)):
            result = values[i, :]._format_native_types(na_rep=na_rep, **kwargs)
            results_converted.append(result.astype(object, copy=False))
        return np.vstack(results_converted)

    elif values.dtype.kind == "f" and not isinstance(values.dtype, SparseDtype):
        # see GH#13418: no special formatting is desired at the
        # output (important for appropriate 'quoting' behaviour),
        # so do not pass it through the FloatArrayFormatter
        if float_format is None and decimal == ".":
            mask = isna(values)

            if not quoting:
                values = values.astype(str)
            else:
                values = np.array(values, dtype="object")

            values[mask] = na_rep
            values = values.astype(object, copy=False)
            return values

        from pandas.io.formats.format import FloatArrayFormatter

        formatter = FloatArrayFormatter(
            values,
            na_rep=na_rep,
            float_format=float_format,
            decimal=decimal,
            quoting=quoting,
            fixed_width=False,
        )
        res = formatter.get_result_as_array()
        res = res.astype(object, copy=False)
        return res

    elif isinstance(values, ExtensionArray):
        mask = isna(values)

        new_values = np.asarray(values.astype(object))
        new_values[mask] = na_rep
        return new_values

    else:
        mask = isna(values)
        itemsize = writers.word_len(na_rep)

        if values.dtype != _dtype_obj and not quoting and itemsize:
            values = values.astype(str)
            if values.dtype.itemsize / np.dtype("U1").itemsize < itemsize:
                # enlarge for the na_rep
                values = values.astype(f"<U{itemsize}")
        else:
            values = np.array(values, dtype="object")

        values[mask] = na_rep
        values = values.astype(object, copy=False)
        return values


def external_values(values: ArrayLike) -> ArrayLike:
    """
    The array that Series.values returns (public attribute).

    This has some historical constraints, and is overridden in block
    subclasses to return the correct array (e.g. period returns
    object ndarray and datetimetz a datetime64[ns] ndarray instead of
    proper extension array).
    """
    if isinstance(values, (PeriodArray, IntervalArray)):
        return values.astype(object)
    elif isinstance(values, (DatetimeArray, TimedeltaArray)):
        # NB: for datetime64tz this is different from np.asarray(values), since
        #  that returns an object-dtype ndarray of Timestamps.
        # Avoid raising in .astype in casting from dt64tz to dt64
        values = values._ndarray

    if isinstance(values, np.ndarray) and using_copy_on_write():
        values = values.view()
        values.flags.writeable = False

    # TODO(CoW) we should also mark our ExtensionArrays as read-only

    return values<|MERGE_RESOLUTION|>--- conflicted
+++ resolved
@@ -56,11 +56,6 @@
 from pandas.core.dtypes.common import (
     ensure_platform_int,
     is_1d_only_ea_dtype,
-<<<<<<< HEAD
-    is_1d_only_ea_obj,
-=======
-    is_dtype_equal,
->>>>>>> c9de03ef
     is_list_like,
     is_string_dtype,
 )
