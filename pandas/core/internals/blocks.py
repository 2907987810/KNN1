# -*- coding: utf-8 -*-
from datetime import date, datetime, timedelta
import functools
import inspect
import re
import warnings

import numpy as np

from pandas._libs import internals as libinternals, lib, tslib, tslibs
from pandas._libs.tslibs import Timedelta, conversion
import pandas.compat as compat
from pandas.compat import range, zip
from pandas.util._validators import validate_bool_kwarg

from pandas.core.dtypes.cast import (
    astype_nansafe, find_common_type, infer_dtype_from,
    infer_dtype_from_scalar, maybe_convert_objects, maybe_downcast_to_dtype,
    maybe_infer_dtype_type, maybe_promote, maybe_upcast, soft_convert_objects)
from pandas.core.dtypes.common import (
    _NS_DTYPE, _TD_DTYPE, ensure_platform_int, is_bool_dtype, is_categorical,
    is_categorical_dtype, is_datetime64_dtype, is_datetime64tz_dtype,
    is_dtype_equal, is_extension_array_dtype, is_extension_type,
    is_float_dtype, is_integer, is_integer_dtype, is_interval_dtype,
    is_list_like, is_numeric_v_string_like, is_object_dtype, is_period_dtype,
    is_re, is_re_compilable, is_sparse, is_timedelta64_dtype, pandas_dtype)
import pandas.core.dtypes.concat as _concat
from pandas.core.dtypes.dtypes import (
    CategoricalDtype, ExtensionDtype, PandasExtensionDtype)
from pandas.core.dtypes.generic import (
    ABCDataFrame, ABCDatetimeIndex, ABCExtensionArray, ABCIndexClass,
    ABCSeries)
from pandas.core.dtypes.missing import (
    _isna_compat, array_equivalent, is_null_datelike_scalar, isna, notna)

import pandas.core.algorithms as algos
from pandas.core.arrays import (
    Categorical, DatetimeArray, ExtensionArray, TimedeltaArray)
from pandas.core.base import PandasObject
import pandas.core.common as com
from pandas.core.indexes.datetimes import DatetimeIndex
from pandas.core.indexing import check_setitem_lengths
from pandas.core.internals.arrays import extract_array
import pandas.core.missing as missing
from pandas.core.nanops import nanpercentile

from pandas.io.formats.printing import pprint_thing


class Block(PandasObject):
    """
    Canonical n-dimensional unit of homogeneous dtype contained in a pandas
    data structure

    Index-ignorant; let the container take care of that
    """
    __slots__ = ['_mgr_locs', 'values', 'ndim']
    is_numeric = False
    is_float = False
    is_integer = False
    is_complex = False
    is_datetime = False
    is_datetimetz = False
    is_timedelta = False
    is_bool = False
    is_object = False
    is_categorical = False
    is_sparse = False
    is_extension = False
    _box_to_block_values = True
    _can_hold_na = False
    _can_consolidate = True
    _verify_integrity = True
    _validate_ndim = True
    _ftype = 'dense'
    _concatenator = staticmethod(np.concatenate)

    def __init__(self, values, placement, ndim=None):
        self.ndim = self._check_ndim(values, ndim)
        self.mgr_locs = placement
        self.values = values

        if (self._validate_ndim and self.ndim and
                len(self.mgr_locs) != len(self.values)):
            raise ValueError(
                'Wrong number of items passed {val}, placement implies '
                '{mgr}'.format(val=len(self.values), mgr=len(self.mgr_locs)))

    def _check_ndim(self, values, ndim):
        """ndim inference and validation.

        Infers ndim from 'values' if not provided to __init__.
        Validates that values.ndim and ndim are consistent if and only if
        the class variable '_validate_ndim' is True.

        Parameters
        ----------
        values : array-like
        ndim : int or None

        Returns
        -------
        ndim : int

        Raises
        ------
        ValueError : the number of dimensions do not match
        """
        if ndim is None:
            ndim = values.ndim

        if self._validate_ndim and values.ndim != ndim:
            msg = ("Wrong number of dimensions. values.ndim != ndim "
                   "[{} != {}]")
            raise ValueError(msg.format(values.ndim, ndim))

        return ndim

    @property
    def _holder(self):
        """The array-like that can hold the underlying values.

        None for 'Block', overridden by subclasses that don't
        use an ndarray.
        """
        return None

    @property
    def _consolidate_key(self):
        return (self._can_consolidate, self.dtype.name)

    @property
    def _is_single_block(self):
        return self.ndim == 1

    @property
    def is_view(self):
        """ return a boolean if I am possibly a view """
        return self.values.base is not None

    @property
    def is_datelike(self):
        """ return True if I am a non-datelike """
        return self.is_datetime or self.is_timedelta

    def is_categorical_astype(self, dtype):
        """
        validate that we have a astypeable to categorical,
        returns a boolean if we are a categorical
        """
        if dtype is Categorical or dtype is CategoricalDtype:
            # this is a pd.Categorical, but is not
            # a valid type for astypeing
            raise TypeError("invalid type {0} for astype".format(dtype))

        elif is_categorical_dtype(dtype):
            return True

        return False

    def external_values(self, dtype=None):
        """ return an outside world format, currently just the ndarray """
        return self.values

    def internal_values(self, dtype=None):
        """ return an internal format, currently just the ndarray
        this should be the pure internal API format
        """
        return self.values

    def formatting_values(self):
        """Return the internal values used by the DataFrame/SeriesFormatter"""
        return self.internal_values()

    def get_values(self, dtype=None):
        """
        return an internal format, currently just the ndarray
        this is often overridden to handle to_dense like operations
        """
        if is_object_dtype(dtype):
            return self.values.astype(object)
        return self.values

    def to_dense(self):
        return self.values.view()

    @property
    def _na_value(self):
        return np.nan

    @property
    def fill_value(self):
        return np.nan

    @property
    def mgr_locs(self):
        return self._mgr_locs

    @mgr_locs.setter
    def mgr_locs(self, new_mgr_locs):
        if not isinstance(new_mgr_locs, libinternals.BlockPlacement):
            new_mgr_locs = libinternals.BlockPlacement(new_mgr_locs)

        self._mgr_locs = new_mgr_locs

    @property
    def array_dtype(self):
        """ the dtype to return if I want to construct this block as an
        array
        """
        return self.dtype

    def make_block(self, values, placement=None, ndim=None):
        """
        Create a new block, with type inference propagate any values that are
        not specified
        """
        if placement is None:
            placement = self.mgr_locs
        if ndim is None:
            ndim = self.ndim

        return make_block(values, placement=placement, ndim=ndim)

    def make_block_same_class(self, values, placement=None, ndim=None,
                              dtype=None):
        """ Wrap given values in a block of same type as self. """
        if dtype is not None:
            # issue 19431 fastparquet is passing this
            warnings.warn("dtype argument is deprecated, will be removed "
                          "in a future release.", DeprecationWarning)
        if placement is None:
            placement = self.mgr_locs
        return make_block(values, placement=placement, ndim=ndim,
                          klass=self.__class__, dtype=dtype)

    def __unicode__(self):

        # don't want to print out all of the items here
        name = pprint_thing(self.__class__.__name__)
        if self._is_single_block:

            result = '{name}: {len} dtype: {dtype}'.format(
                name=name, len=len(self), dtype=self.dtype)

        else:

            shape = ' x '.join(pprint_thing(s) for s in self.shape)
            result = '{name}: {index}, {shape}, dtype: {dtype}'.format(
                name=name, index=pprint_thing(self.mgr_locs.indexer),
                shape=shape, dtype=self.dtype)

        return result

    def __len__(self):
        return len(self.values)

    def __getstate__(self):
        return self.mgr_locs.indexer, self.values

    def __setstate__(self, state):
        self.mgr_locs = libinternals.BlockPlacement(state[0])
        self.values = state[1]
        self.ndim = self.values.ndim

    def _slice(self, slicer):
        """ return a slice of my values """
        return self.values[slicer]

    def reshape_nd(self, labels, shape, ref_items):
        """
        Parameters
        ----------
        labels : list of new axis labels
        shape : new shape
        ref_items : new ref_items

        return a new block that is transformed to a nd block
        """
        return _block2d_to_blocknd(values=self.get_values().T,
                                   placement=self.mgr_locs, shape=shape,
                                   labels=labels, ref_items=ref_items)

    def getitem_block(self, slicer, new_mgr_locs=None):
        """
        Perform __getitem__-like, return result as block.

        As of now, only supports slices that preserve dimensionality.
        """
        if new_mgr_locs is None:
            if isinstance(slicer, tuple):
                axis0_slicer = slicer[0]
            else:
                axis0_slicer = slicer
            new_mgr_locs = self.mgr_locs[axis0_slicer]

        new_values = self._slice(slicer)

        if self._validate_ndim and new_values.ndim != self.ndim:
            raise ValueError("Only same dim slicing is allowed")

        return self.make_block_same_class(new_values, new_mgr_locs)

    @property
    def shape(self):
        return self.values.shape

    @property
    def dtype(self):
        return self.values.dtype

    @property
    def ftype(self):
        if getattr(self.values, '_pandas_ftype', False):
            dtype = self.dtype.subtype
        else:
            dtype = self.dtype
        return "{dtype}:{ftype}".format(dtype=dtype, ftype=self._ftype)

    def merge(self, other):
        return _merge_blocks([self, other])

    def concat_same_type(self, to_concat, placement=None):
        """
        Concatenate list of single blocks of the same type.
        """
        values = self._concatenator([blk.values for blk in to_concat],
                                    axis=self.ndim - 1)
        return self.make_block_same_class(
            values, placement=placement or slice(0, len(values), 1))

    def iget(self, i):
        return self.values[i]

    def set(self, locs, values):
        """
        Modify Block in-place with new item value

        Returns
        -------
        None
        """
        self.values[locs] = values

    def delete(self, loc):
        """
        Delete given loc(-s) from block in-place.
        """
        self.values = np.delete(self.values, loc, 0)
        self.mgr_locs = self.mgr_locs.delete(loc)

    def apply(self, func, **kwargs):
        """ apply the function to my values; return a block if we are not
        one
        """
        with np.errstate(all='ignore'):
            result = func(self.values, **kwargs)
        if not isinstance(result, Block):
            result = self.make_block(values=_block_shape(result,
                                                         ndim=self.ndim))

        return result

    def fillna(self, value, limit=None, inplace=False, downcast=None):
        """ fillna on the block with the value. If we fail, then convert to
        ObjectBlock and try again
        """
        inplace = validate_bool_kwarg(inplace, 'inplace')

        if not self._can_hold_na:
            if inplace:
                return self
            else:
                return self.copy()

        mask = isna(self.values)
        if limit is not None:
            if not is_integer(limit):
                raise ValueError('Limit must be an integer')
            if limit < 1:
                raise ValueError('Limit must be greater than 0')
            if self.ndim > 2:
                raise NotImplementedError("number of dimensions for 'fillna' "
                                          "is currently limited to 2")
            mask[mask.cumsum(self.ndim - 1) > limit] = False

        # fillna, but if we cannot coerce, then try again as an ObjectBlock
        try:
            values, _ = self._try_coerce_args(self.values, value)
            blocks = self.putmask(mask, value, inplace=inplace)
            blocks = [b.make_block(values=self._try_coerce_result(b.values))
                      for b in blocks]
            return self._maybe_downcast(blocks, downcast)
        except (TypeError, ValueError):

            # we can't process the value, but nothing to do
            if not mask.any():
                return self if inplace else self.copy()

            # operate column-by-column
            def f(m, v, i):
                block = self.coerce_to_target_dtype(value)

                # slice out our block
                if i is not None:
                    block = block.getitem_block(slice(i, i + 1))
                return block.fillna(value,
                                    limit=limit,
                                    inplace=inplace,
                                    downcast=None)

            return self.split_and_operate(mask, f, inplace)

    def split_and_operate(self, mask, f, inplace):
        """
        split the block per-column, and apply the callable f
        per-column, return a new block for each. Handle
        masking which will not change a block unless needed.

        Parameters
        ----------
        mask : 2-d boolean mask
        f : callable accepting (1d-mask, 1d values, indexer)
        inplace : boolean

        Returns
        -------
        list of blocks
        """

        if mask is None:
            mask = np.ones(self.shape, dtype=bool)
        new_values = self.values

        def make_a_block(nv, ref_loc):
            if isinstance(nv, Block):
                block = nv
            elif isinstance(nv, list):
                block = nv[0]
            else:
                # Put back the dimension that was taken from it and make
                # a block out of the result.
                try:
                    nv = _block_shape(nv, ndim=self.ndim)
                except (AttributeError, NotImplementedError):
                    pass
                block = self.make_block(values=nv,
                                        placement=ref_loc)
            return block

        # ndim == 1
        if self.ndim == 1:
            if mask.any():
                nv = f(mask, new_values, None)
            else:
                nv = new_values if inplace else new_values.copy()
            block = make_a_block(nv, self.mgr_locs)
            return [block]

        # ndim > 1
        new_blocks = []
        for i, ref_loc in enumerate(self.mgr_locs):
            m = mask[i]
            v = new_values[i]

            # need a new block
            if m.any():
                nv = f(m, v, i)
            else:
                nv = v if inplace else v.copy()

            block = make_a_block(nv, [ref_loc])
            new_blocks.append(block)

        return new_blocks

    def _maybe_downcast(self, blocks, downcast=None):

        # no need to downcast our float
        # unless indicated
        if downcast is None and self.is_float:
            return blocks
        elif downcast is None and (self.is_timedelta or self.is_datetime):
            return blocks

        if not isinstance(blocks, list):
            blocks = [blocks]
        return _extend_blocks([b.downcast(downcast) for b in blocks])

    def downcast(self, dtypes=None):
        """ try to downcast each item to the dict of dtypes if present """

        # turn it off completely
        if dtypes is False:
            return self

        values = self.values

        # single block handling
        if self._is_single_block:

            # try to cast all non-floats here
            if dtypes is None:
                dtypes = 'infer'

            nv = maybe_downcast_to_dtype(values, dtypes)
            return self.make_block(nv)

        # ndim > 1
        if dtypes is None:
            return self

        if not (dtypes == 'infer' or isinstance(dtypes, dict)):
            raise ValueError("downcast must have a dictionary or 'infer' as "
                             "its argument")

        # operate column-by-column
        # this is expensive as it splits the blocks items-by-item
        def f(m, v, i):

            if dtypes == 'infer':
                dtype = 'infer'
            else:
                raise AssertionError("dtypes as dict is not supported yet")

            if dtype is not None:
                v = maybe_downcast_to_dtype(v, dtype)
            return v

        return self.split_and_operate(None, f, False)

    def astype(self, dtype, copy=False, errors='raise', values=None, **kwargs):
        return self._astype(dtype, copy=copy, errors=errors, values=values,
                            **kwargs)

    def _astype(self, dtype, copy=False, errors='raise', values=None,
                klass=None, **kwargs):
        """Coerce to the new type

        Parameters
        ----------
        dtype : str, dtype convertible
        copy : boolean, default False
            copy if indicated
        errors : str, {'raise', 'ignore'}, default 'ignore'
            - ``raise`` : allow exceptions to be raised
            - ``ignore`` : suppress exceptions. On error return original object

        Returns
        -------
        Block
        """
        errors_legal_values = ('raise', 'ignore')

        if errors not in errors_legal_values:
            invalid_arg = ("Expected value of kwarg 'errors' to be one of {}. "
                           "Supplied value is '{}'".format(
                               list(errors_legal_values), errors))
            raise ValueError(invalid_arg)

        if (inspect.isclass(dtype) and
                issubclass(dtype, (PandasExtensionDtype, ExtensionDtype))):
            msg = ("Expected an instance of {}, but got the class instead. "
                   "Try instantiating 'dtype'.".format(dtype.__name__))
            raise TypeError(msg)

        # may need to convert to categorical
        if self.is_categorical_astype(dtype):

            # deprecated 17636
            if ('categories' in kwargs or 'ordered' in kwargs):
                if isinstance(dtype, CategoricalDtype):
                    raise TypeError(
                        "Cannot specify a CategoricalDtype and also "
                        "`categories` or `ordered`. Use "
                        "`dtype=CategoricalDtype(categories, ordered)`"
                        " instead.")
                warnings.warn("specifying 'categories' or 'ordered' in "
                              ".astype() is deprecated; pass a "
                              "CategoricalDtype instead",
                              FutureWarning, stacklevel=7)

            categories = kwargs.get('categories', None)
            ordered = kwargs.get('ordered', None)
            if com._any_not_none(categories, ordered):
                dtype = CategoricalDtype(categories, ordered)

            if is_categorical_dtype(self.values):
                # GH 10696/18593: update an existing categorical efficiently
                return self.make_block(self.values.astype(dtype, copy=copy))

            return self.make_block(Categorical(self.values, dtype=dtype))

        # convert dtypes if needed
        dtype = pandas_dtype(dtype)
        # astype processing
        if is_dtype_equal(self.dtype, dtype):
            if copy:
                return self.copy()
            return self

        if klass is None:
            if is_sparse(self.values):
                # special case sparse, Series[Sparse].astype(object) is sparse
                klass = ExtensionBlock
            elif is_object_dtype(dtype):
                klass = ObjectBlock
            elif is_extension_array_dtype(dtype):
                klass = ExtensionBlock

        try:
            # force the copy here
            if values is None:

                if self.is_extension:
                    values = self.values.astype(dtype)
                else:
                    if issubclass(dtype.type,
                                  (compat.text_type, compat.string_types)):

                        # use native type formatting for datetime/tz/timedelta
                        if self.is_datelike:
                            values = self.to_native_types()

                        # astype formatting
                        else:
                            values = self.get_values()

                    else:
                        values = self.get_values(dtype=dtype)

                    # _astype_nansafe works fine with 1-d only
                    values = astype_nansafe(values.ravel(), dtype, copy=True)

                # TODO(extension)
                # should we make this attribute?
                try:
                    values = values.reshape(self.shape)
                except AttributeError:
                    pass

            newb = make_block(values, placement=self.mgr_locs,
                              klass=klass, ndim=self.ndim)
        except Exception:  # noqa: E722
            if errors == 'raise':
                raise
            newb = self.copy() if copy else self

        if newb.is_numeric and self.is_numeric:
            if newb.shape != self.shape:
                raise TypeError(
                    "cannot set astype for copy = [{copy}] for dtype "
                    "({dtype} [{shape}]) to different shape "
                    "({newb_dtype} [{newb_shape}])".format(
                        copy=copy, dtype=self.dtype.name,
                        shape=self.shape, newb_dtype=newb.dtype.name,
                        newb_shape=newb.shape))
        return newb

    def convert(self, copy=True, **kwargs):
        """ attempt to coerce any object types to better types return a copy
        of the block (if copy = True) by definition we are not an ObjectBlock
        here!
        """

        return self.copy() if copy else self

    def _can_hold_element(self, element):
        """ require the same dtype as ourselves """
        dtype = self.values.dtype.type
        tipo = maybe_infer_dtype_type(element)
        if tipo is not None:
            return issubclass(tipo.type, dtype)
        return isinstance(element, dtype)

    def _try_cast_result(self, result, dtype=None):
        """ try to cast the result to our original type, we may have
        roundtripped thru object in the mean-time
        """
        if dtype is None:
            dtype = self.dtype

        if self.is_integer or self.is_bool or self.is_datetime:
            pass
        elif self.is_float and result.dtype == self.dtype:

            # protect against a bool/object showing up here
            if isinstance(dtype, compat.string_types) and dtype == 'infer':
                return result
            if not isinstance(dtype, type):
                dtype = dtype.type
            if issubclass(dtype, (np.bool_, np.object_)):
                if issubclass(dtype, np.bool_):
                    if isna(result).all():
                        return result.astype(np.bool_)
                    else:
                        result = result.astype(np.object_)
                        result[result == 1] = True
                        result[result == 0] = False
                        return result
                else:
                    return result.astype(np.object_)

            return result

        # may need to change the dtype here
        return maybe_downcast_to_dtype(result, dtype)

    def _try_coerce_args(self, values, other):
        """ provide coercion to our input arguments """

        if np.any(notna(other)) and not self._can_hold_element(other):
            # coercion issues
            # let higher levels handle
            raise TypeError("cannot convert {} to an {}".format(
                type(other).__name__,
                type(self).__name__.lower().replace('Block', '')))

        return values, other

    def _try_coerce_result(self, result):
        """ reverse of try_coerce_args """
        return result

    def _try_coerce_and_cast_result(self, result, dtype=None):
        result = self._try_coerce_result(result)
        result = self._try_cast_result(result, dtype=dtype)
        return result

    def to_native_types(self, slicer=None, na_rep='nan', quoting=None,
                        **kwargs):
        """ convert to our native types format, slicing if desired """

        values = self.get_values()

        if slicer is not None:
            values = values[:, slicer]
        mask = isna(values)

        if not self.is_object and not quoting:
            values = values.astype(str)
        else:
            values = np.array(values, dtype='object')

        values[mask] = na_rep
        return values

    # block actions ####
    def copy(self, deep=True):
        """ copy constructor """
        values = self.values
        if deep:
            values = values.copy()
        return self.make_block_same_class(values)

    def replace(self, to_replace, value, inplace=False, filter=None,
                regex=False, convert=True):
        """replace the to_replace value with value, possible to create new
        blocks here this is just a call to putmask. regex is not used here.
        It is used in ObjectBlocks.  It is here for API compatibility.
        """

        inplace = validate_bool_kwarg(inplace, 'inplace')
        original_to_replace = to_replace

        # try to replace, if we raise an error, convert to ObjectBlock and
        # retry
        try:
            values, to_replace = self._try_coerce_args(self.values,
                                                       to_replace)
            mask = missing.mask_missing(values, to_replace)
            if filter is not None:
                filtered_out = ~self.mgr_locs.isin(filter)
                mask[filtered_out.nonzero()[0]] = False

            blocks = self.putmask(mask, value, inplace=inplace)
            if convert:
                blocks = [b.convert(by_item=True, numeric=False,
                                    copy=not inplace) for b in blocks]
            return blocks
        except (TypeError, ValueError):
            # GH 22083, TypeError or ValueError occurred within error handling
            # causes infinite loop. Cast and retry only if not objectblock.
            if is_object_dtype(self):
                raise

            # try again with a compatible block
            block = self.astype(object)
            return block.replace(to_replace=original_to_replace,
                                 value=value,
                                 inplace=inplace,
                                 filter=filter,
                                 regex=regex,
                                 convert=convert)

    def _replace_single(self, *args, **kwargs):
        """ no-op on a non-ObjectBlock """
        return self if kwargs['inplace'] else self.copy()

    def setitem(self, indexer, value):
        """Set the value inplace, returning a a maybe different typed block.

        Parameters
        ----------
        indexer : tuple, list-like, array-like, slice
            The subset of self.values to set
        value : object
            The value being set

        Returns
        -------
        Block

        Notes
        -----
        `indexer` is a direct slice/positional indexer. `value` must
        be a compatible shape.
        """
        # coerce None values, if appropriate
        if value is None:
            if self.is_numeric:
                value = np.nan

        # coerce if block dtype can store value
        values = self.values
        try:
            values, value = self._try_coerce_args(values, value)
            # can keep its own dtype
            if hasattr(value, 'dtype') and is_dtype_equal(values.dtype,
                                                          value.dtype):
                dtype = self.dtype
            else:
                dtype = 'infer'

        except (TypeError, ValueError):
            # current dtype cannot store value, coerce to common dtype
            find_dtype = False

            if hasattr(value, 'dtype'):
                dtype = value.dtype
                find_dtype = True

            elif lib.is_scalar(value):
                if isna(value):
                    # NaN promotion is handled in latter path
                    dtype = False
                else:
                    dtype, _ = infer_dtype_from_scalar(value,
                                                       pandas_dtype=True)
                    find_dtype = True
            else:
                dtype = 'infer'

            if find_dtype:
                dtype = find_common_type([values.dtype, dtype])
                if not is_dtype_equal(self.dtype, dtype):
                    b = self.astype(dtype)
                    return b.setitem(indexer, value)

        # value must be storeable at this moment
        arr_value = np.array(value)

        # cast the values to a type that can hold nan (if necessary)
        if not self._can_hold_element(value):
            dtype, _ = maybe_promote(arr_value.dtype)
            values = values.astype(dtype)

        transf = (lambda x: x.T) if self.ndim == 2 else (lambda x: x)
        values = transf(values)

        # length checking
        check_setitem_lengths(indexer, value, values)

        def _is_scalar_indexer(indexer):
            # return True if we are all scalar indexers

            if arr_value.ndim == 1:
                if not isinstance(indexer, tuple):
                    indexer = tuple([indexer])
                    return any(isinstance(idx, np.ndarray) and len(idx) == 0
                               for idx in indexer)
            return False

        def _is_empty_indexer(indexer):
            # return a boolean if we have an empty indexer

            if is_list_like(indexer) and not len(indexer):
                return True
            if arr_value.ndim == 1:
                if not isinstance(indexer, tuple):
                    indexer = tuple([indexer])
                return any(isinstance(idx, np.ndarray) and len(idx) == 0
                           for idx in indexer)
            return False

        # empty indexers
        # 8669 (empty)
        if _is_empty_indexer(indexer):
            pass

        # setting a single element for each dim and with a rhs that could
        # be say a list
        # GH 6043
        elif _is_scalar_indexer(indexer):
            values[indexer] = value

        # if we are an exact match (ex-broadcasting),
        # then use the resultant dtype
        elif (len(arr_value.shape) and
              arr_value.shape[0] == values.shape[0] and
              np.prod(arr_value.shape) == np.prod(values.shape)):
            values[indexer] = value
            try:
                values = values.astype(arr_value.dtype)
            except ValueError:
                pass

        # set
        else:
            values[indexer] = value

        # coerce and try to infer the dtypes of the result
        values = self._try_coerce_and_cast_result(values, dtype)
        block = self.make_block(transf(values))
        return block

    def putmask(self, mask, new, align=True, inplace=False, axis=0,
                transpose=False):
        """ putmask the data to the block; it is possible that we may create a
        new dtype of block

        return the resulting block(s)

        Parameters
        ----------
        mask  : the condition to respect
        new : a ndarray/object
        align : boolean, perform alignment on other/cond, default is True
        inplace : perform inplace modification, default is False
        axis : int
        transpose : boolean
            Set to True if self is stored with axes reversed

        Returns
        -------
        a list of new blocks, the result of the putmask
        """

        new_values = self.values if inplace else self.values.copy()

        new = getattr(new, 'values', new)
        mask = getattr(mask, 'values', mask)

        # if we are passed a scalar None, convert it here
        if not is_list_like(new) and isna(new) and not self.is_object:
            new = self.fill_value

        if self._can_hold_element(new):
            _, new = self._try_coerce_args(new_values, new)

            if transpose:
                new_values = new_values.T

            # If the default repeat behavior in np.putmask would go in the
            # wrong direction, then explicitly repeat and reshape new instead
            if getattr(new, 'ndim', 0) >= 1:
                if self.ndim - 1 == new.ndim and axis == 1:
                    new = np.repeat(
                        new, new_values.shape[-1]).reshape(self.shape)
                new = new.astype(new_values.dtype)

            # we require exact matches between the len of the
            # values we are setting (or is compat). np.putmask
            # doesn't check this and will simply truncate / pad
            # the output, but we want sane error messages
            #
            # TODO: this prob needs some better checking
            # for 2D cases
            if ((is_list_like(new) and
                 np.any(mask[mask]) and
                 getattr(new, 'ndim', 1) == 1)):

                if not (mask.shape[-1] == len(new) or
                        mask[mask].shape[-1] == len(new) or
                        len(new) == 1):
                    raise ValueError("cannot assign mismatch "
                                     "length to masked array")

            np.putmask(new_values, mask, new)

        # maybe upcast me
        elif mask.any():
            if transpose:
                mask = mask.T
                if isinstance(new, np.ndarray):
                    new = new.T
                axis = new_values.ndim - axis - 1

            # Pseudo-broadcast
            if getattr(new, 'ndim', 0) >= 1:
                if self.ndim - 1 == new.ndim:
                    new_shape = list(new.shape)
                    new_shape.insert(axis, 1)
                    new = new.reshape(tuple(new_shape))

            # operate column-by-column
            def f(m, v, i):

                if i is None:
                    # ndim==1 case.
                    n = new
                else:

                    if isinstance(new, np.ndarray):
                        n = np.squeeze(new[i % new.shape[0]])
                    else:
                        n = np.array(new)

                    # type of the new block
                    dtype, _ = maybe_promote(n.dtype)

                    # we need to explicitly astype here to make a copy
                    n = n.astype(dtype)

                nv = _putmask_smart(v, m, n)
                return nv

            new_blocks = self.split_and_operate(mask, f, inplace)
            return new_blocks

        if inplace:
            return [self]

        if transpose:
            new_values = new_values.T

        return [self.make_block(new_values)]

    def coerce_to_target_dtype(self, other):
        """
        coerce the current block to a dtype compat for other
        we will return a block, possibly object, and not raise

        we can also safely try to coerce to the same dtype
        and will receive the same block
        """

        # if we cannot then coerce to object
        dtype, _ = infer_dtype_from(other, pandas_dtype=True)

        if is_dtype_equal(self.dtype, dtype):
            return self

        if self.is_bool or is_object_dtype(dtype) or is_bool_dtype(dtype):
            # we don't upcast to bool
            return self.astype(object)

        elif ((self.is_float or self.is_complex) and
              (is_integer_dtype(dtype) or is_float_dtype(dtype))):
            # don't coerce float/complex to int
            return self

        elif (self.is_datetime or
              is_datetime64_dtype(dtype) or
              is_datetime64tz_dtype(dtype)):

            # not a datetime
            if not ((is_datetime64_dtype(dtype) or
                     is_datetime64tz_dtype(dtype)) and self.is_datetime):
                return self.astype(object)

            # don't upcast timezone with different timezone or no timezone
            mytz = getattr(self.dtype, 'tz', None)
            othertz = getattr(dtype, 'tz', None)

            if str(mytz) != str(othertz):
                return self.astype(object)

            raise AssertionError("possible recursion in "
                                 "coerce_to_target_dtype: {} {}".format(
                                     self, other))

        elif (self.is_timedelta or is_timedelta64_dtype(dtype)):

            # not a timedelta
            if not (is_timedelta64_dtype(dtype) and self.is_timedelta):
                return self.astype(object)

            raise AssertionError("possible recursion in "
                                 "coerce_to_target_dtype: {} {}".format(
                                     self, other))

        try:
            return self.astype(dtype)
        except (ValueError, TypeError):
            pass

        return self.astype(object)

    def interpolate(self, method='pad', axis=0, index=None, values=None,
                    inplace=False, limit=None, limit_direction='forward',
                    limit_area=None, fill_value=None, coerce=False,
                    downcast=None, **kwargs):

        inplace = validate_bool_kwarg(inplace, 'inplace')

        def check_int_bool(self, inplace):
            # Only FloatBlocks will contain NaNs.
            # timedelta subclasses IntBlock
            if (self.is_bool or self.is_integer) and not self.is_timedelta:
                if inplace:
                    return self
                else:
                    return self.copy()

        # a fill na type method
        try:
            m = missing.clean_fill_method(method)
        except ValueError:
            m = None

        if m is not None:
            r = check_int_bool(self, inplace)
            if r is not None:
                return r
            return self._interpolate_with_fill(method=m, axis=axis,
                                               inplace=inplace, limit=limit,
                                               fill_value=fill_value,
                                               coerce=coerce,
                                               downcast=downcast)
        # try an interp method
        try:
            m = missing.clean_interp_method(method, **kwargs)
        except ValueError:
            m = None

        if m is not None:
            r = check_int_bool(self, inplace)
            if r is not None:
                return r
            return self._interpolate(method=m, index=index, values=values,
                                     axis=axis, limit=limit,
                                     limit_direction=limit_direction,
                                     limit_area=limit_area,
                                     fill_value=fill_value, inplace=inplace,
                                     downcast=downcast, **kwargs)

        raise ValueError("invalid method '{0}' to interpolate.".format(method))

    def _interpolate_with_fill(self, method='pad', axis=0, inplace=False,
                               limit=None, fill_value=None, coerce=False,
                               downcast=None):
        """ fillna but using the interpolate machinery """

        inplace = validate_bool_kwarg(inplace, 'inplace')

        # if we are coercing, then don't force the conversion
        # if the block can't hold the type
        if coerce:
            if not self._can_hold_na:
                if inplace:
                    return [self]
                else:
                    return [self.copy()]

        values = self.values if inplace else self.values.copy()
        values, fill_value = self._try_coerce_args(values, fill_value)
        values = missing.interpolate_2d(values, method=method, axis=axis,
                                        limit=limit, fill_value=fill_value,
                                        dtype=self.dtype)
        values = self._try_coerce_result(values)

        blocks = [self.make_block_same_class(values, ndim=self.ndim)]
        return self._maybe_downcast(blocks, downcast)

    def _interpolate(self, method=None, index=None, values=None,
                     fill_value=None, axis=0, limit=None,
                     limit_direction='forward', limit_area=None,
                     inplace=False, downcast=None, **kwargs):
        """ interpolate using scipy wrappers """

        inplace = validate_bool_kwarg(inplace, 'inplace')
        data = self.values if inplace else self.values.copy()

        # only deal with floats
        if not self.is_float:
            if not self.is_integer:
                return self
            data = data.astype(np.float64)

        if fill_value is None:
            fill_value = self.fill_value

        if method in ('krogh', 'piecewise_polynomial', 'pchip'):
            if not index.is_monotonic:
                raise ValueError("{0} interpolation requires that the "
                                 "index be monotonic.".format(method))
        # process 1-d slices in the axis direction

        def func(x):

            # process a 1-d slice, returning it
            # should the axis argument be handled below in apply_along_axis?
            # i.e. not an arg to missing.interpolate_1d
            return missing.interpolate_1d(index, x, method=method, limit=limit,
                                          limit_direction=limit_direction,
                                          limit_area=limit_area,
                                          fill_value=fill_value,
                                          bounds_error=False, **kwargs)

        # interp each column independently
        interp_values = np.apply_along_axis(func, axis, data)

        blocks = [self.make_block_same_class(interp_values)]
        return self._maybe_downcast(blocks, downcast)

    def take_nd(self, indexer, axis, new_mgr_locs=None, fill_tuple=None):
        """
        Take values according to indexer and return them as a block.bb

        """

        # algos.take_nd dispatches for DatetimeTZBlock, CategoricalBlock
        # so need to preserve types
        # sparse is treated like an ndarray, but needs .get_values() shaping

        values = self.values
        if self.is_sparse:
            values = self.get_values()

        if fill_tuple is None:
            fill_value = self.fill_value
            new_values = algos.take_nd(values, indexer, axis=axis,
                                       allow_fill=False, fill_value=fill_value)
        else:
            fill_value = fill_tuple[0]
            new_values = algos.take_nd(values, indexer, axis=axis,
                                       allow_fill=True, fill_value=fill_value)

        if new_mgr_locs is None:
            if axis == 0:
                slc = libinternals.indexer_as_slice(indexer)
                if slc is not None:
                    new_mgr_locs = self.mgr_locs[slc]
                else:
                    new_mgr_locs = self.mgr_locs[indexer]
            else:
                new_mgr_locs = self.mgr_locs

        if not is_dtype_equal(new_values.dtype, self.dtype):
            return self.make_block(new_values, new_mgr_locs)
        else:
            return self.make_block_same_class(new_values, new_mgr_locs)

    def diff(self, n, axis=1):
        """ return block for the diff of the values """
        new_values = algos.diff(self.values, n, axis=axis)
        return [self.make_block(values=new_values)]

    def shift(self, periods, axis=0, fill_value=None):
        """ shift the block by periods, possibly upcast """

        # convert integer to float if necessary. need to do a lot more than
        # that, handle boolean etc also
        new_values, fill_value = maybe_upcast(self.values, fill_value)

        # make sure array sent to np.roll is c_contiguous
        f_ordered = new_values.flags.f_contiguous
        if f_ordered:
            new_values = new_values.T
            axis = new_values.ndim - axis - 1

        if np.prod(new_values.shape):
            new_values = np.roll(new_values, ensure_platform_int(periods),
                                 axis=axis)

        axis_indexer = [slice(None)] * self.ndim
        if periods > 0:
            axis_indexer[axis] = slice(None, periods)
        else:
            axis_indexer[axis] = slice(periods, None)
        new_values[tuple(axis_indexer)] = fill_value

        # restore original order
        if f_ordered:
            new_values = new_values.T

        return [self.make_block(new_values)]

    def where(self, other, cond, align=True, errors='raise',
              try_cast=False, axis=0, transpose=False):
        """
        evaluate the block; return result block(s) from the result

        Parameters
        ----------
        other : a ndarray/object
        cond  : the condition to respect
        align : boolean, perform alignment on other/cond
        errors : str, {'raise', 'ignore'}, default 'raise'
            - ``raise`` : allow exceptions to be raised
            - ``ignore`` : suppress exceptions. On error return original object

        axis : int
        transpose : boolean
            Set to True if self is stored with axes reversed

        Returns
        -------
        a new block(s), the result of the func
        """
        import pandas.core.computation.expressions as expressions
        assert errors in ['raise', 'ignore']

        values = self.values
        orig_other = other
        if transpose:
            values = values.T

        other = getattr(other, '_values', getattr(other, 'values', other))
        cond = getattr(cond, 'values', cond)

        # If the default broadcasting would go in the wrong direction, then
        # explicitly reshape other instead
        if getattr(other, 'ndim', 0) >= 1:
            if values.ndim - 1 == other.ndim and axis == 1:
                other = other.reshape(tuple(other.shape + (1, )))
            elif transpose and values.ndim == self.ndim - 1:
                cond = cond.T

        if not hasattr(cond, 'shape'):
            raise ValueError("where must have a condition that is ndarray "
                             "like")

        # our where function
        def func(cond, values, other):
            if cond.ravel().all():
                return values

            values, other = self._try_coerce_args(values, other)

            try:
                return self._try_coerce_result(expressions.where(
                    cond, values, other))
            except Exception as detail:
                if errors == 'raise':
                    raise TypeError(
                        'Could not operate [{other!r}] with block values '
                        '[{detail!s}]'.format(other=other, detail=detail))
                else:
                    # return the values
                    result = np.empty(values.shape, dtype='float64')
                    result.fill(np.nan)
                    return result

        # see if we can operate on the entire block, or need item-by-item
        # or if we are a single block (ndim == 1)
        try:
            result = func(cond, values, other)
        except TypeError:

            # we cannot coerce, return a compat dtype
            # we are explicitly ignoring errors
            block = self.coerce_to_target_dtype(other)
            blocks = block.where(orig_other, cond, align=align,
                                 errors=errors,
                                 try_cast=try_cast, axis=axis,
                                 transpose=transpose)
            return self._maybe_downcast(blocks, 'infer')

        if self._can_hold_na or self.ndim == 1:

            if transpose:
                result = result.T

            # try to cast if requested
            if try_cast:
                result = self._try_cast_result(result)

            return self.make_block(result)

        # might need to separate out blocks
        axis = cond.ndim - 1
        cond = cond.swapaxes(axis, 0)
        mask = np.array([cond[i].all() for i in range(cond.shape[0])],
                        dtype=bool)

        result_blocks = []
        for m in [mask, ~mask]:
            if m.any():
                r = self._try_cast_result(result.take(m.nonzero()[0],
                                                      axis=axis))
                result_blocks.append(
                    self.make_block(r.T, placement=self.mgr_locs[m]))

        return result_blocks

    def equals(self, other):
        if self.dtype != other.dtype or self.shape != other.shape:
            return False
        return array_equivalent(self.values, other.values)

    def _unstack(self, unstacker_func, new_columns, n_rows, fill_value):
        """Return a list of unstacked blocks of self

        Parameters
        ----------
        unstacker_func : callable
            Partially applied unstacker.
        new_columns : Index
            All columns of the unstacked BlockManager.
        n_rows : int
            Only used in ExtensionBlock.unstack
        fill_value : int
            Only used in ExtensionBlock.unstack

        Returns
        -------
        blocks : list of Block
            New blocks of unstacked values.
        mask : array_like of bool
            The mask of columns of `blocks` we should keep.
        """
        unstacker = unstacker_func(self.values.T)
        new_items = unstacker.get_new_columns()
        new_placement = new_columns.get_indexer(new_items)
        new_values, mask = unstacker.get_new_values()

        mask = mask.any(0)
        new_values = new_values.T[mask]
        new_placement = new_placement[mask]

        blocks = [make_block(new_values, placement=new_placement)]
        return blocks, mask

    def quantile(self, qs, interpolation='linear', axis=0):
        """
        compute the quantiles of the

        Parameters
        ----------
        qs: a scalar or list of the quantiles to be computed
        interpolation: type of interpolation, default 'linear'
        axis: axis to compute, default 0

        Returns
        -------
        Block
        """
        values = self.get_values()
        values, _ = self._try_coerce_args(values, values)

<<<<<<< HEAD
        def _nanpercentile1D(values, mask, q, **kw):
            # mask is Union[ExtensionArray, ndarray]
            values = values[~mask]

            if len(values) == 0:
                if lib.is_scalar(q):
                    return self._na_value
                else:
                    return np.array([self._na_value] * len(q),
                                    dtype=values.dtype)

            return np.percentile(values, q, **kw)

        def _nanpercentile(values, q, axis, **kw):

            mask = isna(self.values)
            if not lib.is_scalar(mask) and mask.any():
                if self.ndim == 1:
                    return _nanpercentile1D(values, mask, q, **kw)
                else:
                    # for nonconsolidatable blocks mask is 1D, but values 2D
                    if mask.ndim < values.ndim:
                        mask = mask.reshape(values.shape)
                    if axis == 0:
                        values = values.T
                        mask = mask.T
                    result = [_nanpercentile1D(val, m, q, **kw) for (val, m)
                              in zip(list(values), list(mask))]
                    result = np.array(result, dtype=values.dtype, copy=False).T
                    return result
            else:
                return np.percentile(values, q, axis=axis, **kw)

        is_empty = values.shape[axis] == 0
        if is_list_like(qs):
=======
        is_empty = values.shape[axis] == 0
        orig_scalar = not is_list_like(qs)
        if orig_scalar:
            # make list-like, unpack later
            qs = [qs]
>>>>>>> 1d7623f8

        if is_empty:
            if self.ndim == 1:
                result = self._na_value
            else:
                # create the array of na_values
                # 2d len(values) * len(qs)
                result = np.repeat(np.array([self._na_value] * len(qs)),
                                   len(values)).reshape(len(values),
                                                        len(qs))
        else:
<<<<<<< HEAD
            if is_empty:
                if self.ndim == 1:
                    result = self._na_value
                else:
                    result = np.array([self._na_value] * len(self))
            else:
                result = _nanpercentile(values, qs * 100, axis=axis, **kw)
=======
            mask = isna(self.values)
            result = nanpercentile(values, np.array(qs) * 100,
                                   axis=axis, na_value=self._na_value,
                                   mask=mask, ndim=self.ndim,
                                   interpolation=interpolation)

            result = np.array(result, copy=False)
            if self.ndim > 1:
                result = result.T

        if orig_scalar and not lib.is_scalar(result):
            # result could be scalar in case with is_empty and self.ndim == 1
            assert result.shape[-1] == 1, result.shape
            result = result[..., 0]
            result = lib.item_from_zerodim(result)
>>>>>>> 1d7623f8

        ndim = getattr(result, 'ndim', None) or 0
        result = self._try_coerce_result(result)
        if lib.is_scalar(result):
<<<<<<< HEAD
            return result  # FIXME: doesn't match signature
=======
            return self.make_block_scalar(result)
>>>>>>> 1d7623f8
        return make_block(result,
                          placement=np.arange(len(result)),
                          ndim=ndim)

    def _replace_coerce(self, to_replace, value, inplace=True, regex=False,
                        convert=False, mask=None):
        """
        Replace value corresponding to the given boolean array with another
        value.

        Parameters
        ----------
        to_replace : object or pattern
            Scalar to replace or regular expression to match.
        value : object
            Replacement object.
        inplace : bool, default False
            Perform inplace modification.
        regex : bool, default False
            If true, perform regular expression substitution.
        convert : bool, default True
            If true, try to coerce any object types to better types.
        mask : array-like of bool, optional
            True indicate corresponding element is ignored.

        Returns
        -------
        A new block if there is anything to replace or the original block.
        """

        if mask.any():
            if not regex:
                self = self.coerce_to_target_dtype(value)
                return self.putmask(mask, value, inplace=inplace)
            else:
                return self._replace_single(to_replace, value, inplace=inplace,
                                            regex=regex,
                                            convert=convert,
                                            mask=mask)
        return self


class NonConsolidatableMixIn(object):
    """ hold methods for the nonconsolidatable blocks """
    _can_consolidate = False
    _verify_integrity = False
    _validate_ndim = False

    def __init__(self, values, placement, ndim=None):
        """Initialize a non-consolidatable block.

        'ndim' may be inferred from 'placement'.

        This will call continue to call __init__ for the other base
        classes mixed in with this Mixin.
        """
        # Placement must be converted to BlockPlacement so that we can check
        # its length
        if not isinstance(placement, libinternals.BlockPlacement):
            placement = libinternals.BlockPlacement(placement)

        # Maybe infer ndim from placement
        if ndim is None:
            if len(placement) != 1:
                ndim = 1
            else:
                ndim = 2
        super(NonConsolidatableMixIn, self).__init__(values, placement,
                                                     ndim=ndim)

    @property
    def shape(self):
        if self.ndim == 1:
            return (len(self.values)),
        return (len(self.mgr_locs), len(self.values))

    def iget(self, col):

        if self.ndim == 2 and isinstance(col, tuple):
            col, loc = col
            if not com.is_null_slice(col) and col != 0:
                raise IndexError("{0} only contains one item".format(self))
            return self.values[loc]
        else:
            if col != 0:
                raise IndexError("{0} only contains one item".format(self))
            return self.values

    def should_store(self, value):
        return isinstance(value, self._holder)

    def set(self, locs, values, check=False):
        assert locs.tolist() == [0]
        self.values = values

    def putmask(self, mask, new, align=True, inplace=False, axis=0,
                transpose=False):
        """
        putmask the data to the block; we must be a single block and not
        generate other blocks

        return the resulting block

        Parameters
        ----------
        mask  : the condition to respect
        new : a ndarray/object
        align : boolean, perform alignment on other/cond, default is True
        inplace : perform inplace modification, default is False

        Returns
        -------
        a new block, the result of the putmask
        """
        inplace = validate_bool_kwarg(inplace, 'inplace')

        # use block's copy logic.
        # .values may be an Index which does shallow copy by default
        new_values = self.values if inplace else self.copy().values
        new_values, new = self._try_coerce_args(new_values, new)

        if isinstance(new, np.ndarray) and len(new) == len(mask):
            new = new[mask]

        mask = _safe_reshape(mask, new_values.shape)

        new_values[mask] = new
        new_values = self._try_coerce_result(new_values)
        return [self.make_block(values=new_values)]

    def _try_cast_result(self, result, dtype=None):
        return result

    def _get_unstack_items(self, unstacker, new_columns):
        """
        Get the placement, values, and mask for a Block unstack.

        This is shared between ObjectBlock and ExtensionBlock. They
        differ in that ObjectBlock passes the values, while ExtensionBlock
        passes the dummy ndarray of positions to be used by a take
        later.

        Parameters
        ----------
        unstacker : pandas.core.reshape.reshape._Unstacker
        new_columns : Index
            All columns of the unstacked BlockManager.

        Returns
        -------
        new_placement : ndarray[int]
            The placement of the new columns in `new_columns`.
        new_values : Union[ndarray, ExtensionArray]
            The first return value from _Unstacker.get_new_values.
        mask : ndarray[bool]
            The second return value from _Unstacker.get_new_values.
        """
        # shared with ExtensionBlock
        new_items = unstacker.get_new_columns()
        new_placement = new_columns.get_indexer(new_items)
        new_values, mask = unstacker.get_new_values()

        mask = mask.any(0)
        return new_placement, new_values, mask


class ExtensionBlock(NonConsolidatableMixIn, Block):
    """Block for holding extension types.

    Notes
    -----
    This holds all 3rd-party extension array types. It's also the immediate
    parent class for our internal extension types' blocks, CategoricalBlock.

    ExtensionArrays are limited to 1-D.
    """
    is_extension = True

    def __init__(self, values, placement, ndim=None):
        values = self._maybe_coerce_values(values)
        super(ExtensionBlock, self).__init__(values, placement, ndim)

    def _maybe_coerce_values(self, values):
        """Unbox to an extension array.

        This will unbox an ExtensionArray stored in an Index or Series.
        ExtensionArrays pass through. No dtype coercion is done.

        Parameters
        ----------
        values : Index, Series, ExtensionArray

        Returns
        -------
        ExtensionArray
        """
        if isinstance(values, (ABCIndexClass, ABCSeries)):
            values = values._values
        return values

    @property
    def _holder(self):
        # For extension blocks, the holder is values-dependent.
        return type(self.values)

    @property
    def fill_value(self):
        # Used in reindex_indexer
        return self.values.dtype.na_value

    @property
    def _can_hold_na(self):
        # The default ExtensionArray._can_hold_na is True
        return self._holder._can_hold_na

    @property
    def is_view(self):
        """Extension arrays are never treated as views."""
        return False

    @property
    def is_numeric(self):
        return self.values.dtype._is_numeric

    def setitem(self, indexer, value):
        """Set the value inplace, returning a same-typed block.

        This differs from Block.setitem by not allowing setitem to change
        the dtype of the Block.

        Parameters
        ----------
        indexer : tuple, list-like, array-like, slice
            The subset of self.values to set
        value : object
            The value being set

        Returns
        -------
        Block

        Notes
        -----
        `indexer` is a direct slice/positional indexer. `value` must
        be a compatible shape.
        """
        if isinstance(indexer, tuple):
            # we are always 1-D
            indexer = indexer[0]

        check_setitem_lengths(indexer, value, self.values)
        self.values[indexer] = value
        return self

    def get_values(self, dtype=None):
        # ExtensionArrays must be iterable, so this works.
        values = np.asarray(self.values)
        if values.ndim == self.ndim - 1:
            values = values.reshape((1,) + values.shape)
        return values

    def to_dense(self):
        return np.asarray(self.values)

    def take_nd(self, indexer, axis=0, new_mgr_locs=None, fill_tuple=None):
        """
        Take values according to indexer and return them as a block.
        """
        if fill_tuple is None:
            fill_value = None
        else:
            fill_value = fill_tuple[0]

        # axis doesn't matter; we are really a single-dim object
        # but are passed the axis depending on the calling routing
        # if its REALLY axis 0, then this will be a reindex and not a take
        new_values = self.values.take(indexer, fill_value=fill_value,
                                      allow_fill=True)

        if self.ndim == 1 and new_mgr_locs is None:
            new_mgr_locs = [0]
        else:
            if new_mgr_locs is None:
                new_mgr_locs = self.mgr_locs

        return self.make_block_same_class(new_values, new_mgr_locs)

    def _can_hold_element(self, element):
        # XXX: We may need to think about pushing this onto the array.
        # We're doing the same as CategoricalBlock here.
        return True

    def _slice(self, slicer):
        """ return a slice of my values """

        # slice the category
        # return same dims as we currently have

        if isinstance(slicer, tuple) and len(slicer) == 2:
            if not com.is_null_slice(slicer[0]):
                raise AssertionError("invalid slicing for a 1-ndim "
                                     "categorical")
            slicer = slicer[1]

        return self.values[slicer]

    def formatting_values(self):
        # Deprecating the ability to override _formatting_values.
        # Do the warning here, it's only user in pandas, since we
        # have to check if the subclass overrode it.
        fv = getattr(type(self.values), '_formatting_values', None)
        if fv and fv != ExtensionArray._formatting_values:
            msg = (
                "'ExtensionArray._formatting_values' is deprecated. "
                "Specify 'ExtensionArray._formatter' instead."
            )
            warnings.warn(msg, DeprecationWarning, stacklevel=10)
            return self.values._formatting_values()

        return self.values

    def concat_same_type(self, to_concat, placement=None):
        """
        Concatenate list of single blocks of the same type.
        """
        values = self._holder._concat_same_type(
            [blk.values for blk in to_concat])
        placement = placement or slice(0, len(values), 1)
        return self.make_block_same_class(values, ndim=self.ndim,
                                          placement=placement)

    def fillna(self, value, limit=None, inplace=False, downcast=None):
        values = self.values if inplace else self.values.copy()
        values = values.fillna(value=value, limit=limit)
        return [self.make_block_same_class(values=values,
                                           placement=self.mgr_locs,
                                           ndim=self.ndim)]

    def interpolate(self, method='pad', axis=0, inplace=False, limit=None,
                    fill_value=None, **kwargs):

        values = self.values if inplace else self.values.copy()
        return self.make_block_same_class(
            values=values.fillna(value=fill_value, method=method,
                                 limit=limit),
            placement=self.mgr_locs)

    def shift(self, periods, axis=0, fill_value=None):
        """
        Shift the block by `periods`.

        Dispatches to underlying ExtensionArray and re-boxes in an
        ExtensionBlock.
        """
        # type: (int, Optional[BlockPlacement]) -> List[ExtensionBlock]
        return [
            self.make_block_same_class(
                self.values.shift(periods=periods, fill_value=fill_value),
                placement=self.mgr_locs, ndim=self.ndim)
        ]

    def where(self, other, cond, align=True, errors='raise',
              try_cast=False, axis=0, transpose=False):
        if isinstance(other, ABCDataFrame):
            # ExtensionArrays are 1-D, so if we get here then
            # `other` should be a DataFrame with a single column.
            assert other.shape[1] == 1
            other = other.iloc[:, 0]

        other = extract_array(other, extract_numpy=True)

        if isinstance(cond, ABCDataFrame):
            assert cond.shape[1] == 1
            cond = cond.iloc[:, 0]

        cond = extract_array(cond, extract_numpy=True)

        if lib.is_scalar(other) and isna(other):
            # The default `other` for Series / Frame is np.nan
            # we want to replace that with the correct NA value
            # for the type
            other = self.dtype.na_value

        if is_sparse(self.values):
            # TODO(SparseArray.__setitem__): remove this if condition
            # We need to re-infer the type of the data after doing the
            # where, for cases where the subtypes don't match
            dtype = None
        else:
            dtype = self.dtype

        try:
            result = self.values.copy()
            icond = ~cond
            if lib.is_scalar(other):
                result[icond] = other
            else:
                result[icond] = other[icond]
        except (NotImplementedError, TypeError):
            # NotImplementedError for class not implementing `__setitem__`
            # TypeError for SparseArray, which implements just to raise
            # a TypeError
            result = self._holder._from_sequence(
                np.where(cond, self.values, other),
                dtype=dtype,
            )

        return self.make_block_same_class(result, placement=self.mgr_locs)

    @property
    def _ftype(self):
        return getattr(self.values, '_pandas_ftype', Block._ftype)

    def _unstack(self, unstacker_func, new_columns, n_rows, fill_value):
        # ExtensionArray-safe unstack.
        # We override ObjectBlock._unstack, which unstacks directly on the
        # values of the array. For EA-backed blocks, this would require
        # converting to a 2-D ndarray of objects.
        # Instead, we unstack an ndarray of integer positions, followed by
        # a `take` on the actual values.
        dummy_arr = np.arange(n_rows)
        dummy_unstacker = functools.partial(unstacker_func, fill_value=-1)
        unstacker = dummy_unstacker(dummy_arr)

        new_placement, new_values, mask = self._get_unstack_items(
            unstacker, new_columns
        )

        blocks = [
            self.make_block_same_class(
                self.values.take(indices, allow_fill=True,
                                 fill_value=fill_value),
                [place])
            for indices, place in zip(new_values.T, new_placement)
        ]
        return blocks, mask


class ObjectValuesExtensionBlock(ExtensionBlock):
    """
    Block providing backwards-compatibility for `.values`.

    Used by PeriodArray and IntervalArray to ensure that
    Series[T].values is an ndarray of objects.
    """

    def external_values(self, dtype=None):
        return self.values.astype(object)


class NumericBlock(Block):
    __slots__ = ()
    is_numeric = True
    _can_hold_na = True


class FloatOrComplexBlock(NumericBlock):
    __slots__ = ()

    def equals(self, other):
        if self.dtype != other.dtype or self.shape != other.shape:
            return False
        left, right = self.values, other.values
        return ((left == right) | (np.isnan(left) & np.isnan(right))).all()


class FloatBlock(FloatOrComplexBlock):
    __slots__ = ()
    is_float = True

    def _can_hold_element(self, element):
        tipo = maybe_infer_dtype_type(element)
        if tipo is not None:
            return (issubclass(tipo.type, (np.floating, np.integer)) and
                    not issubclass(tipo.type, (np.datetime64, np.timedelta64)))
        return (
            isinstance(
                element, (float, int, np.floating, np.int_, compat.long))
            and not isinstance(element, (bool, np.bool_, datetime, timedelta,
                                         np.datetime64, np.timedelta64)))

    def to_native_types(self, slicer=None, na_rep='', float_format=None,
                        decimal='.', quoting=None, **kwargs):
        """ convert to our native types format, slicing if desired """

        values = self.values
        if slicer is not None:
            values = values[:, slicer]

        # see gh-13418: no special formatting is desired at the
        # output (important for appropriate 'quoting' behaviour),
        # so do not pass it through the FloatArrayFormatter
        if float_format is None and decimal == '.':
            mask = isna(values)

            if not quoting:
                values = values.astype(str)
            else:
                values = np.array(values, dtype='object')

            values[mask] = na_rep
            return values

        from pandas.io.formats.format import FloatArrayFormatter
        formatter = FloatArrayFormatter(values, na_rep=na_rep,
                                        float_format=float_format,
                                        decimal=decimal, quoting=quoting,
                                        fixed_width=False)
        return formatter.get_result_as_array()

    def should_store(self, value):
        # when inserting a column should not coerce integers to floats
        # unnecessarily
        return (issubclass(value.dtype.type, np.floating) and
                value.dtype == self.dtype)


class ComplexBlock(FloatOrComplexBlock):
    __slots__ = ()
    is_complex = True

    def _can_hold_element(self, element):
        tipo = maybe_infer_dtype_type(element)
        if tipo is not None:
            return issubclass(tipo.type,
                              (np.floating, np.integer, np.complexfloating))
        return (
            isinstance(
                element,
                (float, int, complex, np.float_, np.int_, compat.long))
            and not isinstance(element, (bool, np.bool_)))

    def should_store(self, value):
        return issubclass(value.dtype.type, np.complexfloating)


class IntBlock(NumericBlock):
    __slots__ = ()
    is_integer = True
    _can_hold_na = False

    def _can_hold_element(self, element):
        tipo = maybe_infer_dtype_type(element)
        if tipo is not None:
            return (issubclass(tipo.type, np.integer) and
                    not issubclass(tipo.type, (np.datetime64,
                                               np.timedelta64)) and
                    self.dtype.itemsize >= tipo.itemsize)
        return is_integer(element)

    def should_store(self, value):
        return is_integer_dtype(value) and value.dtype == self.dtype


class DatetimeLikeBlockMixin(object):
    """Mixin class for DatetimeBlock, DatetimeTZBlock, and TimedeltaBlock."""

    @property
    def _holder(self):
        return DatetimeArray

    @property
    def _na_value(self):
        return tslibs.NaT

    @property
    def fill_value(self):
        return tslibs.iNaT

    def to_dense(self):
        # TODO(DatetimeBlock): remove
        return np.asarray(self.values)

    def get_values(self, dtype=None):
        """
        return object dtype as boxed values, such as Timestamps/Timedelta
        """
        if is_object_dtype(dtype):
            values = self.values

            if self.ndim > 1:
                values = values.ravel()

            values = lib.map_infer(values, self._box_func)

            if self.ndim > 1:
                values = values.reshape(self.values.shape)

            return values
        return self.values

    @property
    def asi8(self):
        return self.values.view('i8')


class DatetimeBlock(DatetimeLikeBlockMixin, Block):
    __slots__ = ()
    is_datetime = True
    _can_hold_na = True

    def __init__(self, values, placement, ndim=None):
        values = self._maybe_coerce_values(values)
        super(DatetimeBlock, self).__init__(values,
                                            placement=placement, ndim=ndim)

    def _maybe_coerce_values(self, values):
        """Input validation for values passed to __init__. Ensure that
        we have datetime64ns, coercing if necessary.

        Parameters
        ----------
        values : array-like
            Must be convertible to datetime64

        Returns
        -------
        values : ndarray[datetime64ns]

        Overridden by DatetimeTZBlock.
        """
        if values.dtype != _NS_DTYPE:
            values = conversion.ensure_datetime64ns(values)

        if isinstance(values, DatetimeArray):
            values = values._data

        assert isinstance(values, np.ndarray), type(values)
        return values

    def _astype(self, dtype, **kwargs):
        """
        these automatically copy, so copy=True has no effect
        raise on an except if raise == True
        """
        dtype = pandas_dtype(dtype)

        # if we are passed a datetime64[ns, tz]
        if is_datetime64tz_dtype(dtype):
            values = self.values
            if getattr(values, 'tz', None) is None:
                values = DatetimeIndex(values).tz_localize('UTC')
            values = values.tz_convert(dtype.tz)
            return self.make_block(values)

        # delegate
        return super(DatetimeBlock, self)._astype(dtype=dtype, **kwargs)

    def _can_hold_element(self, element):
        tipo = maybe_infer_dtype_type(element)
        if tipo is not None:
            return tipo == _NS_DTYPE or tipo == np.int64
        return (is_integer(element) or isinstance(element, datetime) or
                isna(element))

    def _try_coerce_args(self, values, other):
        """
        Coerce values and other to dtype 'i8'. NaN and NaT convert to
        the smallest i8, and will correctly round-trip to NaT if converted
        back in _try_coerce_result. values is always ndarray-like, other
        may not be

        Parameters
        ----------
        values : ndarray-like
        other : ndarray-like or scalar

        Returns
        -------
        base-type values, base-type other
        """

        values = values.view('i8')

        if isinstance(other, bool):
            raise TypeError
        elif is_null_datelike_scalar(other):
            other = tslibs.iNaT
        elif isinstance(other, (datetime, np.datetime64, date)):
            other = self._box_func(other)
            if getattr(other, 'tz') is not None:
                raise TypeError("cannot coerce a Timestamp with a tz on a "
                                "naive Block")
            other = other.asm8.view('i8')
        elif hasattr(other, 'dtype') and is_datetime64_dtype(other):
            other = other.astype('i8', copy=False).view('i8')
        else:
            # coercion issues
            # let higher levels handle
            raise TypeError

        return values, other

    def _try_coerce_result(self, result):
        """ reverse of try_coerce_args """
        if isinstance(result, np.ndarray):
            if result.dtype.kind in ['i', 'f', 'O']:
                try:
                    result = result.astype('M8[ns]')
                except ValueError:
                    pass
        elif isinstance(result, (np.integer, np.float, np.datetime64)):
            result = self._box_func(result)
        return result

    @property
    def _box_func(self):
        return tslibs.Timestamp

    def to_native_types(self, slicer=None, na_rep=None, date_format=None,
                        quoting=None, **kwargs):
        """ convert to our native types format, slicing if desired """

        values = self.values
        i8values = self.values.view('i8')

        if slicer is not None:
            i8values = i8values[..., slicer]

        from pandas.io.formats.format import _get_format_datetime64_from_values
        fmt = _get_format_datetime64_from_values(values, date_format)

        result = tslib.format_array_from_datetime(
            i8values.ravel(), tz=getattr(self.values, 'tz', None),
            format=fmt, na_rep=na_rep).reshape(i8values.shape)
        return np.atleast_2d(result)

    def should_store(self, value):
        return (issubclass(value.dtype.type, np.datetime64) and
                not is_datetime64tz_dtype(value) and
                not is_extension_array_dtype(value))

    def set(self, locs, values):
        """
        Modify Block in-place with new item value

        Returns
        -------
        None
        """
        values = conversion.ensure_datetime64ns(values, copy=False)

        self.values[locs] = values

    def external_values(self):
        return np.asarray(self.values.astype('datetime64[ns]', copy=False))


class DatetimeTZBlock(ExtensionBlock, DatetimeBlock):
    """ implement a datetime64 block with a tz attribute """
    __slots__ = ()
    is_datetimetz = True
    is_extension = True

    def __init__(self, values, placement, ndim=2, dtype=None):
        # XXX: This will end up calling _maybe_coerce_values twice
        # when dtype is not None. It's relatively cheap (just an isinstance)
        # but it'd nice to avoid.
        #
        # If we can remove dtype from __init__, and push that conversion
        # push onto the callers, then we can remove this entire __init__
        # and just use DatetimeBlock's.
        if dtype is not None:
            values = self._maybe_coerce_values(values, dtype=dtype)
        super(DatetimeTZBlock, self).__init__(values, placement=placement,
                                              ndim=ndim)

    @property
    def _holder(self):
        return DatetimeArray

    def _maybe_coerce_values(self, values, dtype=None):
        """Input validation for values passed to __init__. Ensure that
        we have datetime64TZ, coercing if necessary.

        Parametetrs
        -----------
        values : array-like
            Must be convertible to datetime64
        dtype : string or DatetimeTZDtype, optional
            Does a shallow copy to this tz

        Returns
        -------
        values : ndarray[datetime64ns]
        """
        if not isinstance(values, self._holder):
            values = self._holder(values)

        if dtype is not None:
            values = type(values)(values, dtype=dtype)

        if values.tz is None:
            raise ValueError("cannot create a DatetimeTZBlock without a tz")

        return values

    @property
    def is_view(self):
        """ return a boolean if I am possibly a view """
        # check the ndarray values of the DatetimeIndex values
        return self.values._data.base is not None

    def copy(self, deep=True):
        """ copy constructor """
        values = self.values
        if deep:
            values = values.copy(deep=True)
        return self.make_block_same_class(values)

    def get_values(self, dtype=None):
        """
        Returns an ndarray of values.

        Parameters
        ----------
        dtype : np.dtype
            Only `object`-like dtypes are respected here (not sure
            why).

        Returns
        -------
        values : ndarray
            When ``dtype=object``, then and object-dtype ndarray of
            boxed values is returned. Otherwise, an M8[ns] ndarray
            is returned.

            DatetimeArray is always 1-d. ``get_values`` will reshape
            the return value to be the same dimensionality as the
            block.
        """
        values = self.values
        if is_object_dtype(dtype):
            values = values._box_values(values._data)

        values = np.asarray(values)

        if self.ndim == 2:
            # Ensure that our shape is correct for DataFrame.
            # ExtensionArrays are always 1-D, even in a DataFrame when
            # the analogous NumPy-backed column would be a 2-D ndarray.
            values = values.reshape(1, -1)
        return values

    def _slice(self, slicer):
        """ return a slice of my values """
        if isinstance(slicer, tuple):
            col, loc = slicer
            if not com.is_null_slice(col) and col != 0:
                raise IndexError("{0} only contains one item".format(self))
            return self.values[loc]
        return self.values[slicer]

    def _try_coerce_args(self, values, other):
        """
        localize and return i8 for the values

        Parameters
        ----------
        values : ndarray-like
        other : ndarray-like or scalar

        Returns
        -------
        base-type values, base-type other
        """
        # asi8 is a view, needs copy
        values = _block_shape(values.view("i8"), ndim=self.ndim)

        if isinstance(other, ABCSeries):
            other = self._holder(other)

        if isinstance(other, bool):
            raise TypeError
        elif is_datetime64_dtype(other):
            # add the tz back
            other = self._holder(other, dtype=self.dtype)

        elif (is_null_datelike_scalar(other) or
              (lib.is_scalar(other) and isna(other))):
            other = tslibs.iNaT
        elif isinstance(other, self._holder):
            if other.tz != self.values.tz:
                raise ValueError("incompatible or non tz-aware value")
            other = _block_shape(other.asi8, ndim=self.ndim)
        elif isinstance(other, (np.datetime64, datetime, date)):
            other = tslibs.Timestamp(other)
            tz = getattr(other, 'tz', None)

            # test we can have an equal time zone
            if tz is None or str(tz) != str(self.values.tz):
                raise ValueError("incompatible or non tz-aware value")
            other = other.value
        else:
            raise TypeError

        return values, other

    def _try_coerce_result(self, result):
        """ reverse of try_coerce_args """
        if isinstance(result, np.ndarray):
            if result.dtype.kind in ['i', 'f', 'O']:
                result = result.astype('M8[ns]')
        elif isinstance(result, (np.integer, np.float, np.datetime64)):
            result = self._box_func(result)
        if isinstance(result, np.ndarray):
            # allow passing of > 1dim if its trivial

            if result.ndim > 1:
                result = result.reshape(np.prod(result.shape))
            # GH#24096 new values invalidates a frequency
            result = self._holder._simple_new(result, freq=None,
                                              tz=self.values.tz)

        return result

    @property
    def _box_func(self):
        return lambda x: tslibs.Timestamp(x, tz=self.dtype.tz)

    def diff(self, n, axis=0):
        """1st discrete difference

        Parameters
        ----------
        n : int, number of periods to diff
        axis : int, axis to diff upon. default 0

        Return
        ------
        A list with a new TimeDeltaBlock.

        Note
        ----
        The arguments here are mimicking shift so they are called correctly
        by apply.
        """
        if axis == 0:
            # Cannot currently calculate diff across multiple blocks since this
            # function is invoked via apply
            raise NotImplementedError
        new_values = (self.values - self.shift(n, axis=axis)[0].values).asi8

        # Reshape the new_values like how algos.diff does for timedelta data
        new_values = new_values.reshape(1, len(new_values))
        new_values = new_values.astype('timedelta64[ns]')
        return [TimeDeltaBlock(new_values, placement=self.mgr_locs.indexer)]

    def concat_same_type(self, to_concat, placement=None):
        # need to handle concat([tz1, tz2]) here, since DatetimeArray
        # only handles cases where all the tzs are the same.
        # Instead of placing the condition here, it could also go into the
        # is_uniform_join_units check, but I'm not sure what is better.
        if len({x.dtype for x in to_concat}) > 1:
            values = _concat._concat_datetime([x.values for x in to_concat])
            placement = placement or slice(0, len(values), 1)

            if self.ndim > 1:
                values = np.atleast_2d(values)
            return ObjectBlock(values, ndim=self.ndim, placement=placement)
        return super(DatetimeTZBlock, self).concat_same_type(to_concat,
                                                             placement)

    def fillna(self, value, limit=None, inplace=False, downcast=None):
        # We support filling a DatetimeTZ with a `value` whose timezone
        # is different by coercing to object.
        try:
            return super(DatetimeTZBlock, self).fillna(
                value, limit, inplace, downcast
            )
        except (ValueError, TypeError):
            # different timezones, or a non-tz
            return self.astype(object).fillna(
                value, limit=limit, inplace=inplace, downcast=downcast
            )

    def setitem(self, indexer, value):
        # https://github.com/pandas-dev/pandas/issues/24020
        # Need a dedicated setitem until #24020 (type promotion in setitem
        # for extension arrays) is designed and implemented.
        try:
            return super(DatetimeTZBlock, self).setitem(indexer, value)
        except (ValueError, TypeError):
            newb = make_block(self.values.astype(object),
                              placement=self.mgr_locs,
                              klass=ObjectBlock,)
            return newb.setitem(indexer, value)


class TimeDeltaBlock(DatetimeLikeBlockMixin, IntBlock):
    __slots__ = ()
    is_timedelta = True
    _can_hold_na = True
    is_numeric = False

    def __init__(self, values, placement, ndim=None):
        if values.dtype != _TD_DTYPE:
            values = conversion.ensure_timedelta64ns(values)
        if isinstance(values, TimedeltaArray):
            values = values._data
        assert isinstance(values, np.ndarray), type(values)
        super(TimeDeltaBlock, self).__init__(values,
                                             placement=placement, ndim=ndim)

    @property
    def _holder(self):
        return TimedeltaArray

    @property
    def _box_func(self):
        return lambda x: Timedelta(x, unit='ns')

    def _can_hold_element(self, element):
        tipo = maybe_infer_dtype_type(element)
        if tipo is not None:
            return issubclass(tipo.type, (np.timedelta64, np.int64))
        return is_integer(element) or isinstance(
            element, (timedelta, np.timedelta64, np.int64))

    def fillna(self, value, **kwargs):

        # allow filling with integers to be
        # interpreted as seconds
        if is_integer(value) and not isinstance(value, np.timedelta64):
            value = Timedelta(value, unit='s')
        return super(TimeDeltaBlock, self).fillna(value, **kwargs)

    def _try_coerce_args(self, values, other):
        """
        Coerce values and other to int64, with null values converted to
        iNaT. values is always ndarray-like, other may not be

        Parameters
        ----------
        values : ndarray-like
        other : ndarray-like or scalar

        Returns
        -------
        base-type values, base-type other
        """
        values = values.view('i8')

        if isinstance(other, bool):
            raise TypeError
        elif is_null_datelike_scalar(other):
            other = tslibs.iNaT
        elif isinstance(other, Timedelta):
            other = other.value
        elif isinstance(other, timedelta):
            other = Timedelta(other).value
        elif isinstance(other, np.timedelta64):
            other = Timedelta(other).value
        elif hasattr(other, 'dtype') and is_timedelta64_dtype(other):
            other = other.astype('i8', copy=False).view('i8')
        else:
            # coercion issues
            # let higher levels handle
            raise TypeError

        return values, other

    def _try_coerce_result(self, result):
        """ reverse of try_coerce_args / try_operate """
        if isinstance(result, np.ndarray):
            mask = isna(result)
            if result.dtype.kind in ['i', 'f', 'O']:
                result = result.astype('m8[ns]')
            result[mask] = tslibs.iNaT
        elif isinstance(result, (np.integer, np.float)):
            result = self._box_func(result)
        return result

    def should_store(self, value):
        return (issubclass(value.dtype.type, np.timedelta64) and
                not is_extension_array_dtype(value))

    def to_native_types(self, slicer=None, na_rep=None, quoting=None,
                        **kwargs):
        """ convert to our native types format, slicing if desired """

        values = self.values
        if slicer is not None:
            values = values[:, slicer]
        mask = isna(values)

        rvalues = np.empty(values.shape, dtype=object)
        if na_rep is None:
            na_rep = 'NaT'
        rvalues[mask] = na_rep
        imask = (~mask).ravel()

        # FIXME:
        # should use the formats.format.Timedelta64Formatter here
        # to figure what format to pass to the Timedelta
        # e.g. to not show the decimals say
        rvalues.flat[imask] = np.array([Timedelta(val)._repr_base(format='all')
                                        for val in values.ravel()[imask]],
                                       dtype=object)
        return rvalues

    def external_values(self, dtype=None):
        return np.asarray(self.values.astype("timedelta64[ns]", copy=False))


class BoolBlock(NumericBlock):
    __slots__ = ()
    is_bool = True
    _can_hold_na = False

    def _can_hold_element(self, element):
        tipo = maybe_infer_dtype_type(element)
        if tipo is not None:
            return issubclass(tipo.type, np.bool_)
        return isinstance(element, (bool, np.bool_))

    def should_store(self, value):
        return (issubclass(value.dtype.type, np.bool_) and not
                is_extension_array_dtype(value))

    def replace(self, to_replace, value, inplace=False, filter=None,
                regex=False, convert=True):
        inplace = validate_bool_kwarg(inplace, 'inplace')
        to_replace_values = np.atleast_1d(to_replace)
        if not np.can_cast(to_replace_values, bool):
            return self
        return super(BoolBlock, self).replace(to_replace, value,
                                              inplace=inplace, filter=filter,
                                              regex=regex, convert=convert)


class ObjectBlock(Block):
    __slots__ = ()
    is_object = True
    _can_hold_na = True

    def __init__(self, values, placement=None, ndim=2):
        if issubclass(values.dtype.type, compat.string_types):
            values = np.array(values, dtype=object)

        super(ObjectBlock, self).__init__(values, ndim=ndim,
                                          placement=placement)

    @property
    def is_bool(self):
        """ we can be a bool if we have only bool values but are of type
        object
        """
        return lib.is_bool_array(self.values.ravel())

    # TODO: Refactor when convert_objects is removed since there will be 1 path
    def convert(self, *args, **kwargs):
        """ attempt to coerce any object types to better types return a copy of
        the block (if copy = True) by definition we ARE an ObjectBlock!!!!!

        can return multiple blocks!
        """

        if args:
            raise NotImplementedError
        by_item = kwargs.get('by_item', True)

        new_inputs = ['coerce', 'datetime', 'numeric', 'timedelta']
        new_style = False
        for kw in new_inputs:
            new_style |= kw in kwargs

        if new_style:
            fn = soft_convert_objects
            fn_inputs = new_inputs
        else:
            fn = maybe_convert_objects
            fn_inputs = ['convert_dates', 'convert_numeric',
                         'convert_timedeltas']
        fn_inputs += ['copy']

        fn_kwargs = {key: kwargs[key] for key in fn_inputs if key in kwargs}

        # operate column-by-column
        def f(m, v, i):
            shape = v.shape
            values = fn(v.ravel(), **fn_kwargs)
            try:
                values = values.reshape(shape)
                values = _block_shape(values, ndim=self.ndim)
            except (AttributeError, NotImplementedError):
                pass

            return values

        if by_item and not self._is_single_block:
            blocks = self.split_and_operate(None, f, False)
        else:
            values = f(None, self.values.ravel(), None)
            blocks = [make_block(values, ndim=self.ndim,
                                 placement=self.mgr_locs)]

        return blocks

    def set(self, locs, values):
        """
        Modify Block in-place with new item value

        Returns
        -------
        None
        """
        try:
            self.values[locs] = values
        except (ValueError):

            # broadcasting error
            # see GH6171
            new_shape = list(values.shape)
            new_shape[0] = len(self.items)
            self.values = np.empty(tuple(new_shape), dtype=self.dtype)
            self.values.fill(np.nan)
            self.values[locs] = values

    def _maybe_downcast(self, blocks, downcast=None):

        if downcast is not None:
            return blocks

        # split and convert the blocks
        return _extend_blocks([b.convert(datetime=True, numeric=False)
                               for b in blocks])

    def _can_hold_element(self, element):
        return True

    def _try_coerce_args(self, values, other):
        """ provide coercion to our input arguments """

        if isinstance(other, ABCDatetimeIndex):
            # May get a DatetimeIndex here. Unbox it.
            other = other.array

        if isinstance(other, DatetimeArray):
            # hit in pandas/tests/indexing/test_coercion.py
            # ::TestWhereCoercion::test_where_series_datetime64[datetime64tz]
            # when falling back to ObjectBlock.where
            other = other.astype(object)

        return values, other

    def should_store(self, value):
        return not (issubclass(value.dtype.type,
                               (np.integer, np.floating, np.complexfloating,
                                np.datetime64, np.bool_)) or
                    # TODO(ExtensionArray): remove is_extension_type
                    # when all extension arrays have been ported.
                    is_extension_type(value) or
                    is_extension_array_dtype(value))

    def replace(self, to_replace, value, inplace=False, filter=None,
                regex=False, convert=True):
        to_rep_is_list = is_list_like(to_replace)
        value_is_list = is_list_like(value)
        both_lists = to_rep_is_list and value_is_list
        either_list = to_rep_is_list or value_is_list

        result_blocks = []
        blocks = [self]

        if not either_list and is_re(to_replace):
            return self._replace_single(to_replace, value, inplace=inplace,
                                        filter=filter, regex=True,
                                        convert=convert)
        elif not (either_list or regex):
            return super(ObjectBlock, self).replace(to_replace, value,
                                                    inplace=inplace,
                                                    filter=filter, regex=regex,
                                                    convert=convert)
        elif both_lists:
            for to_rep, v in zip(to_replace, value):
                result_blocks = []
                for b in blocks:
                    result = b._replace_single(to_rep, v, inplace=inplace,
                                               filter=filter, regex=regex,
                                               convert=convert)
                    result_blocks = _extend_blocks(result, result_blocks)
                blocks = result_blocks
            return result_blocks

        elif to_rep_is_list and regex:
            for to_rep in to_replace:
                result_blocks = []
                for b in blocks:
                    result = b._replace_single(to_rep, value, inplace=inplace,
                                               filter=filter, regex=regex,
                                               convert=convert)
                    result_blocks = _extend_blocks(result, result_blocks)
                blocks = result_blocks
            return result_blocks

        return self._replace_single(to_replace, value, inplace=inplace,
                                    filter=filter, convert=convert,
                                    regex=regex)

    def _replace_single(self, to_replace, value, inplace=False, filter=None,
                        regex=False, convert=True, mask=None):
        """
        Replace elements by the given value.

        Parameters
        ----------
        to_replace : object or pattern
            Scalar to replace or regular expression to match.
        value : object
            Replacement object.
        inplace : bool, default False
            Perform inplace modification.
        filter : list, optional
        regex : bool, default False
            If true, perform regular expression substitution.
        convert : bool, default True
            If true, try to coerce any object types to better types.
        mask : array-like of bool, optional
            True indicate corresponding element is ignored.

        Returns
        -------
        a new block, the result after replacing
        """
        inplace = validate_bool_kwarg(inplace, 'inplace')

        # to_replace is regex compilable
        to_rep_re = regex and is_re_compilable(to_replace)

        # regex is regex compilable
        regex_re = is_re_compilable(regex)

        # only one will survive
        if to_rep_re and regex_re:
            raise AssertionError('only one of to_replace and regex can be '
                                 'regex compilable')

        # if regex was passed as something that can be a regex (rather than a
        # boolean)
        if regex_re:
            to_replace = regex

        regex = regex_re or to_rep_re

        # try to get the pattern attribute (compiled re) or it's a string
        try:
            pattern = to_replace.pattern
        except AttributeError:
            pattern = to_replace

        # if the pattern is not empty and to_replace is either a string or a
        # regex
        if regex and pattern:
            rx = re.compile(to_replace)
        else:
            # if the thing to replace is not a string or compiled regex call
            # the superclass method -> to_replace is some kind of object
            return super(ObjectBlock, self).replace(to_replace, value,
                                                    inplace=inplace,
                                                    filter=filter, regex=regex)

        new_values = self.values if inplace else self.values.copy()

        # deal with replacing values with objects (strings) that match but
        # whose replacement is not a string (numeric, nan, object)
        if isna(value) or not isinstance(value, compat.string_types):

            def re_replacer(s):
                try:
                    return value if rx.search(s) is not None else s
                except TypeError:
                    return s
        else:
            # value is guaranteed to be a string here, s can be either a string
            # or null if it's null it gets returned
            def re_replacer(s):
                try:
                    return rx.sub(value, s)
                except TypeError:
                    return s

        f = np.vectorize(re_replacer, otypes=[self.dtype])

        if filter is None:
            filt = slice(None)
        else:
            filt = self.mgr_locs.isin(filter).nonzero()[0]

        if mask is None:
            new_values[filt] = f(new_values[filt])
        else:
            new_values[filt][mask] = f(new_values[filt][mask])

        # convert
        block = self.make_block(new_values)
        if convert:
            block = block.convert(by_item=True, numeric=False)
        return block

    def _replace_coerce(self, to_replace, value, inplace=True, regex=False,
                        convert=False, mask=None):
        """
        Replace value corresponding to the given boolean array with another
        value.

        Parameters
        ----------
        to_replace : object or pattern
            Scalar to replace or regular expression to match.
        value : object
            Replacement object.
        inplace : bool, default False
            Perform inplace modification.
        regex : bool, default False
            If true, perform regular expression substitution.
        convert : bool, default True
            If true, try to coerce any object types to better types.
        mask : array-like of bool, optional
            True indicate corresponding element is ignored.

        Returns
        -------
        A new block if there is anything to replace or the original block.
        """
        if mask.any():
            block = super(ObjectBlock, self)._replace_coerce(
                to_replace=to_replace, value=value, inplace=inplace,
                regex=regex, convert=convert, mask=mask)
            if convert:
                block = [b.convert(by_item=True, numeric=False, copy=True)
                         for b in block]
            return block
        return self


class CategoricalBlock(ExtensionBlock):
    __slots__ = ()
    is_categorical = True
    _verify_integrity = True
    _can_hold_na = True
    _concatenator = staticmethod(_concat._concat_categorical)

    def __init__(self, values, placement, ndim=None):
        from pandas.core.arrays.categorical import _maybe_to_categorical

        # coerce to categorical if we can
        super(CategoricalBlock, self).__init__(_maybe_to_categorical(values),
                                               placement=placement,
                                               ndim=ndim)

    @property
    def _holder(self):
        return Categorical

    @property
    def array_dtype(self):
        """ the dtype to return if I want to construct this block as an
        array
        """
        return np.object_

    def _try_coerce_result(self, result):
        """ reverse of try_coerce_args """

        # GH12564: CategoricalBlock is 1-dim only
        # while returned results could be any dim
        if ((not is_categorical_dtype(result)) and
                isinstance(result, np.ndarray)):
            result = _block_shape(result, ndim=self.ndim)

        return result

    def to_dense(self):
        # Categorical.get_values returns a DatetimeIndex for datetime
        # categories, so we can't simply use `np.asarray(self.values)` like
        # other types.
        return self.values.get_values()

    def to_native_types(self, slicer=None, na_rep='', quoting=None, **kwargs):
        """ convert to our native types format, slicing if desired """

        values = self.values
        if slicer is not None:
            # Categorical is always one dimension
            values = values[slicer]
        mask = isna(values)
        values = np.array(values, dtype='object')
        values[mask] = na_rep

        # we are expected to return a 2-d ndarray
        return values.reshape(1, len(values))

    def concat_same_type(self, to_concat, placement=None):
        """
        Concatenate list of single blocks of the same type.

        Note that this CategoricalBlock._concat_same_type *may* not
        return a CategoricalBlock. When the categories in `to_concat`
        differ, this will return an object ndarray.

        If / when we decide we don't like that behavior:

        1. Change Categorical._concat_same_type to use union_categoricals
        2. Delete this method.
        """
        values = self._concatenator([blk.values for blk in to_concat],
                                    axis=self.ndim - 1)
        # not using self.make_block_same_class as values can be object dtype
        return make_block(
            values, placement=placement or slice(0, len(values), 1),
            ndim=self.ndim)

    def where(self, other, cond, align=True, errors='raise',
              try_cast=False, axis=0, transpose=False):
        # TODO(CategoricalBlock.where):
        # This can all be deleted in favor of ExtensionBlock.where once
        # we enforce the deprecation.
        object_msg = (
            "Implicitly converting categorical to object-dtype ndarray. "
            "One or more of the values in 'other' are not present in this "
            "categorical's categories. A future version of pandas will raise "
            "a ValueError when 'other' contains different categories.\n\n"
            "To preserve the current behavior, add the new categories to "
            "the categorical before calling 'where', or convert the "
            "categorical to a different dtype."
        )
        try:
            # Attempt to do preserve categorical dtype.
            result = super(CategoricalBlock, self).where(
                other, cond, align, errors, try_cast, axis, transpose
            )
        except (TypeError, ValueError):
            warnings.warn(object_msg, FutureWarning, stacklevel=6)
            result = self.astype(object).where(other, cond, align=align,
                                               errors=errors,
                                               try_cast=try_cast,
                                               axis=axis, transpose=transpose)
        return result


# -----------------------------------------------------------------
# Constructor Helpers

def get_block_type(values, dtype=None):
    """
    Find the appropriate Block subclass to use for the given values and dtype.

    Parameters
    ----------
    values : ndarray-like
    dtype : numpy or pandas dtype

    Returns
    -------
    cls : class, subclass of Block
    """
    dtype = dtype or values.dtype
    vtype = dtype.type

    if is_sparse(dtype):
        # Need this first(ish) so that Sparse[datetime] is sparse
        cls = ExtensionBlock
    elif is_categorical(values):
        cls = CategoricalBlock
    elif issubclass(vtype, np.datetime64):
        assert not is_datetime64tz_dtype(values)
        cls = DatetimeBlock
    elif is_datetime64tz_dtype(values):
        cls = DatetimeTZBlock
    elif is_interval_dtype(dtype) or is_period_dtype(dtype):
        cls = ObjectValuesExtensionBlock
    elif is_extension_array_dtype(values):
        cls = ExtensionBlock
    elif issubclass(vtype, np.floating):
        cls = FloatBlock
    elif issubclass(vtype, np.timedelta64):
        assert issubclass(vtype, np.integer)
        cls = TimeDeltaBlock
    elif issubclass(vtype, np.complexfloating):
        cls = ComplexBlock
    elif issubclass(vtype, np.integer):
        cls = IntBlock
    elif dtype == np.bool_:
        cls = BoolBlock
    else:
        cls = ObjectBlock
    return cls


def make_block(values, placement, klass=None, ndim=None, dtype=None,
               fastpath=None):
    if fastpath is not None:
        # GH#19265 pyarrow is passing this
        warnings.warn("fastpath argument is deprecated, will be removed "
                      "in a future release.", DeprecationWarning)
    if klass is None:
        dtype = dtype or values.dtype
        klass = get_block_type(values, dtype)

    elif klass is DatetimeTZBlock and not is_datetime64tz_dtype(values):
        return klass(values, ndim=ndim,
                     placement=placement, dtype=dtype)

    return klass(values, ndim=ndim, placement=placement)


# -----------------------------------------------------------------

def _extend_blocks(result, blocks=None):
    """ return a new extended blocks, givin the result """
    from pandas.core.internals import BlockManager
    if blocks is None:
        blocks = []
    if isinstance(result, list):
        for r in result:
            if isinstance(r, list):
                blocks.extend(r)
            else:
                blocks.append(r)
    elif isinstance(result, BlockManager):
        blocks.extend(result.blocks)
    else:
        blocks.append(result)
    return blocks


def _block_shape(values, ndim=1, shape=None):
    """ guarantee the shape of the values to be at least 1 d """
    if values.ndim < ndim:
        if shape is None:
            shape = values.shape
        if not is_extension_array_dtype(values):
            # TODO: https://github.com/pandas-dev/pandas/issues/23023
            # block.shape is incorrect for "2D" ExtensionArrays
            # We can't, and don't need to, reshape.
            values = values.reshape(tuple((1, ) + shape))
    return values


def _merge_blocks(blocks, dtype=None, _can_consolidate=True):

    if len(blocks) == 1:
        return blocks[0]

    if _can_consolidate:

        if dtype is None:
            if len({b.dtype for b in blocks}) != 1:
                raise AssertionError("_merge_blocks are invalid!")
            dtype = blocks[0].dtype

        # FIXME: optimization potential in case all mgrs contain slices and
        # combination of those slices is a slice, too.
        new_mgr_locs = np.concatenate([b.mgr_locs.as_array for b in blocks])
        new_values = np.vstack([b.values for b in blocks])

        argsort = np.argsort(new_mgr_locs)
        new_values = new_values[argsort]
        new_mgr_locs = new_mgr_locs[argsort]

        return make_block(new_values, placement=new_mgr_locs)

    # no merge
    return blocks


def _block2d_to_blocknd(values, placement, shape, labels, ref_items):
    """ pivot to the labels shape """
    panel_shape = (len(placement),) + shape

    # TODO: lexsort depth needs to be 2!!

    # Create observation selection vector using major and minor
    # labels, for converting to panel format.
    selector = _factor_indexer(shape[1:], labels)
    mask = np.zeros(np.prod(shape), dtype=bool)
    mask.put(selector, True)

    if mask.all():
        pvalues = np.empty(panel_shape, dtype=values.dtype)
    else:
        dtype, fill_value = maybe_promote(values.dtype)
        pvalues = np.empty(panel_shape, dtype=dtype)
        pvalues.fill(fill_value)

    for i in range(len(placement)):
        pvalues[i].flat[mask] = values[:, i]

    return make_block(pvalues, placement=placement)


def _safe_reshape(arr, new_shape):
    """
    If possible, reshape `arr` to have shape `new_shape`,
    with a couple of exceptions (see gh-13012):

    1) If `arr` is a ExtensionArray or Index, `arr` will be
       returned as is.
    2) If `arr` is a Series, the `_values` attribute will
       be reshaped and returned.

    Parameters
    ----------
    arr : array-like, object to be reshaped
    new_shape : int or tuple of ints, the new shape
    """
    if isinstance(arr, ABCSeries):
        arr = arr._values
    if not isinstance(arr, ABCExtensionArray):
        arr = arr.reshape(new_shape)
    return arr


def _factor_indexer(shape, labels):
    """
    given a tuple of shape and a list of Categorical labels, return the
    expanded label indexer
    """
    mult = np.array(shape)[::-1].cumprod()[::-1]
    return ensure_platform_int(
        np.sum(np.array(labels).T * np.append(mult, [1]), axis=1).T)


def _putmask_smart(v, m, n):
    """
    Return a new ndarray, try to preserve dtype if possible.

    Parameters
    ----------
    v : `values`, updated in-place (array like)
    m : `mask`, applies to both sides (array like)
    n : `new values` either scalar or an array like aligned with `values`

    Returns
    -------
    values : ndarray with updated values
        this *may* be a copy of the original

    See Also
    --------
    ndarray.putmask
    """

    # we cannot use np.asarray() here as we cannot have conversions
    # that numpy does when numeric are mixed with strings

    # n should be the length of the mask or a scalar here
    if not is_list_like(n):
        n = np.repeat(n, len(m))
    elif isinstance(n, np.ndarray) and n.ndim == 0:  # numpy scalar
        n = np.repeat(np.array(n, ndmin=1), len(m))

    # see if we are only masking values that if putted
    # will work in the current dtype
    try:
        nn = n[m]

        # make sure that we have a nullable type
        # if we have nulls
        if not _isna_compat(v, nn[0]):
            raise ValueError

        # we ignore ComplexWarning here
        with warnings.catch_warnings(record=True):
            warnings.simplefilter("ignore", np.ComplexWarning)
            nn_at = nn.astype(v.dtype)

        # avoid invalid dtype comparisons
        # between numbers & strings

        # only compare integers/floats
        # don't compare integers to datetimelikes
        if (not is_numeric_v_string_like(nn, nn_at) and
            (is_float_dtype(nn.dtype) or
             is_integer_dtype(nn.dtype) and
             is_float_dtype(nn_at.dtype) or
             is_integer_dtype(nn_at.dtype))):

            comp = (nn == nn_at)
            if is_list_like(comp) and comp.all():
                nv = v.copy()
                nv[m] = nn_at
                return nv
    except (ValueError, IndexError, TypeError):
        pass

    n = np.asarray(n)

    def _putmask_preserve(nv, n):
        try:
            nv[m] = n[m]
        except (IndexError, ValueError):
            nv[m] = n
        return nv

    # preserves dtype if possible
    if v.dtype.kind == n.dtype.kind:
        return _putmask_preserve(v, n)

    # change the dtype if needed
    dtype, _ = maybe_promote(n.dtype)

    if is_extension_type(v.dtype) and is_object_dtype(dtype):
        v = v.get_values(dtype)
    else:
        v = v.astype(dtype)

    return _putmask_preserve(v, n)<|MERGE_RESOLUTION|>--- conflicted
+++ resolved
@@ -1450,49 +1450,11 @@
         values = self.get_values()
         values, _ = self._try_coerce_args(values, values)
 
-<<<<<<< HEAD
-        def _nanpercentile1D(values, mask, q, **kw):
-            # mask is Union[ExtensionArray, ndarray]
-            values = values[~mask]
-
-            if len(values) == 0:
-                if lib.is_scalar(q):
-                    return self._na_value
-                else:
-                    return np.array([self._na_value] * len(q),
-                                    dtype=values.dtype)
-
-            return np.percentile(values, q, **kw)
-
-        def _nanpercentile(values, q, axis, **kw):
-
-            mask = isna(self.values)
-            if not lib.is_scalar(mask) and mask.any():
-                if self.ndim == 1:
-                    return _nanpercentile1D(values, mask, q, **kw)
-                else:
-                    # for nonconsolidatable blocks mask is 1D, but values 2D
-                    if mask.ndim < values.ndim:
-                        mask = mask.reshape(values.shape)
-                    if axis == 0:
-                        values = values.T
-                        mask = mask.T
-                    result = [_nanpercentile1D(val, m, q, **kw) for (val, m)
-                              in zip(list(values), list(mask))]
-                    result = np.array(result, dtype=values.dtype, copy=False).T
-                    return result
-            else:
-                return np.percentile(values, q, axis=axis, **kw)
-
-        is_empty = values.shape[axis] == 0
-        if is_list_like(qs):
-=======
         is_empty = values.shape[axis] == 0
         orig_scalar = not is_list_like(qs)
         if orig_scalar:
             # make list-like, unpack later
             qs = [qs]
->>>>>>> 1d7623f8
 
         if is_empty:
             if self.ndim == 1:
@@ -1504,15 +1466,6 @@
                                    len(values)).reshape(len(values),
                                                         len(qs))
         else:
-<<<<<<< HEAD
-            if is_empty:
-                if self.ndim == 1:
-                    result = self._na_value
-                else:
-                    result = np.array([self._na_value] * len(self))
-            else:
-                result = _nanpercentile(values, qs * 100, axis=axis, **kw)
-=======
             mask = isna(self.values)
             result = nanpercentile(values, np.array(qs) * 100,
                                    axis=axis, na_value=self._na_value,
@@ -1528,16 +1481,11 @@
             assert result.shape[-1] == 1, result.shape
             result = result[..., 0]
             result = lib.item_from_zerodim(result)
->>>>>>> 1d7623f8
 
         ndim = getattr(result, 'ndim', None) or 0
         result = self._try_coerce_result(result)
         if lib.is_scalar(result):
-<<<<<<< HEAD
             return result  # FIXME: doesn't match signature
-=======
-            return self.make_block_scalar(result)
->>>>>>> 1d7623f8
         return make_block(result,
                           placement=np.arange(len(result)),
                           ndim=ndim)
