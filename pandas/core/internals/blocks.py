--- conflicted
+++ resolved
@@ -1629,33 +1629,9 @@
             # for the type
             other = self.dtype.na_value
 
-<<<<<<< HEAD
-        result = self.values._where(cond, other)
-=======
-        if is_sparse(self.values):
-            # TODO(SparseArray.__setitem__): remove this if condition
-            # We need to re-infer the type of the data after doing the
-            # where, for cases where the subtypes don't match
-            dtype = None
-        else:
-            dtype = self.dtype
-
-        result = self.values.copy()
-        icond = ~cond
-        if lib.is_scalar(other):
-            set_other = other
-        else:
-            set_other = other[icond]
         try:
-            result[icond] = set_other
-        except (NotImplementedError, TypeError):
-            # NotImplementedError for class not implementing `__setitem__`
-            # TypeError for SparseArray, which implements just to raise
-            # a TypeError
-            if isinstance(result, Categorical):
-                # TODO: don't special-case
-                raise
-
+            result = self.values._where(cond, other)
+        except TypeError:
             if is_interval_dtype(self.dtype):
                 # TestSetitemFloatIntervalWithIntIntervalValues
                 blk = self.coerce_to_target_dtype(other)
@@ -1664,12 +1640,8 @@
                     #  Interval[int64]->Interval[float64]
                     raise
                 return blk.where(other, cond, errors)
-
-            result = type(self.values)._from_sequence(
-                np.where(cond, self.values, other), dtype=dtype
-            )
-
->>>>>>> 7a45aaa1
+            raise
+
         return [self.make_block_same_class(result)]
 
     def _unstack(
