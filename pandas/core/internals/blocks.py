from __future__ import annotations

from functools import wraps
import re
from typing import (
    TYPE_CHECKING,
    Any,
    Callable,
    Literal,
    cast,
    final,
)
import warnings

import numpy as np

from pandas._config import using_copy_on_write

from pandas._libs import (
    internals as libinternals,
    lib,
    writers,
)
from pandas._libs.internals import (
    BlockPlacement,
    BlockValuesRefs,
)
from pandas._libs.missing import NA
from pandas._libs.tslibs import IncompatibleFrequency
from pandas._typing import (
    ArrayLike,
    AxisInt,
    DtypeObj,
    F,
    FillnaOptions,
    IgnoreRaise,
    InterpolateOptions,
    QuantileInterpolation,
    Self,
    Shape,
    npt,
)
from pandas.errors import AbstractMethodError
from pandas.util._decorators import cache_readonly
from pandas.util._exceptions import find_stack_level
from pandas.util._validators import validate_bool_kwarg

from pandas.core.dtypes.astype import (
    astype_array_safe,
    astype_is_view,
)
from pandas.core.dtypes.cast import (
    LossySetitemError,
    can_hold_element,
    find_result_type,
    maybe_downcast_to_dtype,
    np_can_hold_element,
)
from pandas.core.dtypes.common import (
    ensure_platform_int,
    is_1d_only_ea_dtype,
    is_list_like,
    is_string_dtype,
)
from pandas.core.dtypes.dtypes import (
    DatetimeTZDtype,
    ExtensionDtype,
    IntervalDtype,
    NumpyEADtype,
    PeriodDtype,
    SparseDtype,
)
from pandas.core.dtypes.generic import (
    ABCDataFrame,
    ABCIndex,
    ABCNumpyExtensionArray,
    ABCSeries,
)
from pandas.core.dtypes.missing import (
    is_valid_na_for_dtype,
    isna,
    na_value_for_dtype,
)

from pandas.core import missing
import pandas.core.algorithms as algos
from pandas.core.array_algos.putmask import (
    extract_bool_array,
    putmask_inplace,
    putmask_without_repeat,
    setitem_datetimelike_compat,
    validate_putmask,
)
from pandas.core.array_algos.quantile import quantile_compat
from pandas.core.array_algos.replace import (
    compare_or_regex_search,
    replace_regex,
    should_use_regex,
)
from pandas.core.array_algos.transforms import shift
from pandas.core.arrays import (
    Categorical,
    DatetimeArray,
    ExtensionArray,
    IntervalArray,
    NumpyExtensionArray,
    PeriodArray,
    TimedeltaArray,
)
from pandas.core.base import PandasObject
import pandas.core.common as com
from pandas.core.computation import expressions
from pandas.core.construction import (
    ensure_wrapped_if_datetimelike,
    extract_array,
)
from pandas.core.indexers import check_setitem_lengths

if TYPE_CHECKING:
    from collections.abc import (
        Iterable,
        Sequence,
    )

    from pandas.core.api import Index
    from pandas.core.arrays._mixins import NDArrayBackedExtensionArray

# comparison is faster than is_object_dtype
_dtype_obj = np.dtype("object")


def maybe_split(meth: F) -> F:
    """
    If we have a multi-column block, split and operate block-wise.  Otherwise
    use the original method.
    """

    @wraps(meth)
    def newfunc(self, *args, **kwargs) -> list[Block]:
        if self.ndim == 1 or self.shape[0] == 1:
            return meth(self, *args, **kwargs)
        else:
            # Split and operate column-by-column
            return self.split_and_operate(meth, *args, **kwargs)

    return cast(F, newfunc)


class Block(PandasObject):
    """
    Canonical n-dimensional unit of homogeneous dtype contained in a pandas
    data structure

    Index-ignorant; let the container take care of that
    """

    values: np.ndarray | ExtensionArray
    ndim: int
    refs: BlockValuesRefs
    __init__: Callable

    __slots__ = ()
    is_numeric = False

    @final
    @cache_readonly
    def _validate_ndim(self) -> bool:
        """
        We validate dimension for blocks that can hold 2D values, which for now
        means numpy dtypes or DatetimeTZDtype.
        """
        dtype = self.dtype
        return not isinstance(dtype, ExtensionDtype) or isinstance(
            dtype, DatetimeTZDtype
        )

    @final
    @cache_readonly
    def is_object(self) -> bool:
        return self.values.dtype == _dtype_obj

    @final
    @cache_readonly
    def is_extension(self) -> bool:
        return not lib.is_np_dtype(self.values.dtype)

    @final
    @cache_readonly
    def _can_consolidate(self) -> bool:
        # We _could_ consolidate for DatetimeTZDtype but don't for now.
        return not self.is_extension

    @final
    @cache_readonly
    def _consolidate_key(self):
        return self._can_consolidate, self.dtype.name

    @final
    @cache_readonly
    def _can_hold_na(self) -> bool:
        """
        Can we store NA values in this Block?
        """
        dtype = self.dtype
        if isinstance(dtype, np.dtype):
            return dtype.kind not in "iub"
        return dtype._can_hold_na

    @final
    @property
    def is_bool(self) -> bool:
        """
        We can be bool if a) we are bool dtype or b) object dtype with bool objects.
        """
        return self.values.dtype == np.dtype(bool)

    @final
    def external_values(self):
        return external_values(self.values)

    @final
    @cache_readonly
    def fill_value(self):
        # Used in reindex_indexer
        return na_value_for_dtype(self.dtype, compat=False)

    @final
    def _standardize_fill_value(self, value):
        # if we are passed a scalar None, convert it here
        if self.dtype != _dtype_obj and is_valid_na_for_dtype(value, self.dtype):
            value = self.fill_value
        return value

    @property
    def mgr_locs(self) -> BlockPlacement:
        return self._mgr_locs

    @mgr_locs.setter
    def mgr_locs(self, new_mgr_locs: BlockPlacement) -> None:
        self._mgr_locs = new_mgr_locs

    @final
    def make_block(
        self,
        values,
        placement: BlockPlacement | None = None,
        refs: BlockValuesRefs | None = None,
    ) -> Block:
        """
        Create a new block, with type inference propagate any values that are
        not specified
        """
        if placement is None:
            placement = self._mgr_locs
        if self.is_extension:
            values = ensure_block_shape(values, ndim=self.ndim)

        return new_block(values, placement=placement, ndim=self.ndim, refs=refs)

    @final
    def make_block_same_class(
        self,
        values,
        placement: BlockPlacement | None = None,
        refs: BlockValuesRefs | None = None,
    ) -> Self:
        """Wrap given values in a block of same type as self."""
        # Pre-2.0 we called ensure_wrapped_if_datetimelike because fastparquet
        #  relied on it, as of 2.0 the caller is responsible for this.
        if placement is None:
            placement = self._mgr_locs

        # We assume maybe_coerce_values has already been called
        return type(self)(values, placement=placement, ndim=self.ndim, refs=refs)

    @final
    def __repr__(self) -> str:
        # don't want to print out all of the items here
        name = type(self).__name__
        if self.ndim == 1:
            result = f"{name}: {len(self)} dtype: {self.dtype}"
        else:
            shape = " x ".join([str(s) for s in self.shape])
            result = f"{name}: {self.mgr_locs.indexer}, {shape}, dtype: {self.dtype}"

        return result

    @final
    def __len__(self) -> int:
        return len(self.values)

    @final
    def slice_block_columns(self, slc: slice) -> Self:
        """
        Perform __getitem__-like, return result as block.
        """
        new_mgr_locs = self._mgr_locs[slc]

        new_values = self._slice(slc)
        refs = self.refs
        return type(self)(new_values, new_mgr_locs, self.ndim, refs=refs)

    @final
    def take_block_columns(self, indices: npt.NDArray[np.intp]) -> Self:
        """
        Perform __getitem__-like, return result as block.

        Only supports slices that preserve dimensionality.
        """
        # Note: only called from is from internals.concat, and we can verify
        #  that never happens with 1-column blocks, i.e. never for ExtensionBlock.

        new_mgr_locs = self._mgr_locs[indices]

        new_values = self._slice(indices)
        return type(self)(new_values, new_mgr_locs, self.ndim, refs=None)

    @final
    def getitem_block_columns(
        self, slicer: slice, new_mgr_locs: BlockPlacement
    ) -> Self:
        """
        Perform __getitem__-like, return result as block.

        Only supports slices that preserve dimensionality.
        """
        new_values = self._slice(slicer)
        return type(self)(new_values, new_mgr_locs, self.ndim, refs=self.refs)

    @final
    def _can_hold_element(self, element: Any) -> bool:
        """require the same dtype as ourselves"""
        element = extract_array(element, extract_numpy=True)
        return can_hold_element(self.values, element)

    @final
    def should_store(self, value: ArrayLike) -> bool:
        """
        Should we set self.values[indexer] = value inplace or do we need to cast?

        Parameters
        ----------
        value : np.ndarray or ExtensionArray

        Returns
        -------
        bool
        """
        return value.dtype == self.dtype

    # ---------------------------------------------------------------------
    # Apply/Reduce and Helpers

    @final
    def apply(self, func, **kwargs) -> list[Block]:
        """
        apply the function to my values; return a block if we are not
        one
        """
        result = func(self.values, **kwargs)

        result = maybe_coerce_values(result)
        return self._split_op_result(result)

    @final
    def reduce(self, func) -> list[Block]:
        # We will apply the function and reshape the result into a single-row
        #  Block with the same mgr_locs; squeezing will be done at a higher level
        assert self.ndim == 2

        result = func(self.values)

        if self.values.ndim == 1:
            res_values = result
        else:
            res_values = result.reshape(-1, 1)

        nb = self.make_block(res_values)
        return [nb]

    @final
    def _split_op_result(self, result: ArrayLike) -> list[Block]:
        # See also: split_and_operate
        if result.ndim > 1 and isinstance(result.dtype, ExtensionDtype):
            # TODO(EA2D): unnecessary with 2D EAs
            # if we get a 2D ExtensionArray, we need to split it into 1D pieces
            nbs = []
            for i, loc in enumerate(self._mgr_locs):
                if not is_1d_only_ea_dtype(result.dtype):
                    vals = result[i : i + 1]
                else:
                    vals = result[i]

                bp = BlockPlacement(loc)
                block = self.make_block(values=vals, placement=bp)
                nbs.append(block)
            return nbs

        nb = self.make_block(result)

        return [nb]

    @final
    def _split(self) -> list[Block]:
        """
        Split a block into a list of single-column blocks.
        """
        assert self.ndim == 2

        new_blocks = []
        for i, ref_loc in enumerate(self._mgr_locs):
            vals = self.values[slice(i, i + 1)]

            bp = BlockPlacement(ref_loc)
            nb = type(self)(vals, placement=bp, ndim=2, refs=self.refs)
            new_blocks.append(nb)
        return new_blocks

    @final
    def split_and_operate(self, func, *args, **kwargs) -> list[Block]:
        """
        Split the block and apply func column-by-column.

        Parameters
        ----------
        func : Block method
        *args
        **kwargs

        Returns
        -------
        List[Block]
        """
        assert self.ndim == 2 and self.shape[0] != 1

        res_blocks = []
        for nb in self._split():
            rbs = func(nb, *args, **kwargs)
            res_blocks.extend(rbs)
        return res_blocks

    # ---------------------------------------------------------------------
    # Up/Down-casting

    @final
    def coerce_to_target_dtype(self, other) -> Block:
        """
        coerce the current block to a dtype compat for other
        we will return a block, possibly object, and not raise

        we can also safely try to coerce to the same dtype
        and will receive the same block
        """
        new_dtype = find_result_type(self.values.dtype, other)

        return self.astype(new_dtype, copy=False)

    @final
    def _maybe_downcast(
        self, blocks: list[Block], downcast=None, using_cow: bool = False
    ) -> list[Block]:
        if downcast is False:
            return blocks

        if self.dtype == _dtype_obj:
            # TODO: does it matter that self.dtype might not match blocks[i].dtype?
            # GH#44241 We downcast regardless of the argument;
            #  respecting 'downcast=None' may be worthwhile at some point,
            #  but ATM it breaks too much existing code.
            # split and convert the blocks

            return extend_blocks(
                [blk.convert(using_cow=using_cow, copy=not using_cow) for blk in blocks]
            )

        if downcast is None:
            return blocks

        return extend_blocks([b._downcast_2d(downcast, using_cow) for b in blocks])

    @final
    @maybe_split
    def _downcast_2d(self, dtype, using_cow: bool = False) -> list[Block]:
        """
        downcast specialized to 2D case post-validation.

        Refactored to allow use of maybe_split.
        """
        new_values = maybe_downcast_to_dtype(self.values, dtype=dtype)
        new_values = maybe_coerce_values(new_values)
        refs = self.refs if new_values is self.values else None
        return [self.make_block(new_values, refs=refs)]

    @final
    def convert(
        self,
        *,
        copy: bool = True,
        using_cow: bool = False,
    ) -> list[Block]:
        """
        Attempt to coerce any object types to better types. Return a copy
        of the block (if copy = True).
        """
        if not self.is_object:
            if not copy and using_cow:
                return [self.copy(deep=False)]
            return [self.copy()] if copy else [self]

        if self.ndim != 1 and self.shape[0] != 1:
            blocks = self.split_and_operate(
                Block.convert, copy=copy, using_cow=using_cow
            )
            if all(blk.dtype.kind == "O" for blk in blocks):
                # Avoid fragmenting the block if convert is a no-op
                if using_cow:
                    return [self.copy(deep=False)]
                return [self.copy()] if copy else [self]
            return blocks

        values = self.values
        if values.ndim == 2:
            # the check above ensures we only get here with values.shape[0] == 1,
            # avoid doing .ravel as that might make a copy
            values = values[0]

        res_values = lib.maybe_convert_objects(
            values,  # type: ignore[arg-type]
            convert_non_numeric=True,
        )
        refs = None
        if copy and res_values is values:
            res_values = values.copy()
        elif res_values is values:
            refs = self.refs

        res_values = ensure_block_shape(res_values, self.ndim)
        res_values = maybe_coerce_values(res_values)
        return [self.make_block(res_values, refs=refs)]

    # ---------------------------------------------------------------------
    # Array-Like Methods

    @final
    @cache_readonly
    def dtype(self) -> DtypeObj:
        return self.values.dtype

    @final
    def astype(
        self,
        dtype: DtypeObj,
        copy: bool = False,
        errors: IgnoreRaise = "raise",
        using_cow: bool = False,
    ) -> Block:
        """
        Coerce to the new dtype.

        Parameters
        ----------
        dtype : np.dtype or ExtensionDtype
        copy : bool, default False
            copy if indicated
        errors : str, {'raise', 'ignore'}, default 'raise'
            - ``raise`` : allow exceptions to be raised
            - ``ignore`` : suppress exceptions. On error return original object
        using_cow: bool, default False
            Signaling if copy on write copy logic is used.

        Returns
        -------
        Block
        """
        values = self.values

        new_values = astype_array_safe(values, dtype, copy=copy, errors=errors)

        new_values = maybe_coerce_values(new_values)

        refs = None
        if (using_cow or not copy) and astype_is_view(values.dtype, new_values.dtype):
            refs = self.refs

        newb = self.make_block(new_values, refs=refs)
        if newb.shape != self.shape:
            raise TypeError(
                f"cannot set astype for copy = [{copy}] for dtype "
                f"({self.dtype.name} [{self.shape}]) to different shape "
                f"({newb.dtype.name} [{newb.shape}])"
            )
        return newb

    @final
    def to_native_types(self, na_rep: str = "nan", quoting=None, **kwargs) -> Block:
        """convert to our native types format"""
        result = to_native_types(self.values, na_rep=na_rep, quoting=quoting, **kwargs)
        return self.make_block(result)

    @final
    def copy(self, deep: bool = True) -> Self:
        """copy constructor"""
        values = self.values
        refs: BlockValuesRefs | None
        if deep:
            values = values.copy()
            refs = None
        else:
            refs = self.refs
        return type(self)(values, placement=self._mgr_locs, ndim=self.ndim, refs=refs)

    # ---------------------------------------------------------------------
    # Copy-on-Write Helpers

    @final
    def _maybe_copy(self, using_cow: bool, inplace: bool) -> Self:
        if using_cow and inplace:
            deep = self.refs.has_reference()
            blk = self.copy(deep=deep)
        else:
            blk = self if inplace else self.copy()
        return blk

    @final
    def _get_refs_and_copy(self, using_cow: bool, inplace: bool):
        refs = None
        copy = not inplace
        if inplace:
            if using_cow and self.refs.has_reference():
                copy = True
            else:
                refs = self.refs
        return copy, refs

    # ---------------------------------------------------------------------
    # Replace

    @final
    def replace(
        self,
        to_replace,
        value,
        inplace: bool = False,
        # mask may be pre-computed if we're called from replace_list
        mask: npt.NDArray[np.bool_] | None = None,
        using_cow: bool = False,
    ) -> list[Block]:
        """
        replace the to_replace value with value, possible to create new
        blocks here this is just a call to putmask.
        """

        # Note: the checks we do in NDFrame.replace ensure we never get
        #  here with listlike to_replace or value, as those cases
        #  go through replace_list
        values = self.values

        if isinstance(values, Categorical):
            # TODO: avoid special-casing
            # GH49404
            blk = self._maybe_copy(using_cow, inplace)
            values = cast(Categorical, blk.values)
            values._replace(to_replace=to_replace, value=value, inplace=True)
            return [blk]

        if not self._can_hold_element(to_replace):
            # We cannot hold `to_replace`, so we know immediately that
            #  replacing it is a no-op.
            # Note: If to_replace were a list, NDFrame.replace would call
            #  replace_list instead of replace.
            if using_cow:
                return [self.copy(deep=False)]
            else:
                return [self] if inplace else [self.copy()]

        if mask is None:
            mask = missing.mask_missing(values, to_replace)
        if not mask.any():
            # Note: we get here with test_replace_extension_other incorrectly
            #  bc _can_hold_element is incorrect.
            if using_cow:
                return [self.copy(deep=False)]
            else:
                return [self] if inplace else [self.copy()]

        elif self._can_hold_element(value):
            # TODO(CoW): Maybe split here as well into columns where mask has True
            # and rest?
            blk = self._maybe_copy(using_cow, inplace)
            putmask_inplace(blk.values, mask, value)
            if not (self.is_object and value is None):
                # if the user *explicitly* gave None, we keep None, otherwise
                #  may downcast to NaN
                blocks = blk.convert(copy=False, using_cow=using_cow)
            else:
                blocks = [blk]
            return blocks

        elif self.ndim == 1 or self.shape[0] == 1:
            if value is None or value is NA:
                blk = self.astype(np.dtype(object))
            else:
                blk = self.coerce_to_target_dtype(value)
            return blk.replace(
                to_replace=to_replace,
                value=value,
                inplace=True,
                mask=mask,
            )

        else:
            # split so that we only upcast where necessary
            blocks = []
            for i, nb in enumerate(self._split()):
                blocks.extend(
                    type(self).replace(
                        nb,
                        to_replace=to_replace,
                        value=value,
                        inplace=True,
                        mask=mask[i : i + 1],
                        using_cow=using_cow,
                    )
                )
            return blocks

    @final
    def _replace_regex(
        self,
        to_replace,
        value,
        inplace: bool = False,
        mask=None,
        using_cow: bool = False,
    ) -> list[Block]:
        """
        Replace elements by the given value.

        Parameters
        ----------
        to_replace : object or pattern
            Scalar to replace or regular expression to match.
        value : object
            Replacement object.
        inplace : bool, default False
            Perform inplace modification.
        mask : array-like of bool, optional
            True indicate corresponding element is ignored.
        using_cow: bool, default False
            Specifying if copy on write is enabled.

        Returns
        -------
        List[Block]
        """
        if not self._can_hold_element(to_replace):
            # i.e. only if self.is_object is True, but could in principle include a
            #  String ExtensionBlock
            if using_cow:
                return [self.copy(deep=False)]
            return [self] if inplace else [self.copy()]

        rx = re.compile(to_replace)

        block = self._maybe_copy(using_cow, inplace)

        replace_regex(block.values, rx, value, mask)

        return block.convert(copy=False, using_cow=using_cow)

    @final
    def replace_list(
        self,
        src_list: Iterable[Any],
        dest_list: Sequence[Any],
        inplace: bool = False,
        regex: bool = False,
        using_cow: bool = False,
    ) -> list[Block]:
        """
        See BlockManager.replace_list docstring.
        """
        values = self.values

        if isinstance(values, Categorical):
            # TODO: avoid special-casing
            # GH49404
            blk = self._maybe_copy(using_cow, inplace)
            values = cast(Categorical, blk.values)
            values._replace(to_replace=src_list, value=dest_list, inplace=True)
            return [blk]

        # Exclude anything that we know we won't contain
        pairs = [
            (x, y) for x, y in zip(src_list, dest_list) if self._can_hold_element(x)
        ]
        if not len(pairs):
            if using_cow:
                return [self.copy(deep=False)]
            # shortcut, nothing to replace
            return [self] if inplace else [self.copy()]

        src_len = len(pairs) - 1

        if is_string_dtype(values.dtype):
            # Calculate the mask once, prior to the call of comp
            # in order to avoid repeating the same computations
            na_mask = ~isna(values)
            masks: Iterable[npt.NDArray[np.bool_]] = (
                extract_bool_array(
                    cast(
                        ArrayLike,
                        compare_or_regex_search(
                            values, s[0], regex=regex, mask=na_mask
                        ),
                    )
                )
                for s in pairs
            )
        else:
            # GH#38086 faster if we know we dont need to check for regex
            masks = (missing.mask_missing(values, s[0]) for s in pairs)
        # Materialize if inplace = True, since the masks can change
        # as we replace
        if inplace:
            masks = list(masks)

        if using_cow and inplace:
            # Don't set up refs here, otherwise we will think that we have
            # references when we check again later
            rb = [self]
        else:
            rb = [self if inplace else self.copy()]

        for i, ((src, dest), mask) in enumerate(zip(pairs, masks)):
            convert = i == src_len  # only convert once at the end
            new_rb: list[Block] = []

            # GH-39338: _replace_coerce can split a block into
            # single-column blocks, so track the index so we know
            # where to index into the mask
            for blk_num, blk in enumerate(rb):
                if len(rb) == 1:
                    m = mask
                else:
                    mib = mask
                    assert not isinstance(mib, bool)
                    m = mib[blk_num : blk_num + 1]

                # error: Argument "mask" to "_replace_coerce" of "Block" has
                # incompatible type "Union[ExtensionArray, ndarray[Any, Any], bool]";
                # expected "ndarray[Any, dtype[bool_]]"
                result = blk._replace_coerce(
                    to_replace=src,
                    value=dest,
                    mask=m,
                    inplace=inplace,
                    regex=regex,
                    using_cow=using_cow,
                )
                if convert and blk.is_object and not all(x is None for x in dest_list):
                    # GH#44498 avoid unwanted cast-back
                    result = extend_blocks(
                        [
                            b.convert(copy=True and not using_cow, using_cow=using_cow)
                            for b in result
                        ]
                    )
                new_rb.extend(result)
            rb = new_rb
        return rb

    @final
    def _replace_coerce(
        self,
        to_replace,
        value,
        mask: npt.NDArray[np.bool_],
        inplace: bool = True,
        regex: bool = False,
        using_cow: bool = False,
    ) -> list[Block]:
        """
        Replace value corresponding to the given boolean array with another
        value.

        Parameters
        ----------
        to_replace : object or pattern
            Scalar to replace or regular expression to match.
        value : object
            Replacement object.
        mask : np.ndarray[bool]
            True indicate corresponding element is ignored.
        inplace : bool, default True
            Perform inplace modification.
        regex : bool, default False
            If true, perform regular expression substitution.

        Returns
        -------
        List[Block]
        """
        if should_use_regex(regex, to_replace):
            return self._replace_regex(
                to_replace,
                value,
                inplace=inplace,
                mask=mask,
            )
        else:
            if value is None:
                # gh-45601, gh-45836, gh-46634
                if mask.any():
                    has_ref = self.refs.has_reference()
                    nb = self.astype(np.dtype(object), copy=False, using_cow=using_cow)
                    if (nb is self or using_cow) and not inplace:
                        nb = nb.copy()
                    elif inplace and has_ref and nb.refs.has_reference() and using_cow:
                        # no copy in astype and we had refs before
                        nb = nb.copy()
                    putmask_inplace(nb.values, mask, value)
                    return [nb]
                if using_cow:
                    return [self.copy(deep=False)]
                return [self] if inplace else [self.copy()]
            return self.replace(
                to_replace=to_replace,
                value=value,
                inplace=inplace,
                mask=mask,
                using_cow=using_cow,
            )

    # ---------------------------------------------------------------------
    # 2D Methods - Shared by NumpyBlock and NDArrayBackedExtensionBlock
    #  but not ExtensionBlock

    def _maybe_squeeze_arg(self, arg: np.ndarray) -> np.ndarray:
        """
        For compatibility with 1D-only ExtensionArrays.
        """
        return arg

    def _unwrap_setitem_indexer(self, indexer):
        """
        For compatibility with 1D-only ExtensionArrays.
        """
        return indexer

    # NB: this cannot be made cache_readonly because in mgr.set_values we pin
    #  new .values that can have different shape GH#42631
    @property
    def shape(self) -> Shape:
        return self.values.shape

    def iget(self, i: int | tuple[int, int] | tuple[slice, int]) -> np.ndarray:
        # In the case where we have a tuple[slice, int], the slice will always
        #  be slice(None)
        # Note: only reached with self.ndim == 2
        # Invalid index type "Union[int, Tuple[int, int], Tuple[slice, int]]"
        # for "Union[ndarray[Any, Any], ExtensionArray]"; expected type
        # "Union[int, integer[Any]]"
        return self.values[i]  # type: ignore[index]

    def _slice(
        self, slicer: slice | npt.NDArray[np.bool_] | npt.NDArray[np.intp]
    ) -> ArrayLike:
        """return a slice of my values"""

        return self.values[slicer]

    def set_inplace(self, locs, values: ArrayLike, copy: bool = False) -> None:
        """
        Modify block values in-place with new item value.

        If copy=True, first copy the underlying values in place before modifying
        (for Copy-on-Write).

        Notes
        -----
        `set_inplace` never creates a new array or new Block, whereas `setitem`
        _may_ create a new array and always creates a new Block.

        Caller is responsible for checking values.dtype == self.dtype.
        """
        if copy:
            self.values = self.values.copy()
        self.values[locs] = values

    @final
    def take_nd(
        self,
        indexer: npt.NDArray[np.intp],
        axis: AxisInt,
        new_mgr_locs: BlockPlacement | None = None,
        fill_value=lib.no_default,
    ) -> Block:
        """
        Take values according to indexer and return them as a block.
        """
        values = self.values

        if fill_value is lib.no_default:
            fill_value = self.fill_value
            allow_fill = False
        else:
            allow_fill = True

        # Note: algos.take_nd has upcast logic similar to coerce_to_target_dtype
        new_values = algos.take_nd(
            values, indexer, axis=axis, allow_fill=allow_fill, fill_value=fill_value
        )

        # Called from three places in managers, all of which satisfy
        #  these assertions
        if isinstance(self, ExtensionBlock):
            # NB: in this case, the 'axis' kwarg will be ignored in the
            #  algos.take_nd call above.
            assert not (self.ndim == 1 and new_mgr_locs is None)
        assert not (axis == 0 and new_mgr_locs is None)

        if new_mgr_locs is None:
            new_mgr_locs = self._mgr_locs

        if new_values.dtype != self.dtype:
            return self.make_block(new_values, new_mgr_locs)
        else:
            return self.make_block_same_class(new_values, new_mgr_locs)

    def _unstack(
        self,
        unstacker,
        fill_value,
        new_placement: npt.NDArray[np.intp],
        needs_masking: npt.NDArray[np.bool_],
    ):
        """
        Return a list of unstacked blocks of self

        Parameters
        ----------
        unstacker : reshape._Unstacker
        fill_value : int
            Only used in ExtensionBlock._unstack
        new_placement : np.ndarray[np.intp]
        allow_fill : bool
        needs_masking : np.ndarray[bool]

        Returns
        -------
        blocks : list of Block
            New blocks of unstacked values.
        mask : array-like of bool
            The mask of columns of `blocks` we should keep.
        """
        new_values, mask = unstacker.get_new_values(
            self.values.T, fill_value=fill_value
        )

        mask = mask.any(0)
        # TODO: in all tests we have mask.all(); can we rely on that?

        # Note: these next two lines ensure that
        #  mask.sum() == sum(len(nb.mgr_locs) for nb in blocks)
        #  which the calling function needs in order to pass verify_integrity=False
        #  to the BlockManager constructor
        new_values = new_values.T[mask]
        new_placement = new_placement[mask]

        bp = BlockPlacement(new_placement)
        blocks = [new_block_2d(new_values, placement=bp)]
        return blocks, mask

    # ---------------------------------------------------------------------

    def setitem(self, indexer, value, using_cow: bool = False) -> Block:
        """
        Attempt self.values[indexer] = value, possibly creating a new array.

        Parameters
        ----------
        indexer : tuple, list-like, array-like, slice, int
            The subset of self.values to set
        value : object
            The value being set
        using_cow: bool, default False
            Signaling if CoW is used.

        Returns
        -------
        Block

        Notes
        -----
        `indexer` is a direct slice/positional indexer. `value` must
        be a compatible shape.
        """

        value = self._standardize_fill_value(value)

        values = cast(np.ndarray, self.values)
        if self.ndim == 2:
            values = values.T

        # length checking
        check_setitem_lengths(indexer, value, values)

        value = extract_array(value, extract_numpy=True)
        try:
            casted = np_can_hold_element(values.dtype, value)
        except LossySetitemError:
            # current dtype cannot store value, coerce to common dtype
            nb = self.coerce_to_target_dtype(value)
            return nb.setitem(indexer, value)
        else:
            if self.dtype == _dtype_obj:
                # TODO: avoid having to construct values[indexer]
                vi = values[indexer]
                if lib.is_list_like(vi):
                    # checking lib.is_scalar here fails on
                    #  test_iloc_setitem_custom_object
                    casted = setitem_datetimelike_compat(values, len(vi), casted)

            self = self._maybe_copy(using_cow, inplace=True)
            values = cast(np.ndarray, self.values.T)
            if isinstance(casted, np.ndarray) and casted.ndim == 1 and len(casted) == 1:
                # NumPy 1.25 deprecation: https://github.com/numpy/numpy/pull/10615
                casted = casted[0, ...]
            values[indexer] = casted
        return self

    def putmask(self, mask, new, using_cow: bool = False) -> list[Block]:
        """
        putmask the data to the block; it is possible that we may create a
        new dtype of block

        Return the resulting block(s).

        Parameters
        ----------
        mask : np.ndarray[bool], SparseArray[bool], or BooleanArray
        new : a ndarray/object
        using_cow: bool, default False

        Returns
        -------
        List[Block]
        """
        orig_mask = mask
        values = cast(np.ndarray, self.values)
        mask, noop = validate_putmask(values.T, mask)
        assert not isinstance(new, (ABCIndex, ABCSeries, ABCDataFrame))

        if new is lib.no_default:
            new = self.fill_value

        new = self._standardize_fill_value(new)
        new = extract_array(new, extract_numpy=True)

        if noop:
            if using_cow:
                return [self.copy(deep=False)]
            return [self]

        try:
            casted = np_can_hold_element(values.dtype, new)

            self = self._maybe_copy(using_cow, inplace=True)
            values = cast(np.ndarray, self.values)

            putmask_without_repeat(values.T, mask, casted)
            return [self]
        except LossySetitemError:
            if self.ndim == 1 or self.shape[0] == 1:
                # no need to split columns

                if not is_list_like(new):
                    # using just new[indexer] can't save us the need to cast
                    return self.coerce_to_target_dtype(new).putmask(mask, new)
                else:
                    indexer = mask.nonzero()[0]
                    nb = self.setitem(indexer, new[indexer], using_cow=using_cow)
                    return [nb]

            else:
                is_array = isinstance(new, np.ndarray)

                res_blocks = []
                nbs = self._split()
                for i, nb in enumerate(nbs):
                    n = new
                    if is_array:
                        # we have a different value per-column
                        n = new[:, i : i + 1]

                    submask = orig_mask[:, i : i + 1]
                    rbs = nb.putmask(submask, n, using_cow=using_cow)
                    res_blocks.extend(rbs)
                return res_blocks

    def where(
        self, other, cond, _downcast: str | bool = "infer", using_cow: bool = False
    ) -> list[Block]:
        """
        evaluate the block; return result block(s) from the result

        Parameters
        ----------
        other : a ndarray/object
        cond : np.ndarray[bool], SparseArray[bool], or BooleanArray
        _downcast : str or None, default "infer"
            Private because we only specify it when calling from fillna.

        Returns
        -------
        List[Block]
        """
        assert cond.ndim == self.ndim
        assert not isinstance(other, (ABCIndex, ABCSeries, ABCDataFrame))

        transpose = self.ndim == 2

        cond = extract_bool_array(cond)

        # EABlocks override where
        values = cast(np.ndarray, self.values)
        orig_other = other
        if transpose:
            values = values.T

        icond, noop = validate_putmask(values, ~cond)
        if noop:
            # GH-39595: Always return a copy; short-circuit up/downcasting
            if using_cow:
                return [self.copy(deep=False)]
            return [self.copy()]

        if other is lib.no_default:
            other = self.fill_value

        other = self._standardize_fill_value(other)

        try:
            # try/except here is equivalent to a self._can_hold_element check,
            #  but this gets us back 'casted' which we will re-use below;
            #  without using 'casted', expressions.where may do unwanted upcasts.
            casted = np_can_hold_element(values.dtype, other)
        except (ValueError, TypeError, LossySetitemError):
            # we cannot coerce, return a compat dtype

            if self.ndim == 1 or self.shape[0] == 1:
                # no need to split columns

                block = self.coerce_to_target_dtype(other)
                blocks = block.where(orig_other, cond, using_cow=using_cow)
                return self._maybe_downcast(
                    blocks, downcast=_downcast, using_cow=using_cow
                )

            else:
                # since _maybe_downcast would split blocks anyway, we
                #  can avoid some potential upcast/downcast by splitting
                #  on the front end.
                is_array = isinstance(other, (np.ndarray, ExtensionArray))

                res_blocks = []
                nbs = self._split()
                for i, nb in enumerate(nbs):
                    oth = other
                    if is_array:
                        # we have a different value per-column
                        oth = other[:, i : i + 1]

                    submask = cond[:, i : i + 1]
                    rbs = nb.where(
                        oth, submask, _downcast=_downcast, using_cow=using_cow
                    )
                    res_blocks.extend(rbs)
                return res_blocks

        else:
            other = casted
            alt = setitem_datetimelike_compat(values, icond.sum(), other)
            if alt is not other:
                if is_list_like(other) and len(other) < len(values):
                    # call np.where with other to get the appropriate ValueError
                    np.where(~icond, values, other)
                    raise NotImplementedError(
                        "This should not be reached; call to np.where above is "
                        "expected to raise ValueError. Please report a bug at "
                        "github.com/pandas-dev/pandas"
                    )
                result = values.copy()
                np.putmask(result, icond, alt)
            else:
                # By the time we get here, we should have all Series/Index
                #  args extracted to ndarray
                if (
                    is_list_like(other)
                    and not isinstance(other, np.ndarray)
                    and len(other) == self.shape[-1]
                ):
                    # If we don't do this broadcasting here, then expressions.where
                    #  will broadcast a 1D other to be row-like instead of
                    #  column-like.
                    other = np.array(other).reshape(values.shape)
                    # If lengths don't match (or len(other)==1), we will raise
                    #  inside expressions.where, see test_series_where

                # Note: expressions.where may upcast.
                result = expressions.where(~icond, values, other)
                # The np_can_hold_element check _should_ ensure that we always
                #  have result.dtype == self.dtype here.

        if transpose:
            result = result.T

        return [self.make_block(result)]

    def fillna(
        self,
        value,
        limit: int | None = None,
        inplace: bool = False,
        downcast=None,
        using_cow: bool = False,
    ) -> list[Block]:
        """
        fillna on the block with the value. If we fail, then convert to
        block to hold objects instead and try again
        """
        # Caller is responsible for validating limit; if int it is strictly positive
        inplace = validate_bool_kwarg(inplace, "inplace")

        if not self._can_hold_na:
            # can short-circuit the isna call
            noop = True
        else:
            mask = isna(self.values)
            mask, noop = validate_putmask(self.values, mask)

        if noop:
            # we can't process the value, but nothing to do
            if inplace:
                if using_cow:
                    return [self.copy(deep=False)]
                # Arbitrarily imposing the convention that we ignore downcast
                #  on no-op when inplace=True
                return [self]
            else:
                # GH#45423 consistent downcasting on no-ops.
                nb = self.copy(deep=not using_cow)
                nbs = nb._maybe_downcast([nb], downcast=downcast, using_cow=using_cow)
                return nbs

        if limit is not None:
            mask[mask.cumsum(self.ndim - 1) > limit] = False

        if inplace:
            nbs = self.putmask(mask.T, value, using_cow=using_cow)
        else:
            # without _downcast, we would break
            #  test_fillna_dtype_conversion_equiv_replace
            nbs = self.where(value, ~mask.T, _downcast=False)

        # Note: blk._maybe_downcast vs self._maybe_downcast(nbs)
        #  makes a difference bc blk may have object dtype, which has
        #  different behavior in _maybe_downcast.
        return extend_blocks(
            [
                blk._maybe_downcast([blk], downcast=downcast, using_cow=using_cow)
                for blk in nbs
            ]
        )

    def pad_or_backfill(
        self,
        *,
        method: FillnaOptions,
        axis: AxisInt = 0,
        inplace: bool = False,
        limit: int | None = None,
        limit_area: Literal["inside", "outside"] | None = None,
        downcast: Literal["infer"] | None = None,
        using_cow: bool = False,
    ) -> list[Block]:
        if not self._can_hold_na:
            # If there are no NAs, then interpolate is a no-op
            if using_cow:
                return [self.copy(deep=False)]
            return [self] if inplace else [self.copy()]

        copy, refs = self._get_refs_and_copy(using_cow, inplace)

        # Dispatch to the NumpyExtensionArray method.
        # We know self.array_values is a NumpyExtensionArray bc EABlock overrides
        vals = cast(NumpyExtensionArray, self.array_values)
        if axis == 1:
            vals = vals.T
        new_values = vals.pad_or_backfill(
            method=method,
            limit=limit,
            limit_area=limit_area,
            copy=copy,
        )
        if axis == 1:
            new_values = new_values.T

        data = extract_array(new_values, extract_numpy=True)

        nb = self.make_block_same_class(data, refs=refs)
        return nb._maybe_downcast([nb], downcast, using_cow)

    @final
    def interpolate(
        self,
        *,
        method: InterpolateOptions,
        index: Index,
        inplace: bool = False,
        limit: int | None = None,
        limit_direction: Literal["forward", "backward", "both"] = "forward",
        limit_area: Literal["inside", "outside"] | None = None,
        downcast: Literal["infer"] | None = None,
        using_cow: bool = False,
        **kwargs,
    ) -> list[Block]:
        inplace = validate_bool_kwarg(inplace, "inplace")
        # error: Non-overlapping equality check [...]
        if method == "asfreq":  # type: ignore[comparison-overlap]
            # clean_fill_method used to allow this
            missing.clean_fill_method(method)

        if not self._can_hold_na:
            # If there are no NAs, then interpolate is a no-op
            if using_cow:
                return [self.copy(deep=False)]
            return [self] if inplace else [self.copy()]

        # TODO(3.0): this case will not be reachable once GH#53638 is enforced
        if self.dtype == _dtype_obj:
            # only deal with floats
            # bc we already checked that can_hold_na, we don't have int dtype here
            # test_interp_basic checks that we make a copy here
            if using_cow:
                return [self.copy(deep=False)]
            return [self] if inplace else [self.copy()]

        copy, refs = self._get_refs_and_copy(using_cow, inplace)

        # Dispatch to the EA method.
        new_values = self.array_values.interpolate(
            method=method,
            axis=self.ndim - 1,
            index=index,
            limit=limit,
            limit_direction=limit_direction,
            limit_area=limit_area,
            copy=copy,
            **kwargs,
        )
        data = extract_array(new_values, extract_numpy=True)

        nb = self.make_block_same_class(data, refs=refs)
        return nb._maybe_downcast([nb], downcast, using_cow)

    @final
    def diff(self, n: int) -> list[Block]:
        """return block for the diff of the values"""
        # only reached with ndim == 2
        # TODO(EA2D): transpose will be unnecessary with 2D EAs
        new_values = algos.diff(self.values.T, n, axis=0).T
        return [self.make_block(values=new_values)]

    def shift(self, periods: int, fill_value: Any = None) -> list[Block]:
        """shift the block by periods, possibly upcast"""
        # convert integer to float if necessary. need to do a lot more than
        # that, handle boolean etc also
        axis = self.ndim - 1

        # Note: periods is never 0 here, as that is handled at the top of
        #  NDFrame.shift.  If that ever changes, we can do a check for periods=0
        #  and possibly avoid coercing.

        if not lib.is_scalar(fill_value) and self.dtype != _dtype_obj:
            # with object dtype there is nothing to promote, and the user can
            #  pass pretty much any weird fill_value they like
            # see test_shift_object_non_scalar_fill
            raise ValueError("fill_value must be a scalar")

        fill_value = self._standardize_fill_value(fill_value)

        try:
            # error: Argument 1 to "np_can_hold_element" has incompatible type
            # "Union[dtype[Any], ExtensionDtype]"; expected "dtype[Any]"
            casted = np_can_hold_element(
                self.dtype, fill_value  # type: ignore[arg-type]
            )
        except LossySetitemError:
            nb = self.coerce_to_target_dtype(fill_value)
            return nb.shift(periods, fill_value=fill_value)

        else:
            values = cast(np.ndarray, self.values)
            new_values = shift(values, periods, axis, casted)
            return [self.make_block_same_class(new_values)]

    @final
    def quantile(
        self,
        qs: Index,  # with dtype float64
        interpolation: QuantileInterpolation = "linear",
    ) -> Block:
        """
        compute the quantiles of the

        Parameters
        ----------
        qs : Index
            The quantiles to be computed in float64.
        interpolation : str, default 'linear'
            Type of interpolation.

        Returns
        -------
        Block
        """
        # We should always have ndim == 2 because Series dispatches to DataFrame
        assert self.ndim == 2
        assert is_list_like(qs)  # caller is responsible for this

        result = quantile_compat(self.values, np.asarray(qs._values), interpolation)
        # ensure_block_shape needed for cases where we start with EA and result
        #  is ndarray, e.g. IntegerArray, SparseArray
        result = ensure_block_shape(result, ndim=2)
        return new_block_2d(result, placement=self._mgr_locs)

    @final
    def round(self, decimals: int, using_cow: bool = False) -> Self:
        """
        Rounds the values.
        If the block is not of an integer or float dtype, nothing happens.
        This is consistent with DataFrame.round behavivor.
        (Note: Series.round would raise)

        Parameters
        ----------
        decimals: int,
            Number of decimal places to round to.
            Caller is responsible for validating this
        using_cow: bool,
            Whether Copy on Write is enabled right now
        """
        if not self.is_numeric or self.is_bool:
            return self.copy(deep=not using_cow)
        refs = None
        # TODO: round only defined on BaseMaskedArray
        # Series also does this, so would need to fix both places
        # error: Item "ExtensionArray" of "Union[ndarray[Any, Any], ExtensionArray]"
        # has no attribute "round"
        values = self.values.round(decimals)  # type: ignore[union-attr]
        if values is self.values:
            refs = self.refs
            if not using_cow:
                # Normally would need to do this before, but
                # numpy only returns same array when round operation
                # is no-op
                # https://github.com/numpy/numpy/blob/486878b37fc7439a3b2b87747f50db9b62fea8eb/numpy/core/src/multiarray/calculation.c#L625-L636
                values = values.copy()
        return self.make_block_same_class(values, refs=refs)

    # ---------------------------------------------------------------------
    # Abstract Methods Overridden By EABackedBlock and NumpyBlock

    def delete(self, loc) -> list[Block]:
        """Deletes the locs from the block.

        We split the block to avoid copying the underlying data. We create new
        blocks for every connected segment of the initial block that is not deleted.
        The new blocks point to the initial array.
        """
        if not is_list_like(loc):
            loc = [loc]

        if self.ndim == 1:
            values = cast(np.ndarray, self.values)
            values = np.delete(values, loc)
            mgr_locs = self._mgr_locs.delete(loc)
            return [type(self)(values, placement=mgr_locs, ndim=self.ndim)]

        if np.max(loc) >= self.values.shape[0]:
            raise IndexError

        # Add one out-of-bounds indexer as maximum to collect
        # all columns after our last indexer if any
        loc = np.concatenate([loc, [self.values.shape[0]]])
        mgr_locs_arr = self._mgr_locs.as_array
        new_blocks: list[Block] = []

        previous_loc = -1
        # TODO(CoW): This is tricky, if parent block goes out of scope
        # all split blocks are referencing each other even though they
        # don't share data
        refs = self.refs if self.refs.has_reference() else None
        for idx in loc:
            if idx == previous_loc + 1:
                # There is no column between current and last idx
                pass
            else:
                # No overload variant of "__getitem__" of "ExtensionArray" matches
                # argument type "Tuple[slice, slice]"
                values = self.values[previous_loc + 1 : idx, :]  # type: ignore[call-overload]  # noqa: E501
                locs = mgr_locs_arr[previous_loc + 1 : idx]
                nb = type(self)(
                    values, placement=BlockPlacement(locs), ndim=self.ndim, refs=refs
                )
                new_blocks.append(nb)

            previous_loc = idx

        return new_blocks

    @property
    def is_view(self) -> bool:
        """return a boolean if I am possibly a view"""
        raise AbstractMethodError(self)

    @property
    def array_values(self) -> ExtensionArray:
        """
        The array that Series.array returns. Always an ExtensionArray.
        """
        raise AbstractMethodError(self)

    def get_values(self, dtype: DtypeObj | None = None) -> np.ndarray:
        """
        return an internal format, currently just the ndarray
        this is often overridden to handle to_dense like operations
        """
        raise AbstractMethodError(self)


class EABackedBlock(Block):
    """
    Mixin for Block subclasses backed by ExtensionArray.
    """

    values: ExtensionArray

    @final
    def shift(self, periods: int, fill_value: Any = None) -> list[Block]:
        """
        Shift the block by `periods`.

        Dispatches to underlying ExtensionArray and re-boxes in an
        ExtensionBlock.
        """
        # Transpose since EA.shift is always along axis=0, while we want to shift
        #  along rows.
        new_values = self.values.T.shift(periods=periods, fill_value=fill_value).T
        return [self.make_block_same_class(new_values)]

    @final
    def setitem(self, indexer, value, using_cow: bool = False):
        """
        Attempt self.values[indexer] = value, possibly creating a new array.

        This differs from Block.setitem by not allowing setitem to change
        the dtype of the Block.

        Parameters
        ----------
        indexer : tuple, list-like, array-like, slice, int
            The subset of self.values to set
        value : object
            The value being set
        using_cow: bool, default False
            Signaling if CoW is used.

        Returns
        -------
        Block

        Notes
        -----
        `indexer` is a direct slice/positional indexer. `value` must
        be a compatible shape.
        """
        orig_indexer = indexer
        orig_value = value

        indexer = self._unwrap_setitem_indexer(indexer)
        value = self._maybe_squeeze_arg(value)

        values = self.values
        if values.ndim == 2:
            # TODO(GH#45419): string[pyarrow] tests break if we transpose
            #  unconditionally
            values = values.T
        check_setitem_lengths(indexer, value, values)

        try:
            values[indexer] = value
        except (ValueError, TypeError) as err:
            _catch_deprecated_value_error(err)

            if isinstance(self.dtype, IntervalDtype):
                # see TestSetitemFloatIntervalWithIntIntervalValues
                nb = self.coerce_to_target_dtype(orig_value)
                return nb.setitem(orig_indexer, orig_value)

            elif isinstance(self, NDArrayBackedExtensionBlock):
                nb = self.coerce_to_target_dtype(orig_value)
                return nb.setitem(orig_indexer, orig_value)

            else:
                raise

        else:
            return self

    @final
    def where(
        self, other, cond, _downcast: str | bool = "infer", using_cow: bool = False
    ) -> list[Block]:
        # _downcast private bc we only specify it when calling from fillna
        arr = self.values.T

        cond = extract_bool_array(cond)

        orig_other = other
        orig_cond = cond
        other = self._maybe_squeeze_arg(other)
        cond = self._maybe_squeeze_arg(cond)

        if other is lib.no_default:
            other = self.fill_value

        icond, noop = validate_putmask(arr, ~cond)
        if noop:
            # GH#44181, GH#45135
            # Avoid a) raising for Interval/PeriodDtype and b) unnecessary object upcast
            if using_cow:
                return [self.copy(deep=False)]
            return [self.copy()]

        try:
            res_values = arr._where(cond, other).T
        except (ValueError, TypeError) as err:
            _catch_deprecated_value_error(err)

            if self.ndim == 1 or self.shape[0] == 1:
                if isinstance(self.dtype, IntervalDtype):
                    # TestSetitemFloatIntervalWithIntIntervalValues
                    blk = self.coerce_to_target_dtype(orig_other)
                    nbs = blk.where(orig_other, orig_cond, using_cow=using_cow)
                    return self._maybe_downcast(
                        nbs, downcast=_downcast, using_cow=using_cow
                    )

                elif isinstance(self, NDArrayBackedExtensionBlock):
                    # NB: not (yet) the same as
                    #  isinstance(values, NDArrayBackedExtensionArray)
                    blk = self.coerce_to_target_dtype(orig_other)
                    nbs = blk.where(orig_other, orig_cond, using_cow=using_cow)
                    return self._maybe_downcast(
                        nbs, downcast=_downcast, using_cow=using_cow
                    )

                else:
                    raise

            else:
                # Same pattern we use in Block.putmask
                is_array = isinstance(orig_other, (np.ndarray, ExtensionArray))

                res_blocks = []
                nbs = self._split()
                for i, nb in enumerate(nbs):
                    n = orig_other
                    if is_array:
                        # we have a different value per-column
                        n = orig_other[:, i : i + 1]

                    submask = orig_cond[:, i : i + 1]
                    rbs = nb.where(n, submask, using_cow=using_cow)
                    res_blocks.extend(rbs)
                return res_blocks

        nb = self.make_block_same_class(res_values)
        return [nb]

    @final
    def putmask(self, mask, new, using_cow: bool = False) -> list[Block]:
        """
        See Block.putmask.__doc__
        """
        mask = extract_bool_array(mask)
        if new is lib.no_default:
            new = self.fill_value

        orig_new = new
        orig_mask = mask
        new = self._maybe_squeeze_arg(new)
        mask = self._maybe_squeeze_arg(mask)

        if not mask.any():
            if using_cow:
                return [self.copy(deep=False)]
            return [self]

        self = self._maybe_copy(using_cow, inplace=True)
        values = self.values
        if values.ndim == 2:
            values = values.T

        try:
            # Caller is responsible for ensuring matching lengths
            values._putmask(mask, new)
        except (TypeError, ValueError) as err:
            _catch_deprecated_value_error(err)

            if self.ndim == 1 or self.shape[0] == 1:
                if isinstance(self.dtype, IntervalDtype):
                    # Discussion about what we want to support in the general
                    #  case GH#39584
                    blk = self.coerce_to_target_dtype(orig_new)
                    return blk.putmask(orig_mask, orig_new)

                elif isinstance(self, NDArrayBackedExtensionBlock):
                    # NB: not (yet) the same as
                    #  isinstance(values, NDArrayBackedExtensionArray)
                    blk = self.coerce_to_target_dtype(orig_new)
                    return blk.putmask(orig_mask, orig_new)

                else:
                    raise

            else:
                # Same pattern we use in Block.putmask
                is_array = isinstance(orig_new, (np.ndarray, ExtensionArray))

                res_blocks = []
                nbs = self._split()
                for i, nb in enumerate(nbs):
                    n = orig_new
                    if is_array:
                        # we have a different value per-column
                        n = orig_new[:, i : i + 1]

                    submask = orig_mask[:, i : i + 1]
                    rbs = nb.putmask(submask, n)
                    res_blocks.extend(rbs)
                return res_blocks

        return [self]

    @final
    def delete(self, loc) -> list[Block]:
        # This will be unnecessary if/when __array_function__ is implemented
        if self.ndim == 1:
            values = self.values.delete(loc)
            mgr_locs = self._mgr_locs.delete(loc)
            return [type(self)(values, placement=mgr_locs, ndim=self.ndim)]
        elif self.values.ndim == 1:
            # We get here through to_stata
            return []
        return super().delete(loc)

    @final
    @cache_readonly
    def array_values(self) -> ExtensionArray:
        return self.values

    @final
    def get_values(self, dtype: DtypeObj | None = None) -> np.ndarray:
        """
        return object dtype as boxed values, such as Timestamps/Timedelta
        """
        values: ArrayLike = self.values
        if dtype == _dtype_obj:
            values = values.astype(object)
        # TODO(EA2D): reshape not needed with 2D EAs
        return np.asarray(values).reshape(self.shape)

    @final
    def pad_or_backfill(
        self,
        *,
        method: FillnaOptions,
        axis: AxisInt = 0,
        inplace: bool = False,
        limit: int | None = None,
        limit_area: Literal["inside", "outside"] | None = None,
        downcast: Literal["infer"] | None = None,
        using_cow: bool = False,
    ) -> list[Block]:
        values = self.values
        copy, refs = self._get_refs_and_copy(using_cow, inplace)

        if values.ndim == 2 and axis == 1:
            # NDArrayBackedExtensionArray.fillna assumes axis=0
<<<<<<< HEAD
            new_values = values.T.pad_or_backfill(method=method, limit=limit).T
        else:
            new_values = values.pad_or_backfill(method=method, limit=limit)
        return [self.make_block_same_class(new_values)]
=======
            new_values = values.T.fillna(method=method, limit=limit, copy=copy).T
        else:
            try:
                new_values = values.fillna(method=method, limit=limit, copy=copy)
            except TypeError:
                # 3rd party EA that has not implemented copy keyword yet
                refs = None
                new_values = values.fillna(method=method, limit=limit)
                # issue the warning *after* retrying, in case the TypeError
                #  was caused by an invalid fill_value
                warnings.warn(
                    # GH#53278
                    "ExtensionArray.fillna added a 'copy' keyword in pandas "
                    "2.1.0. In a future version, ExtensionArray subclasses will "
                    "need to implement this keyword or an exception will be "
                    "raised. In the interim, the keyword is ignored by "
                    f"{type(self.values).__name__}.",
                    FutureWarning,
                    stacklevel=find_stack_level(),
                )

        return [self.make_block_same_class(new_values, refs=refs)]
>>>>>>> edc08702


class ExtensionBlock(libinternals.Block, EABackedBlock):
    """
    Block for holding extension types.

    Notes
    -----
    This holds all 3rd-party extension array types. It's also the immediate
    parent class for our internal extension types' blocks.

    ExtensionArrays are limited to 1-D.
    """

    values: ExtensionArray

    def fillna(
        self,
        value,
        limit: int | None = None,
        inplace: bool = False,
        downcast=None,
        using_cow: bool = False,
    ) -> list[Block]:
        if isinstance(self.dtype, IntervalDtype):
            # Block.fillna handles coercion (test_fillna_interval)
            return super().fillna(
                value=value,
                limit=limit,
                inplace=inplace,
                downcast=downcast,
                using_cow=using_cow,
            )
        if using_cow and self._can_hold_na and not self.values._hasna:
            refs = self.refs
            new_values = self.values
        else:
            copy, refs = self._get_refs_and_copy(using_cow, inplace)

            try:
                new_values = self.values.fillna(
                    value=value, method=None, limit=limit, copy=copy
                )
            except TypeError:
                # 3rd party EA that has not implemented copy keyword yet
                refs = None
                new_values = self.values.fillna(value=value, method=None, limit=limit)
                # issue the warning *after* retrying, in case the TypeError
                #  was caused by an invalid fill_value
                warnings.warn(
                    # GH#53278
                    "ExtensionArray.fillna added a 'copy' keyword in pandas "
                    "2.1.0. In a future version, ExtensionArray subclasses will "
                    "need to implement this keyword or an exception will be "
                    "raised. In the interim, the keyword is ignored by "
                    f"{type(self.values).__name__}.",
                    FutureWarning,
                    stacklevel=find_stack_level(),
                )

        nb = self.make_block_same_class(new_values, refs=refs)
        return nb._maybe_downcast([nb], downcast, using_cow=using_cow)

    @cache_readonly
    def shape(self) -> Shape:
        # TODO(EA2D): override unnecessary with 2D EAs
        if self.ndim == 1:
            return (len(self.values),)
        return len(self._mgr_locs), len(self.values)

    def iget(self, i: int | tuple[int, int] | tuple[slice, int]):
        # In the case where we have a tuple[slice, int], the slice will always
        #  be slice(None)
        # We _could_ make the annotation more specific, but mypy would
        #  complain about override mismatch:
        #  Literal[0] | tuple[Literal[0], int] | tuple[slice, int]

        # Note: only reached with self.ndim == 2

        if isinstance(i, tuple):
            # TODO(EA2D): unnecessary with 2D EAs
            col, loc = i
            if not com.is_null_slice(col) and col != 0:
                raise IndexError(f"{self} only contains one item")
            if isinstance(col, slice):
                # the is_null_slice check above assures that col is slice(None)
                #  so what we want is a view on all our columns and row loc
                if loc < 0:
                    loc += len(self.values)
                # Note: loc:loc+1 vs [[loc]] makes a difference when called
                #  from fast_xs because we want to get a view back.
                return self.values[loc : loc + 1]
            return self.values[loc]
        else:
            if i != 0:
                raise IndexError(f"{self} only contains one item")
            return self.values

    def set_inplace(self, locs, values: ArrayLike, copy: bool = False) -> None:
        # When an ndarray, we should have locs.tolist() == [0]
        # When a BlockPlacement we should have list(locs) == [0]
        if copy:
            self.values = self.values.copy()
        self.values[:] = values

    def _maybe_squeeze_arg(self, arg):
        """
        If necessary, squeeze a (N, 1) ndarray to (N,)
        """
        # e.g. if we are passed a 2D mask for putmask
        if (
            isinstance(arg, (np.ndarray, ExtensionArray))
            and arg.ndim == self.values.ndim + 1
        ):
            # TODO(EA2D): unnecessary with 2D EAs
            assert arg.shape[1] == 1
            # error: No overload variant of "__getitem__" of "ExtensionArray"
            # matches argument type "Tuple[slice, int]"
            arg = arg[:, 0]  # type: ignore[call-overload]
        elif isinstance(arg, ABCDataFrame):
            # 2022-01-06 only reached for setitem
            # TODO: should we avoid getting here with DataFrame?
            assert arg.shape[1] == 1
            arg = arg._ixs(0, axis=1)._values

        return arg

    def _unwrap_setitem_indexer(self, indexer):
        """
        Adapt a 2D-indexer to our 1D values.

        This is intended for 'setitem', not 'iget' or '_slice'.
        """
        # TODO: ATM this doesn't work for iget/_slice, can we change that?

        if isinstance(indexer, tuple) and len(indexer) == 2:
            # TODO(EA2D): not needed with 2D EAs
            #  Should never have length > 2.  Caller is responsible for checking.
            #  Length 1 is reached vis setitem_single_block and setitem_single_column
            #  each of which pass indexer=(pi,)
            if all(isinstance(x, np.ndarray) and x.ndim == 2 for x in indexer):
                # GH#44703 went through indexing.maybe_convert_ix
                first, second = indexer
                if not (
                    second.size == 1 and (second == 0).all() and first.shape[1] == 1
                ):
                    raise NotImplementedError(
                        "This should not be reached. Please report a bug at "
                        "github.com/pandas-dev/pandas/"
                    )
                indexer = first[:, 0]

            elif lib.is_integer(indexer[1]) and indexer[1] == 0:
                # reached via setitem_single_block passing the whole indexer
                indexer = indexer[0]

            elif com.is_null_slice(indexer[1]):
                indexer = indexer[0]

            elif is_list_like(indexer[1]) and indexer[1][0] == 0:
                indexer = indexer[0]

            else:
                raise NotImplementedError(
                    "This should not be reached. Please report a bug at "
                    "github.com/pandas-dev/pandas/"
                )
        return indexer

    @property
    def is_view(self) -> bool:
        """Extension arrays are never treated as views."""
        return False

    @cache_readonly
    def is_numeric(self):
        return self.values.dtype._is_numeric

    def _slice(
        self, slicer: slice | npt.NDArray[np.bool_] | npt.NDArray[np.intp]
    ) -> ExtensionArray:
        """
        Return a slice of my values.

        Parameters
        ----------
        slicer : slice, ndarray[int], or ndarray[bool]
            Valid (non-reducing) indexer for self.values.

        Returns
        -------
        ExtensionArray
        """
        # Notes: ndarray[bool] is only reachable when via get_rows_with_mask, which
        #  is only for Series, i.e. self.ndim == 1.

        # return same dims as we currently have
        if self.ndim == 2:
            # reached via getitem_block via _slice_take_blocks_ax0
            # TODO(EA2D): won't be necessary with 2D EAs

            if not isinstance(slicer, slice):
                raise AssertionError(
                    "invalid slicing for a 1-ndim ExtensionArray", slicer
                )
            # GH#32959 only full-slicers along fake-dim0 are valid
            # TODO(EA2D): won't be necessary with 2D EAs
            # range(1) instead of self._mgr_locs to avoid exception on [::-1]
            #  see test_iloc_getitem_slice_negative_step_ea_block
            new_locs = range(1)[slicer]
            if not len(new_locs):
                raise AssertionError(
                    "invalid slicing for a 1-ndim ExtensionArray", slicer
                )
            slicer = slice(None)

        return self.values[slicer]

    @final
    def slice_block_rows(self, slicer: slice) -> Self:
        """
        Perform __getitem__-like specialized to slicing along index.
        """
        # GH#42787 in principle this is equivalent to values[..., slicer], but we don't
        # require subclasses of ExtensionArray to support that form (for now).
        new_values = self.values[slicer]
        return type(self)(new_values, self._mgr_locs, ndim=self.ndim, refs=self.refs)

    def _unstack(
        self,
        unstacker,
        fill_value,
        new_placement: npt.NDArray[np.intp],
        needs_masking: npt.NDArray[np.bool_],
    ):
        # ExtensionArray-safe unstack.
        # We override Block._unstack, which unstacks directly on the
        # values of the array. For EA-backed blocks, this would require
        # converting to a 2-D ndarray of objects.
        # Instead, we unstack an ndarray of integer positions, followed by
        # a `take` on the actual values.

        # Caller is responsible for ensuring self.shape[-1] == len(unstacker.index)
        new_values, mask = unstacker.arange_result

        # Note: these next two lines ensure that
        #  mask.sum() == sum(len(nb.mgr_locs) for nb in blocks)
        #  which the calling function needs in order to pass verify_integrity=False
        #  to the BlockManager constructor
        new_values = new_values.T[mask]
        new_placement = new_placement[mask]

        # needs_masking[i] calculated once in BlockManager.unstack tells
        #  us if there are any -1s in the relevant indices.  When False,
        #  that allows us to go through a faster path in 'take', among
        #  other things avoiding e.g. Categorical._validate_scalar.
        blocks = [
            # TODO: could cast to object depending on fill_value?
            type(self)(
                self.values.take(
                    indices, allow_fill=needs_masking[i], fill_value=fill_value
                ),
                BlockPlacement(place),
                ndim=2,
            )
            for i, (indices, place) in enumerate(zip(new_values, new_placement))
        ]
        return blocks, mask


class NumpyBlock(libinternals.NumpyBlock, Block):
    values: np.ndarray
    __slots__ = ()

    @property
    def is_view(self) -> bool:
        """return a boolean if I am possibly a view"""
        return self.values.base is not None

    @property
    def array_values(self) -> ExtensionArray:
        return NumpyExtensionArray(self.values)

    def get_values(self, dtype: DtypeObj | None = None) -> np.ndarray:
        if dtype == _dtype_obj:
            return self.values.astype(_dtype_obj)
        return self.values

    @cache_readonly
    def is_numeric(self) -> bool:  # type: ignore[override]
        dtype = self.values.dtype
        kind = dtype.kind

        return kind in "fciub"


class NumericBlock(NumpyBlock):
    # this Block type is kept for backwards-compatibility
    # TODO(3.0): delete and remove deprecation in __init__.py.
    __slots__ = ()


class ObjectBlock(NumpyBlock):
    # this Block type is kept for backwards-compatibility
    # TODO(3.0): delete and remove deprecation in __init__.py.
    __slots__ = ()


class NDArrayBackedExtensionBlock(libinternals.NDArrayBackedBlock, EABackedBlock):
    """
    Block backed by an NDArrayBackedExtensionArray
    """

    values: NDArrayBackedExtensionArray

    @property
    def is_view(self) -> bool:
        """return a boolean if I am possibly a view"""
        # check the ndarray values of the DatetimeIndex values
        return self.values._ndarray.base is not None


def _catch_deprecated_value_error(err: Exception) -> None:
    """
    We catch ValueError for now, but only a specific one raised by DatetimeArray
    which will no longer be raised in version 2.0.
    """
    if isinstance(err, ValueError):
        if isinstance(err, IncompatibleFrequency):
            pass
        elif "'value.closed' is" in str(err):
            # IntervalDtype mismatched 'closed'
            pass


class DatetimeLikeBlock(NDArrayBackedExtensionBlock):
    """Block for datetime64[ns], timedelta64[ns]."""

    __slots__ = ()
    is_numeric = False
    values: DatetimeArray | TimedeltaArray


class DatetimeTZBlock(DatetimeLikeBlock):
    """implement a datetime64 block with a tz attribute"""

    values: DatetimeArray

    __slots__ = ()


# -----------------------------------------------------------------
# Constructor Helpers


def maybe_coerce_values(values: ArrayLike) -> ArrayLike:
    """
    Input validation for values passed to __init__. Ensure that
    any datetime64/timedelta64 dtypes are in nanoseconds.  Ensure
    that we do not have string dtypes.

    Parameters
    ----------
    values : np.ndarray or ExtensionArray

    Returns
    -------
    values : np.ndarray or ExtensionArray
    """
    # Caller is responsible for ensuring NumpyExtensionArray is already extracted.

    if isinstance(values, np.ndarray):
        values = ensure_wrapped_if_datetimelike(values)

        if issubclass(values.dtype.type, str):
            values = np.array(values, dtype=object)

    if isinstance(values, (DatetimeArray, TimedeltaArray)) and values.freq is not None:
        # freq is only stored in DatetimeIndex/TimedeltaIndex, not in Series/DataFrame
        values = values._with_freq(None)

    return values


def get_block_type(dtype: DtypeObj) -> type[Block]:
    """
    Find the appropriate Block subclass to use for the given values and dtype.

    Parameters
    ----------
    dtype : numpy or pandas dtype

    Returns
    -------
    cls : class, subclass of Block
    """
    if isinstance(dtype, DatetimeTZDtype):
        return DatetimeTZBlock
    elif isinstance(dtype, PeriodDtype):
        return NDArrayBackedExtensionBlock
    elif isinstance(dtype, ExtensionDtype):
        # Note: need to be sure NumpyExtensionArray is unwrapped before we get here
        return ExtensionBlock

    # We use kind checks because it is much more performant
    #  than is_foo_dtype
    kind = dtype.kind
    if kind in "Mm":
        return DatetimeLikeBlock

    return NumpyBlock


def new_block_2d(
    values: ArrayLike, placement: BlockPlacement, refs: BlockValuesRefs | None = None
):
    # new_block specialized to case with
    #  ndim=2
    #  isinstance(placement, BlockPlacement)
    #  check_ndim/ensure_block_shape already checked
    klass = get_block_type(values.dtype)

    values = maybe_coerce_values(values)
    return klass(values, ndim=2, placement=placement, refs=refs)


def new_block(
    values,
    placement: BlockPlacement,
    *,
    ndim: int,
    refs: BlockValuesRefs | None = None,
) -> Block:
    # caller is responsible for ensuring:
    # - values is NOT a NumpyExtensionArray
    # - check_ndim/ensure_block_shape already checked
    # - maybe_coerce_values already called/unnecessary
    klass = get_block_type(values.dtype)
    return klass(values, ndim=ndim, placement=placement, refs=refs)


def check_ndim(values, placement: BlockPlacement, ndim: int) -> None:
    """
    ndim inference and validation.

    Validates that values.ndim and ndim are consistent.
    Validates that len(values) and len(placement) are consistent.

    Parameters
    ----------
    values : array-like
    placement : BlockPlacement
    ndim : int

    Raises
    ------
    ValueError : the number of dimensions do not match
    """

    if values.ndim > ndim:
        # Check for both np.ndarray and ExtensionArray
        raise ValueError(
            "Wrong number of dimensions. "
            f"values.ndim > ndim [{values.ndim} > {ndim}]"
        )

    if not is_1d_only_ea_dtype(values.dtype):
        # TODO(EA2D): special case not needed with 2D EAs
        if values.ndim != ndim:
            raise ValueError(
                "Wrong number of dimensions. "
                f"values.ndim != ndim [{values.ndim} != {ndim}]"
            )
        if len(placement) != len(values):
            raise ValueError(
                f"Wrong number of items passed {len(values)}, "
                f"placement implies {len(placement)}"
            )
    elif ndim == 2 and len(placement) != 1:
        # TODO(EA2D): special case unnecessary with 2D EAs
        raise ValueError("need to split")


def extract_pandas_array(
    values: ArrayLike, dtype: DtypeObj | None, ndim: int
) -> tuple[ArrayLike, DtypeObj | None]:
    """
    Ensure that we don't allow NumpyExtensionArray / NumpyEADtype in internals.
    """
    # For now, blocks should be backed by ndarrays when possible.
    if isinstance(values, ABCNumpyExtensionArray):
        values = values.to_numpy()
        if ndim and ndim > 1:
            # TODO(EA2D): special case not needed with 2D EAs
            values = np.atleast_2d(values)

    if isinstance(dtype, NumpyEADtype):
        dtype = dtype.numpy_dtype

    return values, dtype


# -----------------------------------------------------------------


def extend_blocks(result, blocks=None) -> list[Block]:
    """return a new extended blocks, given the result"""
    if blocks is None:
        blocks = []
    if isinstance(result, list):
        for r in result:
            if isinstance(r, list):
                blocks.extend(r)
            else:
                blocks.append(r)
    else:
        assert isinstance(result, Block), type(result)
        blocks.append(result)
    return blocks


def ensure_block_shape(values: ArrayLike, ndim: int = 1) -> ArrayLike:
    """
    Reshape if possible to have values.ndim == ndim.
    """

    if values.ndim < ndim:
        if not is_1d_only_ea_dtype(values.dtype):
            # TODO(EA2D): https://github.com/pandas-dev/pandas/issues/23023
            # block.shape is incorrect for "2D" ExtensionArrays
            # We can't, and don't need to, reshape.
            values = cast("np.ndarray | DatetimeArray | TimedeltaArray", values)
            values = values.reshape(1, -1)

    return values


def to_native_types(
    values: ArrayLike,
    *,
    na_rep: str = "nan",
    quoting=None,
    float_format=None,
    decimal: str = ".",
    **kwargs,
) -> npt.NDArray[np.object_]:
    """convert to our native types format"""
    if isinstance(values, Categorical) and values.categories.dtype.kind in "Mm":
        # GH#40754 Convert categorical datetimes to datetime array
        values = algos.take_nd(
            values.categories._values,
            ensure_platform_int(values._codes),
            fill_value=na_rep,
        )

    values = ensure_wrapped_if_datetimelike(values)

    if isinstance(values, (DatetimeArray, TimedeltaArray)):
        if values.ndim == 1:
            result = values._format_native_types(na_rep=na_rep, **kwargs)
            result = result.astype(object, copy=False)
            return result

        # GH#21734 Process every column separately, they might have different formats
        results_converted = []
        for i in range(len(values)):
            result = values[i, :]._format_native_types(na_rep=na_rep, **kwargs)
            results_converted.append(result.astype(object, copy=False))
        return np.vstack(results_converted)

    elif values.dtype.kind == "f" and not isinstance(values.dtype, SparseDtype):
        # see GH#13418: no special formatting is desired at the
        # output (important for appropriate 'quoting' behaviour),
        # so do not pass it through the FloatArrayFormatter
        if float_format is None and decimal == ".":
            mask = isna(values)

            if not quoting:
                values = values.astype(str)
            else:
                values = np.array(values, dtype="object")

            values[mask] = na_rep
            values = values.astype(object, copy=False)
            return values

        from pandas.io.formats.format import FloatArrayFormatter

        formatter = FloatArrayFormatter(
            values,
            na_rep=na_rep,
            float_format=float_format,
            decimal=decimal,
            quoting=quoting,
            fixed_width=False,
        )
        res = formatter.get_result_as_array()
        res = res.astype(object, copy=False)
        return res

    elif isinstance(values, ExtensionArray):
        mask = isna(values)

        new_values = np.asarray(values.astype(object))
        new_values[mask] = na_rep
        return new_values

    else:
        mask = isna(values)
        itemsize = writers.word_len(na_rep)

        if values.dtype != _dtype_obj and not quoting and itemsize:
            values = values.astype(str)
            if values.dtype.itemsize / np.dtype("U1").itemsize < itemsize:
                # enlarge for the na_rep
                values = values.astype(f"<U{itemsize}")
        else:
            values = np.array(values, dtype="object")

        values[mask] = na_rep
        values = values.astype(object, copy=False)
        return values


def external_values(values: ArrayLike) -> ArrayLike:
    """
    The array that Series.values returns (public attribute).

    This has some historical constraints, and is overridden in block
    subclasses to return the correct array (e.g. period returns
    object ndarray and datetimetz a datetime64[ns] ndarray instead of
    proper extension array).
    """
    if isinstance(values, (PeriodArray, IntervalArray)):
        return values.astype(object)
    elif isinstance(values, (DatetimeArray, TimedeltaArray)):
        # NB: for datetime64tz this is different from np.asarray(values), since
        #  that returns an object-dtype ndarray of Timestamps.
        # Avoid raising in .astype in casting from dt64tz to dt64
        values = values._ndarray

    if isinstance(values, np.ndarray) and using_copy_on_write():
        values = values.view()
        values.flags.writeable = False

    # TODO(CoW) we should also mark our ExtensionArrays as read-only

    return values<|MERGE_RESOLUTION|>--- conflicted
+++ resolved
@@ -1901,35 +1901,10 @@
 
         if values.ndim == 2 and axis == 1:
             # NDArrayBackedExtensionArray.fillna assumes axis=0
-<<<<<<< HEAD
             new_values = values.T.pad_or_backfill(method=method, limit=limit).T
         else:
             new_values = values.pad_or_backfill(method=method, limit=limit)
         return [self.make_block_same_class(new_values)]
-=======
-            new_values = values.T.fillna(method=method, limit=limit, copy=copy).T
-        else:
-            try:
-                new_values = values.fillna(method=method, limit=limit, copy=copy)
-            except TypeError:
-                # 3rd party EA that has not implemented copy keyword yet
-                refs = None
-                new_values = values.fillna(method=method, limit=limit)
-                # issue the warning *after* retrying, in case the TypeError
-                #  was caused by an invalid fill_value
-                warnings.warn(
-                    # GH#53278
-                    "ExtensionArray.fillna added a 'copy' keyword in pandas "
-                    "2.1.0. In a future version, ExtensionArray subclasses will "
-                    "need to implement this keyword or an exception will be "
-                    "raised. In the interim, the keyword is ignored by "
-                    f"{type(self.values).__name__}.",
-                    FutureWarning,
-                    stacklevel=find_stack_level(),
-                )
-
-        return [self.make_block_same_class(new_values, refs=refs)]
->>>>>>> edc08702
 
 
 class ExtensionBlock(libinternals.Block, EABackedBlock):
