from __future__ import annotations

from functools import wraps
import re
from typing import (
    TYPE_CHECKING,
    Any,
    Callable,
    List,
    Optional,
    Tuple,
    Type,
    Union,
    cast,
)
import warnings

import numpy as np

from pandas._libs import (
    Interval,
    Period,
    Timestamp,
    algos as libalgos,
    internals as libinternals,
    lib,
    writers,
)
from pandas._libs.internals import BlockPlacement
from pandas._typing import (
    ArrayLike,
    Dtype,
    DtypeObj,
    F,
    Shape,
    final,
)
from pandas.util._decorators import cache_readonly
from pandas.util._validators import validate_bool_kwarg

from pandas.core.dtypes.cast import (
    astype_array_safe,
    can_hold_element,
    find_common_type,
    infer_dtype_from,
    maybe_downcast_numeric,
    maybe_downcast_to_dtype,
    maybe_upcast,
    soft_convert_objects,
)
from pandas.core.dtypes.common import (
    is_categorical_dtype,
    is_dtype_equal,
    is_extension_array_dtype,
    is_list_like,
    is_sparse,
    pandas_dtype,
)
from pandas.core.dtypes.dtypes import (
    CategoricalDtype,
    ExtensionDtype,
    PandasDtype,
)
from pandas.core.dtypes.generic import (
    ABCDataFrame,
    ABCIndex,
    ABCPandasArray,
    ABCSeries,
)
from pandas.core.dtypes.inference import is_inferred_bool_dtype
from pandas.core.dtypes.missing import (
    is_valid_na_for_dtype,
    isna,
    na_value_for_dtype,
)

import pandas.core.algorithms as algos
from pandas.core.array_algos.putmask import (
    extract_bool_array,
    putmask_inplace,
    putmask_smart,
    putmask_without_repeat,
    setitem_datetimelike_compat,
    validate_putmask,
)
from pandas.core.array_algos.quantile import quantile_compat
from pandas.core.array_algos.replace import (
    compare_or_regex_search,
    replace_regex,
    should_use_regex,
)
from pandas.core.array_algos.transforms import shift
from pandas.core.arrays import (
    Categorical,
    DatetimeArray,
    ExtensionArray,
    FloatingArray,
    IntegerArray,
    IntervalArray,
    PandasArray,
    PeriodArray,
    TimedeltaArray,
)
from pandas.core.base import PandasObject
import pandas.core.common as com
import pandas.core.computation.expressions as expressions
from pandas.core.construction import (
    ensure_wrapped_if_datetimelike,
    extract_array,
)
from pandas.core.indexers import (
    check_setitem_lengths,
    is_empty_indexer,
    is_exact_shape_match,
    is_scalar_indexer,
)
import pandas.core.missing as missing

if TYPE_CHECKING:
    from pandas import (
        Float64Index,
        Index,
    )
    from pandas.core.arrays._mixins import NDArrayBackedExtensionArray

# comparison is faster than is_object_dtype
_dtype_obj = np.dtype("object")


def maybe_split(meth: F) -> F:
    """
    If we have a multi-column block, split and operate block-wise.  Otherwise
    use the original method.
    """

    @wraps(meth)
    def newfunc(self, *args, **kwargs) -> List[Block]:

        if self.ndim == 1 or self.shape[0] == 1:
            return meth(self, *args, **kwargs)
        else:
            # Split and operate column-by-column
            return self.split_and_operate(meth, *args, **kwargs)

    return cast(F, newfunc)


class Block(libinternals.Block, PandasObject):
    """
    Canonical n-dimensional unit of homogeneous dtype contained in a pandas
    data structure

    Index-ignorant; let the container take care of that
    """

    values: Union[np.ndarray, ExtensionArray]

    __slots__ = ()
    is_numeric = False
    is_object = False
    is_extension = False
    _can_consolidate = True
    _validate_ndim = True

    @final
    @cache_readonly
    def _consolidate_key(self):
        return self._can_consolidate, self.dtype.name

    @property
    def is_view(self) -> bool:
        """ return a boolean if I am possibly a view """
        values = self.values
        values = cast(np.ndarray, values)
        return values.base is not None

    @final
    @property
    def _can_hold_na(self) -> bool:
        """
        Can we store NA values in this Block?
        """
        values = self.values
        if isinstance(values, np.ndarray):
            return values.dtype.kind not in ["b", "i", "u"]
        return values._can_hold_na

    @final
    @cache_readonly
    def is_categorical(self) -> bool:
        warnings.warn(
            "Block.is_categorical is deprecated and will be removed in a "
            "future version.  Use isinstance(block.values, Categorical) "
            "instead.  See https://github.com/pandas-dev/pandas/issues/40226",
            DeprecationWarning,
            stacklevel=2,
        )
        return isinstance(self.values, Categorical)

    @final
    @property
    def is_bool(self) -> bool:
        """
        We can be bool if a) we are bool dtype or b) object dtype with bool objects.
        """
        return is_inferred_bool_dtype(self.values)

    @final
    def external_values(self):
        return external_values(self.values)

<<<<<<< HEAD
=======
    def internal_values(self):
        """
        The array that Series._values returns (internal values).
        """
        return self.values

    @property
>>>>>>> 57940025
    def array_values(self) -> ExtensionArray:
        """
        The array that Series.array returns. Always an ExtensionArray.
        """
        # error: Argument 1 to "PandasArray" has incompatible type "Union[ndarray,
        # ExtensionArray]"; expected "Union[ndarray, PandasArray]"
        return PandasArray(self.values)  # type: ignore[arg-type]

    def get_values(self, dtype: Optional[DtypeObj] = None) -> np.ndarray:
        """
        return an internal format, currently just the ndarray
        this is often overridden to handle to_dense like operations
        """
        if dtype == _dtype_obj:
            return self.values.astype(_dtype_obj)
        # error: Incompatible return value type (got "Union[ndarray, ExtensionArray]",
        # expected "ndarray")
        return self.values  # type: ignore[return-value]

    @final
    def get_block_values_for_json(self) -> np.ndarray:
        """
        This is used in the JSON C code.
        """
        # TODO(EA2D): reshape will be unnecessary with 2D EAs
        return np.asarray(self.values).reshape(self.shape)

    @final
    @cache_readonly
    def fill_value(self):
        # Used in reindex_indexer
        return na_value_for_dtype(self.dtype, compat=False)

    @property
    def mgr_locs(self) -> BlockPlacement:
        return self._mgr_locs

    @mgr_locs.setter
    def mgr_locs(self, new_mgr_locs: BlockPlacement):
        self._mgr_locs = new_mgr_locs

    @final
    def make_block(self, values, placement=None) -> Block:
        """
        Create a new block, with type inference propagate any values that are
        not specified
        """
        if placement is None:
            placement = self._mgr_locs
        if self.is_extension:
            values = ensure_block_shape(values, ndim=self.ndim)

        # TODO: perf by not going through new_block
        # We assume maybe_coerce_values has already been called
        return new_block(values, placement=placement, ndim=self.ndim)

    @final
    def make_block_same_class(
        self, values, placement: Optional[BlockPlacement] = None
    ) -> Block:
        """ Wrap given values in a block of same type as self. """
        if placement is None:
            placement = self._mgr_locs
        # We assume maybe_coerce_values has already been called
        return type(self)(values, placement=placement, ndim=self.ndim)

    @final
    def __repr__(self) -> str:
        # don't want to print out all of the items here
        name = type(self).__name__
        if self.ndim == 1:
            result = f"{name}: {len(self)} dtype: {self.dtype}"
        else:

            shape = " x ".join(str(s) for s in self.shape)
            result = f"{name}: {self.mgr_locs.indexer}, {shape}, dtype: {self.dtype}"

        return result

    @final
    def __len__(self) -> int:
        return len(self.values)

    def _slice(self, slicer):
        """ return a slice of my values """

        return self.values[slicer]

    @final
    def getitem_block(self, slicer) -> Block:
        """
        Perform __getitem__-like, return result as block.

        Only supports slices that preserve dimensionality.
        """
        axis0_slicer = slicer[0] if isinstance(slicer, tuple) else slicer
        new_mgr_locs = self._mgr_locs[axis0_slicer]

        new_values = self._slice(slicer)

        if new_values.ndim != self.values.ndim:
            raise ValueError("Only same dim slicing is allowed")

        return type(self)(new_values, new_mgr_locs, self.ndim)

    @final
    def getitem_block_index(self, slicer: slice) -> Block:
        """
        Perform __getitem__-like specialized to slicing along index.

        Assumes self.ndim == 2
        """
        # error: Invalid index type "Tuple[ellipsis, slice]" for
        # "Union[ndarray, ExtensionArray]"; expected type "Union[int, slice, ndarray]"
        new_values = self.values[..., slicer]  # type: ignore[index]
        return type(self)(new_values, self._mgr_locs, ndim=self.ndim)

    @final
    def getitem_block_columns(self, slicer, new_mgr_locs: BlockPlacement) -> Block:
        """
        Perform __getitem__-like, return result as block.

        Only supports slices that preserve dimensionality.
        """
        new_values = self._slice(slicer)

        if new_values.ndim != self.values.ndim:
            raise ValueError("Only same dim slicing is allowed")

        return type(self)(new_values, new_mgr_locs, self.ndim)

    @property
    def shape(self) -> Shape:
        return self.values.shape

    @final
    @cache_readonly
    def dtype(self) -> DtypeObj:
        return self.values.dtype

    def iget(self, i):
        return self.values[i]

    def set_inplace(self, locs, values):
        """
        Modify block values in-place with new item value.

        Notes
        -----
        `set` never creates a new array or new Block, whereas `setitem` _may_
        create a new array and always creates a new Block.
        """
        self.values[locs] = values

    @final
    def delete(self, loc) -> None:
        """
        Delete given loc(-s) from block in-place.
        """
        self.values = np.delete(self.values, loc, 0)
        self.mgr_locs = self._mgr_locs.delete(loc)
        try:
            self._cache.clear()
        except AttributeError:
            # _cache not yet initialized
            pass

    @final
    def apply(self, func, **kwargs) -> List[Block]:
        """
        apply the function to my values; return a block if we are not
        one
        """
        with np.errstate(all="ignore"):
            result = func(self.values, **kwargs)

        return self._split_op_result(result)

    def reduce(self, func, ignore_failures: bool = False) -> List[Block]:
        # We will apply the function and reshape the result into a single-row
        #  Block with the same mgr_locs; squeezing will be done at a higher level
        assert self.ndim == 2

        try:
            result = func(self.values)
        except (TypeError, NotImplementedError):
            if ignore_failures:
                return []
            raise

        if np.ndim(result) == 0:
            # TODO(EA2D): special case not needed with 2D EAs
            res_values = np.array([[result]])
        else:
            res_values = result.reshape(-1, 1)

        nb = self.make_block(res_values)
        return [nb]

    @final
    def _split_op_result(self, result) -> List[Block]:
        # See also: split_and_operate
        if is_extension_array_dtype(result) and result.ndim > 1:
            # TODO(EA2D): unnecessary with 2D EAs
            # if we get a 2D ExtensionArray, we need to split it into 1D pieces
            nbs = []
            for i, loc in enumerate(self._mgr_locs):
                vals = result[i]
                block = self.make_block(values=vals, placement=loc)
                nbs.append(block)
            return nbs

        if not isinstance(result, Block):
            result = maybe_coerce_values(result)
            result = self.make_block(result)

        return [result]

    def fillna(
        self, value, limit=None, inplace: bool = False, downcast=None
    ) -> List[Block]:
        """
        fillna on the block with the value. If we fail, then convert to
        ObjectBlock and try again
        """
        inplace = validate_bool_kwarg(inplace, "inplace")

        mask = isna(self.values)
        mask, noop = validate_putmask(self.values, mask)

        if limit is not None:
            limit = libalgos.validate_limit(None, limit=limit)
            mask[mask.cumsum(self.ndim - 1) > limit] = False

        if not self._can_hold_na:
            if inplace:
                return [self]
            else:
                return [self.copy()]

        if self._can_hold_element(value):
            nb = self if inplace else self.copy()
            putmask_inplace(nb.values, mask, value)
            return nb._maybe_downcast([nb], downcast)

        if noop:
            # we can't process the value, but nothing to do
            return [self] if inplace else [self.copy()]

        elif self.ndim == 1 or self.shape[0] == 1:
            blk = self.coerce_to_target_dtype(value)
            # bc we have already cast, inplace=True may avoid an extra copy
            return blk.fillna(value, limit=limit, inplace=True, downcast=None)

        else:
            # operate column-by-column
            return self.split_and_operate(
                type(self).fillna, value, limit=limit, inplace=inplace, downcast=None
            )

    @final
    def _split(self) -> List[Block]:
        """
        Split a block into a list of single-column blocks.
        """
        assert self.ndim == 2

        new_blocks = []
        for i, ref_loc in enumerate(self._mgr_locs):
            vals = self.values[slice(i, i + 1)]

            nb = self.make_block(vals, BlockPlacement(ref_loc))
            new_blocks.append(nb)
        return new_blocks

    @final
    def split_and_operate(self, func, *args, **kwargs) -> List[Block]:
        """
        Split the block and apply func column-by-column.

        Parameters
        ----------
        func : Block method
        *args
        **kwargs

        Returns
        -------
        List[Block]
        """
        assert self.ndim == 2 and self.shape[0] != 1

        res_blocks = []
        for nb in self._split():
            rbs = func(nb, *args, **kwargs)
            res_blocks.extend(rbs)
        return res_blocks

    @final
    def _maybe_downcast(self, blocks: List[Block], downcast=None) -> List[Block]:

        if self.dtype == _dtype_obj:
            # TODO: why is behavior different for object dtype?
            if downcast is not None:
                return blocks

            # split and convert the blocks
            return extend_blocks(
                [blk.convert(datetime=True, numeric=False) for blk in blocks]
            )

        # no need to downcast our float
        # unless indicated
        if downcast is None and self.dtype.kind in ["f", "m", "M"]:
            # TODO: complex?  more generally, self._can_hold_na?
            return blocks

        return extend_blocks([b.downcast(downcast) for b in blocks])

    @final
    def downcast(self, dtypes=None) -> List[Block]:
        """ try to downcast each item to the dict of dtypes if present """
        # turn it off completely
        if dtypes is False:
            return [self]

        values = self.values

        if self.ndim == 1:

            # try to cast all non-floats here
            if dtypes is None:
                dtypes = "infer"

            nv = maybe_downcast_to_dtype(values, dtypes)
            return [self.make_block(nv)]

        # ndim > 1
        if dtypes is None:
            return [self]

        if not (dtypes == "infer" or isinstance(dtypes, dict)):
            raise ValueError(
                "downcast must have a dictionary or 'infer' as its argument"
            )
        elif dtypes != "infer":
            raise AssertionError("dtypes as dict is not supported yet")

        return self._downcast_2d()

    @maybe_split
    def _downcast_2d(self) -> List[Block]:
        """
        downcast specialized to 2D case post-validation.

        Refactored to allow use of maybe_split.
        """
        new_values = maybe_downcast_to_dtype(self.values, dtype="infer")
        return [self.make_block(new_values)]

    @final
    def astype(self, dtype, copy: bool = False, errors: str = "raise"):
        """
        Coerce to the new dtype.

        Parameters
        ----------
        dtype : str, dtype convertible
        copy : bool, default False
            copy if indicated
        errors : str, {'raise', 'ignore'}, default 'raise'
            - ``raise`` : allow exceptions to be raised
            - ``ignore`` : suppress exceptions. On error return original object

        Returns
        -------
        Block
        """
        values = self.values
        if values.dtype.kind in ["m", "M"]:
            values = self.array_values

        new_values = astype_array_safe(values, dtype, copy=copy, errors=errors)

        new_values = maybe_coerce_values(new_values)
        newb = self.make_block(new_values)
        if newb.shape != self.shape:
            raise TypeError(
                f"cannot set astype for copy = [{copy}] for dtype "
                f"({self.dtype.name} [{self.shape}]) to different shape "
                f"({newb.dtype.name} [{newb.shape}])"
            )
        return newb

    def convert(
        self,
        copy: bool = True,
        datetime: bool = True,
        numeric: bool = True,
        timedelta: bool = True,
    ) -> List[Block]:
        """
        attempt to coerce any object types to better types return a copy
        of the block (if copy = True) by definition we are not an ObjectBlock
        here!
        """
        return [self.copy()] if copy else [self]

    def _can_hold_element(self, element: Any) -> bool:
        """ require the same dtype as ourselves """
        raise NotImplementedError("Implemented on subclasses")

    @final
    def should_store(self, value: ArrayLike) -> bool:
        """
        Should we set self.values[indexer] = value inplace or do we need to cast?

        Parameters
        ----------
        value : np.ndarray or ExtensionArray

        Returns
        -------
        bool
        """
        return is_dtype_equal(value.dtype, self.dtype)

    @final
    def to_native_types(self, na_rep="nan", quoting=None, **kwargs):
        """ convert to our native types format """
        result = to_native_types(self.values, na_rep=na_rep, quoting=quoting, **kwargs)
        return self.make_block(result)

    # block actions #
    @final
    def copy(self, deep: bool = True):
        """ copy constructor """
        values = self.values
        if deep:
            values = values.copy()
        return self.make_block_same_class(values)

    # ---------------------------------------------------------------------
    # Replace

    @final
    def replace(
        self,
        to_replace,
        value,
        inplace: bool = False,
        regex: bool = False,
    ) -> List[Block]:
        """
        replace the to_replace value with value, possible to create new
        blocks here this is just a call to putmask. regex is not used here.
        It is used in ObjectBlocks.  It is here for API compatibility.
        """
        inplace = validate_bool_kwarg(inplace, "inplace")

        # Note: the checks we do in NDFrame.replace ensure we never get
        #  here with listlike to_replace or value, as those cases
        #  go through _replace_list

        values = self.values

        if isinstance(values, Categorical):
            # TODO: avoid special-casing
            blk = self if inplace else self.copy()
            blk.values.replace(to_replace, value, inplace=True)
            return [blk]

        regex = should_use_regex(regex, to_replace)

        if regex:
            return self._replace_regex(to_replace, value, inplace=inplace)

        if not self._can_hold_element(to_replace):
            # We cannot hold `to_replace`, so we know immediately that
            #  replacing it is a no-op.
            # Note: If to_replace were a list, NDFrame.replace would call
            #  replace_list instead of replace.
            return [self] if inplace else [self.copy()]

        mask = missing.mask_missing(values, to_replace)
        if not mask.any():
            # Note: we get here with test_replace_extension_other incorrectly
            #  bc _can_hold_element is incorrect.
            return [self] if inplace else [self.copy()]

        elif self._can_hold_element(value):
            blk = self if inplace else self.copy()
            putmask_inplace(blk.values, mask, value)
            blocks = blk.convert(numeric=False, copy=False)
            return blocks

        elif self.ndim == 1 or self.shape[0] == 1:
            blk = self.coerce_to_target_dtype(value)
            return blk.replace(
                to_replace=to_replace,
                value=value,
                inplace=True,
                regex=regex,
            )

        else:
            # split so that we only upcast where necessary
            return self.split_and_operate(
                type(self).replace, to_replace, value, inplace=True, regex=regex
            )

    @final
    def _replace_regex(
        self,
        to_replace,
        value,
        inplace: bool = False,
        convert: bool = True,
        mask=None,
    ) -> List[Block]:
        """
        Replace elements by the given value.

        Parameters
        ----------
        to_replace : object or pattern
            Scalar to replace or regular expression to match.
        value : object
            Replacement object.
        inplace : bool, default False
            Perform inplace modification.
        convert : bool, default True
            If true, try to coerce any object types to better types.
        mask : array-like of bool, optional
            True indicate corresponding element is ignored.

        Returns
        -------
        List[Block]
        """
        if not self._can_hold_element(to_replace):
            # i.e. only ObjectBlock, but could in principle include a
            #  String ExtensionBlock
            return [self] if inplace else [self.copy()]

        rx = re.compile(to_replace)

        new_values = self.values if inplace else self.values.copy()
        replace_regex(new_values, rx, value, mask)

        block = self.make_block(new_values)
        return [block]

    @final
    def _replace_list(
        self,
        src_list: List[Any],
        dest_list: List[Any],
        inplace: bool = False,
        regex: bool = False,
    ) -> List[Block]:
        """
        See BlockManager._replace_list docstring.
        """
        values = self.values

        # TODO: dont special-case Categorical
        if isinstance(values, Categorical) and len(algos.unique(dest_list)) == 1:
            # We likely got here by tiling value inside NDFrame.replace,
            #  so un-tile here
            return self.replace(src_list, dest_list[0], inplace, regex)

        # Exclude anything that we know we won't contain
        pairs = [
            (x, y) for x, y in zip(src_list, dest_list) if self._can_hold_element(x)
        ]
        if not len(pairs):
            # shortcut, nothing to replace
            return [self] if inplace else [self.copy()]

        src_len = len(pairs) - 1

        if values.dtype == _dtype_obj:
            # Calculate the mask once, prior to the call of comp
            # in order to avoid repeating the same computations
            mask = ~isna(values)
            masks = [
                compare_or_regex_search(values, s[0], regex=regex, mask=mask)
                for s in pairs
            ]
        else:
            # GH#38086 faster if we know we dont need to check for regex
            masks = [missing.mask_missing(values, s[0]) for s in pairs]

        # error: Argument 1 to "extract_bool_array" has incompatible type
        # "Union[ExtensionArray, ndarray, bool]"; expected "Union[ExtensionArray,
        # ndarray]"
        masks = [extract_bool_array(x) for x in masks]  # type: ignore[arg-type]

        rb = [self if inplace else self.copy()]
        for i, (src, dest) in enumerate(pairs):
            convert = i == src_len  # only convert once at the end
            new_rb: List[Block] = []

            # GH-39338: _replace_coerce can split a block into
            # single-column blocks, so track the index so we know
            # where to index into the mask
            for blk_num, blk in enumerate(rb):
                if len(rb) == 1:
                    m = masks[i]
                else:
                    mib = masks[i]
                    assert not isinstance(mib, bool)
                    m = mib[blk_num : blk_num + 1]

                result = blk._replace_coerce(
                    to_replace=src,
                    value=dest,
                    mask=m,
                    inplace=inplace,
                    regex=regex,
                )
                if convert and blk.is_object:
                    result = extend_blocks(
                        [b.convert(numeric=False, copy=True) for b in result]
                    )
                new_rb.extend(result)
            rb = new_rb
        return rb

    @final
    def _replace_coerce(
        self,
        to_replace,
        value,
        mask: np.ndarray,
        inplace: bool = True,
        regex: bool = False,
    ) -> List[Block]:
        """
        Replace value corresponding to the given boolean array with another
        value.

        Parameters
        ----------
        to_replace : object or pattern
            Scalar to replace or regular expression to match.
        value : object
            Replacement object.
        mask : np.ndarray[bool]
            True indicate corresponding element is ignored.
        inplace : bool, default True
            Perform inplace modification.
        regex : bool, default False
            If true, perform regular expression substitution.

        Returns
        -------
        List[Block]
        """
        if mask.any():
            if not regex:
                nb = self.coerce_to_target_dtype(value)
                if nb is self and not inplace:
                    nb = nb.copy()
                putmask_inplace(nb.values, mask, value)
                return [nb]
            else:
                regex = should_use_regex(regex, to_replace)
                if regex:
                    return self._replace_regex(
                        to_replace,
                        value,
                        inplace=inplace,
                        convert=False,
                        mask=mask,
                    )
                return self.replace(to_replace, value, inplace=inplace, regex=False)
        return [self]

    # ---------------------------------------------------------------------

    def setitem(self, indexer, value):
        """
        Attempt self.values[indexer] = value, possibly creating a new array.

        Parameters
        ----------
        indexer : tuple, list-like, array-like, slice
            The subset of self.values to set
        value : object
            The value being set

        Returns
        -------
        Block

        Notes
        -----
        `indexer` is a direct slice/positional indexer. `value` must
        be a compatible shape.
        """
        transpose = self.ndim == 2

        if isinstance(indexer, np.ndarray) and indexer.ndim > self.ndim:
            raise ValueError(f"Cannot set values with ndim > {self.ndim}")

        # coerce None values, if appropriate
        if value is None:
            if self.is_numeric:
                value = np.nan

        # coerce if block dtype can store value
        values = self.values
        if not self._can_hold_element(value):
            # current dtype cannot store value, coerce to common dtype
            return self.coerce_to_target_dtype(value).setitem(indexer, value)

        if self.dtype.kind in ["m", "M"]:
            arr = self.values
            if self.ndim > 1:
                # Dont transpose with ndim=1 bc we would fail to invalidate
                #  arr.freq
                arr = arr.T
            arr[indexer] = value
            return self

        # value must be storable at this moment
        if is_extension_array_dtype(getattr(value, "dtype", None)):
            # We need to be careful not to allow through strings that
            #  can be parsed to EADtypes
            is_ea_value = True
            arr_value = value
        else:
            is_ea_value = False
            arr_value = np.asarray(value)

        if transpose:
            values = values.T

        # length checking
        check_setitem_lengths(indexer, value, values)
        exact_match = is_exact_shape_match(values, arr_value)

        if is_empty_indexer(indexer, arr_value):
            # GH#8669 empty indexers
            pass

        elif is_scalar_indexer(indexer, self.ndim):
            # setting a single element for each dim and with a rhs that could
            #  be e.g. a list; see GH#6043
            values[indexer] = value

        elif exact_match and is_categorical_dtype(arr_value.dtype):
            # GH25495 - If the current dtype is not categorical,
            # we need to create a new categorical block
            values[indexer] = value

        elif exact_match and is_ea_value:
            # GH#32395 if we're going to replace the values entirely, just
            #  substitute in the new array
            if not self.is_object and isinstance(value, (IntegerArray, FloatingArray)):
                values[indexer] = value.to_numpy(value.dtype.numpy_dtype)
            else:
                values[indexer] = np.asarray(value)

        # if we are an exact match (ex-broadcasting),
        # then use the resultant dtype
        elif exact_match:
            # We are setting _all_ of the array's values, so can cast to new dtype
            values[indexer] = value

        elif is_ea_value:
            # GH#38952
            if values.ndim == 1:
                values[indexer] = value
            else:
                # TODO(EA2D): special case not needed with 2D EA
                values[indexer] = value.to_numpy(values.dtype).reshape(-1, 1)

        else:
            # error: Argument 1 to "setitem_datetimelike_compat" has incompatible type
            # "Union[ndarray, ExtensionArray]"; expected "ndarray"
            value = setitem_datetimelike_compat(
                values, len(values[indexer]), value  # type: ignore[arg-type]
            )
            values[indexer] = value

        if transpose:
            values = values.T
        block = self.make_block(values)
        return block

    def putmask(self, mask, new) -> List[Block]:
        """
        putmask the data to the block; it is possible that we may create a
        new dtype of block

        Return the resulting block(s).

        Parameters
        ----------
        mask : np.ndarray[bool], SparseArray[bool], or BooleanArray
        new : a ndarray/object

        Returns
        -------
        List[Block]
        """
        orig_mask = mask
        mask, noop = validate_putmask(self.values.T, mask)
        assert not isinstance(new, (ABCIndex, ABCSeries, ABCDataFrame))

        # if we are passed a scalar None, convert it here
        if not self.is_object and is_valid_na_for_dtype(new, self.dtype):
            new = self.fill_value

        if self._can_hold_element(new):

            # error: Argument 1 to "putmask_without_repeat" has incompatible type
            # "Union[ndarray, ExtensionArray]"; expected "ndarray"
            putmask_without_repeat(self.values.T, mask, new)  # type: ignore[arg-type]
            return [self]

        elif noop:
            return [self]

        dtype, _ = infer_dtype_from(new)
        if dtype.kind in ["m", "M"]:
            # using putmask with object dtype will incorrectly cast to object
            # Having excluded self._can_hold_element, we know we cannot operate
            #  in-place, so we are safe using `where`
            return self.where(new, ~mask)

        elif self.ndim == 1 or self.shape[0] == 1:
            # no need to split columns

            # error: Argument 1 to "putmask_smart" has incompatible type "Union[ndarray,
            # ExtensionArray]"; expected "ndarray"
            nv = putmask_smart(self.values.T, mask, new).T  # type: ignore[arg-type]
            return [self.make_block(nv)]

        else:
            is_array = isinstance(new, np.ndarray)

            res_blocks = []
            nbs = self._split()
            for i, nb in enumerate(nbs):
                n = new
                if is_array:
                    # we have a different value per-column
                    n = new[:, i : i + 1]

                submask = orig_mask[:, i : i + 1]
                rbs = nb.putmask(submask, n)
                res_blocks.extend(rbs)
            return res_blocks

    @final
    def coerce_to_target_dtype(self, other) -> Block:
        """
        coerce the current block to a dtype compat for other
        we will return a block, possibly object, and not raise

        we can also safely try to coerce to the same dtype
        and will receive the same block
        """
        # if we cannot then coerce to object
        dtype, _ = infer_dtype_from(other, pandas_dtype=True)

        new_dtype = find_common_type([self.dtype, dtype])

        return self.astype(new_dtype, copy=False)

    def interpolate(
        self,
        method: str = "pad",
        axis: int = 0,
        index: Optional[Index] = None,
        inplace: bool = False,
        limit: Optional[int] = None,
        limit_direction: str = "forward",
        limit_area: Optional[str] = None,
        fill_value: Optional[Any] = None,
        coerce: bool = False,
        downcast: Optional[str] = None,
        **kwargs,
    ) -> List[Block]:

        inplace = validate_bool_kwarg(inplace, "inplace")

        if not self._can_hold_na:
            # If there are no NAs, then interpolate is a no-op
            return [self] if inplace else [self.copy()]

        # a fill na type method
        try:
            m = missing.clean_fill_method(method)
        except ValueError:
            m = None

        if m is not None:
            if fill_value is not None:
                # similar to validate_fillna_kwargs
                raise ValueError("Cannot pass both fill_value and method")

            return self._interpolate_with_fill(
                method=m,
                axis=axis,
                inplace=inplace,
                limit=limit,
                limit_area=limit_area,
                downcast=downcast,
            )
        # validate the interp method
        m = missing.clean_interp_method(method, **kwargs)

        assert index is not None  # for mypy

        return self._interpolate(
            method=m,
            index=index,
            axis=axis,
            limit=limit,
            limit_direction=limit_direction,
            limit_area=limit_area,
            fill_value=fill_value,
            inplace=inplace,
            downcast=downcast,
            **kwargs,
        )

    @final
    def _interpolate_with_fill(
        self,
        method: str = "pad",
        axis: int = 0,
        inplace: bool = False,
        limit: Optional[int] = None,
        limit_area: Optional[str] = None,
        downcast: Optional[str] = None,
    ) -> List[Block]:
        """ fillna but using the interpolate machinery """
        inplace = validate_bool_kwarg(inplace, "inplace")

        assert self._can_hold_na  # checked by caller

        values = self.values if inplace else self.values.copy()

        values = missing.interpolate_2d(
            values,
            method=method,
            axis=axis,
            limit=limit,
            limit_area=limit_area,
        )

        values = maybe_coerce_values(values)
        blocks = [self.make_block_same_class(values)]
        return self._maybe_downcast(blocks, downcast)

    @final
    def _interpolate(
        self,
        method: str,
        index: Index,
        fill_value: Optional[Any] = None,
        axis: int = 0,
        limit: Optional[int] = None,
        limit_direction: str = "forward",
        limit_area: Optional[str] = None,
        inplace: bool = False,
        downcast: Optional[str] = None,
        **kwargs,
    ) -> List[Block]:
        """ interpolate using scipy wrappers """
        inplace = validate_bool_kwarg(inplace, "inplace")
        data = self.values if inplace else self.values.copy()

        # only deal with floats
        if self.dtype.kind != "f":
            # bc we already checked that can_hold_na, we dont have int dtype here
            return [self]

        if is_valid_na_for_dtype(fill_value, self.dtype):
            fill_value = self.fill_value

        if method in ("krogh", "piecewise_polynomial", "pchip"):
            if not index.is_monotonic:
                raise ValueError(
                    f"{method} interpolation requires that the index be monotonic."
                )
        # process 1-d slices in the axis direction

        def func(yvalues: np.ndarray) -> np.ndarray:

            # process a 1-d slice, returning it
            # should the axis argument be handled below in apply_along_axis?
            # i.e. not an arg to missing.interpolate_1d
            return missing.interpolate_1d(
                xvalues=index,
                yvalues=yvalues,
                method=method,
                limit=limit,
                limit_direction=limit_direction,
                limit_area=limit_area,
                fill_value=fill_value,
                bounds_error=False,
                **kwargs,
            )

        # interp each column independently
        interp_values = np.apply_along_axis(func, axis, data)
        interp_values = maybe_coerce_values(interp_values)

        blocks = [self.make_block_same_class(interp_values)]
        return self._maybe_downcast(blocks, downcast)

    def take_nd(
        self,
        indexer,
        axis: int,
        new_mgr_locs: Optional[BlockPlacement] = None,
        fill_value=lib.no_default,
    ) -> Block:
        """
        Take values according to indexer and return them as a block.bb

        """
        # algos.take_nd dispatches for DatetimeTZBlock, CategoricalBlock
        # so need to preserve types
        # sparse is treated like an ndarray, but needs .get_values() shaping

        values = self.values

        if fill_value is lib.no_default:
            fill_value = self.fill_value
            allow_fill = False
        else:
            allow_fill = True

        new_values = algos.take_nd(
            values, indexer, axis=axis, allow_fill=allow_fill, fill_value=fill_value
        )

        # Called from three places in managers, all of which satisfy
        #  this assertion
        assert not (axis == 0 and new_mgr_locs is None)
        if new_mgr_locs is None:
            new_mgr_locs = self._mgr_locs

        if not is_dtype_equal(new_values.dtype, self.dtype):
            return self.make_block(new_values, new_mgr_locs)
        else:
            return self.make_block_same_class(new_values, new_mgr_locs)

    def diff(self, n: int, axis: int = 1) -> List[Block]:
        """ return block for the diff of the values """
        new_values = algos.diff(self.values, n, axis=axis, stacklevel=7)
        return [self.make_block(values=new_values)]

    def shift(self, periods: int, axis: int = 0, fill_value: Any = None) -> List[Block]:
        """ shift the block by periods, possibly upcast """
        # convert integer to float if necessary. need to do a lot more than
        # that, handle boolean etc also

        # error: Argument 1 to "maybe_upcast" has incompatible type "Union[ndarray,
        # ExtensionArray]"; expected "ndarray"
        new_values, fill_value = maybe_upcast(
            self.values, fill_value  # type: ignore[arg-type]
        )

        new_values = shift(new_values, periods, axis, fill_value)

        return [self.make_block(new_values)]

    def where(self, other, cond, errors="raise") -> List[Block]:
        """
        evaluate the block; return result block(s) from the result

        Parameters
        ----------
        other : a ndarray/object
        cond : np.ndarray[bool], SparseArray[bool], or BooleanArray
        errors : str, {'raise', 'ignore'}, default 'raise'
            - ``raise`` : allow exceptions to be raised
            - ``ignore`` : suppress exceptions. On error return original object

        Returns
        -------
        List[Block]
        """
        assert cond.ndim == self.ndim
        assert not isinstance(other, (ABCIndex, ABCSeries, ABCDataFrame))

        assert errors in ["raise", "ignore"]
        transpose = self.ndim == 2

        values = self.values
        orig_other = other
        if transpose:
            values = values.T

        icond, noop = validate_putmask(values, ~cond)

        if is_valid_na_for_dtype(other, self.dtype) and self.dtype != _dtype_obj:
            other = self.fill_value

        if noop:
            # TODO: avoid the downcasting at the end in this case?
            # GH-39595: Always return a copy
            result = values.copy()
        else:
            # see if we can operate on the entire block, or need item-by-item
            # or if we are a single block (ndim == 1)
            if not self._can_hold_element(other):
                # we cannot coerce, return a compat dtype
                # we are explicitly ignoring errors
                block = self.coerce_to_target_dtype(other)
                blocks = block.where(orig_other, cond, errors=errors)
                return self._maybe_downcast(blocks, "infer")

            # error: Argument 1 to "setitem_datetimelike_compat" has incompatible type
            # "Union[ndarray, ExtensionArray]"; expected "ndarray"
            # error: Argument 2 to "setitem_datetimelike_compat" has incompatible type
            # "number[Any]"; expected "int"
            alt = setitem_datetimelike_compat(
                values, icond.sum(), other  # type: ignore[arg-type]
            )
            if alt is not other:
                result = values.copy()
                np.putmask(result, icond, alt)
            else:
                # By the time we get here, we should have all Series/Index
                #  args extracted to ndarray
                result = expressions.where(~icond, values, other)

        if self._can_hold_na or self.ndim == 1:

            if transpose:
                result = result.T

            return [self.make_block(result)]

        # might need to separate out blocks
        cond = ~icond
        axis = cond.ndim - 1
        cond = cond.swapaxes(axis, 0)
        mask = cond.all(axis=1)

        result_blocks: List[Block] = []
        for m in [mask, ~mask]:
            if m.any():
                result = cast(np.ndarray, result)  # EABlock overrides where
                taken = result.take(m.nonzero()[0], axis=axis)
                r = maybe_downcast_numeric(taken, self.dtype)
                nb = self.make_block(r.T, placement=self._mgr_locs[m])
                result_blocks.append(nb)

        return result_blocks

    def _unstack(self, unstacker, fill_value, new_placement):
        """
        Return a list of unstacked blocks of self

        Parameters
        ----------
        unstacker : reshape._Unstacker
        fill_value : int
            Only used in ExtensionBlock._unstack

        Returns
        -------
        blocks : list of Block
            New blocks of unstacked values.
        mask : array_like of bool
            The mask of columns of `blocks` we should keep.
        """
        new_values, mask = unstacker.get_new_values(
            self.values.T, fill_value=fill_value
        )

        mask = mask.any(0)
        # TODO: in all tests we have mask.all(); can we rely on that?

        new_values = new_values.T[mask]
        new_placement = new_placement[mask]

        blocks = [new_block(new_values, placement=new_placement, ndim=2)]
        return blocks, mask

    @final
    def quantile(
        self, qs: Float64Index, interpolation="linear", axis: int = 0
    ) -> Block:
        """
        compute the quantiles of the

        Parameters
        ----------
        qs : Float64Index
            List of the quantiles to be computed.
        interpolation : str, default 'linear'
            Type of interpolation.
        axis : int, default 0
            Axis to compute.

        Returns
        -------
        Block
        """
        # We should always have ndim == 2 because Series dispatches to DataFrame
        assert self.ndim == 2
        assert axis == 1  # only ever called this way
        assert is_list_like(qs)  # caller is responsible for this

        result = quantile_compat(self.values, np.asarray(qs._values), interpolation)

        return new_block(result, placement=self._mgr_locs, ndim=2)


class ExtensionBlock(Block):
    """
    Block for holding extension types.

    Notes
    -----
    This holds all 3rd-party extension array types. It's also the immediate
    parent class for our internal extension types' blocks, CategoricalBlock.

    ExtensionArrays are limited to 1-D.
    """

    _can_consolidate = False
    _validate_ndim = False
    is_extension = True

    values: ExtensionArray

    @cache_readonly
    def shape(self) -> Shape:
        # TODO(EA2D): override unnecessary with 2D EAs
        if self.ndim == 1:
            return (len(self.values),)
        return len(self._mgr_locs), len(self.values)

    def iget(self, col):

        if self.ndim == 2 and isinstance(col, tuple):
            # TODO(EA2D): unnecessary with 2D EAs
            col, loc = col
            if not com.is_null_slice(col) and col != 0:
                raise IndexError(f"{self} only contains one item")
            elif isinstance(col, slice):
                if col != slice(None):
                    raise NotImplementedError(col)
                # error: Invalid index type "List[Any]" for "ExtensionArray"; expected
                # type "Union[int, slice, ndarray]"
                return self.values[[loc]]  # type: ignore[index]
            return self.values[loc]
        else:
            if col != 0:
                raise IndexError(f"{self} only contains one item")
            return self.values

    def set_inplace(self, locs, values):
        # NB: This is a misnomer, is supposed to be inplace but is not,
        #  see GH#33457
        assert locs.tolist() == [0]
        self.values = values
        try:
            # TODO(GH33457) this can be removed
            self._cache.clear()
        except AttributeError:
            # _cache not yet initialized
            pass

    def putmask(self, mask, new) -> List[Block]:
        """
        See Block.putmask.__doc__
        """
        mask = extract_bool_array(mask)

        new_values = self.values

        if isinstance(new, (np.ndarray, ExtensionArray)) and len(new) == len(mask):
            new = new[mask]

        if mask.ndim == new_values.ndim + 1:
            # TODO(EA2D): unnecessary with 2D EAs
            mask = mask.reshape(new_values.shape)

        new_values[mask] = new
        return [self.make_block(values=new_values)]

    @property
    def is_view(self) -> bool:
        """Extension arrays are never treated as views."""
        return False

    @cache_readonly
    def is_numeric(self):
        return self.values.dtype._is_numeric

    def setitem(self, indexer, value):
        """
        Attempt self.values[indexer] = value, possibly creating a new array.

        This differs from Block.setitem by not allowing setitem to change
        the dtype of the Block.

        Parameters
        ----------
        indexer : tuple, list-like, array-like, slice
            The subset of self.values to set
        value : object
            The value being set

        Returns
        -------
        Block

        Notes
        -----
        `indexer` is a direct slice/positional indexer. `value` must
        be a compatible shape.
        """
        if not self._can_hold_element(value):
            # This is only relevant for DatetimeTZBlock, ObjectValuesExtensionBlock,
            #  which has a non-trivial `_can_hold_element`.
            # https://github.com/pandas-dev/pandas/issues/24020
            # Need a dedicated setitem until GH#24020 (type promotion in setitem
            #  for extension arrays) is designed and implemented.
            return self.astype(object).setitem(indexer, value)

        if isinstance(indexer, tuple):
            # TODO(EA2D): not needed with 2D EAs
            # we are always 1-D
            indexer = indexer[0]

        check_setitem_lengths(indexer, value, self.values)
        self.values[indexer] = value
        return self

    def get_values(self, dtype: Optional[DtypeObj] = None) -> np.ndarray:
        # ExtensionArrays must be iterable, so this works.
        # TODO(EA2D): reshape not needed with 2D EAs
        return np.asarray(self.values).reshape(self.shape)

    @cache_readonly
    def array_values(self) -> ExtensionArray:
        return self.values

    def take_nd(
        self,
        indexer,
        axis: int = 0,
        new_mgr_locs: Optional[BlockPlacement] = None,
        fill_value=lib.no_default,
    ) -> Block:
        """
        Take values according to indexer and return them as a block.
        """
        if fill_value is lib.no_default:
            fill_value = None

        # TODO(EA2D): special case not needed with 2D EAs
        # axis doesn't matter; we are really a single-dim object
        # but are passed the axis depending on the calling routing
        # if its REALLY axis 0, then this will be a reindex and not a take
        new_values = self.values.take(indexer, fill_value=fill_value, allow_fill=True)

        # Called from three places in managers, all of which satisfy
        #  this assertion
        assert not (self.ndim == 1 and new_mgr_locs is None)
        if new_mgr_locs is None:
            new_mgr_locs = self._mgr_locs

        return self.make_block_same_class(new_values, new_mgr_locs)

    def _can_hold_element(self, element: Any) -> bool:
        # TODO: We may need to think about pushing this onto the array.
        return True

    def _slice(self, slicer):
        """
        Return a slice of my values.

        Parameters
        ----------
        slicer : slice, ndarray[int], or a tuple of these
            Valid (non-reducing) indexer for self.values.

        Returns
        -------
        np.ndarray or ExtensionArray
        """
        # return same dims as we currently have
        if not isinstance(slicer, tuple) and self.ndim == 2:
            # reached via getitem_block via _slice_take_blocks_ax0
            # TODO(EA2D): won't be necessary with 2D EAs
            slicer = (slicer, slice(None))

        if isinstance(slicer, tuple) and len(slicer) == 2:
            first = slicer[0]
            if not isinstance(first, slice):
                raise AssertionError(
                    "invalid slicing for a 1-ndim ExtensionArray", first
                )
            # GH#32959 only full-slicers along fake-dim0 are valid
            # TODO(EA2D): won't be necessary with 2D EAs
            new_locs = self._mgr_locs[first]
            if len(new_locs):
                # effectively slice(None)
                slicer = slicer[1]
            else:
                raise AssertionError(
                    "invalid slicing for a 1-ndim ExtensionArray", slicer
                )

        return self.values[slicer]

    def fillna(
        self, value, limit=None, inplace: bool = False, downcast=None
    ) -> List[Block]:
        values = self.values.fillna(value=value, limit=limit)
        return [self.make_block_same_class(values=values)]

    def interpolate(
        self, method="pad", axis=0, inplace=False, limit=None, fill_value=None, **kwargs
    ):
        new_values = self.values.fillna(value=fill_value, method=method, limit=limit)
        return self.make_block_same_class(new_values)

    def diff(self, n: int, axis: int = 1) -> List[Block]:
        if axis == 0 and n != 0:
            # n==0 case will be a no-op so let is fall through
            # Since we only have one column, the result will be all-NA.
            #  Create this result by shifting along axis=0 past the length of
            #  our values.
            return super().diff(len(self.values), axis=0)
        if axis == 1:
            # TODO(EA2D): unnecessary with 2D EAs
            # we are by definition 1D.
            axis = 0
        return super().diff(n, axis)

    def shift(self, periods: int, axis: int = 0, fill_value: Any = None) -> List[Block]:
        """
        Shift the block by `periods`.

        Dispatches to underlying ExtensionArray and re-boxes in an
        ExtensionBlock.
        """
        new_values = self.values.shift(periods=periods, fill_value=fill_value)
        return [self.make_block_same_class(new_values)]

    def where(self, other, cond, errors="raise") -> List[Block]:

        cond = extract_bool_array(cond)
        assert not isinstance(other, (ABCIndex, ABCSeries, ABCDataFrame))

        if isinstance(other, np.ndarray) and other.ndim == 2:
            # TODO(EA2D): unnecessary with 2D EAs
            assert other.shape[1] == 1
            other = other[:, 0]

        if isinstance(cond, np.ndarray) and cond.ndim == 2:
            # TODO(EA2D): unnecessary with 2D EAs
            assert cond.shape[1] == 1
            cond = cond[:, 0]

        if lib.is_scalar(other) and isna(other):
            # The default `other` for Series / Frame is np.nan
            # we want to replace that with the correct NA value
            # for the type
            other = self.dtype.na_value

        if is_sparse(self.values):
            # TODO(SparseArray.__setitem__): remove this if condition
            # We need to re-infer the type of the data after doing the
            # where, for cases where the subtypes don't match
            dtype = None
        else:
            dtype = self.dtype

        result = self.values.copy()
        icond = ~cond
        if lib.is_scalar(other):
            set_other = other
        else:
            set_other = other[icond]
        try:
            result[icond] = set_other
        except (NotImplementedError, TypeError):
            # NotImplementedError for class not implementing `__setitem__`
            # TypeError for SparseArray, which implements just to raise
            # a TypeError
            result = type(self.values)._from_sequence(
                np.where(cond, self.values, other), dtype=dtype
            )

        return [self.make_block_same_class(result)]

    def _unstack(self, unstacker, fill_value, new_placement):
        # ExtensionArray-safe unstack.
        # We override ObjectBlock._unstack, which unstacks directly on the
        # values of the array. For EA-backed blocks, this would require
        # converting to a 2-D ndarray of objects.
        # Instead, we unstack an ndarray of integer positions, followed by
        # a `take` on the actual values.
        n_rows = self.shape[-1]
        dummy_arr = np.arange(n_rows)

        new_values, mask = unstacker.get_new_values(dummy_arr, fill_value=-1)
        mask = mask.any(0)
        # TODO: in all tests we have mask.all(); can we rely on that?

        blocks = [
            # TODO: could cast to object depending on fill_value?
            self.make_block_same_class(
                self.values.take(indices, allow_fill=True, fill_value=fill_value),
                BlockPlacement(place),
            )
            for indices, place in zip(new_values.T, new_placement)
        ]
        return blocks, mask


class HybridMixin:
    """
    Mixin for Blocks backed (maybe indirectly) by ExtensionArrays.
    """

    array_values: Callable

    def _can_hold_element(self, element: Any) -> bool:
        values = self.array_values

        try:
            # error: "Callable[..., Any]" has no attribute "_validate_setitem_value"
            values._validate_setitem_value(element)  # type: ignore[attr-defined]
            return True
        except (ValueError, TypeError):
            return False


class ObjectValuesExtensionBlock(HybridMixin, ExtensionBlock):
    """
    Block providing backwards-compatibility for `.values`.

    Used by PeriodArray and IntervalArray to ensure that
    Series[T].values is an ndarray of objects.
    """

    pass


class NumericBlock(Block):
    __slots__ = ()
    is_numeric = True

    def _can_hold_element(self, element: Any) -> bool:
        element = extract_array(element, extract_numpy=True)
        if isinstance(element, (IntegerArray, FloatingArray)):
            if element._mask.any():
                return False
        return can_hold_element(self.dtype, element)


class NDArrayBackedExtensionBlock(HybridMixin, Block):
    """
    Block backed by an NDArrayBackedExtensionArray
    """

    values: NDArrayBackedExtensionArray

    @property
    def is_view(self) -> bool:
        """ return a boolean if I am possibly a view """
        # check the ndarray values of the DatetimeIndex values
        return self.values._ndarray.base is not None

<<<<<<< HEAD
    def array_values(self) -> ExtensionArray:
=======
    def internal_values(self):
        # Override to return DatetimeArray and TimedeltaArray
>>>>>>> 57940025
        return self.values

    def get_values(self, dtype: Optional[DtypeObj] = None) -> np.ndarray:
        """
        return object dtype as boxed values, such as Timestamps/Timedelta
        """
        values = self.values
<<<<<<< HEAD
        if dtype == _dtype_obj:
            # DTA/TDA constructor and astype can handle 2D
=======
        if is_object_dtype(dtype):
>>>>>>> 57940025
            values = values.astype(object)
        # TODO(EA2D): reshape not needed with 2D EAs
        return np.asarray(values).reshape(self.shape)

    def iget(self, key):
        # GH#31649 we need to wrap scalars in Timestamp/Timedelta
        # TODO(EA2D): this can be removed if we ever have 2D EA
        return self.values.reshape(self.shape)[key]

    def putmask(self, mask, new) -> List[Block]:
        mask = extract_bool_array(mask)

        if not self._can_hold_element(new):
            return self.astype(object).putmask(mask, new)

        # TODO(EA2D): reshape unnecessary with 2D EAs
        arr = self.values.reshape(self.shape)
        arr.T.putmask(mask, new)
        return [self]

    def where(self, other, cond, errors="raise") -> List[Block]:
        # TODO(EA2D): reshape unnecessary with 2D EAs
        arr = self.values.reshape(self.shape)

        cond = extract_bool_array(cond)

        try:
            res_values = arr.T.where(cond, other).T
        except (ValueError, TypeError):
            return super().where(other, cond, errors=errors)

        # TODO(EA2D): reshape not needed with 2D EAs
        res_values = res_values.reshape(self.values.shape)
        nb = self.make_block_same_class(res_values)
        return [nb]

    def diff(self, n: int, axis: int = 0) -> List[Block]:
        """
        1st discrete difference.

        Parameters
        ----------
        n : int
            Number of periods to diff.
        axis : int, default 0
            Axis to diff upon.

        Returns
        -------
        A list with a new Block.

        Notes
        -----
        The arguments here are mimicking shift so they are called correctly
        by apply.
        """
        # TODO(EA2D): reshape not necessary with 2D EAs
        values = self.values.reshape(self.shape)

        new_values = values - values.shift(n, axis=axis)
        return [self.make_block(new_values)]

    def shift(self, periods: int, axis: int = 0, fill_value: Any = None) -> List[Block]:
        # TODO(EA2D) this is unnecessary if these blocks are backed by 2D EAs
        values = self.values.reshape(self.shape)
        new_values = values.shift(periods, fill_value=fill_value, axis=axis)
        return [self.make_block_same_class(new_values)]

    def fillna(
        self, value, limit=None, inplace: bool = False, downcast=None
    ) -> List[Block]:

        if not self._can_hold_element(value) and self.dtype.kind != "m":
            # We support filling a DatetimeTZ with a `value` whose timezone
            #  is different by coercing to object.
            # TODO: don't special-case td64
            return self.astype(object).fillna(value, limit, inplace, downcast)

        values = self.values
        values = values if inplace else values.copy()
        new_values = values.fillna(value=value, limit=limit)
        return [self.make_block_same_class(values=new_values)]


<<<<<<< HEAD
class DatetimeLikeBlock(NDArrayBackedExtensionBlock):
    """Mixin class for DatetimeLikeBlock, DatetimeTZBlock."""
=======
class DatetimeLikeBlockMixin(NDArrayBackedExtensionBlock):
    """Mixin class for DatetimeBlock, DatetimeTZBlock, and TimedeltaBlock."""

    values: Union[DatetimeArray, TimedeltaArray]

    is_numeric = False

    @cache_readonly
    def array_values(self):
        return self.values

>>>>>>> 57940025

    __slots__ = ()

<<<<<<< HEAD
    values: Union[DatetimeArray, TimedeltaArray]

    is_numeric = False

=======
>>>>>>> 57940025

class DatetimeTZBlock(ExtensionBlock, DatetimeLikeBlock):
    """ implement a datetime64 block with a tz attribute """

    values: DatetimeArray

    __slots__ = ()
    is_extension = True
    is_numeric = False

    _can_hold_element = NDArrayBackedExtensionBlock._can_hold_element
    diff = NDArrayBackedExtensionBlock.diff
    where = NDArrayBackedExtensionBlock.where
    putmask = NDArrayBackedExtensionBlock.putmask
    fillna = NDArrayBackedExtensionBlock.fillna

<<<<<<< HEAD
    array_values = NDArrayBackedExtensionBlock.array_values
    get_values = NDArrayBackedExtensionBlock.get_values

=======
>>>>>>> 57940025
    # error: Incompatible types in assignment (expression has type
    # "Callable[[NDArrayBackedExtensionBlock], bool]", base class "ExtensionBlock"
    # defined the type as "bool")  [assignment]
    is_view = NDArrayBackedExtensionBlock.is_view  # type: ignore[assignment]
<<<<<<< HEAD
=======


class TimeDeltaBlock(DatetimeLikeBlockMixin):
    __slots__ = ()
>>>>>>> 57940025


class ObjectBlock(Block):
    __slots__ = ()
    is_object = True

    values: np.ndarray

    @maybe_split
    def reduce(self, func, ignore_failures: bool = False) -> List[Block]:
        """
        For object-dtype, we operate column-wise.
        """
        assert self.ndim == 2

        try:
            res = func(self.values)
        except TypeError:
            if not ignore_failures:
                raise
            return []

        assert isinstance(res, np.ndarray)
        assert res.ndim == 1
        res = res.reshape(1, -1)
        return [self.make_block_same_class(res)]

    @maybe_split
    def convert(
        self,
        copy: bool = True,
        datetime: bool = True,
        numeric: bool = True,
        timedelta: bool = True,
    ) -> List[Block]:
        """
        attempt to cast any object types to better types return a copy of
        the block (if copy = True) by definition we ARE an ObjectBlock!!!!!
        """
        res_values = soft_convert_objects(
            self.values.ravel(),
            datetime=datetime,
            numeric=numeric,
            timedelta=timedelta,
            copy=copy,
        )
        res_values = ensure_block_shape(res_values, self.ndim)
        return [self.make_block(res_values)]

    def _can_hold_element(self, element: Any) -> bool:
        return True


class CategoricalBlock(ExtensionBlock):
    # this Block type is kept for backwards-compatibility
    __slots__ = ()


# -----------------------------------------------------------------
# Constructor Helpers


def maybe_coerce_values(values) -> ArrayLike:
    """
    Input validation for values passed to __init__. Ensure that
    any datetime64/timedelta64 dtypes are in nanoseconds.  Ensure
    that we do not have string dtypes.

    Parameters
    ----------
    values : np.ndarray or ExtensionArray

    Returns
    -------
    values : np.ndarray or ExtensionArray
    """

    # Note: the only test that needs extract_array here is one where we
    #  pass PandasDtype to Series.astype, then need to extract PandasArray here.
    values = extract_array(values, extract_numpy=True)

    if isinstance(values, np.ndarray):
        values = ensure_wrapped_if_datetimelike(values)

        if issubclass(values.dtype.type, str):
            values = np.array(values, dtype=object)

    return values


def get_block_type(values, dtype: Optional[Dtype] = None):
    """
    Find the appropriate Block subclass to use for the given values and dtype.

    Parameters
    ----------
    values : ndarray-like
    dtype : numpy or pandas dtype

    Returns
    -------
    cls : class, subclass of Block
    """
    # We use vtype and kind checks because they are much more performant
    #  than is_foo_dtype
    dtype = cast(np.dtype, pandas_dtype(dtype) if dtype else values.dtype)
    vtype = dtype.type
    kind = dtype.kind

    cls: Type[Block]

    if is_sparse(dtype):
        # Need this first(ish) so that Sparse[datetime] is sparse
        cls = ExtensionBlock
    elif isinstance(dtype, CategoricalDtype):
        cls = CategoricalBlock
    elif vtype is Timestamp:
        cls = DatetimeTZBlock
    elif vtype is Interval or vtype is Period:
        cls = ObjectValuesExtensionBlock
    elif isinstance(dtype, ExtensionDtype):
        # Note: need to be sure PandasArray is unwrapped before we get here
        cls = ExtensionBlock

    elif kind in ["M", "m"]:
        cls = DatetimeLikeBlock
    elif kind in ["f", "c", "i", "u", "b"]:
        cls = NumericBlock
    else:
        cls = ObjectBlock
    return cls


def new_block(values, placement, *, ndim: int, klass=None) -> Block:

    if not isinstance(placement, BlockPlacement):
        placement = BlockPlacement(placement)

    values, _ = extract_pandas_array(values, None, ndim)
    check_ndim(values, placement, ndim)

    if klass is None:
        klass = get_block_type(values, values.dtype)

    values = maybe_coerce_values(values)
    return klass(values, ndim=ndim, placement=placement)


def check_ndim(values, placement: BlockPlacement, ndim: int):
    """
    ndim inference and validation.

    Validates that values.ndim and ndim are consistent.
    Validates that len(values) and len(placement) are consistent.

    Parameters
    ----------
    values : array-like
    placement : BlockPlacement
    ndim : int

    Raises
    ------
    ValueError : the number of dimensions do not match
    """

    if values.ndim > ndim:
        # Check for both np.ndarray and ExtensionArray
        raise ValueError(
            "Wrong number of dimensions. "
            f"values.ndim > ndim [{values.ndim} > {ndim}]"
        )

    elif isinstance(values.dtype, np.dtype):
        # TODO(EA2D): special case not needed with 2D EAs
        if values.ndim != ndim:
            raise ValueError(
                "Wrong number of dimensions. "
                f"values.ndim != ndim [{values.ndim} != {ndim}]"
            )
        if len(placement) != len(values):
            raise ValueError(
                f"Wrong number of items passed {len(values)}, "
                f"placement implies {len(placement)}"
            )
    elif ndim == 2 and len(placement) != 1:
        # TODO(EA2D): special case unnecessary with 2D EAs
        raise AssertionError("block.size != values.size")


def extract_pandas_array(
    values: Union[np.ndarray, ExtensionArray], dtype: Optional[DtypeObj], ndim: int
) -> Tuple[Union[np.ndarray, ExtensionArray], Optional[DtypeObj]]:
    """
    Ensure that we don't allow PandasArray / PandasDtype in internals.
    """
    # For now, blocks should be backed by ndarrays when possible.
    if isinstance(values, ABCPandasArray):
        values = values.to_numpy()
        if ndim and ndim > 1:
            # TODO(EA2D): special case not needed with 2D EAs
            values = np.atleast_2d(values)

    if isinstance(dtype, PandasDtype):
        dtype = dtype.numpy_dtype

    return values, dtype


# -----------------------------------------------------------------


def extend_blocks(result, blocks=None) -> List[Block]:
    """ return a new extended blocks, given the result """
    if blocks is None:
        blocks = []
    if isinstance(result, list):
        for r in result:
            if isinstance(r, list):
                blocks.extend(r)
            else:
                blocks.append(r)
    else:
        assert isinstance(result, Block), type(result)
        blocks.append(result)
    return blocks


def ensure_block_shape(values: ArrayLike, ndim: int = 1) -> ArrayLike:
    """
    Reshape if possible to have values.ndim == ndim.
    """
    if values.ndim < ndim:
        if not is_extension_array_dtype(values.dtype):
            # TODO(EA2D): https://github.com/pandas-dev/pandas/issues/23023
            # block.shape is incorrect for "2D" ExtensionArrays
            # We can't, and don't need to, reshape.
            values = np.asarray(values).reshape(1, -1)
    return values


def to_native_types(
    values: ArrayLike,
    *,
    na_rep="nan",
    quoting=None,
    float_format=None,
    decimal=".",
    **kwargs,
) -> np.ndarray:
    """ convert to our native types format """
    values = ensure_wrapped_if_datetimelike(values)

    if isinstance(values, (DatetimeArray, TimedeltaArray)):
        result = values._format_native_types(na_rep=na_rep, **kwargs)
        result = result.astype(object, copy=False)
        return result

    elif isinstance(values, ExtensionArray):
        mask = isna(values)

        new_values = np.asarray(values.astype(object))
        new_values[mask] = na_rep
        return new_values

    elif values.dtype.kind == "f":
        # see GH#13418: no special formatting is desired at the
        # output (important for appropriate 'quoting' behaviour),
        # so do not pass it through the FloatArrayFormatter
        if float_format is None and decimal == ".":
            mask = isna(values)

            if not quoting:
                values = values.astype(str)
            else:
                values = np.array(values, dtype="object")

            values[mask] = na_rep
            values = values.astype(object, copy=False)
            return values

        from pandas.io.formats.format import FloatArrayFormatter

        formatter = FloatArrayFormatter(
            values,
            na_rep=na_rep,
            float_format=float_format,
            decimal=decimal,
            quoting=quoting,
            fixed_width=False,
        )
        res = formatter.get_result_as_array()
        res = res.astype(object, copy=False)
        return res

    else:

        mask = isna(values)
        itemsize = writers.word_len(na_rep)

        if values.dtype != _dtype_obj and not quoting and itemsize:
            values = values.astype(str)
            if values.dtype.itemsize / np.dtype("U1").itemsize < itemsize:
                # enlarge for the na_rep
                values = values.astype(f"<U{itemsize}")
        else:
            values = np.array(values, dtype="object")

        values[mask] = na_rep
        values = values.astype(object, copy=False)
        return values


def external_values(values: ArrayLike) -> ArrayLike:
    """
    The array that Series.values returns (public attribute).

    This has some historical constraints, and is overridden in block
    subclasses to return the correct array (e.g. period returns
    object ndarray and datetimetz a datetime64[ns] ndarray instead of
    proper extension array).
    """
    if isinstance(values, (PeriodArray, IntervalArray)):
        return values.astype(object)
    elif isinstance(values, (DatetimeArray, TimedeltaArray)):
        # NB: for datetime64tz this is different from np.asarray(values), since
        #  that returns an object-dtype ndarray of Timestamps.
        # Avoid FutureWarning in .astype in casting from dt64tz to dt64
        return values._data
    else:
        return values<|MERGE_RESOLUTION|>--- conflicted
+++ resolved
@@ -209,16 +209,7 @@
     def external_values(self):
         return external_values(self.values)
 
-<<<<<<< HEAD
-=======
-    def internal_values(self):
-        """
-        The array that Series._values returns (internal values).
-        """
-        return self.values
-
     @property
->>>>>>> 57940025
     def array_values(self) -> ExtensionArray:
         """
         The array that Series.array returns. Always an ExtensionArray.
@@ -1802,12 +1793,8 @@
         # check the ndarray values of the DatetimeIndex values
         return self.values._ndarray.base is not None
 
-<<<<<<< HEAD
+    @cache_readonly
     def array_values(self) -> ExtensionArray:
-=======
-    def internal_values(self):
-        # Override to return DatetimeArray and TimedeltaArray
->>>>>>> 57940025
         return self.values
 
     def get_values(self, dtype: Optional[DtypeObj] = None) -> np.ndarray:
@@ -1815,12 +1802,8 @@
         return object dtype as boxed values, such as Timestamps/Timedelta
         """
         values = self.values
-<<<<<<< HEAD
         if dtype == _dtype_obj:
             # DTA/TDA constructor and astype can handle 2D
-=======
-        if is_object_dtype(dtype):
->>>>>>> 57940025
             values = values.astype(object)
         # TODO(EA2D): reshape not needed with 2D EAs
         return np.asarray(values).reshape(self.shape)
@@ -1905,32 +1888,14 @@
         return [self.make_block_same_class(values=new_values)]
 
 
-<<<<<<< HEAD
 class DatetimeLikeBlock(NDArrayBackedExtensionBlock):
     """Mixin class for DatetimeLikeBlock, DatetimeTZBlock."""
-=======
-class DatetimeLikeBlockMixin(NDArrayBackedExtensionBlock):
-    """Mixin class for DatetimeBlock, DatetimeTZBlock, and TimedeltaBlock."""
+
+    __slots__ = ()
+    is_numeric = False
 
     values: Union[DatetimeArray, TimedeltaArray]
 
-    is_numeric = False
-
-    @cache_readonly
-    def array_values(self):
-        return self.values
-
->>>>>>> 57940025
-
-    __slots__ = ()
-
-<<<<<<< HEAD
-    values: Union[DatetimeArray, TimedeltaArray]
-
-    is_numeric = False
-
-=======
->>>>>>> 57940025
 
 class DatetimeTZBlock(ExtensionBlock, DatetimeLikeBlock):
     """ implement a datetime64 block with a tz attribute """
@@ -1947,23 +1912,13 @@
     putmask = NDArrayBackedExtensionBlock.putmask
     fillna = NDArrayBackedExtensionBlock.fillna
 
-<<<<<<< HEAD
     array_values = NDArrayBackedExtensionBlock.array_values
     get_values = NDArrayBackedExtensionBlock.get_values
 
-=======
->>>>>>> 57940025
     # error: Incompatible types in assignment (expression has type
     # "Callable[[NDArrayBackedExtensionBlock], bool]", base class "ExtensionBlock"
     # defined the type as "bool")  [assignment]
     is_view = NDArrayBackedExtensionBlock.is_view  # type: ignore[assignment]
-<<<<<<< HEAD
-=======
-
-
-class TimeDeltaBlock(DatetimeLikeBlockMixin):
-    __slots__ = ()
->>>>>>> 57940025
 
 
 class ObjectBlock(Block):
