--- conflicted
+++ resolved
@@ -437,23 +437,15 @@
             # split and convert the blocks
 
             return extend_blocks(
-<<<<<<< HEAD
                 [blk.convert(copy=not using_cow, using_cow=using_cow) for blk in blocks]
-=======
-                [blk.convert(using_cow=using_cow, copy=not using_cow) for blk in blocks]
->>>>>>> 94f9412c
             )
 
         if downcast is None:
             return blocks
 
-<<<<<<< HEAD
         return extend_blocks(
             [b._downcast_2d(downcast, using_cow=using_cow) for b in blocks]
         )
-=======
-        return extend_blocks([b._downcast_2d(downcast, using_cow) for b in blocks])
->>>>>>> 94f9412c
 
     @final
     @maybe_split
@@ -464,13 +456,7 @@
         Refactored to allow use of maybe_split.
         """
         new_values = maybe_downcast_to_dtype(self.values, dtype=dtype)
-<<<<<<< HEAD
-        refs = None
-        if using_cow and new_values is self.values:
-            refs = self.refs
-=======
         refs = self.refs if using_cow and new_values is self.values else None
->>>>>>> 94f9412c
         return [self.make_block(new_values, refs=refs)]
 
     def convert(
