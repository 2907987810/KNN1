--- conflicted
+++ resolved
@@ -2500,16 +2500,8 @@
         both_lists = to_rep_is_list and value_is_list
         either_list = to_rep_is_list or value_is_list
 
-<<<<<<< HEAD
-        # pandas\core\internals\blocks.py:2513: error: Need type annotation for
-        # 'result_blocks' (hint: "result_blocks: List[<type>] = ...")
-        # [var-annotated]
-        result_blocks = []  # type: ignore[var-annotated]
-        blocks = [self]
-=======
         result_blocks: List["Block"] = []
         blocks: List["Block"] = [self]
->>>>>>> a1e53046
 
         if not either_list and is_re(to_replace):
             return self._replace_single(
