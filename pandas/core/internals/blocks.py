--- conflicted
+++ resolved
@@ -254,28 +254,13 @@
 
         return make_block(values, placement=placement, ndim=self.ndim)
 
-<<<<<<< HEAD
     def make_block_same_class(self, values, placement=None, ndim=None):
         """ Wrap given values in a block of same type as self. """
         if placement is None:
             placement = self.mgr_locs
-        return make_block(values, placement=placement, ndim=ndim,
-                          klass=self.__class__)
-=======
-    def make_block_same_class(self, values, placement=None, ndim=None, dtype=None):
-        """ Wrap given values in a block of same type as self. """
-        if dtype is not None:
-            # issue 19431 fastparquet is passing this
-            warnings.warn(
-                "dtype argument is deprecated, will be removed " "in a future release.",
-                FutureWarning,
-            )
-        if placement is None:
-            placement = self.mgr_locs
         return make_block(
-            values, placement=placement, ndim=ndim, klass=self.__class__, dtype=dtype
+            values, placement=placement, ndim=ndim, klass=self.__class__
         )
->>>>>>> 2efb6071
 
     def __repr__(self):
         # don't want to print out all of the items here
@@ -3284,11 +3269,7 @@
     return cls
 
 
-<<<<<<< HEAD
 def make_block(values, placement, klass=None, ndim=None, dtype=None):
-=======
-def make_block(values, placement, klass=None, ndim=None, dtype=None, fastpath=None):
->>>>>>> 2efb6071
     # Ensure that we don't allow PandasArray / PandasDtype in internals.
     # For now, blocks should be backed by ndarrays when possible.
     if isinstance(values, ABCPandasArray):
@@ -3299,15 +3280,6 @@
     if isinstance(dtype, PandasDtype):
         dtype = dtype.numpy_dtype
 
-<<<<<<< HEAD
-=======
-    if fastpath is not None:
-        # GH#19265 pyarrow is passing this
-        warnings.warn(
-            "fastpath argument is deprecated, will be removed " "in a future release.",
-            FutureWarning,
-        )
->>>>>>> 2efb6071
     if klass is None:
         dtype = dtype or values.dtype
         klass = get_block_type(values, dtype)
