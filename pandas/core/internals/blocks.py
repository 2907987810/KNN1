import inspect
import re
from typing import TYPE_CHECKING, Any, List, Optional, Type, Union, cast
import warnings

import numpy as np

from pandas._libs import (
    Interval,
    Period,
    Timestamp,
    algos as libalgos,
    internals as libinternals,
    lib,
    writers,
)
from pandas._libs.internals import BlockPlacement
from pandas._libs.tslibs import conversion
from pandas._typing import ArrayLike, DtypeObj, Scalar, Shape
from pandas.util._validators import validate_bool_kwarg

from pandas.core.dtypes.cast import (
    astype_dt64_to_dt64tz,
    astype_nansafe,
    convert_scalar_for_putitemlike,
    find_common_type,
    infer_dtype_from,
<<<<<<< HEAD
    maybe_box_datetimelike,
=======
    infer_dtype_from_scalar,
>>>>>>> 87d9c8f3
    maybe_downcast_numeric,
    maybe_downcast_to_dtype,
    maybe_infer_dtype_type,
    maybe_promote,
    maybe_upcast,
    soft_convert_objects,
)
from pandas.core.dtypes.common import (
    DT64NS_DTYPE,
    TD64NS_DTYPE,
    is_categorical_dtype,
    is_datetime64_dtype,
    is_datetime64tz_dtype,
    is_dtype_equal,
    is_extension_array_dtype,
    is_float,
    is_float_dtype,
    is_integer,
    is_integer_dtype,
    is_list_like,
    is_object_dtype,
    is_re,
    is_re_compilable,
    is_sparse,
    pandas_dtype,
)
from pandas.core.dtypes.dtypes import CategoricalDtype, ExtensionDtype
from pandas.core.dtypes.generic import ABCDataFrame, ABCIndex, ABCPandasArray, ABCSeries
from pandas.core.dtypes.missing import is_valid_nat_for_dtype, isna, isna_compat

import pandas.core.algorithms as algos
from pandas.core.array_algos.replace import compare_or_regex_search, replace_regex
from pandas.core.array_algos.transforms import shift
from pandas.core.arrays import (
    Categorical,
    DatetimeArray,
    ExtensionArray,
    PandasArray,
    PandasDtype,
    TimedeltaArray,
)
from pandas.core.base import PandasObject
import pandas.core.common as com
from pandas.core.construction import extract_array
from pandas.core.indexers import (
    check_setitem_lengths,
    is_empty_indexer,
    is_scalar_indexer,
)
import pandas.core.missing as missing
from pandas.core.nanops import nanpercentile

if TYPE_CHECKING:
    from pandas import Index
    from pandas.core.arrays._mixins import NDArrayBackedExtensionArray


class Block(PandasObject):
    """
    Canonical n-dimensional unit of homogeneous dtype contained in a pandas
    data structure

    Index-ignorant; let the container take care of that
    """

    values: Union[np.ndarray, ExtensionArray]

    __slots__ = ["_mgr_locs", "values", "ndim"]
    is_numeric = False
    is_float = False
    is_integer = False
    is_complex = False
    is_datetime = False
    is_datetimetz = False
    is_timedelta = False
    is_bool = False
    is_object = False
    is_extension = False
    _can_hold_na = False
    _can_consolidate = True
    _validate_ndim = True

    @classmethod
    def _simple_new(
        cls, values: ArrayLike, placement: BlockPlacement, ndim: int
    ) -> "Block":
        """
        Fastpath constructor, does *no* validation
        """
        obj = object.__new__(cls)
        obj.ndim = ndim
        obj.values = values
        obj._mgr_locs = placement
        return obj

    def __init__(self, values, placement, ndim: int):
        """
        Parameters
        ----------
        values : np.ndarray or ExtensionArray
        placement : BlockPlacement (or castable)
        ndim : int
            1 for SingleBlockManager/Series, 2 for BlockManager/DataFrame
        """
        # TODO(EA2D): ndim will be unnecessary with 2D EAs
        self.ndim = self._check_ndim(values, ndim)
        self.mgr_locs = placement
        self.values = self._maybe_coerce_values(values)

        if self._validate_ndim and self.ndim and len(self.mgr_locs) != len(self.values):
            raise ValueError(
                f"Wrong number of items passed {len(self.values)}, "
                f"placement implies {len(self.mgr_locs)}"
            )

    def _maybe_coerce_values(self, values):
        """
        Ensure we have correctly-typed values.

        Parameters
        ----------
        values : np.ndarray, ExtensionArray, Index

        Returns
        -------
        np.ndarray or ExtensionArray
        """
        return values

    def _check_ndim(self, values, ndim):
        """
        ndim inference and validation.

        Infers ndim from 'values' if not provided to __init__.
        Validates that values.ndim and ndim are consistent if and only if
        the class variable '_validate_ndim' is True.

        Parameters
        ----------
        values : array-like
        ndim : int or None

        Returns
        -------
        ndim : int

        Raises
        ------
        ValueError : the number of dimensions do not match
        """
        if ndim is None:
            ndim = values.ndim

        if self._validate_ndim and values.ndim != ndim:
            raise ValueError(
                "Wrong number of dimensions. "
                f"values.ndim != ndim [{values.ndim} != {ndim}]"
            )
        return ndim

    @property
    def _holder(self):
        """
        The array-like that can hold the underlying values.

        None for 'Block', overridden by subclasses that don't
        use an ndarray.
        """
        return None

    @property
    def _consolidate_key(self):
        return self._can_consolidate, self.dtype.name

    @property
    def is_view(self) -> bool:
        """ return a boolean if I am possibly a view """
        values = self.values
        values = cast(np.ndarray, values)
        return values.base is not None

    @property
    def is_categorical(self) -> bool:
        return self._holder is Categorical

    @property
    def is_datelike(self) -> bool:
        """ return True if I am a non-datelike """
        return self.is_datetime or self.is_timedelta

    def external_values(self):
        """
        The array that Series.values returns (public attribute).

        This has some historical constraints, and is overridden in block
        subclasses to return the correct array (e.g. period returns
        object ndarray and datetimetz a datetime64[ns] ndarray instead of
        proper extension array).
        """
        return self.values

    def internal_values(self):
        """
        The array that Series._values returns (internal values).
        """
        return self.values

    def array_values(self) -> ExtensionArray:
        """
        The array that Series.array returns. Always an ExtensionArray.
        """
        return PandasArray(self.values)

    def get_values(self, dtype=None):
        """
        return an internal format, currently just the ndarray
        this is often overridden to handle to_dense like operations
        """
        if is_object_dtype(dtype):
            return self.values.astype(object)
        return self.values

    def get_block_values_for_json(self) -> np.ndarray:
        """
        This is used in the JSON C code.
        """
        # TODO(EA2D): reshape will be unnecessary with 2D EAs
        return np.asarray(self.values).reshape(self.shape)

    @property
    def fill_value(self):
        return np.nan

    @property
    def mgr_locs(self):
        return self._mgr_locs

    @mgr_locs.setter
    def mgr_locs(self, new_mgr_locs):
        if not isinstance(new_mgr_locs, libinternals.BlockPlacement):
            new_mgr_locs = libinternals.BlockPlacement(new_mgr_locs)

        self._mgr_locs = new_mgr_locs

    def make_block(self, values, placement=None) -> "Block":
        """
        Create a new block, with type inference propagate any values that are
        not specified
        """
        if placement is None:
            placement = self.mgr_locs
        if self.is_extension:
            values = _block_shape(values, ndim=self.ndim)

        return make_block(values, placement=placement, ndim=self.ndim)

    def make_block_same_class(self, values, placement=None, ndim=None):
        """ Wrap given values in a block of same type as self. """
        if placement is None:
            placement = self.mgr_locs
        if ndim is None:
            ndim = self.ndim
        return type(self)(values, placement=placement, ndim=ndim)

    def __repr__(self) -> str:
        # don't want to print out all of the items here
        name = type(self).__name__
        if self.ndim == 1:
            result = f"{name}: {len(self)} dtype: {self.dtype}"
        else:

            shape = " x ".join(str(s) for s in self.shape)
            result = f"{name}: {self.mgr_locs.indexer}, {shape}, dtype: {self.dtype}"

        return result

    def __len__(self) -> int:
        return len(self.values)

    def __getstate__(self):
        return self.mgr_locs.indexer, self.values

    def __setstate__(self, state):
        self.mgr_locs = libinternals.BlockPlacement(state[0])
        self.values = state[1]
        self.ndim = self.values.ndim

    def _slice(self, slicer):
        """ return a slice of my values """

        return self.values[slicer]

    def getitem_block(self, slicer, new_mgr_locs=None):
        """
        Perform __getitem__-like, return result as block.

        As of now, only supports slices that preserve dimensionality.
        """
        if new_mgr_locs is None:
            axis0_slicer = slicer[0] if isinstance(slicer, tuple) else slicer
            new_mgr_locs = self.mgr_locs[axis0_slicer]
        elif not isinstance(new_mgr_locs, BlockPlacement):
            new_mgr_locs = BlockPlacement(new_mgr_locs)

        new_values = self._slice(slicer)

        if self._validate_ndim and new_values.ndim != self.ndim:
            raise ValueError("Only same dim slicing is allowed")

        return type(self)._simple_new(new_values, new_mgr_locs, self.ndim)

    @property
    def shape(self):
        return self.values.shape

    @property
    def dtype(self):
        return self.values.dtype

    def iget(self, i):
        return self.values[i]

    def set_inplace(self, locs, values):
        """
        Modify block values in-place with new item value.

        Notes
        -----
        `set` never creates a new array or new Block, whereas `setitem` _may_
        create a new array and always creates a new Block.
        """
        self.values[locs] = values

    def delete(self, loc) -> None:
        """
        Delete given loc(-s) from block in-place.
        """
        self.values = np.delete(self.values, loc, 0)
        self.mgr_locs = self.mgr_locs.delete(loc)

    def apply(self, func, **kwargs) -> List["Block"]:
        """
        apply the function to my values; return a block if we are not
        one
        """
        with np.errstate(all="ignore"):
            result = func(self.values, **kwargs)

        return self._split_op_result(result)

    def reduce(self, func, ignore_failures: bool = False) -> List["Block"]:
        # We will apply the function and reshape the result into a single-row
        #  Block with the same mgr_locs; squeezing will be done at a higher level
        assert self.ndim == 2

        try:
            result = func(self.values)
        except (TypeError, NotImplementedError):
            if ignore_failures:
                return []
            raise

        if np.ndim(result) == 0:
            # TODO(EA2D): special case not needed with 2D EAs
            res_values = np.array([[result]])
        else:
            res_values = result.reshape(-1, 1)

        nb = self.make_block(res_values)
        return [nb]

    def _split_op_result(self, result) -> List["Block"]:
        # See also: split_and_operate
        if is_extension_array_dtype(result) and result.ndim > 1:
            # TODO(EA2D): unnecessary with 2D EAs
            # if we get a 2D ExtensionArray, we need to split it into 1D pieces
            nbs = []
            for i, loc in enumerate(self.mgr_locs):
                vals = result[i]
                block = self.make_block(values=vals, placement=[loc])
                nbs.append(block)
            return nbs

        if not isinstance(result, Block):
            result = self.make_block(result)

        return [result]

    def fillna(
        self, value, limit=None, inplace: bool = False, downcast=None
    ) -> List["Block"]:
        """
        fillna on the block with the value. If we fail, then convert to
        ObjectBlock and try again
        """
        inplace = validate_bool_kwarg(inplace, "inplace")

        mask = isna(self.values)
        mask = _extract_bool_array(mask)
        if limit is not None:
            limit = libalgos.validate_limit(None, limit=limit)
            mask[mask.cumsum(self.ndim - 1) > limit] = False

        if not self._can_hold_na:
            if inplace:
                return [self]
            else:
                return [self.copy()]

        if self._can_hold_element(value):
            nb = self if inplace else self.copy()
            nb._putmask_simple(mask, value)
            # TODO: should be nb._maybe_downcast?
            return self._maybe_downcast([nb], downcast)

        # we can't process the value, but nothing to do
        if not mask.any():
            return [self] if inplace else [self.copy()]

        # operate column-by-column
        def f(mask, val, idx):
            block = self.coerce_to_target_dtype(value)

            # slice out our block
            if idx is not None:
                # i.e. self.ndim == 2
                block = block.getitem_block(slice(idx, idx + 1))
            return block.fillna(value, limit=limit, inplace=inplace, downcast=None)

        return self.split_and_operate(None, f, inplace)

    def _split(self) -> List["Block"]:
        """
        Split a block into a list of single-column blocks.
        """
        assert self.ndim == 2

        new_blocks = []
        for i, ref_loc in enumerate(self.mgr_locs):
            vals = self.values[slice(i, i + 1)]

            nb = self.make_block(vals, [ref_loc])
            new_blocks.append(nb)
        return new_blocks

    def split_and_operate(
        self, mask, f, inplace: bool, ignore_failures: bool = False
    ) -> List["Block"]:
        """
        split the block per-column, and apply the callable f
        per-column, return a new block for each. Handle
        masking which will not change a block unless needed.

        Parameters
        ----------
        mask : 2-d boolean mask
        f : callable accepting (1d-mask, 1d values, indexer)
        inplace : bool
        ignore_failures : bool, default False

        Returns
        -------
        list of blocks
        """
        if mask is None:
            mask = np.broadcast_to(True, shape=self.shape)

        new_values = self.values

        def make_a_block(nv, ref_loc):
            if isinstance(nv, list):
                assert len(nv) == 1, nv
                assert isinstance(nv[0], Block)
                block = nv[0]
            else:
                # Put back the dimension that was taken from it and make
                # a block out of the result.
                nv = _block_shape(nv, ndim=self.ndim)
                block = self.make_block(values=nv, placement=ref_loc)
            return block

        # ndim == 1
        if self.ndim == 1:
            if mask.any():
                nv = f(mask, new_values, None)
            else:
                nv = new_values if inplace else new_values.copy()
            block = make_a_block(nv, self.mgr_locs)
            return [block]

        # ndim > 1
        new_blocks = []
        for i, ref_loc in enumerate(self.mgr_locs):
            m = mask[i]
            v = new_values[i]

            # need a new block
            if m.any() or m.size == 0:
                # Apply our function; we may ignore_failures if this is a
                #  reduction that is dropping nuisance columns GH#37827
                try:
                    nv = f(m, v, i)
                except TypeError:
                    if ignore_failures:
                        continue
                    else:
                        raise
            else:
                nv = v if inplace else v.copy()

            block = make_a_block(nv, [ref_loc])
            new_blocks.append(block)

        return new_blocks

    def _maybe_downcast(self, blocks: List["Block"], downcast=None) -> List["Block"]:

        # no need to downcast our float
        # unless indicated
        if downcast is None and (self.is_float or self.is_datelike):
            return blocks

        return extend_blocks([b.downcast(downcast) for b in blocks])

    def downcast(self, dtypes=None) -> List["Block"]:
        """ try to downcast each item to the dict of dtypes if present """
        # turn it off completely
        if dtypes is False:
            return [self]

        values = self.values

        if self.ndim == 1:

            # try to cast all non-floats here
            if dtypes is None:
                dtypes = "infer"

            nv = maybe_downcast_to_dtype(values, dtypes)
            return [self.make_block(nv)]

        # ndim > 1
        if dtypes is None:
            return [self]

        if not (dtypes == "infer" or isinstance(dtypes, dict)):
            raise ValueError(
                "downcast must have a dictionary or 'infer' as its argument"
            )
        elif dtypes != "infer":
            raise AssertionError("dtypes as dict is not supported yet")

        # operate column-by-column
        # this is expensive as it splits the blocks items-by-item
        def f(mask, val, idx):
            val = maybe_downcast_to_dtype(val, dtype="infer")
            return val

        return self.split_and_operate(None, f, False)

    def astype(self, dtype, copy: bool = False, errors: str = "raise"):
        """
        Coerce to the new dtype.

        Parameters
        ----------
        dtype : str, dtype convertible
        copy : bool, default False
            copy if indicated
        errors : str, {'raise', 'ignore'}, default 'raise'
            - ``raise`` : allow exceptions to be raised
            - ``ignore`` : suppress exceptions. On error return original object

        Returns
        -------
        Block
        """
        errors_legal_values = ("raise", "ignore")

        if errors not in errors_legal_values:
            invalid_arg = (
                "Expected value of kwarg 'errors' to be one of "
                f"{list(errors_legal_values)}. Supplied value is '{errors}'"
            )
            raise ValueError(invalid_arg)

        if inspect.isclass(dtype) and issubclass(dtype, ExtensionDtype):
            msg = (
                f"Expected an instance of {dtype.__name__}, "
                "but got the class instead. Try instantiating 'dtype'."
            )
            raise TypeError(msg)

        dtype = pandas_dtype(dtype)

        try:
            new_values = self._astype(dtype, copy=copy)
        except (ValueError, TypeError):
            # e.g. astype_nansafe can fail on object-dtype of strings
            #  trying to convert to float
            if errors == "ignore":
                new_values = self.values
            else:
                raise

        newb = self.make_block(new_values)
        if newb.is_numeric and self.is_numeric:
            if newb.shape != self.shape:
                raise TypeError(
                    f"cannot set astype for copy = [{copy}] for dtype "
                    f"({self.dtype.name} [{self.shape}]) to different shape "
                    f"({newb.dtype.name} [{newb.shape}])"
                )
        return newb

    def _astype(self, dtype: DtypeObj, copy: bool) -> ArrayLike:
        values = self.values

        if is_datetime64tz_dtype(dtype) and is_datetime64_dtype(values.dtype):
            return astype_dt64_to_dt64tz(values, dtype, copy, via_utc=True)

        if is_dtype_equal(values.dtype, dtype):
            if copy:
                return values.copy()
            return values

        if isinstance(values, ExtensionArray):
            values = values.astype(dtype, copy=copy)

        else:
            values = astype_nansafe(values, dtype, copy=True)

        return values

    def convert(
        self,
        copy: bool = True,
        datetime: bool = True,
        numeric: bool = True,
        timedelta: bool = True,
    ) -> List["Block"]:
        """
        attempt to coerce any object types to better types return a copy
        of the block (if copy = True) by definition we are not an ObjectBlock
        here!
        """
        return [self.copy()] if copy else [self]

    def _can_hold_element(self, element: Any) -> bool:
        """ require the same dtype as ourselves """
        dtype = self.values.dtype.type
        tipo = maybe_infer_dtype_type(element)
        if tipo is not None:
            return issubclass(tipo.type, dtype)
        return isinstance(element, dtype)

    def should_store(self, value: ArrayLike) -> bool:
        """
        Should we set self.values[indexer] = value inplace or do we need to cast?

        Parameters
        ----------
        value : np.ndarray or ExtensionArray

        Returns
        -------
        bool
        """
        return is_dtype_equal(value.dtype, self.dtype)

    def to_native_types(self, na_rep="nan", quoting=None, **kwargs):
        """ convert to our native types format """
        values = self.values

        mask = isna(values)
        itemsize = writers.word_len(na_rep)

        if not self.is_object and not quoting and itemsize:
            values = values.astype(str)
            if values.dtype.itemsize / np.dtype("U1").itemsize < itemsize:
                # enlarge for the na_rep
                values = values.astype(f"<U{itemsize}")
        else:
            values = np.array(values, dtype="object")

        values[mask] = na_rep
        return self.make_block(values)

    # block actions #
    def copy(self, deep: bool = True):
        """ copy constructor """
        values = self.values
        if deep:
            values = values.copy()
        return self.make_block_same_class(values, ndim=self.ndim)

    def replace(
        self,
        to_replace,
        value,
        inplace: bool = False,
        regex: bool = False,
    ) -> List["Block"]:
        """
        replace the to_replace value with value, possible to create new
        blocks here this is just a call to putmask. regex is not used here.
        It is used in ObjectBlocks.  It is here for API compatibility.
        """
        inplace = validate_bool_kwarg(inplace, "inplace")
        original_to_replace = to_replace

        if not self._can_hold_element(to_replace):
            # We cannot hold `to_replace`, so we know immediately that
            #  replacing it is a no-op.
            # Note: If to_replace were a list, NDFrame.replace would call
            #  replace_list instead of replace.
            return [self] if inplace else [self.copy()]

        values = self.values

        mask = missing.mask_missing(values, to_replace)
        if not mask.any():
            # Note: we get here with test_replace_extension_other incorrectly
            #  bc _can_hold_element is incorrect.
            return [self] if inplace else [self.copy()]

        if not self._can_hold_element(value):
            blk = self.astype(object)
            return blk.replace(
                to_replace=original_to_replace,
                value=value,
                inplace=True,
                regex=regex,
            )

        blk = self if inplace else self.copy()
        blk._putmask_simple(mask, value)
        blocks = blk.convert(numeric=False, copy=not inplace)
        return blocks

    def _replace_regex(
        self,
        to_replace,
        value,
        inplace: bool = False,
        convert: bool = True,
        mask=None,
    ) -> List["Block"]:
        """
        Replace elements by the given value.

        Parameters
        ----------
        to_replace : object or pattern
            Scalar to replace or regular expression to match.
        value : object
            Replacement object.
        inplace : bool, default False
            Perform inplace modification.
        convert : bool, default True
            If true, try to coerce any object types to better types.
        mask : array-like of bool, optional
            True indicate corresponding element is ignored.

        Returns
        -------
        List[Block]
        """
        if not self._can_hold_element(to_replace):
            # i.e. only ObjectBlock, but could in principle include a
            #  String ExtensionBlock
            return [self] if inplace else [self.copy()]

        rx = re.compile(to_replace)

        new_values = self.values if inplace else self.values.copy()
        replace_regex(new_values, rx, value, mask)

        block = self.make_block(new_values)
        if convert:
            nbs = block.convert(numeric=False)
        else:
            nbs = [block]
        return nbs

    def _replace_list(
        self,
        src_list: List[Any],
        dest_list: List[Any],
        inplace: bool = False,
        regex: bool = False,
    ) -> List["Block"]:
        """
        See BlockManager._replace_list docstring.
        """
        # Exclude anything that we know we won't contain
        pairs = [
            (x, y) for x, y in zip(src_list, dest_list) if self._can_hold_element(x)
        ]
        if not len(pairs):
            # shortcut, nothing to replace
            return [self] if inplace else [self.copy()]

        src_len = len(pairs) - 1

        def comp(s: Scalar, mask: np.ndarray, regex: bool = False) -> np.ndarray:
            """
            Generate a bool array by perform an equality check, or perform
            an element-wise regular expression matching
            """
            if isna(s):
                return ~mask

            return compare_or_regex_search(self.values, s, regex, mask)

        if self.is_object:
            # Calculate the mask once, prior to the call of comp
            # in order to avoid repeating the same computations
            mask = ~isna(self.values)
            masks = [comp(s[0], mask, regex) for s in pairs]
        else:
            # GH#38086 faster if we know we dont need to check for regex
            masks = [missing.mask_missing(self.values, s[0]) for s in pairs]

        masks = [_extract_bool_array(x) for x in masks]

        rb = [self if inplace else self.copy()]
        for i, (src, dest) in enumerate(pairs):
            new_rb: List["Block"] = []
            for blk in rb:
                m = masks[i]
                convert = i == src_len  # only convert once at the end
                result = blk._replace_coerce(
                    to_replace=src,
                    value=dest,
                    mask=m,
                    inplace=inplace,
                    regex=regex,
                )
                if convert and blk.is_object:
                    result = extend_blocks(
                        [b.convert(numeric=False, copy=True) for b in result]
                    )
                new_rb.extend(result)
            rb = new_rb
        return rb

    def setitem(self, indexer, value):
        """
        Attempt self.values[indexer] = value, possibly creating a new array.

        Parameters
        ----------
        indexer : tuple, list-like, array-like, slice
            The subset of self.values to set
        value : object
            The value being set

        Returns
        -------
        Block

        Notes
        -----
        `indexer` is a direct slice/positional indexer. `value` must
        be a compatible shape.
        """
        transpose = self.ndim == 2

        if isinstance(indexer, np.ndarray) and indexer.ndim > self.ndim:
            raise ValueError(f"Cannot set values with ndim > {self.ndim}")

        # coerce None values, if appropriate
        if value is None:
            if self.is_numeric:
                value = np.nan

        # coerce if block dtype can store value
        values = self.values
        if self._can_hold_element(value):
            # We only get here for non-Extension Blocks, so _try_coerce_args
            #  is only relevant for DatetimeBlock and TimedeltaBlock
            if self.dtype.kind in ["m", "M"]:
                arr = self.array_values().T
                arr[indexer] = value
                return self

        else:
            # current dtype cannot store value, coerce to common dtype
<<<<<<< HEAD
            return self.coerce_to_target_dtype(value).setitem(indexer, value)
=======
            # TODO: can we just use coerce_to_target_dtype for all this
            if hasattr(value, "dtype"):
                dtype = value.dtype

            elif lib.is_scalar(value) and not isna(value):
                dtype, _ = infer_dtype_from_scalar(value, pandas_dtype=True)

            else:
                # e.g. we are bool dtype and value is nan
                # TODO: watch out for case with listlike value and scalar/empty indexer
                dtype, _ = maybe_promote(np.array(value).dtype)
                return self.astype(dtype).setitem(indexer, value)

            dtype = find_common_type([values.dtype, dtype])
            assert not is_dtype_equal(self.dtype, dtype)
            # otherwise should have _can_hold_element

            return self.astype(dtype).setitem(indexer, value)
>>>>>>> 87d9c8f3

        # value must be storable at this moment
        if is_extension_array_dtype(getattr(value, "dtype", None)):
            # We need to be careful not to allow through strings that
            #  can be parsed to EADtypes
            is_ea_value = True
            arr_value = value
        else:
            is_ea_value = False
            arr_value = np.array(value)

        if transpose:
            values = values.T

        # length checking
        check_setitem_lengths(indexer, value, values)
        exact_match = (
            len(arr_value.shape)
            and arr_value.shape[0] == values.shape[0]
            and arr_value.size == values.size
        )
        if is_empty_indexer(indexer, arr_value):
            # GH#8669 empty indexers
            pass

        elif is_scalar_indexer(indexer, self.ndim):
            # setting a single element for each dim and with a rhs that could
            #  be e.g. a list; see GH#6043
            values[indexer] = value

        elif exact_match and is_categorical_dtype(arr_value.dtype):
            # GH25495 - If the current dtype is not categorical,
            # we need to create a new categorical block
            values[indexer] = value
            return self.make_block(Categorical(self.values, dtype=arr_value.dtype))

        elif exact_match and is_ea_value:
            # GH#32395 if we're going to replace the values entirely, just
            #  substitute in the new array
            return self.make_block(arr_value)

        # if we are an exact match (ex-broadcasting),
        # then use the resultant dtype
        elif exact_match:
            # We are setting _all_ of the array's values, so can cast to new dtype
            values[indexer] = value

            values = values.astype(arr_value.dtype, copy=False)

        # set
        else:
            values[indexer] = value

        if transpose:
            values = values.T
        block = self.make_block(values)
        return block

    def _putmask_simple(self, mask: np.ndarray, value: Any):
        """
        Like putmask but

        a) we do not cast on failure
        b) we do not handle repeating or truncating like numpy.

        Parameters
        ----------
        mask : np.ndarray[bool]
            We assume _extract_bool_array has already been called.
        value : Any
            We assume self._can_hold_element(value)
        """
        values = self.values

        if lib.is_scalar(value) and isinstance(values, np.ndarray):
            value = convert_scalar_for_putitemlike(value, values.dtype)

        if self.is_extension or (self.is_object and not lib.is_scalar(value)):
            # GH#19266 using np.putmask gives unexpected results with listlike value
            if is_list_like(value) and len(value) == len(values):
                values[mask] = value[mask]
            else:
                values[mask] = value
        else:
            # GH#37833 np.putmask is more performant than __setitem__
            np.putmask(values, mask, value)

    def putmask(self, mask, new, axis: int = 0) -> List["Block"]:
        """
        putmask the data to the block; it is possible that we may create a
        new dtype of block

        Return the resulting block(s).

        Parameters
        ----------
        mask : np.ndarray[bool], SparseArray[bool], or BooleanArray
        new : a ndarray/object
        axis : int

        Returns
        -------
        List[Block]
        """
        transpose = self.ndim == 2
        mask = _extract_bool_array(mask)
        assert not isinstance(new, (ABCIndex, ABCSeries, ABCDataFrame))

        new_values = self.values  # delay copy if possible.
        # if we are passed a scalar None, convert it here
        if not is_list_like(new) and isna(new) and not self.is_object:
            # FIXME: make sure we have compatible NA
            new = self.fill_value

        if self._can_hold_element(new):
            # We only get here for non-Extension Blocks, so _try_coerce_args
            #  is only relevant for DatetimeBlock and TimedeltaBlock
            if self.dtype.kind in ["m", "M"]:
                arr = self.array_values()
                arr = cast("NDArrayBackedExtensionArray", arr)
                if transpose:
                    arr = arr.T
                arr.putmask(mask, new)
                return [self]

            if transpose:
                new_values = new_values.T

            # If the default repeat behavior in np.putmask would go in the
            # wrong direction, then explicitly repeat and reshape new instead
            if getattr(new, "ndim", 0) >= 1:
                if self.ndim - 1 == new.ndim and axis == 1:
                    new = np.repeat(new, new_values.shape[-1]).reshape(self.shape)
                new = new.astype(new_values.dtype)

            # we require exact matches between the len of the
            # values we are setting (or is compat). np.putmask
            # doesn't check this and will simply truncate / pad
            # the output, but we want sane error messages
            #
            # TODO: this prob needs some better checking
            # for 2D cases
            if (
                is_list_like(new)
                and np.any(mask[mask])
                and getattr(new, "ndim", 1) == 1
            ):
                if mask[mask].shape[-1] == len(new):
                    # GH 30567
                    # If length of ``new`` is less than the length of ``new_values``,
                    # `np.putmask` would first repeat the ``new`` array and then
                    # assign the masked values hence produces incorrect result.
                    # `np.place` on the other hand uses the ``new`` values at it is
                    # to place in the masked locations of ``new_values``
                    np.place(new_values, mask, new)
                    # i.e. new_values[mask] = new
                elif mask.shape[-1] == len(new) or len(new) == 1:
                    np.putmask(new_values, mask, new)
                else:
                    raise ValueError("cannot assign mismatch length to masked array")
            else:
                np.putmask(new_values, mask, new)

        # maybe upcast me
        elif mask.any():
            if transpose:
                mask = mask.T
                if isinstance(new, np.ndarray):
                    new = new.T
                axis = new_values.ndim - axis - 1

            # Pseudo-broadcast
            if getattr(new, "ndim", 0) >= 1:
                if self.ndim - 1 == new.ndim:
                    new_shape = list(new.shape)
                    new_shape.insert(axis, 1)
                    new = new.reshape(tuple(new_shape))

            # operate column-by-column
            def f(mask, val, idx):

                if idx is None:
                    # ndim==1 case.
                    n = new
                else:

                    if isinstance(new, np.ndarray):
                        n = np.squeeze(new[idx % new.shape[0]])
                    else:
                        n = np.array(new)

                    # type of the new block
                    dtype, _ = maybe_promote(n.dtype)

                    # we need to explicitly astype here to make a copy
                    n = n.astype(dtype)

                nv = _putmask_smart(val, mask, n)
                return nv

            new_blocks = self.split_and_operate(mask, f, True)
            return new_blocks

        return [self]

    def coerce_to_target_dtype(self, other):
        """
        coerce the current block to a dtype compat for other
        we will return a block, possibly object, and not raise

        we can also safely try to coerce to the same dtype
        and will receive the same block
        """
        # if we cannot then coerce to object
        dtype, _ = infer_dtype_from(other, pandas_dtype=True)

        new_dtype = find_common_type([self.dtype, dtype])

        return self.astype(new_dtype, copy=False)

    def interpolate(
        self,
        method: str = "pad",
        axis: int = 0,
        index: Optional["Index"] = None,
        inplace: bool = False,
        limit: Optional[int] = None,
        limit_direction: str = "forward",
        limit_area: Optional[str] = None,
        fill_value: Optional[Any] = None,
        coerce: bool = False,
        downcast: Optional[str] = None,
        **kwargs,
    ):

        inplace = validate_bool_kwarg(inplace, "inplace")

        if not self._can_hold_na:
            # If there are no NAs, then interpolate is a no-op
            return self if inplace else self.copy()

        # a fill na type method
        try:
            m = missing.clean_fill_method(method)
        except ValueError:
            m = None

        if m is not None:
            if fill_value is not None:
                # similar to validate_fillna_kwargs
                raise ValueError("Cannot pass both fill_value and method")

            return self._interpolate_with_fill(
                method=m,
                axis=axis,
                inplace=inplace,
                limit=limit,
                limit_area=limit_area,
                downcast=downcast,
            )
        # validate the interp method
        m = missing.clean_interp_method(method, **kwargs)

        assert index is not None  # for mypy

        return self._interpolate(
            method=m,
            index=index,
            axis=axis,
            limit=limit,
            limit_direction=limit_direction,
            limit_area=limit_area,
            fill_value=fill_value,
            inplace=inplace,
            downcast=downcast,
            **kwargs,
        )

    def _interpolate_with_fill(
        self,
        method: str = "pad",
        axis: int = 0,
        inplace: bool = False,
        limit: Optional[int] = None,
        limit_area: Optional[str] = None,
        downcast: Optional[str] = None,
    ) -> List["Block"]:
        """ fillna but using the interpolate machinery """
        inplace = validate_bool_kwarg(inplace, "inplace")

        assert self._can_hold_na  # checked by caller

        values = self.values if inplace else self.values.copy()

        values = missing.interpolate_2d(
            values,
            method=method,
            axis=axis,
            limit=limit,
            limit_area=limit_area,
        )

        blocks = [self.make_block_same_class(values, ndim=self.ndim)]
        return self._maybe_downcast(blocks, downcast)

    def _interpolate(
        self,
        method: str,
        index: "Index",
        fill_value: Optional[Any] = None,
        axis: int = 0,
        limit: Optional[int] = None,
        limit_direction: str = "forward",
        limit_area: Optional[str] = None,
        inplace: bool = False,
        downcast: Optional[str] = None,
        **kwargs,
    ) -> List["Block"]:
        """ interpolate using scipy wrappers """
        inplace = validate_bool_kwarg(inplace, "inplace")
        data = self.values if inplace else self.values.copy()

        # only deal with floats
        if not self.is_float:
            if not self.is_integer:
                return [self]
            data = data.astype(np.float64)

        if fill_value is None:
            fill_value = self.fill_value

        if method in ("krogh", "piecewise_polynomial", "pchip"):
            if not index.is_monotonic:
                raise ValueError(
                    f"{method} interpolation requires that the index be monotonic."
                )
        # process 1-d slices in the axis direction

        def func(yvalues: np.ndarray) -> np.ndarray:

            # process a 1-d slice, returning it
            # should the axis argument be handled below in apply_along_axis?
            # i.e. not an arg to missing.interpolate_1d
            return missing.interpolate_1d(
                xvalues=index,
                yvalues=yvalues,
                method=method,
                limit=limit,
                limit_direction=limit_direction,
                limit_area=limit_area,
                fill_value=fill_value,
                bounds_error=False,
                **kwargs,
            )

        # interp each column independently
        interp_values = np.apply_along_axis(func, axis, data)

        blocks = [self.make_block_same_class(interp_values)]
        return self._maybe_downcast(blocks, downcast)

    def take_nd(self, indexer, axis: int, new_mgr_locs=None, fill_value=lib.no_default):
        """
        Take values according to indexer and return them as a block.bb

        """
        # algos.take_nd dispatches for DatetimeTZBlock, CategoricalBlock
        # so need to preserve types
        # sparse is treated like an ndarray, but needs .get_values() shaping

        values = self.values

        if fill_value is lib.no_default:
            fill_value = self.fill_value
            allow_fill = False
        else:
            allow_fill = True

        new_values = algos.take_nd(
            values, indexer, axis=axis, allow_fill=allow_fill, fill_value=fill_value
        )

        # Called from three places in managers, all of which satisfy
        #  this assertion
        assert not (axis == 0 and new_mgr_locs is None)
        if new_mgr_locs is None:
            new_mgr_locs = self.mgr_locs

        if not is_dtype_equal(new_values.dtype, self.dtype):
            return self.make_block(new_values, new_mgr_locs)
        else:
            return self.make_block_same_class(new_values, new_mgr_locs)

    def diff(self, n: int, axis: int = 1) -> List["Block"]:
        """ return block for the diff of the values """
        new_values = algos.diff(self.values, n, axis=axis, stacklevel=7)
        return [self.make_block(values=new_values)]

    def shift(self, periods: int, axis: int = 0, fill_value=None):
        """ shift the block by periods, possibly upcast """
        # convert integer to float if necessary. need to do a lot more than
        # that, handle boolean etc also
        new_values, fill_value = maybe_upcast(self.values, fill_value)

        new_values = shift(new_values, periods, axis, fill_value)

        return [self.make_block(new_values)]

    def where(
        self, other, cond, errors="raise", try_cast: bool = False, axis: int = 0
    ) -> List["Block"]:
        """
        evaluate the block; return result block(s) from the result

        Parameters
        ----------
        other : a ndarray/object
        cond : np.ndarray[bool], SparseArray[bool], or BooleanArray
        errors : str, {'raise', 'ignore'}, default 'raise'
            - ``raise`` : allow exceptions to be raised
            - ``ignore`` : suppress exceptions. On error return original object
        try_cast: bool, default False
        axis : int, default 0

        Returns
        -------
        List[Block]
        """
        import pandas.core.computation.expressions as expressions

        cond = _extract_bool_array(cond)
        assert not isinstance(other, (ABCIndex, ABCSeries, ABCDataFrame))

        assert errors in ["raise", "ignore"]
        transpose = self.ndim == 2

        values = self.values
        orig_other = other
        if transpose:
            values = values.T

        # If the default broadcasting would go in the wrong direction, then
        # explicitly reshape other instead
        if getattr(other, "ndim", 0) >= 1:
            if values.ndim - 1 == other.ndim and axis == 1:
                other = other.reshape(tuple(other.shape + (1,)))
            elif transpose and values.ndim == self.ndim - 1:
                # TODO(EA2D): not neceesssary with 2D EAs
                cond = cond.T

        if not hasattr(cond, "shape"):
            raise ValueError("where must have a condition that is ndarray like")

        if cond.ravel("K").all():
            result = values
        else:
            # see if we can operate on the entire block, or need item-by-item
            # or if we are a single block (ndim == 1)
            if not self._can_hold_element(other):
                # we cannot coerce, return a compat dtype
                # we are explicitly ignoring errors
                block = self.coerce_to_target_dtype(other)
                blocks = block.where(
                    orig_other, cond, errors=errors, try_cast=try_cast, axis=axis
                )
                return self._maybe_downcast(blocks, "infer")

            # convert datetime to datetime64, timedelta to timedelta64
            other = convert_scalar_for_putitemlike(other, values.dtype)

            # By the time we get here, we should have all Series/Index
            #  args extracted to ndarray
            result = expressions.where(cond, values, other)

        if self._can_hold_na or self.ndim == 1:

            if transpose:
                result = result.T

            return [self.make_block(result)]

        # might need to separate out blocks
        axis = cond.ndim - 1
        cond = cond.swapaxes(axis, 0)
        mask = np.array([cond[i].all() for i in range(cond.shape[0])], dtype=bool)

        result_blocks: List["Block"] = []
        for m in [mask, ~mask]:
            if m.any():
                result = cast(np.ndarray, result)  # EABlock overrides where
                taken = result.take(m.nonzero()[0], axis=axis)
                r = maybe_downcast_numeric(taken, self.dtype)
                nb = self.make_block(r.T, placement=self.mgr_locs[m])
                result_blocks.append(nb)

        return result_blocks

    def _unstack(self, unstacker, fill_value, new_placement):
        """
        Return a list of unstacked blocks of self

        Parameters
        ----------
        unstacker : reshape._Unstacker
        fill_value : int
            Only used in ExtensionBlock._unstack

        Returns
        -------
        blocks : list of Block
            New blocks of unstacked values.
        mask : array_like of bool
            The mask of columns of `blocks` we should keep.
        """
        new_values, mask = unstacker.get_new_values(
            self.values.T, fill_value=fill_value
        )

        mask = mask.any(0)
        # TODO: in all tests we have mask.all(); can we rely on that?

        new_values = new_values.T[mask]
        new_placement = new_placement[mask]

        blocks = [make_block(new_values, placement=new_placement)]
        return blocks, mask

    def quantile(self, qs, interpolation="linear", axis: int = 0):
        """
        compute the quantiles of the

        Parameters
        ----------
        qs: a scalar or list of the quantiles to be computed
        interpolation: type of interpolation, default 'linear'
        axis: axis to compute, default 0

        Returns
        -------
        Block
        """
        # We should always have ndim == 2 because Series dispatches to DataFrame
        assert self.ndim == 2

        values = self.get_values()

        is_empty = values.shape[axis] == 0
        orig_scalar = not is_list_like(qs)
        if orig_scalar:
            # make list-like, unpack later
            qs = [qs]

        if is_empty:
            # create the array of na_values
            # 2d len(values) * len(qs)
            result = np.repeat(
                np.array([self.fill_value] * len(qs)), len(values)
            ).reshape(len(values), len(qs))
        else:
            # asarray needed for Sparse, see GH#24600
            mask = np.asarray(isna(values))
            result = nanpercentile(
                values,
                np.array(qs) * 100,
                axis=axis,
                na_value=self.fill_value,
                mask=mask,
                ndim=values.ndim,
                interpolation=interpolation,
            )

            result = np.array(result, copy=False)
            result = result.T

        if orig_scalar and not lib.is_scalar(result):
            # result could be scalar in case with is_empty and self.ndim == 1
            assert result.shape[-1] == 1, result.shape
            result = result[..., 0]
            result = lib.item_from_zerodim(result)

        ndim = np.ndim(result)
        return make_block(result, placement=np.arange(len(result)), ndim=ndim)

    def _replace_coerce(
        self,
        to_replace,
        value,
        mask: np.ndarray,
        inplace: bool = True,
        regex: bool = False,
    ) -> List["Block"]:
        """
        Replace value corresponding to the given boolean array with another
        value.

        Parameters
        ----------
        to_replace : object or pattern
            Scalar to replace or regular expression to match.
        value : object
            Replacement object.
        mask : np.ndarray[bool]
            True indicate corresponding element is ignored.
        inplace : bool, default True
            Perform inplace modification.
        regex : bool, default False
            If true, perform regular expression substitution.

        Returns
        -------
        List[Block]
        """
        if mask.any():
            if not regex:
                nb = self.coerce_to_target_dtype(value)
                if nb is self and not inplace:
                    nb = nb.copy()
                nb._putmask_simple(mask, value)
                return [nb]
            else:
                regex = _should_use_regex(regex, to_replace)
                if regex:
                    return self._replace_regex(
                        to_replace,
                        value,
                        inplace=inplace,
                        convert=False,
                        mask=mask,
                    )
                return self.replace(to_replace, value, inplace=inplace, regex=False)
        return [self]


class ExtensionBlock(Block):
    """
    Block for holding extension types.

    Notes
    -----
    This holds all 3rd-party extension array types. It's also the immediate
    parent class for our internal extension types' blocks, CategoricalBlock.

    ExtensionArrays are limited to 1-D.
    """

    _can_consolidate = False
    _validate_ndim = False
    is_extension = True

    values: ExtensionArray

    def __init__(self, values, placement, ndim: int):
        """
        Initialize a non-consolidatable block.

        'ndim' may be inferred from 'placement'.

        This will call continue to call __init__ for the other base
        classes mixed in with this Mixin.
        """

        # Placement must be converted to BlockPlacement so that we can check
        # its length
        if not isinstance(placement, libinternals.BlockPlacement):
            placement = libinternals.BlockPlacement(placement)

        # Maybe infer ndim from placement
        if ndim is None:
            if len(placement) != 1:
                ndim = 1
            else:
                ndim = 2
        super().__init__(values, placement, ndim=ndim)

        if self.ndim == 2 and len(self.mgr_locs) != 1:
            # TODO(EA2D): check unnecessary with 2D EAs
            raise AssertionError("block.size != values.size")

    @property
    def shape(self):
        # TODO(EA2D): override unnecessary with 2D EAs
        if self.ndim == 1:
            return (len(self.values),)
        return len(self.mgr_locs), len(self.values)

    def iget(self, col):

        if self.ndim == 2 and isinstance(col, tuple):
            # TODO(EA2D): unnecessary with 2D EAs
            col, loc = col
            if not com.is_null_slice(col) and col != 0:
                raise IndexError(f"{self} only contains one item")
            elif isinstance(col, slice):
                if col != slice(None):
                    raise NotImplementedError(col)
                return self.values[[loc]]
            return self.values[loc]
        else:
            if col != 0:
                raise IndexError(f"{self} only contains one item")
            return self.values

    def set_inplace(self, locs, values):
        # NB: This is a misnomer, is supposed to be inplace but is not,
        #  see GH#33457
        assert locs.tolist() == [0]
        self.values = values

    def putmask(self, mask, new, axis: int = 0) -> List["Block"]:
        """
        See Block.putmask.__doc__
        """
        mask = _extract_bool_array(mask)

        new_values = self.values

        if isinstance(new, (np.ndarray, ExtensionArray)) and len(new) == len(mask):
            new = new[mask]

        mask = safe_reshape(mask, new_values.shape)

        new_values[mask] = new
        return [self.make_block(values=new_values)]

    def _maybe_coerce_values(self, values):
        """
        Unbox to an extension array.

        This will unbox an ExtensionArray stored in an Index or Series.
        ExtensionArrays pass through. No dtype coercion is done.

        Parameters
        ----------
        values : Index, Series, ExtensionArray

        Returns
        -------
        ExtensionArray
        """
        return extract_array(values)

    @property
    def _holder(self):
        # For extension blocks, the holder is values-dependent.
        return type(self.values)

    @property
    def fill_value(self):
        # Used in reindex_indexer
        return self.values.dtype.na_value

    @property
    def _can_hold_na(self):
        # The default ExtensionArray._can_hold_na is True
        return self._holder._can_hold_na

    @property
    def is_view(self) -> bool:
        """Extension arrays are never treated as views."""
        return False

    @property
    def is_numeric(self):
        return self.values.dtype._is_numeric

    def setitem(self, indexer, value):
        """
        Attempt self.values[indexer] = value, possibly creating a new array.

        This differs from Block.setitem by not allowing setitem to change
        the dtype of the Block.

        Parameters
        ----------
        indexer : tuple, list-like, array-like, slice
            The subset of self.values to set
        value : object
            The value being set

        Returns
        -------
        Block

        Notes
        -----
        `indexer` is a direct slice/positional indexer. `value` must
        be a compatible shape.
        """
        if not self._can_hold_element(value):
            # This is only relevant for DatetimeTZBlock, which has a
            #  non-trivial `_can_hold_element`.
            # https://github.com/pandas-dev/pandas/issues/24020
            # Need a dedicated setitem until GH#24020 (type promotion in setitem
            #  for extension arrays) is designed and implemented.
            return self.astype(object).setitem(indexer, value)

        if isinstance(indexer, tuple):
            # TODO(EA2D): not needed with 2D EAs
            # we are always 1-D
            indexer = indexer[0]

        check_setitem_lengths(indexer, value, self.values)
        self.values[indexer] = value
        return self

    def get_values(self, dtype=None):
        # ExtensionArrays must be iterable, so this works.
        # TODO(EA2D): reshape not needed with 2D EAs
        return np.asarray(self.values).reshape(self.shape)

    def array_values(self) -> ExtensionArray:
        return self.values

    def to_native_types(self, na_rep="nan", quoting=None, **kwargs):
        """override to use ExtensionArray astype for the conversion"""
        values = self.values
        mask = isna(values)

        values = np.asarray(values.astype(object))
        values[mask] = na_rep

        # TODO(EA2D): reshape not needed with 2D EAs
        # we are expected to return a 2-d ndarray
        return self.make_block(values)

    def take_nd(
        self, indexer, axis: int = 0, new_mgr_locs=None, fill_value=lib.no_default
    ):
        """
        Take values according to indexer and return them as a block.
        """
        if fill_value is lib.no_default:
            fill_value = None

        # TODO(EA2D): special case not needed with 2D EAs
        # axis doesn't matter; we are really a single-dim object
        # but are passed the axis depending on the calling routing
        # if its REALLY axis 0, then this will be a reindex and not a take
        new_values = self.values.take(indexer, fill_value=fill_value, allow_fill=True)

        # Called from three places in managers, all of which satisfy
        #  this assertion
        assert not (self.ndim == 1 and new_mgr_locs is None)
        if new_mgr_locs is None:
            new_mgr_locs = self.mgr_locs

        return self.make_block_same_class(new_values, new_mgr_locs)

    def _can_hold_element(self, element: Any) -> bool:
        # TODO: We may need to think about pushing this onto the array.
        # We're doing the same as CategoricalBlock here.
        return True

    def _slice(self, slicer):
        """
        Return a slice of my values.

        Parameters
        ----------
        slicer : slice, ndarray[int], or a tuple of these
            Valid (non-reducing) indexer for self.values.

        Returns
        -------
        np.ndarray or ExtensionArray
        """
        # return same dims as we currently have
        if not isinstance(slicer, tuple) and self.ndim == 2:
            # reached via getitem_block via _slice_take_blocks_ax0
            # TODO(EA2D): wont be necessary with 2D EAs
            slicer = (slicer, slice(None))

        if isinstance(slicer, tuple) and len(slicer) == 2:
            first = slicer[0]
            if not isinstance(first, slice):
                raise AssertionError(
                    "invalid slicing for a 1-ndim ExtensionArray", first
                )
            # GH#32959 only full-slicers along fake-dim0 are valid
            # TODO(EA2D): wont be necessary with 2D EAs
            new_locs = self.mgr_locs[first]
            if len(new_locs):
                # effectively slice(None)
                slicer = slicer[1]
            else:
                raise AssertionError(
                    "invalid slicing for a 1-ndim ExtensionArray", slicer
                )

        return self.values[slicer]

    def fillna(self, value, limit=None, inplace=False, downcast=None):
        values = self.values if inplace else self.values.copy()
        values = values.fillna(value=value, limit=limit)
        return [
            self.make_block_same_class(
                values=values, placement=self.mgr_locs, ndim=self.ndim
            )
        ]

    def interpolate(
        self, method="pad", axis=0, inplace=False, limit=None, fill_value=None, **kwargs
    ):

        values = self.values if inplace else self.values.copy()
        return self.make_block_same_class(
            values=values.fillna(value=fill_value, method=method, limit=limit),
            placement=self.mgr_locs,
        )

    def diff(self, n: int, axis: int = 1) -> List["Block"]:
        if axis == 0 and n != 0:
            # n==0 case will be a no-op so let is fall through
            # Since we only have one column, the result will be all-NA.
            #  Create this result by shifting along axis=0 past the length of
            #  our values.
            return super().diff(len(self.values), axis=0)
        if axis == 1:
            # TODO(EA2D): unnecessary with 2D EAs
            # we are by definition 1D.
            axis = 0
        return super().diff(n, axis)

    def shift(
        self, periods: int, axis: int = 0, fill_value: Any = None
    ) -> List["ExtensionBlock"]:
        """
        Shift the block by `periods`.

        Dispatches to underlying ExtensionArray and re-boxes in an
        ExtensionBlock.
        """
        return [
            self.make_block_same_class(
                self.values.shift(periods=periods, fill_value=fill_value),
                placement=self.mgr_locs,
                ndim=self.ndim,
            )
        ]

    def where(
        self, other, cond, errors="raise", try_cast: bool = False, axis: int = 0
    ) -> List["Block"]:

        cond = _extract_bool_array(cond)
        assert not isinstance(other, (ABCIndex, ABCSeries, ABCDataFrame))

        if isinstance(other, np.ndarray) and other.ndim == 2:
            # TODO(EA2D): unnecessary with 2D EAs
            assert other.shape[1] == 1
            other = other[:, 0]

        if isinstance(cond, np.ndarray) and cond.ndim == 2:
            # TODO(EA2D): unnecessary with 2D EAs
            assert cond.shape[1] == 1
            cond = cond[:, 0]

        if lib.is_scalar(other) and isna(other):
            # The default `other` for Series / Frame is np.nan
            # we want to replace that with the correct NA value
            # for the type
            other = self.dtype.na_value

        if is_sparse(self.values):
            # TODO(SparseArray.__setitem__): remove this if condition
            # We need to re-infer the type of the data after doing the
            # where, for cases where the subtypes don't match
            dtype = None
        else:
            dtype = self.dtype

        result = self.values.copy()
        icond = ~cond
        if lib.is_scalar(other):
            set_other = other
        else:
            set_other = other[icond]
        try:
            result[icond] = set_other
        except (NotImplementedError, TypeError):
            # NotImplementedError for class not implementing `__setitem__`
            # TypeError for SparseArray, which implements just to raise
            # a TypeError
            result = self._holder._from_sequence(
                np.where(cond, self.values, other), dtype=dtype
            )

        return [self.make_block_same_class(result, placement=self.mgr_locs)]

    def _unstack(self, unstacker, fill_value, new_placement):
        # ExtensionArray-safe unstack.
        # We override ObjectBlock._unstack, which unstacks directly on the
        # values of the array. For EA-backed blocks, this would require
        # converting to a 2-D ndarray of objects.
        # Instead, we unstack an ndarray of integer positions, followed by
        # a `take` on the actual values.
        n_rows = self.shape[-1]
        dummy_arr = np.arange(n_rows)

        new_values, mask = unstacker.get_new_values(dummy_arr, fill_value=-1)
        mask = mask.any(0)
        # TODO: in all tests we have mask.all(); can we rely on that?

        blocks = [
            self.make_block_same_class(
                self.values.take(indices, allow_fill=True, fill_value=fill_value),
                [place],
            )
            for indices, place in zip(new_values.T, new_placement)
        ]
        return blocks, mask


class ObjectValuesExtensionBlock(ExtensionBlock):
    """
    Block providing backwards-compatibility for `.values`.

    Used by PeriodArray and IntervalArray to ensure that
    Series[T].values is an ndarray of objects.
    """

    def external_values(self):
        return self.values.astype(object)

    def _can_hold_element(self, element: Any) -> bool:
        if is_valid_nat_for_dtype(element, self.dtype):
            return True
        if isinstance(element, list) and len(element) == 0:
            return True
        tipo = maybe_infer_dtype_type(element)
        if tipo is not None:
            return issubclass(tipo.type, self.dtype.type)
        return isinstance(element, self.dtype.type)


class NumericBlock(Block):
    __slots__ = ()
    is_numeric = True
    _can_hold_na = True


class FloatBlock(NumericBlock):
    __slots__ = ()
    is_float = True

    def _can_hold_element(self, element: Any) -> bool:
        tipo = maybe_infer_dtype_type(element)
        if tipo is not None:
            return issubclass(tipo.type, (np.floating, np.integer)) and not issubclass(
                tipo.type, np.timedelta64
            )
        return isinstance(
            element, (float, int, np.floating, np.int_)
        ) and not isinstance(
            element,
            (bool, np.bool_, np.timedelta64),
        )

    def to_native_types(
        self, na_rep="", float_format=None, decimal=".", quoting=None, **kwargs
    ):
        """ convert to our native types format """
        values = self.values

        # see gh-13418: no special formatting is desired at the
        # output (important for appropriate 'quoting' behaviour),
        # so do not pass it through the FloatArrayFormatter
        if float_format is None and decimal == ".":
            mask = isna(values)

            if not quoting:
                values = values.astype(str)
            else:
                values = np.array(values, dtype="object")

            values[mask] = na_rep
            return self.make_block(values)

        from pandas.io.formats.format import FloatArrayFormatter

        formatter = FloatArrayFormatter(
            values,
            na_rep=na_rep,
            float_format=float_format,
            decimal=decimal,
            quoting=quoting,
            fixed_width=False,
        )
        res = formatter.get_result_as_array()
        return self.make_block(res)


class ComplexBlock(NumericBlock):
    __slots__ = ()
    is_complex = True

    def _can_hold_element(self, element: Any) -> bool:
        tipo = maybe_infer_dtype_type(element)
        if tipo is not None:
            return issubclass(tipo.type, (np.floating, np.integer, np.complexfloating))
        return isinstance(
            element, (float, int, complex, np.float_, np.int_)
        ) and not isinstance(element, (bool, np.bool_))


class IntBlock(NumericBlock):
    __slots__ = ()
    is_integer = True
    _can_hold_na = False

    def _can_hold_element(self, element: Any) -> bool:
        tipo = maybe_infer_dtype_type(element)
        if tipo is not None:
            return (
                issubclass(tipo.type, np.integer)
                and not issubclass(tipo.type, np.timedelta64)
                and self.dtype.itemsize >= tipo.itemsize
            )
        # We have not inferred an integer from the dtype
        # check if we have a builtin int or a float equal to an int
        return is_integer(element) or (is_float(element) and element.is_integer())


class DatetimeLikeBlockMixin(Block):
    """Mixin class for DatetimeBlock, DatetimeTZBlock, and TimedeltaBlock."""

    _can_hold_na = True

    def get_values(self, dtype=None):
        """
        return object dtype as boxed values, such as Timestamps/Timedelta
        """
        if is_object_dtype(dtype):
            # DTA/TDA constructor and astype can handle 2D
            return self._holder(self.values).astype(object)
        return self.values

    def internal_values(self):
        # Override to return DatetimeArray and TimedeltaArray
        return self.array_values()

    def array_values(self):
        return self._holder._simple_new(self.values)

    def iget(self, key):
        # GH#31649 we need to wrap scalars in Timestamp/Timedelta
        # TODO(EA2D): this can be removed if we ever have 2D EA
        return self.array_values().reshape(self.shape)[key]

    def diff(self, n: int, axis: int = 0) -> List["Block"]:
        """
        1st discrete difference.

        Parameters
        ----------
        n : int
            Number of periods to diff.
        axis : int, default 0
            Axis to diff upon.

        Returns
        -------
        A list with a new TimeDeltaBlock.

        Notes
        -----
        The arguments here are mimicking shift so they are called correctly
        by apply.
        """
        # TODO(EA2D): reshape not necessary with 2D EAs
        values = self.array_values().reshape(self.shape)

        new_values = values - values.shift(n, axis=axis)
        return [
            TimeDeltaBlock(new_values, placement=self.mgr_locs.indexer, ndim=self.ndim)
        ]

    def shift(self, periods, axis=0, fill_value=None):
        # TODO(EA2D) this is unnecessary if these blocks are backed by 2D EAs
        values = self.array_values()
        new_values = values.shift(periods, fill_value=fill_value, axis=axis)
        return self.make_block_same_class(new_values)

    def to_native_types(self, na_rep="NaT", **kwargs):
        """ convert to our native types format """
        arr = self.array_values()

        result = arr._format_native_types(na_rep=na_rep, **kwargs)
        return self.make_block(result)

    def _can_hold_element(self, element: Any) -> bool:
        arr = self.array_values()

        try:
            arr._validate_setitem_value(element)
            return True
        except (TypeError, ValueError):
            return False


class DatetimeBlock(DatetimeLikeBlockMixin):
    __slots__ = ()
    is_datetime = True
    _holder = DatetimeArray
    fill_value = np.datetime64("NaT", "ns")

    def _maybe_coerce_values(self, values):
        """
        Input validation for values passed to __init__. Ensure that
        we have datetime64ns, coercing if necessary.

        Parameters
        ----------
        values : array-like
            Must be convertible to datetime64

        Returns
        -------
        values : ndarray[datetime64ns]

        Overridden by DatetimeTZBlock.
        """
        if values.dtype != DT64NS_DTYPE:
            values = conversion.ensure_datetime64ns(values)

        if isinstance(values, DatetimeArray):
            values = values._data

        assert isinstance(values, np.ndarray), type(values)
        return values

    def set_inplace(self, locs, values):
        """
        See Block.set.__doc__
        """
        values = conversion.ensure_datetime64ns(values, copy=False)

        self.values[locs] = values


class DatetimeTZBlock(ExtensionBlock, DatetimeBlock):
    """ implement a datetime64 block with a tz attribute """

    values: DatetimeArray

    __slots__ = ()
    is_datetimetz = True
    is_extension = True

    internal_values = Block.internal_values

    _holder = DatetimeBlock._holder
    _can_hold_element = DatetimeBlock._can_hold_element
    to_native_types = DatetimeBlock.to_native_types
    diff = DatetimeBlock.diff
    fillna = DatetimeBlock.fillna  # i.e. Block.fillna
    fill_value = DatetimeBlock.fill_value
    _can_hold_na = DatetimeBlock._can_hold_na

    array_values = ExtensionBlock.array_values

    def _maybe_coerce_values(self, values):
        """
        Input validation for values passed to __init__. Ensure that
        we have datetime64TZ, coercing if necessary.

        Parameters
        ----------
        values : array-like
            Must be convertible to datetime64

        Returns
        -------
        values : DatetimeArray
        """
        if not isinstance(values, self._holder):
            values = self._holder(values)

        if values.tz is None:
            raise ValueError("cannot create a DatetimeTZBlock without a tz")

        return values

    @property
    def is_view(self) -> bool:
        """ return a boolean if I am possibly a view """
        # check the ndarray values of the DatetimeIndex values
        return self.values._data.base is not None

    def get_values(self, dtype=None):
        """
        Returns an ndarray of values.

        Parameters
        ----------
        dtype : np.dtype
            Only `object`-like dtypes are respected here (not sure
            why).

        Returns
        -------
        values : ndarray
            When ``dtype=object``, then and object-dtype ndarray of
            boxed values is returned. Otherwise, an M8[ns] ndarray
            is returned.

            DatetimeArray is always 1-d. ``get_values`` will reshape
            the return value to be the same dimensionality as the
            block.
        """
        values = self.values
        if is_object_dtype(dtype):
            values = values.astype(object)

        # TODO(EA2D): reshape unnecessary with 2D EAs
        # Ensure that our shape is correct for DataFrame.
        # ExtensionArrays are always 1-D, even in a DataFrame when
        # the analogous NumPy-backed column would be a 2-D ndarray.
        return np.asarray(values).reshape(self.shape)

    def external_values(self):
        # NB: this is different from np.asarray(self.values), since that
        #  return an object-dtype ndarray of Timestamps.
        return np.asarray(self.values.astype("datetime64[ns]", copy=False))

    def quantile(self, qs, interpolation="linear", axis=0):
        naive = self.values.view("M8[ns]")

        # TODO(EA2D): kludge for 2D block with 1D values
        naive = naive.reshape(self.shape)

        blk = self.make_block(naive)
        res_blk = blk.quantile(qs, interpolation=interpolation, axis=axis)

        # TODO(EA2D): ravel is kludge for 2D block with 1D values, assumes column-like
        aware = self._holder(res_blk.values.ravel(), dtype=self.dtype)
        return self.make_block_same_class(aware, ndim=res_blk.ndim)

    def _check_ndim(self, values, ndim):
        """
        ndim inference and validation.

        This is overriden by the DatetimeTZBlock to check the case of 2D
        data (values.ndim == 2), which should only be allowed if ndim is
        also 2.
        The case of 1D array is still allowed with both ndim of 1 or 2, as
        if the case for other EAs. Therefore, we are only checking
        `values.ndim > ndim` instead of `values.ndim != ndim` as for
        consolidated blocks.
        """
        if ndim is None:
            ndim = values.ndim

        if values.ndim > ndim:
            raise ValueError(
                "Wrong number of dimensions. "
                f"values.ndim != ndim [{values.ndim} != {ndim}]"
            )
        return ndim


class TimeDeltaBlock(DatetimeLikeBlockMixin):
    __slots__ = ()
    is_timedelta = True
    fill_value = np.timedelta64("NaT", "ns")

    def _maybe_coerce_values(self, values):
        if values.dtype != TD64NS_DTYPE:
            # non-nano we will convert to nano
            if values.dtype.kind != "m":
                # caller is responsible for ensuring timedelta64 dtype
                raise TypeError(values.dtype)  # pragma: no cover

            values = TimedeltaArray._from_sequence(values)._data
        if isinstance(values, TimedeltaArray):
            values = values._data
        assert isinstance(values, np.ndarray), type(values)
        return values

    @property
    def _holder(self):
        return TimedeltaArray

    def fillna(self, value, **kwargs):
        # TODO(EA2D): if we operated on array_values, TDA.fillna would handle
        #  raising here.
        if is_integer(value):
            # Deprecation GH#24694, GH#19233
            raise TypeError(
                "Passing integers to fillna for timedelta64[ns] dtype is no "
                "longer supported.  To obtain the old behavior, pass "
                "`pd.Timedelta(seconds=n)` instead."
            )
        return super().fillna(value, **kwargs)


class BoolBlock(NumericBlock):
    __slots__ = ()
    is_bool = True
    _can_hold_na = False

    def _can_hold_element(self, element: Any) -> bool:
        tipo = maybe_infer_dtype_type(element)
        if tipo is not None:
            return issubclass(tipo.type, np.bool_)
        return isinstance(element, (bool, np.bool_))


class ObjectBlock(Block):
    __slots__ = ()
    is_object = True
    _can_hold_na = True

    def _maybe_coerce_values(self, values):
        if issubclass(values.dtype.type, str):
            values = np.array(values, dtype=object)
        return values

    @property
    def is_bool(self):
        """
        we can be a bool if we have only bool values but are of type
        object
        """
        return lib.is_bool_array(self.values.ravel("K"))

    def reduce(self, func, ignore_failures: bool = False) -> List[Block]:
        """
        For object-dtype, we operate column-wise.
        """
        assert self.ndim == 2

        values = self.values
        if len(values) > 1:
            # split_and_operate expects func with signature (mask, values, inplace)
            def mask_func(mask, values, inplace):
                if values.ndim == 1:
                    values = values.reshape(1, -1)
                return func(values)

            return self.split_and_operate(
                None, mask_func, False, ignore_failures=ignore_failures
            )

        try:
            res = func(values)
        except TypeError:
            if not ignore_failures:
                raise
            return []

        assert isinstance(res, np.ndarray)
        assert res.ndim == 1
        res = res.reshape(1, -1)
        return [self.make_block_same_class(res)]

    def convert(
        self,
        copy: bool = True,
        datetime: bool = True,
        numeric: bool = True,
        timedelta: bool = True,
    ) -> List["Block"]:
        """
        attempt to cast any object types to better types return a copy of
        the block (if copy = True) by definition we ARE an ObjectBlock!!!!!
        """

        # operate column-by-column
        def f(mask, val, idx):
            shape = val.shape
            values = soft_convert_objects(
                val.ravel(),
                datetime=datetime,
                numeric=numeric,
                timedelta=timedelta,
                copy=copy,
            )
            if isinstance(values, np.ndarray):
                # TODO(EA2D): allow EA once reshape is supported
                values = values.reshape(shape)

            return values

        if self.ndim == 2:
            blocks = self.split_and_operate(None, f, False)
        else:
            values = f(None, self.values.ravel(), None)
            blocks = [self.make_block(values)]

        return blocks

    def _maybe_downcast(self, blocks: List["Block"], downcast=None) -> List["Block"]:

        if downcast is not None:
            return blocks

        # split and convert the blocks
        return extend_blocks([b.convert(datetime=True, numeric=False) for b in blocks])

    def _can_hold_element(self, element: Any) -> bool:
        return True

    def replace(
        self,
        to_replace,
        value,
        inplace: bool = False,
        regex: bool = False,
    ) -> List["Block"]:
        # Note: the checks we do in NDFrame.replace ensure we never get
        #  here with listlike to_replace or value, as those cases
        #  go through _replace_list

        regex = _should_use_regex(regex, to_replace)

        if regex:
            return self._replace_regex(to_replace, value, inplace=inplace)
        else:
            return super().replace(to_replace, value, inplace=inplace, regex=False)


def _should_use_regex(regex: bool, to_replace: Any) -> bool:
    """
    Decide whether to treat `to_replace` as a regular expression.
    """
    if is_re(to_replace):
        regex = True

    regex = regex and is_re_compilable(to_replace)

    # Don't use regex if the pattern is empty.
    regex = regex and re.compile(to_replace).pattern != ""
    return regex


class CategoricalBlock(ExtensionBlock):
    __slots__ = ()

    def _replace_list(
        self,
        src_list: List[Any],
        dest_list: List[Any],
        inplace: bool = False,
        regex: bool = False,
    ) -> List["Block"]:
        if len(algos.unique(dest_list)) == 1:
            # We likely got here by tiling value inside NDFrame.replace,
            #  so un-tile here
            return self.replace(src_list, dest_list[0], inplace, regex)
        return super()._replace_list(src_list, dest_list, inplace, regex)

    def replace(
        self,
        to_replace,
        value,
        inplace: bool = False,
        regex: bool = False,
    ) -> List["Block"]:
        inplace = validate_bool_kwarg(inplace, "inplace")
        result = self if inplace else self.copy()

        result.values.replace(to_replace, value, inplace=True)
        return [result]


# -----------------------------------------------------------------
# Constructor Helpers


def get_block_type(values, dtype=None):
    """
    Find the appropriate Block subclass to use for the given values and dtype.

    Parameters
    ----------
    values : ndarray-like
    dtype : numpy or pandas dtype

    Returns
    -------
    cls : class, subclass of Block
    """
    # We use vtype and kind checks because they are much more performant
    #  than is_foo_dtype
    dtype = dtype or values.dtype
    vtype = dtype.type
    kind = dtype.kind

    cls: Type[Block]

    if is_sparse(dtype):
        # Need this first(ish) so that Sparse[datetime] is sparse
        cls = ExtensionBlock
    elif isinstance(dtype, CategoricalDtype):
        cls = CategoricalBlock
    elif vtype is Timestamp:
        cls = DatetimeTZBlock
    elif vtype is Interval or vtype is Period:
        cls = ObjectValuesExtensionBlock
    elif isinstance(dtype, ExtensionDtype):
        # Note: need to be sure PandasArray is unwrapped before we get here
        cls = ExtensionBlock

    elif kind == "M":
        cls = DatetimeBlock
    elif kind == "m":
        cls = TimeDeltaBlock
    elif kind == "f":
        cls = FloatBlock
    elif kind == "c":
        cls = ComplexBlock
    elif kind == "i" or kind == "u":
        cls = IntBlock
    elif kind == "b":
        cls = BoolBlock
    else:
        cls = ObjectBlock
    return cls


def make_block(values, placement, klass=None, ndim=None, dtype=None):
    # Ensure that we don't allow PandasArray / PandasDtype in internals.
    # For now, blocks should be backed by ndarrays when possible.
    if isinstance(values, ABCPandasArray):
        values = values.to_numpy()
        if ndim and ndim > 1:
            # TODO(EA2D): special case not needed with 2D EAs
            values = np.atleast_2d(values)

    if isinstance(dtype, PandasDtype):
        dtype = dtype.numpy_dtype

    if klass is None:
        dtype = dtype or values.dtype
        klass = get_block_type(values, dtype)

    elif klass is DatetimeTZBlock and not is_datetime64tz_dtype(values.dtype):
        # TODO: This is no longer hit internally; does it need to be retained
        #  for e.g. pyarrow?
        values = DatetimeArray._simple_new(values, dtype=dtype)

    return klass(values, ndim=ndim, placement=placement)


# -----------------------------------------------------------------


def extend_blocks(result, blocks=None):
    """ return a new extended blocks, given the result """
    if blocks is None:
        blocks = []
    if isinstance(result, list):
        for r in result:
            if isinstance(r, list):
                blocks.extend(r)
            else:
                blocks.append(r)
    else:
        assert isinstance(result, Block), type(result)
        blocks.append(result)
    return blocks


def _block_shape(values: ArrayLike, ndim: int = 1) -> ArrayLike:
    """ guarantee the shape of the values to be at least 1 d """
    if values.ndim < ndim:
        shape = values.shape
        if not is_extension_array_dtype(values.dtype):
            # TODO(EA2D): https://github.com/pandas-dev/pandas/issues/23023
            # block.shape is incorrect for "2D" ExtensionArrays
            # We can't, and don't need to, reshape.
            # error: "ExtensionArray" has no attribute "reshape"
            values = values.reshape(tuple((1,) + shape))  # type: ignore[attr-defined]
    return values


def safe_reshape(arr, new_shape: Shape):
    """
    If possible, reshape `arr` to have shape `new_shape`,
    with a couple of exceptions (see gh-13012):

    1) If `arr` is a ExtensionArray or Index, `arr` will be
       returned as is.
    2) If `arr` is a Series, the `_values` attribute will
       be reshaped and returned.

    Parameters
    ----------
    arr : array-like, object to be reshaped
    new_shape : int or tuple of ints, the new shape
    """
    if isinstance(arr, ABCSeries):
        arr = arr._values
    if not is_extension_array_dtype(arr.dtype):
        # Note: this will include TimedeltaArray and tz-naive DatetimeArray
        # TODO(EA2D): special case will be unnecessary with 2D EAs
        arr = np.asarray(arr).reshape(new_shape)
    return arr


def _putmask_smart(v: np.ndarray, mask: np.ndarray, n) -> np.ndarray:
    """
    Return a new ndarray, try to preserve dtype if possible.

    Parameters
    ----------
    v : np.ndarray
        `values`, updated in-place.
    mask : np.ndarray[bool]
        Applies to both sides (array like).
    n : `new values` either scalar or an array like aligned with `values`

    Returns
    -------
    values : ndarray with updated values
        this *may* be a copy of the original

    See Also
    --------
    ndarray.putmask
    """
    # we cannot use np.asarray() here as we cannot have conversions
    # that numpy does when numeric are mixed with strings

    # n should be the length of the mask or a scalar here
    if not is_list_like(n):
        n = np.repeat(n, len(mask))

    # see if we are only masking values that if putted
    # will work in the current dtype
    try:
        nn = n[mask]
    except TypeError:
        # TypeError: only integer scalar arrays can be converted to a scalar index
        pass
    else:
        # make sure that we have a nullable type
        # if we have nulls
        if not isna_compat(v, nn[0]):
            pass
        elif not (is_float_dtype(nn.dtype) or is_integer_dtype(nn.dtype)):
            # only compare integers/floats
            pass
        elif not (is_float_dtype(v.dtype) or is_integer_dtype(v.dtype)):
            # only compare integers/floats
            pass
        else:

            # we ignore ComplexWarning here
            with warnings.catch_warnings(record=True):
                warnings.simplefilter("ignore", np.ComplexWarning)
                nn_at = nn.astype(v.dtype)

            comp = nn == nn_at
            if is_list_like(comp) and comp.all():
                nv = v.copy()
                nv[mask] = nn_at
                return nv

    n = np.asarray(n)

    def _putmask_preserve(nv, n):
        try:
            nv[mask] = n[mask]
        except (IndexError, ValueError):
            nv[mask] = n
        return nv

    # preserves dtype if possible
    if v.dtype.kind == n.dtype.kind:
        return _putmask_preserve(v, n)

    # change the dtype if needed
    dtype = find_common_type([n.dtype, v.dtype])
    v = v.astype(dtype, copy=False)

    return _putmask_preserve(v, n)


def _extract_bool_array(mask: ArrayLike) -> np.ndarray:
    """
    If we have a SparseArray or BooleanArray, convert it to ndarray[bool].
    """
    if isinstance(mask, ExtensionArray):
        # We could have BooleanArray, Sparse[bool], ...
        #  Except for BooleanArray, this is equivalent to just
        #  np.asarray(mask, dtype=bool)
        mask = mask.to_numpy(dtype=bool, na_value=False)

    assert isinstance(mask, np.ndarray), type(mask)
    assert mask.dtype == bool, mask.dtype
    return mask<|MERGE_RESOLUTION|>--- conflicted
+++ resolved
@@ -25,11 +25,6 @@
     convert_scalar_for_putitemlike,
     find_common_type,
     infer_dtype_from,
-<<<<<<< HEAD
-    maybe_box_datetimelike,
-=======
-    infer_dtype_from_scalar,
->>>>>>> 87d9c8f3
     maybe_downcast_numeric,
     maybe_downcast_to_dtype,
     maybe_infer_dtype_type,
@@ -919,28 +914,7 @@
 
         else:
             # current dtype cannot store value, coerce to common dtype
-<<<<<<< HEAD
             return self.coerce_to_target_dtype(value).setitem(indexer, value)
-=======
-            # TODO: can we just use coerce_to_target_dtype for all this
-            if hasattr(value, "dtype"):
-                dtype = value.dtype
-
-            elif lib.is_scalar(value) and not isna(value):
-                dtype, _ = infer_dtype_from_scalar(value, pandas_dtype=True)
-
-            else:
-                # e.g. we are bool dtype and value is nan
-                # TODO: watch out for case with listlike value and scalar/empty indexer
-                dtype, _ = maybe_promote(np.array(value).dtype)
-                return self.astype(dtype).setitem(indexer, value)
-
-            dtype = find_common_type([values.dtype, dtype])
-            assert not is_dtype_equal(self.dtype, dtype)
-            # otherwise should have _can_hold_element
-
-            return self.astype(dtype).setitem(indexer, value)
->>>>>>> 87d9c8f3
 
         # value must be storable at this moment
         if is_extension_array_dtype(getattr(value, "dtype", None)):
