--- conflicted
+++ resolved
@@ -994,7 +994,6 @@
         block = self.make_block(values)
         return block
 
-<<<<<<< HEAD
     def setitem_inplace(self, indexer, value):
         """
         setitem but only inplace.
@@ -1017,10 +1016,7 @@
             # TODO(EA2D): special case not needed with 2D EAs
             values[pi] = value
 
-    def putmask(self, mask, new) -> List[Block]:
-=======
     def putmask(self, mask, new) -> list[Block]:
->>>>>>> 5d208155
         """
         putmask the data to the block; it is possible that we may create a
         new dtype of block
