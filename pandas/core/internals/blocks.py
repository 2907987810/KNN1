--- conflicted
+++ resolved
@@ -1215,13 +1215,8 @@
 
     def interpolate(
         self,
-<<<<<<< HEAD
         method: FillnaOptions = "pad",
-        axis: int = 0,
-=======
-        method: str = "pad",
         axis: AxisInt = 0,
->>>>>>> 3937fbe1
         index: Index | None = None,
         inplace: bool = False,
         limit: int | None = None,
@@ -1324,14 +1319,10 @@
 
     @final
     def quantile(
-<<<<<<< HEAD
         self,
         qs: Float64Index,
         interpolation: QuantileInterpolation = "linear",
-        axis: int = 0,
-=======
-        self, qs: Float64Index, interpolation="linear", axis: AxisInt = 0
->>>>>>> 3937fbe1
+        axis: AxisInt = 0,
     ) -> Block:
         """
         compute the quantiles of the
