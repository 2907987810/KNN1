--- conflicted
+++ resolved
@@ -1751,16 +1751,12 @@
         try:
             res_values = arr.T._where(cond, other).T
         except (ValueError, TypeError):
-<<<<<<< HEAD
             if isinstance(self.dtype, PeriodDtype):
                 # TODO: don't special-case
                 raise
-            return Block.where(self, other, cond)
-=======
             blk = self.coerce_to_target_dtype(other)
             nbs = blk.where(other, cond)
             return self._maybe_downcast(nbs, "infer")
->>>>>>> 9db55a75
 
         nb = self.make_block_same_class(res_values)
         return [nb]
