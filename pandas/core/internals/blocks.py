from __future__ import annotations

from functools import wraps
import re
from typing import (
    TYPE_CHECKING,
    Any,
    Callable,
    Iterable,
    Literal,
    Sequence,
    cast,
    final,
)

import numpy as np

from pandas._config import using_copy_on_write

from pandas._libs import (
    internals as libinternals,
    lib,
    writers,
)
from pandas._libs.internals import (
    BlockPlacement,
    BlockValuesRefs,
)
from pandas._libs.missing import NA
from pandas._libs.tslibs import IncompatibleFrequency
from pandas._typing import (
    ArrayLike,
    AxisInt,
    DtypeObj,
    F,
    FillnaOptions,
    IgnoreRaise,
    InterpolateOptions,
    QuantileInterpolation,
    Self,
    Shape,
    npt,
)
from pandas.errors import AbstractMethodError
from pandas.util._decorators import cache_readonly
from pandas.util._validators import validate_bool_kwarg

from pandas.core.dtypes.astype import (
    astype_array_safe,
    astype_is_view,
)
from pandas.core.dtypes.cast import (
    LossySetitemError,
    can_hold_element,
    find_result_type,
    maybe_downcast_to_dtype,
    np_can_hold_element,
)
from pandas.core.dtypes.common import (
    ensure_platform_int,
    is_1d_only_ea_dtype,
    is_list_like,
    is_string_dtype,
)
from pandas.core.dtypes.dtypes import (
    DatetimeTZDtype,
    ExtensionDtype,
    IntervalDtype,
    PandasDtype,
    PeriodDtype,
    SparseDtype,
)
from pandas.core.dtypes.generic import (
    ABCDataFrame,
    ABCIndex,
    ABCPandasArray,
    ABCSeries,
)
from pandas.core.dtypes.missing import (
    is_valid_na_for_dtype,
    isna,
    na_value_for_dtype,
)

from pandas.core import missing
import pandas.core.algorithms as algos
from pandas.core.array_algos.putmask import (
    extract_bool_array,
    putmask_inplace,
    putmask_without_repeat,
    setitem_datetimelike_compat,
    validate_putmask,
)
from pandas.core.array_algos.quantile import quantile_compat
from pandas.core.array_algos.replace import (
    compare_or_regex_search,
    replace_regex,
    should_use_regex,
)
from pandas.core.array_algos.transforms import shift
from pandas.core.arrays import (
    Categorical,
    DatetimeArray,
    ExtensionArray,
    IntervalArray,
    PandasArray,
    PeriodArray,
    TimedeltaArray,
)
from pandas.core.base import PandasObject
import pandas.core.common as com
from pandas.core.computation import expressions
from pandas.core.construction import (
    ensure_wrapped_if_datetimelike,
    extract_array,
)
from pandas.core.indexers import check_setitem_lengths

if TYPE_CHECKING:
    from pandas.core.api import Index
    from pandas.core.arrays._mixins import NDArrayBackedExtensionArray

# comparison is faster than is_object_dtype
_dtype_obj = np.dtype("object")


def maybe_split(meth: F) -> F:
    """
    If we have a multi-column block, split and operate block-wise.  Otherwise
    use the original method.
    """

    @wraps(meth)
    def newfunc(self, *args, **kwargs) -> list[Block]:
        if self.ndim == 1 or self.shape[0] == 1:
            return meth(self, *args, **kwargs)
        else:
            # Split and operate column-by-column
            return self.split_and_operate(meth, *args, **kwargs)

    return cast(F, newfunc)


class Block(PandasObject):
    """
    Canonical n-dimensional unit of homogeneous dtype contained in a pandas
    data structure

    Index-ignorant; let the container take care of that
    """

    values: np.ndarray | ExtensionArray
    ndim: int
    refs: BlockValuesRefs
    __init__: Callable

    __slots__ = ()
    is_numeric = False
    is_object = False
    is_extension = False
    _can_consolidate = True
    _validate_ndim = True

    @final
    @cache_readonly
    def _consolidate_key(self):
        return self._can_consolidate, self.dtype.name

    @final
    @cache_readonly
    def _can_hold_na(self) -> bool:
        """
        Can we store NA values in this Block?
        """
        dtype = self.dtype
        if isinstance(dtype, np.dtype):
            return dtype.kind not in "iub"
        return dtype._can_hold_na

    @final
    @property
    def is_bool(self) -> bool:
        """
        We can be bool if a) we are bool dtype or b) object dtype with bool objects.
        """
        return self.values.dtype == np.dtype(bool)

    @final
    def external_values(self):
        return external_values(self.values)

    @final
    @cache_readonly
    def fill_value(self):
        # Used in reindex_indexer
        return na_value_for_dtype(self.dtype, compat=False)

    @final
    def _standardize_fill_value(self, value):
        # if we are passed a scalar None, convert it here
        if self.dtype != _dtype_obj and is_valid_na_for_dtype(value, self.dtype):
            value = self.fill_value
        return value

    @property
    def mgr_locs(self) -> BlockPlacement:
        return self._mgr_locs

    @mgr_locs.setter
    def mgr_locs(self, new_mgr_locs: BlockPlacement) -> None:
        self._mgr_locs = new_mgr_locs

    @final
    def make_block(
        self,
        values,
        placement: BlockPlacement | None = None,
        refs: BlockValuesRefs | None = None,
    ) -> Block:
        """
        Create a new block, with type inference propagate any values that are
        not specified
        """
        if placement is None:
            placement = self._mgr_locs
        if self.is_extension:
            values = ensure_block_shape(values, ndim=self.ndim)

        return new_block(values, placement=placement, ndim=self.ndim, refs=refs)

    @final
    def make_block_same_class(
        self,
        values,
        placement: BlockPlacement | None = None,
        refs: BlockValuesRefs | None = None,
    ) -> Self:
        """Wrap given values in a block of same type as self."""
        # Pre-2.0 we called ensure_wrapped_if_datetimelike because fastparquet
        #  relied on it, as of 2.0 the caller is responsible for this.
        if placement is None:
            placement = self._mgr_locs

        # We assume maybe_coerce_values has already been called
        return type(self)(values, placement=placement, ndim=self.ndim, refs=refs)

    @final
    def __repr__(self) -> str:
        # don't want to print out all of the items here
        name = type(self).__name__
        if self.ndim == 1:
            result = f"{name}: {len(self)} dtype: {self.dtype}"
        else:
            shape = " x ".join([str(s) for s in self.shape])
            result = f"{name}: {self.mgr_locs.indexer}, {shape}, dtype: {self.dtype}"

        return result

    @final
    def __len__(self) -> int:
        return len(self.values)

    @final
    def slice_block_columns(self, slc: slice) -> Self:
        """
        Perform __getitem__-like, return result as block.
        """
        new_mgr_locs = self._mgr_locs[slc]

        new_values = self._slice(slc)
        refs = self.refs
        return type(self)(new_values, new_mgr_locs, self.ndim, refs=refs)

    @final
    def take_block_columns(self, indices: npt.NDArray[np.intp]) -> Self:
        """
        Perform __getitem__-like, return result as block.

        Only supports slices that preserve dimensionality.
        """
        # Note: only called from is from internals.concat, and we can verify
        #  that never happens with 1-column blocks, i.e. never for ExtensionBlock.

        new_mgr_locs = self._mgr_locs[indices]

        new_values = self._slice(indices)
        return type(self)(new_values, new_mgr_locs, self.ndim, refs=None)

    @final
    def getitem_block_columns(
        self, slicer: slice, new_mgr_locs: BlockPlacement
    ) -> Self:
        """
        Perform __getitem__-like, return result as block.

        Only supports slices that preserve dimensionality.
        """
        new_values = self._slice(slicer)
        return type(self)(new_values, new_mgr_locs, self.ndim, refs=self.refs)

    @final
    def _can_hold_element(self, element: Any) -> bool:
        """require the same dtype as ourselves"""
        element = extract_array(element, extract_numpy=True)
        return can_hold_element(self.values, element)

    @final
    def should_store(self, value: ArrayLike) -> bool:
        """
        Should we set self.values[indexer] = value inplace or do we need to cast?

        Parameters
        ----------
        value : np.ndarray or ExtensionArray

        Returns
        -------
        bool
        """
        return value.dtype == self.dtype

    # ---------------------------------------------------------------------
    # Apply/Reduce and Helpers

    @final
    def apply(self, func, **kwargs) -> list[Block]:
        """
        apply the function to my values; return a block if we are not
        one
        """
        result = func(self.values, **kwargs)

        result = maybe_coerce_values(result)
        return self._split_op_result(result)

    @final
    def reduce(self, func) -> list[Block]:
        # We will apply the function and reshape the result into a single-row
        #  Block with the same mgr_locs; squeezing will be done at a higher level
        assert self.ndim == 2

        result = func(self.values)

        if self.values.ndim == 1:
            # TODO(EA2D): special case not needed with 2D EAs
            res_values = np.array([[result]])
        else:
            res_values = result.reshape(-1, 1)

        nb = self.make_block(res_values)
        return [nb]

    @final
    def _split_op_result(self, result: ArrayLike) -> list[Block]:
        # See also: split_and_operate
        if result.ndim > 1 and isinstance(result.dtype, ExtensionDtype):
            # TODO(EA2D): unnecessary with 2D EAs
            # if we get a 2D ExtensionArray, we need to split it into 1D pieces
            nbs = []
            for i, loc in enumerate(self._mgr_locs):
                if not is_1d_only_ea_dtype(result.dtype):
                    vals = result[i : i + 1]
                else:
                    vals = result[i]

                bp = BlockPlacement(loc)
                block = self.make_block(values=vals, placement=bp)
                nbs.append(block)
            return nbs

        nb = self.make_block(result)

        return [nb]

    @final
    def _split(self) -> list[Block]:
        """
        Split a block into a list of single-column blocks.
        """
        assert self.ndim == 2

        new_blocks = []
        for i, ref_loc in enumerate(self._mgr_locs):
            vals = self.values[slice(i, i + 1)]

            bp = BlockPlacement(ref_loc)
            nb = type(self)(vals, placement=bp, ndim=2, refs=self.refs)
            new_blocks.append(nb)
        return new_blocks

    @final
    def split_and_operate(self, func, *args, **kwargs) -> list[Block]:
        """
        Split the block and apply func column-by-column.

        Parameters
        ----------
        func : Block method
        *args
        **kwargs

        Returns
        -------
        List[Block]
        """
        assert self.ndim == 2 and self.shape[0] != 1

        res_blocks = []
        for nb in self._split():
            rbs = func(nb, *args, **kwargs)
            res_blocks.extend(rbs)
        return res_blocks

    # ---------------------------------------------------------------------
    # Up/Down-casting

    @final
    def coerce_to_target_dtype(self, other) -> Block:
        """
        coerce the current block to a dtype compat for other
        we will return a block, possibly object, and not raise

        we can also safely try to coerce to the same dtype
        and will receive the same block
        """
        new_dtype = find_result_type(self.values, other)

        return self.astype(new_dtype, copy=False)

    @final
    def _maybe_downcast(
        self, blocks: list[Block], downcast=None, using_cow: bool = False
    ) -> list[Block]:
        if downcast is False:
            return blocks

        if self.dtype == _dtype_obj:
            # TODO: does it matter that self.dtype might not match blocks[i].dtype?
            # GH#44241 We downcast regardless of the argument;
            #  respecting 'downcast=None' may be worthwhile at some point,
            #  but ATM it breaks too much existing code.
            # split and convert the blocks

            return extend_blocks(
                [blk.convert(using_cow=using_cow, copy=not using_cow) for blk in blocks]
            )

        if downcast is None:
            return blocks

        return extend_blocks([b._downcast_2d(downcast, using_cow) for b in blocks])

    @final
    @maybe_split
    def _downcast_2d(self, dtype, using_cow: bool = False) -> list[Block]:
        """
        downcast specialized to 2D case post-validation.

        Refactored to allow use of maybe_split.
        """
        new_values = maybe_downcast_to_dtype(self.values, dtype=dtype)
        new_values = maybe_coerce_values(new_values)
        refs = self.refs if using_cow and new_values is self.values else None
        return [self.make_block(new_values, refs=refs)]

    def convert(
        self,
        *,
        copy: bool = True,
        using_cow: bool = False,
    ) -> list[Block]:
        """
        Attempt to coerce any object types to better types. Return a copy
        of the block (if copy = True).
        """
        if not self.is_object:
            if not copy and using_cow:
                return [self.copy(deep=False)]
            return [self.copy()] if copy else [self]

        if self.ndim != 1 and self.shape[0] != 1:
            return self.split_and_operate(Block.convert, copy=copy, using_cow=using_cow)

        values = self.values
        if values.ndim == 2:
            # the check above ensures we only get here with values.shape[0] == 1,
            # avoid doing .ravel as that might make a copy
            values = values[0]

        res_values = lib.maybe_convert_objects(
            values,  # type: ignore[arg-type]
            convert_non_numeric=True,
        )
        refs = None
        if copy and res_values is values:
            res_values = values.copy()
        elif res_values is values and using_cow:
            refs = self.refs

        res_values = ensure_block_shape(res_values, self.ndim)
        res_values = maybe_coerce_values(res_values)
        return [self.make_block(res_values, refs=refs)]

    # ---------------------------------------------------------------------
    # Array-Like Methods

    @final
    @cache_readonly
    def dtype(self) -> DtypeObj:
        return self.values.dtype

    @final
    def astype(
        self,
        dtype: DtypeObj,
        copy: bool = False,
        errors: IgnoreRaise = "raise",
        using_cow: bool = False,
    ) -> Block:
        """
        Coerce to the new dtype.

        Parameters
        ----------
        dtype : np.dtype or ExtensionDtype
        copy : bool, default False
            copy if indicated
        errors : str, {'raise', 'ignore'}, default 'raise'
            - ``raise`` : allow exceptions to be raised
            - ``ignore`` : suppress exceptions. On error return original object
        using_cow: bool, default False
            Signaling if copy on write copy logic is used.

        Returns
        -------
        Block
        """
        values = self.values

        new_values = astype_array_safe(values, dtype, copy=copy, errors=errors)

        new_values = maybe_coerce_values(new_values)

        refs = None
        if using_cow and astype_is_view(values.dtype, new_values.dtype):
            refs = self.refs

        newb = self.make_block(new_values, refs=refs)
        if newb.shape != self.shape:
            raise TypeError(
                f"cannot set astype for copy = [{copy}] for dtype "
                f"({self.dtype.name} [{self.shape}]) to different shape "
                f"({newb.dtype.name} [{newb.shape}])"
            )
        return newb

    @final
    def to_native_types(self, na_rep: str = "nan", quoting=None, **kwargs) -> Block:
        """convert to our native types format"""
        result = to_native_types(self.values, na_rep=na_rep, quoting=quoting, **kwargs)
        return self.make_block(result)

    @final
    def copy(self, deep: bool = True) -> Self:
        """copy constructor"""
        values = self.values
        refs: BlockValuesRefs | None
        if deep:
            values = values.copy()
            refs = None
        else:
            refs = self.refs
        return type(self)(values, placement=self._mgr_locs, ndim=self.ndim, refs=refs)

    # ---------------------------------------------------------------------
    # Replace

    @final
    def replace(
        self,
        to_replace,
        value,
        inplace: bool = False,
        # mask may be pre-computed if we're called from replace_list
        mask: npt.NDArray[np.bool_] | None = None,
        using_cow: bool = False,
    ) -> list[Block]:
        """
        replace the to_replace value with value, possible to create new
        blocks here this is just a call to putmask.
        """

        # Note: the checks we do in NDFrame.replace ensure we never get
        #  here with listlike to_replace or value, as those cases
        #  go through replace_list
        values = self.values

        if isinstance(values, Categorical):
            # TODO: avoid special-casing
            # GH49404
            if using_cow and (self.refs.has_reference() or not inplace):
                blk = self.copy()
            elif using_cow:
                blk = self.copy(deep=False)
            else:
                blk = self if inplace else self.copy()
            values = cast(Categorical, blk.values)
            values._replace(to_replace=to_replace, value=value, inplace=True)
            return [blk]

        if not self._can_hold_element(to_replace):
            # We cannot hold `to_replace`, so we know immediately that
            #  replacing it is a no-op.
            # Note: If to_replace were a list, NDFrame.replace would call
            #  replace_list instead of replace.
            if using_cow:
                return [self.copy(deep=False)]
            else:
                return [self] if inplace else [self.copy()]

        if mask is None:
            mask = missing.mask_missing(values, to_replace)
        if not mask.any():
            # Note: we get here with test_replace_extension_other incorrectly
            #  bc _can_hold_element is incorrect.
            if using_cow:
                return [self.copy(deep=False)]
            else:
                return [self] if inplace else [self.copy()]

        elif self._can_hold_element(value):
            # TODO(CoW): Maybe split here as well into columns where mask has True
            # and rest?
            if using_cow:
                if inplace:
                    blk = self.copy(deep=self.refs.has_reference())
                else:
                    blk = self.copy()
            else:
                blk = self if inplace else self.copy()
            putmask_inplace(blk.values, mask, value)
            if not (self.is_object and value is None):
                # if the user *explicitly* gave None, we keep None, otherwise
                #  may downcast to NaN
                blocks = blk.convert(copy=False, using_cow=using_cow)
            else:
                blocks = [blk]
            return blocks

        elif self.ndim == 1 or self.shape[0] == 1:
            if value is None or value is NA:
                blk = self.astype(np.dtype(object))
            else:
                blk = self.coerce_to_target_dtype(value)
            return blk.replace(
                to_replace=to_replace,
                value=value,
                inplace=True,
                mask=mask,
            )

        else:
            # split so that we only upcast where necessary
            blocks = []
            for i, nb in enumerate(self._split()):
                blocks.extend(
                    type(self).replace(
                        nb,
                        to_replace=to_replace,
                        value=value,
                        inplace=True,
                        mask=mask[i : i + 1],
                        using_cow=using_cow,
                    )
                )
            return blocks

    @final
    def _replace_regex(
        self,
        to_replace,
        value,
        inplace: bool = False,
        mask=None,
        using_cow: bool = False,
    ) -> list[Block]:
        """
        Replace elements by the given value.

        Parameters
        ----------
        to_replace : object or pattern
            Scalar to replace or regular expression to match.
        value : object
            Replacement object.
        inplace : bool, default False
            Perform inplace modification.
        mask : array-like of bool, optional
            True indicate corresponding element is ignored.
        using_cow: bool, default False
            Specifying if copy on write is enabled.

        Returns
        -------
        List[Block]
        """
        if not self._can_hold_element(to_replace):
            # i.e. only if self.is_object is True, but could in principle include a
            #  String ExtensionBlock
            if using_cow:
                return [self.copy(deep=False)]
            return [self] if inplace else [self.copy()]

        rx = re.compile(to_replace)

        if using_cow:
            if inplace and not self.refs.has_reference():
                refs = self.refs
                new_values = self.values
            else:
                refs = None
                new_values = self.values.copy()
        else:
            refs = None
            new_values = self.values if inplace else self.values.copy()

        replace_regex(new_values, rx, value, mask)

        block = self.make_block(new_values, refs=refs)
        return block.convert(copy=False, using_cow=using_cow)

    @final
    def replace_list(
        self,
        src_list: Iterable[Any],
        dest_list: Sequence[Any],
        inplace: bool = False,
        regex: bool = False,
        using_cow: bool = False,
    ) -> list[Block]:
        """
        See BlockManager.replace_list docstring.
        """
        values = self.values

        if isinstance(values, Categorical):
            # TODO: avoid special-casing
            # GH49404
            if using_cow and inplace:
                blk = self.copy(deep=self.refs.has_reference())
            else:
                blk = self if inplace else self.copy()
            values = cast(Categorical, blk.values)
            values._replace(to_replace=src_list, value=dest_list, inplace=True)
            return [blk]

        # Exclude anything that we know we won't contain
        pairs = [
            (x, y) for x, y in zip(src_list, dest_list) if self._can_hold_element(x)
        ]
        if not len(pairs):
            if using_cow:
                return [self.copy(deep=False)]
            # shortcut, nothing to replace
            return [self] if inplace else [self.copy()]

        src_len = len(pairs) - 1

        if is_string_dtype(values.dtype):
            # Calculate the mask once, prior to the call of comp
            # in order to avoid repeating the same computations
            na_mask = ~isna(values)
            masks: Iterable[npt.NDArray[np.bool_]] = (
                extract_bool_array(
                    cast(
                        ArrayLike,
                        compare_or_regex_search(
                            values, s[0], regex=regex, mask=na_mask
                        ),
                    )
                )
                for s in pairs
            )
        else:
            # GH#38086 faster if we know we dont need to check for regex
            masks = (missing.mask_missing(values, s[0]) for s in pairs)
        # Materialize if inplace = True, since the masks can change
        # as we replace
        if inplace:
            masks = list(masks)

        if using_cow and inplace:
            # Don't set up refs here, otherwise we will think that we have
            # references when we check again later
            rb = [self]
        else:
            rb = [self if inplace else self.copy()]

        for i, ((src, dest), mask) in enumerate(zip(pairs, masks)):
            convert = i == src_len  # only convert once at the end
            new_rb: list[Block] = []

            # GH-39338: _replace_coerce can split a block into
            # single-column blocks, so track the index so we know
            # where to index into the mask
            for blk_num, blk in enumerate(rb):
                if len(rb) == 1:
                    m = mask
                else:
                    mib = mask
                    assert not isinstance(mib, bool)
                    m = mib[blk_num : blk_num + 1]

                # error: Argument "mask" to "_replace_coerce" of "Block" has
                # incompatible type "Union[ExtensionArray, ndarray[Any, Any], bool]";
                # expected "ndarray[Any, dtype[bool_]]"
                result = blk._replace_coerce(
                    to_replace=src,
                    value=dest,
                    mask=m,
                    inplace=inplace,
                    regex=regex,
                    using_cow=using_cow,
                )
                if convert and blk.is_object and not all(x is None for x in dest_list):
                    # GH#44498 avoid unwanted cast-back
                    result = extend_blocks(
                        [
                            b.convert(copy=True and not using_cow, using_cow=using_cow)
                            for b in result
                        ]
                    )
                new_rb.extend(result)
            rb = new_rb
        return rb

    @final
    def _replace_coerce(
        self,
        to_replace,
        value,
        mask: npt.NDArray[np.bool_],
        inplace: bool = True,
        regex: bool = False,
        using_cow: bool = False,
    ) -> list[Block]:
        """
        Replace value corresponding to the given boolean array with another
        value.

        Parameters
        ----------
        to_replace : object or pattern
            Scalar to replace or regular expression to match.
        value : object
            Replacement object.
        mask : np.ndarray[bool]
            True indicate corresponding element is ignored.
        inplace : bool, default True
            Perform inplace modification.
        regex : bool, default False
            If true, perform regular expression substitution.

        Returns
        -------
        List[Block]
        """
        if should_use_regex(regex, to_replace):
            return self._replace_regex(
                to_replace,
                value,
                inplace=inplace,
                mask=mask,
            )
        else:
            if value is None:
                # gh-45601, gh-45836, gh-46634
                if mask.any():
                    has_ref = self.refs.has_reference()
                    nb = self.astype(np.dtype(object), copy=False, using_cow=using_cow)
                    if (nb is self or using_cow) and not inplace:
                        nb = nb.copy()
                    elif inplace and has_ref and nb.refs.has_reference():
                        # no copy in astype and we had refs before
                        nb = nb.copy()
                    putmask_inplace(nb.values, mask, value)
                    return [nb]
                if using_cow:
                    return [self.copy(deep=False)]
                return [self] if inplace else [self.copy()]
            return self.replace(
                to_replace=to_replace,
                value=value,
                inplace=inplace,
                mask=mask,
                using_cow=using_cow,
            )

    # ---------------------------------------------------------------------
    # 2D Methods - Shared by NumpyBlock and NDArrayBackedExtensionBlock
    #  but not ExtensionBlock

    def _maybe_squeeze_arg(self, arg: np.ndarray) -> np.ndarray:
        """
        For compatibility with 1D-only ExtensionArrays.
        """
        return arg

    def _unwrap_setitem_indexer(self, indexer):
        """
        For compatibility with 1D-only ExtensionArrays.
        """
        return indexer

    # NB: this cannot be made cache_readonly because in mgr.set_values we pin
    #  new .values that can have different shape GH#42631
    @property
    def shape(self) -> Shape:
        return self.values.shape

    def iget(self, i: int | tuple[int, int] | tuple[slice, int]) -> np.ndarray:
        # In the case where we have a tuple[slice, int], the slice will always
        #  be slice(None)
        # Note: only reached with self.ndim == 2
        # Invalid index type "Union[int, Tuple[int, int], Tuple[slice, int]]"
        # for "Union[ndarray[Any, Any], ExtensionArray]"; expected type
        # "Union[int, integer[Any]]"
        return self.values[i]  # type: ignore[index]

    def _slice(
        self, slicer: slice | npt.NDArray[np.bool_] | npt.NDArray[np.intp]
    ) -> ArrayLike:
        """return a slice of my values"""

        return self.values[slicer]

    def set_inplace(self, locs, values: ArrayLike, copy: bool = False) -> None:
        """
        Modify block values in-place with new item value.

        If copy=True, first copy the underlying values in place before modifying
        (for Copy-on-Write).

        Notes
        -----
        `set_inplace` never creates a new array or new Block, whereas `setitem`
        _may_ create a new array and always creates a new Block.

        Caller is responsible for checking values.dtype == self.dtype.
        """
        if copy:
            self.values = self.values.copy()
        self.values[locs] = values

    def take_nd(
        self,
        indexer: npt.NDArray[np.intp],
        axis: AxisInt,
        new_mgr_locs: BlockPlacement | None = None,
        fill_value=lib.no_default,
    ) -> Block:
        """
        Take values according to indexer and return them as a block.
        """
        values = self.values

        if fill_value is lib.no_default:
            fill_value = self.fill_value
            allow_fill = False
        else:
            allow_fill = True

        # Note: algos.take_nd has upcast logic similar to coerce_to_target_dtype
        new_values = algos.take_nd(
            values, indexer, axis=axis, allow_fill=allow_fill, fill_value=fill_value
        )

        # Called from three places in managers, all of which satisfy
        #  these assertions
        if isinstance(self, ExtensionBlock):
            # NB: in this case, the 'axis' kwarg will be ignored in the
            #  algos.take_nd call above.
            assert not (self.ndim == 1 and new_mgr_locs is None)
        assert not (axis == 0 and new_mgr_locs is None)

        if new_mgr_locs is None:
            new_mgr_locs = self._mgr_locs

        if new_values.dtype != self.dtype:
            return self.make_block(new_values, new_mgr_locs)
        else:
            return self.make_block_same_class(new_values, new_mgr_locs)

    def _unstack(
        self,
        unstacker,
        fill_value,
        new_placement: npt.NDArray[np.intp],
        needs_masking: npt.NDArray[np.bool_],
    ):
        """
        Return a list of unstacked blocks of self

        Parameters
        ----------
        unstacker : reshape._Unstacker
        fill_value : int
            Only used in ExtensionBlock._unstack
        new_placement : np.ndarray[np.intp]
        allow_fill : bool
        needs_masking : np.ndarray[bool]

        Returns
        -------
        blocks : list of Block
            New blocks of unstacked values.
        mask : array-like of bool
            The mask of columns of `blocks` we should keep.
        """
        new_values, mask = unstacker.get_new_values(
            self.values.T, fill_value=fill_value
        )

        mask = mask.any(0)
        # TODO: in all tests we have mask.all(); can we rely on that?

        # Note: these next two lines ensure that
        #  mask.sum() == sum(len(nb.mgr_locs) for nb in blocks)
        #  which the calling function needs in order to pass verify_integrity=False
        #  to the BlockManager constructor
        new_values = new_values.T[mask]
        new_placement = new_placement[mask]

        bp = BlockPlacement(new_placement)
        blocks = [new_block_2d(new_values, placement=bp)]
        return blocks, mask

    # ---------------------------------------------------------------------

    def setitem(self, indexer, value, using_cow: bool = False) -> Block:
        """
        Attempt self.values[indexer] = value, possibly creating a new array.

        Parameters
        ----------
        indexer : tuple, list-like, array-like, slice, int
            The subset of self.values to set
        value : object
            The value being set
        using_cow: bool, default False
            Signaling if CoW is used.

        Returns
        -------
        Block

        Notes
        -----
        `indexer` is a direct slice/positional indexer. `value` must
        be a compatible shape.
        """

        value = self._standardize_fill_value(value)

        values = cast(np.ndarray, self.values)
        if self.ndim == 2:
            values = values.T

        # length checking
        check_setitem_lengths(indexer, value, values)

        value = extract_array(value, extract_numpy=True)
        try:
            casted = np_can_hold_element(values.dtype, value)
        except LossySetitemError:
            # current dtype cannot store value, coerce to common dtype
            nb = self.coerce_to_target_dtype(value)
            return nb.setitem(indexer, value)
        else:
            if self.dtype == _dtype_obj:
                # TODO: avoid having to construct values[indexer]
                vi = values[indexer]
                if lib.is_list_like(vi):
                    # checking lib.is_scalar here fails on
                    #  test_iloc_setitem_custom_object
                    casted = setitem_datetimelike_compat(values, len(vi), casted)

            if using_cow and self.refs.has_reference():
                values = values.copy()
                self = self.make_block_same_class(
                    values.T if values.ndim == 2 else values
                )
            if isinstance(casted, np.ndarray) and casted.ndim == 1 and len(casted) == 1:
                # NumPy 1.25 deprecation: https://github.com/numpy/numpy/pull/10615
                casted = casted[0, ...]
            values[indexer] = casted
        return self

    def putmask(self, mask, new, using_cow: bool = False) -> list[Block]:
        """
        putmask the data to the block; it is possible that we may create a
        new dtype of block

        Return the resulting block(s).

        Parameters
        ----------
        mask : np.ndarray[bool], SparseArray[bool], or BooleanArray
        new : a ndarray/object
        using_cow: bool, default False

        Returns
        -------
        List[Block]
        """
        orig_mask = mask
        values = cast(np.ndarray, self.values)
        mask, noop = validate_putmask(values.T, mask)
        assert not isinstance(new, (ABCIndex, ABCSeries, ABCDataFrame))

        if new is lib.no_default:
            new = self.fill_value

        new = self._standardize_fill_value(new)
        new = extract_array(new, extract_numpy=True)

        if noop:
            if using_cow:
                return [self.copy(deep=False)]
            return [self]

        try:
            casted = np_can_hold_element(values.dtype, new)

            if using_cow and self.refs.has_reference():
                # Do this here to avoid copying twice
                values = values.copy()
                self = self.make_block_same_class(values)

            putmask_without_repeat(values.T, mask, casted)
            if using_cow:
                return [self.copy(deep=False)]
            return [self]
        except LossySetitemError:
            if self.ndim == 1 or self.shape[0] == 1:
                # no need to split columns

                if not is_list_like(new):
                    # using just new[indexer] can't save us the need to cast
                    return self.coerce_to_target_dtype(new).putmask(mask, new)
                else:
                    indexer = mask.nonzero()[0]
                    nb = self.setitem(indexer, new[indexer], using_cow=using_cow)
                    return [nb]

            else:
                is_array = isinstance(new, np.ndarray)

                res_blocks = []
                nbs = self._split()
                for i, nb in enumerate(nbs):
                    n = new
                    if is_array:
                        # we have a different value per-column
                        n = new[:, i : i + 1]

                    submask = orig_mask[:, i : i + 1]
                    rbs = nb.putmask(submask, n, using_cow=using_cow)
                    res_blocks.extend(rbs)
                return res_blocks

    def where(
        self, other, cond, _downcast: str | bool = "infer", using_cow: bool = False
    ) -> list[Block]:
        """
        evaluate the block; return result block(s) from the result

        Parameters
        ----------
        other : a ndarray/object
        cond : np.ndarray[bool], SparseArray[bool], or BooleanArray
        _downcast : str or None, default "infer"
            Private because we only specify it when calling from fillna.

        Returns
        -------
        List[Block]
        """
        assert cond.ndim == self.ndim
        assert not isinstance(other, (ABCIndex, ABCSeries, ABCDataFrame))

        transpose = self.ndim == 2

        cond = extract_bool_array(cond)

        # EABlocks override where
        values = cast(np.ndarray, self.values)
        orig_other = other
        if transpose:
            values = values.T

        icond, noop = validate_putmask(values, ~cond)
        if noop:
            # GH-39595: Always return a copy; short-circuit up/downcasting
            if using_cow:
                return [self.copy(deep=False)]
            return [self.copy()]

        if other is lib.no_default:
            other = self.fill_value

        other = self._standardize_fill_value(other)

        try:
            # try/except here is equivalent to a self._can_hold_element check,
            #  but this gets us back 'casted' which we will re-use below;
            #  without using 'casted', expressions.where may do unwanted upcasts.
            casted = np_can_hold_element(values.dtype, other)
        except (ValueError, TypeError, LossySetitemError):
            # we cannot coerce, return a compat dtype

            if self.ndim == 1 or self.shape[0] == 1:
                # no need to split columns

                block = self.coerce_to_target_dtype(other)
                blocks = block.where(orig_other, cond, using_cow=using_cow)
                return self._maybe_downcast(
                    blocks, downcast=_downcast, using_cow=using_cow
                )

            else:
                # since _maybe_downcast would split blocks anyway, we
                #  can avoid some potential upcast/downcast by splitting
                #  on the front end.
                is_array = isinstance(other, (np.ndarray, ExtensionArray))

                res_blocks = []
                nbs = self._split()
                for i, nb in enumerate(nbs):
                    oth = other
                    if is_array:
                        # we have a different value per-column
                        oth = other[:, i : i + 1]

                    submask = cond[:, i : i + 1]
                    rbs = nb.where(
                        oth, submask, _downcast=_downcast, using_cow=using_cow
                    )
                    res_blocks.extend(rbs)
                return res_blocks

        else:
            other = casted
            alt = setitem_datetimelike_compat(values, icond.sum(), other)
            if alt is not other:
                if is_list_like(other) and len(other) < len(values):
                    # call np.where with other to get the appropriate ValueError
                    np.where(~icond, values, other)
                    raise NotImplementedError(
                        "This should not be reached; call to np.where above is "
                        "expected to raise ValueError. Please report a bug at "
                        "github.com/pandas-dev/pandas"
                    )
                result = values.copy()
                np.putmask(result, icond, alt)
            else:
                # By the time we get here, we should have all Series/Index
                #  args extracted to ndarray
                if (
                    is_list_like(other)
                    and not isinstance(other, np.ndarray)
                    and len(other) == self.shape[-1]
                ):
                    # If we don't do this broadcasting here, then expressions.where
                    #  will broadcast a 1D other to be row-like instead of
                    #  column-like.
                    other = np.array(other).reshape(values.shape)
                    # If lengths don't match (or len(other)==1), we will raise
                    #  inside expressions.where, see test_series_where

                # Note: expressions.where may upcast.
                result = expressions.where(~icond, values, other)
                # The np_can_hold_element check _should_ ensure that we always
                #  have result.dtype == self.dtype here.

        if transpose:
            result = result.T

        return [self.make_block(result)]

    def fillna(
        self,
        value,
        limit: int | None = None,
        inplace: bool = False,
        downcast=None,
        using_cow: bool = False,
    ) -> list[Block]:
        """
        fillna on the block with the value. If we fail, then convert to
        block to hold objects instead and try again
        """
        # Caller is responsible for validating limit; if int it is strictly positive
        inplace = validate_bool_kwarg(inplace, "inplace")

        if not self._can_hold_na:
            # can short-circuit the isna call
            noop = True
        else:
            mask = isna(self.values)
            mask, noop = validate_putmask(self.values, mask)

        if noop:
            # we can't process the value, but nothing to do
            if inplace:
                if using_cow:
                    return [self.copy(deep=False)]
                # Arbitrarily imposing the convention that we ignore downcast
                #  on no-op when inplace=True
                return [self]
            else:
                # GH#45423 consistent downcasting on no-ops.
                nb = self.copy(deep=not using_cow)
                nbs = nb._maybe_downcast([nb], downcast=downcast, using_cow=using_cow)
                return nbs

        if limit is not None:
            mask[mask.cumsum(self.ndim - 1) > limit] = False

        if inplace:
            nbs = self.putmask(mask.T, value, using_cow=using_cow)
        else:
            # without _downcast, we would break
            #  test_fillna_dtype_conversion_equiv_replace
            nbs = self.where(value, ~mask.T, _downcast=False)

        # Note: blk._maybe_downcast vs self._maybe_downcast(nbs)
        #  makes a difference bc blk may have object dtype, which has
        #  different behavior in _maybe_downcast.
        return extend_blocks(
            [
                blk._maybe_downcast([blk], downcast=downcast, using_cow=using_cow)
                for blk in nbs
            ]
        )

    def pad_or_backfill(
        self,
        *,
        method: FillnaOptions | InterpolateOptions = "pad",
        axis: AxisInt = 0,
        index: Index | None = None,
        inplace: bool = False,
        limit: int | None = None,
        limit_direction: Literal["forward", "backward", "both"] = "forward",
        limit_area: str | None = None,
        fill_value: Any | None = None,
        downcast: Literal["infer"] | None = None,
        using_cow: bool = False,
        **kwargs,
    ) -> list[Block]:
        return self.interpolate(
            method=method,
            axis=axis,
            index=index,
            inplace=inplace,
            limit=limit,
            limit_direction=limit_direction,
            limit_area=limit_area,
            fill_value=fill_value,
            downcast=downcast,
            using_cow=using_cow,
            **kwargs,
        )

    def interpolate(
        self,
        *,
        method: FillnaOptions = "pad",
        axis: AxisInt = 0,
        index: Index | None = None,
        inplace: bool = False,
        limit: int | None = None,
        limit_direction: Literal["forward", "backward", "both"] = "forward",
        limit_area: Literal["inside", "outside"] | None = None,
        fill_value: Any | None = None,
        downcast: Literal["infer"] | None = None,
        using_cow: bool = False,
        **kwargs,
    ) -> list[Block]:
        inplace = validate_bool_kwarg(inplace, "inplace")

        if not self._can_hold_na:
            # If there are no NAs, then interpolate is a no-op
            if using_cow:
                return [self.copy(deep=False)]
            return [self] if inplace else [self.copy()]

        # TODO(3.0): this case will not be reachable once GH#53638 is enforced
        if not _interp_method_is_pad_or_backfill(method) and self.dtype == _dtype_obj:
            # only deal with floats
            # bc we already checked that can_hold_na, we don't have int dtype here
            # test_interp_basic checks that we make a copy here
            if using_cow:
                return [self.copy(deep=False)]
            return [self] if inplace else [self.copy()]

        if self.is_object and self.ndim == 2 and self.shape[0] != 1 and axis == 0:
            # split improves performance in ndarray.copy()
            return self.split_and_operate(
                type(self).interpolate,
                method=method,
                axis=axis,
                index=index,
                inplace=inplace,
                limit=limit,
                limit_direction=limit_direction,
                limit_area=limit_area,
                fill_value=fill_value,
                downcast=downcast,
                **kwargs,
            )

        refs = None
        copy = not inplace
        if inplace:
            if using_cow and self.refs.has_reference():
                copy = True
            else:
                refs = self.refs

<<<<<<< HEAD
        # Dispatch to the EA method.
        new_values = self.array_values.interpolate(
            # error: Argument "method" to "interpolate" of "ExtensionArray" has
            # incompatible type [...]
            method=method,  # type: ignore[arg-type]
            axis=axis,
            index=index,
            limit=limit,
            limit_direction=limit_direction,
            limit_area=limit_area,
            fill_value=fill_value,
            copy=copy,
            **kwargs,
        )
        data = extract_array(new_values, extract_numpy=True)
=======
        # Dispatch to the PandasArray method.
        # We know self.array_values is a PandasArray bc EABlock overrides
        if m is not None:
            if fill_value is not None:
                # similar to validate_fillna_kwargs
                raise ValueError("Cannot pass both fill_value and method")

            # TODO: warn about ignored kwargs, limit_direction, index...?
            new_values = cast(PandasArray, self.array_values).pad_or_backfill(
                method=method,
                axis=axis,
                limit=limit,
                limit_area=limit_area,
                copy=not arr_inplace,
            )
        else:
            assert index is not None  # for mypy
            new_values = cast(PandasArray, self.array_values).interpolate(
                method=method,
                axis=axis,
                index=index,
                limit=limit,
                limit_direction=limit_direction,
                limit_area=limit_area,
                fill_value=fill_value,
                inplace=arr_inplace,
                **kwargs,
            )
        data = new_values._ndarray
>>>>>>> a784fd8b

        nb = self.make_block_same_class(data, refs=refs)
        return nb._maybe_downcast([nb], downcast, using_cow)

    @final
    def diff(self, n: int) -> list[Block]:
        """return block for the diff of the values"""
        # only reached with ndim == 2
        # TODO(EA2D): transpose will be unnecessary with 2D EAs
        new_values = algos.diff(self.values.T, n, axis=0).T
        return [self.make_block(values=new_values)]

    def shift(
        self, periods: int, axis: AxisInt = 0, fill_value: Any = None
    ) -> list[Block]:
        """shift the block by periods, possibly upcast"""
        # convert integer to float if necessary. need to do a lot more than
        # that, handle boolean etc also

        # Note: periods is never 0 here, as that is handled at the top of
        #  NDFrame.shift.  If that ever changes, we can do a check for periods=0
        #  and possibly avoid coercing.

        if not lib.is_scalar(fill_value) and self.dtype != _dtype_obj:
            # with object dtype there is nothing to promote, and the user can
            #  pass pretty much any weird fill_value they like
            # see test_shift_object_non_scalar_fill
            raise ValueError("fill_value must be a scalar")

        fill_value = self._standardize_fill_value(fill_value)

        try:
            # error: Argument 1 to "np_can_hold_element" has incompatible type
            # "Union[dtype[Any], ExtensionDtype]"; expected "dtype[Any]"
            casted = np_can_hold_element(
                self.dtype, fill_value  # type: ignore[arg-type]
            )
        except LossySetitemError:
            nb = self.coerce_to_target_dtype(fill_value)
            return nb.shift(periods, axis=axis, fill_value=fill_value)

        else:
            values = cast(np.ndarray, self.values)
            new_values = shift(values, periods, axis, casted)
            return [self.make_block(new_values)]

    @final
    def quantile(
        self,
        qs: Index,  # with dtype float64
        interpolation: QuantileInterpolation = "linear",
        axis: AxisInt = 0,
    ) -> Block:
        """
        compute the quantiles of the

        Parameters
        ----------
        qs : Index
            The quantiles to be computed in float64.
        interpolation : str, default 'linear'
            Type of interpolation.
        axis : int, default 0
            Axis to compute.

        Returns
        -------
        Block
        """
        # We should always have ndim == 2 because Series dispatches to DataFrame
        assert self.ndim == 2
        assert axis == 1  # only ever called this way
        assert is_list_like(qs)  # caller is responsible for this

        result = quantile_compat(self.values, np.asarray(qs._values), interpolation)
        # ensure_block_shape needed for cases where we start with EA and result
        #  is ndarray, e.g. IntegerArray, SparseArray
        result = ensure_block_shape(result, ndim=2)
        return new_block_2d(result, placement=self._mgr_locs)

    @final
    def round(self, decimals: int, using_cow: bool = False) -> Self:
        """
        Rounds the values.
        If the block is not of an integer or float dtype, nothing happens.
        This is consistent with DataFrame.round behavivor.
        (Note: Series.round would raise)

        Parameters
        ----------
        decimals: int,
            Number of decimal places to round to.
            Caller is responsible for validating this
        using_cow: bool,
            Whether Copy on Write is enabled right now
        """
        if not self.is_numeric or self.is_bool:
            return self.copy(deep=not using_cow)
        refs = None
        # TODO: round only defined on BaseMaskedArray
        # Series also does this, so would need to fix both places
        # error: Item "ExtensionArray" of "Union[ndarray[Any, Any], ExtensionArray]"
        # has no attribute "round"
        values = self.values.round(decimals)  # type: ignore[union-attr]
        if values is self.values:
            refs = self.refs
            if not using_cow:
                # Normally would need to do this before, but
                # numpy only returns same array when round operation
                # is no-op
                # https://github.com/numpy/numpy/blob/486878b37fc7439a3b2b87747f50db9b62fea8eb/numpy/core/src/multiarray/calculation.c#L625-L636
                values = values.copy()
        return self.make_block_same_class(values, refs=refs)

    # ---------------------------------------------------------------------
    # Abstract Methods Overridden By EABackedBlock and NumpyBlock

    def delete(self, loc) -> list[Block]:
        """Deletes the locs from the block.

        We split the block to avoid copying the underlying data. We create new
        blocks for every connected segment of the initial block that is not deleted.
        The new blocks point to the initial array.
        """
        if not is_list_like(loc):
            loc = [loc]

        if self.ndim == 1:
            values = cast(np.ndarray, self.values)
            values = np.delete(values, loc)
            mgr_locs = self._mgr_locs.delete(loc)
            return [type(self)(values, placement=mgr_locs, ndim=self.ndim)]

        if np.max(loc) >= self.values.shape[0]:
            raise IndexError

        # Add one out-of-bounds indexer as maximum to collect
        # all columns after our last indexer if any
        loc = np.concatenate([loc, [self.values.shape[0]]])
        mgr_locs_arr = self._mgr_locs.as_array
        new_blocks: list[Block] = []

        previous_loc = -1
        # TODO(CoW): This is tricky, if parent block goes out of scope
        # all split blocks are referencing each other even though they
        # don't share data
        refs = self.refs if self.refs.has_reference() else None
        for idx in loc:
            if idx == previous_loc + 1:
                # There is no column between current and last idx
                pass
            else:
                # No overload variant of "__getitem__" of "ExtensionArray" matches
                # argument type "Tuple[slice, slice]"
                values = self.values[previous_loc + 1 : idx, :]  # type: ignore[call-overload]  # noqa: E501
                locs = mgr_locs_arr[previous_loc + 1 : idx]
                nb = type(self)(
                    values, placement=BlockPlacement(locs), ndim=self.ndim, refs=refs
                )
                new_blocks.append(nb)

            previous_loc = idx

        return new_blocks

    @property
    def is_view(self) -> bool:
        """return a boolean if I am possibly a view"""
        raise AbstractMethodError(self)

    @property
    def array_values(self) -> ExtensionArray:
        """
        The array that Series.array returns. Always an ExtensionArray.
        """
        raise AbstractMethodError(self)

    def get_values(self, dtype: DtypeObj | None = None) -> np.ndarray:
        """
        return an internal format, currently just the ndarray
        this is often overridden to handle to_dense like operations
        """
        raise AbstractMethodError(self)

    def values_for_json(self) -> np.ndarray:
        raise AbstractMethodError(self)


class EABackedBlock(Block):
    """
    Mixin for Block subclasses backed by ExtensionArray.
    """

    values: ExtensionArray

    def setitem(self, indexer, value, using_cow: bool = False):
        """
        Attempt self.values[indexer] = value, possibly creating a new array.

        This differs from Block.setitem by not allowing setitem to change
        the dtype of the Block.

        Parameters
        ----------
        indexer : tuple, list-like, array-like, slice, int
            The subset of self.values to set
        value : object
            The value being set
        using_cow: bool, default False
            Signaling if CoW is used.

        Returns
        -------
        Block

        Notes
        -----
        `indexer` is a direct slice/positional indexer. `value` must
        be a compatible shape.
        """
        orig_indexer = indexer
        orig_value = value

        indexer = self._unwrap_setitem_indexer(indexer)
        value = self._maybe_squeeze_arg(value)

        values = self.values
        if values.ndim == 2:
            # TODO(GH#45419): string[pyarrow] tests break if we transpose
            #  unconditionally
            values = values.T
        check_setitem_lengths(indexer, value, values)

        try:
            values[indexer] = value
        except (ValueError, TypeError) as err:
            _catch_deprecated_value_error(err)

            if isinstance(self.dtype, IntervalDtype):
                # see TestSetitemFloatIntervalWithIntIntervalValues
                nb = self.coerce_to_target_dtype(orig_value)
                return nb.setitem(orig_indexer, orig_value)

            elif isinstance(self, NDArrayBackedExtensionBlock):
                nb = self.coerce_to_target_dtype(orig_value)
                return nb.setitem(orig_indexer, orig_value)

            else:
                raise

        else:
            return self

    def where(
        self, other, cond, _downcast: str | bool = "infer", using_cow: bool = False
    ) -> list[Block]:
        # _downcast private bc we only specify it when calling from fillna
        arr = self.values.T

        cond = extract_bool_array(cond)

        orig_other = other
        orig_cond = cond
        other = self._maybe_squeeze_arg(other)
        cond = self._maybe_squeeze_arg(cond)

        if other is lib.no_default:
            other = self.fill_value

        icond, noop = validate_putmask(arr, ~cond)
        if noop:
            # GH#44181, GH#45135
            # Avoid a) raising for Interval/PeriodDtype and b) unnecessary object upcast
            if using_cow:
                return [self.copy(deep=False)]
            return [self.copy()]

        try:
            res_values = arr._where(cond, other).T
        except (ValueError, TypeError) as err:
            _catch_deprecated_value_error(err)

            if self.ndim == 1 or self.shape[0] == 1:
                if isinstance(self.dtype, IntervalDtype):
                    # TestSetitemFloatIntervalWithIntIntervalValues
                    blk = self.coerce_to_target_dtype(orig_other)
                    nbs = blk.where(orig_other, orig_cond, using_cow=using_cow)
                    return self._maybe_downcast(
                        nbs, downcast=_downcast, using_cow=using_cow
                    )

                elif isinstance(self, NDArrayBackedExtensionBlock):
                    # NB: not (yet) the same as
                    #  isinstance(values, NDArrayBackedExtensionArray)
                    blk = self.coerce_to_target_dtype(orig_other)
                    nbs = blk.where(orig_other, orig_cond, using_cow=using_cow)
                    return self._maybe_downcast(
                        nbs, downcast=_downcast, using_cow=using_cow
                    )

                else:
                    raise

            else:
                # Same pattern we use in Block.putmask
                is_array = isinstance(orig_other, (np.ndarray, ExtensionArray))

                res_blocks = []
                nbs = self._split()
                for i, nb in enumerate(nbs):
                    n = orig_other
                    if is_array:
                        # we have a different value per-column
                        n = orig_other[:, i : i + 1]

                    submask = orig_cond[:, i : i + 1]
                    rbs = nb.where(n, submask, using_cow=using_cow)
                    res_blocks.extend(rbs)
                return res_blocks

        nb = self.make_block_same_class(res_values)
        return [nb]

    def putmask(self, mask, new, using_cow: bool = False) -> list[Block]:
        """
        See Block.putmask.__doc__
        """
        mask = extract_bool_array(mask)
        if new is lib.no_default:
            new = self.fill_value

        values = self.values
        if values.ndim == 2:
            values = values.T

        orig_new = new
        orig_mask = mask
        new = self._maybe_squeeze_arg(new)
        mask = self._maybe_squeeze_arg(mask)

        if not mask.any():
            if using_cow:
                return [self.copy(deep=False)]
            return [self]

        if using_cow and self.refs.has_reference():
            values = values.copy()
            self = self.make_block_same_class(values.T if values.ndim == 2 else values)

        try:
            # Caller is responsible for ensuring matching lengths
            values._putmask(mask, new)
        except (TypeError, ValueError) as err:
            _catch_deprecated_value_error(err)

            if self.ndim == 1 or self.shape[0] == 1:
                if isinstance(self.dtype, IntervalDtype):
                    # Discussion about what we want to support in the general
                    #  case GH#39584
                    blk = self.coerce_to_target_dtype(orig_new)
                    return blk.putmask(orig_mask, orig_new)

                elif isinstance(self, NDArrayBackedExtensionBlock):
                    # NB: not (yet) the same as
                    #  isinstance(values, NDArrayBackedExtensionArray)
                    blk = self.coerce_to_target_dtype(orig_new)
                    return blk.putmask(orig_mask, orig_new)

                else:
                    raise

            else:
                # Same pattern we use in Block.putmask
                is_array = isinstance(orig_new, (np.ndarray, ExtensionArray))

                res_blocks = []
                nbs = self._split()
                for i, nb in enumerate(nbs):
                    n = orig_new
                    if is_array:
                        # we have a different value per-column
                        n = orig_new[:, i : i + 1]

                    submask = orig_mask[:, i : i + 1]
                    rbs = nb.putmask(submask, n)
                    res_blocks.extend(rbs)
                return res_blocks

        return [self]

    def delete(self, loc) -> list[Block]:
        # This will be unnecessary if/when __array_function__ is implemented
        if self.ndim == 1:
            values = self.values.delete(loc)
            mgr_locs = self._mgr_locs.delete(loc)
            return [type(self)(values, placement=mgr_locs, ndim=self.ndim)]
        elif self.values.ndim == 1:
            # We get here through to_stata
            return []
        return super().delete(loc)

    @cache_readonly
    def array_values(self) -> ExtensionArray:
        return self.values

    def get_values(self, dtype: DtypeObj | None = None) -> np.ndarray:
        """
        return object dtype as boxed values, such as Timestamps/Timedelta
        """
        values: ArrayLike = self.values
        if dtype == _dtype_obj:
            values = values.astype(object)
        # TODO(EA2D): reshape not needed with 2D EAs
        return np.asarray(values).reshape(self.shape)

    def values_for_json(self) -> np.ndarray:
        return np.asarray(self.values)

    def interpolate(
        self,
        *,
        method: FillnaOptions | InterpolateOptions = "pad",
        index: Index | None = None,
        axis: int = 0,
        inplace: bool = False,
        limit: int | None = None,
        fill_value=None,
        using_cow: bool = False,
        **kwargs,
    ):
        values = self.values

        if not _interp_method_is_pad_or_backfill(method):
            method = cast(InterpolateOptions, method)
            return super().interpolate(
                method=method,
                index=index,
                axis=axis,
                inplace=inplace,
                limit=limit,
                fill_value=fill_value,
                using_cow=using_cow,
                **kwargs,
            )
        else:
            method = cast(FillnaOptions, method)
            if values.ndim == 2 and axis == 0:
                # NDArrayBackedExtensionArray.fillna assumes axis=1
                new_values = values.T.fillna(
                    value=fill_value, method=method, limit=limit
                ).T
            else:
                new_values = values.fillna(value=fill_value, method=method, limit=limit)
        return self.make_block_same_class(new_values)


class ExtensionBlock(libinternals.Block, EABackedBlock):
    """
    Block for holding extension types.

    Notes
    -----
    This holds all 3rd-party extension array types. It's also the immediate
    parent class for our internal extension types' blocks.

    ExtensionArrays are limited to 1-D.
    """

    _can_consolidate = False
    _validate_ndim = False
    is_extension = True

    values: ExtensionArray

    def fillna(
        self,
        value,
        limit: int | None = None,
        inplace: bool = False,
        downcast=None,
        using_cow: bool = False,
    ) -> list[Block]:
        if isinstance(self.dtype, IntervalDtype):
            # Block.fillna handles coercion (test_fillna_interval)
            return super().fillna(
                value=value,
                limit=limit,
                inplace=inplace,
                downcast=downcast,
                using_cow=using_cow,
            )
        if using_cow and self._can_hold_na and not self.values._hasna:
            refs = self.refs
            new_values = self.values
        else:
            refs = None
            new_values = self.values.fillna(value=value, method=None, limit=limit)
        nb = self.make_block_same_class(new_values, refs=refs)
        return nb._maybe_downcast([nb], downcast, using_cow=using_cow)

    @cache_readonly
    def shape(self) -> Shape:
        # TODO(EA2D): override unnecessary with 2D EAs
        if self.ndim == 1:
            return (len(self.values),)
        return len(self._mgr_locs), len(self.values)

    def iget(self, i: int | tuple[int, int] | tuple[slice, int]):
        # In the case where we have a tuple[slice, int], the slice will always
        #  be slice(None)
        # We _could_ make the annotation more specific, but mypy would
        #  complain about override mismatch:
        #  Literal[0] | tuple[Literal[0], int] | tuple[slice, int]

        # Note: only reached with self.ndim == 2

        if isinstance(i, tuple):
            # TODO(EA2D): unnecessary with 2D EAs
            col, loc = i
            if not com.is_null_slice(col) and col != 0:
                raise IndexError(f"{self} only contains one item")
            if isinstance(col, slice):
                # the is_null_slice check above assures that col is slice(None)
                #  so what we want is a view on all our columns and row loc
                if loc < 0:
                    loc += len(self.values)
                # Note: loc:loc+1 vs [[loc]] makes a difference when called
                #  from fast_xs because we want to get a view back.
                return self.values[loc : loc + 1]
            return self.values[loc]
        else:
            if i != 0:
                raise IndexError(f"{self} only contains one item")
            return self.values

    def set_inplace(self, locs, values: ArrayLike, copy: bool = False) -> None:
        # When an ndarray, we should have locs.tolist() == [0]
        # When a BlockPlacement we should have list(locs) == [0]
        if copy:
            self.values = self.values.copy()
        self.values[:] = values

    def _maybe_squeeze_arg(self, arg):
        """
        If necessary, squeeze a (N, 1) ndarray to (N,)
        """
        # e.g. if we are passed a 2D mask for putmask
        if (
            isinstance(arg, (np.ndarray, ExtensionArray))
            and arg.ndim == self.values.ndim + 1
        ):
            # TODO(EA2D): unnecessary with 2D EAs
            assert arg.shape[1] == 1
            # error: No overload variant of "__getitem__" of "ExtensionArray"
            # matches argument type "Tuple[slice, int]"
            arg = arg[:, 0]  # type: ignore[call-overload]
        elif isinstance(arg, ABCDataFrame):
            # 2022-01-06 only reached for setitem
            # TODO: should we avoid getting here with DataFrame?
            assert arg.shape[1] == 1
            arg = arg._ixs(0, axis=1)._values

        return arg

    def _unwrap_setitem_indexer(self, indexer):
        """
        Adapt a 2D-indexer to our 1D values.

        This is intended for 'setitem', not 'iget' or '_slice'.
        """
        # TODO: ATM this doesn't work for iget/_slice, can we change that?

        if isinstance(indexer, tuple) and len(indexer) == 2:
            # TODO(EA2D): not needed with 2D EAs
            #  Should never have length > 2.  Caller is responsible for checking.
            #  Length 1 is reached vis setitem_single_block and setitem_single_column
            #  each of which pass indexer=(pi,)
            if all(isinstance(x, np.ndarray) and x.ndim == 2 for x in indexer):
                # GH#44703 went through indexing.maybe_convert_ix
                first, second = indexer
                if not (
                    second.size == 1 and (second == 0).all() and first.shape[1] == 1
                ):
                    raise NotImplementedError(
                        "This should not be reached. Please report a bug at "
                        "github.com/pandas-dev/pandas/"
                    )
                indexer = first[:, 0]

            elif lib.is_integer(indexer[1]) and indexer[1] == 0:
                # reached via setitem_single_block passing the whole indexer
                indexer = indexer[0]

            elif com.is_null_slice(indexer[1]):
                indexer = indexer[0]

            elif is_list_like(indexer[1]) and indexer[1][0] == 0:
                indexer = indexer[0]

            else:
                raise NotImplementedError(
                    "This should not be reached. Please report a bug at "
                    "github.com/pandas-dev/pandas/"
                )
        return indexer

    @property
    def is_view(self) -> bool:
        """Extension arrays are never treated as views."""
        return False

    @cache_readonly
    def is_numeric(self):
        return self.values.dtype._is_numeric

    def _slice(
        self, slicer: slice | npt.NDArray[np.bool_] | npt.NDArray[np.intp]
    ) -> ExtensionArray:
        """
        Return a slice of my values.

        Parameters
        ----------
        slicer : slice, ndarray[int], or ndarray[bool]
            Valid (non-reducing) indexer for self.values.

        Returns
        -------
        ExtensionArray
        """
        # Notes: ndarray[bool] is only reachable when via get_rows_with_mask, which
        #  is only for Series, i.e. self.ndim == 1.

        # return same dims as we currently have
        if self.ndim == 2:
            # reached via getitem_block via _slice_take_blocks_ax0
            # TODO(EA2D): won't be necessary with 2D EAs

            if not isinstance(slicer, slice):
                raise AssertionError(
                    "invalid slicing for a 1-ndim ExtensionArray", slicer
                )
            # GH#32959 only full-slicers along fake-dim0 are valid
            # TODO(EA2D): won't be necessary with 2D EAs
            # range(1) instead of self._mgr_locs to avoid exception on [::-1]
            #  see test_iloc_getitem_slice_negative_step_ea_block
            new_locs = range(1)[slicer]
            if not len(new_locs):
                raise AssertionError(
                    "invalid slicing for a 1-ndim ExtensionArray", slicer
                )
            slicer = slice(None)

        return self.values[slicer]

    @final
    def slice_block_rows(self, slicer: slice) -> Self:
        """
        Perform __getitem__-like specialized to slicing along index.
        """
        # GH#42787 in principle this is equivalent to values[..., slicer], but we don't
        # require subclasses of ExtensionArray to support that form (for now).
        new_values = self.values[slicer]
        return type(self)(new_values, self._mgr_locs, ndim=self.ndim, refs=self.refs)

    def shift(
        self, periods: int, axis: AxisInt = 0, fill_value: Any = None
    ) -> list[Block]:
        """
        Shift the block by `periods`.

        Dispatches to underlying ExtensionArray and re-boxes in an
        ExtensionBlock.
        """
        new_values = self.values.shift(periods=periods, fill_value=fill_value)
        return [self.make_block_same_class(new_values)]

    def _unstack(
        self,
        unstacker,
        fill_value,
        new_placement: npt.NDArray[np.intp],
        needs_masking: npt.NDArray[np.bool_],
    ):
        # ExtensionArray-safe unstack.
        # We override Block._unstack, which unstacks directly on the
        # values of the array. For EA-backed blocks, this would require
        # converting to a 2-D ndarray of objects.
        # Instead, we unstack an ndarray of integer positions, followed by
        # a `take` on the actual values.

        # Caller is responsible for ensuring self.shape[-1] == len(unstacker.index)
        new_values, mask = unstacker.arange_result

        # Note: these next two lines ensure that
        #  mask.sum() == sum(len(nb.mgr_locs) for nb in blocks)
        #  which the calling function needs in order to pass verify_integrity=False
        #  to the BlockManager constructor
        new_values = new_values.T[mask]
        new_placement = new_placement[mask]

        # needs_masking[i] calculated once in BlockManager.unstack tells
        #  us if there are any -1s in the relevant indices.  When False,
        #  that allows us to go through a faster path in 'take', among
        #  other things avoiding e.g. Categorical._validate_scalar.
        blocks = [
            # TODO: could cast to object depending on fill_value?
            type(self)(
                self.values.take(
                    indices, allow_fill=needs_masking[i], fill_value=fill_value
                ),
                BlockPlacement(place),
                ndim=2,
            )
            for i, (indices, place) in enumerate(zip(new_values, new_placement))
        ]
        return blocks, mask


class NumpyBlock(libinternals.NumpyBlock, Block):
    values: np.ndarray
    __slots__ = ()

    @property
    def is_view(self) -> bool:
        """return a boolean if I am possibly a view"""
        return self.values.base is not None

    @property
    def array_values(self) -> ExtensionArray:
        return PandasArray(self.values)

    def get_values(self, dtype: DtypeObj | None = None) -> np.ndarray:
        if dtype == _dtype_obj:
            return self.values.astype(_dtype_obj)
        return self.values

    def values_for_json(self) -> np.ndarray:
        return self.values

    @cache_readonly
    def is_numeric(self) -> bool:  # type: ignore[override]
        dtype = self.values.dtype
        kind = dtype.kind

        return kind in "fciub"

    @cache_readonly
    def is_object(self) -> bool:  # type: ignore[override]
        return self.values.dtype.kind == "O"


class NumericBlock(NumpyBlock):
    # this Block type is kept for backwards-compatibility
    # TODO(3.0): delete and remove deprecation in __init__.py.
    __slots__ = ()


class ObjectBlock(NumpyBlock):
    # this Block type is kept for backwards-compatibility
    # TODO(3.0): delete and remove deprecation in __init__.py.
    __slots__ = ()


class NDArrayBackedExtensionBlock(libinternals.NDArrayBackedBlock, EABackedBlock):
    """
    Block backed by an NDArrayBackedExtensionArray
    """

    values: NDArrayBackedExtensionArray

    # error: Signature of "is_extension" incompatible with supertype "Block"
    @cache_readonly
    def is_extension(self) -> bool:  # type: ignore[override]
        # i.e. datetime64tz, PeriodDtype
        return not isinstance(self.dtype, np.dtype)

    @property
    def is_view(self) -> bool:
        """return a boolean if I am possibly a view"""
        # check the ndarray values of the DatetimeIndex values
        return self.values._ndarray.base is not None

    def shift(
        self, periods: int, axis: AxisInt = 0, fill_value: Any = None
    ) -> list[Block]:
        values = self.values
        new_values = values.shift(periods, fill_value=fill_value, axis=axis)
        return [self.make_block_same_class(new_values)]


def _catch_deprecated_value_error(err: Exception) -> None:
    """
    We catch ValueError for now, but only a specific one raised by DatetimeArray
    which will no longer be raised in version 2.0.
    """
    if isinstance(err, ValueError):
        if isinstance(err, IncompatibleFrequency):
            pass
        elif "'value.closed' is" in str(err):
            # IntervalDtype mismatched 'closed'
            pass


class DatetimeLikeBlock(NDArrayBackedExtensionBlock):
    """Block for datetime64[ns], timedelta64[ns]."""

    __slots__ = ()
    is_numeric = False
    values: DatetimeArray | TimedeltaArray

    def values_for_json(self) -> np.ndarray:
        return self.values._ndarray


class DatetimeTZBlock(DatetimeLikeBlock):
    """implement a datetime64 block with a tz attribute"""

    values: DatetimeArray

    __slots__ = ()
    is_extension = True
    _validate_ndim = True
    _can_consolidate = False

    # Don't use values_for_json from DatetimeLikeBlock since it is
    # an invalid optimization here(drop the tz)
    values_for_json = NDArrayBackedExtensionBlock.values_for_json


# -----------------------------------------------------------------
# Constructor Helpers


def maybe_coerce_values(values: ArrayLike) -> ArrayLike:
    """
    Input validation for values passed to __init__. Ensure that
    any datetime64/timedelta64 dtypes are in nanoseconds.  Ensure
    that we do not have string dtypes.

    Parameters
    ----------
    values : np.ndarray or ExtensionArray

    Returns
    -------
    values : np.ndarray or ExtensionArray
    """
    # Caller is responsible for ensuring PandasArray is already extracted.

    if isinstance(values, np.ndarray):
        values = ensure_wrapped_if_datetimelike(values)

        if issubclass(values.dtype.type, str):
            values = np.array(values, dtype=object)

    if isinstance(values, (DatetimeArray, TimedeltaArray)) and values.freq is not None:
        # freq is only stored in DatetimeIndex/TimedeltaIndex, not in Series/DataFrame
        values = values._with_freq(None)

    return values


def get_block_type(dtype: DtypeObj) -> type[Block]:
    """
    Find the appropriate Block subclass to use for the given values and dtype.

    Parameters
    ----------
    dtype : numpy or pandas dtype

    Returns
    -------
    cls : class, subclass of Block
    """
    if isinstance(dtype, DatetimeTZDtype):
        return DatetimeTZBlock
    elif isinstance(dtype, PeriodDtype):
        return NDArrayBackedExtensionBlock
    elif isinstance(dtype, ExtensionDtype):
        # Note: need to be sure PandasArray is unwrapped before we get here
        return ExtensionBlock

    # We use kind checks because it is much more performant
    #  than is_foo_dtype
    kind = dtype.kind
    if kind in "Mm":
        return DatetimeLikeBlock

    return NumpyBlock


def new_block_2d(
    values: ArrayLike, placement: BlockPlacement, refs: BlockValuesRefs | None = None
):
    # new_block specialized to case with
    #  ndim=2
    #  isinstance(placement, BlockPlacement)
    #  check_ndim/ensure_block_shape already checked
    klass = get_block_type(values.dtype)

    values = maybe_coerce_values(values)
    return klass(values, ndim=2, placement=placement, refs=refs)


def new_block(
    values,
    placement: BlockPlacement,
    *,
    ndim: int,
    refs: BlockValuesRefs | None = None,
) -> Block:
    # caller is responsible for ensuring:
    # - values is NOT a PandasArray
    # - check_ndim/ensure_block_shape already checked
    # - maybe_coerce_values already called/unnecessary
    klass = get_block_type(values.dtype)
    return klass(values, ndim=ndim, placement=placement, refs=refs)


def check_ndim(values, placement: BlockPlacement, ndim: int) -> None:
    """
    ndim inference and validation.

    Validates that values.ndim and ndim are consistent.
    Validates that len(values) and len(placement) are consistent.

    Parameters
    ----------
    values : array-like
    placement : BlockPlacement
    ndim : int

    Raises
    ------
    ValueError : the number of dimensions do not match
    """

    if values.ndim > ndim:
        # Check for both np.ndarray and ExtensionArray
        raise ValueError(
            "Wrong number of dimensions. "
            f"values.ndim > ndim [{values.ndim} > {ndim}]"
        )

    if not is_1d_only_ea_dtype(values.dtype):
        # TODO(EA2D): special case not needed with 2D EAs
        if values.ndim != ndim:
            raise ValueError(
                "Wrong number of dimensions. "
                f"values.ndim != ndim [{values.ndim} != {ndim}]"
            )
        if len(placement) != len(values):
            raise ValueError(
                f"Wrong number of items passed {len(values)}, "
                f"placement implies {len(placement)}"
            )
    elif ndim == 2 and len(placement) != 1:
        # TODO(EA2D): special case unnecessary with 2D EAs
        raise ValueError("need to split")


def extract_pandas_array(
    values: ArrayLike, dtype: DtypeObj | None, ndim: int
) -> tuple[ArrayLike, DtypeObj | None]:
    """
    Ensure that we don't allow PandasArray / PandasDtype in internals.
    """
    # For now, blocks should be backed by ndarrays when possible.
    if isinstance(values, ABCPandasArray):
        values = values.to_numpy()
        if ndim and ndim > 1:
            # TODO(EA2D): special case not needed with 2D EAs
            values = np.atleast_2d(values)

    if isinstance(dtype, PandasDtype):
        dtype = dtype.numpy_dtype

    return values, dtype


# -----------------------------------------------------------------


def extend_blocks(result, blocks=None) -> list[Block]:
    """return a new extended blocks, given the result"""
    if blocks is None:
        blocks = []
    if isinstance(result, list):
        for r in result:
            if isinstance(r, list):
                blocks.extend(r)
            else:
                blocks.append(r)
    else:
        assert isinstance(result, Block), type(result)
        blocks.append(result)
    return blocks


def ensure_block_shape(values: ArrayLike, ndim: int = 1) -> ArrayLike:
    """
    Reshape if possible to have values.ndim == ndim.
    """

    if values.ndim < ndim:
        if not is_1d_only_ea_dtype(values.dtype):
            # TODO(EA2D): https://github.com/pandas-dev/pandas/issues/23023
            # block.shape is incorrect for "2D" ExtensionArrays
            # We can't, and don't need to, reshape.
            values = cast("np.ndarray | DatetimeArray | TimedeltaArray", values)
            values = values.reshape(1, -1)

    return values


def to_native_types(
    values: ArrayLike,
    *,
    na_rep: str = "nan",
    quoting=None,
    float_format=None,
    decimal: str = ".",
    **kwargs,
) -> npt.NDArray[np.object_]:
    """convert to our native types format"""
    if isinstance(values, Categorical) and values.categories.dtype.kind in "Mm":
        # GH#40754 Convert categorical datetimes to datetime array
        values = algos.take_nd(
            values.categories._values,
            ensure_platform_int(values._codes),
            fill_value=na_rep,
        )

    values = ensure_wrapped_if_datetimelike(values)

    if isinstance(values, (DatetimeArray, TimedeltaArray)):
        if values.ndim == 1:
            result = values._format_native_types(na_rep=na_rep, **kwargs)
            result = result.astype(object, copy=False)
            return result

        # GH#21734 Process every column separately, they might have different formats
        results_converted = []
        for i in range(len(values)):
            result = values[i, :]._format_native_types(na_rep=na_rep, **kwargs)
            results_converted.append(result.astype(object, copy=False))
        return np.vstack(results_converted)

    elif values.dtype.kind == "f" and not isinstance(values.dtype, SparseDtype):
        # see GH#13418: no special formatting is desired at the
        # output (important for appropriate 'quoting' behaviour),
        # so do not pass it through the FloatArrayFormatter
        if float_format is None and decimal == ".":
            mask = isna(values)

            if not quoting:
                values = values.astype(str)
            else:
                values = np.array(values, dtype="object")

            values[mask] = na_rep
            values = values.astype(object, copy=False)
            return values

        from pandas.io.formats.format import FloatArrayFormatter

        formatter = FloatArrayFormatter(
            values,
            na_rep=na_rep,
            float_format=float_format,
            decimal=decimal,
            quoting=quoting,
            fixed_width=False,
        )
        res = formatter.get_result_as_array()
        res = res.astype(object, copy=False)
        return res

    elif isinstance(values, ExtensionArray):
        mask = isna(values)

        new_values = np.asarray(values.astype(object))
        new_values[mask] = na_rep
        return new_values

    else:
        mask = isna(values)
        itemsize = writers.word_len(na_rep)

        if values.dtype != _dtype_obj and not quoting and itemsize:
            values = values.astype(str)
            if values.dtype.itemsize / np.dtype("U1").itemsize < itemsize:
                # enlarge for the na_rep
                values = values.astype(f"<U{itemsize}")
        else:
            values = np.array(values, dtype="object")

        values[mask] = na_rep
        values = values.astype(object, copy=False)
        return values


def external_values(values: ArrayLike) -> ArrayLike:
    """
    The array that Series.values returns (public attribute).

    This has some historical constraints, and is overridden in block
    subclasses to return the correct array (e.g. period returns
    object ndarray and datetimetz a datetime64[ns] ndarray instead of
    proper extension array).
    """
    if isinstance(values, (PeriodArray, IntervalArray)):
        return values.astype(object)
    elif isinstance(values, (DatetimeArray, TimedeltaArray)):
        # NB: for datetime64tz this is different from np.asarray(values), since
        #  that returns an object-dtype ndarray of Timestamps.
        # Avoid raising in .astype in casting from dt64tz to dt64
        values = values._ndarray

    if isinstance(values, np.ndarray) and using_copy_on_write():
        values = values.view()
        values.flags.writeable = False

    # TODO(CoW) we should also mark our ExtensionArrays as read-only

    return values


def _interp_method_is_pad_or_backfill(method: str) -> bool:
    try:
        m = missing.clean_fill_method(method)
    except ValueError:
        m = None
        if method == "asfreq":
            # clean_fill_method used to allow this
            raise
    return m is not None<|MERGE_RESOLUTION|>--- conflicted
+++ resolved
@@ -1347,13 +1347,13 @@
     def pad_or_backfill(
         self,
         *,
-        method: FillnaOptions | InterpolateOptions = "pad",
+        method: FillnaOptions = "pad",
         axis: AxisInt = 0,
         index: Index | None = None,
         inplace: bool = False,
         limit: int | None = None,
         limit_direction: Literal["forward", "backward", "both"] = "forward",
-        limit_area: str | None = None,
+        limit_area: Literal["inside", "outside"] | None = None,
         fill_value: Any | None = None,
         downcast: Literal["infer"] | None = None,
         using_cow: bool = False,
@@ -1376,7 +1376,7 @@
     def interpolate(
         self,
         *,
-        method: FillnaOptions = "pad",
+        method: FillnaOptions | InterpolateOptions = "pad",
         axis: AxisInt = 0,
         index: Index | None = None,
         inplace: bool = False,
@@ -1429,53 +1429,35 @@
             else:
                 refs = self.refs
 
-<<<<<<< HEAD
-        # Dispatch to the EA method.
-        new_values = self.array_values.interpolate(
-            # error: Argument "method" to "interpolate" of "ExtensionArray" has
-            # incompatible type [...]
-            method=method,  # type: ignore[arg-type]
-            axis=axis,
-            index=index,
-            limit=limit,
-            limit_direction=limit_direction,
-            limit_area=limit_area,
-            fill_value=fill_value,
-            copy=copy,
-            **kwargs,
-        )
-        data = extract_array(new_values, extract_numpy=True)
-=======
         # Dispatch to the PandasArray method.
         # We know self.array_values is a PandasArray bc EABlock overrides
-        if m is not None:
+        if _interp_method_is_pad_or_backfill(method):
             if fill_value is not None:
                 # similar to validate_fillna_kwargs
                 raise ValueError("Cannot pass both fill_value and method")
 
             # TODO: warn about ignored kwargs, limit_direction, index...?
             new_values = cast(PandasArray, self.array_values).pad_or_backfill(
-                method=method,
+                method=cast(FillnaOptions, method),
                 axis=axis,
                 limit=limit,
                 limit_area=limit_area,
-                copy=not arr_inplace,
+                copy=copy,
             )
         else:
             assert index is not None  # for mypy
             new_values = cast(PandasArray, self.array_values).interpolate(
-                method=method,
+                method=cast(InterpolateOptions, method),
                 axis=axis,
                 index=index,
                 limit=limit,
                 limit_direction=limit_direction,
                 limit_area=limit_area,
                 fill_value=fill_value,
-                inplace=arr_inplace,
+                copy=copy,
                 **kwargs,
             )
-        data = new_values._ndarray
->>>>>>> a784fd8b
+        data = extract_array(new_values, extract_numpy=True)
 
         nb = self.make_block_same_class(data, refs=refs)
         return nb._maybe_downcast([nb], downcast, using_cow)
@@ -1909,9 +1891,9 @@
         values = self.values
 
         if not _interp_method_is_pad_or_backfill(method):
-            method = cast(InterpolateOptions, method)
+            imeth = cast(InterpolateOptions, method)
             return super().interpolate(
-                method=method,
+                method=imeth,
                 index=index,
                 axis=axis,
                 inplace=inplace,
@@ -1921,14 +1903,14 @@
                 **kwargs,
             )
         else:
-            method = cast(FillnaOptions, method)
+            meth = cast(FillnaOptions, method)
             if values.ndim == 2 and axis == 0:
                 # NDArrayBackedExtensionArray.fillna assumes axis=1
                 new_values = values.T.fillna(
-                    value=fill_value, method=method, limit=limit
+                    value=fill_value, method=meth, limit=limit
                 ).T
             else:
-                new_values = values.fillna(value=fill_value, method=method, limit=limit)
+                new_values = values.fillna(value=fill_value, method=meth, limit=limit)
         return self.make_block_same_class(new_values)
 
 
