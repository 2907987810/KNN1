import inspect
import re
from typing import TYPE_CHECKING, Any, List, Optional, Type, Union, cast

import numpy as np

from pandas._libs import (
    Interval,
    Period,
    Timestamp,
    algos as libalgos,
    internals as libinternals,
    lib,
    writers,
)
from pandas._libs.internals import BlockPlacement
from pandas._libs.tslibs import conversion
from pandas._typing import ArrayLike, DtypeObj, Scalar, Shape
from pandas.util._validators import validate_bool_kwarg

from pandas.core.dtypes.cast import (
    astype_dt64_to_dt64tz,
    astype_nansafe,
    convert_scalar_for_putitemlike,
    find_common_type,
    infer_dtype_from,
    infer_dtype_from_scalar,
    maybe_downcast_numeric,
    maybe_downcast_to_dtype,
    maybe_infer_dtype_type,
    maybe_promote,
    maybe_upcast,
    soft_convert_objects,
)
from pandas.core.dtypes.common import (
    DT64NS_DTYPE,
    TD64NS_DTYPE,
    is_categorical_dtype,
    is_datetime64_dtype,
    is_datetime64tz_dtype,
    is_dtype_equal,
    is_extension_array_dtype,
    is_float,
    is_integer,
    is_list_like,
    is_object_dtype,
    is_re,
    is_re_compilable,
    is_sparse,
    pandas_dtype,
)
from pandas.core.dtypes.dtypes import CategoricalDtype, ExtensionDtype
from pandas.core.dtypes.generic import ABCDataFrame, ABCIndex, ABCPandasArray, ABCSeries
from pandas.core.dtypes.missing import is_valid_nat_for_dtype, isna

import pandas.core.algorithms as algos
from pandas.core.array_algos.putmask import (
    putmask_inplace,
    putmask_smart,
    putmask_without_repeat,
)
from pandas.core.array_algos.replace import compare_or_regex_search, replace_regex
from pandas.core.array_algos.transforms import shift
from pandas.core.arrays import (
    Categorical,
    DatetimeArray,
    ExtensionArray,
    PandasArray,
    PandasDtype,
    TimedeltaArray,
)
from pandas.core.base import PandasObject
import pandas.core.common as com
from pandas.core.construction import extract_array
from pandas.core.indexers import (
    check_setitem_lengths,
    is_empty_indexer,
    is_scalar_indexer,
)
import pandas.core.missing as missing
from pandas.core.nanops import nanpercentile

if TYPE_CHECKING:
    from pandas import Index
    from pandas.core.arrays._mixins import NDArrayBackedExtensionArray


class Block(PandasObject):
    """
    Canonical n-dimensional unit of homogeneous dtype contained in a pandas
    data structure

    Index-ignorant; let the container take care of that
    """

    values: Union[np.ndarray, ExtensionArray]

    __slots__ = ["_mgr_locs", "values", "ndim"]
    is_numeric = False
    is_float = False
    is_integer = False
    is_complex = False
    is_datetime = False
    is_datetimetz = False
    is_timedelta = False
    is_bool = False
    is_object = False
    is_extension = False
    _can_hold_na = False
    _can_consolidate = True
    _validate_ndim = True

    @classmethod
    def _simple_new(
        cls, values: ArrayLike, placement: BlockPlacement, ndim: int
    ) -> "Block":
        """
        Fastpath constructor, does *no* validation
        """
        obj = object.__new__(cls)
        obj.ndim = ndim
        obj.values = values
        obj._mgr_locs = placement
        return obj

    def __init__(self, values, placement, ndim: int):
        """
        Parameters
        ----------
        values : np.ndarray or ExtensionArray
        placement : BlockPlacement (or castable)
        ndim : int
            1 for SingleBlockManager/Series, 2 for BlockManager/DataFrame
        """
        # TODO(EA2D): ndim will be unnecessary with 2D EAs
        self.ndim = self._check_ndim(values, ndim)
        self.mgr_locs = placement
        self.values = self._maybe_coerce_values(values)

        if self._validate_ndim and self.ndim and len(self.mgr_locs) != len(self.values):
            raise ValueError(
                f"Wrong number of items passed {len(self.values)}, "
                f"placement implies {len(self.mgr_locs)}"
            )

    def _maybe_coerce_values(self, values):
        """
        Ensure we have correctly-typed values.

        Parameters
        ----------
        values : np.ndarray, ExtensionArray, Index

        Returns
        -------
        np.ndarray or ExtensionArray
        """
        return values

    def _check_ndim(self, values, ndim):
        """
        ndim inference and validation.

        Infers ndim from 'values' if not provided to __init__.
        Validates that values.ndim and ndim are consistent if and only if
        the class variable '_validate_ndim' is True.

        Parameters
        ----------
        values : array-like
        ndim : int or None

        Returns
        -------
        ndim : int

        Raises
        ------
        ValueError : the number of dimensions do not match
        """
        if ndim is None:
            ndim = values.ndim

        if self._validate_ndim and values.ndim != ndim:
            raise ValueError(
                "Wrong number of dimensions. "
                f"values.ndim != ndim [{values.ndim} != {ndim}]"
            )
        return ndim

    @property
    def _holder(self):
        """
        The array-like that can hold the underlying values.

        None for 'Block', overridden by subclasses that don't
        use an ndarray.
        """
        return None

    @property
    def _consolidate_key(self):
        return self._can_consolidate, self.dtype.name

    @property
    def is_view(self) -> bool:
        """ return a boolean if I am possibly a view """
        values = self.values
        values = cast(np.ndarray, values)
        return values.base is not None

    @property
    def is_categorical(self) -> bool:
        return self._holder is Categorical

    @property
    def is_datelike(self) -> bool:
        """ return True if I am a non-datelike """
        return self.is_datetime or self.is_timedelta

    def external_values(self):
        """
        The array that Series.values returns (public attribute).

        This has some historical constraints, and is overridden in block
        subclasses to return the correct array (e.g. period returns
        object ndarray and datetimetz a datetime64[ns] ndarray instead of
        proper extension array).
        """
        return self.values

    def internal_values(self):
        """
        The array that Series._values returns (internal values).
        """
        return self.values

    def array_values(self) -> ExtensionArray:
        """
        The array that Series.array returns. Always an ExtensionArray.
        """
        # pandas\core\internals\blocks.py:232: error: Argument 1 to
        # "PandasArray" has incompatible type "Union[ndarray, ExtensionArray]";
        # expected "Union[ndarray, PandasArray]"  [arg-type]
        return PandasArray(self.values)  # type: ignore[arg-type]

    def get_values(self, dtype=None):
        """
        return an internal format, currently just the ndarray
        this is often overridden to handle to_dense like operations
        """
        if is_object_dtype(dtype):
            return self.values.astype(object)
        return self.values

    def get_block_values_for_json(self) -> np.ndarray:
        """
        This is used in the JSON C code.
        """
        # TODO(EA2D): reshape will be unnecessary with 2D EAs
        return np.asarray(self.values).reshape(self.shape)

    @property
    def fill_value(self):
        return np.nan

    @property
    def mgr_locs(self):
        return self._mgr_locs

    @mgr_locs.setter
    def mgr_locs(self, new_mgr_locs):
        if not isinstance(new_mgr_locs, libinternals.BlockPlacement):
            new_mgr_locs = libinternals.BlockPlacement(new_mgr_locs)

        self._mgr_locs = new_mgr_locs

    def make_block(self, values, placement=None) -> "Block":
        """
        Create a new block, with type inference propagate any values that are
        not specified
        """
        if placement is None:
            placement = self.mgr_locs
        if self.is_extension:
            values = _block_shape(values, ndim=self.ndim)

        return make_block(values, placement=placement, ndim=self.ndim)

    def make_block_same_class(self, values, placement=None, ndim=None):
        """ Wrap given values in a block of same type as self. """
        if placement is None:
            placement = self.mgr_locs
        if ndim is None:
            ndim = self.ndim
        return type(self)(values, placement=placement, ndim=ndim)

    def __repr__(self) -> str:
        # don't want to print out all of the items here
        name = type(self).__name__
        if self.ndim == 1:
            result = f"{name}: {len(self)} dtype: {self.dtype}"
        else:

            shape = " x ".join(str(s) for s in self.shape)
            result = f"{name}: {self.mgr_locs.indexer}, {shape}, dtype: {self.dtype}"

        return result

    def __len__(self) -> int:
        return len(self.values)

    def __getstate__(self):
        return self.mgr_locs.indexer, self.values

    def __setstate__(self, state):
        self.mgr_locs = libinternals.BlockPlacement(state[0])
        self.values = state[1]
        self.ndim = self.values.ndim

    def _slice(self, slicer):
        """ return a slice of my values """

        return self.values[slicer]

    def getitem_block(self, slicer, new_mgr_locs=None):
        """
        Perform __getitem__-like, return result as block.

        As of now, only supports slices that preserve dimensionality.
        """
        if new_mgr_locs is None:
            axis0_slicer = slicer[0] if isinstance(slicer, tuple) else slicer
            new_mgr_locs = self.mgr_locs[axis0_slicer]
        elif not isinstance(new_mgr_locs, BlockPlacement):
            new_mgr_locs = BlockPlacement(new_mgr_locs)

        new_values = self._slice(slicer)

        if self._validate_ndim and new_values.ndim != self.ndim:
            raise ValueError("Only same dim slicing is allowed")

        return type(self)._simple_new(new_values, new_mgr_locs, self.ndim)

    @property
    def shape(self):
        return self.values.shape

    @property
    def dtype(self):
        return self.values.dtype

    def iget(self, i):
        return self.values[i]

    def set_inplace(self, locs, values):
        """
        Modify block values in-place with new item value.

        Notes
        -----
        `set` never creates a new array or new Block, whereas `setitem` _may_
        create a new array and always creates a new Block.
        """
        self.values[locs] = values

    def delete(self, loc) -> None:
        """
        Delete given loc(-s) from block in-place.
        """
        self.values = np.delete(self.values, loc, 0)
        self.mgr_locs = self.mgr_locs.delete(loc)

    def apply(self, func, **kwargs) -> List["Block"]:
        """
        apply the function to my values; return a block if we are not
        one
        """
        with np.errstate(all="ignore"):
            result = func(self.values, **kwargs)

        return self._split_op_result(result)

    def reduce(self, func, ignore_failures: bool = False) -> List["Block"]:
        # We will apply the function and reshape the result into a single-row
        #  Block with the same mgr_locs; squeezing will be done at a higher level
        assert self.ndim == 2

        try:
            result = func(self.values)
        except (TypeError, NotImplementedError):
            if ignore_failures:
                return []
            raise

        if np.ndim(result) == 0:
            # TODO(EA2D): special case not needed with 2D EAs
            res_values = np.array([[result]])
        else:
            res_values = result.reshape(-1, 1)

        nb = self.make_block(res_values)
        return [nb]

    def _split_op_result(self, result) -> List["Block"]:
        # See also: split_and_operate
        if is_extension_array_dtype(result) and result.ndim > 1:
            # TODO(EA2D): unnecessary with 2D EAs
            # if we get a 2D ExtensionArray, we need to split it into 1D pieces
            nbs = []
            for i, loc in enumerate(self.mgr_locs):
                vals = result[i]
                block = self.make_block(values=vals, placement=[loc])
                nbs.append(block)
            return nbs

        if not isinstance(result, Block):
            result = self.make_block(result)

        return [result]

    def fillna(
        self, value, limit=None, inplace: bool = False, downcast=None
    ) -> List["Block"]:
        """
        fillna on the block with the value. If we fail, then convert to
        ObjectBlock and try again
        """
        inplace = validate_bool_kwarg(inplace, "inplace")

        mask = isna(self.values)
        mask = _extract_bool_array(mask)
        if limit is not None:
            limit = libalgos.validate_limit(None, limit=limit)
            mask[mask.cumsum(self.ndim - 1) > limit] = False

        if not self._can_hold_na:
            if inplace:
                return [self]
            else:
                return [self.copy()]

        if self._can_hold_element(value):
            nb = self if inplace else self.copy()
            putmask_inplace(nb.values, mask, value)
            # TODO: should be nb._maybe_downcast?
            return self._maybe_downcast([nb], downcast)

        # we can't process the value, but nothing to do
        if not mask.any():
            return [self] if inplace else [self.copy()]

        # operate column-by-column
        def f(mask, val, idx):
            block = self.coerce_to_target_dtype(value)

            # slice out our block
            if idx is not None:
                # i.e. self.ndim == 2
                block = block.getitem_block(slice(idx, idx + 1))
            return block.fillna(value, limit=limit, inplace=inplace, downcast=None)

        return self.split_and_operate(None, f, inplace)

    def _split(self) -> List["Block"]:
        """
        Split a block into a list of single-column blocks.
        """
        assert self.ndim == 2

        new_blocks = []
        for i, ref_loc in enumerate(self.mgr_locs):
            vals = self.values[slice(i, i + 1)]

            nb = self.make_block(vals, [ref_loc])
            new_blocks.append(nb)
        return new_blocks

    def split_and_operate(
        self, mask, f, inplace: bool, ignore_failures: bool = False
    ) -> List["Block"]:
        """
        split the block per-column, and apply the callable f
        per-column, return a new block for each. Handle
        masking which will not change a block unless needed.

        Parameters
        ----------
        mask : 2-d boolean mask
        f : callable accepting (1d-mask, 1d values, indexer)
        inplace : bool
        ignore_failures : bool, default False

        Returns
        -------
        list of blocks
        """
        if mask is None:
            mask = np.broadcast_to(True, shape=self.shape)

        new_values = self.values

        def make_a_block(nv, ref_loc):
            if isinstance(nv, list):
                assert len(nv) == 1, nv
                assert isinstance(nv[0], Block)
                block = nv[0]
            else:
                # Put back the dimension that was taken from it and make
                # a block out of the result.
                nv = _block_shape(nv, ndim=self.ndim)
                block = self.make_block(values=nv, placement=ref_loc)
            return block

        # ndim == 1
        if self.ndim == 1:
            if mask.any():
                nv = f(mask, new_values, None)
            else:
                nv = new_values if inplace else new_values.copy()
            block = make_a_block(nv, self.mgr_locs)
            return [block]

        # ndim > 1
        new_blocks = []
        for i, ref_loc in enumerate(self.mgr_locs):
            m = mask[i]
            v = new_values[i]

            # need a new block
            if m.any() or m.size == 0:
                # Apply our function; we may ignore_failures if this is a
                #  reduction that is dropping nuisance columns GH#37827
                try:
                    nv = f(m, v, i)
                except TypeError:
                    if ignore_failures:
                        continue
                    else:
                        raise
            else:
                nv = v if inplace else v.copy()

            block = make_a_block(nv, [ref_loc])
            new_blocks.append(block)

        return new_blocks

    def _maybe_downcast(self, blocks: List["Block"], downcast=None) -> List["Block"]:

        # no need to downcast our float
        # unless indicated
        if downcast is None and (self.is_float or self.is_datelike):
            return blocks

        return extend_blocks([b.downcast(downcast) for b in blocks])

    def downcast(self, dtypes=None) -> List["Block"]:
        """ try to downcast each item to the dict of dtypes if present """
        # turn it off completely
        if dtypes is False:
            return [self]

        values = self.values

        if self.ndim == 1:

            # try to cast all non-floats here
            if dtypes is None:
                dtypes = "infer"

            nv = maybe_downcast_to_dtype(values, dtypes)
            return [self.make_block(nv)]

        # ndim > 1
        if dtypes is None:
            return [self]

        if not (dtypes == "infer" or isinstance(dtypes, dict)):
            raise ValueError(
                "downcast must have a dictionary or 'infer' as its argument"
            )
        elif dtypes != "infer":
            raise AssertionError("dtypes as dict is not supported yet")

        # operate column-by-column
        # this is expensive as it splits the blocks items-by-item
        def f(mask, val, idx):
            val = maybe_downcast_to_dtype(val, dtype="infer")
            return val

        return self.split_and_operate(None, f, False)

    def astype(self, dtype, copy: bool = False, errors: str = "raise"):
        """
        Coerce to the new dtype.

        Parameters
        ----------
        dtype : str, dtype convertible
        copy : bool, default False
            copy if indicated
        errors : str, {'raise', 'ignore'}, default 'raise'
            - ``raise`` : allow exceptions to be raised
            - ``ignore`` : suppress exceptions. On error return original object

        Returns
        -------
        Block
        """
        errors_legal_values = ("raise", "ignore")

        if errors not in errors_legal_values:
            invalid_arg = (
                "Expected value of kwarg 'errors' to be one of "
                f"{list(errors_legal_values)}. Supplied value is '{errors}'"
            )
            raise ValueError(invalid_arg)

        if inspect.isclass(dtype) and issubclass(dtype, ExtensionDtype):
            msg = (
                f"Expected an instance of {dtype.__name__}, "
                "but got the class instead. Try instantiating 'dtype'."
            )
            raise TypeError(msg)

        dtype = pandas_dtype(dtype)

        try:
            new_values = self._astype(dtype, copy=copy)
        except (ValueError, TypeError):
            # e.g. astype_nansafe can fail on object-dtype of strings
            #  trying to convert to float
            if errors == "ignore":
                new_values = self.values
            else:
                raise

        newb = self.make_block(new_values)
        if newb.is_numeric and self.is_numeric:
            if newb.shape != self.shape:
                raise TypeError(
                    f"cannot set astype for copy = [{copy}] for dtype "
                    f"({self.dtype.name} [{self.shape}]) to different shape "
                    f"({newb.dtype.name} [{newb.shape}])"
                )
        return newb

    def _astype(self, dtype: DtypeObj, copy: bool) -> ArrayLike:
        values = self.values

        if is_datetime64tz_dtype(dtype) and is_datetime64_dtype(values.dtype):
            return astype_dt64_to_dt64tz(values, dtype, copy, via_utc=True)

        if is_dtype_equal(values.dtype, dtype):
            if copy:
                return values.copy()
            return values

        if isinstance(values, ExtensionArray):
            values = values.astype(dtype, copy=copy)

        else:
            values = astype_nansafe(values, dtype, copy=copy)

        return values

    def convert(
        self,
        copy: bool = True,
        datetime: bool = True,
        numeric: bool = True,
        timedelta: bool = True,
    ) -> List["Block"]:
        """
        attempt to coerce any object types to better types return a copy
        of the block (if copy = True) by definition we are not an ObjectBlock
        here!
        """
        return [self.copy()] if copy else [self]

    def _can_hold_element(self, element: Any) -> bool:
        """ require the same dtype as ourselves """
        dtype = self.values.dtype.type
        tipo = maybe_infer_dtype_type(element)
        if tipo is not None:
            return issubclass(tipo.type, dtype)
        return isinstance(element, dtype)

    def should_store(self, value: ArrayLike) -> bool:
        """
        Should we set self.values[indexer] = value inplace or do we need to cast?

        Parameters
        ----------
        value : np.ndarray or ExtensionArray

        Returns
        -------
        bool
        """
        return is_dtype_equal(value.dtype, self.dtype)

    def to_native_types(self, na_rep="nan", quoting=None, **kwargs):
        """ convert to our native types format """
        values = self.values

        mask = isna(values)
        itemsize = writers.word_len(na_rep)

        if not self.is_object and not quoting and itemsize:
            values = values.astype(str)
            if values.dtype.itemsize / np.dtype("U1").itemsize < itemsize:
                # enlarge for the na_rep
                values = values.astype(f"<U{itemsize}")
        else:
            values = np.array(values, dtype="object")

        values[mask] = na_rep
        return self.make_block(values)

    # block actions #
    def copy(self, deep: bool = True):
        """ copy constructor """
        values = self.values
        if deep:
            values = values.copy()
        return self.make_block_same_class(values, ndim=self.ndim)

    def replace(
        self,
        to_replace,
        value,
        inplace: bool = False,
        regex: bool = False,
    ) -> List["Block"]:
        """
        replace the to_replace value with value, possible to create new
        blocks here this is just a call to putmask. regex is not used here.
        It is used in ObjectBlocks.  It is here for API compatibility.
        """
        inplace = validate_bool_kwarg(inplace, "inplace")
        original_to_replace = to_replace

        if not self._can_hold_element(to_replace):
            # We cannot hold `to_replace`, so we know immediately that
            #  replacing it is a no-op.
            # Note: If to_replace were a list, NDFrame.replace would call
            #  replace_list instead of replace.
            return [self] if inplace else [self.copy()]

        values = self.values

        # pandas/core/internals/blocks.py:791: error: Value of type variable "ArrayLike"
        # of "mask_missing" cannot be "Union[ndarray, ExtensionArray]"  [type-var]
        mask = missing.mask_missing(values, to_replace)  # type: ignore[type-var]
        if not mask.any():
            # Note: we get here with test_replace_extension_other incorrectly
            #  bc _can_hold_element is incorrect.
            return [self] if inplace else [self.copy()]

        if not self._can_hold_element(value):
            blk = self.astype(object)
            return blk.replace(
                to_replace=original_to_replace,
                value=value,
                inplace=True,
                regex=regex,
            )

        blk = self if inplace else self.copy()
        putmask_inplace(blk.values, mask, value)
        blocks = blk.convert(numeric=False, copy=not inplace)
        return blocks

    def _replace_regex(
        self,
        to_replace,
        value,
        inplace: bool = False,
        convert: bool = True,
        mask=None,
    ) -> List["Block"]:
        """
        Replace elements by the given value.

        Parameters
        ----------
        to_replace : object or pattern
            Scalar to replace or regular expression to match.
        value : object
            Replacement object.
        inplace : bool, default False
            Perform inplace modification.
        convert : bool, default True
            If true, try to coerce any object types to better types.
        mask : array-like of bool, optional
            True indicate corresponding element is ignored.

        Returns
        -------
        List[Block]
        """
        if not self._can_hold_element(to_replace):
            # i.e. only ObjectBlock, but could in principle include a
            #  String ExtensionBlock
            return [self] if inplace else [self.copy()]

        rx = re.compile(to_replace)

        new_values = self.values if inplace else self.values.copy()
        # pandas\core\internals\blocks.py:855: error: Value of type variable
        # "ArrayLike" of "replace_regex" cannot be "Union[ndarray,
        # ExtensionArray]"  [type-var]
        replace_regex(new_values, rx, value, mask)  # type: ignore[type-var]

        block = self.make_block(new_values)
        if convert:
            nbs = block.convert(numeric=False)
        else:
            nbs = [block]
        return nbs

    def _replace_list(
        self,
        src_list: List[Any],
        dest_list: List[Any],
        inplace: bool = False,
        regex: bool = False,
    ) -> List["Block"]:
        """
        See BlockManager._replace_list docstring.
        """
        # Exclude anything that we know we won't contain
        pairs = [
            (x, y) for x, y in zip(src_list, dest_list) if self._can_hold_element(x)
        ]
        if not len(pairs):
            # shortcut, nothing to replace
            return [self] if inplace else [self.copy()]

        src_len = len(pairs) - 1

        def comp(s: Scalar, mask: np.ndarray, regex: bool = False) -> np.ndarray:
            """
            Generate a bool array by perform an equality check, or perform
            an element-wise regular expression matching
            """
            if isna(s):
                return ~mask

<<<<<<< HEAD
            s = maybe_box_datetimelike(s)
            # error: Incompatible return value type (got "Union[ndarray,
            # bool]", expected "ndarray")

            # pandas\core\internals\blocks.py:849: error: Value of type
            # variable "ArrayLike" of "compare_or_regex_search" cannot be
            # "Union[ndarray, ExtensionArray]"  [type-var]
            tmp = compare_or_regex_search(
                self.values, s, regex, mask  # type: ignore[type-var]
            )
            return tmp  # type: ignore[return-value]
=======
            return compare_or_regex_search(self.values, s, regex, mask)
>>>>>>> a3b651ae

        if self.is_object:
            # Calculate the mask once, prior to the call of comp
            # in order to avoid repeating the same computations
            mask = ~isna(self.values)
            masks = [comp(s[0], mask, regex) for s in pairs]
        else:
            # GH#38086 faster if we know we dont need to check for regex

            # pandas/core/internals/blocks.py:906: error: Value of type variable
            # "ArrayLike" of "mask_missing" cannot be "Union[ndarray, ExtensionArray]"
            # [type-var]
            masks = [
                missing.mask_missing(self.values, s[0])  # type: ignore[type-var]
                for s in pairs
            ]

        masks = [_extract_bool_array(x) for x in masks]

        rb = [self if inplace else self.copy()]
        for i, (src, dest) in enumerate(pairs):
            new_rb: List["Block"] = []
            for blk in rb:
                m = masks[i]
                convert = i == src_len  # only convert once at the end
                result = blk._replace_coerce(
                    to_replace=src,
                    value=dest,
                    mask=m,
                    inplace=inplace,
                    regex=regex,
                )
                if convert and blk.is_object:
                    result = extend_blocks(
                        [b.convert(numeric=False, copy=True) for b in result]
                    )
                new_rb.extend(result)
            rb = new_rb
        return rb

    def setitem(self, indexer, value):
        """
        Attempt self.values[indexer] = value, possibly creating a new array.

        Parameters
        ----------
        indexer : tuple, list-like, array-like, slice
            The subset of self.values to set
        value : object
            The value being set

        Returns
        -------
        Block

        Notes
        -----
        `indexer` is a direct slice/positional indexer. `value` must
        be a compatible shape.
        """
        transpose = self.ndim == 2

        if isinstance(indexer, np.ndarray) and indexer.ndim > self.ndim:
            raise ValueError(f"Cannot set values with ndim > {self.ndim}")

        # coerce None values, if appropriate
        if value is None:
            if self.is_numeric:
                value = np.nan

        # coerce if block dtype can store value
        values = self.values
        if self._can_hold_element(value):
            # We only get here for non-Extension Blocks, so _try_coerce_args
            #  is only relevant for DatetimeBlock and TimedeltaBlock
<<<<<<< HEAD
            if lib.is_scalar(value):
                # pandas\core\internals\blocks.py:915: error: Argument 2 to
                # "convert_scalar_for_putitemlike" has incompatible type
                # "Union[dtype, ExtensionDtype]"; expected "dtype"  [arg-type]
                value = convert_scalar_for_putitemlike(
                    value, values.dtype  # type: ignore[arg-type]
                )
=======
            if self.dtype.kind in ["m", "M"]:
                arr = self.array_values().T
                arr[indexer] = value
                return self
>>>>>>> a3b651ae

        else:
            # current dtype cannot store value, coerce to common dtype
            # TODO: can we just use coerce_to_target_dtype for all this
            if hasattr(value, "dtype"):
                dtype = value.dtype

            elif lib.is_scalar(value) and not isna(value):
                dtype, _ = infer_dtype_from_scalar(value, pandas_dtype=True)

            else:
                # e.g. we are bool dtype and value is nan
                # TODO: watch out for case with listlike value and scalar/empty indexer
                dtype, _ = maybe_promote(np.array(value).dtype)
                return self.astype(dtype).setitem(indexer, value)

            dtype = find_common_type([values.dtype, dtype])
            assert not is_dtype_equal(self.dtype, dtype)
            # otherwise should have _can_hold_element

            return self.astype(dtype).setitem(indexer, value)

        # value must be storable at this moment
        if is_extension_array_dtype(getattr(value, "dtype", None)):
            # We need to be careful not to allow through strings that
            #  can be parsed to EADtypes
            is_ea_value = True
            arr_value = value
        else:
            is_ea_value = False
            arr_value = np.array(value)

        if transpose:
            values = values.T

        # length checking
        check_setitem_lengths(indexer, value, values)
        exact_match = (
            len(arr_value.shape)
            and arr_value.shape[0] == values.shape[0]
            and arr_value.size == values.size
        )
        if is_empty_indexer(indexer, arr_value):
            # GH#8669 empty indexers
            pass

        elif is_scalar_indexer(indexer, self.ndim):
            # setting a single element for each dim and with a rhs that could
            #  be e.g. a list; see GH#6043
            values[indexer] = value

        elif exact_match and is_categorical_dtype(arr_value.dtype):
            # GH25495 - If the current dtype is not categorical,
            # we need to create a new categorical block
            values[indexer] = value
            return self.make_block(Categorical(self.values, dtype=arr_value.dtype))

        elif exact_match and is_ea_value:
            # GH#32395 if we're going to replace the values entirely, just
            #  substitute in the new array
            return self.make_block(arr_value)

        # if we are an exact match (ex-broadcasting),
        # then use the resultant dtype
        elif exact_match:
            # We are setting _all_ of the array's values, so can cast to new dtype
            values[indexer] = value

            values = values.astype(arr_value.dtype, copy=False)

        # set
        else:
            values[indexer] = value

        if transpose:
            values = values.T
        block = self.make_block(values)
        return block

    def putmask(self, mask, new, axis: int = 0) -> List["Block"]:
        """
        putmask the data to the block; it is possible that we may create a
        new dtype of block

        Return the resulting block(s).

        Parameters
        ----------
        mask : np.ndarray[bool], SparseArray[bool], or BooleanArray
        new : a ndarray/object
        axis : int

        Returns
        -------
        List[Block]
        """
        transpose = self.ndim == 2
        mask = _extract_bool_array(mask)
        assert not isinstance(new, (ABCIndex, ABCSeries, ABCDataFrame))

        new_values = self.values  # delay copy if possible.
        # if we are passed a scalar None, convert it here
        if not is_list_like(new) and isna(new) and not self.is_object:
            # FIXME: make sure we have compatible NA
            new = self.fill_value

        if self._can_hold_element(new):
            # We only get here for non-Extension Blocks, so _try_coerce_args
            #  is only relevant for DatetimeBlock and TimedeltaBlock
<<<<<<< HEAD
            if lib.is_scalar(new):
                # pandas\core\internals\blocks.py:1031: error: Argument 2 to
                # "convert_scalar_for_putitemlike" has incompatible type
                # "Union[dtype, ExtensionDtype]"; expected "dtype"  [arg-type]
                new = convert_scalar_for_putitemlike(
                    new, self.values.dtype  # type: ignore[arg-type]
                )
=======
            if self.dtype.kind in ["m", "M"]:
                arr = self.array_values()
                arr = cast("NDArrayBackedExtensionArray", arr)
                if transpose:
                    arr = arr.T
                arr.putmask(mask, new)
                return [self]
>>>>>>> a3b651ae

            if transpose:
                new_values = new_values.T

            putmask_without_repeat(new_values, mask, new)

        # maybe upcast me
        elif mask.any():
            if transpose:
                mask = mask.T
                if isinstance(new, np.ndarray):
                    new = new.T
                axis = new_values.ndim - axis - 1

            # operate column-by-column
            def f(mask, val, idx):

                if idx is None:
                    # ndim==1 case.
                    n = new
                else:

                    if isinstance(new, np.ndarray):
                        n = np.squeeze(new[idx % new.shape[0]])
                    else:
                        n = np.array(new)

                    # type of the new block
                    dtype, _ = maybe_promote(n.dtype)

                    # we need to explicitly astype here to make a copy
                    n = n.astype(dtype)

                nv = putmask_smart(val, mask, n)
                return nv

            new_blocks = self.split_and_operate(mask, f, True)
            return new_blocks

        return [self]

    def coerce_to_target_dtype(self, other):
        """
        coerce the current block to a dtype compat for other
        we will return a block, possibly object, and not raise

        we can also safely try to coerce to the same dtype
        and will receive the same block
        """
        # if we cannot then coerce to object
        dtype, _ = infer_dtype_from(other, pandas_dtype=True)

        new_dtype = find_common_type([self.dtype, dtype])

        return self.astype(new_dtype, copy=False)

    def interpolate(
        self,
        method: str = "pad",
        axis: int = 0,
        index: Optional["Index"] = None,
        inplace: bool = False,
        limit: Optional[int] = None,
        limit_direction: str = "forward",
        limit_area: Optional[str] = None,
        fill_value: Optional[Any] = None,
        coerce: bool = False,
        downcast: Optional[str] = None,
        **kwargs,
    ):

        inplace = validate_bool_kwarg(inplace, "inplace")

        if not self._can_hold_na:
            # If there are no NAs, then interpolate is a no-op
            return self if inplace else self.copy()

        # a fill na type method
        try:
            m = missing.clean_fill_method(method)
        except ValueError:
            m = None

        if m is not None:
            if fill_value is not None:
                # similar to validate_fillna_kwargs
                raise ValueError("Cannot pass both fill_value and method")

            return self._interpolate_with_fill(
                method=m,
                axis=axis,
                inplace=inplace,
                limit=limit,
                limit_area=limit_area,
                downcast=downcast,
            )
        # validate the interp method
        m = missing.clean_interp_method(method, **kwargs)

        assert index is not None  # for mypy

        return self._interpolate(
            method=m,
            index=index,
            axis=axis,
            limit=limit,
            limit_direction=limit_direction,
            limit_area=limit_area,
            fill_value=fill_value,
            inplace=inplace,
            downcast=downcast,
            **kwargs,
        )

    def _interpolate_with_fill(
        self,
        method: str = "pad",
        axis: int = 0,
        inplace: bool = False,
        limit: Optional[int] = None,
        limit_area: Optional[str] = None,
        downcast: Optional[str] = None,
    ) -> List["Block"]:
        """ fillna but using the interpolate machinery """
        inplace = validate_bool_kwarg(inplace, "inplace")

        assert self._can_hold_na  # checked by caller

        values = self.values if inplace else self.values.copy()

        values = missing.interpolate_2d(
            values,
            method=method,
            axis=axis,
            limit=limit,
            limit_area=limit_area,
        )

        blocks = [self.make_block_same_class(values, ndim=self.ndim)]
        return self._maybe_downcast(blocks, downcast)

    def _interpolate(
        self,
        method: str,
        index: "Index",
        fill_value: Optional[Any] = None,
        axis: int = 0,
        limit: Optional[int] = None,
        limit_direction: str = "forward",
        limit_area: Optional[str] = None,
        inplace: bool = False,
        downcast: Optional[str] = None,
        **kwargs,
    ) -> List["Block"]:
        """ interpolate using scipy wrappers """
        inplace = validate_bool_kwarg(inplace, "inplace")
        data = self.values if inplace else self.values.copy()

        # only deal with floats
        if not self.is_float:
            if not self.is_integer:
                return [self]
            data = data.astype(np.float64)

        if fill_value is None:
            fill_value = self.fill_value

        if method in ("krogh", "piecewise_polynomial", "pchip"):
            if not index.is_monotonic:
                raise ValueError(
                    f"{method} interpolation requires that the index be monotonic."
                )
        # process 1-d slices in the axis direction

        def func(yvalues: np.ndarray) -> np.ndarray:

            # process a 1-d slice, returning it
            # should the axis argument be handled below in apply_along_axis?
            # i.e. not an arg to missing.interpolate_1d
            return missing.interpolate_1d(
                xvalues=index,
                yvalues=yvalues,
                method=method,
                limit=limit,
                limit_direction=limit_direction,
                limit_area=limit_area,
                fill_value=fill_value,
                bounds_error=False,
                **kwargs,
            )

        # interp each column independently
        interp_values = np.apply_along_axis(func, axis, data)

        blocks = [self.make_block_same_class(interp_values)]
        return self._maybe_downcast(blocks, downcast)

    def take_nd(self, indexer, axis: int, new_mgr_locs=None, fill_value=lib.no_default):
        """
        Take values according to indexer and return them as a block.bb

        """
        # algos.take_nd dispatches for DatetimeTZBlock, CategoricalBlock
        # so need to preserve types
        # sparse is treated like an ndarray, but needs .get_values() shaping

        values = self.values

        if fill_value is lib.no_default:
            fill_value = self.fill_value
            allow_fill = False
        else:
            allow_fill = True

        new_values = algos.take_nd(
            values, indexer, axis=axis, allow_fill=allow_fill, fill_value=fill_value
        )

        # Called from three places in managers, all of which satisfy
        #  this assertion
        assert not (axis == 0 and new_mgr_locs is None)
        if new_mgr_locs is None:
            new_mgr_locs = self.mgr_locs

        if not is_dtype_equal(new_values.dtype, self.dtype):
            return self.make_block(new_values, new_mgr_locs)
        else:
            return self.make_block_same_class(new_values, new_mgr_locs)

    def diff(self, n: int, axis: int = 1) -> List["Block"]:
        """ return block for the diff of the values """
        new_values = algos.diff(self.values, n, axis=axis, stacklevel=7)
        return [self.make_block(values=new_values)]

    def shift(self, periods: int, axis: int = 0, fill_value=None):
        """ shift the block by periods, possibly upcast """
        # convert integer to float if necessary. need to do a lot more than
        # that, handle boolean etc also

        # pandas\core\internals\blocks.py:1376: error: Value of type variable
        # "ArrayLike" of "maybe_upcast" cannot be "Union[ndarray,
        # ExtensionArray]"  [type-var]
        new_values, fill_value = maybe_upcast(
            self.values, fill_value  # type: ignore[type-var]
        )

        # pandas\core\internals\blocks.py:1378: error: Argument 1 to "shift"
        # has incompatible type "Union[ndarray, ExtensionArray]"; expected
        # "ndarray"  [arg-type]
        new_values = shift(
            new_values, periods, axis, fill_value  # type: ignore[arg-type]
        )

        return [self.make_block(new_values)]

    def where(self, other, cond, errors="raise", axis: int = 0) -> List["Block"]:
        """
        evaluate the block; return result block(s) from the result

        Parameters
        ----------
        other : a ndarray/object
        cond : np.ndarray[bool], SparseArray[bool], or BooleanArray
        errors : str, {'raise', 'ignore'}, default 'raise'
            - ``raise`` : allow exceptions to be raised
            - ``ignore`` : suppress exceptions. On error return original object
        axis : int, default 0

        Returns
        -------
        List[Block]
        """
        import pandas.core.computation.expressions as expressions

        assert not isinstance(other, (ABCIndex, ABCSeries, ABCDataFrame))

        assert errors in ["raise", "ignore"]
        transpose = self.ndim == 2

        values = self.values
        orig_other = other
        if transpose:
            values = values.T

        cond = _extract_bool_array(cond)

        if cond.ravel("K").all():
            result = values
        else:
            # see if we can operate on the entire block, or need item-by-item
            # or if we are a single block (ndim == 1)
            if (
                (self.is_integer or self.is_bool)
                and lib.is_float(other)
                and np.isnan(other)
            ):
                # GH#3733 special case to avoid object-dtype casting
                #  and go through numexpr path instead.
                # In integer case, np.where will cast to floats
                pass
            elif not self._can_hold_element(other):
                # we cannot coerce, return a compat dtype
                # we are explicitly ignoring errors
                block = self.coerce_to_target_dtype(other)
                blocks = block.where(orig_other, cond, errors=errors, axis=axis)
                return self._maybe_downcast(blocks, "infer")

            if not (
                (self.is_integer or self.is_bool)
                and lib.is_float(other)
                and np.isnan(other)
            ):
                # convert datetime to datetime64, timedelta to timedelta64

                # pandas\core\internals\blocks.py:1503: error: Argument 2 to
                # "convert_scalar_for_putitemlike" has incompatible type
                # "Union[dtype[Any], ExtensionDtype]"; expected "dtype[Any]"
                # [arg-type]
                other = convert_scalar_for_putitemlike(
                    other, values.dtype  # type: ignore[arg-type]
                )

            # By the time we get here, we should have all Series/Index
            #  args extracted to ndarray
            result = expressions.where(cond, values, other)

        if self._can_hold_na or self.ndim == 1:

            if transpose:
                result = result.T

            return [self.make_block(result)]

        # might need to separate out blocks
        axis = cond.ndim - 1
        cond = cond.swapaxes(axis, 0)
        mask = np.array([cond[i].all() for i in range(cond.shape[0])], dtype=bool)

        result_blocks: List["Block"] = []
        for m in [mask, ~mask]:
            if m.any():
                result = cast(np.ndarray, result)  # EABlock overrides where
                taken = result.take(m.nonzero()[0], axis=axis)
                r = maybe_downcast_numeric(taken, self.dtype)
                nb = self.make_block(r.T, placement=self.mgr_locs[m])
                result_blocks.append(nb)

        return result_blocks

    def _unstack(self, unstacker, fill_value, new_placement):
        """
        Return a list of unstacked blocks of self

        Parameters
        ----------
        unstacker : reshape._Unstacker
        fill_value : int
            Only used in ExtensionBlock._unstack

        Returns
        -------
        blocks : list of Block
            New blocks of unstacked values.
        mask : array_like of bool
            The mask of columns of `blocks` we should keep.
        """
        new_values, mask = unstacker.get_new_values(
            self.values.T, fill_value=fill_value
        )

        mask = mask.any(0)
        # TODO: in all tests we have mask.all(); can we rely on that?

        new_values = new_values.T[mask]
        new_placement = new_placement[mask]

        blocks = [make_block(new_values, placement=new_placement)]
        return blocks, mask

    def quantile(self, qs, interpolation="linear", axis: int = 0):
        """
        compute the quantiles of the

        Parameters
        ----------
        qs: a scalar or list of the quantiles to be computed
        interpolation: type of interpolation, default 'linear'
        axis: axis to compute, default 0

        Returns
        -------
        Block
        """
        # We should always have ndim == 2 because Series dispatches to DataFrame
        assert self.ndim == 2

        values = self.get_values()

        is_empty = values.shape[axis] == 0
        orig_scalar = not is_list_like(qs)
        if orig_scalar:
            # make list-like, unpack later
            qs = [qs]

        if is_empty:
            # create the array of na_values
            # 2d len(values) * len(qs)
            result = np.repeat(
                np.array([self.fill_value] * len(qs)), len(values)
            ).reshape(len(values), len(qs))
        else:
            # asarray needed for Sparse, see GH#24600
            mask = np.asarray(isna(values))
            result = nanpercentile(
                values,
                np.array(qs) * 100,
                axis=axis,
                na_value=self.fill_value,
                mask=mask,
                ndim=values.ndim,
                interpolation=interpolation,
            )

            result = np.array(result, copy=False)
            result = result.T

        if orig_scalar and not lib.is_scalar(result):
            # result could be scalar in case with is_empty and self.ndim == 1
            assert result.shape[-1] == 1, result.shape
            result = result[..., 0]
            result = lib.item_from_zerodim(result)

        ndim = np.ndim(result)
        return make_block(result, placement=np.arange(len(result)), ndim=ndim)

    def _replace_coerce(
        self,
        to_replace,
        value,
        mask: np.ndarray,
        inplace: bool = True,
        regex: bool = False,
    ) -> List["Block"]:
        """
        Replace value corresponding to the given boolean array with another
        value.

        Parameters
        ----------
        to_replace : object or pattern
            Scalar to replace or regular expression to match.
        value : object
            Replacement object.
        mask : np.ndarray[bool]
            True indicate corresponding element is ignored.
        inplace : bool, default True
            Perform inplace modification.
        regex : bool, default False
            If true, perform regular expression substitution.

        Returns
        -------
        List[Block]
        """
        if mask.any():
            if not regex:
                nb = self.coerce_to_target_dtype(value)
                if nb is self and not inplace:
                    nb = nb.copy()
                putmask_inplace(nb.values, mask, value)
                return [nb]
            else:
                regex = _should_use_regex(regex, to_replace)
                if regex:
                    return self._replace_regex(
                        to_replace,
                        value,
                        inplace=inplace,
                        convert=False,
                        mask=mask,
                    )
                return self.replace(to_replace, value, inplace=inplace, regex=False)
        return [self]


class ExtensionBlock(Block):
    """
    Block for holding extension types.

    Notes
    -----
    This holds all 3rd-party extension array types. It's also the immediate
    parent class for our internal extension types' blocks, CategoricalBlock.

    ExtensionArrays are limited to 1-D.
    """

    _can_consolidate = False
    _validate_ndim = False
    is_extension = True

    values: ExtensionArray

    def __init__(self, values, placement, ndim: int):
        """
        Initialize a non-consolidatable block.

        'ndim' may be inferred from 'placement'.

        This will call continue to call __init__ for the other base
        classes mixed in with this Mixin.
        """

        # Placement must be converted to BlockPlacement so that we can check
        # its length
        if not isinstance(placement, libinternals.BlockPlacement):
            placement = libinternals.BlockPlacement(placement)

        # Maybe infer ndim from placement
        if ndim is None:
            if len(placement) != 1:
                ndim = 1
            else:
                ndim = 2
        super().__init__(values, placement, ndim=ndim)

        if self.ndim == 2 and len(self.mgr_locs) != 1:
            # TODO(EA2D): check unnecessary with 2D EAs
            raise AssertionError("block.size != values.size")

    @property
    def shape(self):
        # TODO(EA2D): override unnecessary with 2D EAs
        if self.ndim == 1:
            return (len(self.values),)
        return len(self.mgr_locs), len(self.values)

    def iget(self, col):

        if self.ndim == 2 and isinstance(col, tuple):
            # TODO(EA2D): unnecessary with 2D EAs
            col, loc = col
            if not com.is_null_slice(col) and col != 0:
                raise IndexError(f"{self} only contains one item")
            elif isinstance(col, slice):
                if col != slice(None):
                    raise NotImplementedError(col)
                # pandas\core\internals\blocks.py:1740: error: Invalid index
                # type "List[Any]" for "ExtensionArray"; expected type
                # "Union[int, slice, ndarray]"  [index]
                return self.values[[loc]]  # type: ignore[index]
            return self.values[loc]
        else:
            if col != 0:
                raise IndexError(f"{self} only contains one item")
            return self.values

    def set_inplace(self, locs, values):
        # NB: This is a misnomer, is supposed to be inplace but is not,
        #  see GH#33457
        assert locs.tolist() == [0]
        self.values = values

    def putmask(self, mask, new, axis: int = 0) -> List["Block"]:
        """
        See Block.putmask.__doc__
        """
        mask = _extract_bool_array(mask)

        new_values = self.values

        if isinstance(new, (np.ndarray, ExtensionArray)) and len(new) == len(mask):
            new = new[mask]

        mask = safe_reshape(mask, new_values.shape)

        new_values[mask] = new
        return [self.make_block(values=new_values)]

    def _maybe_coerce_values(self, values):
        """
        Unbox to an extension array.

        This will unbox an ExtensionArray stored in an Index or Series.
        ExtensionArrays pass through. No dtype coercion is done.

        Parameters
        ----------
        values : Index, Series, ExtensionArray

        Returns
        -------
        ExtensionArray
        """
        return extract_array(values)

    @property
    def _holder(self):
        # For extension blocks, the holder is values-dependent.
        return type(self.values)

    @property
    def fill_value(self):
        # Used in reindex_indexer
        return self.values.dtype.na_value

    @property
    def _can_hold_na(self):
        # The default ExtensionArray._can_hold_na is True
        return self._holder._can_hold_na

    @property
    def is_view(self) -> bool:
        """Extension arrays are never treated as views."""
        return False

    @property
    def is_numeric(self):
        return self.values.dtype._is_numeric

    def setitem(self, indexer, value):
        """
        Attempt self.values[indexer] = value, possibly creating a new array.

        This differs from Block.setitem by not allowing setitem to change
        the dtype of the Block.

        Parameters
        ----------
        indexer : tuple, list-like, array-like, slice
            The subset of self.values to set
        value : object
            The value being set

        Returns
        -------
        Block

        Notes
        -----
        `indexer` is a direct slice/positional indexer. `value` must
        be a compatible shape.
        """
        if not self._can_hold_element(value):
            # This is only relevant for DatetimeTZBlock, which has a
            #  non-trivial `_can_hold_element`.
            # https://github.com/pandas-dev/pandas/issues/24020
            # Need a dedicated setitem until GH#24020 (type promotion in setitem
            #  for extension arrays) is designed and implemented.
            return self.astype(object).setitem(indexer, value)

        if isinstance(indexer, tuple):
            # TODO(EA2D): not needed with 2D EAs
            # we are always 1-D
            indexer = indexer[0]

        check_setitem_lengths(indexer, value, self.values)
        self.values[indexer] = value
        return self

    def get_values(self, dtype=None):
        # ExtensionArrays must be iterable, so this works.
        # TODO(EA2D): reshape not needed with 2D EAs
        return np.asarray(self.values).reshape(self.shape)

    def array_values(self) -> ExtensionArray:
        return self.values

    def to_native_types(self, na_rep="nan", quoting=None, **kwargs):
        """override to use ExtensionArray astype for the conversion"""
        values = self.values
        mask = isna(values)

        # pandas\core\internals\blocks.py:1803: error: Incompatible types in
        # assignment (expression has type "ndarray", variable has type
        # "ExtensionArray")  [assignment]
        values = np.asarray(values.astype(object))  # type: ignore[assignment]
        values[mask] = na_rep

        # TODO(EA2D): reshape not needed with 2D EAs
        # we are expected to return a 2-d ndarray
        return self.make_block(values)

    def take_nd(
        self, indexer, axis: int = 0, new_mgr_locs=None, fill_value=lib.no_default
    ):
        """
        Take values according to indexer and return them as a block.
        """
        if fill_value is lib.no_default:
            fill_value = None

        # TODO(EA2D): special case not needed with 2D EAs
        # axis doesn't matter; we are really a single-dim object
        # but are passed the axis depending on the calling routing
        # if its REALLY axis 0, then this will be a reindex and not a take
        new_values = self.values.take(indexer, fill_value=fill_value, allow_fill=True)

        # Called from three places in managers, all of which satisfy
        #  this assertion
        assert not (self.ndim == 1 and new_mgr_locs is None)
        if new_mgr_locs is None:
            new_mgr_locs = self.mgr_locs

        return self.make_block_same_class(new_values, new_mgr_locs)

    def _can_hold_element(self, element: Any) -> bool:
        # TODO: We may need to think about pushing this onto the array.
        # We're doing the same as CategoricalBlock here.
        return True

    def _slice(self, slicer):
        """
        Return a slice of my values.

        Parameters
        ----------
        slicer : slice, ndarray[int], or a tuple of these
            Valid (non-reducing) indexer for self.values.

        Returns
        -------
        np.ndarray or ExtensionArray
        """
        # return same dims as we currently have
        if not isinstance(slicer, tuple) and self.ndim == 2:
            # reached via getitem_block via _slice_take_blocks_ax0
            # TODO(EA2D): won't be necessary with 2D EAs
            slicer = (slicer, slice(None))

        if isinstance(slicer, tuple) and len(slicer) == 2:
            first = slicer[0]
            if not isinstance(first, slice):
                raise AssertionError(
                    "invalid slicing for a 1-ndim ExtensionArray", first
                )
            # GH#32959 only full-slicers along fake-dim0 are valid
            # TODO(EA2D): won't be necessary with 2D EAs
            new_locs = self.mgr_locs[first]
            if len(new_locs):
                # effectively slice(None)
                slicer = slicer[1]
            else:
                raise AssertionError(
                    "invalid slicing for a 1-ndim ExtensionArray", slicer
                )

        return self.values[slicer]

    def fillna(self, value, limit=None, inplace=False, downcast=None):
        values = self.values if inplace else self.values.copy()
        values = values.fillna(value=value, limit=limit)
        return [
            self.make_block_same_class(
                values=values, placement=self.mgr_locs, ndim=self.ndim
            )
        ]

    def interpolate(
        self, method="pad", axis=0, inplace=False, limit=None, fill_value=None, **kwargs
    ):

        values = self.values if inplace else self.values.copy()
        return self.make_block_same_class(
            values=values.fillna(value=fill_value, method=method, limit=limit),
            placement=self.mgr_locs,
        )

    def diff(self, n: int, axis: int = 1) -> List["Block"]:
        if axis == 0 and n != 0:
            # n==0 case will be a no-op so let is fall through
            # Since we only have one column, the result will be all-NA.
            #  Create this result by shifting along axis=0 past the length of
            #  our values.
            return super().diff(len(self.values), axis=0)
        if axis == 1:
            # TODO(EA2D): unnecessary with 2D EAs
            # we are by definition 1D.
            axis = 0
        return super().diff(n, axis)

    def shift(
        self, periods: int, axis: int = 0, fill_value: Any = None
    ) -> List["ExtensionBlock"]:
        """
        Shift the block by `periods`.

        Dispatches to underlying ExtensionArray and re-boxes in an
        ExtensionBlock.
        """
        return [
            self.make_block_same_class(
                self.values.shift(periods=periods, fill_value=fill_value),
                placement=self.mgr_locs,
                ndim=self.ndim,
            )
        ]

    def where(self, other, cond, errors="raise", axis: int = 0) -> List["Block"]:

        cond = _extract_bool_array(cond)
        assert not isinstance(other, (ABCIndex, ABCSeries, ABCDataFrame))

        if isinstance(other, np.ndarray) and other.ndim == 2:
            # TODO(EA2D): unnecessary with 2D EAs
            assert other.shape[1] == 1
            other = other[:, 0]

        if isinstance(cond, np.ndarray) and cond.ndim == 2:
            # TODO(EA2D): unnecessary with 2D EAs
            assert cond.shape[1] == 1
            cond = cond[:, 0]

        if lib.is_scalar(other) and isna(other):
            # The default `other` for Series / Frame is np.nan
            # we want to replace that with the correct NA value
            # for the type
            other = self.dtype.na_value

        if is_sparse(self.values):
            # TODO(SparseArray.__setitem__): remove this if condition
            # We need to re-infer the type of the data after doing the
            # where, for cases where the subtypes don't match
            dtype = None
        else:
            dtype = self.dtype

        result = self.values.copy()
        icond = ~cond
        if lib.is_scalar(other):
            set_other = other
        else:
            set_other = other[icond]
        try:
            result[icond] = set_other
        except (NotImplementedError, TypeError):
            # NotImplementedError for class not implementing `__setitem__`
            # TypeError for SparseArray, which implements just to raise
            # a TypeError
            result = self._holder._from_sequence(
                np.where(cond, self.values, other), dtype=dtype
            )

        return [self.make_block_same_class(result, placement=self.mgr_locs)]

    def _unstack(self, unstacker, fill_value, new_placement):
        # ExtensionArray-safe unstack.
        # We override ObjectBlock._unstack, which unstacks directly on the
        # values of the array. For EA-backed blocks, this would require
        # converting to a 2-D ndarray of objects.
        # Instead, we unstack an ndarray of integer positions, followed by
        # a `take` on the actual values.
        n_rows = self.shape[-1]
        dummy_arr = np.arange(n_rows)

        new_values, mask = unstacker.get_new_values(dummy_arr, fill_value=-1)
        mask = mask.any(0)
        # TODO: in all tests we have mask.all(); can we rely on that?

        blocks = [
            self.make_block_same_class(
                self.values.take(indices, allow_fill=True, fill_value=fill_value),
                [place],
            )
            for indices, place in zip(new_values.T, new_placement)
        ]
        return blocks, mask


class ObjectValuesExtensionBlock(ExtensionBlock):
    """
    Block providing backwards-compatibility for `.values`.

    Used by PeriodArray and IntervalArray to ensure that
    Series[T].values is an ndarray of objects.
    """

    def external_values(self):
        return self.values.astype(object)

    def _can_hold_element(self, element: Any) -> bool:
        if is_valid_nat_for_dtype(element, self.dtype):
            return True
        if isinstance(element, list) and len(element) == 0:
            return True
        tipo = maybe_infer_dtype_type(element)
        if tipo is not None:
            return issubclass(tipo.type, self.dtype.type)
        return isinstance(element, self.dtype.type)


class NumericBlock(Block):
    __slots__ = ()
    is_numeric = True
    _can_hold_na = True


class FloatBlock(NumericBlock):
    __slots__ = ()
    is_float = True

    def _can_hold_element(self, element: Any) -> bool:
        tipo = maybe_infer_dtype_type(element)
        if tipo is not None:
            return issubclass(tipo.type, (np.floating, np.integer)) and not issubclass(
                tipo.type, np.timedelta64
            )
        return isinstance(
            element, (float, int, np.floating, np.int_)
        ) and not isinstance(
            element,
            (bool, np.bool_, np.timedelta64),
        )

    def to_native_types(
        self, na_rep="", float_format=None, decimal=".", quoting=None, **kwargs
    ):
        """ convert to our native types format """
        values = self.values

        # see gh-13418: no special formatting is desired at the
        # output (important for appropriate 'quoting' behaviour),
        # so do not pass it through the FloatArrayFormatter
        if float_format is None and decimal == ".":
            mask = isna(values)

            if not quoting:
                values = values.astype(str)
            else:
                values = np.array(values, dtype="object")

            values[mask] = na_rep
            return self.make_block(values)

        from pandas.io.formats.format import FloatArrayFormatter

        formatter = FloatArrayFormatter(
            values,
            na_rep=na_rep,
            float_format=float_format,
            decimal=decimal,
            quoting=quoting,
            fixed_width=False,
        )
        res = formatter.get_result_as_array()
        return self.make_block(res)


class ComplexBlock(NumericBlock):
    __slots__ = ()
    is_complex = True

    def _can_hold_element(self, element: Any) -> bool:
        tipo = maybe_infer_dtype_type(element)
        if tipo is not None:
            return issubclass(tipo.type, (np.floating, np.integer, np.complexfloating))
        return isinstance(
            element, (float, int, complex, np.float_, np.int_)
        ) and not isinstance(element, (bool, np.bool_))


class IntBlock(NumericBlock):
    __slots__ = ()
    is_integer = True
    _can_hold_na = False

    def _can_hold_element(self, element: Any) -> bool:
        tipo = maybe_infer_dtype_type(element)
        if tipo is not None:
            return (
                issubclass(tipo.type, np.integer)
                and not issubclass(tipo.type, np.timedelta64)
                and self.dtype.itemsize >= tipo.itemsize
            )
        # We have not inferred an integer from the dtype
        # check if we have a builtin int or a float equal to an int
        return is_integer(element) or (is_float(element) and element.is_integer())


class DatetimeLikeBlockMixin(Block):
    """Mixin class for DatetimeBlock, DatetimeTZBlock, and TimedeltaBlock."""

    _can_hold_na = True

    def get_values(self, dtype=None):
        """
        return object dtype as boxed values, such as Timestamps/Timedelta
        """
        if is_object_dtype(dtype):
            # DTA/TDA constructor and astype can handle 2D
            return self._holder(self.values).astype(object)
        return self.values

    def internal_values(self):
        # Override to return DatetimeArray and TimedeltaArray
        return self.array_values()

    def array_values(self):
        return self._holder._simple_new(self.values)

    def iget(self, key):
        # GH#31649 we need to wrap scalars in Timestamp/Timedelta
        # TODO(EA2D): this can be removed if we ever have 2D EA
        return self.array_values().reshape(self.shape)[key]

    def diff(self, n: int, axis: int = 0) -> List["Block"]:
        """
        1st discrete difference.

        Parameters
        ----------
        n : int
            Number of periods to diff.
        axis : int, default 0
            Axis to diff upon.

        Returns
        -------
        A list with a new TimeDeltaBlock.

        Notes
        -----
        The arguments here are mimicking shift so they are called correctly
        by apply.
        """
        # TODO(EA2D): reshape not necessary with 2D EAs
        values = self.array_values().reshape(self.shape)

        new_values = values - values.shift(n, axis=axis)
        return [
            TimeDeltaBlock(new_values, placement=self.mgr_locs.indexer, ndim=self.ndim)
        ]

    def shift(self, periods, axis=0, fill_value=None):
        # TODO(EA2D) this is unnecessary if these blocks are backed by 2D EAs
        values = self.array_values()
        new_values = values.shift(periods, fill_value=fill_value, axis=axis)
        return self.make_block_same_class(new_values)

    def to_native_types(self, na_rep="NaT", **kwargs):
        """ convert to our native types format """
        arr = self.array_values()

        result = arr._format_native_types(na_rep=na_rep, **kwargs)
        return self.make_block(result)

    def where(self, other, cond, errors="raise", axis: int = 0) -> List["Block"]:
        # TODO(EA2D): reshape unnecessary with 2D EAs
        arr = self.array_values().reshape(self.shape)

        cond = _extract_bool_array(cond)

        try:
            res_values = arr.T.where(cond, other).T
        except (ValueError, TypeError):
            return super().where(other, cond, errors=errors, axis=axis)

        # TODO(EA2D): reshape not needed with 2D EAs
        res_values = res_values.reshape(self.values.shape)
        nb = self.make_block_same_class(res_values)
        return [nb]

    def _can_hold_element(self, element: Any) -> bool:
        arr = self.array_values()

        try:
            arr._validate_setitem_value(element)
            return True
        except (TypeError, ValueError):
            return False


class DatetimeBlock(DatetimeLikeBlockMixin):
    __slots__ = ()
    is_datetime = True
    _holder = DatetimeArray
    fill_value = np.datetime64("NaT", "ns")

    def _maybe_coerce_values(self, values):
        """
        Input validation for values passed to __init__. Ensure that
        we have datetime64ns, coercing if necessary.

        Parameters
        ----------
        values : array-like
            Must be convertible to datetime64

        Returns
        -------
        values : ndarray[datetime64ns]

        Overridden by DatetimeTZBlock.
        """
        if values.dtype != DT64NS_DTYPE:
            values = conversion.ensure_datetime64ns(values)

        if isinstance(values, DatetimeArray):
            values = values._data

        assert isinstance(values, np.ndarray), type(values)
        return values

    def set_inplace(self, locs, values):
        """
        See Block.set.__doc__
        """
        values = conversion.ensure_datetime64ns(values, copy=False)

        self.values[locs] = values


class DatetimeTZBlock(ExtensionBlock, DatetimeBlock):
    """ implement a datetime64 block with a tz attribute """

    values: DatetimeArray

    __slots__ = ()
    is_datetimetz = True
    is_extension = True

    internal_values = Block.internal_values

    _holder = DatetimeBlock._holder
    _can_hold_element = DatetimeBlock._can_hold_element
    to_native_types = DatetimeBlock.to_native_types
    diff = DatetimeBlock.diff
    fillna = DatetimeBlock.fillna  # i.e. Block.fillna
    fill_value = DatetimeBlock.fill_value
    _can_hold_na = DatetimeBlock._can_hold_na
    where = DatetimeBlock.where

    array_values = ExtensionBlock.array_values

    def _maybe_coerce_values(self, values):
        """
        Input validation for values passed to __init__. Ensure that
        we have datetime64TZ, coercing if necessary.

        Parameters
        ----------
        values : array-like
            Must be convertible to datetime64

        Returns
        -------
        values : DatetimeArray
        """
        if not isinstance(values, self._holder):
            values = self._holder(values)

        if values.tz is None:
            raise ValueError("cannot create a DatetimeTZBlock without a tz")

        return values

    @property
    def is_view(self) -> bool:
        """ return a boolean if I am possibly a view """
        # check the ndarray values of the DatetimeIndex values
        return self.values._data.base is not None

    def get_values(self, dtype=None):
        """
        Returns an ndarray of values.

        Parameters
        ----------
        dtype : np.dtype
            Only `object`-like dtypes are respected here (not sure
            why).

        Returns
        -------
        values : ndarray
            When ``dtype=object``, then and object-dtype ndarray of
            boxed values is returned. Otherwise, an M8[ns] ndarray
            is returned.

            DatetimeArray is always 1-d. ``get_values`` will reshape
            the return value to be the same dimensionality as the
            block.
        """
        values = self.values
        if is_object_dtype(dtype):
            values = values.astype(object)

        # TODO(EA2D): reshape unnecessary with 2D EAs
        # Ensure that our shape is correct for DataFrame.
        # ExtensionArrays are always 1-D, even in a DataFrame when
        # the analogous NumPy-backed column would be a 2-D ndarray.
        return np.asarray(values).reshape(self.shape)

    def external_values(self):
        # NB: this is different from np.asarray(self.values), since that
        #  return an object-dtype ndarray of Timestamps.
        return np.asarray(self.values.astype("datetime64[ns]", copy=False))

    def quantile(self, qs, interpolation="linear", axis=0):
        naive = self.values.view("M8[ns]")

        # TODO(EA2D): kludge for 2D block with 1D values
        naive = naive.reshape(self.shape)

        blk = self.make_block(naive)
        res_blk = blk.quantile(qs, interpolation=interpolation, axis=axis)

        # TODO(EA2D): ravel is kludge for 2D block with 1D values, assumes column-like
        aware = self._holder(res_blk.values.ravel(), dtype=self.dtype)
        return self.make_block_same_class(aware, ndim=res_blk.ndim)

    def _check_ndim(self, values, ndim):
        """
        ndim inference and validation.

        This is overridden by the DatetimeTZBlock to check the case of 2D
        data (values.ndim == 2), which should only be allowed if ndim is
        also 2.
        The case of 1D array is still allowed with both ndim of 1 or 2, as
        if the case for other EAs. Therefore, we are only checking
        `values.ndim > ndim` instead of `values.ndim != ndim` as for
        consolidated blocks.
        """
        if ndim is None:
            ndim = values.ndim

        if values.ndim > ndim:
            raise ValueError(
                "Wrong number of dimensions. "
                f"values.ndim != ndim [{values.ndim} != {ndim}]"
            )
        return ndim


class TimeDeltaBlock(DatetimeLikeBlockMixin):
    __slots__ = ()
    is_timedelta = True
    fill_value = np.timedelta64("NaT", "ns")

    def _maybe_coerce_values(self, values):
        if values.dtype != TD64NS_DTYPE:
            # non-nano we will convert to nano
            if values.dtype.kind != "m":
                # caller is responsible for ensuring timedelta64 dtype
                raise TypeError(values.dtype)  # pragma: no cover

            values = TimedeltaArray._from_sequence(values)._data
        if isinstance(values, TimedeltaArray):
            values = values._data
        assert isinstance(values, np.ndarray), type(values)
        return values

    @property
    def _holder(self):
        return TimedeltaArray

    def fillna(self, value, **kwargs):
        # TODO(EA2D): if we operated on array_values, TDA.fillna would handle
        #  raising here.
        if is_integer(value):
            # Deprecation GH#24694, GH#19233
            raise TypeError(
                "Passing integers to fillna for timedelta64[ns] dtype is no "
                "longer supported.  To obtain the old behavior, pass "
                "`pd.Timedelta(seconds=n)` instead."
            )
        return super().fillna(value, **kwargs)


class BoolBlock(NumericBlock):
    __slots__ = ()
    is_bool = True
    _can_hold_na = False

    def _can_hold_element(self, element: Any) -> bool:
        tipo = maybe_infer_dtype_type(element)
        if tipo is not None:
            return issubclass(tipo.type, np.bool_)
        return isinstance(element, (bool, np.bool_))


class ObjectBlock(Block):
    __slots__ = ()
    is_object = True
    _can_hold_na = True

    def _maybe_coerce_values(self, values):
        if issubclass(values.dtype.type, str):
            values = np.array(values, dtype=object)
        return values

    @property
    def is_bool(self):
        """
        we can be a bool if we have only bool values but are of type
        object
        """
        return lib.is_bool_array(self.values.ravel("K"))

    def reduce(self, func, ignore_failures: bool = False) -> List[Block]:
        """
        For object-dtype, we operate column-wise.
        """
        assert self.ndim == 2

        values = self.values
        if len(values) > 1:
            # split_and_operate expects func with signature (mask, values, inplace)
            def mask_func(mask, values, inplace):
                if values.ndim == 1:
                    values = values.reshape(1, -1)
                return func(values)

            return self.split_and_operate(
                None, mask_func, False, ignore_failures=ignore_failures
            )

        try:
            res = func(values)
        except TypeError:
            if not ignore_failures:
                raise
            return []

        assert isinstance(res, np.ndarray)
        assert res.ndim == 1
        res = res.reshape(1, -1)
        return [self.make_block_same_class(res)]

    def convert(
        self,
        copy: bool = True,
        datetime: bool = True,
        numeric: bool = True,
        timedelta: bool = True,
    ) -> List["Block"]:
        """
        attempt to cast any object types to better types return a copy of
        the block (if copy = True) by definition we ARE an ObjectBlock!!!!!
        """

        # operate column-by-column
        def f(mask, val, idx):
            shape = val.shape
            values = soft_convert_objects(
                val.ravel(),
                datetime=datetime,
                numeric=numeric,
                timedelta=timedelta,
                copy=copy,
            )
            if isinstance(values, np.ndarray):
                # TODO(EA2D): allow EA once reshape is supported
                values = values.reshape(shape)

            return values

        if self.ndim == 2:
            blocks = self.split_and_operate(None, f, False)
        else:
            values = f(None, self.values.ravel(), None)
            blocks = [self.make_block(values)]

        return blocks

    def _maybe_downcast(self, blocks: List["Block"], downcast=None) -> List["Block"]:

        if downcast is not None:
            return blocks

        # split and convert the blocks
        return extend_blocks([b.convert(datetime=True, numeric=False) for b in blocks])

    def _can_hold_element(self, element: Any) -> bool:
        return True

    def replace(
        self,
        to_replace,
        value,
        inplace: bool = False,
        regex: bool = False,
    ) -> List["Block"]:
        # Note: the checks we do in NDFrame.replace ensure we never get
        #  here with listlike to_replace or value, as those cases
        #  go through _replace_list

        regex = _should_use_regex(regex, to_replace)

        if regex:
            return self._replace_regex(to_replace, value, inplace=inplace)
        else:
            return super().replace(to_replace, value, inplace=inplace, regex=False)


def _should_use_regex(regex: bool, to_replace: Any) -> bool:
    """
    Decide whether to treat `to_replace` as a regular expression.
    """
    if is_re(to_replace):
        regex = True

    regex = regex and is_re_compilable(to_replace)

    # Don't use regex if the pattern is empty.
    regex = regex and re.compile(to_replace).pattern != ""
    return regex


class CategoricalBlock(ExtensionBlock):
    __slots__ = ()

    def _replace_list(
        self,
        src_list: List[Any],
        dest_list: List[Any],
        inplace: bool = False,
        regex: bool = False,
    ) -> List["Block"]:
        if len(algos.unique(dest_list)) == 1:
            # We likely got here by tiling value inside NDFrame.replace,
            #  so un-tile here
            return self.replace(src_list, dest_list[0], inplace, regex)
        return super()._replace_list(src_list, dest_list, inplace, regex)

    def replace(
        self,
        to_replace,
        value,
        inplace: bool = False,
        regex: bool = False,
    ) -> List["Block"]:
        inplace = validate_bool_kwarg(inplace, "inplace")
        result = self if inplace else self.copy()

        result.values.replace(to_replace, value, inplace=True)
        return [result]


# -----------------------------------------------------------------
# Constructor Helpers


def get_block_type(values, dtype=None):
    """
    Find the appropriate Block subclass to use for the given values and dtype.

    Parameters
    ----------
    values : ndarray-like
    dtype : numpy or pandas dtype

    Returns
    -------
    cls : class, subclass of Block
    """
    # We use vtype and kind checks because they are much more performant
    #  than is_foo_dtype
    dtype = dtype or values.dtype
    vtype = dtype.type
    kind = dtype.kind

    cls: Type[Block]

    if is_sparse(dtype):
        # Need this first(ish) so that Sparse[datetime] is sparse
        cls = ExtensionBlock
    elif isinstance(dtype, CategoricalDtype):
        cls = CategoricalBlock
    elif vtype is Timestamp:
        cls = DatetimeTZBlock
    elif vtype is Interval or vtype is Period:
        cls = ObjectValuesExtensionBlock
    elif isinstance(dtype, ExtensionDtype):
        # Note: need to be sure PandasArray is unwrapped before we get here
        cls = ExtensionBlock

    elif kind == "M":
        cls = DatetimeBlock
    elif kind == "m":
        cls = TimeDeltaBlock
    elif kind == "f":
        cls = FloatBlock
    elif kind == "c":
        cls = ComplexBlock
    elif kind == "i" or kind == "u":
        cls = IntBlock
    elif kind == "b":
        cls = BoolBlock
    else:
        cls = ObjectBlock
    return cls


def make_block(values, placement, klass=None, ndim=None, dtype=None):
    # Ensure that we don't allow PandasArray / PandasDtype in internals.
    # For now, blocks should be backed by ndarrays when possible.
    if isinstance(values, ABCPandasArray):
        values = values.to_numpy()
        if ndim and ndim > 1:
            # TODO(EA2D): special case not needed with 2D EAs
            values = np.atleast_2d(values)

    if isinstance(dtype, PandasDtype):
        dtype = dtype.numpy_dtype

    if klass is None:
        dtype = dtype or values.dtype
        klass = get_block_type(values, dtype)

    elif klass is DatetimeTZBlock and not is_datetime64tz_dtype(values.dtype):
        # TODO: This is no longer hit internally; does it need to be retained
        #  for e.g. pyarrow?
        values = DatetimeArray._simple_new(values, dtype=dtype)

    return klass(values, ndim=ndim, placement=placement)


# -----------------------------------------------------------------


def extend_blocks(result, blocks=None):
    """ return a new extended blocks, given the result """
    if blocks is None:
        blocks = []
    if isinstance(result, list):
        for r in result:
            if isinstance(r, list):
                blocks.extend(r)
            else:
                blocks.append(r)
    else:
        assert isinstance(result, Block), type(result)
        blocks.append(result)
    return blocks


def _block_shape(values: ArrayLike, ndim: int = 1) -> ArrayLike:
    """ guarantee the shape of the values to be at least 1 d """
    if values.ndim < ndim:
        shape = values.shape
        if not is_extension_array_dtype(values.dtype):
            # TODO(EA2D): https://github.com/pandas-dev/pandas/issues/23023
            # block.shape is incorrect for "2D" ExtensionArrays
            # We can't, and don't need to, reshape.
            # error: "ExtensionArray" has no attribute "reshape"
            values = values.reshape(tuple((1,) + shape))  # type: ignore[attr-defined]
    return values


def safe_reshape(arr: ArrayLike, new_shape: Shape) -> ArrayLike:
    """
    Reshape `arr` to have shape `new_shape`, unless it is an ExtensionArray,
    in which case it will be returned unchanged (see gh-13012).

    Parameters
    ----------
    arr : np.ndarray or ExtensionArray
    new_shape : Tuple[int]

    Returns
    -------
    np.ndarray or ExtensionArray
    """
    if not is_extension_array_dtype(arr.dtype):
        # Note: this will include TimedeltaArray and tz-naive DatetimeArray
        # TODO(EA2D): special case will be unnecessary with 2D EAs
        arr = np.asarray(arr).reshape(new_shape)
    return arr


def _extract_bool_array(mask: ArrayLike) -> np.ndarray:
    """
    If we have a SparseArray or BooleanArray, convert it to ndarray[bool].
    """
    if isinstance(mask, ExtensionArray):
        # We could have BooleanArray, Sparse[bool], ...
        #  Except for BooleanArray, this is equivalent to just
        #  np.asarray(mask, dtype=bool)

        #  error: Incompatible types in assignment (expression has type
        #  "ndarray", variable has type "ExtensionArray")
        mask = mask.to_numpy(dtype=bool, na_value=False)  # type: ignore[assignment]

    assert isinstance(mask, np.ndarray), type(mask)
    assert mask.dtype == bool, mask.dtype
    return mask<|MERGE_RESOLUTION|>--- conflicted
+++ resolved
@@ -849,21 +849,7 @@
             if isna(s):
                 return ~mask
 
-<<<<<<< HEAD
-            s = maybe_box_datetimelike(s)
-            # error: Incompatible return value type (got "Union[ndarray,
-            # bool]", expected "ndarray")
-
-            # pandas\core\internals\blocks.py:849: error: Value of type
-            # variable "ArrayLike" of "compare_or_regex_search" cannot be
-            # "Union[ndarray, ExtensionArray]"  [type-var]
-            tmp = compare_or_regex_search(
-                self.values, s, regex, mask  # type: ignore[type-var]
-            )
-            return tmp  # type: ignore[return-value]
-=======
             return compare_or_regex_search(self.values, s, regex, mask)
->>>>>>> a3b651ae
 
         if self.is_object:
             # Calculate the mask once, prior to the call of comp
@@ -939,20 +925,10 @@
         if self._can_hold_element(value):
             # We only get here for non-Extension Blocks, so _try_coerce_args
             #  is only relevant for DatetimeBlock and TimedeltaBlock
-<<<<<<< HEAD
-            if lib.is_scalar(value):
-                # pandas\core\internals\blocks.py:915: error: Argument 2 to
-                # "convert_scalar_for_putitemlike" has incompatible type
-                # "Union[dtype, ExtensionDtype]"; expected "dtype"  [arg-type]
-                value = convert_scalar_for_putitemlike(
-                    value, values.dtype  # type: ignore[arg-type]
-                )
-=======
             if self.dtype.kind in ["m", "M"]:
                 arr = self.array_values().T
                 arr[indexer] = value
                 return self
->>>>>>> a3b651ae
 
         else:
             # current dtype cannot store value, coerce to common dtype
@@ -1062,15 +1038,6 @@
         if self._can_hold_element(new):
             # We only get here for non-Extension Blocks, so _try_coerce_args
             #  is only relevant for DatetimeBlock and TimedeltaBlock
-<<<<<<< HEAD
-            if lib.is_scalar(new):
-                # pandas\core\internals\blocks.py:1031: error: Argument 2 to
-                # "convert_scalar_for_putitemlike" has incompatible type
-                # "Union[dtype, ExtensionDtype]"; expected "dtype"  [arg-type]
-                new = convert_scalar_for_putitemlike(
-                    new, self.values.dtype  # type: ignore[arg-type]
-                )
-=======
             if self.dtype.kind in ["m", "M"]:
                 arr = self.array_values()
                 arr = cast("NDArrayBackedExtensionArray", arr)
@@ -1078,7 +1045,6 @@
                     arr = arr.T
                 arr.putmask(mask, new)
                 return [self]
->>>>>>> a3b651ae
 
             if transpose:
                 new_values = new_values.T
