"""
Functions for preparing various inputs passed to the DataFrame or Series
constructors before passing them to a BlockManager.
"""
from __future__ import annotations

from collections import abc
from typing import (
    TYPE_CHECKING,
    Any,
    Hashable,
    Sequence,
)
import warnings

import numpy as np
import numpy.ma as ma

from pandas._libs import lib
from pandas._typing import (
    ArrayLike,
    DtypeObj,
    Manager,
)

from pandas.core.dtypes.cast import (
    construct_1d_arraylike_from_scalar,
<<<<<<< HEAD
    dict_compat,
=======
    construct_1d_ndarray_preserving_na,
>>>>>>> a8b313f8
    maybe_cast_to_datetime,
    maybe_convert_platform,
    maybe_infer_to_datetimelike,
    maybe_upcast,
)
from pandas.core.dtypes.common import (
    is_1d_only_ea_dtype,
    is_datetime64tz_dtype,
    is_datetime_or_timedelta_dtype,
    is_dtype_equal,
    is_extension_array_dtype,
    is_integer_dtype,
    is_list_like,
    is_named_tuple,
    is_object_dtype,
)
from pandas.core.dtypes.dtypes import ExtensionDtype
from pandas.core.dtypes.generic import (
    ABCDataFrame,
    ABCSeries,
)

from pandas.core import (
    algorithms,
    common as com,
)
from pandas.core.arrays import (
    Categorical,
    DatetimeArray,
    ExtensionArray,
    TimedeltaArray,
)
from pandas.core.construction import (
    create_series_with_explicit_dtype,
    ensure_wrapped_if_datetimelike,
    extract_array,
    range_to_ndarray,
    sanitize_array,
)
from pandas.core.indexes import base as ibase
from pandas.core.indexes.api import (
    Index,
    ensure_index,
    get_objs_combined_axis,
    union_indexes,
)
from pandas.core.internals.array_manager import (
    ArrayManager,
    SingleArrayManager,
)
from pandas.core.internals.blocks import (
    ensure_block_shape,
    new_block,
)
from pandas.core.internals.managers import (
    BlockManager,
    SingleBlockManager,
    create_block_manager_from_arrays,
    create_block_manager_from_blocks,
)

if TYPE_CHECKING:
    from numpy.ma.mrecords import MaskedRecords


# ---------------------------------------------------------------------
# BlockManager Interface


def arrays_to_mgr(
    arrays,
    arr_names: Index,
    index,
    columns,
    *,
    dtype: DtypeObj | None = None,
    verify_integrity: bool = True,
    typ: str | None = None,
    consolidate: bool = True,
) -> Manager:
    """
    Segregate Series based on type and coerce into matrices.

    Needs to handle a lot of exceptional cases.
    """
    if verify_integrity:
        # figure out the index, if necessary
        if index is None:
            index = _extract_index(arrays)
        else:
            index = ensure_index(index)

        # don't force copy because getting jammed in an ndarray anyway
        arrays = _homogenize(arrays, index, dtype)

    else:
        index = ensure_index(index)

    columns = ensure_index(columns)

    # from BlockManager perspective
    axes = [columns, index]

    if typ == "block":
        return create_block_manager_from_arrays(
            arrays, arr_names, axes, consolidate=consolidate
        )
    elif typ == "array":
        if len(columns) != len(arrays):
            assert len(arrays) == 0
            arrays = [np.array([], dtype=object) for _ in range(len(columns))]
        return ArrayManager(arrays, [index, columns])
    else:
        raise ValueError(f"'typ' needs to be one of {{'block', 'array'}}, got '{typ}'")


def rec_array_to_mgr(
    data: MaskedRecords | np.recarray | np.ndarray,
    index,
    columns,
    dtype: DtypeObj | None,
    copy: bool,
    typ: str,
):
    """
    Extract from a masked rec array and create the manager.
    """
    # essentially process a record array then fill it
    fdata = ma.getdata(data)
    if index is None:
        index = _get_names_from_index(fdata)
    else:
        index = ensure_index(index)

    if columns is not None:
        columns = ensure_index(columns)
    arrays, arr_columns = to_arrays(fdata, columns)

    # fill if needed
    if isinstance(data, np.ma.MaskedArray):
        new_arrays = fill_masked_arrays(data, arr_columns)
    else:
        # error: Incompatible types in assignment (expression has type
        # "List[ExtensionArray]", variable has type "List[ndarray]")
        new_arrays = arrays  # type: ignore[assignment]

    # create the manager

    # error: Argument 1 to "reorder_arrays" has incompatible type "List[ndarray]";
    # expected "List[ExtensionArray]"
    arrays, arr_columns = reorder_arrays(
        new_arrays, arr_columns, columns  # type: ignore[arg-type]
    )
    if columns is None:
        columns = arr_columns

    mgr = arrays_to_mgr(arrays, arr_columns, index, columns, dtype=dtype, typ=typ)

    if copy:
        mgr = mgr.copy()
    return mgr


def fill_masked_arrays(data: MaskedRecords, arr_columns: Index) -> list[np.ndarray]:
    """
    Convert numpy MaskedRecords to ensure mask is softened.
    """
    new_arrays = []

    for col in arr_columns:
        arr = data[col]
        fv = arr.fill_value

        mask = ma.getmaskarray(arr)
        if mask.any():
            arr, fv = maybe_upcast(arr, fill_value=fv, copy=True)
            arr[mask] = fv
        new_arrays.append(arr)
    return new_arrays


def mgr_to_mgr(mgr, typ: str, copy: bool = True):
    """
    Convert to specific type of Manager. Does not copy if the type is already
    correct. Does not guarantee a copy otherwise. `copy` keyword only controls
    whether conversion from Block->ArrayManager copies the 1D arrays.
    """
    new_mgr: Manager

    if typ == "block":
        if isinstance(mgr, BlockManager):
            new_mgr = mgr
        else:
            if mgr.ndim == 2:
                new_mgr = arrays_to_mgr(
                    mgr.arrays, mgr.axes[0], mgr.axes[1], mgr.axes[0], typ="block"
                )
            else:
                new_mgr = SingleBlockManager.from_array(mgr.arrays[0], mgr.index)
    elif typ == "array":
        if isinstance(mgr, ArrayManager):
            new_mgr = mgr
        else:
            if mgr.ndim == 2:
                arrays = [mgr.iget_values(i) for i in range(len(mgr.axes[0]))]
                if copy:
                    arrays = [arr.copy() for arr in arrays]
                new_mgr = ArrayManager(arrays, [mgr.axes[1], mgr.axes[0]])
            else:
                array = mgr.internal_values()
                if copy:
                    array = array.copy()
                new_mgr = SingleArrayManager([array], [mgr.index])
    else:
        raise ValueError(f"'typ' needs to be one of {{'block', 'array'}}, got '{typ}'")
    return new_mgr


# ---------------------------------------------------------------------
# DataFrame Constructor Interface


def ndarray_to_mgr(
    values, index, columns, dtype: DtypeObj | None, copy: bool, typ: str
) -> Manager:
    # used in DataFrame.__init__
    # input must be a ndarray, list, Series, Index, ExtensionArray

    if isinstance(values, ABCSeries):
        if columns is None:
            if values.name is not None:
                columns = Index([values.name])
        if index is None:
            index = values.index
        else:
            values = values.reindex(index)

        # zero len case (GH #2234)
        if not len(values) and columns is not None and len(columns):
            values = np.empty((0, 1), dtype=object)

    vdtype = getattr(values, "dtype", None)
    if is_1d_only_ea_dtype(vdtype) or isinstance(dtype, ExtensionDtype):
        # GH#19157

        if isinstance(values, np.ndarray) and values.ndim > 1:
            # GH#12513 a EA dtype passed with a 2D array, split into
            #  multiple EAs that view the values
            values = [values[:, n] for n in range(values.shape[1])]
        else:
            values = [values]

        if columns is None:
            columns = Index(range(len(values)))
        else:
            columns = ensure_index(columns)

        return arrays_to_mgr(values, columns, index, columns, dtype=dtype, typ=typ)

    elif is_extension_array_dtype(vdtype) and not is_1d_only_ea_dtype(vdtype):
        # i.e. Datetime64TZ
        values = extract_array(values, extract_numpy=True)
        if copy:
            values = values.copy()
        if values.ndim == 1:
            values = values.reshape(-1, 1)

    else:
        # by definition an array here
        # the dtypes will be coerced to a single dtype
        values = _prep_ndarray(values, copy=copy)

    if dtype is not None and not is_dtype_equal(values.dtype, dtype):
        shape = values.shape
        flat = values.ravel()

        # GH#40110 see similar check inside sanitize_array
        rcf = not (is_integer_dtype(dtype) and values.dtype.kind == "f")

        values = sanitize_array(
            flat, None, dtype=dtype, copy=copy, raise_cast_failure=rcf
        )

        values = values.reshape(shape)

    # _prep_ndarray ensures that values.ndim == 2 at this point
    index, columns = _get_axes(
        values.shape[0], values.shape[1], index=index, columns=columns
    )

    _check_values_indices_shape_match(values, index, columns)

    if typ == "array":

        if issubclass(values.dtype.type, str):
            values = np.array(values, dtype=object)

        if dtype is None and is_object_dtype(values.dtype):
            arrays = [
                ensure_wrapped_if_datetimelike(
                    maybe_infer_to_datetimelike(values[:, i].copy())
                )
                for i in range(values.shape[1])
            ]
        else:
            if is_datetime_or_timedelta_dtype(values.dtype):
                values = ensure_wrapped_if_datetimelike(values)
            arrays = [values[:, i].copy() for i in range(values.shape[1])]

        return ArrayManager(arrays, [index, columns], verify_integrity=False)

    values = values.T

    # if we don't have a dtype specified, then try to convert objects
    # on the entire block; this is to convert if we have datetimelike's
    # embedded in an object type
    if dtype is None and is_object_dtype(values.dtype):

        if values.ndim == 2 and values.shape[0] != 1:
            # transpose and separate blocks

            dtlike_vals = [maybe_infer_to_datetimelike(row) for row in values]
            dvals_list = [ensure_block_shape(dval, 2) for dval in dtlike_vals]

            # TODO: What about re-joining object columns?
            block_values = [
                new_block(dvals_list[n], placement=n, ndim=2)
                for n in range(len(dvals_list))
            ]

        else:
            datelike_vals = maybe_infer_to_datetimelike(values)
            nb = new_block(datelike_vals, placement=slice(len(columns)), ndim=2)
            block_values = [nb]
    else:
        nb = new_block(values, placement=slice(len(columns)), ndim=2)
        block_values = [nb]

    if len(columns) == 0:
        block_values = []

    return create_block_manager_from_blocks(block_values, [columns, index])


def _check_values_indices_shape_match(
    values: np.ndarray, index: Index, columns: Index
) -> None:
    """
    Check that the shape implied by our axes matches the actual shape of the
    data.
    """
    if values.shape[1] != len(columns) or values.shape[0] != len(index):
        # Could let this raise in Block constructor, but we get a more
        #  helpful exception message this way.
        if values.shape[0] == 0:
            raise ValueError("Empty data passed with indices specified.")

        passed = values.shape
        implied = (len(index), len(columns))
        raise ValueError(f"Shape of passed values is {passed}, indices imply {implied}")


def dict_to_mgr(
    data: dict,
    index,
    columns,
    *,
    dtype: DtypeObj | None = None,
    typ: str = "block",
    copy: bool = True,
) -> Manager:
    """
    Segregate Series based on type and coerce into matrices.
    Needs to handle a lot of exceptional cases.

    Used in DataFrame.__init__
    """
    arrays: Sequence[Any] | Series

    if columns is not None:
        from pandas.core.series import Series

        arrays = Series(data, index=columns, dtype=object)
        data_names = arrays.index
        missing = arrays.isna()
        if index is None:
            # GH10856
            # raise ValueError if only scalars in dict
            index = _extract_index(arrays[~missing])
        else:
            index = ensure_index(index)

        # no obvious "empty" int column
        if missing.any() and not is_integer_dtype(dtype):
            nan_dtype: DtypeObj

            if dtype is None or (
                isinstance(dtype, np.dtype) and np.issubdtype(dtype, np.flexible)
            ):
                # GH#1783
                nan_dtype = np.dtype("object")
            else:
                nan_dtype = dtype
            val = construct_1d_arraylike_from_scalar(np.nan, len(index), nan_dtype)
            arrays.loc[missing] = [val] * missing.sum()

        arrays = list(arrays)

    else:
        keys = list(data.keys())
        columns = data_names = Index(keys)
        arrays = [com.maybe_iterable_to_list(data[k]) for k in keys]
        # GH#24096 need copy to be deep for datetime64tz case
        # TODO: See if we can avoid these copies
        arrays = [arr if not isinstance(arr, Index) else arr._data for arr in arrays]
        arrays = [
            arr if not is_datetime64tz_dtype(arr) else arr.copy() for arr in arrays
        ]

    if copy:
        # arrays_to_mgr (via form_blocks) won't make copies for EAs
        # dtype attr check to exclude EADtype-castable strs
        arrays = [
            x
            if not hasattr(x, "dtype") or not isinstance(x.dtype, ExtensionDtype)
            else x.copy()
            for x in arrays
        ]
        # TODO: can we get rid of the dt64tz special case above?

    return arrays_to_mgr(
        arrays, data_names, index, columns, dtype=dtype, typ=typ, consolidate=copy
    )


def nested_data_to_arrays(
    data: Sequence,
    columns: Index | None,
    index: Index | None,
    dtype: DtypeObj | None,
) -> tuple[list[ArrayLike], Index, Index]:
    """
    Convert a single sequence of arrays to multiple arrays.
    """
    # By the time we get here we have already checked treat_as_nested(data)

    if is_named_tuple(data[0]) and columns is None:
        columns = ensure_index(data[0]._fields)

    arrays, columns = to_arrays(data, columns, dtype=dtype)
    columns = ensure_index(columns)

    if index is None:
        if isinstance(data[0], ABCSeries):
            index = _get_names_from_index(data)
        elif isinstance(data[0], Categorical):
            # GH#38845 hit in test_constructor_categorical
            index = ibase.default_index(len(data[0]))
        else:
            index = ibase.default_index(len(data))

    return arrays, columns, index


def treat_as_nested(data) -> bool:
    """
    Check if we should use nested_data_to_arrays.
    """
    return (
        len(data) > 0
        and is_list_like(data[0])
        and getattr(data[0], "ndim", 1) == 1
        and not (isinstance(data, ExtensionArray) and data.ndim == 2)
    )


# ---------------------------------------------------------------------


def _prep_ndarray(values, copy: bool = True) -> np.ndarray:
    if isinstance(values, TimedeltaArray) or (
        isinstance(values, DatetimeArray) and values.tz is None
    ):
        # On older numpy, np.asarray below apparently does not call __array__,
        #  so nanoseconds get dropped.
        values = values._ndarray

    if not isinstance(values, (np.ndarray, ABCSeries, Index)):
        if len(values) == 0:
            return np.empty((0, 0), dtype=object)
        elif isinstance(values, range):
            arr = range_to_ndarray(values)
            return arr[..., np.newaxis]

        def convert(v):
            if not is_list_like(v) or isinstance(v, ABCDataFrame):
                return v

            v = extract_array(v, extract_numpy=True)
            res = maybe_convert_platform(v)
            return res

        # we could have a 1-dim or 2-dim list here
        # this is equiv of np.asarray, but does object conversion
        # and platform dtype preservation
        if is_list_like(values[0]):
            values = np.array([convert(v) for v in values])
        elif isinstance(values[0], np.ndarray) and values[0].ndim == 0:
            # GH#21861 see test_constructor_list_of_lists
            values = np.array([convert(v) for v in values])
        else:
            values = convert(values)

    else:

        # drop subclass info
        values = np.array(values, copy=copy)

    if values.ndim == 1:
        values = values.reshape((values.shape[0], 1))
    elif values.ndim != 2:
        raise ValueError(f"Must pass 2-d input. shape={values.shape}")

    return values


def _homogenize(data, index: Index, dtype: DtypeObj | None) -> list[ArrayLike]:
    homogenized = []

    for val in data:
        if isinstance(val, ABCSeries):
            if dtype is not None:
                val = val.astype(dtype, copy=False)
            if val.index is not index:
                # Forces alignment. No need to copy data since we
                # are putting it into an ndarray later
                val = val.reindex(index, copy=False)

            val = val._values
        else:
            if isinstance(val, dict):
                # see test_constructor_subclass_dict
                #  test_constructor_dict_datetime64_index
                val = create_series_with_explicit_dtype(val, index=index)._values

            val = sanitize_array(
                val, index, dtype=dtype, copy=False, raise_cast_failure=False
            )

        homogenized.append(val)

    return homogenized


def _extract_index(data) -> Index:
    """
    Try to infer an Index from the passed data, raise ValueError on failure.
    """
    index = None
    if len(data) == 0:
        index = Index([])
    elif len(data) > 0:
        raw_lengths = []
        indexes: list[list[Hashable] | Index] = []

        have_raw_arrays = False
        have_series = False
        have_dicts = False

        for val in data:
            if isinstance(val, ABCSeries):
                have_series = True
                indexes.append(val.index)
            elif isinstance(val, dict):
                have_dicts = True
                indexes.append(list(val.keys()))
            elif is_list_like(val) and getattr(val, "ndim", 1) == 1:
                have_raw_arrays = True
                raw_lengths.append(len(val))

        if not indexes and not raw_lengths:
            raise ValueError("If using all scalar values, you must pass an index")

        if have_series:
            index = union_indexes(indexes)
        elif have_dicts:
            index = union_indexes(indexes, sort=False)

        if have_raw_arrays:
            lengths = list(set(raw_lengths))
            if len(lengths) > 1:
                raise ValueError("All arrays must be of the same length")

            if have_dicts:
                raise ValueError(
                    "Mixing dicts with non-Series may lead to ambiguous ordering."
                )

            if have_series:
                assert index is not None  # for mypy
                if lengths[0] != len(index):
                    msg = (
                        f"array length {lengths[0]} does not match index "
                        f"length {len(index)}"
                    )
                    raise ValueError(msg)
            else:
                index = ibase.default_index(lengths[0])

    # error: Argument 1 to "ensure_index" has incompatible type "Optional[Index]";
    # expected "Union[Union[Union[ExtensionArray, ndarray], Index, Series],
    # Sequence[Any]]"
    return ensure_index(index)  # type: ignore[arg-type]


def reorder_arrays(
    arrays: list[ArrayLike], arr_columns: Index, columns: Index | None
) -> tuple[list[ArrayLike], Index]:
    # reorder according to the columns
    if columns is not None and len(columns) and len(arr_columns):
        indexer = ensure_index(arr_columns).get_indexer(columns)
        arr_columns = ensure_index([arr_columns[i] for i in indexer])
        arrays = [arrays[i] for i in indexer]
    return arrays, arr_columns


def _get_names_from_index(data) -> Index:
    has_some_name = any(getattr(s, "name", None) is not None for s in data)
    if not has_some_name:
        return ibase.default_index(len(data))

    index: list[Hashable] = list(range(len(data)))
    count = 0
    for i, s in enumerate(data):
        n = getattr(s, "name", None)
        if n is not None:
            index[i] = n
        else:
            index[i] = f"Unnamed {count}"
            count += 1

    return Index(index)


def _get_axes(
    N: int, K: int, index: Index | None, columns: Index | None
) -> tuple[Index, Index]:
    # helper to create the axes as indexes
    # return axes or defaults

    if index is None:
        index = ibase.default_index(N)
    else:
        index = ensure_index(index)

    if columns is None:
        columns = ibase.default_index(K)
    else:
        columns = ensure_index(columns)
    return index, columns


def dataclasses_to_dicts(data):
    """
    Converts a list of dataclass instances to a list of dictionaries.

    Parameters
    ----------
    data : List[Type[dataclass]]

    Returns
    --------
    list_dict : List[dict]

    Examples
    --------
    >>> @dataclass
    >>> class Point:
    ...     x: int
    ...     y: int

    >>> dataclasses_to_dicts([Point(1,2), Point(2,3)])
    [{"x":1,"y":2},{"x":2,"y":3}]

    """
    from dataclasses import asdict

    return list(map(asdict, data))


# ---------------------------------------------------------------------
# Conversion of Inputs to Arrays


def to_arrays(
    data, columns: Index | None, dtype: DtypeObj | None = None
) -> tuple[list[ArrayLike], Index]:
    """
    Return list of arrays, columns.
    """
    if isinstance(data, ABCDataFrame):
        # see test_from_records_with_index_data, test_from_records_bad_index_column
        if columns is not None:
            arrays = [
                data._ixs(i, axis=1).values
                for i, col in enumerate(data.columns)
                if col in columns
            ]
        else:
            columns = data.columns
            arrays = [data._ixs(i, axis=1).values for i in range(len(columns))]

        return arrays, columns

    if not len(data):
        if isinstance(data, np.ndarray):
            if data.dtype.names is not None:
                # i.e. numpy structured array
                columns = ensure_index(data.dtype.names)
                arrays = [data[name] for name in columns]
                return arrays, columns
        return [], ensure_index([])

    elif isinstance(data[0], Categorical):
        # GH#38845 deprecate special case
        warnings.warn(
            "The behavior of DataFrame([categorical, ...]) is deprecated and "
            "in a future version will be changed to match the behavior of "
            "DataFrame([any_listlike, ...]). "
            "To retain the old behavior, pass as a dictionary "
            "DataFrame({col: categorical, ..})",
            FutureWarning,
            stacklevel=4,
        )
        if columns is None:
            columns = ibase.default_index(len(data))
        return data, columns

    elif isinstance(data, np.ndarray) and data.dtype.names is not None:
        # e.g. recarray
        columns = Index(list(data.dtype.names))
        arrays = [data[k] for k in columns]
        return arrays, columns

    if isinstance(data[0], (list, tuple)):
        arr = _list_to_arrays(data)
    elif isinstance(data[0], abc.Mapping):
        arr, columns = _list_of_dict_to_arrays(data, columns)
    elif isinstance(data[0], ABCSeries):
        arr, columns = _list_of_series_to_arrays(data, columns)
    else:
        # last ditch effort
        data = [tuple(x) for x in data]
        arr = _list_to_arrays(data)

    content, columns = _finalize_columns_and_data(arr, columns, dtype)
    return content, columns


def _list_to_arrays(data: list[tuple | list]) -> np.ndarray:
    # Returned np.ndarray has ndim = 2
    # Note: we already check len(data) > 0 before getting hre
    if isinstance(data[0], tuple):
        content = lib.to_object_array_tuples(data)
    else:
        # list of lists
        content = lib.to_object_array(data)
    return content


def _list_of_series_to_arrays(
    data: list,
    columns: Index | None,
) -> tuple[np.ndarray, Index]:
    # returned np.ndarray has ndim == 2

    if columns is None:
        # We know pass_data is non-empty because data[0] is a Series
        pass_data = [x for x in data if isinstance(x, (ABCSeries, ABCDataFrame))]
        columns = get_objs_combined_axis(pass_data, sort=False)

    indexer_cache: dict[int, np.ndarray] = {}

    aligned_values = []
    for s in data:
        index = getattr(s, "index", None)
        if index is None:
            index = ibase.default_index(len(s))

        if id(index) in indexer_cache:
            indexer = indexer_cache[id(index)]
        else:
            indexer = indexer_cache[id(index)] = index.get_indexer(columns)

        values = extract_array(s, extract_numpy=True)
        aligned_values.append(algorithms.take_nd(values, indexer))

    # error: Argument 1 to "vstack" has incompatible type "List[ExtensionArray]";
    # expected "Sequence[Union[Union[int, float, complex, str, bytes, generic],
    # Sequence[Union[int, float, complex, str, bytes, generic]],
    # Sequence[Sequence[Any]], _SupportsArray]]"
    content = np.vstack(aligned_values)  # type: ignore[arg-type]

    return content, columns


def _list_of_dict_to_arrays(
    data: list[dict],
    columns: Index | None,
) -> tuple[np.ndarray, Index]:
    """
    Convert list of dicts to numpy arrays

    if `columns` is not passed, column names are inferred from the records
    - for OrderedDict and dicts, the column names match
      the key insertion-order from the first record to the last.
    - For other kinds of dict-likes, the keys are lexically sorted.

    Parameters
    ----------
    data : iterable
        collection of records (OrderedDict, dict)
    columns: iterables or None

    Returns
    -------
    content : np.ndarray[object, ndim=2]
    columns : Index
    """
    if columns is None:
        gen = (list(x.keys()) for x in data)
        sort = not any(isinstance(d, dict) for d in data)
        pre_cols = lib.fast_unique_multiple_list_gen(gen, sort=sort)
        columns = ensure_index(pre_cols)

    # assure that they are of the base dict class and not of derived
    # classes
    data = [d if type(d) is dict else dict(d) for d in data]

    content = lib.dicts_to_array(data, list(columns))
    return content, columns


def _finalize_columns_and_data(
    content: np.ndarray,  # ndim == 2
    columns: Index | None,
    dtype: DtypeObj | None,
) -> tuple[list[ArrayLike], Index]:
    """
    Ensure we have valid columns, cast object dtypes if possible.
    """
    contents = list(content.T)

    try:
        columns = _validate_or_indexify_columns(contents, columns)
    except AssertionError as err:
        # GH#26429 do not raise user-facing AssertionError
        raise ValueError(err) from err

    if len(contents) and contents[0].dtype == np.object_:
        contents = _convert_object_array(contents, dtype=dtype)

    return contents, columns


def _validate_or_indexify_columns(
    content: list[np.ndarray], columns: Index | None
) -> Index:
    """
    If columns is None, make numbers as column names; Otherwise, validate that
    columns have valid length.

    Parameters
    ----------
    content : list of np.ndarrays
    columns : Index or None

    Returns
    -------
    Index
        If columns is None, assign positional column index value as columns.

    Raises
    ------
    1. AssertionError when content is not composed of list of lists, and if
        length of columns is not equal to length of content.
    2. ValueError when content is list of lists, but length of each sub-list
        is not equal
    3. ValueError when content is list of lists, but length of sub-list is
        not equal to length of content
    """
    if columns is None:
        columns = ibase.default_index(len(content))
    else:

        # Add mask for data which is composed of list of lists
        is_mi_list = isinstance(columns, list) and all(
            isinstance(col, list) for col in columns
        )

        if not is_mi_list and len(columns) != len(content):  # pragma: no cover
            # caller's responsibility to check for this...
            raise AssertionError(
                f"{len(columns)} columns passed, passed data had "
                f"{len(content)} columns"
            )
        elif is_mi_list:

            # check if nested list column, length of each sub-list should be equal
            if len({len(col) for col in columns}) > 1:
                raise ValueError(
                    "Length of columns passed for MultiIndex columns is different"
                )

            # if columns is not empty and length of sublist is not equal to content
            elif columns and len(columns[0]) != len(content):
                raise ValueError(
                    f"{len(columns[0])} columns passed, passed data had "
                    f"{len(content)} columns"
                )
    return columns


def _convert_object_array(
    content: list[np.ndarray], dtype: DtypeObj | None
) -> list[ArrayLike]:
    """
    Internal function to convert object array.

    Parameters
    ----------
    content: List[np.ndarray]
    dtype: np.dtype or ExtensionDtype

    Returns
    -------
    List[ArrayLike]
    """
    # provide soft conversion of object dtypes
    def convert(arr):
        if dtype != np.dtype("O"):
            arr = lib.maybe_convert_objects(arr)
            arr = maybe_cast_to_datetime(arr, dtype)
        return arr

    arrays = [convert(arr) for arr in content]

    return arrays<|MERGE_RESOLUTION|>--- conflicted
+++ resolved
@@ -25,11 +25,6 @@
 
 from pandas.core.dtypes.cast import (
     construct_1d_arraylike_from_scalar,
-<<<<<<< HEAD
-    dict_compat,
-=======
-    construct_1d_ndarray_preserving_na,
->>>>>>> a8b313f8
     maybe_cast_to_datetime,
     maybe_convert_platform,
     maybe_infer_to_datetimelike,
