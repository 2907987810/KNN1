"""
Functions for preparing various inputs passed to the DataFrame or Series
constructors before passing them to a BlockManager.
"""
from __future__ import annotations

from collections import abc
from typing import (
    TYPE_CHECKING,
    Any,
    Dict,
    Hashable,
    List,
    Optional,
    Sequence,
    Tuple,
    Union,
)

import numpy as np
import numpy.ma as ma

from pandas._libs import lib
from pandas._typing import (
    ArrayLike,
    DtypeObj,
    Manager,
)

from pandas.core.dtypes.cast import (
    construct_1d_arraylike_from_scalar,
    construct_1d_ndarray_preserving_na,
    dict_compat,
    maybe_cast_to_datetime,
    maybe_convert_platform,
    maybe_infer_to_datetimelike,
    maybe_upcast,
)
from pandas.core.dtypes.common import (
    is_datetime64tz_dtype,
    is_dtype_equal,
    is_ea_dtype,
    is_extension_array_dtype,
    is_integer_dtype,
    is_list_like,
    is_named_tuple,
    is_object_dtype,
)
from pandas.core.dtypes.generic import (
    ABCDataFrame,
    ABCDatetimeIndex,
    ABCIndex,
    ABCSeries,
    ABCTimedeltaIndex,
)

from pandas.core import (
    algorithms,
    common as com,
)
from pandas.core.arrays import (
    Categorical,
    ExtensionArray,
    TimedeltaArray,
)
from pandas.core.construction import (
    extract_array,
    sanitize_array,
)
from pandas.core.indexes import base as ibase
from pandas.core.indexes.api import (
    Index,
    ensure_index,
    get_objs_combined_axis,
    union_indexes,
)
<<<<<<< HEAD
from pandas.core.internals.blocks import ensure_block_shape
=======
from pandas.core.internals.array_manager import ArrayManager
>>>>>>> 440a7de1
from pandas.core.internals.managers import (
    BlockManager,
    create_block_manager_from_arrays,
    create_block_manager_from_blocks,
)

if TYPE_CHECKING:
    from numpy.ma.mrecords import MaskedRecords


# ---------------------------------------------------------------------
# BlockManager Interface


def arrays_to_mgr(
    arrays,
    arr_names,
    index,
    columns,
    dtype: Optional[DtypeObj] = None,
    verify_integrity: bool = True,
    typ: Optional[str] = None,
) -> Manager:
    """
    Segregate Series based on type and coerce into matrices.

    Needs to handle a lot of exceptional cases.
    """
    arr_names = ensure_index(arr_names)

    if verify_integrity:
        # figure out the index, if necessary
        if index is None:
            index = extract_index(arrays)
        else:
            index = ensure_index(index)

        # don't force copy because getting jammed in an ndarray anyway
        arrays = _homogenize(arrays, index, dtype)

    else:
        index = ensure_index(index)

    columns = ensure_index(columns)

    # from BlockManager perspective
    axes = [columns, index]

    if typ == "block":
        return create_block_manager_from_arrays(arrays, arr_names, axes)
    elif typ == "array":
        return ArrayManager(arrays, [index, columns])
    else:
        raise ValueError(f"'typ' needs to be one of {{'block', 'array'}}, got '{typ}'")


def rec_array_to_mgr(
    data: Union[MaskedRecords, np.recarray, np.ndarray],
    index,
    columns,
    dtype: Optional[DtypeObj],
    copy: bool,
    typ: str,
):
    """
    Extract from a masked rec array and create the manager.
    """
    # essentially process a record array then fill it
    fdata = ma.getdata(data)
    if index is None:
        index = _get_names_from_index(fdata)
    else:
        index = ensure_index(index)

    if columns is not None:
        columns = ensure_index(columns)
    arrays, arr_columns = to_arrays(fdata, columns)

    # fill if needed
    if isinstance(data, np.ma.MaskedArray):
        new_arrays = fill_masked_arrays(data, arr_columns)
    else:
        new_arrays = arrays

    # create the manager
    arrays, arr_columns = reorder_arrays(new_arrays, arr_columns, columns)
    if columns is None:
        columns = arr_columns

    mgr = arrays_to_mgr(arrays, arr_columns, index, columns, dtype, typ=typ)

    if copy:
        mgr = mgr.copy()
    return mgr


def fill_masked_arrays(data: MaskedRecords, arr_columns: Index) -> List[np.ndarray]:
    """
    Convert numpy MaskedRecords to ensure mask is softened.
    """
    new_arrays = []

    for col in arr_columns:
        arr = data[col]
        fv = arr.fill_value

        mask = ma.getmaskarray(arr)
        if mask.any():
            arr, fv = maybe_upcast(arr, fill_value=fv, copy=True)
            arr[mask] = fv
        new_arrays.append(arr)
    return new_arrays


def mgr_to_mgr(mgr, typ: str):
    """
    Convert to specific type of Manager. Does not copy if the type is already
    correct. Does not guarantee a copy otherwise.
    """
    new_mgr: Manager

    if typ == "block":
        if isinstance(mgr, BlockManager):
            new_mgr = mgr
        else:
            new_mgr = arrays_to_mgr(
                mgr.arrays, mgr.axes[0], mgr.axes[1], mgr.axes[0], typ="block"
            )
    elif typ == "array":
        if isinstance(mgr, ArrayManager):
            new_mgr = mgr
        else:
            arrays = [mgr.iget_values(i).copy() for i in range(len(mgr.axes[0]))]
            new_mgr = ArrayManager(arrays, [mgr.axes[1], mgr.axes[0]])
    else:
        raise ValueError(f"'typ' needs to be one of {{'block', 'array'}}, got '{typ}'")
    return new_mgr


# ---------------------------------------------------------------------
# DataFrame Constructor Interface


def ndarray_to_mgr(
    values, index, columns, dtype: Optional[DtypeObj], copy: bool, typ: str
) -> Manager:
    # used in DataFrame.__init__
    # input must be a ndarray, list, Series, Index, ExtensionArray

    if isinstance(values, ABCSeries):
        if columns is None:
            if values.name is not None:
                columns = Index([values.name])
        if index is None:
            index = values.index
        else:
            values = values.reindex(index)

        # zero len case (GH #2234)
        if not len(values) and columns is not None and len(columns):
            values = np.empty((0, 1), dtype=object)

    if is_ea_dtype(values) or is_extension_array_dtype(dtype):
        # GH#19157

        if isinstance(values, np.ndarray) and values.ndim > 1:
            # GH#12513 a EA dtype passed with a 2D array, split into
            #  multiple EAs that view the values
            values = [values[:, n] for n in range(values.shape[1])]
        else:
            values = [values]

        if columns is None:
            columns = Index(range(len(values)))

        return arrays_to_mgr(values, columns, index, columns, dtype=dtype, typ=typ)

    if is_extension_array_dtype(values) and not is_ea_dtype(values):
        # i.e. Datetime64TZ
        values = extract_array(values, extract_numpy=True)
        if copy:
            values = values.copy()
        if values.ndim == 1:
            values = values.reshape(-1, 1)

    else:
        # by definition an array here
        # the dtypes will be coerced to a single dtype
        values = _prep_ndarray(values, copy=copy)

    if dtype is not None and not is_dtype_equal(values.dtype, dtype):
        shape = values.shape
        flat = values.ravel()

        if not is_integer_dtype(dtype):
            # TODO: skipping integer_dtype is needed to keep the tests passing,
            #  not clear it is correct
            # Note: we really only need _try_cast, but keeping to exposed funcs
            values = sanitize_array(
                flat, None, dtype=dtype, copy=copy, raise_cast_failure=True
            )
        else:
            try:
                values = construct_1d_ndarray_preserving_na(
                    flat, dtype=dtype, copy=False
                )
            except Exception as err:
                # e.g. ValueError when trying to cast object dtype to float64
                msg = f"failed to cast to '{dtype}' (Exception was: {err})"
                raise ValueError(msg) from err
        values = values.reshape(shape)

    # _prep_ndarray ensures that values.ndim == 2 at this point
    index, columns = _get_axes(
        values.shape[0], values.shape[1], index=index, columns=columns
    )
    values = values.T

    # if we don't have a dtype specified, then try to convert objects
    # on the entire block; this is to convert if we have datetimelike's
    # embedded in an object type
    if dtype is None and is_object_dtype(values.dtype):

        if values.ndim == 2 and values.shape[0] != 1:
            # transpose and separate blocks

            dvals_list = [maybe_infer_to_datetimelike(row) for row in values]
            for n in range(len(dvals_list)):
                dvals_list[n] = dvals_list[n].reshape(1, -1)

            from pandas.core.internals.blocks import make_block

            # TODO: What about re-joining object columns?
            block_values = [
                make_block(dvals_list[n], placement=[n], ndim=2)
                for n in range(len(dvals_list))
            ]

        else:
            datelike_vals = maybe_infer_to_datetimelike(values)
            block_values = [datelike_vals]
            if values.ndim == 2:
                block_values = [ensure_block_shape(x, 2) for x in block_values]

    else:
        block_values = [values]

    return create_block_manager_from_blocks(block_values, [columns, index])


def dict_to_mgr(
    data: Dict, index, columns, dtype: Optional[DtypeObj], typ: str
) -> Manager:
    """
    Segregate Series based on type and coerce into matrices.
    Needs to handle a lot of exceptional cases.

    Used in DataFrame.__init__
    """
    arrays: Union[Sequence[Any], Series]

    if columns is not None:
        from pandas.core.series import Series

        arrays = Series(data, index=columns, dtype=object)
        data_names = arrays.index
        missing = arrays.isna()
        if index is None:
            # GH10856
            # raise ValueError if only scalars in dict
            index = extract_index(arrays[~missing])
        else:
            index = ensure_index(index)

        # no obvious "empty" int column
        if missing.any() and not is_integer_dtype(dtype):
            if dtype is None or (
                not is_extension_array_dtype(dtype)
                and np.issubdtype(dtype, np.flexible)
            ):
                # GH#1783
                nan_dtype = np.dtype(object)
            else:
                nan_dtype = dtype
            val = construct_1d_arraylike_from_scalar(np.nan, len(index), nan_dtype)
            arrays.loc[missing] = [val] * missing.sum()

    else:
        keys = list(data.keys())
        columns = data_names = Index(keys)
        arrays = [com.maybe_iterable_to_list(data[k]) for k in keys]
        # GH#24096 need copy to be deep for datetime64tz case
        # TODO: See if we can avoid these copies
        arrays = [arr if not isinstance(arr, ABCIndex) else arr._data for arr in arrays]
        arrays = [
            arr if not is_datetime64tz_dtype(arr) else arr.copy() for arr in arrays
        ]
    return arrays_to_mgr(arrays, data_names, index, columns, dtype=dtype, typ=typ)


def nested_data_to_arrays(
    data: Sequence,
    columns: Optional[Index],
    index: Optional[Index],
    dtype: Optional[DtypeObj],
):
    """
    Convert a single sequence of arrays to multiple arrays.
    """
    # By the time we get here we have already checked treat_as_nested(data)

    if is_named_tuple(data[0]) and columns is None:
        columns = ensure_index(data[0]._fields)

    arrays, columns = to_arrays(data, columns, dtype=dtype)
    columns = ensure_index(columns)

    if index is None:
        if isinstance(data[0], ABCSeries):
            index = _get_names_from_index(data)
        elif isinstance(data[0], Categorical):
            # GH#38845 hit in test_constructor_categorical
            index = ibase.default_index(len(data[0]))
        else:
            index = ibase.default_index(len(data))

    return arrays, columns, index


def treat_as_nested(data) -> bool:
    """
    Check if we should use nested_data_to_arrays.
    """
    return (
        len(data) > 0
        and is_list_like(data[0])
        and getattr(data[0], "ndim", 1) == 1
        and not (isinstance(data, ExtensionArray) and data.ndim == 2)
    )


# ---------------------------------------------------------------------


def _prep_ndarray(values, copy: bool = True) -> np.ndarray:
    if isinstance(values, TimedeltaArray):
        # On older numpy, np.asarray below apparently does not call __array__,
        #  so nanoseconds get dropped.
        values = values._ndarray

    if not isinstance(values, (np.ndarray, ABCSeries, Index)):
        if len(values) == 0:
            return np.empty((0, 0), dtype=object)
        elif isinstance(values, range):
            arr = np.arange(values.start, values.stop, values.step, dtype="int64")
            return arr[..., np.newaxis]

        def convert(v):
            return maybe_convert_platform(v)

        # we could have a 1-dim or 2-dim list here
        # this is equiv of np.asarray, but does object conversion
        # and platform dtype preservation
        try:
            if is_list_like(values[0]):
                values = np.array([convert(v) for v in values])
            elif isinstance(values[0], np.ndarray) and values[0].ndim == 0:
                # GH#21861
                values = np.array([convert(v) for v in values])
            else:
                values = convert(values)
        except (ValueError, TypeError):
            values = convert(values)

    else:

        # drop subclass info, do not copy data
        values = np.asarray(values)
        if copy:
            values = values.copy()

    if values.ndim == 1:
        values = values.reshape((values.shape[0], 1))
    elif values.ndim != 2:
        raise ValueError(f"Must pass 2-d input. shape={values.shape}")

    return values


def _homogenize(data, index: Index, dtype: Optional[DtypeObj]):
    oindex = None
    homogenized = []

    for val in data:
        if isinstance(val, ABCSeries):
            if dtype is not None:
                val = val.astype(dtype)
            if val.index is not index:
                # Forces alignment. No need to copy data since we
                # are putting it into an ndarray later
                val = val.reindex(index, copy=False)
            # TODO extract_array should be preferred, but that gives failures for
            # `extension/test_numpy.py` (extract_array will convert numpy arrays
            # to PandasArray), see https://github.com/pandas-dev/pandas/issues/40021
            # val = extract_array(val, extract_numpy=True)
            val = val._values
        else:
            if isinstance(val, dict):
                if oindex is None:
                    oindex = index.astype("O")

                if isinstance(index, (ABCDatetimeIndex, ABCTimedeltaIndex)):
                    val = dict_compat(val)
                else:
                    val = dict(val)
                val = lib.fast_multiget(val, oindex._values, default=np.nan)
            val = sanitize_array(
                val, index, dtype=dtype, copy=False, raise_cast_failure=False
            )

        homogenized.append(val)

    return homogenized


def extract_index(data) -> Index:
    """
    Try to infer an Index from the passed data, raise ValueError on failure.
    """
    index = None
    if len(data) == 0:
        index = Index([])
    elif len(data) > 0:
        raw_lengths = []
        indexes: List[Union[List[Hashable], Index]] = []

        have_raw_arrays = False
        have_series = False
        have_dicts = False

        for val in data:
            if isinstance(val, ABCSeries):
                have_series = True
                indexes.append(val.index)
            elif isinstance(val, dict):
                have_dicts = True
                indexes.append(list(val.keys()))
            elif is_list_like(val) and getattr(val, "ndim", 1) == 1:
                have_raw_arrays = True
                raw_lengths.append(len(val))

        if not indexes and not raw_lengths:
            raise ValueError("If using all scalar values, you must pass an index")

        if have_series:
            index = union_indexes(indexes)
        elif have_dicts:
            index = union_indexes(indexes, sort=False)

        if have_raw_arrays:
            lengths = list(set(raw_lengths))
            if len(lengths) > 1:
                raise ValueError("All arrays must be of the same length")

            if have_dicts:
                raise ValueError(
                    "Mixing dicts with non-Series may lead to ambiguous ordering."
                )

            if have_series:
                assert index is not None  # for mypy
                if lengths[0] != len(index):
                    msg = (
                        f"array length {lengths[0]} does not match index "
                        f"length {len(index)}"
                    )
                    raise ValueError(msg)
            else:
                index = ibase.default_index(lengths[0])

    return ensure_index(index)


def reorder_arrays(
    arrays: List[ArrayLike], arr_columns: Index, columns: Optional[Index]
) -> Tuple[List[ArrayLike], Index]:
    # reorder according to the columns
    if columns is not None and len(columns) and len(arr_columns):
        indexer = ensure_index(arr_columns).get_indexer(columns)
        arr_columns = ensure_index([arr_columns[i] for i in indexer])
        arrays = [arrays[i] for i in indexer]
    return arrays, arr_columns


def _get_names_from_index(data) -> Index:
    has_some_name = any(getattr(s, "name", None) is not None for s in data)
    if not has_some_name:
        return ibase.default_index(len(data))

    index: List[Hashable] = list(range(len(data)))
    count = 0
    for i, s in enumerate(data):
        n = getattr(s, "name", None)
        if n is not None:
            index[i] = n
        else:
            index[i] = f"Unnamed {count}"
            count += 1

    return Index(index)


def _get_axes(
    N: int, K: int, index: Optional[Index], columns: Optional[Index]
) -> Tuple[Index, Index]:
    # helper to create the axes as indexes
    # return axes or defaults

    if index is None:
        index = ibase.default_index(N)
    else:
        index = ensure_index(index)

    if columns is None:
        columns = ibase.default_index(K)
    else:
        columns = ensure_index(columns)
    return index, columns


def dataclasses_to_dicts(data):
    """
    Converts a list of dataclass instances to a list of dictionaries.

    Parameters
    ----------
    data : List[Type[dataclass]]

    Returns
    --------
    list_dict : List[dict]

    Examples
    --------
    >>> @dataclass
    >>> class Point:
    ...     x: int
    ...     y: int

    >>> dataclasses_to_dicts([Point(1,2), Point(2,3)])
    [{"x":1,"y":2},{"x":2,"y":3}]

    """
    from dataclasses import asdict

    return list(map(asdict, data))


# ---------------------------------------------------------------------
# Conversion of Inputs to Arrays


def to_arrays(
    data, columns: Optional[Index], dtype: Optional[DtypeObj] = None
) -> Tuple[List[ArrayLike], Index]:
    """
    Return list of arrays, columns.
    """
    if isinstance(data, ABCDataFrame):
        if columns is not None:
            arrays = [
                data._ixs(i, axis=1).values
                for i, col in enumerate(data.columns)
                if col in columns
            ]
        else:
            columns = data.columns
            arrays = [data._ixs(i, axis=1).values for i in range(len(columns))]

        return arrays, columns

    if not len(data):
        if isinstance(data, np.ndarray):
            columns = data.dtype.names
            if columns is not None:
                # i.e. numpy structured array
                arrays = [data[name] for name in columns]
                return arrays, ensure_index(columns)
        return [], ensure_index([])

    elif isinstance(data[0], Categorical):
        if columns is None:
            columns = ibase.default_index(len(data))
        return data, columns

    elif isinstance(data, np.ndarray) and data.dtype.names is not None:
        # e.g. recarray
        columns = Index(list(data.dtype.names))
        arrays = [data[k] for k in columns]
        return arrays, columns

    if isinstance(data[0], (list, tuple)):
        content = _list_to_arrays(data)
    elif isinstance(data[0], abc.Mapping):
        content, columns = _list_of_dict_to_arrays(data, columns)
    elif isinstance(data[0], ABCSeries):
        content, columns = _list_of_series_to_arrays(data, columns)
    else:
        # last ditch effort
        data = [tuple(x) for x in data]
        content = _list_to_arrays(data)

    content, columns = _finalize_columns_and_data(content, columns, dtype)
    return content, columns


def _list_to_arrays(data: List[Union[Tuple, List]]) -> np.ndarray:
    # Returned np.ndarray has ndim = 2
    # Note: we already check len(data) > 0 before getting hre
    if isinstance(data[0], tuple):
        content = lib.to_object_array_tuples(data)
    else:
        # list of lists
        content = lib.to_object_array(data)
    return content


def _list_of_series_to_arrays(
    data: List,
    columns: Optional[Index],
) -> Tuple[np.ndarray, Index]:
    # returned np.ndarray has ndim == 2

    if columns is None:
        # We know pass_data is non-empty because data[0] is a Series
        pass_data = [x for x in data if isinstance(x, (ABCSeries, ABCDataFrame))]
        columns = get_objs_combined_axis(pass_data, sort=False)

    indexer_cache: Dict[int, np.ndarray] = {}

    aligned_values = []
    for s in data:
        index = getattr(s, "index", None)
        if index is None:
            index = ibase.default_index(len(s))

        if id(index) in indexer_cache:
            indexer = indexer_cache[id(index)]
        else:
            indexer = indexer_cache[id(index)] = index.get_indexer(columns)

        values = extract_array(s, extract_numpy=True)
        aligned_values.append(algorithms.take_nd(values, indexer))

    content = np.vstack(aligned_values)

    return content, columns


def _list_of_dict_to_arrays(
    data: List[Dict],
    columns: Optional[Index],
) -> Tuple[np.ndarray, Index]:
    """
    Convert list of dicts to numpy arrays

    if `columns` is not passed, column names are inferred from the records
    - for OrderedDict and dicts, the column names match
      the key insertion-order from the first record to the last.
    - For other kinds of dict-likes, the keys are lexically sorted.

    Parameters
    ----------
    data : iterable
        collection of records (OrderedDict, dict)
    columns: iterables or None

    Returns
    -------
    content : np.ndarray[object, ndim=2]
    columns : Index
    """
    if columns is None:
        gen = (list(x.keys()) for x in data)
        sort = not any(isinstance(d, dict) for d in data)
        columns = lib.fast_unique_multiple_list_gen(gen, sort=sort)
        columns = ensure_index(columns)

    # assure that they are of the base dict class and not of derived
    # classes
    data = [(type(d) is dict) and d or dict(d) for d in data]

    content = lib.dicts_to_array(data, list(columns))
    return content, columns


def _finalize_columns_and_data(
    content: np.ndarray,  # ndim == 2
    columns: Optional[Index],
    dtype: Optional[DtypeObj],
) -> Tuple[List[np.ndarray], Index]:
    """
    Ensure we have valid columns, cast object dtypes if possible.
    """
    content = list(content.T)

    try:
        columns = _validate_or_indexify_columns(content, columns)
    except AssertionError as err:
        # GH#26429 do not raise user-facing AssertionError
        raise ValueError(err) from err

    if len(content) and content[0].dtype == np.object_:
        content = _convert_object_array(content, dtype=dtype)
    return content, columns


def _validate_or_indexify_columns(
    content: List[np.ndarray], columns: Optional[Index]
) -> Index:
    """
    If columns is None, make numbers as column names; Otherwise, validate that
    columns have valid length.

    Parameters
    ----------
    content : list of np.ndarrays
    columns : Index or None

    Returns
    -------
    Index
        If columns is None, assign positional column index value as columns.

    Raises
    ------
    1. AssertionError when content is not composed of list of lists, and if
        length of columns is not equal to length of content.
    2. ValueError when content is list of lists, but length of each sub-list
        is not equal
    3. ValueError when content is list of lists, but length of sub-list is
        not equal to length of content
    """
    if columns is None:
        columns = ibase.default_index(len(content))
    else:

        # Add mask for data which is composed of list of lists
        is_mi_list = isinstance(columns, list) and all(
            isinstance(col, list) for col in columns
        )

        if not is_mi_list and len(columns) != len(content):  # pragma: no cover
            # caller's responsibility to check for this...
            raise AssertionError(
                f"{len(columns)} columns passed, passed data had "
                f"{len(content)} columns"
            )
        elif is_mi_list:

            # check if nested list column, length of each sub-list should be equal
            if len({len(col) for col in columns}) > 1:
                raise ValueError(
                    "Length of columns passed for MultiIndex columns is different"
                )

            # if columns is not empty and length of sublist is not equal to content
            elif columns and len(columns[0]) != len(content):
                raise ValueError(
                    f"{len(columns[0])} columns passed, passed data had "
                    f"{len(content)} columns"
                )
    return columns


def _convert_object_array(
    content: List[np.ndarray], dtype: Optional[DtypeObj]
) -> List[ArrayLike]:
    """
    Internal function to convert object array.

    Parameters
    ----------
    content: List[np.ndarray]
    dtype: np.dtype or ExtensionDtype

    Returns
    -------
    List[ArrayLike]
    """
    # provide soft conversion of object dtypes
    def convert(arr):
        if dtype != np.dtype("O"):
            arr = lib.maybe_convert_objects(arr)
            arr = maybe_cast_to_datetime(arr, dtype)
        return arr

    arrays = [convert(arr) for arr in content]

    return arrays<|MERGE_RESOLUTION|>--- conflicted
+++ resolved
@@ -74,11 +74,8 @@
     get_objs_combined_axis,
     union_indexes,
 )
-<<<<<<< HEAD
+from pandas.core.internals.array_manager import ArrayManager
 from pandas.core.internals.blocks import ensure_block_shape
-=======
-from pandas.core.internals.array_manager import ArrayManager
->>>>>>> 440a7de1
 from pandas.core.internals.managers import (
     BlockManager,
     create_block_manager_from_arrays,
