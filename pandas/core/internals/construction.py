--- conflicted
+++ resolved
@@ -49,14 +49,7 @@
     algorithms,
     common as com,
 )
-from pandas.core.arrays import (
-<<<<<<< HEAD
-    DatetimeArray,
-=======
-    Categorical,
->>>>>>> 60209e5d
-    ExtensionArray,
-)
+from pandas.core.arrays import ExtensionArray
 from pandas.core.construction import (
     ensure_wrapped_if_datetimelike,
     extract_array,
