from __future__ import annotations

from collections import defaultdict
import itertools
from typing import (
    Any,
    Callable,
    DefaultDict,
    Hashable,
    Sequence,
<<<<<<< HEAD
    Tuple,
    Type,
=======
>>>>>>> 5d208155
    TypeVar,
)
import warnings

import numpy as np

from pandas._libs import (
    internals as libinternals,
    lib,
)
from pandas._libs.internals import BlockPlacement
from pandas._typing import (
    ArrayLike,
    Dtype,
    DtypeObj,
    Shape,
)
from pandas.errors import PerformanceWarning
from pandas.util._validators import validate_bool_kwarg

from pandas.core.dtypes.cast import infer_dtype_from_scalar
from pandas.core.dtypes.common import (
    ensure_int64,
    is_dtype_equal,
    is_extension_array_dtype,
    is_list_like,
)
from pandas.core.dtypes.dtypes import ExtensionDtype
from pandas.core.dtypes.generic import (
    ABCDataFrame,
    ABCSeries,
)
from pandas.core.dtypes.missing import (
    array_equals,
    isna,
)

import pandas.core.algorithms as algos
from pandas.core.arrays.sparse import SparseDtype
from pandas.core.construction import (
    ensure_wrapped_if_datetimelike,
    extract_array,
)
from pandas.core.indexers import maybe_convert_indices
from pandas.core.indexes.api import (
    Float64Index,
    Index,
    ensure_index,
)
from pandas.core.internals.base import (
    DataManager,
    SingleDataManager,
    interleaved_dtype,
)
from pandas.core.internals.blocks import (
    Block,
    CategoricalBlock,
    DatetimeTZBlock,
    ExtensionBlock,
    ensure_block_shape,
    extend_blocks,
    get_block_type,
    maybe_coerce_values,
    new_block,
)
from pandas.core.internals.ops import (
    blockwise_all,
    operate_blockwise,
)

# TODO: flexible with index=None and/or items=None

T = TypeVar("T", bound="_BlockManager")


class _BlockManager(DataManager):
    """
    Core internal data structure to implement DataFrame, Series, etc.

    Manage a bunch of labeled 2D mixed-type ndarrays. Essentially it's a
    lightweight blocked set of labeled data to be manipulated by the DataFrame
    public API class

    Attributes
    ----------
    shape
    ndim
    axes
    values
    items

    Methods
    -------
    set_axis(axis, new_labels)
    copy(deep=True)

    get_dtypes

    apply(func, axes, block_filter_fn)

    get_bool_data
    get_numeric_data

    get_slice(slice_like, axis)
    get(label)
    iget(loc)

    take(indexer, axis)
    reindex_axis(new_labels, axis)
    reindex_indexer(new_labels, indexer, axis)

    delete(label)
    insert(loc, label, value)
    set(label, value)

    Parameters
    ----------
    blocks: Sequence of Block
    axes: Sequence of Index
    verify_integrity: bool, default True

    Notes
    -----
    This is *not* a public API class
    """

    __slots__ = [
        "axes",
        "blocks",
        "_known_consolidated",
        "_is_consolidated",
        "_blknos",
        "_blklocs",
    ]

    _blknos: np.ndarray
    _blklocs: np.ndarray
    blocks: tuple[Block, ...]
    axes: List[Index]

    # Non-trivially faster than a property
    ndim: int

<<<<<<< HEAD
    def __init__(self, blocks, axes, verify_integrity=True):
        raise NotImplementedError

    @classmethod
    def from_blocks(cls: Type[T], blocks: List[Block], axes: List[Index]) -> T:
        raise NotImplementedError
=======
    def __init__(
        self,
        blocks: Sequence[Block],
        axes: Sequence[Index],
        verify_integrity: bool = True,
    ):
        self.axes = [ensure_index(ax) for ax in axes]
        self.blocks: tuple[Block, ...] = tuple(blocks)

        for block in blocks:
            if self.ndim != block.ndim:
                raise AssertionError(
                    f"Number of Block dimensions ({block.ndim}) must equal "
                    f"number of axes ({self.ndim})"
                )

        if verify_integrity:
            self._verify_integrity()

        # Populate known_consolidate, blknos, and blklocs lazily
        self._known_consolidated = False
        # error: Incompatible types in assignment (expression has type "None",
        # variable has type "ndarray")
        self._blknos = None  # type: ignore[assignment]
        # error: Incompatible types in assignment (expression has type "None",
        # variable has type "ndarray")
        self._blklocs = None  # type: ignore[assignment]

    @classmethod
    def _simple_new(cls, blocks: tuple[Block, ...], axes: list[Index]):
        """
        Fastpath constructor; does NO validation.
        """
        obj = cls.__new__(cls)
        obj.axes = axes
        obj.blocks = blocks

        # Populate known_consolidate, blknos, and blklocs lazily
        obj._known_consolidated = False
        obj._blknos = None
        obj._blklocs = None
        return obj

    @classmethod
    def from_blocks(cls, blocks: list[Block], axes: list[Index]):
        """
        Constructor for BlockManager and SingleBlockManager with same signature.
        """
        return cls(blocks, axes, verify_integrity=False)
>>>>>>> 5d208155

    @property
    def blknos(self):
        """
        Suppose we want to find the array corresponding to our i'th column.

        blknos[i] identifies the block from self.blocks that contains this column.

        blklocs[i] identifies the column of interest within
        self.blocks[self.blknos[i]]
        """
        if self._blknos is None:
            # Note: these can be altered by other BlockManager methods.
            self._rebuild_blknos_and_blklocs()

        return self._blknos

    @property
    def blklocs(self):
        """
        See blknos.__doc__
        """
        if self._blklocs is None:
            # Note: these can be altered by other BlockManager methods.
            self._rebuild_blknos_and_blklocs()

        return self._blklocs

    def make_empty(self: T, axes=None) -> T:
        """ return an empty BlockManager with the items axis of len 0 """
        if axes is None:
            axes = [Index([])] + self.axes[1:]

        # preserve dtype if possible
        if self.ndim == 1:
            assert isinstance(self, SingleBlockManager)  # for mypy
            blk = self.blocks[0]
            arr = blk.values[:0]
            bp = BlockPlacement(slice(0, 0))
            nb = blk.make_block_same_class(arr, placement=bp)
            blocks = [nb]
        else:
            blocks = []
        return type(self).from_blocks(blocks, axes)

    def __nonzero__(self) -> bool:
        return True

    # Python3 compat
    __bool__ = __nonzero__

    def _normalize_axis(self, axis: int) -> int:
        # switch axis to follow BlockManager logic
        if self.ndim == 2:
            axis = 1 if axis == 0 else 0
        return axis

    def set_axis(
        self, axis: int, new_labels: Index, verify_integrity: bool = True
    ) -> None:
        # Caller is responsible for ensuring we have an Index object.
        if verify_integrity:
            old_len = len(self.axes[axis])
            new_len = len(new_labels)

            if new_len != old_len:
                raise ValueError(
                    f"Length mismatch: Expected axis has {old_len} elements, new "
                    f"values have {new_len} elements"
                )

        self.axes[axis] = new_labels

    @property
    def is_single_block(self) -> bool:
        # Assumes we are 2D; overridden by SingleBlockManager
        return len(self.blocks) == 1

    def _rebuild_blknos_and_blklocs(self) -> None:
        """
        Update mgr._blknos / mgr._blklocs.
        """
        new_blknos = np.empty(self.shape[0], dtype=np.intp)
        new_blklocs = np.empty(self.shape[0], dtype=np.intp)
        new_blknos.fill(-1)
        new_blklocs.fill(-1)

        for blkno, blk in enumerate(self.blocks):
            rl = blk.mgr_locs
            new_blknos[rl.indexer] = blkno
            new_blklocs[rl.indexer] = np.arange(len(rl))

        if (new_blknos == -1).any():
            # TODO: can we avoid this?  it isn't cheap
            raise AssertionError("Gaps in blk ref_locs")

        self._blknos = new_blknos
        self._blklocs = new_blklocs

    @property
    def items(self) -> Index:
        return self.axes[0]

    def get_dtypes(self):
        dtypes = np.array([blk.dtype for blk in self.blocks])
        return dtypes.take(self.blknos)

    @property
    def arrays(self) -> list[ArrayLike]:
        """
        Quick access to the backing arrays of the Blocks.

        Only for compatibility with ArrayManager for testing convenience.
        Not to be used in actual code, and return value is not the same as the
        ArrayManager method (list of 1D arrays vs iterator of 2D ndarrays / 1D EAs).
        """
        return [blk.values for blk in self.blocks]

    def __getstate__(self):
        block_values = [b.values for b in self.blocks]
        block_items = [self.items[b.mgr_locs.indexer] for b in self.blocks]
        axes_array = list(self.axes)

        extra_state = {
            "0.14.1": {
                "axes": axes_array,
                "blocks": [
                    {"values": b.values, "mgr_locs": b.mgr_locs.indexer}
                    for b in self.blocks
                ],
            }
        }

        # First three elements of the state are to maintain forward
        # compatibility with 0.13.1.
        return axes_array, block_values, block_items, extra_state

    def __setstate__(self, state):
        def unpickle_block(values, mgr_locs, ndim: int) -> Block:
            # TODO(EA2D): ndim would be unnecessary with 2D EAs
            # older pickles may store e.g. DatetimeIndex instead of DatetimeArray
            values = extract_array(values, extract_numpy=True)
            return new_block(values, placement=mgr_locs, ndim=ndim)

        if isinstance(state, tuple) and len(state) >= 4 and "0.14.1" in state[3]:
            state = state[3]["0.14.1"]
            self.axes = [ensure_index(ax) for ax in state["axes"]]
            ndim = len(self.axes)
            self.blocks = tuple(
                unpickle_block(b["values"], b["mgr_locs"], ndim=ndim)
                for b in state["blocks"]
            )
        else:
            raise NotImplementedError("pre-0.14.1 pickles are no longer supported")

        self._post_setstate()

    def _post_setstate(self) -> None:
        self._is_consolidated = False
        self._known_consolidated = False
        self._rebuild_blknos_and_blklocs()

    def __repr__(self) -> str:
        output = type(self).__name__
        for i, ax in enumerate(self.axes):
            if i == 0:
                output += f"\nItems: {ax}"
            else:
                output += f"\nAxis {i}: {ax}"

        for block in self.blocks:
            output += f"\n{block}"
        return output

    def _verify_integrity(self) -> None:
        mgr_shape = self.shape
        tot_items = sum(len(x.mgr_locs) for x in self.blocks)
        for block in self.blocks:
            if block.shape[1:] != mgr_shape[1:]:
                raise construction_error(tot_items, block.shape[1:], self.axes)
        if len(self.items) != tot_items:
            raise AssertionError(
                "Number of manager items must equal union of "
                f"block items\n# manager items: {len(self.items)}, # "
                f"tot_items: {tot_items}"
            )

    def reduce(
        self: T, func: Callable, ignore_failures: bool = False
    ) -> tuple[T, np.ndarray]:
        """
        Apply reduction function blockwise, returning a single-row BlockManager.

        Parameters
        ----------
        func : reduction function
        ignore_failures : bool, default False
            Whether to drop blocks where func raises TypeError.

        Returns
        -------
        BlockManager
        np.ndarray
            Indexer of mgr_locs that are retained.
        """
        # If 2D, we assume that we're operating column-wise
        assert self.ndim == 2

        res_blocks: list[Block] = []
        for blk in self.blocks:
            nbs = blk.reduce(func, ignore_failures)
            res_blocks.extend(nbs)

        index = Index([None])  # placeholder
        if ignore_failures:
            if res_blocks:
                indexer = np.concatenate([blk.mgr_locs.as_array for blk in res_blocks])
                new_mgr = self._combine(res_blocks, copy=False, index=index)
            else:
                indexer = []
                new_mgr = type(self).from_blocks([], [Index([]), index])
        else:
            indexer = np.arange(self.shape[0])
            new_mgr = type(self).from_blocks(res_blocks, [self.items, index])
        return new_mgr, indexer

    def grouped_reduce(self: T, func: Callable, ignore_failures: bool = False) -> T:
        """
        Apply grouped reduction function blockwise, returning a new BlockManager.

        Parameters
        ----------
        func : grouped reduction function
        ignore_failures : bool, default False
            Whether to drop blocks where func raises TypeError.

        Returns
        -------
        BlockManager
        """
        result_blocks: list[Block] = []

        for blk in self.blocks:
            try:
                applied = blk.apply(func)
            except (TypeError, NotImplementedError):
                if not ignore_failures:
                    raise
                continue
            result_blocks = extend_blocks(applied, result_blocks)

        if len(result_blocks) == 0:
            index = Index([None])  # placeholder
        else:
            index = Index(range(result_blocks[0].values.shape[-1]))

        if ignore_failures:
            return self._combine(result_blocks, index=index)

        return type(self).from_blocks(result_blocks, [self.axes[0], index])

    def apply(
        self: T,
        f,
        align_keys: list[str] | None = None,
        ignore_failures: bool = False,
        **kwargs,
    ) -> T:
        """
        Iterate over the blocks, collect and create a new BlockManager.

        Parameters
        ----------
        f : str or callable
            Name of the Block method to apply.
        align_keys: List[str] or None, default None
        ignore_failures: bool, default False
        **kwargs
            Keywords to pass to `f`

        Returns
        -------
        BlockManager
        """
        assert "filter" not in kwargs

        align_keys = align_keys or []
        result_blocks: list[Block] = []
        # fillna: Series/DataFrame is responsible for making sure value is aligned

        aligned_args = {k: kwargs[k] for k in align_keys}

        for b in self.blocks:

            if aligned_args:

                for k, obj in aligned_args.items():
                    if isinstance(obj, (ABCSeries, ABCDataFrame)):
                        # The caller is responsible for ensuring that
                        #  obj.axes[-1].equals(self.items)
                        if obj.ndim == 1:
                            kwargs[k] = obj.iloc[b.mgr_locs.indexer]._values
                        else:
                            kwargs[k] = obj.iloc[:, b.mgr_locs.indexer]._values
                    else:
                        # otherwise we have an ndarray
                        kwargs[k] = obj[b.mgr_locs.indexer]

            try:
                if callable(f):
                    applied = b.apply(f, **kwargs)
                else:
                    applied = getattr(b, f)(**kwargs)
            except (TypeError, NotImplementedError):
                if not ignore_failures:
                    raise
                continue
            result_blocks = extend_blocks(applied, result_blocks)

        if ignore_failures:
            return self._combine(result_blocks)

        if len(result_blocks) == 0:
            return self.make_empty(self.axes)

        return type(self).from_blocks(result_blocks, self.axes)

    def quantile(
        self: T,
        *,
        qs: Float64Index,
        axis: int = 0,
        interpolation="linear",
    ) -> T:
        """
        Iterate over blocks applying quantile reduction.
        This routine is intended for reduction type operations and
        will do inference on the generated blocks.

        Parameters
        ----------
        axis: reduction axis, default 0
        consolidate: bool, default True. Join together blocks having same
            dtype
        interpolation : type of interpolation, default 'linear'
        qs : list of the quantiles to be computed

        Returns
        -------
        BlockManager
        """
        # Series dispatches to DataFrame for quantile, which allows us to
        #  simplify some of the code here and in the blocks
        assert self.ndim >= 2
        assert is_list_like(qs)  # caller is responsible for this
        assert axis == 1  # only ever called this way

        new_axes = list(self.axes)
        new_axes[1] = Float64Index(qs)

        blocks = [
            blk.quantile(axis=axis, qs=qs, interpolation=interpolation)
            for blk in self.blocks
        ]

        return type(self)(blocks, new_axes)

    def where(self: T, other, cond, align: bool, errors: str) -> T:
        if align:
            align_keys = ["other", "cond"]
        else:
            align_keys = ["cond"]
            other = extract_array(other, extract_numpy=True)

        return self.apply(
            "where",
            align_keys=align_keys,
            other=other,
            cond=cond,
            errors=errors,
        )

    def setitem(self: T, indexer, value) -> T:
        return self.apply("setitem", indexer=indexer, value=value)

    def putmask(self, mask, new, align: bool = True):

        if align:
            align_keys = ["new", "mask"]
        else:
            align_keys = ["mask"]
            new = extract_array(new, extract_numpy=True)

        return self.apply(
            "putmask",
            align_keys=align_keys,
            mask=mask,
            new=new,
        )

    def diff(self: T, n: int, axis: int) -> T:
        axis = self._normalize_axis(axis)
        return self.apply("diff", n=n, axis=axis)

    def interpolate(self: T, **kwargs) -> T:
        return self.apply("interpolate", **kwargs)

    def shift(self: T, periods: int, axis: int, fill_value) -> T:
        axis = self._normalize_axis(axis)
        if fill_value is lib.no_default:
            fill_value = None

        return self.apply("shift", periods=periods, axis=axis, fill_value=fill_value)

    def fillna(self: T, value, limit, inplace: bool, downcast) -> T:
        return self.apply(
            "fillna", value=value, limit=limit, inplace=inplace, downcast=downcast
        )

    def downcast(self: T) -> T:
        return self.apply("downcast")

    def astype(self: T, dtype, copy: bool = False, errors: str = "raise") -> T:
        return self.apply("astype", dtype=dtype, copy=copy, errors=errors)

    def convert(
        self: T,
        copy: bool = True,
        datetime: bool = True,
        numeric: bool = True,
        timedelta: bool = True,
    ) -> T:
        return self.apply(
            "convert",
            copy=copy,
            datetime=datetime,
            numeric=numeric,
            timedelta=timedelta,
        )

    def replace(self: T, to_replace, value, inplace: bool, regex: bool) -> T:
        assert np.ndim(value) == 0, value
        return self.apply(
            "replace", to_replace=to_replace, value=value, inplace=inplace, regex=regex
        )

    def replace_list(
        self: T,
        src_list: list[Any],
        dest_list: list[Any],
        inplace: bool = False,
        regex: bool = False,
    ) -> T:
        """ do a list replace """
        inplace = validate_bool_kwarg(inplace, "inplace")

        bm = self.apply(
            "_replace_list",
            src_list=src_list,
            dest_list=dest_list,
            inplace=inplace,
            regex=regex,
        )
        bm._consolidate_inplace()
        return bm

    def to_native_types(self: T, **kwargs) -> T:
        """
        Convert values to native types (strings / python objects) that are used
        in formatting (repr / csv).
        """
        return self.apply("to_native_types", **kwargs)

    def is_consolidated(self) -> bool:
        """
        Return True if more than one block with the same dtype
        """
        if not self._known_consolidated:
            self._consolidate_check()
        return self._is_consolidated

    def _consolidate_check(self) -> None:
        dtypes = [blk.dtype for blk in self.blocks if blk._can_consolidate]
        self._is_consolidated = len(dtypes) == len(set(dtypes))
        self._known_consolidated = True

    @property
    def is_numeric_mixed_type(self) -> bool:
        return all(block.is_numeric for block in self.blocks)

    @property
    def any_extension_types(self) -> bool:
        """Whether any of the blocks in this manager are extension blocks"""
        return any(block.is_extension for block in self.blocks)

    @property
    def is_view(self) -> bool:
        """ return a boolean if we are a single block and are a view """
        if len(self.blocks) == 1:
            return self.blocks[0].is_view

        # It is technically possible to figure out which blocks are views
        # e.g. [ b.values.base is not None for b in self.blocks ]
        # but then we have the case of possibly some blocks being a view
        # and some blocks not. setting in theory is possible on the non-view
        # blocks w/o causing a SettingWithCopy raise/warn. But this is a bit
        # complicated

        return False

    def get_bool_data(self: T, copy: bool = False) -> T:
        """
        Select blocks that are bool-dtype and columns from object-dtype blocks
        that are all-bool.

        Parameters
        ----------
        copy : bool, default False
            Whether to copy the blocks
        """

        new_blocks = []

        for blk in self.blocks:
            if blk.dtype == bool:
                new_blocks.append(blk)

            elif blk.is_object:
                nbs = blk._split()
                for nb in nbs:
                    if nb.is_bool:
                        new_blocks.append(nb)

        return self._combine(new_blocks, copy)

    def get_numeric_data(self: T, copy: bool = False) -> T:
        """
        Parameters
        ----------
        copy : bool, default False
            Whether to copy the blocks
        """
        return self._combine([b for b in self.blocks if b.is_numeric], copy)

    def _combine(
        self: T, blocks: list[Block], copy: bool = True, index: Index | None = None
    ) -> T:
        """ return a new manager with the blocks """
        if len(blocks) == 0:
            return self.make_empty()

        # FIXME: optimization potential
        indexer = np.sort(np.concatenate([b.mgr_locs.as_array for b in blocks]))
        inv_indexer = lib.get_reverse_indexer(indexer, self.shape[0])

        new_blocks: list[Block] = []
        for b in blocks:
            b = b.copy(deep=copy)
            b.mgr_locs = BlockPlacement(inv_indexer[b.mgr_locs.indexer])
            new_blocks.append(b)

        axes = list(self.axes)
        if index is not None:
            axes[-1] = index
        axes[0] = self.items.take(indexer)

        return type(self).from_blocks(new_blocks, axes)

    @property
    def nblocks(self) -> int:
        return len(self.blocks)

    def copy(self: T, deep=True) -> T:
        """
        Make deep or shallow copy of BlockManager

        Parameters
        ----------
        deep : bool or string, default True
            If False, return shallow copy (do not copy data)
            If 'all', copy data and a deep copy of the index

        Returns
        -------
        BlockManager
        """
        # this preserves the notion of view copying of axes
        if deep:
            # hit in e.g. tests.io.json.test_pandas

            def copy_func(ax):
                return ax.copy(deep=True) if deep == "all" else ax.view()

            new_axes = [copy_func(ax) for ax in self.axes]
        else:
            new_axes = list(self.axes)

        res = self.apply("copy", deep=deep)
        res.axes = new_axes
        return res

    def as_array(
        self,
        transpose: bool = False,
        dtype: Dtype | None = None,
        copy: bool = False,
        na_value=lib.no_default,
    ) -> np.ndarray:
        """
        Convert the blockmanager data into an numpy array.

        Parameters
        ----------
        transpose : bool, default False
            If True, transpose the return array.
        dtype : object, default None
            Data type of the return array.
        copy : bool, default False
            If True then guarantee that a copy is returned. A value of
            False does not guarantee that the underlying data is not
            copied.
        na_value : object, default lib.no_default
            Value to be used as the missing value sentinel.

        Returns
        -------
        arr : ndarray
        """
        if len(self.blocks) == 0:
            arr = np.empty(self.shape, dtype=float)
            return arr.transpose() if transpose else arr

        # We want to copy when na_value is provided to avoid
        # mutating the original object
        copy = copy or na_value is not lib.no_default

        if self.is_single_block:
            blk = self.blocks[0]
            if blk.is_extension:
                # Avoid implicit conversion of extension blocks to object

                # error: Item "ndarray" of "Union[ndarray, ExtensionArray]" has no
                # attribute "to_numpy"
                arr = blk.values.to_numpy(  # type: ignore[union-attr]
                    dtype=dtype, na_value=na_value
                ).reshape(blk.shape)
            else:
                arr = np.asarray(blk.get_values())
                if dtype:
                    # error: Argument 1 to "astype" of "_ArrayOrScalarCommon" has
                    # incompatible type "Union[ExtensionDtype, str, dtype[Any],
                    # Type[object]]"; expected "Union[dtype[Any], None, type,
                    # _SupportsDType, str, Union[Tuple[Any, int], Tuple[Any, Union[int,
                    # Sequence[int]]], List[Any], _DTypeDict, Tuple[Any, Any]]]"
                    arr = arr.astype(dtype, copy=False)  # type: ignore[arg-type]
        else:
            arr = self._interleave(dtype=dtype, na_value=na_value)
            # The underlying data was copied within _interleave
            copy = False

        if copy:
            arr = arr.copy()

        if na_value is not lib.no_default:
            arr[isna(arr)] = na_value

        return arr.transpose() if transpose else arr

    def _interleave(
        self, dtype: Dtype | None = None, na_value=lib.no_default
    ) -> np.ndarray:
        """
        Return ndarray from blocks with specified item order
        Items must be contained in the blocks
        """
        if not dtype:
            dtype = interleaved_dtype([blk.dtype for blk in self.blocks])

        # TODO: https://github.com/pandas-dev/pandas/issues/22791
        # Give EAs some input on what happens here. Sparse needs this.
        if isinstance(dtype, SparseDtype):
            dtype = dtype.subtype
        elif is_extension_array_dtype(dtype):
            dtype = "object"
        elif is_dtype_equal(dtype, str):
            dtype = "object"

        # error: Argument "dtype" to "empty" has incompatible type
        # "Union[ExtensionDtype, str, dtype[Any], Type[object], None]"; expected
        # "Union[dtype[Any], None, type, _SupportsDType, str, Union[Tuple[Any, int],
        # Tuple[Any, Union[int, Sequence[int]]], List[Any], _DTypeDict, Tuple[Any,
        # Any]]]"
        result = np.empty(self.shape, dtype=dtype)  # type: ignore[arg-type]

        itemmask = np.zeros(self.shape[0])

        for blk in self.blocks:
            rl = blk.mgr_locs
            if blk.is_extension:
                # Avoid implicit conversion of extension blocks to object

                # error: Item "ndarray" of "Union[ndarray, ExtensionArray]" has no
                # attribute "to_numpy"
                arr = blk.values.to_numpy(  # type: ignore[union-attr]
                    dtype=dtype, na_value=na_value
                )
            else:
                # error: Argument 1 to "get_values" of "Block" has incompatible type
                # "Union[ExtensionDtype, str, dtype[Any], Type[object], None]"; expected
                # "Union[dtype[Any], ExtensionDtype, None]"
                arr = blk.get_values(dtype)  # type: ignore[arg-type]
            result[rl.indexer] = arr
            itemmask[rl.indexer] = 1

        if not itemmask.all():
            raise AssertionError("Some items were not contained in blocks")

        return result

    def to_dict(self, copy: bool = True):
        """
        Return a dict of str(dtype) -> BlockManager

        Parameters
        ----------
        copy : bool, default True

        Returns
        -------
        values : a dict of dtype -> BlockManager
        """

        bd: dict[str, list[Block]] = {}
        for b in self.blocks:
            bd.setdefault(str(b.dtype), []).append(b)

        # TODO(EA2D): the combine will be unnecessary with 2D EAs
        return {dtype: self._combine(blocks, copy=copy) for dtype, blocks in bd.items()}

    def fast_xs(self, loc: int) -> ArrayLike:
        """
        Return the array corresponding to `frame.iloc[loc]`.

        Parameters
        ----------
        loc : int

        Returns
        -------
        np.ndarray or ExtensionArray
        """
        if len(self.blocks) == 1:
            return self.blocks[0].iget((slice(None), loc))

        dtype = interleaved_dtype([blk.dtype for blk in self.blocks])

        n = len(self)
        if is_extension_array_dtype(dtype):
            # we'll eventually construct an ExtensionArray.
            result = np.empty(n, dtype=object)
        else:
            # error: Argument "dtype" to "empty" has incompatible type
            # "Union[dtype, ExtensionDtype, None]"; expected "Union[dtype,
            # None, type, _SupportsDtype, str, Tuple[Any, int], Tuple[Any,
            # Union[int, Sequence[int]]], List[Any], _DtypeDict, Tuple[Any,
            # Any]]"
            result = np.empty(n, dtype=dtype)  # type: ignore[arg-type]

        result = ensure_wrapped_if_datetimelike(result)

        for blk in self.blocks:
            # Such assignment may incorrectly coerce NaT to None
            # result[blk.mgr_locs] = blk._slice((slice(None), loc))
            for i, rl in enumerate(blk.mgr_locs):
                result[rl] = blk.iget((i, loc))

        if isinstance(dtype, ExtensionDtype):
            result = dtype.construct_array_type()._from_sequence(result, dtype=dtype)

        return result

    def consolidate(self: T) -> T:
        """
        Join together blocks having same dtype

        Returns
        -------
        y : BlockManager
        """
        if self.is_consolidated():
            return self

        bm = type(self)(self.blocks, self.axes)
        bm._is_consolidated = False
        bm._consolidate_inplace()
        return bm

    def _consolidate_inplace(self) -> None:
        if not self.is_consolidated():
            self.blocks = tuple(_consolidate(self.blocks))
            self._is_consolidated = True
            self._known_consolidated = True
            self._rebuild_blknos_and_blklocs()

    def iget_values(self, i: int) -> ArrayLike:
        """
        Return the data for column i as the values (ndarray or ExtensionArray).
        """
        block = self.blocks[self.blknos[i]]
        values = block.iget(self.blklocs[i])
        return values

<<<<<<< HEAD
    def iset(self, loc: Union[int, slice, np.ndarray], value: ArrayLike):
=======
    def idelete(self, indexer) -> BlockManager:
        """
        Delete selected locations, returning a new BlockManager.
        """
        is_deleted = np.zeros(self.shape[0], dtype=np.bool_)
        is_deleted[indexer] = True
        taker = (~is_deleted).nonzero()[0]

        nbs = self._slice_take_blocks_ax0(taker, only_slice=True)
        new_columns = self.items[~is_deleted]
        axes = [new_columns, self.axes[1]]
        return type(self)._simple_new(tuple(nbs), axes)

    def iset(self, loc: int | slice | np.ndarray, value: ArrayLike):
>>>>>>> 5d208155
        """
        Set new item in-place. Does not consolidate. Adds new Block if not
        contained in the current set of items
        """
        value = extract_array(value, extract_numpy=True)
        # FIXME: refactor, clearly separate broadcasting & zip-like assignment
        #        can prob also fix the various if tests for sparse/categorical
        if self._blklocs is None and self.ndim > 1:
            self._rebuild_blknos_and_blklocs()

        # Note: we exclude DTA/TDA here
        value_is_extension_type = is_extension_array_dtype(value)

        # categorical/sparse/datetimetz
        if value_is_extension_type:

            def value_getitem(placement):
                return value

        else:
            if value.ndim == 2:
                value = value.T
            else:
                value = ensure_block_shape(value, ndim=2)

            def value_getitem(placement):
                return value[placement.indexer]

            if value.shape[1:] != self.shape[1:]:
                raise AssertionError(
                    "Shape of new values must be compatible with manager shape"
                )

        if lib.is_integer(loc):
            # We have 6 tests where loc is _not_ an int.
            # In this case, get_blkno_placements will yield only one tuple,
            #  containing (self._blknos[loc], BlockPlacement(slice(0, 1, 1)))

            # error: Incompatible types in assignment (expression has type
            # "List[Union[int, slice, ndarray]]", variable has type "Union[int,
            # slice, ndarray]")
            loc = [loc]  # type: ignore[assignment]

        # Accessing public blknos ensures the public versions are initialized
        blknos = self.blknos[loc]
        blklocs = self.blklocs[loc].copy()

        unfit_mgr_locs = []
        unfit_val_locs = []
        removed_blknos = []
        for blkno, val_locs in libinternals.get_blkno_placements(blknos, group=True):
            blk = self.blocks[blkno]
            blk_locs = blklocs[val_locs.indexer]
            if blk.should_store(value):
                blk.set_inplace(blk_locs, value_getitem(val_locs))
            else:
                unfit_mgr_locs.append(blk.mgr_locs.as_array[blk_locs])
                unfit_val_locs.append(val_locs)

                # If all block items are unfit, schedule the block for removal.
                if len(val_locs) == len(blk.mgr_locs):
                    removed_blknos.append(blkno)
                else:
                    blk.delete(blk_locs)
                    self._blklocs[blk.mgr_locs.indexer] = np.arange(len(blk))

        if len(removed_blknos):
            # Remove blocks & update blknos accordingly
            is_deleted = np.zeros(self.nblocks, dtype=np.bool_)
            is_deleted[removed_blknos] = True

            new_blknos = np.empty(self.nblocks, dtype=np.intp)
            new_blknos.fill(-1)
            new_blknos[~is_deleted] = np.arange(self.nblocks - len(removed_blknos))
            self._blknos = new_blknos[self._blknos]
            self.blocks = tuple(
                blk for i, blk in enumerate(self.blocks) if i not in set(removed_blknos)
            )

        if unfit_val_locs:
            unfit_mgr_locs = np.concatenate(unfit_mgr_locs)
            unfit_count = len(unfit_mgr_locs)

            new_blocks: list[Block] = []
            if value_is_extension_type:
                # This code (ab-)uses the fact that EA blocks contain only
                # one item.
                # TODO(EA2D): special casing unnecessary with 2D EAs
                new_blocks.extend(
                    new_block(
                        values=value,
                        ndim=self.ndim,
                        placement=slice(mgr_loc, mgr_loc + 1),
                    )
                    for mgr_loc in unfit_mgr_locs
                )

                self._blknos[unfit_mgr_locs] = np.arange(unfit_count) + len(self.blocks)
                self._blklocs[unfit_mgr_locs] = 0

            else:
                # unfit_val_locs contains BlockPlacement objects
                unfit_val_items = unfit_val_locs[0].append(unfit_val_locs[1:])

                new_blocks.append(
                    new_block(
                        values=value_getitem(unfit_val_items),
                        ndim=self.ndim,
                        placement=unfit_mgr_locs,
                    )
                )

                self._blknos[unfit_mgr_locs] = len(self.blocks)
                self._blklocs[unfit_mgr_locs] = np.arange(unfit_count)

            self.blocks += tuple(new_blocks)

            # Newly created block's dtype may already be present.
            self._known_consolidated = False

    def insert(self, loc: int, item: Hashable, value: ArrayLike) -> None:
        """
        Insert item at selected position.

        Parameters
        ----------
        loc : int
        item : hashable
        value : np.ndarray or ExtensionArray
        """
        # insert to the axis; this could possibly raise a TypeError
        new_axis = self.items.insert(loc, item)

        if value.ndim == 2:
            value = value.T
        else:
            value = ensure_block_shape(value, ndim=self.ndim)

        block = new_block(values=value, ndim=self.ndim, placement=slice(loc, loc + 1))

        for blkno, count in _fast_count_smallints(self.blknos[loc:]):
            blk = self.blocks[blkno]
            if count == len(blk.mgr_locs):
                blk.mgr_locs = blk.mgr_locs.add(1)
            else:
                new_mgr_locs = blk.mgr_locs.as_array.copy()
                new_mgr_locs[new_mgr_locs >= loc] += 1
                blk.mgr_locs = BlockPlacement(new_mgr_locs)

        # Accessing public blklocs ensures the public versions are initialized
        if loc == self.blklocs.shape[0]:
            # np.append is a lot faster, let's use it if we can.
            self._blklocs = np.append(self._blklocs, 0)
            self._blknos = np.append(self._blknos, len(self.blocks))
        else:
            self._blklocs = np.insert(self._blklocs, loc, 0)
            self._blknos = np.insert(self._blknos, loc, len(self.blocks))

        self.axes[0] = new_axis
        self.blocks += (block,)

        self._known_consolidated = False

        if len(self.blocks) > 100:
            warnings.warn(
                "DataFrame is highly fragmented.  This is usually the result "
                "of calling `frame.insert` many times, which has poor performance.  "
                "Consider using pd.concat instead.  To get a de-fragmented frame, "
                "use `newframe = frame.copy()`",
                PerformanceWarning,
                stacklevel=5,
            )

    def reindex_indexer(
        self: T,
        new_axis: Index,
        indexer,
        axis: int,
        fill_value=None,
        allow_dups: bool = False,
        copy: bool = True,
        consolidate: bool = True,
        only_slice: bool = False,
    ) -> T:
        """
        Parameters
        ----------
        new_axis : Index
        indexer : ndarray of int64 or None
        axis : int
        fill_value : object, default None
        allow_dups : bool, default False
        copy : bool, default True
        consolidate: bool, default True
            Whether to consolidate inplace before reindexing.
        only_slice : bool, default False
            Whether to take views, not copies, along columns.

        pandas-indexer with -1's only.
        """
        if indexer is None:
            if new_axis is self.axes[axis] and not copy:
                return self

            result = self.copy(deep=copy)
            result.axes = list(self.axes)
            result.axes[axis] = new_axis
            return result

        if consolidate:
            self._consolidate_inplace()

        # some axes don't allow reindexing with dups
        if not allow_dups:
            self.axes[axis]._validate_can_reindex(indexer)

        if axis >= self.ndim:
            raise IndexError("Requested axis not found in manager")

        if axis == 0:
            new_blocks = self._slice_take_blocks_ax0(
                indexer, fill_value=fill_value, only_slice=only_slice
            )
        else:
            new_blocks = [
                blk.take_nd(
                    indexer,
                    axis=1,
                    fill_value=(
                        fill_value if fill_value is not None else blk.fill_value
                    ),
                )
                for blk in self.blocks
            ]

        new_axes = list(self.axes)
        new_axes[axis] = new_axis

        return type(self).from_blocks(new_blocks, new_axes)

    def _slice_take_blocks_ax0(
        self,
        slice_or_indexer: slice | np.ndarray,
        fill_value=lib.no_default,
        only_slice: bool = False,
    ) -> list[Block]:
        """
        Slice/take blocks along axis=0.

        Overloaded for SingleBlock

        Parameters
        ----------
        slice_or_indexer : slice or np.ndarray[int64]
        fill_value : scalar, default lib.no_default
        only_slice : bool, default False
            If True, we always return views on existing arrays, never copies.
            This is used when called from ops.blockwise.operate_blockwise.

        Returns
        -------
        new_blocks : list of Block
        """
        allow_fill = fill_value is not lib.no_default

        sl_type, slobj, sllen = _preprocess_slice_or_indexer(
            slice_or_indexer, self.shape[0], allow_fill=allow_fill
        )

        if self.is_single_block:
            blk = self.blocks[0]

            if sl_type == "slice":
                # GH#32959 EABlock would fail since we can't make 0-width
                # TODO(EA2D): special casing unnecessary with 2D EAs
                if sllen == 0:
                    return []
                bp = BlockPlacement(slice(0, sllen))
                return [blk.getitem_block_columns(slobj, new_mgr_locs=bp)]
            elif not allow_fill or self.ndim == 1:
                if allow_fill and fill_value is None:
                    fill_value = blk.fill_value

                if not allow_fill and only_slice:
                    # GH#33597 slice instead of take, so we get
                    #  views instead of copies
                    blocks = [
                        blk.getitem_block_columns(
                            slice(ml, ml + 1), new_mgr_locs=BlockPlacement(i)
                        )
                        for i, ml in enumerate(slobj)
                    ]
                    # We have
                    #  all(np.shares_memory(nb.values, blk.values) for nb in blocks)
                    return blocks
                else:
                    bp = BlockPlacement(slice(0, sllen))
                    return [
                        blk.take_nd(
                            slobj,
                            axis=0,
                            new_mgr_locs=bp,
                            fill_value=fill_value,
                        )
                    ]

        if sl_type == "slice":
            blknos = self.blknos[slobj]
            blklocs = self.blklocs[slobj]
        else:
            blknos = algos.take_nd(
                self.blknos, slobj, fill_value=-1, allow_fill=allow_fill
            )
            blklocs = algos.take_nd(
                self.blklocs, slobj, fill_value=-1, allow_fill=allow_fill
            )

        # When filling blknos, make sure blknos is updated before appending to
        # blocks list, that way new blkno is exactly len(blocks).
        blocks = []
        group = not only_slice
        for blkno, mgr_locs in libinternals.get_blkno_placements(blknos, group=group):
            if blkno == -1:
                # If we've got here, fill_value was not lib.no_default

                blocks.append(
                    self._make_na_block(placement=mgr_locs, fill_value=fill_value)
                )
            else:
                blk = self.blocks[blkno]

                # Otherwise, slicing along items axis is necessary.
                if not blk._can_consolidate:
                    # A non-consolidatable block, it's easy, because there's
                    # only one item and each mgr loc is a copy of that single
                    # item.
                    for mgr_loc in mgr_locs:
                        newblk = blk.copy(deep=False)
                        newblk.mgr_locs = BlockPlacement(slice(mgr_loc, mgr_loc + 1))
                        blocks.append(newblk)

                else:
                    # GH#32779 to avoid the performance penalty of copying,
                    #  we may try to only slice
                    taker = blklocs[mgr_locs.indexer]
                    max_len = max(len(mgr_locs), taker.max() + 1)
                    if only_slice:
                        taker = lib.maybe_indices_to_slice(taker, max_len)

                    if isinstance(taker, slice):
                        nb = blk.getitem_block_columns(taker, new_mgr_locs=mgr_locs)
                        blocks.append(nb)
                    elif only_slice:
                        # GH#33597 slice instead of take, so we get
                        #  views instead of copies
                        for i, ml in zip(taker, mgr_locs):
                            slc = slice(i, i + 1)
                            bp = BlockPlacement(ml)
                            nb = blk.getitem_block_columns(slc, new_mgr_locs=bp)
                            # We have np.shares_memory(nb.values, blk.values)
                            blocks.append(nb)
                    else:
                        nb = blk.take_nd(taker, axis=0, new_mgr_locs=mgr_locs)
                        blocks.append(nb)

        return blocks

    def _make_na_block(self, placement: BlockPlacement, fill_value=None) -> Block:

        if fill_value is None:
            fill_value = np.nan
        block_shape = list(self.shape)
        block_shape[0] = len(placement)

        dtype, fill_value = infer_dtype_from_scalar(fill_value)
        # error: Argument "dtype" to "empty" has incompatible type "Union[dtype,
        # ExtensionDtype]"; expected "Union[dtype, None, type, _SupportsDtype, str,
        # Tuple[Any, int], Tuple[Any, Union[int, Sequence[int]]], List[Any], _DtypeDict,
        # Tuple[Any, Any]]"
        block_values = np.empty(block_shape, dtype=dtype)  # type: ignore[arg-type]
        block_values.fill(fill_value)
        return new_block(block_values, placement=placement, ndim=block_values.ndim)

    def take(self: T, indexer, axis: int = 1, verify: bool = True) -> T:
        """
        Take items along any axis.

        indexer : np.ndarray or slice
        axis : int, default 1
        verify : bool, default True
            Check that all entries are between 0 and len(self) - 1, inclusive.
            Pass verify=False if this check has been done by the caller.

        Returns
        -------
        BlockManager
        """
        # We have 6 tests that get here with a slice
        indexer = (
            np.arange(indexer.start, indexer.stop, indexer.step, dtype="int64")
            if isinstance(indexer, slice)
            else np.asanyarray(indexer, dtype="int64")
        )

        n = self.shape[axis]
        indexer = maybe_convert_indices(indexer, n, verify=verify)

        new_labels = self.axes[axis].take(indexer)
        return self.reindex_indexer(
            new_axis=new_labels,
            indexer=indexer,
            axis=axis,
            allow_dups=True,
            consolidate=False,
        )


class BlockManager(_BlockManager):
    """
    _BlockManager that holds 2D blocks.
    """

    ndim = 2

    def __init__(
        self,
        blocks: Sequence[Block],
        axes: Sequence[Index],
        verify_integrity: bool = True,
    ):
        self.axes = [ensure_index(ax) for ax in axes]
        self.blocks: Tuple[Block, ...] = tuple(blocks)

        for block in blocks:
            if self.ndim != block.ndim:
                raise AssertionError(
                    f"Number of Block dimensions ({block.ndim}) must equal "
                    f"number of axes ({self.ndim})"
                )

        if verify_integrity:
            self._verify_integrity()

        # Populate known_consolidate, blknos, and blklocs lazily
        self._known_consolidated = False
        # error: Incompatible types in assignment (expression has type "None",
        # variable has type "ndarray")
        self._blknos = None  # type: ignore[assignment]
        # error: Incompatible types in assignment (expression has type "None",
        # variable has type "ndarray")
        self._blklocs = None  # type: ignore[assignment]

    @classmethod
    def _simple_new(cls, blocks: Tuple[Block, ...], axes: List[Index]):
        """
        Fastpath constructor; does NO validation.
        """
        obj = cls.__new__(cls)
        obj.axes = axes
        obj.blocks = blocks

        # Populate known_consolidate, blknos, and blklocs lazily
        obj._known_consolidated = False
        obj._blknos = None
        obj._blklocs = None
        return obj

    @classmethod
    def from_blocks(cls, blocks: List[Block], axes: List[Index]) -> BlockManager:
        """
        Constructor for BlockManager and SingleBlockManager with same signature.
        """
        return cls(blocks, axes, verify_integrity=False)

    def get_slice(self, slobj: slice, axis: int = 0) -> BlockManager:
        assert isinstance(slobj, slice), type(slobj)

        if axis == 0:
            new_blocks = self._slice_take_blocks_ax0(slobj)
        elif axis == 1:
            new_blocks = [blk.getitem_block_index(slobj) for blk in self.blocks]
        else:
            raise IndexError("Requested axis not found in manager")

        new_axes = list(self.axes)
        new_axes[axis] = new_axes[axis]._getitem_slice(slobj)

        return type(self)._simple_new(tuple(new_blocks), new_axes)

    def iget(self, i: int) -> SingleBlockManager:
        """
        Return the data as a SingleBlockManager.
        """
        block = self.blocks[self.blknos[i]]
        values = block.iget(self.blklocs[i])

        # shortcut for select a single-dim from a 2-dim BM
        bp = BlockPlacement(slice(0, len(values)))
        values = maybe_coerce_values(values)
        nb = type(block)(values, placement=bp, ndim=1)
        return SingleBlockManager(nb, self.axes[1])

    def idelete(self, indexer) -> BlockManager:
        """
        Delete selected locations, returning a new BlockManager.
        """
        is_deleted = np.zeros(self.shape[0], dtype=np.bool_)
        is_deleted[indexer] = True
        taker = (~is_deleted).nonzero()[0]

        nbs = self._slice_take_blocks_ax0(taker, only_slice=True)
        new_columns = self.items[~is_deleted]
        axes = [new_columns, self.axes[1]]
        return type(self)._simple_new(tuple(nbs), axes)

    # ----------------------------------------------------------------
    # Block-wise Operation

    def operate_blockwise(self, other: BlockManager, array_op) -> BlockManager:
        """
        Apply array_op blockwise with another (aligned) BlockManager.
        """
        return operate_blockwise(self, other, array_op)

    def _equal_values(self: BlockManager, other: BlockManager) -> bool:
        """
        Used in .equals defined in base class. Only check the column values
        assuming shape and indexes have already been checked.
        """
        return blockwise_all(self, other, array_equals)

    # ----------------------------------------------------------------

    def unstack(self, unstacker, fill_value) -> BlockManager:
        """
        Return a BlockManager with all blocks unstacked..

        Parameters
        ----------
        unstacker : reshape._Unstacker
        fill_value : Any
            fill_value for newly introduced missing values.

        Returns
        -------
        unstacked : BlockManager
        """
        new_columns = unstacker.get_new_columns(self.items)
        new_index = unstacker.new_index

        new_blocks: list[Block] = []
        columns_mask: list[np.ndarray] = []

        for blk in self.blocks:
            blk_cols = self.items[blk.mgr_locs.indexer]
            new_items = unstacker.get_new_columns(blk_cols)
            new_placement = new_columns.get_indexer(new_items)

            blocks, mask = blk._unstack(
                unstacker, fill_value, new_placement=new_placement
            )

            new_blocks.extend(blocks)
            columns_mask.extend(mask)

        new_columns = new_columns[columns_mask]

        bm = BlockManager(new_blocks, [new_columns, new_index])
        return bm


class SingleBlockManager(_BlockManager, SingleDataManager):
    """ manage a single block with """

    ndim = 1
    _is_consolidated = True
    _known_consolidated = True
    __slots__ = ()
    is_single_block = True

    def __init__(
        self,
        block: Block,
        axis: Index,
        verify_integrity: bool = False,
        fastpath=lib.no_default,
    ):
        assert isinstance(block, Block), type(block)
        assert isinstance(axis, Index), type(axis)

        if fastpath is not lib.no_default:
            warnings.warn(
                "The `fastpath` keyword is deprecated and will be removed "
                "in a future version.",
                FutureWarning,
                stacklevel=2,
            )

        self.axes = [axis]
        self.blocks = (block,)

    @classmethod
    def from_blocks(cls, blocks: list[Block], axes: list[Index]) -> SingleBlockManager:
        """
        Constructor for BlockManager and SingleBlockManager with same signature.
        """
        assert len(blocks) == 1
        assert len(axes) == 1
        return cls(blocks[0], axes[0], verify_integrity=False)

    @classmethod
    def from_array(cls, array: ArrayLike, index: Index) -> SingleBlockManager:
        """
        Constructor for if we have an array that is not yet a Block.
        """
        block = new_block(array, placement=slice(0, len(index)), ndim=1)
        return cls(block, index)

    def _post_setstate(self):
        pass

    @property
    def _block(self) -> Block:
        return self.blocks[0]

    @property
    def _blknos(self):
        """ compat with BlockManager """
        return None

    @property
    def _blklocs(self):
        """ compat with BlockManager """
        return None

    def getitem_mgr(self, indexer) -> SingleBlockManager:
        # similar to get_slice, but not restricted to slice indexer
        blk = self._block
        array = blk._slice(indexer)
        if array.ndim > 1:
            # This will be caught by Series._get_values
            raise ValueError("dimension-expanding indexing not allowed")

        bp = BlockPlacement(slice(0, len(array)))
        block = blk.make_block_same_class(array, placement=bp)

        new_idx = self.index[indexer]
        return type(self)(block, new_idx)

    def get_slice(self, slobj: slice, axis: int = 0) -> SingleBlockManager:
        assert isinstance(slobj, slice), type(slobj)
        if axis >= self.ndim:
            raise IndexError("Requested axis not found in manager")

        blk = self._block
        array = blk._slice(slobj)
        bp = BlockPlacement(slice(0, len(array)))
        block = blk.make_block_same_class(array, placement=bp)
        new_index = self.index._getitem_slice(slobj)
        return type(self)(block, new_index)

    @property
    def index(self) -> Index:
        return self.axes[0]

    @property
    def dtype(self) -> DtypeObj:
        return self._block.dtype

    def get_dtypes(self) -> np.ndarray:
        return np.array([self._block.dtype])

    def external_values(self):
        """The array that Series.values returns"""
        return self._block.external_values()

    def internal_values(self):
        """The array that Series._values returns"""
        return self._block.values

    def array_values(self):
        """The array that Series.array returns"""
        return self._block.array_values

    @property
    def _can_hold_na(self) -> bool:
        return self._block._can_hold_na

    def is_consolidated(self) -> bool:
        return True

    def _consolidate_check(self):
        pass

    def _consolidate_inplace(self):
        pass

    def idelete(self, indexer) -> SingleBlockManager:
        """
        Delete single location from SingleBlockManager.

        Ensures that self.blocks doesn't become empty.
        """
        self._block.delete(indexer)
        self.axes[0] = self.axes[0].delete(indexer)
        return self

    def fast_xs(self, loc):
        """
        fast path for getting a cross-section
        return a view of the data
        """
        raise NotImplementedError("Use series._values[loc] instead")

    def set_values(self, values: ArrayLike):
        """
        Set the values of the single block in place.

        Use at your own risk! This does not check if the passed values are
        valid for the current Block/SingleBlockManager (length, dtype, etc).
        """
        self.blocks[0].values = values
        self.blocks[0]._mgr_locs = BlockPlacement(slice(len(values)))

    def _equal_values(self: T, other: T) -> bool:
        """
        Used in .equals defined in base class. Only check the column values
        assuming shape and indexes have already been checked.
        """
        # For SingleBlockManager (i.e.Series)
        if other.ndim != 1:
            return False
        left = self.blocks[0].values
        right = other.blocks[0].values
        return array_equals(left, right)


# --------------------------------------------------------------------
# Constructor Helpers


def create_block_manager_from_blocks(
    blocks: list[Block], axes: list[Index], consolidate: bool = True
) -> BlockManager:
    try:
        mgr = BlockManager(blocks, axes)

    except ValueError as err:
        arrays = [blk.values for blk in blocks]
        tot_items = sum(arr.shape[0] for arr in arrays)
        raise construction_error(tot_items, arrays[0].shape[1:], axes, err)

    if consolidate:
        mgr._consolidate_inplace()
    return mgr


# We define this here so we can override it in tests.extension.test_numpy
def _extract_array(obj):
    return extract_array(obj, extract_numpy=True)


def create_block_manager_from_arrays(
    arrays,
    names: Index,
    axes: list[Index],
    consolidate: bool = True,
) -> BlockManager:
    assert isinstance(names, Index)
    assert isinstance(axes, list)
    assert all(isinstance(x, Index) for x in axes)

    arrays = [_extract_array(x) for x in arrays]

    try:
        blocks = _form_blocks(arrays, names, axes, consolidate)
        mgr = BlockManager(blocks, axes)
    except ValueError as e:
        raise construction_error(len(arrays), arrays[0].shape, axes, e)
    if consolidate:
        mgr._consolidate_inplace()
    return mgr


def construction_error(
    tot_items: int,
    block_shape: Shape,
    axes: list[Index],
    e: ValueError | None = None,
):
    """ raise a helpful message about our construction """
    passed = tuple(map(int, [tot_items] + list(block_shape)))
    # Correcting the user facing error message during dataframe construction
    if len(passed) <= 2:
        passed = passed[::-1]

    implied = tuple(len(ax) for ax in axes)
    # Correcting the user facing error message during dataframe construction
    if len(implied) <= 2:
        implied = implied[::-1]

    # We return the exception object instead of raising it so that we
    #  can raise it in the caller; mypy plays better with that
    if passed == implied and e is not None:
        return e
    if block_shape[0] == 0:
        return ValueError("Empty data passed with indices specified.")
    return ValueError(f"Shape of passed values is {passed}, indices imply {implied}")


# -----------------------------------------------------------------------


def _form_blocks(
    arrays: list[ArrayLike], names: Index, axes: list[Index], consolidate: bool
) -> list[Block]:
    # put "leftover" items in float bucket, where else?
    # generalize?
    items_dict: DefaultDict[str, list] = defaultdict(list)
    extra_locs = []

    names_idx = names
    if names_idx.equals(axes[0]):
        names_indexer = np.arange(len(names_idx))
    else:
        assert names_idx.intersection(axes[0]).is_unique
        names_indexer = names_idx.get_indexer_for(axes[0])

    for i, name_idx in enumerate(names_indexer):
        if name_idx == -1:
            extra_locs.append(i)
            continue

        v = arrays[name_idx]

        block_type = get_block_type(v)
        items_dict[block_type.__name__].append((i, v))

    blocks: list[Block] = []
    if len(items_dict["NumericBlock"]):
        numeric_blocks = _multi_blockify(
            items_dict["NumericBlock"], consolidate=consolidate
        )
        blocks.extend(numeric_blocks)

    if len(items_dict["DatetimeLikeBlock"]):
        dtlike_blocks = _multi_blockify(
            items_dict["DatetimeLikeBlock"], consolidate=consolidate
        )
        blocks.extend(dtlike_blocks)

    if len(items_dict["DatetimeTZBlock"]):
        dttz_blocks = [
            new_block(array, klass=DatetimeTZBlock, placement=i, ndim=2)
            for i, array in items_dict["DatetimeTZBlock"]
        ]
        blocks.extend(dttz_blocks)

    if len(items_dict["ObjectBlock"]) > 0:
        object_blocks = _simple_blockify(
            items_dict["ObjectBlock"], np.object_, consolidate=consolidate
        )
        blocks.extend(object_blocks)

    if len(items_dict["CategoricalBlock"]) > 0:
        cat_blocks = [
            new_block(array, klass=CategoricalBlock, placement=i, ndim=2)
            for i, array in items_dict["CategoricalBlock"]
        ]
        blocks.extend(cat_blocks)

    if len(items_dict["ExtensionBlock"]):
        external_blocks = [
            new_block(array, klass=ExtensionBlock, placement=i, ndim=2)
            for i, array in items_dict["ExtensionBlock"]
        ]

        blocks.extend(external_blocks)

    if len(extra_locs):
        shape = (len(extra_locs),) + tuple(len(x) for x in axes[1:])

        # empty items -> dtype object
        block_values = np.empty(shape, dtype=object)
        block_values.fill(np.nan)

        na_block = new_block(block_values, placement=extra_locs, ndim=2)
        blocks.append(na_block)

    return blocks


def _simple_blockify(tuples, dtype, consolidate: bool) -> list[Block]:
    """
    return a single array of a block that has a single dtype; if dtype is
    not None, coerce to this dtype
    """
    if not consolidate:
        return _tuples_to_blocks_no_consolidate(tuples, dtype=dtype)

    values, placement = _stack_arrays(tuples, dtype)

    # TODO: CHECK DTYPE?
    if dtype is not None and values.dtype != dtype:  # pragma: no cover
        values = values.astype(dtype)

    block = new_block(values, placement=placement, ndim=2)
    return [block]


def _multi_blockify(tuples, dtype: DtypeObj | None = None, consolidate: bool = True):
    """ return an array of blocks that potentially have different dtypes """

    if not consolidate:
        return _tuples_to_blocks_no_consolidate(tuples, dtype=dtype)

    # group by dtype
    grouper = itertools.groupby(tuples, lambda x: x[1].dtype)

    new_blocks = []
    for dtype, tup_block in grouper:

        # error: Argument 2 to "_stack_arrays" has incompatible type
        # "Union[ExtensionDtype, str, dtype[Any], Type[str], Type[float], Type[int],
        # Type[complex], Type[bool], Type[object], None]"; expected "dtype[Any]"
        values, placement = _stack_arrays(
            list(tup_block), dtype  # type: ignore[arg-type]
        )

        block = new_block(values, placement=placement, ndim=2)
        new_blocks.append(block)

    return new_blocks


def _tuples_to_blocks_no_consolidate(tuples, dtype: DtypeObj | None) -> list[Block]:
    # tuples produced within _form_blocks are of the form (placement, whatever, array)
    if dtype is not None:
        return [
            new_block(
                np.atleast_2d(x[1].astype(dtype, copy=False)), placement=x[0], ndim=2
            )
            for x in tuples
        ]
    return [new_block(np.atleast_2d(x[1]), placement=x[0], ndim=2) for x in tuples]


def _stack_arrays(tuples, dtype: np.dtype):

    placement, arrays = zip(*tuples)

    first = arrays[0]
    shape = (len(arrays),) + first.shape

    stacked = np.empty(shape, dtype=dtype)
    for i, arr in enumerate(arrays):
        stacked[i] = arr

    return stacked, placement


def _consolidate(blocks: tuple[Block, ...]) -> list[Block]:
    """
    Merge blocks having same dtype, exclude non-consolidating blocks
    """
    # sort by _can_consolidate, dtype
    gkey = lambda x: x._consolidate_key
    grouper = itertools.groupby(sorted(blocks, key=gkey), gkey)

    new_blocks: list[Block] = []
    for (_can_consolidate, dtype), group_blocks in grouper:
        merged_blocks = _merge_blocks(
            list(group_blocks), dtype=dtype, can_consolidate=_can_consolidate
        )
        new_blocks = extend_blocks(merged_blocks, new_blocks)
    return new_blocks


def _merge_blocks(
    blocks: list[Block], dtype: DtypeObj, can_consolidate: bool
) -> list[Block]:

    if len(blocks) == 1:
        return blocks

    if can_consolidate:

        # TODO: optimization potential in case all mgrs contain slices and
        # combination of those slices is a slice, too.
        new_mgr_locs = np.concatenate([b.mgr_locs.as_array for b in blocks])
        # error: List comprehension has incompatible type List[Union[ndarray,
        # ExtensionArray]]; expected List[Union[complex, generic, Sequence[Union[int,
        # float, complex, str, bytes, generic]], Sequence[Sequence[Any]],
        # _SupportsArray]]
        new_values = np.vstack([b.values for b in blocks])  # type: ignore[misc]

        argsort = np.argsort(new_mgr_locs)
        new_values = new_values[argsort]
        new_mgr_locs = new_mgr_locs[argsort]

        bp = BlockPlacement(new_mgr_locs)
        return [new_block(new_values, placement=bp, ndim=2)]

    # can't consolidate --> no merge
    return blocks


def _fast_count_smallints(arr: np.ndarray) -> np.ndarray:
    """Faster version of set(arr) for sequences of small numbers."""
    counts = np.bincount(arr.astype(np.int_))
    nz = counts.nonzero()[0]
    return np.c_[nz, counts[nz]]


def _preprocess_slice_or_indexer(
    slice_or_indexer: slice | np.ndarray, length: int, allow_fill: bool
):
    if isinstance(slice_or_indexer, slice):
        return (
            "slice",
            slice_or_indexer,
            libinternals.slice_len(slice_or_indexer, length),
        )
    else:
        if (
            not isinstance(slice_or_indexer, np.ndarray)
            or slice_or_indexer.dtype.kind != "i"
        ):
            dtype = getattr(slice_or_indexer, "dtype", None)
            raise TypeError(type(slice_or_indexer), dtype)

        # TODO: np.intp?
        indexer = ensure_int64(slice_or_indexer)
        if not allow_fill:
            indexer = maybe_convert_indices(indexer, length)
        return "fancy", indexer, len(indexer)<|MERGE_RESOLUTION|>--- conflicted
+++ resolved
@@ -8,11 +8,6 @@
     DefaultDict,
     Hashable,
     Sequence,
-<<<<<<< HEAD
-    Tuple,
-    Type,
-=======
->>>>>>> 5d208155
     TypeVar,
 )
 import warnings
@@ -29,6 +24,7 @@
     Dtype,
     DtypeObj,
     Shape,
+    type_t,
 )
 from pandas.errors import PerformanceWarning
 from pandas.util._validators import validate_bool_kwarg
@@ -151,69 +147,17 @@
     _blknos: np.ndarray
     _blklocs: np.ndarray
     blocks: tuple[Block, ...]
-    axes: List[Index]
+    axes: list[Index]
 
     # Non-trivially faster than a property
     ndim: int
 
-<<<<<<< HEAD
     def __init__(self, blocks, axes, verify_integrity=True):
         raise NotImplementedError
 
     @classmethod
-    def from_blocks(cls: Type[T], blocks: List[Block], axes: List[Index]) -> T:
+    def from_blocks(cls: type_t[T], blocks: list[Block], axes: list[Index]) -> T:
         raise NotImplementedError
-=======
-    def __init__(
-        self,
-        blocks: Sequence[Block],
-        axes: Sequence[Index],
-        verify_integrity: bool = True,
-    ):
-        self.axes = [ensure_index(ax) for ax in axes]
-        self.blocks: tuple[Block, ...] = tuple(blocks)
-
-        for block in blocks:
-            if self.ndim != block.ndim:
-                raise AssertionError(
-                    f"Number of Block dimensions ({block.ndim}) must equal "
-                    f"number of axes ({self.ndim})"
-                )
-
-        if verify_integrity:
-            self._verify_integrity()
-
-        # Populate known_consolidate, blknos, and blklocs lazily
-        self._known_consolidated = False
-        # error: Incompatible types in assignment (expression has type "None",
-        # variable has type "ndarray")
-        self._blknos = None  # type: ignore[assignment]
-        # error: Incompatible types in assignment (expression has type "None",
-        # variable has type "ndarray")
-        self._blklocs = None  # type: ignore[assignment]
-
-    @classmethod
-    def _simple_new(cls, blocks: tuple[Block, ...], axes: list[Index]):
-        """
-        Fastpath constructor; does NO validation.
-        """
-        obj = cls.__new__(cls)
-        obj.axes = axes
-        obj.blocks = blocks
-
-        # Populate known_consolidate, blknos, and blklocs lazily
-        obj._known_consolidated = False
-        obj._blknos = None
-        obj._blklocs = None
-        return obj
-
-    @classmethod
-    def from_blocks(cls, blocks: list[Block], axes: list[Index]):
-        """
-        Constructor for BlockManager and SingleBlockManager with same signature.
-        """
-        return cls(blocks, axes, verify_integrity=False)
->>>>>>> 5d208155
 
     @property
     def blknos(self):
@@ -1026,24 +970,7 @@
         values = block.iget(self.blklocs[i])
         return values
 
-<<<<<<< HEAD
-    def iset(self, loc: Union[int, slice, np.ndarray], value: ArrayLike):
-=======
-    def idelete(self, indexer) -> BlockManager:
-        """
-        Delete selected locations, returning a new BlockManager.
-        """
-        is_deleted = np.zeros(self.shape[0], dtype=np.bool_)
-        is_deleted[indexer] = True
-        taker = (~is_deleted).nonzero()[0]
-
-        nbs = self._slice_take_blocks_ax0(taker, only_slice=True)
-        new_columns = self.items[~is_deleted]
-        axes = [new_columns, self.axes[1]]
-        return type(self)._simple_new(tuple(nbs), axes)
-
     def iset(self, loc: int | slice | np.ndarray, value: ArrayLike):
->>>>>>> 5d208155
         """
         Set new item in-place. Does not consolidate. Adds new Block if not
         contained in the current set of items
@@ -1475,7 +1402,7 @@
         verify_integrity: bool = True,
     ):
         self.axes = [ensure_index(ax) for ax in axes]
-        self.blocks: Tuple[Block, ...] = tuple(blocks)
+        self.blocks: tuple[Block, ...] = tuple(blocks)
 
         for block in blocks:
             if self.ndim != block.ndim:
@@ -1497,7 +1424,7 @@
         self._blklocs = None  # type: ignore[assignment]
 
     @classmethod
-    def _simple_new(cls, blocks: Tuple[Block, ...], axes: List[Index]):
+    def _simple_new(cls, blocks: tuple[Block, ...], axes: list[Index]):
         """
         Fastpath constructor; does NO validation.
         """
@@ -1512,7 +1439,7 @@
         return obj
 
     @classmethod
-    def from_blocks(cls, blocks: List[Block], axes: List[Index]) -> BlockManager:
+    def from_blocks(cls, blocks: list[Block], axes: list[Index]) -> BlockManager:
         """
         Constructor for BlockManager and SingleBlockManager with same signature.
         """
