--- conflicted
+++ resolved
@@ -1505,11 +1505,8 @@
         -------
         BlockManager
         """
-<<<<<<< HEAD
+        # We have 6 tests that get here with a slice
         # TODO: should these be np.intp?
-=======
-        # We have 6 tests that get here with a slice
->>>>>>> 40075133
         indexer = (
             np.arange(indexer.start, indexer.stop, indexer.step, dtype="int64")
             if isinstance(indexer, slice)
