from __future__ import annotations

from collections import defaultdict
import itertools
from typing import (
    Any,
    Callable,
    DefaultDict,
    Hashable,
    Sequence,
    TypeVar,
    cast,
)
import warnings

import numpy as np

from pandas._libs import (
    internals as libinternals,
    lib,
)
from pandas._libs.internals import BlockPlacement
from pandas._typing import (
    ArrayLike,
    Dtype,
    DtypeObj,
    Shape,
    type_t,
)
from pandas.errors import PerformanceWarning
from pandas.util._validators import validate_bool_kwarg

from pandas.core.dtypes.cast import infer_dtype_from_scalar
from pandas.core.dtypes.common import (
    ensure_platform_int,
    is_1d_only_ea_dtype,
    is_dtype_equal,
    is_extension_array_dtype,
    is_list_like,
)
from pandas.core.dtypes.dtypes import ExtensionDtype
from pandas.core.dtypes.generic import (
    ABCDataFrame,
    ABCSeries,
)
from pandas.core.dtypes.missing import (
    array_equals,
    isna,
)

import pandas.core.algorithms as algos
from pandas.core.arrays._mixins import NDArrayBackedExtensionArray
from pandas.core.arrays.sparse import SparseDtype
from pandas.core.construction import (
    ensure_wrapped_if_datetimelike,
    extract_array,
)
from pandas.core.indexers import maybe_convert_indices
from pandas.core.indexes.api import (
    Float64Index,
    Index,
    ensure_index,
)
from pandas.core.internals.base import (
    DataManager,
    SingleDataManager,
    interleaved_dtype,
)
from pandas.core.internals.blocks import (
    Block,
    CategoricalBlock,
    DatetimeTZBlock,
    ExtensionBlock,
    ensure_block_shape,
    extend_blocks,
    get_block_type,
    maybe_coerce_values,
    new_block,
)
from pandas.core.internals.ops import (
    blockwise_all,
    operate_blockwise,
)

# TODO: flexible with index=None and/or items=None

T = TypeVar("T", bound="BaseBlockManager")


class BaseBlockManager(DataManager):
    """
    Core internal data structure to implement DataFrame, Series, etc.

    Manage a bunch of labeled 2D mixed-type ndarrays. Essentially it's a
    lightweight blocked set of labeled data to be manipulated by the DataFrame
    public API class

    Attributes
    ----------
    shape
    ndim
    axes
    values
    items

    Methods
    -------
    set_axis(axis, new_labels)
    copy(deep=True)

    get_dtypes

    apply(func, axes, block_filter_fn)

    get_bool_data
    get_numeric_data

    get_slice(slice_like, axis)
    get(label)
    iget(loc)

    take(indexer, axis)
    reindex_axis(new_labels, axis)
    reindex_indexer(new_labels, indexer, axis)

    delete(label)
    insert(loc, label, value)
    set(label, value)

    Parameters
    ----------
    blocks: Sequence of Block
    axes: Sequence of Index
    verify_integrity: bool, default True

    Notes
    -----
    This is *not* a public API class
    """

    __slots__ = [
        "axes",
        "blocks",
        "_known_consolidated",
        "_is_consolidated",
        "_blknos",
        "_blklocs",
    ]

    _blknos: np.ndarray
    _blklocs: np.ndarray
    blocks: tuple[Block, ...]
    axes: list[Index]

    # Non-trivially faster than a property
    ndim: int

<<<<<<< HEAD
    def __init__(
        self,
        blocks: Sequence[Block],
        axes: Sequence[Index],
        verify_integrity: bool = True,
    ):
        self.axes = [ensure_index(ax) for ax in axes]
        self.blocks: tuple[Block, ...] = tuple(blocks)

        for block in blocks:
            if self.ndim != block.ndim:
                raise AssertionError(
                    f"Number of Block dimensions ({block.ndim}) must equal "
                    f"number of axes ({self.ndim})"
                )
            if isinstance(block, DatetimeTZBlock) and block.values.ndim == 1:
                # TODO: remove once fastparquet no longer needs this
                # error: Incompatible types in assignment (expression has type
                # "Union[ExtensionArray, ndarray]", variable has type "DatetimeArray")
                block.values = ensure_block_shape(  # type: ignore[assignment]
                    block.values, self.ndim
                )
                try:
                    block._cache.clear()
                except AttributeError:
                    # _cache not initialized
                    pass

        if verify_integrity:
            self._verify_integrity()

        # Populate known_consolidate, blknos, and blklocs lazily
        self._known_consolidated = False
        # error: Incompatible types in assignment (expression has type "None",
        # variable has type "ndarray")
        self._blknos = None  # type: ignore[assignment]
        # error: Incompatible types in assignment (expression has type "None",
        # variable has type "ndarray")
        self._blklocs = None  # type: ignore[assignment]
=======
    def __init__(self, blocks, axes, verify_integrity=True):
        raise NotImplementedError
>>>>>>> d6258802

    @classmethod
    def from_blocks(cls: type_t[T], blocks: list[Block], axes: list[Index]) -> T:
        raise NotImplementedError

    @property
    def blknos(self):
        """
        Suppose we want to find the array corresponding to our i'th column.

        blknos[i] identifies the block from self.blocks that contains this column.

        blklocs[i] identifies the column of interest within
        self.blocks[self.blknos[i]]
        """
        if self._blknos is None:
            # Note: these can be altered by other BlockManager methods.
            self._rebuild_blknos_and_blklocs()

        return self._blknos

    @property
    def blklocs(self):
        """
        See blknos.__doc__
        """
        if self._blklocs is None:
            # Note: these can be altered by other BlockManager methods.
            self._rebuild_blknos_and_blklocs()

        return self._blklocs

    def make_empty(self: T, axes=None) -> T:
        """ return an empty BlockManager with the items axis of len 0 """
        if axes is None:
            axes = [Index([])] + self.axes[1:]

        # preserve dtype if possible
        if self.ndim == 1:
            assert isinstance(self, SingleBlockManager)  # for mypy
            blk = self.blocks[0]
            arr = blk.values[:0]
            bp = BlockPlacement(slice(0, 0))
            nb = blk.make_block_same_class(arr, placement=bp)
            blocks = [nb]
        else:
            blocks = []
        return type(self).from_blocks(blocks, axes)

    def __nonzero__(self) -> bool:
        return True

    # Python3 compat
    __bool__ = __nonzero__

    def _normalize_axis(self, axis: int) -> int:
        # switch axis to follow BlockManager logic
        if self.ndim == 2:
            axis = 1 if axis == 0 else 0
        return axis

    def set_axis(
        self, axis: int, new_labels: Index, verify_integrity: bool = True
    ) -> None:
        # Caller is responsible for ensuring we have an Index object.
        if verify_integrity:
            old_len = len(self.axes[axis])
            new_len = len(new_labels)

            if new_len != old_len:
                raise ValueError(
                    f"Length mismatch: Expected axis has {old_len} elements, new "
                    f"values have {new_len} elements"
                )

        self.axes[axis] = new_labels

    @property
    def is_single_block(self) -> bool:
        # Assumes we are 2D; overridden by SingleBlockManager
        return len(self.blocks) == 1

    def _rebuild_blknos_and_blklocs(self) -> None:
        """
        Update mgr._blknos / mgr._blklocs.
        """
        new_blknos = np.empty(self.shape[0], dtype=np.intp)
        new_blklocs = np.empty(self.shape[0], dtype=np.intp)
        new_blknos.fill(-1)
        new_blklocs.fill(-1)

        for blkno, blk in enumerate(self.blocks):
            rl = blk.mgr_locs
            new_blknos[rl.indexer] = blkno
            new_blklocs[rl.indexer] = np.arange(len(rl))

        if (new_blknos == -1).any():
            # TODO: can we avoid this?  it isn't cheap
            raise AssertionError("Gaps in blk ref_locs")

        self._blknos = new_blknos
        self._blklocs = new_blklocs

    @property
    def items(self) -> Index:
        return self.axes[0]

    def get_dtypes(self):
        dtypes = np.array([blk.dtype for blk in self.blocks])
        return algos.take_nd(dtypes, self.blknos, allow_fill=False)

    @property
    def arrays(self) -> list[ArrayLike]:
        """
        Quick access to the backing arrays of the Blocks.

        Only for compatibility with ArrayManager for testing convenience.
        Not to be used in actual code, and return value is not the same as the
        ArrayManager method (list of 1D arrays vs iterator of 2D ndarrays / 1D EAs).
        """
        return [blk.values for blk in self.blocks]

    def __getstate__(self):
        block_values = [b.values for b in self.blocks]
        block_items = [self.items[b.mgr_locs.indexer] for b in self.blocks]
        axes_array = list(self.axes)

        extra_state = {
            "0.14.1": {
                "axes": axes_array,
                "blocks": [
                    {"values": b.values, "mgr_locs": b.mgr_locs.indexer}
                    for b in self.blocks
                ],
            }
        }

        # First three elements of the state are to maintain forward
        # compatibility with 0.13.1.
        return axes_array, block_values, block_items, extra_state

    def __setstate__(self, state):
        def unpickle_block(values, mgr_locs, ndim: int) -> Block:
            # TODO(EA2D): ndim would be unnecessary with 2D EAs
            # older pickles may store e.g. DatetimeIndex instead of DatetimeArray
            values = extract_array(values, extract_numpy=True)
            return new_block(values, placement=mgr_locs, ndim=ndim)

        if isinstance(state, tuple) and len(state) >= 4 and "0.14.1" in state[3]:
            state = state[3]["0.14.1"]
            self.axes = [ensure_index(ax) for ax in state["axes"]]
            ndim = len(self.axes)

            for blk in state["blocks"]:
                vals = blk["values"]
                # older versions may hold e.g. DatetimeIndex instead of DTA
                vals = extract_array(vals, extract_numpy=True)
                blk["values"] = ensure_block_shape(vals, ndim=ndim)

            self.blocks = tuple(
                unpickle_block(b["values"], b["mgr_locs"], ndim=ndim)
                for b in state["blocks"]
            )
        else:
            raise NotImplementedError("pre-0.14.1 pickles are no longer supported")

        self._post_setstate()

    def _post_setstate(self) -> None:
        self._is_consolidated = False
        self._known_consolidated = False
        self._rebuild_blknos_and_blklocs()

    def __repr__(self) -> str:
        output = type(self).__name__
        for i, ax in enumerate(self.axes):
            if i == 0:
                output += f"\nItems: {ax}"
            else:
                output += f"\nAxis {i}: {ax}"

        for block in self.blocks:
            output += f"\n{block}"
        return output

    def _verify_integrity(self) -> None:
        mgr_shape = self.shape
        tot_items = sum(len(x.mgr_locs) for x in self.blocks)
        for block in self.blocks:
            if block.shape[1:] != mgr_shape[1:]:
                raise construction_error(tot_items, block.shape[1:], self.axes)
        if len(self.items) != tot_items:
            raise AssertionError(
                "Number of manager items must equal union of "
                f"block items\n# manager items: {len(self.items)}, # "
                f"tot_items: {tot_items}"
            )

    def reduce(
        self: T, func: Callable, ignore_failures: bool = False
    ) -> tuple[T, np.ndarray]:
        """
        Apply reduction function blockwise, returning a single-row BlockManager.

        Parameters
        ----------
        func : reduction function
        ignore_failures : bool, default False
            Whether to drop blocks where func raises TypeError.

        Returns
        -------
        BlockManager
        np.ndarray
            Indexer of mgr_locs that are retained.
        """
        # If 2D, we assume that we're operating column-wise
        assert self.ndim == 2

        res_blocks: list[Block] = []
        for blk in self.blocks:
            nbs = blk.reduce(func, ignore_failures)
            res_blocks.extend(nbs)

        index = Index([None])  # placeholder
        if ignore_failures:
            if res_blocks:
                indexer = np.concatenate([blk.mgr_locs.as_array for blk in res_blocks])
                new_mgr = self._combine(res_blocks, copy=False, index=index)
            else:
                indexer = []
                new_mgr = type(self).from_blocks([], [Index([]), index])
        else:
            indexer = np.arange(self.shape[0])
            new_mgr = type(self).from_blocks(res_blocks, [self.items, index])
        return new_mgr, indexer

    def grouped_reduce(self: T, func: Callable, ignore_failures: bool = False) -> T:
        """
        Apply grouped reduction function blockwise, returning a new BlockManager.

        Parameters
        ----------
        func : grouped reduction function
        ignore_failures : bool, default False
            Whether to drop blocks where func raises TypeError.

        Returns
        -------
        BlockManager
        """
        result_blocks: list[Block] = []

        for blk in self.blocks:
            try:
                applied = blk.apply(func)
            except (TypeError, NotImplementedError):
                if not ignore_failures:
                    raise
                continue
            result_blocks = extend_blocks(applied, result_blocks)

        if len(result_blocks) == 0:
            index = Index([None])  # placeholder
        else:
            index = Index(range(result_blocks[0].values.shape[-1]))

        if ignore_failures:
            return self._combine(result_blocks, index=index)

        return type(self).from_blocks(result_blocks, [self.axes[0], index])

    def apply(
        self: T,
        f,
        align_keys: list[str] | None = None,
        ignore_failures: bool = False,
        **kwargs,
    ) -> T:
        """
        Iterate over the blocks, collect and create a new BlockManager.

        Parameters
        ----------
        f : str or callable
            Name of the Block method to apply.
        align_keys: List[str] or None, default None
        ignore_failures: bool, default False
        **kwargs
            Keywords to pass to `f`

        Returns
        -------
        BlockManager
        """
        assert "filter" not in kwargs

        align_keys = align_keys or []
        result_blocks: list[Block] = []
        # fillna: Series/DataFrame is responsible for making sure value is aligned

        aligned_args = {k: kwargs[k] for k in align_keys}

        for b in self.blocks:

            if aligned_args:

                for k, obj in aligned_args.items():
                    if isinstance(obj, (ABCSeries, ABCDataFrame)):
                        # The caller is responsible for ensuring that
                        #  obj.axes[-1].equals(self.items)
                        if obj.ndim == 1:
                            kwargs[k] = obj.iloc[b.mgr_locs.indexer]._values
                        else:
                            kwargs[k] = obj.iloc[:, b.mgr_locs.indexer]._values
                    else:
                        # otherwise we have an ndarray
                        kwargs[k] = obj[b.mgr_locs.indexer]

            try:
                if callable(f):
                    applied = b.apply(f, **kwargs)
                else:
                    applied = getattr(b, f)(**kwargs)
            except (TypeError, NotImplementedError):
                if not ignore_failures:
                    raise
                continue
            result_blocks = extend_blocks(applied, result_blocks)

        if ignore_failures:
            return self._combine(result_blocks)

        if len(result_blocks) == 0:
            return self.make_empty(self.axes)

        return type(self).from_blocks(result_blocks, self.axes)

    def quantile(
        self: T,
        *,
        qs: Float64Index,
        axis: int = 0,
        interpolation="linear",
    ) -> T:
        """
        Iterate over blocks applying quantile reduction.
        This routine is intended for reduction type operations and
        will do inference on the generated blocks.

        Parameters
        ----------
        axis: reduction axis, default 0
        consolidate: bool, default True. Join together blocks having same
            dtype
        interpolation : type of interpolation, default 'linear'
        qs : list of the quantiles to be computed

        Returns
        -------
        BlockManager
        """
        # Series dispatches to DataFrame for quantile, which allows us to
        #  simplify some of the code here and in the blocks
        assert self.ndim >= 2
        assert is_list_like(qs)  # caller is responsible for this
        assert axis == 1  # only ever called this way

        new_axes = list(self.axes)
        new_axes[1] = Float64Index(qs)

        blocks = [
            blk.quantile(axis=axis, qs=qs, interpolation=interpolation)
            for blk in self.blocks
        ]

        return type(self)(blocks, new_axes)

    def where(self: T, other, cond, align: bool, errors: str) -> T:
        if align:
            align_keys = ["other", "cond"]
        else:
            align_keys = ["cond"]
            other = extract_array(other, extract_numpy=True)

        return self.apply(
            "where",
            align_keys=align_keys,
            other=other,
            cond=cond,
            errors=errors,
        )

    def setitem(self: T, indexer, value) -> T:
        return self.apply("setitem", indexer=indexer, value=value)

    def putmask(self, mask, new, align: bool = True):

        if align:
            align_keys = ["new", "mask"]
        else:
            align_keys = ["mask"]
            new = extract_array(new, extract_numpy=True)

        return self.apply(
            "putmask",
            align_keys=align_keys,
            mask=mask,
            new=new,
        )

    def diff(self: T, n: int, axis: int) -> T:
        axis = self._normalize_axis(axis)
        return self.apply("diff", n=n, axis=axis)

    def interpolate(self: T, **kwargs) -> T:
        return self.apply("interpolate", **kwargs)

    def shift(self: T, periods: int, axis: int, fill_value) -> T:
        axis = self._normalize_axis(axis)
        if fill_value is lib.no_default:
            fill_value = None

        return self.apply("shift", periods=periods, axis=axis, fill_value=fill_value)

    def fillna(self: T, value, limit, inplace: bool, downcast) -> T:
        return self.apply(
            "fillna", value=value, limit=limit, inplace=inplace, downcast=downcast
        )

    def downcast(self: T) -> T:
        return self.apply("downcast")

    def astype(self: T, dtype, copy: bool = False, errors: str = "raise") -> T:
        return self.apply("astype", dtype=dtype, copy=copy, errors=errors)

    def convert(
        self: T,
        copy: bool = True,
        datetime: bool = True,
        numeric: bool = True,
        timedelta: bool = True,
    ) -> T:
        return self.apply(
            "convert",
            copy=copy,
            datetime=datetime,
            numeric=numeric,
            timedelta=timedelta,
        )

    def replace(self: T, to_replace, value, inplace: bool, regex: bool) -> T:
        assert np.ndim(value) == 0, value
        return self.apply(
            "replace", to_replace=to_replace, value=value, inplace=inplace, regex=regex
        )

    def replace_list(
        self: T,
        src_list: list[Any],
        dest_list: list[Any],
        inplace: bool = False,
        regex: bool = False,
    ) -> T:
        """ do a list replace """
        inplace = validate_bool_kwarg(inplace, "inplace")

        bm = self.apply(
            "_replace_list",
            src_list=src_list,
            dest_list=dest_list,
            inplace=inplace,
            regex=regex,
        )
        bm._consolidate_inplace()
        return bm

    def to_native_types(self: T, **kwargs) -> T:
        """
        Convert values to native types (strings / python objects) that are used
        in formatting (repr / csv).
        """
        return self.apply("to_native_types", **kwargs)

    def is_consolidated(self) -> bool:
        """
        Return True if more than one block with the same dtype
        """
        if not self._known_consolidated:
            self._consolidate_check()
        return self._is_consolidated

    def _consolidate_check(self) -> None:
        dtypes = [blk.dtype for blk in self.blocks if blk._can_consolidate]
        self._is_consolidated = len(dtypes) == len(set(dtypes))
        self._known_consolidated = True

    @property
    def is_numeric_mixed_type(self) -> bool:
        return all(block.is_numeric for block in self.blocks)

    @property
    def any_extension_types(self) -> bool:
        """Whether any of the blocks in this manager are extension blocks"""
        return any(block.is_extension for block in self.blocks)

    @property
    def is_view(self) -> bool:
        """ return a boolean if we are a single block and are a view """
        if len(self.blocks) == 1:
            return self.blocks[0].is_view

        # It is technically possible to figure out which blocks are views
        # e.g. [ b.values.base is not None for b in self.blocks ]
        # but then we have the case of possibly some blocks being a view
        # and some blocks not. setting in theory is possible on the non-view
        # blocks w/o causing a SettingWithCopy raise/warn. But this is a bit
        # complicated

        return False

    def get_bool_data(self: T, copy: bool = False) -> T:
        """
        Select blocks that are bool-dtype and columns from object-dtype blocks
        that are all-bool.

        Parameters
        ----------
        copy : bool, default False
            Whether to copy the blocks
        """

        new_blocks = []

        for blk in self.blocks:
            if blk.dtype == bool:
                new_blocks.append(blk)

            elif blk.is_object:
                nbs = blk._split()
                for nb in nbs:
                    if nb.is_bool:
                        new_blocks.append(nb)

        return self._combine(new_blocks, copy)

    def get_numeric_data(self: T, copy: bool = False) -> T:
        """
        Parameters
        ----------
        copy : bool, default False
            Whether to copy the blocks
        """
        return self._combine([b for b in self.blocks if b.is_numeric], copy)

    def _combine(
        self: T, blocks: list[Block], copy: bool = True, index: Index | None = None
    ) -> T:
        """ return a new manager with the blocks """
        if len(blocks) == 0:
            return self.make_empty()

        # FIXME: optimization potential
        indexer = np.sort(np.concatenate([b.mgr_locs.as_array for b in blocks]))
        inv_indexer = lib.get_reverse_indexer(indexer, self.shape[0])

        new_blocks: list[Block] = []
        for b in blocks:
            b = b.copy(deep=copy)
            b.mgr_locs = BlockPlacement(inv_indexer[b.mgr_locs.indexer])
            new_blocks.append(b)

        axes = list(self.axes)
        if index is not None:
            axes[-1] = index
        axes[0] = self.items.take(indexer)

        return type(self).from_blocks(new_blocks, axes)

    @property
    def nblocks(self) -> int:
        return len(self.blocks)

    def copy(self: T, deep=True) -> T:
        """
        Make deep or shallow copy of BlockManager

        Parameters
        ----------
        deep : bool or string, default True
            If False, return shallow copy (do not copy data)
            If 'all', copy data and a deep copy of the index

        Returns
        -------
        BlockManager
        """
        # this preserves the notion of view copying of axes
        if deep:
            # hit in e.g. tests.io.json.test_pandas

            def copy_func(ax):
                return ax.copy(deep=True) if deep == "all" else ax.view()

            new_axes = [copy_func(ax) for ax in self.axes]
        else:
            new_axes = list(self.axes)

        res = self.apply("copy", deep=deep)
        res.axes = new_axes
        return res

    def as_array(
        self,
        transpose: bool = False,
        dtype: Dtype | None = None,
        copy: bool = False,
        na_value=lib.no_default,
    ) -> np.ndarray:
        """
        Convert the blockmanager data into an numpy array.

        Parameters
        ----------
        transpose : bool, default False
            If True, transpose the return array.
        dtype : object, default None
            Data type of the return array.
        copy : bool, default False
            If True then guarantee that a copy is returned. A value of
            False does not guarantee that the underlying data is not
            copied.
        na_value : object, default lib.no_default
            Value to be used as the missing value sentinel.

        Returns
        -------
        arr : ndarray
        """
        if len(self.blocks) == 0:
            arr = np.empty(self.shape, dtype=float)
            return arr.transpose() if transpose else arr

        # We want to copy when na_value is provided to avoid
        # mutating the original object
        copy = copy or na_value is not lib.no_default

        if self.is_single_block:
            blk = self.blocks[0]
            if blk.is_extension:
                # Avoid implicit conversion of extension blocks to object

                # error: Item "ndarray" of "Union[ndarray, ExtensionArray]" has no
                # attribute "to_numpy"
                arr = blk.values.to_numpy(  # type: ignore[union-attr]
                    dtype=dtype, na_value=na_value
                ).reshape(blk.shape)
            else:
                arr = np.asarray(blk.get_values())
                if dtype:
                    # error: Argument 1 to "astype" of "_ArrayOrScalarCommon" has
                    # incompatible type "Union[ExtensionDtype, str, dtype[Any],
                    # Type[object]]"; expected "Union[dtype[Any], None, type,
                    # _SupportsDType, str, Union[Tuple[Any, int], Tuple[Any, Union[int,
                    # Sequence[int]]], List[Any], _DTypeDict, Tuple[Any, Any]]]"
                    arr = arr.astype(dtype, copy=False)  # type: ignore[arg-type]
        else:
            arr = self._interleave(dtype=dtype, na_value=na_value)
            # The underlying data was copied within _interleave
            copy = False

        if copy:
            arr = arr.copy()

        if na_value is not lib.no_default:
            arr[isna(arr)] = na_value

        return arr.transpose() if transpose else arr

    def _interleave(
        self, dtype: Dtype | None = None, na_value=lib.no_default
    ) -> np.ndarray:
        """
        Return ndarray from blocks with specified item order
        Items must be contained in the blocks
        """
        if not dtype:
            dtype = interleaved_dtype([blk.dtype for blk in self.blocks])

        # TODO: https://github.com/pandas-dev/pandas/issues/22791
        # Give EAs some input on what happens here. Sparse needs this.
        if isinstance(dtype, SparseDtype):
            dtype = dtype.subtype
        elif is_extension_array_dtype(dtype):
            dtype = "object"
        elif is_dtype_equal(dtype, str):
            dtype = "object"

        # error: Argument "dtype" to "empty" has incompatible type
        # "Union[ExtensionDtype, str, dtype[Any], Type[object], None]"; expected
        # "Union[dtype[Any], None, type, _SupportsDType, str, Union[Tuple[Any, int],
        # Tuple[Any, Union[int, Sequence[int]]], List[Any], _DTypeDict, Tuple[Any,
        # Any]]]"
        result = np.empty(self.shape, dtype=dtype)  # type: ignore[arg-type]

        itemmask = np.zeros(self.shape[0])

        for blk in self.blocks:
            rl = blk.mgr_locs
            if blk.is_extension:
                # Avoid implicit conversion of extension blocks to object

                # error: Item "ndarray" of "Union[ndarray, ExtensionArray]" has no
                # attribute "to_numpy"
                arr = blk.values.to_numpy(  # type: ignore[union-attr]
                    dtype=dtype, na_value=na_value
                )
            else:
                # error: Argument 1 to "get_values" of "Block" has incompatible type
                # "Union[ExtensionDtype, str, dtype[Any], Type[object], None]"; expected
                # "Union[dtype[Any], ExtensionDtype, None]"
                arr = blk.get_values(dtype)  # type: ignore[arg-type]
            result[rl.indexer] = arr
            itemmask[rl.indexer] = 1

        if not itemmask.all():
            raise AssertionError("Some items were not contained in blocks")

        return result

    def to_dict(self, copy: bool = True):
        """
        Return a dict of str(dtype) -> BlockManager

        Parameters
        ----------
        copy : bool, default True

        Returns
        -------
        values : a dict of dtype -> BlockManager
        """

        bd: dict[str, list[Block]] = {}
        for b in self.blocks:
            bd.setdefault(str(b.dtype), []).append(b)

        # TODO(EA2D): the combine will be unnecessary with 2D EAs
        return {dtype: self._combine(blocks, copy=copy) for dtype, blocks in bd.items()}

    def fast_xs(self, loc: int) -> ArrayLike:
        """
        Return the array corresponding to `frame.iloc[loc]`.

        Parameters
        ----------
        loc : int

        Returns
        -------
        np.ndarray or ExtensionArray
        """
        if len(self.blocks) == 1:
            return self.blocks[0].iget((slice(None), loc))

        dtype = interleaved_dtype([blk.dtype for blk in self.blocks])

        n = len(self)
        if is_extension_array_dtype(dtype):
            # we'll eventually construct an ExtensionArray.
            result = np.empty(n, dtype=object)
        else:
            # error: Argument "dtype" to "empty" has incompatible type
            # "Union[dtype, ExtensionDtype, None]"; expected "Union[dtype,
            # None, type, _SupportsDtype, str, Tuple[Any, int], Tuple[Any,
            # Union[int, Sequence[int]]], List[Any], _DtypeDict, Tuple[Any,
            # Any]]"
            result = np.empty(n, dtype=dtype)  # type: ignore[arg-type]

        result = ensure_wrapped_if_datetimelike(result)

        for blk in self.blocks:
            # Such assignment may incorrectly coerce NaT to None
            # result[blk.mgr_locs] = blk._slice((slice(None), loc))
            for i, rl in enumerate(blk.mgr_locs):
                result[rl] = blk.iget((i, loc))

        if isinstance(dtype, ExtensionDtype):
            result = dtype.construct_array_type()._from_sequence(result, dtype=dtype)

        return result

    def consolidate(self: T) -> T:
        """
        Join together blocks having same dtype

        Returns
        -------
        y : BlockManager
        """
        if self.is_consolidated():
            return self

        bm = type(self)(self.blocks, self.axes)
        bm._is_consolidated = False
        bm._consolidate_inplace()
        return bm

    def _consolidate_inplace(self) -> None:
        if not self.is_consolidated():
            self.blocks = tuple(_consolidate(self.blocks))
            self._is_consolidated = True
            self._known_consolidated = True
            self._rebuild_blknos_and_blklocs()

    def iget_values(self, i: int) -> ArrayLike:
        """
        Return the data for column i as the values (ndarray or ExtensionArray).
        """
        block = self.blocks[self.blknos[i]]
        values = block.iget(self.blklocs[i])
        return values

    def iset(self, loc: int | slice | np.ndarray, value: ArrayLike):
        """
        Set new item in-place. Does not consolidate. Adds new Block if not
        contained in the current set of items
        """
        value = extract_array(value, extract_numpy=True)
        # FIXME: refactor, clearly separate broadcasting & zip-like assignment
        #        can prob also fix the various if tests for sparse/categorical
        if self._blklocs is None and self.ndim > 1:
            self._rebuild_blknos_and_blklocs()

        # Note: we exclude DTA/TDA here
        vdtype = getattr(value, "dtype", None)
        value_is_extension_type = is_1d_only_ea_dtype(vdtype)

        # categorical/sparse/datetimetz
        if value_is_extension_type:

            def value_getitem(placement):
                return value

        else:
            if value.ndim == 2:
                value = value.T
            else:
                value = ensure_block_shape(value, ndim=2)

            def value_getitem(placement):
                return value[placement.indexer]

            if value.shape[1:] != self.shape[1:]:
                raise AssertionError(
                    "Shape of new values must be compatible with manager shape"
                )

        if lib.is_integer(loc):
            # We have 6 tests where loc is _not_ an int.
            # In this case, get_blkno_placements will yield only one tuple,
            #  containing (self._blknos[loc], BlockPlacement(slice(0, 1, 1)))

            # error: Incompatible types in assignment (expression has type
            # "List[Union[int, slice, ndarray]]", variable has type "Union[int,
            # slice, ndarray]")
            loc = [loc]  # type: ignore[assignment]

        # Accessing public blknos ensures the public versions are initialized
        blknos = self.blknos[loc]
        blklocs = self.blklocs[loc].copy()

        unfit_mgr_locs = []
        unfit_val_locs = []
        removed_blknos = []
        for blkno, val_locs in libinternals.get_blkno_placements(blknos, group=True):
            blk = self.blocks[blkno]
            blk_locs = blklocs[val_locs.indexer]
            if blk.should_store(value):
                blk.set_inplace(blk_locs, value_getitem(val_locs))
            else:
                unfit_mgr_locs.append(blk.mgr_locs.as_array[blk_locs])
                unfit_val_locs.append(val_locs)

                # If all block items are unfit, schedule the block for removal.
                if len(val_locs) == len(blk.mgr_locs):
                    removed_blknos.append(blkno)
                else:
                    blk.delete(blk_locs)
                    self._blklocs[blk.mgr_locs.indexer] = np.arange(len(blk))

        if len(removed_blknos):
            # Remove blocks & update blknos accordingly
            is_deleted = np.zeros(self.nblocks, dtype=np.bool_)
            is_deleted[removed_blknos] = True

            new_blknos = np.empty(self.nblocks, dtype=np.intp)
            new_blknos.fill(-1)
            new_blknos[~is_deleted] = np.arange(self.nblocks - len(removed_blknos))
            self._blknos = new_blknos[self._blknos]
            self.blocks = tuple(
                blk for i, blk in enumerate(self.blocks) if i not in set(removed_blknos)
            )

        if unfit_val_locs:
            unfit_mgr_locs = np.concatenate(unfit_mgr_locs)
            unfit_count = len(unfit_mgr_locs)

            new_blocks: list[Block] = []
            if value_is_extension_type:
                # This code (ab-)uses the fact that EA blocks contain only
                # one item.
                # TODO(EA2D): special casing unnecessary with 2D EAs
                new_blocks.extend(
                    new_block(
                        values=value,
                        ndim=self.ndim,
                        placement=slice(mgr_loc, mgr_loc + 1),
                    )
                    for mgr_loc in unfit_mgr_locs
                )

                self._blknos[unfit_mgr_locs] = np.arange(unfit_count) + len(self.blocks)
                self._blklocs[unfit_mgr_locs] = 0

            else:
                # unfit_val_locs contains BlockPlacement objects
                unfit_val_items = unfit_val_locs[0].append(unfit_val_locs[1:])

                new_blocks.append(
                    new_block(
                        values=value_getitem(unfit_val_items),
                        ndim=self.ndim,
                        placement=unfit_mgr_locs,
                    )
                )

                self._blknos[unfit_mgr_locs] = len(self.blocks)
                self._blklocs[unfit_mgr_locs] = np.arange(unfit_count)

            self.blocks += tuple(new_blocks)

            # Newly created block's dtype may already be present.
            self._known_consolidated = False

    def insert(self, loc: int, item: Hashable, value: ArrayLike) -> None:
        """
        Insert item at selected position.

        Parameters
        ----------
        loc : int
        item : hashable
        value : np.ndarray or ExtensionArray
        """
        # insert to the axis; this could possibly raise a TypeError
        new_axis = self.items.insert(loc, item)

        if value.ndim == 2:
            value = value.T
        else:
            value = ensure_block_shape(value, ndim=self.ndim)

        block = new_block(values=value, ndim=self.ndim, placement=slice(loc, loc + 1))

        for blkno, count in _fast_count_smallints(self.blknos[loc:]):
            blk = self.blocks[blkno]
            if count == len(blk.mgr_locs):
                blk.mgr_locs = blk.mgr_locs.add(1)
            else:
                new_mgr_locs = blk.mgr_locs.as_array.copy()
                new_mgr_locs[new_mgr_locs >= loc] += 1
                blk.mgr_locs = BlockPlacement(new_mgr_locs)

        # Accessing public blklocs ensures the public versions are initialized
        if loc == self.blklocs.shape[0]:
            # np.append is a lot faster, let's use it if we can.
            self._blklocs = np.append(self._blklocs, 0)
            self._blknos = np.append(self._blknos, len(self.blocks))
        else:
            self._blklocs = np.insert(self._blklocs, loc, 0)
            self._blknos = np.insert(self._blknos, loc, len(self.blocks))

        self.axes[0] = new_axis
        self.blocks += (block,)

        self._known_consolidated = False

        if len(self.blocks) > 100:
            warnings.warn(
                "DataFrame is highly fragmented.  This is usually the result "
                "of calling `frame.insert` many times, which has poor performance.  "
                "Consider using pd.concat instead.  To get a de-fragmented frame, "
                "use `newframe = frame.copy()`",
                PerformanceWarning,
                stacklevel=5,
            )

    def reindex_indexer(
        self: T,
        new_axis: Index,
        indexer,
        axis: int,
        fill_value=None,
        allow_dups: bool = False,
        copy: bool = True,
        consolidate: bool = True,
        only_slice: bool = False,
    ) -> T:
        """
        Parameters
        ----------
        new_axis : Index
        indexer : ndarray of int64 or None
        axis : int
        fill_value : object, default None
        allow_dups : bool, default False
        copy : bool, default True
        consolidate: bool, default True
            Whether to consolidate inplace before reindexing.
        only_slice : bool, default False
            Whether to take views, not copies, along columns.

        pandas-indexer with -1's only.
        """
        if indexer is None:
            if new_axis is self.axes[axis] and not copy:
                return self

            result = self.copy(deep=copy)
            result.axes = list(self.axes)
            result.axes[axis] = new_axis
            return result

        if consolidate:
            self._consolidate_inplace()

        # some axes don't allow reindexing with dups
        if not allow_dups:
            self.axes[axis]._validate_can_reindex(indexer)

        if axis >= self.ndim:
            raise IndexError("Requested axis not found in manager")

        if axis == 0:
            new_blocks = self._slice_take_blocks_ax0(
                indexer, fill_value=fill_value, only_slice=only_slice
            )
        else:
            new_blocks = [
                blk.take_nd(
                    indexer,
                    axis=1,
                    fill_value=(
                        fill_value if fill_value is not None else blk.fill_value
                    ),
                )
                for blk in self.blocks
            ]

        new_axes = list(self.axes)
        new_axes[axis] = new_axis

        return type(self).from_blocks(new_blocks, new_axes)

    def _slice_take_blocks_ax0(
        self,
        slice_or_indexer: slice | np.ndarray,
        fill_value=lib.no_default,
        only_slice: bool = False,
    ) -> list[Block]:
        """
        Slice/take blocks along axis=0.

        Overloaded for SingleBlock

        Parameters
        ----------
        slice_or_indexer : slice or np.ndarray[int64]
        fill_value : scalar, default lib.no_default
        only_slice : bool, default False
            If True, we always return views on existing arrays, never copies.
            This is used when called from ops.blockwise.operate_blockwise.

        Returns
        -------
        new_blocks : list of Block
        """
        allow_fill = fill_value is not lib.no_default

        sl_type, slobj, sllen = _preprocess_slice_or_indexer(
            slice_or_indexer, self.shape[0], allow_fill=allow_fill
        )

        if self.is_single_block:
            blk = self.blocks[0]

            if sl_type == "slice":
                # GH#32959 EABlock would fail since we can't make 0-width
                # TODO(EA2D): special casing unnecessary with 2D EAs
                if sllen == 0:
                    return []
                bp = BlockPlacement(slice(0, sllen))
                return [blk.getitem_block_columns(slobj, new_mgr_locs=bp)]
            elif not allow_fill or self.ndim == 1:
                if allow_fill and fill_value is None:
                    fill_value = blk.fill_value

                if not allow_fill and only_slice:
                    # GH#33597 slice instead of take, so we get
                    #  views instead of copies
                    blocks = [
                        blk.getitem_block_columns(
                            slice(ml, ml + 1), new_mgr_locs=BlockPlacement(i)
                        )
                        for i, ml in enumerate(slobj)
                    ]
                    # We have
                    #  all(np.shares_memory(nb.values, blk.values) for nb in blocks)
                    return blocks
                else:
                    bp = BlockPlacement(slice(0, sllen))
                    return [
                        blk.take_nd(
                            slobj,
                            axis=0,
                            new_mgr_locs=bp,
                            fill_value=fill_value,
                        )
                    ]

        if sl_type == "slice":
            blknos = self.blknos[slobj]
            blklocs = self.blklocs[slobj]
        else:
            blknos = algos.take_nd(
                self.blknos, slobj, fill_value=-1, allow_fill=allow_fill
            )
            blklocs = algos.take_nd(
                self.blklocs, slobj, fill_value=-1, allow_fill=allow_fill
            )

        # When filling blknos, make sure blknos is updated before appending to
        # blocks list, that way new blkno is exactly len(blocks).
        blocks = []
        group = not only_slice
        for blkno, mgr_locs in libinternals.get_blkno_placements(blknos, group=group):
            if blkno == -1:
                # If we've got here, fill_value was not lib.no_default

                blocks.append(
                    self._make_na_block(placement=mgr_locs, fill_value=fill_value)
                )
            else:
                blk = self.blocks[blkno]

                # Otherwise, slicing along items axis is necessary.
                if not blk._can_consolidate:
                    # A non-consolidatable block, it's easy, because there's
                    # only one item and each mgr loc is a copy of that single
                    # item.
                    for mgr_loc in mgr_locs:
                        newblk = blk.copy(deep=False)
                        newblk.mgr_locs = BlockPlacement(slice(mgr_loc, mgr_loc + 1))
                        blocks.append(newblk)

                else:
                    # GH#32779 to avoid the performance penalty of copying,
                    #  we may try to only slice
                    taker = blklocs[mgr_locs.indexer]
                    max_len = max(len(mgr_locs), taker.max() + 1)
                    if only_slice:
                        taker = lib.maybe_indices_to_slice(taker, max_len)

                    if isinstance(taker, slice):
                        nb = blk.getitem_block_columns(taker, new_mgr_locs=mgr_locs)
                        blocks.append(nb)
                    elif only_slice:
                        # GH#33597 slice instead of take, so we get
                        #  views instead of copies
                        for i, ml in zip(taker, mgr_locs):
                            slc = slice(i, i + 1)
                            bp = BlockPlacement(ml)
                            nb = blk.getitem_block_columns(slc, new_mgr_locs=bp)
                            # We have np.shares_memory(nb.values, blk.values)
                            blocks.append(nb)
                    else:
                        nb = blk.take_nd(taker, axis=0, new_mgr_locs=mgr_locs)
                        blocks.append(nb)

        return blocks

    def _make_na_block(self, placement: BlockPlacement, fill_value=None) -> Block:

        if fill_value is None:
            fill_value = np.nan
        block_shape = list(self.shape)
        block_shape[0] = len(placement)

        dtype, fill_value = infer_dtype_from_scalar(fill_value)
        # error: Argument "dtype" to "empty" has incompatible type "Union[dtype,
        # ExtensionDtype]"; expected "Union[dtype, None, type, _SupportsDtype, str,
        # Tuple[Any, int], Tuple[Any, Union[int, Sequence[int]]], List[Any], _DtypeDict,
        # Tuple[Any, Any]]"
        block_values = np.empty(block_shape, dtype=dtype)  # type: ignore[arg-type]
        block_values.fill(fill_value)
        return new_block(block_values, placement=placement, ndim=block_values.ndim)

    def take(self: T, indexer, axis: int = 1, verify: bool = True) -> T:
        """
        Take items along any axis.

        indexer : np.ndarray or slice
        axis : int, default 1
        verify : bool, default True
            Check that all entries are between 0 and len(self) - 1, inclusive.
            Pass verify=False if this check has been done by the caller.

        Returns
        -------
        BlockManager
        """
        # We have 6 tests that get here with a slice
        indexer = (
            np.arange(indexer.start, indexer.stop, indexer.step, dtype="int64")
            if isinstance(indexer, slice)
            else np.asanyarray(indexer, dtype="int64")
        )

        n = self.shape[axis]
        indexer = maybe_convert_indices(indexer, n, verify=verify)

        new_labels = self.axes[axis].take(indexer)
        return self.reindex_indexer(
            new_axis=new_labels,
            indexer=indexer,
            axis=axis,
            allow_dups=True,
            consolidate=False,
        )


class BlockManager(BaseBlockManager):
    """
    BaseBlockManager that holds 2D blocks.
    """

    ndim = 2

    def __init__(
        self,
        blocks: Sequence[Block],
        axes: Sequence[Index],
        verify_integrity: bool = True,
    ):
        self.axes = [ensure_index(ax) for ax in axes]
        self.blocks: tuple[Block, ...] = tuple(blocks)

        for block in blocks:
            if self.ndim != block.ndim:
                raise AssertionError(
                    f"Number of Block dimensions ({block.ndim}) must equal "
                    f"number of axes ({self.ndim})"
                )

        if verify_integrity:
            self._verify_integrity()

        # Populate known_consolidate, blknos, and blklocs lazily
        self._known_consolidated = False
        # error: Incompatible types in assignment (expression has type "None",
        # variable has type "ndarray")
        self._blknos = None  # type: ignore[assignment]
        # error: Incompatible types in assignment (expression has type "None",
        # variable has type "ndarray")
        self._blklocs = None  # type: ignore[assignment]

    @classmethod
    def _simple_new(cls, blocks: tuple[Block, ...], axes: list[Index]):
        """
        Fastpath constructor; does NO validation.
        """
        obj = cls.__new__(cls)
        obj.axes = axes
        obj.blocks = blocks

        # Populate known_consolidate, blknos, and blklocs lazily
        obj._known_consolidated = False
        obj._blknos = None
        obj._blklocs = None
        return obj

    @classmethod
    def from_blocks(cls, blocks: list[Block], axes: list[Index]) -> BlockManager:
        """
        Constructor for BlockManager and SingleBlockManager with same signature.
        """
        return cls(blocks, axes, verify_integrity=False)

    def get_slice(self, slobj: slice, axis: int = 0) -> BlockManager:
        assert isinstance(slobj, slice), type(slobj)

        if axis == 0:
            new_blocks = self._slice_take_blocks_ax0(slobj)
        elif axis == 1:
            new_blocks = [blk.getitem_block_index(slobj) for blk in self.blocks]
        else:
            raise IndexError("Requested axis not found in manager")

        new_axes = list(self.axes)
        new_axes[axis] = new_axes[axis]._getitem_slice(slobj)

        return type(self)._simple_new(tuple(new_blocks), new_axes)

    def iget(self, i: int) -> SingleBlockManager:
        """
        Return the data as a SingleBlockManager.
        """
        block = self.blocks[self.blknos[i]]
        values = block.iget(self.blklocs[i])

        # shortcut for select a single-dim from a 2-dim BM
        bp = BlockPlacement(slice(0, len(values)))
        values = maybe_coerce_values(values)
        nb = type(block)(values, placement=bp, ndim=1)
        return SingleBlockManager(nb, self.axes[1])

    def idelete(self, indexer) -> BlockManager:
        """
        Delete selected locations, returning a new BlockManager.
        """
        is_deleted = np.zeros(self.shape[0], dtype=np.bool_)
        is_deleted[indexer] = True
        taker = (~is_deleted).nonzero()[0]

        nbs = self._slice_take_blocks_ax0(taker, only_slice=True)
        new_columns = self.items[~is_deleted]
        axes = [new_columns, self.axes[1]]
        return type(self)._simple_new(tuple(nbs), axes)

    # ----------------------------------------------------------------
    # Block-wise Operation

    def operate_blockwise(self, other: BlockManager, array_op) -> BlockManager:
        """
        Apply array_op blockwise with another (aligned) BlockManager.
        """
        return operate_blockwise(self, other, array_op)

    def _equal_values(self: BlockManager, other: BlockManager) -> bool:
        """
        Used in .equals defined in base class. Only check the column values
        assuming shape and indexes have already been checked.
        """
        return blockwise_all(self, other, array_equals)

    # ----------------------------------------------------------------

    def unstack(self, unstacker, fill_value) -> BlockManager:
        """
        Return a BlockManager with all blocks unstacked..

        Parameters
        ----------
        unstacker : reshape._Unstacker
        fill_value : Any
            fill_value for newly introduced missing values.

        Returns
        -------
        unstacked : BlockManager
        """
        new_columns = unstacker.get_new_columns(self.items)
        new_index = unstacker.new_index

        new_blocks: list[Block] = []
        columns_mask: list[np.ndarray] = []

        for blk in self.blocks:
            blk_cols = self.items[blk.mgr_locs.indexer]
            new_items = unstacker.get_new_columns(blk_cols)
            new_placement = new_columns.get_indexer(new_items)

            blocks, mask = blk._unstack(
                unstacker, fill_value, new_placement=new_placement
            )

            new_blocks.extend(blocks)
            columns_mask.extend(mask)

        new_columns = new_columns[columns_mask]

        bm = BlockManager(new_blocks, [new_columns, new_index])
        return bm


class SingleBlockManager(BaseBlockManager, SingleDataManager):
    """ manage a single block with """

    ndim = 1
    _is_consolidated = True
    _known_consolidated = True
    __slots__ = ()
    is_single_block = True

    def __init__(
        self,
        block: Block,
        axis: Index,
        verify_integrity: bool = False,
        fastpath=lib.no_default,
    ):
        assert isinstance(block, Block), type(block)
        assert isinstance(axis, Index), type(axis)

        if fastpath is not lib.no_default:
            warnings.warn(
                "The `fastpath` keyword is deprecated and will be removed "
                "in a future version.",
                FutureWarning,
                stacklevel=2,
            )

        self.axes = [axis]
        self.blocks = (block,)

    @classmethod
    def from_blocks(cls, blocks: list[Block], axes: list[Index]) -> SingleBlockManager:
        """
        Constructor for BlockManager and SingleBlockManager with same signature.
        """
        assert len(blocks) == 1
        assert len(axes) == 1
        return cls(blocks[0], axes[0], verify_integrity=False)

    @classmethod
    def from_array(cls, array: ArrayLike, index: Index) -> SingleBlockManager:
        """
        Constructor for if we have an array that is not yet a Block.
        """
        block = new_block(array, placement=slice(0, len(index)), ndim=1)
        return cls(block, index)

    def _post_setstate(self):
        pass

    @property
    def _block(self) -> Block:
        return self.blocks[0]

    @property
    def _blknos(self):
        """ compat with BlockManager """
        return None

    @property
    def _blklocs(self):
        """ compat with BlockManager """
        return None

    def getitem_mgr(self, indexer) -> SingleBlockManager:
        # similar to get_slice, but not restricted to slice indexer
        blk = self._block
        array = blk._slice(indexer)
        if array.ndim > 1:
            # This will be caught by Series._get_values
            raise ValueError("dimension-expanding indexing not allowed")

        bp = BlockPlacement(slice(0, len(array)))
        block = blk.make_block_same_class(array, placement=bp)

        new_idx = self.index[indexer]
        return type(self)(block, new_idx)

    def get_slice(self, slobj: slice, axis: int = 0) -> SingleBlockManager:
        assert isinstance(slobj, slice), type(slobj)
        if axis >= self.ndim:
            raise IndexError("Requested axis not found in manager")

        blk = self._block
        array = blk._slice(slobj)
        bp = BlockPlacement(slice(0, len(array)))
        block = blk.make_block_same_class(array, placement=bp)
        new_index = self.index._getitem_slice(slobj)
        return type(self)(block, new_index)

    @property
    def index(self) -> Index:
        return self.axes[0]

    @property
    def dtype(self) -> DtypeObj:
        return self._block.dtype

    def get_dtypes(self) -> np.ndarray:
        return np.array([self._block.dtype])

    def external_values(self):
        """The array that Series.values returns"""
        return self._block.external_values()

    def internal_values(self):
        """The array that Series._values returns"""
        return self._block.values

    def array_values(self):
        """The array that Series.array returns"""
        return self._block.array_values

    @property
    def _can_hold_na(self) -> bool:
        return self._block._can_hold_na

    def is_consolidated(self) -> bool:
        return True

    def _consolidate_check(self):
        pass

    def _consolidate_inplace(self):
        pass

    def idelete(self, indexer) -> SingleBlockManager:
        """
        Delete single location from SingleBlockManager.

        Ensures that self.blocks doesn't become empty.
        """
        self._block.delete(indexer)
        self.axes[0] = self.axes[0].delete(indexer)
        return self

    def fast_xs(self, loc):
        """
        fast path for getting a cross-section
        return a view of the data
        """
        raise NotImplementedError("Use series._values[loc] instead")

    def set_values(self, values: ArrayLike):
        """
        Set the values of the single block in place.

        Use at your own risk! This does not check if the passed values are
        valid for the current Block/SingleBlockManager (length, dtype, etc).
        """
        self.blocks[0].values = values
        self.blocks[0]._mgr_locs = BlockPlacement(slice(len(values)))

    def _equal_values(self: T, other: T) -> bool:
        """
        Used in .equals defined in base class. Only check the column values
        assuming shape and indexes have already been checked.
        """
        # For SingleBlockManager (i.e.Series)
        if other.ndim != 1:
            return False
        left = self.blocks[0].values
        right = other.blocks[0].values
        return array_equals(left, right)


# --------------------------------------------------------------------
# Constructor Helpers


def create_block_manager_from_blocks(
    blocks: list[Block], axes: list[Index], consolidate: bool = True
) -> BlockManager:
    try:
        mgr = BlockManager(blocks, axes)

    except ValueError as err:
        arrays = [blk.values for blk in blocks]
        tot_items = sum(arr.shape[0] for arr in arrays)
        raise construction_error(tot_items, arrays[0].shape[1:], axes, err)

    if consolidate:
        mgr._consolidate_inplace()
    return mgr


# We define this here so we can override it in tests.extension.test_numpy
def _extract_array(obj):
    return extract_array(obj, extract_numpy=True)


def create_block_manager_from_arrays(
    arrays,
    names: Index,
    axes: list[Index],
    consolidate: bool = True,
) -> BlockManager:
    assert isinstance(names, Index)
    assert isinstance(axes, list)
    assert all(isinstance(x, Index) for x in axes)

    arrays = [_extract_array(x) for x in arrays]

    try:
        blocks = _form_blocks(arrays, names, axes, consolidate)
        mgr = BlockManager(blocks, axes)
    except ValueError as e:
        raise construction_error(len(arrays), arrays[0].shape, axes, e)
    if consolidate:
        mgr._consolidate_inplace()
    return mgr


def construction_error(
    tot_items: int,
    block_shape: Shape,
    axes: list[Index],
    e: ValueError | None = None,
):
    """ raise a helpful message about our construction """
    passed = tuple(map(int, [tot_items] + list(block_shape)))
    # Correcting the user facing error message during dataframe construction
    if len(passed) <= 2:
        passed = passed[::-1]

    implied = tuple(len(ax) for ax in axes)
    # Correcting the user facing error message during dataframe construction
    if len(implied) <= 2:
        implied = implied[::-1]

    # We return the exception object instead of raising it so that we
    #  can raise it in the caller; mypy plays better with that
    if passed == implied and e is not None:
        return e
    if block_shape[0] == 0:
        return ValueError("Empty data passed with indices specified.")
    return ValueError(f"Shape of passed values is {passed}, indices imply {implied}")


# -----------------------------------------------------------------------


def _form_blocks(
    arrays: list[ArrayLike], names: Index, axes: list[Index], consolidate: bool
) -> list[Block]:
    # put "leftover" items in float bucket, where else?
    # generalize?
    items_dict: DefaultDict[str, list] = defaultdict(list)
    extra_locs = []

    names_idx = names
    if names_idx.equals(axes[0]):
        names_indexer = np.arange(len(names_idx))
    else:
        assert names_idx.intersection(axes[0]).is_unique
        names_indexer = names_idx.get_indexer_for(axes[0])

    for i, name_idx in enumerate(names_indexer):
        if name_idx == -1:
            extra_locs.append(i)
            continue

        v = arrays[name_idx]

        block_type = get_block_type(v)
        items_dict[block_type.__name__].append((i, v))

    blocks: list[Block] = []
    if len(items_dict["NumericBlock"]):
        numeric_blocks = _multi_blockify(
            items_dict["NumericBlock"], consolidate=consolidate
        )
        blocks.extend(numeric_blocks)

    if len(items_dict["DatetimeLikeBlock"]):
        dtlike_blocks = _multi_blockify(
            items_dict["DatetimeLikeBlock"], consolidate=consolidate
        )
        blocks.extend(dtlike_blocks)

    if len(items_dict["DatetimeTZBlock"]):
        dttz_blocks = [
            new_block(
                ensure_block_shape(extract_array(array), 2),
                klass=DatetimeTZBlock,
                placement=i,
                ndim=2,
            )
            for i, array in items_dict["DatetimeTZBlock"]
        ]
        blocks.extend(dttz_blocks)

    if len(items_dict["ObjectBlock"]) > 0:
        object_blocks = _simple_blockify(
            items_dict["ObjectBlock"], np.object_, consolidate=consolidate
        )
        blocks.extend(object_blocks)

    if len(items_dict["CategoricalBlock"]) > 0:
        cat_blocks = [
            new_block(array, klass=CategoricalBlock, placement=i, ndim=2)
            for i, array in items_dict["CategoricalBlock"]
        ]
        blocks.extend(cat_blocks)

    if len(items_dict["ExtensionBlock"]):
        external_blocks = [
            new_block(array, klass=ExtensionBlock, placement=i, ndim=2)
            for i, array in items_dict["ExtensionBlock"]
        ]

        blocks.extend(external_blocks)

    if len(extra_locs):
        shape = (len(extra_locs),) + tuple(len(x) for x in axes[1:])

        # empty items -> dtype object
        block_values = np.empty(shape, dtype=object)
        block_values.fill(np.nan)

        na_block = new_block(block_values, placement=extra_locs, ndim=2)
        blocks.append(na_block)

    return blocks


def _simple_blockify(tuples, dtype, consolidate: bool) -> list[Block]:
    """
    return a single array of a block that has a single dtype; if dtype is
    not None, coerce to this dtype
    """
    if not consolidate:
        return _tuples_to_blocks_no_consolidate(tuples, dtype=dtype)

    values, placement = _stack_arrays(tuples, dtype)

    # TODO: CHECK DTYPE?
    if dtype is not None and values.dtype != dtype:  # pragma: no cover
        values = values.astype(dtype)

    block = new_block(values, placement=placement, ndim=2)
    return [block]


def _multi_blockify(tuples, dtype: DtypeObj | None = None, consolidate: bool = True):
    """ return an array of blocks that potentially have different dtypes """

    if not consolidate:
        return _tuples_to_blocks_no_consolidate(tuples, dtype=dtype)

    # group by dtype
    grouper = itertools.groupby(tuples, lambda x: x[1].dtype)

    new_blocks = []
    for dtype, tup_block in grouper:

        # error: Argument 2 to "_stack_arrays" has incompatible type
        # "Union[ExtensionDtype, str, dtype[Any], Type[str], Type[float], Type[int],
        # Type[complex], Type[bool], Type[object], None]"; expected "dtype[Any]"
        values, placement = _stack_arrays(
            list(tup_block), dtype  # type: ignore[arg-type]
        )

        block = new_block(values, placement=placement, ndim=2)
        new_blocks.append(block)

    return new_blocks


def _tuples_to_blocks_no_consolidate(tuples, dtype: DtypeObj | None) -> list[Block]:
    # tuples produced within _form_blocks are of the form (placement, whatever, array)
    if dtype is not None:
        return [
            new_block(
                np.atleast_2d(x[1].astype(dtype, copy=False)), placement=x[0], ndim=2
            )
            for x in tuples
        ]
    return [new_block(np.atleast_2d(x[1]), placement=x[0], ndim=2) for x in tuples]


def _stack_arrays(tuples, dtype: np.dtype):

    placement, arrays = zip(*tuples)

    first = arrays[0]
    shape = (len(arrays),) + first.shape

    stacked = np.empty(shape, dtype=dtype)
    for i, arr in enumerate(arrays):
        stacked[i] = arr

    return stacked, placement


def _consolidate(blocks: tuple[Block, ...]) -> list[Block]:
    """
    Merge blocks having same dtype, exclude non-consolidating blocks
    """
    # sort by _can_consolidate, dtype
    gkey = lambda x: x._consolidate_key
    grouper = itertools.groupby(sorted(blocks, key=gkey), gkey)

    new_blocks: list[Block] = []
    for (_can_consolidate, dtype), group_blocks in grouper:
        merged_blocks = _merge_blocks(
            list(group_blocks), dtype=dtype, can_consolidate=_can_consolidate
        )
        new_blocks = extend_blocks(merged_blocks, new_blocks)
    return new_blocks


def _merge_blocks(
    blocks: list[Block], dtype: DtypeObj, can_consolidate: bool
) -> list[Block]:

    if len(blocks) == 1:
        return blocks

    if can_consolidate:

        # TODO: optimization potential in case all mgrs contain slices and
        # combination of those slices is a slice, too.
        new_mgr_locs = np.concatenate([b.mgr_locs.as_array for b in blocks])

        new_values: ArrayLike

        if isinstance(blocks[0].dtype, np.dtype):
            # error: List comprehension has incompatible type List[Union[ndarray,
            # ExtensionArray]]; expected List[Union[complex, generic,
            # Sequence[Union[int, float, complex, str, bytes, generic]],
            # Sequence[Sequence[Any]], SupportsArray]]
            new_values = np.vstack([b.values for b in blocks])  # type: ignore[misc]
        else:
            bvals = [blk.values for blk in blocks]
            bvals2 = cast(Sequence[NDArrayBackedExtensionArray], bvals)
            new_values = bvals2[0]._concat_same_type(bvals2, axis=0)

        argsort = np.argsort(new_mgr_locs)
        new_values = new_values[argsort]
        new_mgr_locs = new_mgr_locs[argsort]

        bp = BlockPlacement(new_mgr_locs)
        return [new_block(new_values, placement=bp, ndim=2)]

    # can't consolidate --> no merge
    return blocks


def _fast_count_smallints(arr: np.ndarray) -> np.ndarray:
    """Faster version of set(arr) for sequences of small numbers."""
    counts = np.bincount(arr.astype(np.int_))
    nz = counts.nonzero()[0]
    return np.c_[nz, counts[nz]]


def _preprocess_slice_or_indexer(
    slice_or_indexer: slice | np.ndarray, length: int, allow_fill: bool
):
    if isinstance(slice_or_indexer, slice):
        return (
            "slice",
            slice_or_indexer,
            libinternals.slice_len(slice_or_indexer, length),
        )
    else:
        if (
            not isinstance(slice_or_indexer, np.ndarray)
            or slice_or_indexer.dtype.kind != "i"
        ):
            dtype = getattr(slice_or_indexer, "dtype", None)
            raise TypeError(type(slice_or_indexer), dtype)

        indexer = ensure_platform_int(slice_or_indexer)
        if not allow_fill:
            indexer = maybe_convert_indices(indexer, length)
        return "fancy", indexer, len(indexer)<|MERGE_RESOLUTION|>--- conflicted
+++ resolved
@@ -155,50 +155,8 @@
     # Non-trivially faster than a property
     ndim: int
 
-<<<<<<< HEAD
-    def __init__(
-        self,
-        blocks: Sequence[Block],
-        axes: Sequence[Index],
-        verify_integrity: bool = True,
-    ):
-        self.axes = [ensure_index(ax) for ax in axes]
-        self.blocks: tuple[Block, ...] = tuple(blocks)
-
-        for block in blocks:
-            if self.ndim != block.ndim:
-                raise AssertionError(
-                    f"Number of Block dimensions ({block.ndim}) must equal "
-                    f"number of axes ({self.ndim})"
-                )
-            if isinstance(block, DatetimeTZBlock) and block.values.ndim == 1:
-                # TODO: remove once fastparquet no longer needs this
-                # error: Incompatible types in assignment (expression has type
-                # "Union[ExtensionArray, ndarray]", variable has type "DatetimeArray")
-                block.values = ensure_block_shape(  # type: ignore[assignment]
-                    block.values, self.ndim
-                )
-                try:
-                    block._cache.clear()
-                except AttributeError:
-                    # _cache not initialized
-                    pass
-
-        if verify_integrity:
-            self._verify_integrity()
-
-        # Populate known_consolidate, blknos, and blklocs lazily
-        self._known_consolidated = False
-        # error: Incompatible types in assignment (expression has type "None",
-        # variable has type "ndarray")
-        self._blknos = None  # type: ignore[assignment]
-        # error: Incompatible types in assignment (expression has type "None",
-        # variable has type "ndarray")
-        self._blklocs = None  # type: ignore[assignment]
-=======
     def __init__(self, blocks, axes, verify_integrity=True):
         raise NotImplementedError
->>>>>>> d6258802
 
     @classmethod
     def from_blocks(cls: type_t[T], blocks: list[Block], axes: list[Index]) -> T:
@@ -1463,6 +1421,18 @@
                     f"Number of Block dimensions ({block.ndim}) must equal "
                     f"number of axes ({self.ndim})"
                 )
+            if isinstance(block, DatetimeTZBlock) and block.values.ndim == 1:
+                # TODO: remove once fastparquet no longer needs this
+                # error: Incompatible types in assignment (expression has type
+                # "Union[ExtensionArray, ndarray]", variable has type "DatetimeArray")
+                block.values = ensure_block_shape(  # type: ignore[assignment]
+                    block.values, self.ndim
+                )
+                try:
+                    block._cache.clear()
+                except AttributeError:
+                    # _cache not initialized
+                    pass
 
         if verify_integrity:
             self._verify_integrity()
