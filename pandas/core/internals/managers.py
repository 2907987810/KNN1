from __future__ import annotations

from collections import defaultdict
import itertools
from typing import (
    Any,
    Callable,
    DefaultDict,
    Dict,
    Hashable,
    List,
    Optional,
    Sequence,
    Tuple,
    TypeVar,
    Union,
)
import warnings

import numpy as np

from pandas._libs import (
    internals as libinternals,
    lib,
)
from pandas._typing import (
    ArrayLike,
    Dtype,
    DtypeObj,
    Shape,
)
from pandas.errors import PerformanceWarning
from pandas.util._validators import validate_bool_kwarg

from pandas.core.dtypes.cast import (
    find_common_type,
    infer_dtype_from_scalar,
)
from pandas.core.dtypes.common import (
    DT64NS_DTYPE,
    is_dtype_equal,
    is_extension_array_dtype,
    is_list_like,
)
from pandas.core.dtypes.dtypes import ExtensionDtype
from pandas.core.dtypes.generic import (
    ABCDataFrame,
    ABCSeries,
)
from pandas.core.dtypes.missing import (
    array_equals,
    isna,
)

import pandas.core.algorithms as algos
from pandas.core.arrays.sparse import SparseDtype
from pandas.core.construction import extract_array
from pandas.core.indexers import maybe_convert_indices
from pandas.core.indexes.api import (
    Float64Index,
    Index,
    ensure_index,
)
from pandas.core.internals.base import (
    DataManager,
    SingleManager,
)
from pandas.core.internals.blocks import (
    Block,
    CategoricalBlock,
    DatetimeTZBlock,
    ExtensionBlock,
    ObjectValuesExtensionBlock,
    ensure_block_shape,
    extend_blocks,
    get_block_type,
    make_block,
)
from pandas.core.internals.ops import (
    blockwise_all,
    operate_blockwise,
)

# TODO: flexible with index=None and/or items=None

T = TypeVar("T", bound="BlockManager")


class BlockManager(DataManager):
    """
    Core internal data structure to implement DataFrame, Series, etc.

    Manage a bunch of labeled 2D mixed-type ndarrays. Essentially it's a
    lightweight blocked set of labeled data to be manipulated by the DataFrame
    public API class

    Attributes
    ----------
    shape
    ndim
    axes
    values
    items

    Methods
    -------
    set_axis(axis, new_labels)
    copy(deep=True)

    get_dtypes

    apply(func, axes, block_filter_fn)

    get_bool_data
    get_numeric_data

    get_slice(slice_like, axis)
    get(label)
    iget(loc)

    take(indexer, axis)
    reindex_axis(new_labels, axis)
    reindex_indexer(new_labels, indexer, axis)

    delete(label)
    insert(loc, label, value)
    set(label, value)

    Parameters
    ----------
    blocks: Sequence of Block
    axes: Sequence of Index
    verify_integrity: bool, default True

    Notes
    -----
    This is *not* a public API class
    """

    __slots__ = [
        "axes",
        "blocks",
        "_known_consolidated",
        "_is_consolidated",
        "_blknos",
        "_blklocs",
    ]

    _blknos: np.ndarray
    _blklocs: np.ndarray

    def __init__(
        self,
        blocks: Sequence[Block],
        axes: Sequence[Index],
        verify_integrity: bool = True,
    ):
        self.axes = [ensure_index(ax) for ax in axes]
        self.blocks: Tuple[Block, ...] = tuple(blocks)

        for block in blocks:
            if self.ndim != block.ndim:
                raise AssertionError(
                    f"Number of Block dimensions ({block.ndim}) must equal "
                    f"number of axes ({self.ndim})"
                )

        if verify_integrity:
            self._verify_integrity()

        # Populate known_consolidate, blknos, and blklocs lazily
        self._known_consolidated = False
        self._blknos = None
        self._blklocs = None

    @classmethod
    def from_blocks(cls, blocks: List[Block], axes: List[Index]):
        """
        Constructor for BlockManager and SingleBlockManager with same signature.
        """
        return cls(blocks, axes, verify_integrity=False)

    @property
    def blknos(self):
        """
        Suppose we want to find the array corresponding to our i'th column.

        blknos[i] identifies the block from self.blocks that contains this column.

        blklocs[i] identifies the column of interest within
        self.blocks[self.blknos[i]]
        """
        if self._blknos is None:
            # Note: these can be altered by other BlockManager methods.
            self._rebuild_blknos_and_blklocs()

        return self._blknos

    @property
    def blklocs(self):
        """
        See blknos.__doc__
        """
        if self._blklocs is None:
            # Note: these can be altered by other BlockManager methods.
            self._rebuild_blknos_and_blklocs()

        return self._blklocs

    def make_empty(self: T, axes=None) -> T:
        """ return an empty BlockManager with the items axis of len 0 """
        if axes is None:
            axes = [Index([])] + self.axes[1:]

        # preserve dtype if possible
        if self.ndim == 1:
            assert isinstance(self, SingleBlockManager)  # for mypy
            blk = self.blocks[0]
            arr = blk.values[:0]
            nb = blk.make_block_same_class(arr, placement=slice(0, 0))
            blocks = [nb]
        else:
            blocks = []
        return type(self).from_blocks(blocks, axes)

    def __nonzero__(self) -> bool:
        return True

    # Python3 compat
    __bool__ = __nonzero__

    @property
    def shape(self) -> Shape:
        return tuple(len(ax) for ax in self.axes)

    @property
    def ndim(self) -> int:
        return len(self.axes)

    def set_axis(
        self, axis: int, new_labels: Index, verify_integrity: bool = True
    ) -> None:
        # Caller is responsible for ensuring we have an Index object.
        if verify_integrity:
            old_len = len(self.axes[axis])
            new_len = len(new_labels)

            if new_len != old_len:
                raise ValueError(
                    f"Length mismatch: Expected axis has {old_len} elements, new "
                    f"values have {new_len} elements"
                )

        self.axes[axis] = new_labels

    @property
    def is_single_block(self) -> bool:
        # Assumes we are 2D; overridden by SingleBlockManager
        return len(self.blocks) == 1

    def _rebuild_blknos_and_blklocs(self) -> None:
        """
        Update mgr._blknos / mgr._blklocs.
        """
        new_blknos = np.empty(self.shape[0], dtype=np.intp)
        new_blklocs = np.empty(self.shape[0], dtype=np.intp)
        new_blknos.fill(-1)
        new_blklocs.fill(-1)

        for blkno, blk in enumerate(self.blocks):
            rl = blk.mgr_locs
            new_blknos[rl.indexer] = blkno
            new_blklocs[rl.indexer] = np.arange(len(rl))

        if (new_blknos == -1).any():
            # TODO: can we avoid this?  it isn't cheap
            raise AssertionError("Gaps in blk ref_locs")

        self._blknos = new_blknos
        self._blklocs = new_blklocs

    @property
    def items(self) -> Index:
        return self.axes[0]

    def get_dtypes(self):
        dtypes = np.array([blk.dtype for blk in self.blocks])
        return algos.take_nd(dtypes, self.blknos, allow_fill=False)

    @property
    def arrays(self) -> List[ArrayLike]:
        """
        Quick access to the backing arrays of the Blocks.

        Only for compatibility with ArrayManager for testing convenience.
        Not to be used in actual code, and return value is not the same as the
        ArrayManager method (list of 1D arrays vs iterator of 2D ndarrays / 1D EAs).
        """
        return [blk.values for blk in self.blocks]

    def __getstate__(self):
        block_values = [b.values for b in self.blocks]
        block_items = [self.items[b.mgr_locs.indexer] for b in self.blocks]
        axes_array = list(self.axes)

        extra_state = {
            "0.14.1": {
                "axes": axes_array,
                "blocks": [
                    {"values": b.values, "mgr_locs": b.mgr_locs.indexer}
                    for b in self.blocks
                ],
            }
        }

        # First three elements of the state are to maintain forward
        # compatibility with 0.13.1.
        return axes_array, block_values, block_items, extra_state

    def __setstate__(self, state):
        def unpickle_block(values, mgr_locs, ndim: int):
            # TODO(EA2D): ndim would be unnecessary with 2D EAs
            # older pickles may store e.g. DatetimeIndex instead of DatetimeArray
            values = extract_array(values, extract_numpy=True)
            return make_block(values, placement=mgr_locs, ndim=ndim)

        if isinstance(state, tuple) and len(state) >= 4 and "0.14.1" in state[3]:
            state = state[3]["0.14.1"]
            self.axes = [ensure_index(ax) for ax in state["axes"]]
            ndim = len(self.axes)
            self.blocks = tuple(
                unpickle_block(b["values"], b["mgr_locs"], ndim=ndim)
                for b in state["blocks"]
            )
        else:
            raise NotImplementedError("pre-0.14.1 pickles are no longer supported")

        self._post_setstate()

    def _post_setstate(self) -> None:
        self._is_consolidated = False
        self._known_consolidated = False
        self._rebuild_blknos_and_blklocs()

    def __len__(self) -> int:
        return len(self.items)

    def __repr__(self) -> str:
        output = type(self).__name__
        for i, ax in enumerate(self.axes):
            if i == 0:
                output += f"\nItems: {ax}"
            else:
                output += f"\nAxis {i}: {ax}"

        for block in self.blocks:
            output += f"\n{block}"
        return output

    def _verify_integrity(self) -> None:
        mgr_shape = self.shape
        tot_items = sum(len(x.mgr_locs) for x in self.blocks)
        for block in self.blocks:
            if block.shape[1:] != mgr_shape[1:]:
                raise construction_error(tot_items, block.shape[1:], self.axes)
        if len(self.items) != tot_items:
            raise AssertionError(
                "Number of manager items must equal union of "
                f"block items\n# manager items: {len(self.items)}, # "
                f"tot_items: {tot_items}"
            )

    def reduce(
        self: T, func: Callable, ignore_failures: bool = False
    ) -> Tuple[T, np.ndarray]:
        """
        Apply reduction function blockwise, returning a single-row BlockManager.

        Parameters
        ----------
        func : reduction function
        ignore_failures : bool, default False
            Whether to drop blocks where func raises TypeError.

        Returns
        -------
        BlockManager
        np.ndarray
            Indexer of mgr_locs that are retained.
        """
        # If 2D, we assume that we're operating column-wise
        assert self.ndim == 2

        res_blocks: List[Block] = []
        for blk in self.blocks:
            nbs = blk.reduce(func, ignore_failures)
            res_blocks.extend(nbs)

        index = Index([None])  # placeholder
        if ignore_failures:
            if res_blocks:
                indexer = np.concatenate([blk.mgr_locs.as_array for blk in res_blocks])
                new_mgr = self._combine(res_blocks, copy=False, index=index)
            else:
                indexer = []
                new_mgr = type(self).from_blocks([], [Index([]), index])
        else:
            indexer = np.arange(self.shape[0])
            new_mgr = type(self).from_blocks(res_blocks, [self.items, index])
        return new_mgr, indexer

    def grouped_reduce(self: T, func: Callable, ignore_failures: bool = False) -> T:
        """
        Apply grouped reduction function blockwise, returning a new BlockManager.

        Parameters
        ----------
        func : grouped reduction function
        ignore_failures : bool, default False
            Whether to drop blocks where func raises TypeError.

        Returns
        -------
        BlockManager
        """
        result_blocks: List[Block] = []

        for blk in self.blocks:
            try:
                applied = blk.apply(func)
            except (TypeError, NotImplementedError):
                if not ignore_failures:
                    raise
                continue
            result_blocks = extend_blocks(applied, result_blocks)

        if len(result_blocks) == 0:
            index = Index([None])  # placeholder
        else:
            index = Index(range(result_blocks[0].values.shape[-1]))

        if ignore_failures:
            return self._combine(result_blocks, index=index)

        return type(self).from_blocks(result_blocks, [self.axes[0], index])

    def operate_blockwise(self, other: BlockManager, array_op) -> BlockManager:
        """
        Apply array_op blockwise with another (aligned) BlockManager.
        """
        return operate_blockwise(self, other, array_op)

    def apply(
        self: T,
        f,
        align_keys: Optional[List[str]] = None,
        ignore_failures: bool = False,
        **kwargs,
    ) -> T:
        """
        Iterate over the blocks, collect and create a new BlockManager.

        Parameters
        ----------
        f : str or callable
            Name of the Block method to apply.
        align_keys: List[str] or None, default None
        ignore_failures: bool, default False
        **kwargs
            Keywords to pass to `f`

        Returns
        -------
        BlockManager
        """
        assert "filter" not in kwargs

        align_keys = align_keys or []
        result_blocks: List[Block] = []
        # fillna: Series/DataFrame is responsible for making sure value is aligned

        aligned_args = {k: kwargs[k] for k in align_keys}

        for b in self.blocks:

            if aligned_args:

                for k, obj in aligned_args.items():
                    if isinstance(obj, (ABCSeries, ABCDataFrame)):
                        # The caller is responsible for ensuring that
                        #  obj.axes[-1].equals(self.items)
                        if obj.ndim == 1:
                            kwargs[k] = obj.iloc[b.mgr_locs.indexer]._values
                        else:
                            kwargs[k] = obj.iloc[:, b.mgr_locs.indexer]._values
                    else:
                        # otherwise we have an ndarray
                        kwargs[k] = obj[b.mgr_locs.indexer]

            try:
                if callable(f):
                    applied = b.apply(f, **kwargs)
                else:
                    applied = getattr(b, f)(**kwargs)
            except (TypeError, NotImplementedError):
                if not ignore_failures:
                    raise
                continue
            result_blocks = extend_blocks(applied, result_blocks)

        if ignore_failures:
            return self._combine(result_blocks)

        if len(result_blocks) == 0:
            return self.make_empty(self.axes)

        return type(self).from_blocks(result_blocks, self.axes)

    def quantile(
        self,
        *,
        qs: Float64Index,
        axis: int = 0,
        transposed: bool = False,
        interpolation="linear",
    ) -> BlockManager:
        """
        Iterate over blocks applying quantile reduction.
        This routine is intended for reduction type operations and
        will do inference on the generated blocks.

        Parameters
        ----------
        axis: reduction axis, default 0
        consolidate: bool, default True. Join together blocks having same
            dtype
        transposed: bool, default False
            we are holding transposed data
        interpolation : type of interpolation, default 'linear'
        qs : list of the quantiles to be computed

        Returns
        -------
        BlockManager
        """
        # Series dispatches to DataFrame for quantile, which allows us to
        #  simplify some of the code here and in the blocks
        assert self.ndim >= 2
        assert is_list_like(qs)  # caller is responsible for this
        assert axis == 1  # only ever called this way

        new_axes = list(self.axes)
        new_axes[1] = Float64Index(qs)

        blocks = [
            blk.quantile(axis=axis, qs=qs, interpolation=interpolation)
            for blk in self.blocks
        ]

        if transposed:
            new_axes = new_axes[::-1]
            blocks = [
                b.make_block(b.values.T, placement=np.arange(b.shape[1]))
                for b in blocks
            ]

        return type(self)(blocks, new_axes)

    def isna(self, func) -> BlockManager:
        return self.apply("apply", func=func)

    def where(self, other, cond, align: bool, errors: str, axis: int) -> BlockManager:
        if align:
            align_keys = ["other", "cond"]
        else:
            align_keys = ["cond"]
            other = extract_array(other, extract_numpy=True)

        return self.apply(
            "where",
            align_keys=align_keys,
            other=other,
            cond=cond,
            errors=errors,
            axis=axis,
        )

    def setitem(self, indexer, value) -> BlockManager:
        return self.apply("setitem", indexer=indexer, value=value)

    def putmask(self, mask, new, align: bool = True):

        if align:
            align_keys = ["new", "mask"]
        else:
            align_keys = ["mask"]
            new = extract_array(new, extract_numpy=True)

        return self.apply(
            "putmask",
            align_keys=align_keys,
            mask=mask,
            new=new,
        )

    def diff(self, n: int, axis: int) -> BlockManager:
        return self.apply("diff", n=n, axis=axis)

    def interpolate(self, **kwargs) -> BlockManager:
        return self.apply("interpolate", **kwargs)

    def shift(self, periods: int, axis: int, fill_value) -> BlockManager:
        if fill_value is lib.no_default:
            fill_value = None

        if axis == 0 and self.ndim == 2 and self.nblocks > 1:
            # GH#35488 we need to watch out for multi-block cases
            # We only get here with fill_value not-lib.no_default
            ncols = self.shape[0]
            if periods > 0:
                indexer = [-1] * periods + list(range(ncols - periods))
            else:
                nper = abs(periods)
                indexer = list(range(nper, ncols)) + [-1] * nper
            result = self.reindex_indexer(
                self.items,
                indexer,
                axis=0,
                fill_value=fill_value,
                allow_dups=True,
                consolidate=False,
            )
            return result

        return self.apply("shift", periods=periods, axis=axis, fill_value=fill_value)

    def fillna(self, value, limit, inplace: bool, downcast) -> BlockManager:
        return self.apply(
            "fillna", value=value, limit=limit, inplace=inplace, downcast=downcast
        )

    def downcast(self) -> BlockManager:
        return self.apply("downcast")

    def astype(self, dtype, copy: bool = False, errors: str = "raise") -> BlockManager:
        return self.apply("astype", dtype=dtype, copy=copy, errors=errors)

    def convert(
        self,
        copy: bool = True,
        datetime: bool = True,
        numeric: bool = True,
        timedelta: bool = True,
    ) -> BlockManager:
        return self.apply(
            "convert",
            copy=copy,
            datetime=datetime,
            numeric=numeric,
            timedelta=timedelta,
        )

    def replace(self, to_replace, value, inplace: bool, regex: bool) -> BlockManager:
        assert np.ndim(value) == 0, value
        return self.apply(
            "replace", to_replace=to_replace, value=value, inplace=inplace, regex=regex
        )

    def replace_list(
        self: T,
        src_list: List[Any],
        dest_list: List[Any],
        inplace: bool = False,
        regex: bool = False,
    ) -> T:
        """ do a list replace """
        inplace = validate_bool_kwarg(inplace, "inplace")

        bm = self.apply(
            "_replace_list",
            src_list=src_list,
            dest_list=dest_list,
            inplace=inplace,
            regex=regex,
        )
        bm._consolidate_inplace()
        return bm

    def to_native_types(self, **kwargs) -> BlockManager:
        """
        Convert values to native types (strings / python objects) that are used
        in formatting (repr / csv).
        """
        return self.apply("to_native_types", **kwargs)

    def is_consolidated(self) -> bool:
        """
        Return True if more than one block with the same dtype
        """
        if not self._known_consolidated:
            self._consolidate_check()
        return self._is_consolidated

    def _consolidate_check(self) -> None:
        dtypes = [blk.dtype for blk in self.blocks if blk._can_consolidate]
        self._is_consolidated = len(dtypes) == len(set(dtypes))
        self._known_consolidated = True

    @property
    def is_numeric_mixed_type(self) -> bool:
        return all(block.is_numeric for block in self.blocks)

    @property
    def any_extension_types(self) -> bool:
        """Whether any of the blocks in this manager are extension blocks"""
        return any(block.is_extension for block in self.blocks)

    @property
    def is_view(self) -> bool:
        """ return a boolean if we are a single block and are a view """
        if len(self.blocks) == 1:
            return self.blocks[0].is_view

        # It is technically possible to figure out which blocks are views
        # e.g. [ b.values.base is not None for b in self.blocks ]
        # but then we have the case of possibly some blocks being a view
        # and some blocks not. setting in theory is possible on the non-view
        # blocks w/o causing a SettingWithCopy raise/warn. But this is a bit
        # complicated

        return False

    def get_bool_data(self, copy: bool = False) -> BlockManager:
        """
        Select blocks that are bool-dtype and columns from object-dtype blocks
        that are all-bool.

        Parameters
        ----------
        copy : bool, default False
            Whether to copy the blocks
        """

        new_blocks = []

        for blk in self.blocks:
            if blk.dtype == bool:
                new_blocks.append(blk)

            elif blk.is_object:
                nbs = blk._split()
                for nb in nbs:
                    if nb.is_bool:
                        new_blocks.append(nb)

        return self._combine(new_blocks, copy)

    def get_numeric_data(self, copy: bool = False) -> BlockManager:
        """
        Parameters
        ----------
        copy : bool, default False
            Whether to copy the blocks
        """
        return self._combine([b for b in self.blocks if b.is_numeric], copy)

    def _combine(
        self: T, blocks: List[Block], copy: bool = True, index: Optional[Index] = None
    ) -> T:
        """ return a new manager with the blocks """
        if len(blocks) == 0:
            return self.make_empty()

        # FIXME: optimization potential
        indexer = np.sort(np.concatenate([b.mgr_locs.as_array for b in blocks]))
        inv_indexer = lib.get_reverse_indexer(indexer, self.shape[0])

        new_blocks: List[Block] = []
        for b in blocks:
            b = b.copy(deep=copy)
            b.mgr_locs = inv_indexer[b.mgr_locs.indexer]
            new_blocks.append(b)

        axes = list(self.axes)
        if index is not None:
            axes[-1] = index
        axes[0] = self.items.take(indexer)

        return type(self).from_blocks(new_blocks, axes)

    def get_slice(self, slobj: slice, axis: int = 0) -> BlockManager:

        if axis == 0:
            new_blocks = self._slice_take_blocks_ax0(slobj)
        elif axis == 1:
            slicer = (slice(None), slobj)
            new_blocks = [blk.getitem_block(slicer) for blk in self.blocks]
        else:
            raise IndexError("Requested axis not found in manager")

        new_axes = list(self.axes)
        new_axes[axis] = new_axes[axis][slobj]

        bm = type(self)(new_blocks, new_axes, verify_integrity=False)
        return bm

    @property
    def nblocks(self) -> int:
        return len(self.blocks)

    def copy(self: T, deep=True) -> T:
        """
        Make deep or shallow copy of BlockManager

        Parameters
        ----------
        deep : bool or string, default True
            If False, return shallow copy (do not copy data)
            If 'all', copy data and a deep copy of the index

        Returns
        -------
        BlockManager
        """
        # this preserves the notion of view copying of axes
        if deep:
            # hit in e.g. tests.io.json.test_pandas

            def copy_func(ax):
                return ax.copy(deep=True) if deep == "all" else ax.view()

            new_axes = [copy_func(ax) for ax in self.axes]
        else:
            new_axes = list(self.axes)

        res = self.apply("copy", deep=deep)
        res.axes = new_axes
        return res

    def as_array(
        self,
        transpose: bool = False,
        dtype: Optional[Dtype] = None,
        copy: bool = False,
        na_value=lib.no_default,
    ) -> np.ndarray:
        """
        Convert the blockmanager data into an numpy array.

        Parameters
        ----------
        transpose : bool, default False
            If True, transpose the return array.
        dtype : object, default None
            Data type of the return array.
        copy : bool, default False
            If True then guarantee that a copy is returned. A value of
            False does not guarantee that the underlying data is not
            copied.
        na_value : object, default lib.no_default
            Value to be used as the missing value sentinel.

        Returns
        -------
        arr : ndarray
        """
        if len(self.blocks) == 0:
            arr = np.empty(self.shape, dtype=float)
            return arr.transpose() if transpose else arr

        # We want to copy when na_value is provided to avoid
        # mutating the original object
        copy = copy or na_value is not lib.no_default

        if self.is_single_block:
            blk = self.blocks[0]
            if blk.is_extension:
                # Avoid implicit conversion of extension blocks to object
                arr = blk.values.to_numpy(dtype=dtype, na_value=na_value).reshape(
                    blk.shape
                )
            else:
                arr = np.asarray(blk.get_values())
                if dtype:
                    arr = arr.astype(dtype, copy=False)
        else:
            arr = self._interleave(dtype=dtype, na_value=na_value)
            # The underlying data was copied within _interleave
            copy = False

        if copy:
            arr = arr.copy()

        if na_value is not lib.no_default:
            arr[isna(arr)] = na_value

        return arr.transpose() if transpose else arr

    def _interleave(
        self, dtype: Optional[Dtype] = None, na_value=lib.no_default
    ) -> np.ndarray:
        """
        Return ndarray from blocks with specified item order
        Items must be contained in the blocks
        """
        if not dtype:
            dtype = _interleaved_dtype(self.blocks)

        # TODO: https://github.com/pandas-dev/pandas/issues/22791
        # Give EAs some input on what happens here. Sparse needs this.
        if isinstance(dtype, SparseDtype):
            dtype = dtype.subtype
        elif is_extension_array_dtype(dtype):
            dtype = "object"
        elif is_dtype_equal(dtype, str):
            dtype = "object"

        result = np.empty(self.shape, dtype=dtype)

        itemmask = np.zeros(self.shape[0])

        for blk in self.blocks:
            rl = blk.mgr_locs
            if blk.is_extension:
                # Avoid implicit conversion of extension blocks to object
                arr = blk.values.to_numpy(dtype=dtype, na_value=na_value)
            else:
                arr = blk.get_values(dtype)
            result[rl.indexer] = arr
            itemmask[rl.indexer] = 1

        if not itemmask.all():
            raise AssertionError("Some items were not contained in blocks")

        return result

    def to_dict(self, copy: bool = True):
        """
        Return a dict of str(dtype) -> BlockManager

        Parameters
        ----------
        copy : bool, default True

        Returns
        -------
        values : a dict of dtype -> BlockManager
        """

        bd: Dict[str, List[Block]] = {}
        for b in self.blocks:
            bd.setdefault(str(b.dtype), []).append(b)

        # TODO(EA2D): the combine will be unnecessary with 2D EAs
        return {dtype: self._combine(blocks, copy=copy) for dtype, blocks in bd.items()}

    def fast_xs(self, loc: int) -> ArrayLike:
        """
        Return the array corresponding to `frame.iloc[loc]`.

        Parameters
        ----------
        loc : int

        Returns
        -------
        np.ndarray or ExtensionArray
        """
        if len(self.blocks) == 1:
            return self.blocks[0].iget((slice(None), loc))

        dtype = _interleaved_dtype(self.blocks)

        n = len(self)
        if is_extension_array_dtype(dtype):
            # we'll eventually construct an ExtensionArray.
            result = np.empty(n, dtype=object)
        else:
            result = np.empty(n, dtype=dtype)

        for blk in self.blocks:
            # Such assignment may incorrectly coerce NaT to None
            # result[blk.mgr_locs] = blk._slice((slice(None), loc))
            for i, rl in enumerate(blk.mgr_locs):
                result[rl] = blk.iget((i, loc))

        if isinstance(dtype, ExtensionDtype):
            result = dtype.construct_array_type()._from_sequence(result, dtype=dtype)

        return result

    def consolidate(self) -> BlockManager:
        """
        Join together blocks having same dtype

        Returns
        -------
        y : BlockManager
        """
        if self.is_consolidated():
            return self

        bm = type(self)(self.blocks, self.axes)
        bm._is_consolidated = False
        bm._consolidate_inplace()
        return bm

    def _consolidate_inplace(self) -> None:
        if not self.is_consolidated():
            self.blocks = tuple(_consolidate(self.blocks))
            self._is_consolidated = True
            self._known_consolidated = True
            self._rebuild_blknos_and_blklocs()

    def iget(self, i: int) -> SingleBlockManager:
        """
        Return the data as a SingleBlockManager.
        """
        block = self.blocks[self.blknos[i]]
        values = block.iget(self.blklocs[i])

        # shortcut for select a single-dim from a 2-dim BM
        nb = type(block)(values, placement=slice(0, len(values)), ndim=1)
        return SingleBlockManager(nb, self.axes[1])

    def iget_values(self, i: int) -> ArrayLike:
        """
        Return the data for column i as the values (ndarray or ExtensionArray).
        """
        block = self.blocks[self.blknos[i]]
        values = block.iget(self.blklocs[i])
        return values

    def idelete(self, indexer):
        """
        Delete selected locations in-place (new block and array, same BlockManager)
        """
        is_deleted = np.zeros(self.shape[0], dtype=np.bool_)
        is_deleted[indexer] = True
        ref_loc_offset = -is_deleted.cumsum()

        is_blk_deleted = [False] * len(self.blocks)

        if isinstance(indexer, int):
            affected_start = indexer
        else:
            affected_start = is_deleted.nonzero()[0][0]

        for blkno, _ in _fast_count_smallints(self.blknos[affected_start:]):
            blk = self.blocks[blkno]
            bml = blk.mgr_locs
            blk_del = is_deleted[bml.indexer].nonzero()[0]

            if len(blk_del) == len(bml):
                is_blk_deleted[blkno] = True
                continue
            elif len(blk_del) != 0:
                blk.delete(blk_del)
                bml = blk.mgr_locs

            blk.mgr_locs = bml.add(ref_loc_offset[bml.indexer])

        # FIXME: use Index.delete as soon as it uses fastpath=True
        self.axes[0] = self.items[~is_deleted]
        self.blocks = tuple(
            b for blkno, b in enumerate(self.blocks) if not is_blk_deleted[blkno]
        )
        self._rebuild_blknos_and_blklocs()

    def iset(self, loc: Union[int, slice, np.ndarray], value):
        """
        Set new item in-place. Does not consolidate. Adds new Block if not
        contained in the current set of items
        """
        value = extract_array(value, extract_numpy=True)
        # FIXME: refactor, clearly separate broadcasting & zip-like assignment
        #        can prob also fix the various if tests for sparse/categorical
        if self._blklocs is None and self.ndim > 1:
            self._rebuild_blknos_and_blklocs()

        value_is_extension_type = is_extension_array_dtype(value)

        # categorical/sparse/datetimetz
        if value_is_extension_type:

            def value_getitem(placement):
                return value

        else:
            if value.ndim == 2:
                value = value.T

            if value.ndim == self.ndim - 1:
                value = ensure_block_shape(value, ndim=2)

                def value_getitem(placement):
                    return value

            else:

                def value_getitem(placement):
                    return value[placement.indexer]

            if value.shape[1:] != self.shape[1:]:
                raise AssertionError(
                    "Shape of new values must be compatible with manager shape"
                )

        if lib.is_integer(loc):
            # We have 6 tests where loc is _not_ an int.
            # In this case, get_blkno_placements will yield only one tuple,
            #  containing (self._blknos[loc], BlockPlacement(slice(0, 1, 1)))
            loc = [loc]

        # Accessing public blknos ensures the public versions are initialized
        blknos = self.blknos[loc]
        blklocs = self.blklocs[loc].copy()

        unfit_mgr_locs = []
        unfit_val_locs = []
        removed_blknos = []
        for blkno, val_locs in libinternals.get_blkno_placements(blknos, group=True):
            blk = self.blocks[blkno]
            blk_locs = blklocs[val_locs.indexer]
            if blk.should_store(value):
                blk.set_inplace(blk_locs, value_getitem(val_locs))
            else:
                unfit_mgr_locs.append(blk.mgr_locs.as_array[blk_locs])
                unfit_val_locs.append(val_locs)

                # If all block items are unfit, schedule the block for removal.
                if len(val_locs) == len(blk.mgr_locs):
                    removed_blknos.append(blkno)
                else:
                    blk.delete(blk_locs)
                    self._blklocs[blk.mgr_locs.indexer] = np.arange(len(blk))

        if len(removed_blknos):
            # Remove blocks & update blknos accordingly
            is_deleted = np.zeros(self.nblocks, dtype=np.bool_)
            is_deleted[removed_blknos] = True

            new_blknos = np.empty(self.nblocks, dtype=np.int64)
            new_blknos.fill(-1)
            new_blknos[~is_deleted] = np.arange(self.nblocks - len(removed_blknos))
            self._blknos = new_blknos[self._blknos]
            self.blocks = tuple(
                blk for i, blk in enumerate(self.blocks) if i not in set(removed_blknos)
            )

        if unfit_val_locs:
            unfit_mgr_locs = np.concatenate(unfit_mgr_locs)
            unfit_count = len(unfit_mgr_locs)

            new_blocks: List[Block] = []
            if value_is_extension_type:
                # This code (ab-)uses the fact that EA blocks contain only
                # one item.
                # TODO(EA2D): special casing unnecessary with 2D EAs
                new_blocks.extend(
                    make_block(
                        values=value,
                        ndim=self.ndim,
                        placement=slice(mgr_loc, mgr_loc + 1),
                    )
                    for mgr_loc in unfit_mgr_locs
                )

                self._blknos[unfit_mgr_locs] = np.arange(unfit_count) + len(self.blocks)
                self._blklocs[unfit_mgr_locs] = 0

            else:
                # unfit_val_locs contains BlockPlacement objects
                unfit_val_items = unfit_val_locs[0].append(unfit_val_locs[1:])

                new_blocks.append(
                    make_block(
                        values=value_getitem(unfit_val_items),
                        ndim=self.ndim,
                        placement=unfit_mgr_locs,
                    )
                )

                self._blknos[unfit_mgr_locs] = len(self.blocks)
                self._blklocs[unfit_mgr_locs] = np.arange(unfit_count)

            self.blocks += tuple(new_blocks)

            # Newly created block's dtype may already be present.
            self._known_consolidated = False

    def insert(self, loc: int, item: Hashable, value, allow_duplicates: bool = False):
        """
        Insert item at selected position.

        Parameters
        ----------
        loc : int
        item : hashable
        value : array_like
        allow_duplicates: bool
            If False, trying to insert non-unique item will raise

        """
        if not allow_duplicates and item in self.items:
            # Should this be a different kind of error??
            raise ValueError(f"cannot insert {item}, already exists")

        if not isinstance(loc, int):
            raise TypeError("loc must be int")

        # insert to the axis; this could possibly raise a TypeError
        new_axis = self.items.insert(loc, item)

        if value.ndim == 2:
            value = value.T
        elif value.ndim == self.ndim - 1 and not is_extension_array_dtype(value.dtype):
            # TODO(EA2D): special case not needed with 2D EAs
            value = ensure_block_shape(value, ndim=2)

        # TODO: type value as ArrayLike
        block = make_block(values=value, ndim=self.ndim, placement=slice(loc, loc + 1))

        for blkno, count in _fast_count_smallints(self.blknos[loc:]):
            blk = self.blocks[blkno]
            if count == len(blk.mgr_locs):
                blk.mgr_locs = blk.mgr_locs.add(1)
            else:
                new_mgr_locs = blk.mgr_locs.as_array.copy()
                new_mgr_locs[new_mgr_locs >= loc] += 1
                blk.mgr_locs = new_mgr_locs

        # Accessing public blklocs ensures the public versions are initialized
        if loc == self.blklocs.shape[0]:
            # np.append is a lot faster, let's use it if we can.
            self._blklocs = np.append(self._blklocs, 0)
            self._blknos = np.append(self._blknos, len(self.blocks))
        else:
            self._blklocs = np.insert(self._blklocs, loc, 0)
            self._blknos = np.insert(self._blknos, loc, len(self.blocks))

        self.axes[0] = new_axis
        self.blocks += (block,)

        self._known_consolidated = False

        if len(self.blocks) > 100:
            warnings.warn(
                "DataFrame is highly fragmented.  This is usually the result "
                "of calling `frame.insert` many times, which has poor performance.  "
                "Consider using pd.concat instead.  To get a de-fragmented frame, "
                "use `newframe = frame.copy()`",
                PerformanceWarning,
                stacklevel=5,
            )

    def reindex_indexer(
        self: T,
        new_axis,
        indexer,
        axis: int,
        fill_value=None,
        allow_dups: bool = False,
        copy: bool = True,
        consolidate: bool = True,
        only_slice: bool = False,
    ) -> T:
        """
        Parameters
        ----------
        new_axis : Index
        indexer : ndarray of int64 or None
        axis : int
        fill_value : object, default None
        allow_dups : bool, default False
        copy : bool, default True
        consolidate: bool, default True
            Whether to consolidate inplace before reindexing.
        only_slice : bool, default False
            Whether to take views, not copies, along columns.

        pandas-indexer with -1's only.
        """
        if indexer is None:
            if new_axis is self.axes[axis] and not copy:
                return self

            result = self.copy(deep=copy)
            result.axes = list(self.axes)
            result.axes[axis] = new_axis
            return result

        if consolidate:
            self._consolidate_inplace()

        # some axes don't allow reindexing with dups
        if not allow_dups:
            self.axes[axis]._validate_can_reindex(indexer)

        if axis >= self.ndim:
            raise IndexError("Requested axis not found in manager")

        if axis == 0:
            new_blocks = self._slice_take_blocks_ax0(
                indexer, fill_value=fill_value, only_slice=only_slice
            )
        else:
            new_blocks = [
                blk.take_nd(
                    indexer,
                    axis=axis,
                    fill_value=(
                        fill_value if fill_value is not None else blk.fill_value
                    ),
                )
                for blk in self.blocks
            ]

        new_axes = list(self.axes)
        new_axes[axis] = new_axis

        return type(self).from_blocks(new_blocks, new_axes)

    def _slice_take_blocks_ax0(
        self, slice_or_indexer, fill_value=lib.no_default, only_slice: bool = False
    ):
        """
        Slice/take blocks along axis=0.

        Overloaded for SingleBlock

        Parameters
        ----------
        slice_or_indexer : slice, ndarray[bool], or list-like of ints
        fill_value : scalar, default lib.no_default
        only_slice : bool, default False
            If True, we always return views on existing arrays, never copies.
            This is used when called from ops.blockwise.operate_blockwise.

        Returns
        -------
        new_blocks : list of Block
        """
        allow_fill = fill_value is not lib.no_default

        sl_type, slobj, sllen = _preprocess_slice_or_indexer(
            slice_or_indexer, self.shape[0], allow_fill=allow_fill
        )

        if self.is_single_block:
            blk = self.blocks[0]

            if sl_type in ("slice", "mask"):
                # GH#32959 EABlock would fail since we can't make 0-width
                # TODO(EA2D): special casing unnecessary with 2D EAs
                if sllen == 0:
                    return []
                return [blk.getitem_block(slobj, new_mgr_locs=slice(0, sllen))]
            elif not allow_fill or self.ndim == 1:
                if allow_fill and fill_value is None:
                    fill_value = blk.fill_value

                if not allow_fill and only_slice:
                    # GH#33597 slice instead of take, so we get
                    #  views instead of copies
                    blocks = [
                        blk.getitem_block([ml], new_mgr_locs=i)
                        for i, ml in enumerate(slobj)
                    ]
                    return blocks
                else:
                    return [
                        blk.take_nd(
                            slobj,
                            axis=0,
                            new_mgr_locs=slice(0, sllen),
                            fill_value=fill_value,
                        )
                    ]

        if sl_type in ("slice", "mask"):
            blknos = self.blknos[slobj]
            blklocs = self.blklocs[slobj]
        else:
            blknos = algos.take_nd(
                self.blknos, slobj, fill_value=-1, allow_fill=allow_fill
            )
            blklocs = algos.take_nd(
                self.blklocs, slobj, fill_value=-1, allow_fill=allow_fill
            )

        # When filling blknos, make sure blknos is updated before appending to
        # blocks list, that way new blkno is exactly len(blocks).
        blocks = []
        group = not only_slice
        for blkno, mgr_locs in libinternals.get_blkno_placements(blknos, group=group):
            if blkno == -1:
                # If we've got here, fill_value was not lib.no_default

                blocks.append(
                    self._make_na_block(placement=mgr_locs, fill_value=fill_value)
                )
            else:
                blk = self.blocks[blkno]

                # Otherwise, slicing along items axis is necessary.
                if not blk._can_consolidate:
                    # A non-consolidatable block, it's easy, because there's
                    # only one item and each mgr loc is a copy of that single
                    # item.
                    for mgr_loc in mgr_locs:
                        newblk = blk.copy(deep=False)
                        newblk.mgr_locs = slice(mgr_loc, mgr_loc + 1)
                        blocks.append(newblk)

                else:
                    # GH#32779 to avoid the performance penalty of copying,
                    #  we may try to only slice
                    taker = blklocs[mgr_locs.indexer]
                    max_len = max(len(mgr_locs), taker.max() + 1)
                    if only_slice:
                        taker = lib.maybe_indices_to_slice(taker, max_len)

                    if isinstance(taker, slice):
                        nb = blk.getitem_block(taker, new_mgr_locs=mgr_locs)
                        blocks.append(nb)
                    elif only_slice:
                        # GH#33597 slice instead of take, so we get
                        #  views instead of copies
                        for i, ml in zip(taker, mgr_locs):
                            nb = blk.getitem_block([i], new_mgr_locs=ml)
                            blocks.append(nb)
                    else:
                        nb = blk.take_nd(taker, axis=0, new_mgr_locs=mgr_locs)
                        blocks.append(nb)

        return blocks

    def _make_na_block(self, placement, fill_value=None):

        if fill_value is None:
            fill_value = np.nan
        block_shape = list(self.shape)
        block_shape[0] = len(placement)

        dtype, fill_value = infer_dtype_from_scalar(fill_value)
        block_values = np.empty(block_shape, dtype=dtype)
        block_values.fill(fill_value)
        return make_block(block_values, placement=placement, ndim=block_values.ndim)

    def take(self, indexer, axis: int = 1, verify: bool = True, convert: bool = True):
        """
        Take items along any axis.
        """
        indexer = (
            np.arange(indexer.start, indexer.stop, indexer.step, dtype="int64")
            if isinstance(indexer, slice)
            else np.asanyarray(indexer, dtype="int64")
        )

        n = self.shape[axis]
        if convert:
            indexer = maybe_convert_indices(indexer, n)

        if verify:
            if ((indexer == -1) | (indexer >= n)).any():
                raise Exception("Indices must be nonzero and less than the axis length")

        new_labels = self.axes[axis].take(indexer)
        return self.reindex_indexer(
            new_axis=new_labels,
            indexer=indexer,
            axis=axis,
            allow_dups=True,
            consolidate=False,
        )

    def _equal_values(self: T, other: T) -> bool:
        """
        Used in .equals defined in base class. Only check the column values
        assuming shape and indexes have already been checked.
        """
        if self.ndim == 1:
            # For SingleBlockManager (i.e.Series)
            if other.ndim != 1:
                return False
            left = self.blocks[0].values
            right = other.blocks[0].values
            return array_equals(left, right)

        return blockwise_all(self, other, array_equals)

    def unstack(self, unstacker, fill_value) -> BlockManager:
        """
        Return a BlockManager with all blocks unstacked..

        Parameters
        ----------
        unstacker : reshape._Unstacker
        fill_value : Any
            fill_value for newly introduced missing values.

        Returns
        -------
        unstacked : BlockManager
        """
        new_columns = unstacker.get_new_columns(self.items)
        new_index = unstacker.new_index

        new_blocks: List[Block] = []
        columns_mask: List[np.ndarray] = []

        for blk in self.blocks:
            blk_cols = self.items[blk.mgr_locs.indexer]
            new_items = unstacker.get_new_columns(blk_cols)
            new_placement = new_columns.get_indexer(new_items)

            blocks, mask = blk._unstack(
                unstacker, fill_value, new_placement=new_placement
            )

            new_blocks.extend(blocks)
            columns_mask.extend(mask)

        new_columns = new_columns[columns_mask]

        bm = BlockManager(new_blocks, [new_columns, new_index])
        return bm


class SingleBlockManager(BlockManager, SingleManager):
    """ manage a single block with """

    ndim = 1
    _is_consolidated = True
    _known_consolidated = True
    __slots__ = ()
    is_single_block = True

    def __init__(
        self,
        block: Block,
        axis: Index,
        verify_integrity: bool = False,
        fastpath=lib.no_default,
    ):
        assert isinstance(block, Block), type(block)
        assert isinstance(axis, Index), type(axis)

        if fastpath is not lib.no_default:
            warnings.warn(
                "The `fastpath` keyword is deprecated and will be removed "
                "in a future version.",
                FutureWarning,
                stacklevel=2,
            )

        self.axes = [axis]
        self.blocks = (block,)

    @classmethod
    def from_blocks(cls, blocks: List[Block], axes: List[Index]) -> SingleBlockManager:
        """
        Constructor for BlockManager and SingleBlockManager with same signature.
        """
        assert len(blocks) == 1
        assert len(axes) == 1
        return cls(blocks[0], axes[0], verify_integrity=False)

    @classmethod
    def from_array(cls, array: ArrayLike, index: Index) -> SingleBlockManager:
        """
        Constructor for if we have an array that is not yet a Block.
        """
        block = make_block(array, placement=slice(0, len(index)), ndim=1)
        return cls(block, index)

    def _post_setstate(self):
        pass

    @property
    def _block(self) -> Block:
        return self.blocks[0]

    @property
    def _blknos(self):
        """ compat with BlockManager """
        return None

    @property
    def _blklocs(self):
        """ compat with BlockManager """
        return None

    def get_slice(self, slobj: slice, axis: int = 0) -> SingleBlockManager:
        if axis >= self.ndim:
            raise IndexError("Requested axis not found in manager")

        blk = self._block
        array = blk._slice(slobj)
        block = blk.make_block_same_class(array, placement=slice(0, len(array)))
        return type(self)(block, self.index[slobj])

    @property
    def index(self) -> Index:
        return self.axes[0]

    @property
    def dtype(self) -> DtypeObj:
        return self._block.dtype

    def get_dtypes(self) -> np.ndarray:
        return np.array([self._block.dtype])

    def external_values(self):
        """The array that Series.values returns"""
        return self._block.external_values()

    def internal_values(self):
        """The array that Series._values returns"""
        return self._block.internal_values()

    @property
    def _can_hold_na(self) -> bool:
        return self._block._can_hold_na

    def is_consolidated(self) -> bool:
        return True

    def _consolidate_check(self):
        pass

    def _consolidate_inplace(self):
        pass

    def idelete(self, indexer):
        """
        Delete single location from SingleBlockManager.

        Ensures that self.blocks doesn't become empty.
        """
        self._block.delete(indexer)
        self.axes[0] = self.axes[0].delete(indexer)

    def fast_xs(self, loc):
        """
        fast path for getting a cross-section
        return a view of the data
        """
        raise NotImplementedError("Use series._values[loc] instead")

<<<<<<< HEAD
    def set_values(self, values):
=======
    def set_values(self, values: ArrayLike):
>>>>>>> db495eb7
        """
        Set the values of the single block in place.

        Use at your own risk! This does not check if the passed values are
        valid for the current Block/SingleBlockManager (length, dtype, etc).
        """
        self.blocks[0].values = values


# --------------------------------------------------------------------
# Constructor Helpers


def create_block_manager_from_blocks(blocks, axes: List[Index]) -> BlockManager:
    try:
        if len(blocks) == 1 and not isinstance(blocks[0], Block):
            # if blocks[0] is of length 0, return empty blocks
            if not len(blocks[0]):
                blocks = []
            else:
                # It's OK if a single block is passed as values, its placement
                # is basically "all items", but if there're many, don't bother
                # converting, it's an error anyway.
                blocks = [
                    make_block(
                        values=blocks[0], placement=slice(0, len(axes[0])), ndim=2
                    )
                ]

        mgr = BlockManager(blocks, axes)
        mgr._consolidate_inplace()
        return mgr

    except ValueError as e:
        blocks = [getattr(b, "values", b) for b in blocks]
        tot_items = sum(b.shape[0] for b in blocks)
        raise construction_error(tot_items, blocks[0].shape[1:], axes, e)


# We define this here so we can override it in tests.extension.test_numpy
def _extract_array(obj):
    return extract_array(obj, extract_numpy=True)


def create_block_manager_from_arrays(
    arrays, names: Index, axes: List[Index]
) -> BlockManager:
    assert isinstance(names, Index)
    assert isinstance(axes, list)
    assert all(isinstance(x, Index) for x in axes)

    arrays = [_extract_array(x) for x in arrays]

    try:
        blocks = _form_blocks(arrays, names, axes)
        mgr = BlockManager(blocks, axes)
        mgr._consolidate_inplace()
        return mgr
    except ValueError as e:
        raise construction_error(len(arrays), arrays[0].shape, axes, e)


def construction_error(
    tot_items: int,
    block_shape: Shape,
    axes: List[Index],
    e: Optional[ValueError] = None,
):
    """ raise a helpful message about our construction """
    passed = tuple(map(int, [tot_items] + list(block_shape)))
    # Correcting the user facing error message during dataframe construction
    if len(passed) <= 2:
        passed = passed[::-1]

    implied = tuple(len(ax) for ax in axes)
    # Correcting the user facing error message during dataframe construction
    if len(implied) <= 2:
        implied = implied[::-1]

    # We return the exception object instead of raising it so that we
    #  can raise it in the caller; mypy plays better with that
    if passed == implied and e is not None:
        return e
    if block_shape[0] == 0:
        return ValueError("Empty data passed with indices specified.")
    return ValueError(f"Shape of passed values is {passed}, indices imply {implied}")


# -----------------------------------------------------------------------


def _form_blocks(
    arrays: List[ArrayLike], names: Index, axes: List[Index]
) -> List[Block]:
    # put "leftover" items in float bucket, where else?
    # generalize?
    items_dict: DefaultDict[str, List] = defaultdict(list)
    extra_locs = []

    names_idx = names
    if names_idx.equals(axes[0]):
        names_indexer = np.arange(len(names_idx))
    else:
        assert names_idx.intersection(axes[0]).is_unique
        names_indexer = names_idx.get_indexer_for(axes[0])

    for i, name_idx in enumerate(names_indexer):
        if name_idx == -1:
            extra_locs.append(i)
            continue

        v = arrays[name_idx]

        block_type = get_block_type(v)
        items_dict[block_type.__name__].append((i, v))

    blocks: List[Block] = []
    if len(items_dict["FloatBlock"]):
        float_blocks = _multi_blockify(items_dict["FloatBlock"])
        blocks.extend(float_blocks)

    if len(items_dict["NumericBlock"]):
        complex_blocks = _multi_blockify(items_dict["NumericBlock"])
        blocks.extend(complex_blocks)

    if len(items_dict["TimeDeltaBlock"]):
        timedelta_blocks = _multi_blockify(items_dict["TimeDeltaBlock"])
        blocks.extend(timedelta_blocks)

    if len(items_dict["DatetimeBlock"]):
        datetime_blocks = _simple_blockify(items_dict["DatetimeBlock"], DT64NS_DTYPE)
        blocks.extend(datetime_blocks)

    if len(items_dict["DatetimeTZBlock"]):
        dttz_blocks = [
            make_block(array, klass=DatetimeTZBlock, placement=i, ndim=2)
            for i, array in items_dict["DatetimeTZBlock"]
        ]
        blocks.extend(dttz_blocks)

    if len(items_dict["ObjectBlock"]) > 0:
        object_blocks = _simple_blockify(items_dict["ObjectBlock"], np.object_)
        blocks.extend(object_blocks)

    if len(items_dict["CategoricalBlock"]) > 0:
        cat_blocks = [
            make_block(array, klass=CategoricalBlock, placement=i, ndim=2)
            for i, array in items_dict["CategoricalBlock"]
        ]
        blocks.extend(cat_blocks)

    if len(items_dict["ExtensionBlock"]):
        external_blocks = [
            make_block(array, klass=ExtensionBlock, placement=i, ndim=2)
            for i, array in items_dict["ExtensionBlock"]
        ]

        blocks.extend(external_blocks)

    if len(items_dict["ObjectValuesExtensionBlock"]):
        external_blocks = [
            make_block(array, klass=ObjectValuesExtensionBlock, placement=i, ndim=2)
            for i, array in items_dict["ObjectValuesExtensionBlock"]
        ]

        blocks.extend(external_blocks)

    if len(extra_locs):
        shape = (len(extra_locs),) + tuple(len(x) for x in axes[1:])

        # empty items -> dtype object
        block_values = np.empty(shape, dtype=object)
        block_values.fill(np.nan)

        na_block = make_block(block_values, placement=extra_locs, ndim=2)
        blocks.append(na_block)

    return blocks


def _simple_blockify(tuples, dtype) -> List[Block]:
    """
    return a single array of a block that has a single dtype; if dtype is
    not None, coerce to this dtype
    """
    values, placement = _stack_arrays(tuples, dtype)

    # TODO: CHECK DTYPE?
    if dtype is not None and values.dtype != dtype:  # pragma: no cover
        values = values.astype(dtype)

    block = make_block(values, placement=placement, ndim=2)
    return [block]


def _multi_blockify(tuples, dtype: Optional[Dtype] = None):
    """ return an array of blocks that potentially have different dtypes """
    # group by dtype
    grouper = itertools.groupby(tuples, lambda x: x[1].dtype)

    new_blocks = []
    for dtype, tup_block in grouper:

        values, placement = _stack_arrays(list(tup_block), dtype)

        block = make_block(values, placement=placement, ndim=2)
        new_blocks.append(block)

    return new_blocks


def _stack_arrays(tuples, dtype: np.dtype):

    placement, arrays = zip(*tuples)

    first = arrays[0]
    shape = (len(arrays),) + first.shape

    stacked = np.empty(shape, dtype=dtype)
    for i, arr in enumerate(arrays):
        stacked[i] = arr

    return stacked, placement


def _interleaved_dtype(blocks: Sequence[Block]) -> Optional[DtypeObj]:
    """
    Find the common dtype for `blocks`.

    Parameters
    ----------
    blocks : List[Block]

    Returns
    -------
    dtype : np.dtype, ExtensionDtype, or None
        None is returned when `blocks` is empty.
    """
    if not len(blocks):
        return None

    return find_common_type([b.dtype for b in blocks])


def _consolidate(blocks: Tuple[Block, ...]) -> List[Block]:
    """
    Merge blocks having same dtype, exclude non-consolidating blocks
    """
    # sort by _can_consolidate, dtype
    gkey = lambda x: x._consolidate_key
    grouper = itertools.groupby(sorted(blocks, key=gkey), gkey)

    new_blocks: List[Block] = []
    for (_can_consolidate, dtype), group_blocks in grouper:
        merged_blocks = _merge_blocks(
            list(group_blocks), dtype=dtype, can_consolidate=_can_consolidate
        )
        new_blocks = extend_blocks(merged_blocks, new_blocks)
    return new_blocks


def _merge_blocks(
    blocks: List[Block], dtype: DtypeObj, can_consolidate: bool
) -> List[Block]:

    if len(blocks) == 1:
        return blocks

    if can_consolidate:

        if dtype is None:
            if len({b.dtype for b in blocks}) != 1:
                raise AssertionError("_merge_blocks are invalid!")

        # TODO: optimization potential in case all mgrs contain slices and
        # combination of those slices is a slice, too.
        new_mgr_locs = np.concatenate([b.mgr_locs.as_array for b in blocks])
        new_values = np.vstack([b.values for b in blocks])

        argsort = np.argsort(new_mgr_locs)
        new_values = new_values[argsort]
        new_mgr_locs = new_mgr_locs[argsort]

        return [make_block(new_values, placement=new_mgr_locs, ndim=2)]

    # can't consolidate --> no merge
    return blocks


def _fast_count_smallints(arr: np.ndarray) -> np.ndarray:
    """Faster version of set(arr) for sequences of small numbers."""
    counts = np.bincount(arr.astype(np.int_))
    nz = counts.nonzero()[0]
    return np.c_[nz, counts[nz]]


def _preprocess_slice_or_indexer(slice_or_indexer, length: int, allow_fill: bool):
    if isinstance(slice_or_indexer, slice):
        return (
            "slice",
            slice_or_indexer,
            libinternals.slice_len(slice_or_indexer, length),
        )
    elif (
        isinstance(slice_or_indexer, np.ndarray) and slice_or_indexer.dtype == np.bool_
    ):
        return "mask", slice_or_indexer, slice_or_indexer.sum()
    else:
        indexer = np.asanyarray(slice_or_indexer, dtype=np.int64)
        if not allow_fill:
            indexer = maybe_convert_indices(indexer, length)
        return "fancy", indexer, len(indexer)<|MERGE_RESOLUTION|>--- conflicted
+++ resolved
@@ -1649,11 +1649,7 @@
         """
         raise NotImplementedError("Use series._values[loc] instead")
 
-<<<<<<< HEAD
-    def set_values(self, values):
-=======
     def set_values(self, values: ArrayLike):
->>>>>>> db495eb7
         """
         Set the values of the single block in place.
 
