from collections import defaultdict
from functools import partial
import itertools
import operator
import re
from typing import Dict, List, Optional, Sequence, Tuple, TypeVar, Union

import numpy as np

from pandas._libs import Timedelta, Timestamp, internals as libinternals, lib
from pandas._typing import ArrayLike, DtypeObj, Label
from pandas.util._validators import validate_bool_kwarg

from pandas.core.dtypes.cast import (
    find_common_type,
    infer_dtype_from_scalar,
    maybe_convert_objects,
    maybe_promote,
)
from pandas.core.dtypes.common import (
    _NS_DTYPE,
    is_datetimelike_v_numeric,
    is_extension_array_dtype,
    is_list_like,
    is_numeric_v_string_like,
    is_scalar,
)
from pandas.core.dtypes.concat import concat_compat
from pandas.core.dtypes.dtypes import ExtensionDtype
from pandas.core.dtypes.generic import ABCDataFrame, ABCSeries
from pandas.core.dtypes.missing import isna

import pandas.core.algorithms as algos
from pandas.core.arrays.sparse import SparseDtype
from pandas.core.base import PandasObject
from pandas.core.construction import extract_array
from pandas.core.indexers import maybe_convert_indices
from pandas.core.indexes.api import Index, ensure_index
from pandas.core.internals.blocks import (
    Block,
    CategoricalBlock,
    DatetimeTZBlock,
    ExtensionBlock,
    ObjectValuesExtensionBlock,
    _extend_blocks,
    _merge_blocks,
    _safe_reshape,
    get_block_type,
    make_block,
)
from pandas.core.internals.concat import (  # all for concatenate_block_managers
    combine_concat_plans,
    concatenate_join_units,
    get_mgr_concatenation_plan,
    is_uniform_join_units,
)

from pandas.io.formats.printing import pprint_thing

# TODO: flexible with index=None and/or items=None

T = TypeVar("T", bound="BlockManager")


class BlockManager(PandasObject):
    """
    Core internal data structure to implement DataFrame, Series, etc.

    Manage a bunch of labeled 2D mixed-type ndarrays. Essentially it's a
    lightweight blocked set of labeled data to be manipulated by the DataFrame
    public API class

    Attributes
    ----------
    shape
    ndim
    axes
    values
    items

    Methods
    -------
    set_axis(axis, new_labels)
    copy(deep=True)

    get_dtype_counts
    get_dtypes

    apply(func, axes, block_filter_fn)

    get_bool_data
    get_numeric_data

    get_slice(slice_like, axis)
    get(label)
    iget(loc)

    take(indexer, axis)
    reindex_axis(new_labels, axis)
    reindex_indexer(new_labels, indexer, axis)

    delete(label)
    insert(loc, label, value)
    set(label, value)

    Parameters
    ----------
    blocks: Sequence of Block
    axes: Sequence of Index
    do_integrity_check: bool, default True

    Notes
    -----
    This is *not* a public API class
    """

    __slots__ = [
        "axes",
        "blocks",
        "_ndim",
        "_shape",
        "_known_consolidated",
        "_is_consolidated",
        "_blknos",
        "_blklocs",
    ]

    _blknos: np.ndarray
    _blklocs: np.ndarray

    def __init__(
        self,
        blocks: Sequence[Block],
        axes: Sequence[Index],
        do_integrity_check: bool = True,
    ):
        self.axes = [ensure_index(ax) for ax in axes]
        self.blocks: Tuple[Block, ...] = tuple(blocks)

        for block in blocks:
            if self.ndim != block.ndim:
                raise AssertionError(
                    f"Number of Block dimensions ({block.ndim}) must equal "
                    f"number of axes ({self.ndim})"
                )

        if do_integrity_check:
            self._verify_integrity()

        # Populate known_consolidate, blknos, and blklocs lazily
        self._known_consolidated = False
        self._blknos = None
        self._blklocs = None

    @classmethod
    def from_blocks(cls, blocks: List[Block], axes: List[Index]):
        """
        Constructor for BlockManager and SingleBlockManager with same signature.
        """
        return cls(blocks, axes, do_integrity_check=False)

    @property
    def blknos(self):
        """
        Suppose we want to find the array corresponding to our i'th column.

        blknos[i] identifies the block from self.blocks that contains this column.

        blklocs[i] identifies the column of interest within
        self.blocks[self.blknos[i]]
        """
        if self._blknos is None:
            # Note: these can be altered by other BlockManager methods.
            self._rebuild_blknos_and_blklocs()

        return self._blknos

    @property
    def blklocs(self):
        """
        See blknos.__doc__
        """
        if self._blklocs is None:
            # Note: these can be altered by other BlockManager methods.
            self._rebuild_blknos_and_blklocs()

        return self._blklocs

    def make_empty(self: T, axes=None) -> T:
        """ return an empty BlockManager with the items axis of len 0 """
        if axes is None:
            axes = [Index([])] + self.axes[1:]

        # preserve dtype if possible
        if self.ndim == 1:
            assert isinstance(self, SingleBlockManager)  # for mypy
            blk = self.blocks[0]
            arr = blk.values[:0]
            nb = blk.make_block_same_class(arr, placement=slice(0, 0), ndim=1)
            blocks = [nb]
        else:
            blocks = []
        return type(self).from_blocks(blocks, axes)

    def __nonzero__(self) -> bool:
        return True

    # Python3 compat
    __bool__ = __nonzero__

    @property
    def shape(self) -> Tuple[int, ...]:
        return tuple(len(ax) for ax in self.axes)

    @property
    def ndim(self) -> int:
        return len(self.axes)

    def set_axis(self, axis: int, new_labels: Index) -> None:
        # Caller is responsible for ensuring we have an Index object.
        old_len = len(self.axes[axis])
        new_len = len(new_labels)

        if new_len != old_len:
            raise ValueError(
                f"Length mismatch: Expected axis has {old_len} elements, new "
                f"values have {new_len} elements"
            )

        self.axes[axis] = new_labels

    @property
    def _is_single_block(self) -> bool:
        if self.ndim == 1:
            return True

        if len(self.blocks) != 1:
            return False

        blk = self.blocks[0]
        return blk.mgr_locs.is_slice_like and blk.mgr_locs.as_slice == slice(
            0, len(self), 1
        )

    def _rebuild_blknos_and_blklocs(self) -> None:
        """
        Update mgr._blknos / mgr._blklocs.
        """
        new_blknos = np.empty(self.shape[0], dtype=np.int64)
        new_blklocs = np.empty(self.shape[0], dtype=np.int64)
        new_blknos.fill(-1)
        new_blklocs.fill(-1)

        for blkno, blk in enumerate(self.blocks):
            rl = blk.mgr_locs
            new_blknos[rl.indexer] = blkno
            new_blklocs[rl.indexer] = np.arange(len(rl))

        if (new_blknos == -1).any():
            # TODO: can we avoid this?  it isn't cheap
            raise AssertionError("Gaps in blk ref_locs")

        self._blknos = new_blknos
        self._blklocs = new_blklocs

    @property
    def items(self) -> Index:
        return self.axes[0]

    def _get_counts(self, f):
        """ return a dict of the counts of the function in BlockManager """
        self._consolidate_inplace()
        counts = dict()
        for b in self.blocks:
            v = f(b)
            counts[v] = counts.get(v, 0) + b.shape[0]
        return counts

    def get_dtype_counts(self):
        return self._get_counts(lambda b: b.dtype.name)

    def get_dtypes(self):
        dtypes = np.array([blk.dtype for blk in self.blocks])
        return algos.take_1d(dtypes, self.blknos, allow_fill=False)

    def __getstate__(self):
        block_values = [b.values for b in self.blocks]
        block_items = [self.items[b.mgr_locs.indexer] for b in self.blocks]
        axes_array = list(self.axes)

        extra_state = {
            "0.14.1": {
                "axes": axes_array,
                "blocks": [
                    dict(values=b.values, mgr_locs=b.mgr_locs.indexer)
                    for b in self.blocks
                ],
            }
        }

        # First three elements of the state are to maintain forward
        # compatibility with 0.13.1.
        return axes_array, block_values, block_items, extra_state

    def __setstate__(self, state):
        def unpickle_block(values, mgr_locs):
            return make_block(values, placement=mgr_locs)

        if isinstance(state, tuple) and len(state) >= 4 and "0.14.1" in state[3]:
            state = state[3]["0.14.1"]
            self.axes = [ensure_index(ax) for ax in state["axes"]]
            self.blocks = tuple(
                unpickle_block(b["values"], b["mgr_locs"]) for b in state["blocks"]
            )
        else:
            raise NotImplementedError("pre-0.14.1 pickles are no longer supported")

        self._post_setstate()

    def _post_setstate(self) -> None:
        self._is_consolidated = False
        self._known_consolidated = False
        self._rebuild_blknos_and_blklocs()

    def __len__(self) -> int:
        return len(self.items)

    def __repr__(self) -> str:
        output = type(self).__name__
        for i, ax in enumerate(self.axes):
            if i == 0:
                output += f"\nItems: {ax}"
            else:
                output += f"\nAxis {i}: {ax}"

        for block in self.blocks:
            output += f"\n{pprint_thing(block)}"
        return output

    def _verify_integrity(self) -> None:
        mgr_shape = self.shape
        tot_items = sum(len(x.mgr_locs) for x in self.blocks)
        for block in self.blocks:
            if block._verify_integrity and block.shape[1:] != mgr_shape[1:]:
                construction_error(tot_items, block.shape[1:], self.axes)
        if len(self.items) != tot_items:
            raise AssertionError(
                "Number of manager items must equal union of "
                f"block items\n# manager items: {len(self.items)}, # "
                f"tot_items: {tot_items}"
            )

    def reduce(self, func, *args, **kwargs):
        # If 2D, we assume that we're operating column-wise
        if self.ndim == 1:
            # we'll be returning a scalar
            blk = self.blocks[0]
            return func(blk.values, *args, **kwargs)

        res = {}
        for blk in self.blocks:
            bres = func(blk.values, *args, **kwargs)

            if np.ndim(bres) == 0:
                # EA
                assert blk.shape[0] == 1
                new_res = zip(blk.mgr_locs.as_array, [bres])
            else:
                assert bres.ndim == 1, bres.shape
                assert blk.shape[0] == len(bres), (blk.shape, bres.shape, args, kwargs)
                new_res = zip(blk.mgr_locs.as_array, bres)

            nr = dict(new_res)
            assert not any(key in res for key in nr)
            res.update(nr)

        return res

    def apply(self: T, f, filter=None, align_keys=None, **kwargs) -> T:
        """
        Iterate over the blocks, collect and create a new BlockManager.

        Parameters
        ----------
        f : str or callable
            Name of the Block method to apply.
        filter : list, if supplied, only call the block if the filter is in
                 the block

        Returns
        -------
        BlockManager
        """
        align_keys = align_keys or []
        result_blocks = []
        # fillna: Series/DataFrame is responsible for making sure value is aligned

        # filter kwarg is used in replace-* family of methods
        if filter is not None:
            filter_locs = set(self.items.get_indexer_for(filter))
            if len(filter_locs) == len(self.items):
                # All items are included, as if there were no filtering
                filter = None
            else:
                kwargs["filter"] = filter_locs

        self._consolidate_inplace()

        align_copy = False
        if f == "where":
            align_copy = True

        aligned_args = {k: kwargs[k] for k in align_keys}

        for b in self.blocks:
            if filter is not None:
                if not b.mgr_locs.isin(filter_locs).any():
                    result_blocks.append(b)
                    continue

            if aligned_args:
                b_items = self.items[b.mgr_locs.indexer]

                for k, obj in aligned_args.items():
<<<<<<< HEAD
                    if isinstance(obj, (ABCSeries, ABCDataFrame)):
                        axis = obj._info_axis_number
                        kwargs[k] = obj.reindex(b_items, axis=axis, copy=align_copy)
                    else:
                        # We should have an ndarray or ExtensionArray
                        if obj.ndim == 2:
                            # FIXME: kludge; shouldnt need the ndim restriction
                            assert obj.shape[0] == self.shape[0], (
                                obj.shape,
                                self.shape,
                            )
                            kwargs[k] = obj[b.mgr_locs.indexer]
=======
                    axis = obj._info_axis_number
                    kwargs[k] = obj.reindex(b_items, axis=axis, copy=align_copy)._values
>>>>>>> d7a100c9

            if callable(f):
                applied = b.apply(f, **kwargs)
            else:
                applied = getattr(b, f)(**kwargs)
            result_blocks = _extend_blocks(applied, result_blocks)

        if len(result_blocks) == 0:
            return self.make_empty(self.axes)

        return type(self).from_blocks(result_blocks, self.axes)

    def quantile(
        self,
        axis: int = 0,
        consolidate: bool = True,
        transposed: bool = False,
        interpolation="linear",
        qs=None,
        numeric_only=None,
    ) -> "BlockManager":
        """
        Iterate over blocks applying quantile reduction.
        This routine is intended for reduction type operations and
        will do inference on the generated blocks.

        Parameters
        ----------
        axis: reduction axis, default 0
        consolidate: bool, default True. Join together blocks having same
            dtype
        transposed: bool, default False
            we are holding transposed data
        interpolation : type of interpolation, default 'linear'
        qs : a scalar or list of the quantiles to be computed
        numeric_only : ignored

        Returns
        -------
        BlockManager
        """
        # Series dispatches to DataFrame for quantile, which allows us to
        #  simplify some of the code here and in the blocks
        assert self.ndim >= 2

        if consolidate:
            self._consolidate_inplace()

        def get_axe(block, qs, axes):
            # Because Series dispatches to DataFrame, we will always have
            #  block.ndim == 2
            from pandas import Float64Index

            if is_list_like(qs):
                ax = Float64Index(qs)
            else:
                ax = axes[0]
            return ax

        axes, blocks = [], []
        for b in self.blocks:
            block = b.quantile(axis=axis, qs=qs, interpolation=interpolation)

            axe = get_axe(b, qs, axes=self.axes)

            axes.append(axe)
            blocks.append(block)

        # note that some DatetimeTZ, Categorical are always ndim==1
        ndim = {b.ndim for b in blocks}
        assert 0 not in ndim, ndim

        if 2 in ndim:

            new_axes = list(self.axes)

            # multiple blocks that are reduced
            if len(blocks) > 1:
                new_axes[1] = axes[0]

                # reset the placement to the original
                for b, sb in zip(blocks, self.blocks):
                    b.mgr_locs = sb.mgr_locs

            else:
                new_axes[axis] = Index(np.concatenate([ax.values for ax in axes]))

            if transposed:
                new_axes = new_axes[::-1]
                blocks = [
                    b.make_block(b.values.T, placement=np.arange(b.shape[1]))
                    for b in blocks
                ]

            return type(self)(blocks, new_axes)

        # single block, i.e. ndim == {1}
        values = concat_compat([b.values for b in blocks])

        # compute the orderings of our original data
        if len(self.blocks) > 1:

            indexer = np.empty(len(self.axes[0]), dtype=np.intp)
            i = 0
            for b in self.blocks:
                for j in b.mgr_locs:
                    indexer[j] = i
                    i = i + 1

            values = values.take(indexer)

        return SingleBlockManager(
            make_block(values, ndim=1, placement=np.arange(len(values))),
            axes[0],
            fastpath=True,
        )

    def isna(self, func) -> "BlockManager":
        return self.apply("apply", func=func)

    def where(self, **kwargs) -> "BlockManager":
        if kwargs.pop("align", True):
            align_keys = ["other", "cond"]
        else:
            align_keys = ["cond"]
            kwargs["other"] = extract_array(kwargs["other"], extract_numpy=True)

        return self.apply("where", align_keys=align_keys, **kwargs)

    def setitem(self, indexer, value) -> "BlockManager":
        return self.apply("setitem", indexer=indexer, value=value)

    def putmask(
        self, mask, new, align: bool = True, axis: int = 0,
    ):
        transpose = self.ndim == 2

        if align:
            align_keys = ["new", "mask"]
        else:
            align_keys = ["mask"]
            new = extract_array(new, extract_numpy=True)

        return self.apply(
            "putmask",
            align_keys=align_keys,
            mask=mask,
            new=new,
            inplace=True,
            axis=axis,
            transpose=transpose,
        )

    def diff(self, n: int, axis: int) -> "BlockManager":
        return self.apply("diff", n=n, axis=axis)

    def interpolate(self, **kwargs) -> "BlockManager":
        return self.apply("interpolate", **kwargs)

    def shift(self, **kwargs) -> "BlockManager":
        return self.apply("shift", **kwargs)

    def fillna(self, **kwargs) -> "BlockManager":
        return self.apply("fillna", **kwargs)

    def downcast(self) -> "BlockManager":
        return self.apply("downcast")

    def astype(
        self, dtype, copy: bool = False, errors: str = "raise"
    ) -> "BlockManager":
        return self.apply("astype", dtype=dtype, copy=copy, errors=errors)

    def convert(
        self,
        copy: bool = True,
        datetime: bool = True,
        numeric: bool = True,
        timedelta: bool = True,
        coerce: bool = False,
    ) -> "BlockManager":
        return self.apply(
            "convert",
            copy=copy,
            datetime=datetime,
            numeric=numeric,
            timedelta=timedelta,
            coerce=coerce,
        )

    def replace(self, value, **kwargs) -> "BlockManager":
        assert np.ndim(value) == 0, value
        return self.apply("replace", value=value, **kwargs)

    def replace_list(
        self, src_list, dest_list, inplace: bool = False, regex: bool = False
    ) -> "BlockManager":
        """ do a list replace """
        inplace = validate_bool_kwarg(inplace, "inplace")

        # figure out our mask a-priori to avoid repeated replacements
        values = self.as_array()

        def comp(s, regex=False):
            """
            Generate a bool array by perform an equality check, or perform
            an element-wise regular expression matching
            """
            if isna(s):
                return isna(values)
            if isinstance(s, (Timedelta, Timestamp)) and getattr(s, "tz", None) is None:

                return _compare_or_regex_search(
                    maybe_convert_objects(values), s.asm8, regex
                )
            return _compare_or_regex_search(values, s, regex)

        masks = [comp(s, regex) for s in src_list]

        result_blocks = []
        src_len = len(src_list) - 1
        for blk in self.blocks:

            # its possible to get multiple result blocks here
            # replace ALWAYS will return a list
            rb = [blk if inplace else blk.copy()]
            for i, (s, d) in enumerate(zip(src_list, dest_list)):
                # TODO: assert/validate that `d` is always a scalar?
                new_rb: List[Block] = []
                for b in rb:
                    m = masks[i][b.mgr_locs.indexer]
                    convert = i == src_len
                    result = b._replace_coerce(
                        mask=m,
                        to_replace=s,
                        value=d,
                        inplace=inplace,
                        convert=convert,
                        regex=regex,
                    )
                    if m.any() or convert:
                        new_rb = _extend_blocks(result, new_rb)
                    else:
                        new_rb.append(b)
                rb = new_rb
            result_blocks.extend(rb)

        bm = type(self).from_blocks(result_blocks, self.axes)
        bm._consolidate_inplace()
        return bm

    def is_consolidated(self) -> bool:
        """
        Return True if more than one block with the same dtype
        """
        if not self._known_consolidated:
            self._consolidate_check()
        return self._is_consolidated

    def _consolidate_check(self) -> None:
        dtypes = [blk.dtype for blk in self.blocks if blk._can_consolidate]
        self._is_consolidated = len(dtypes) == len(set(dtypes))
        self._known_consolidated = True

    @property
    def is_mixed_type(self) -> bool:
        # Warning, consolidation needs to get checked upstairs
        self._consolidate_inplace()
        return len(self.blocks) > 1

    @property
    def is_numeric_mixed_type(self) -> bool:
        # Warning, consolidation needs to get checked upstairs
        self._consolidate_inplace()
        return all(block.is_numeric for block in self.blocks)

    @property
    def any_extension_types(self) -> bool:
        """Whether any of the blocks in this manager are extension blocks"""
        return any(block.is_extension for block in self.blocks)

    @property
    def is_view(self) -> bool:
        """ return a boolean if we are a single block and are a view """
        if len(self.blocks) == 1:
            return self.blocks[0].is_view

        # It is technically possible to figure out which blocks are views
        # e.g. [ b.values.base is not None for b in self.blocks ]
        # but then we have the case of possibly some blocks being a view
        # and some blocks not. setting in theory is possible on the non-view
        # blocks w/o causing a SettingWithCopy raise/warn. But this is a bit
        # complicated

        return False

    def get_bool_data(self, copy: bool = False) -> "BlockManager":
        """
        Parameters
        ----------
        copy : bool, default False
            Whether to copy the blocks
        """
        self._consolidate_inplace()
        return self.combine([b for b in self.blocks if b.is_bool], copy)

    def get_numeric_data(self, copy: bool = False) -> "BlockManager":
        """
        Parameters
        ----------
        copy : bool, default False
            Whether to copy the blocks
        """
        self._consolidate_inplace()
        return self.combine([b for b in self.blocks if b.is_numeric], copy)

    def combine(self, blocks: List[Block], copy: bool = True) -> "BlockManager":
        """ return a new manager with the blocks """
        if len(blocks) == 0:
            return self.make_empty()

        # FIXME: optimization potential
        indexer = np.sort(np.concatenate([b.mgr_locs.as_array for b in blocks]))
        inv_indexer = lib.get_reverse_indexer(indexer, self.shape[0])

        new_blocks = []
        for b in blocks:
            b = b.copy(deep=copy)
            b.mgr_locs = algos.take_1d(
                inv_indexer, b.mgr_locs.as_array, axis=0, allow_fill=False
            )
            new_blocks.append(b)

        axes = list(self.axes)
        axes[0] = self.items.take(indexer)

        return type(self).from_blocks(new_blocks, axes)

    def get_slice(self, slobj: slice, axis: int = 0) -> "BlockManager":

        if axis == 0:
            new_blocks = self._slice_take_blocks_ax0(slobj)
        elif axis == 1:
            _slicer = [slice(None)] * (axis + 1)
            _slicer[axis] = slobj
            slicer = tuple(_slicer)
            new_blocks = [blk.getitem_block(slicer) for blk in self.blocks]
        else:
            raise IndexError("Requested axis not found in manager")

        new_axes = list(self.axes)
        new_axes[axis] = new_axes[axis][slobj]

        bm = type(self)(new_blocks, new_axes, do_integrity_check=False)
        return bm

    def __contains__(self, item) -> bool:
        return item in self.items

    @property
    def nblocks(self) -> int:
        return len(self.blocks)

    def copy(self: T, deep=True) -> T:
        """
        Make deep or shallow copy of BlockManager

        Parameters
        ----------
        deep : bool or string, default True
            If False, return shallow copy (do not copy data)
            If 'all', copy data and a deep copy of the index

        Returns
        -------
        BlockManager
        """
        # this preserves the notion of view copying of axes
        if deep:
            # hit in e.g. tests.io.json.test_pandas

            def copy_func(ax):
                return ax.copy(deep=True) if deep == "all" else ax.view()

            new_axes = [copy_func(ax) for ax in self.axes]
        else:
            new_axes = list(self.axes)

        res = self.apply("copy", deep=deep)
        res.axes = new_axes
        return res

    def as_array(self, transpose: bool = False) -> np.ndarray:
        """
        Convert the blockmanager data into an numpy array.

        Parameters
        ----------
        transpose : bool, default False
            If True, transpose the return array,

        Returns
        -------
        arr : ndarray
        """
        if len(self.blocks) == 0:
            arr = np.empty(self.shape, dtype=float)
            return arr.transpose() if transpose else arr

        if self._is_single_block and self.blocks[0].is_datetimetz:
            # TODO(Block.get_values): Make DatetimeTZBlock.get_values
            # always be object dtype. Some callers seem to want the
            # DatetimeArray (previously DTI)
            arr = self.blocks[0].get_values(dtype=object)
        elif self._is_single_block or not self.is_mixed_type:
            arr = np.asarray(self.blocks[0].get_values())
        else:
            arr = self._interleave()

        return arr.transpose() if transpose else arr

    def _interleave(self) -> np.ndarray:
        """
        Return ndarray from blocks with specified item order
        Items must be contained in the blocks
        """
        dtype = _interleaved_dtype(self.blocks)

        # TODO: https://github.com/pandas-dev/pandas/issues/22791
        # Give EAs some input on what happens here. Sparse needs this.
        if isinstance(dtype, SparseDtype):
            dtype = dtype.subtype
        elif is_extension_array_dtype(dtype):
            dtype = "object"

        result = np.empty(self.shape, dtype=dtype)

        itemmask = np.zeros(self.shape[0])

        for blk in self.blocks:
            rl = blk.mgr_locs
            result[rl.indexer] = blk.get_values(dtype)
            itemmask[rl.indexer] = 1

        if not itemmask.all():
            raise AssertionError("Some items were not contained in blocks")

        return result

    def to_dict(self, copy: bool = True):
        """
        Return a dict of str(dtype) -> BlockManager

        Parameters
        ----------
        copy : bool, default True

        Returns
        -------
        values : a dict of dtype -> BlockManager

        Notes
        -----
        This consolidates based on str(dtype)
        """
        self._consolidate_inplace()

        bd: Dict[str, List[Block]] = {}
        for b in self.blocks:
            bd.setdefault(str(b.dtype), []).append(b)

        return {dtype: self.combine(blocks, copy=copy) for dtype, blocks in bd.items()}

    def fast_xs(self, loc: int) -> ArrayLike:
        """
        Return the array corresponding to `frame.iloc[loc]`.

        Parameters
        ----------
        loc : int

        Returns
        -------
        np.ndarray or ExtensionArray
        """
        if len(self.blocks) == 1:
            return self.blocks[0].iget((slice(None), loc))

        dtype = _interleaved_dtype(self.blocks)

        n = len(self)
        if is_extension_array_dtype(dtype):
            # we'll eventually construct an ExtensionArray.
            result = np.empty(n, dtype=object)
        else:
            result = np.empty(n, dtype=dtype)

        for blk in self.blocks:
            # Such assignment may incorrectly coerce NaT to None
            # result[blk.mgr_locs] = blk._slice((slice(None), loc))
            for i, rl in enumerate(blk.mgr_locs):
                result[rl] = blk.iget((i, loc))

        if isinstance(dtype, ExtensionDtype):
            result = dtype.construct_array_type()._from_sequence(result, dtype=dtype)

        return result

    def consolidate(self) -> "BlockManager":
        """
        Join together blocks having same dtype

        Returns
        -------
        y : BlockManager
        """
        if self.is_consolidated():
            return self

        bm = type(self)(self.blocks, self.axes)
        bm._is_consolidated = False
        bm._consolidate_inplace()
        return bm

    def _consolidate_inplace(self) -> None:
        if not self.is_consolidated():
            self.blocks = tuple(_consolidate(self.blocks))
            self._is_consolidated = True
            self._known_consolidated = True
            self._rebuild_blknos_and_blklocs()

    def get(self, item):
        """
        Return values for selected item (ndarray or BlockManager).
        """
        if self.items.is_unique:

            if not isna(item):
                loc = self.items.get_loc(item)
            else:
                indexer = np.arange(len(self.items))[isna(self.items)]

                # allow a single nan location indexer
                if not is_scalar(indexer):
                    if len(indexer) == 1:
                        loc = indexer.item()
                    else:
                        raise ValueError("cannot label index with a null key")

            return self.iget(loc)
        else:

            if isna(item):
                raise TypeError("cannot label index with a null key")

            indexer = self.items.get_indexer_for([item])
            return self.reindex_indexer(
                new_axis=self.items[indexer], indexer=indexer, axis=0, allow_dups=True
            )

    def iget(self, i: int) -> "SingleBlockManager":
        """
        Return the data as a SingleBlockManager.
        """
        block = self.blocks[self.blknos[i]]
        values = block.iget(self.blklocs[i])

        # shortcut for select a single-dim from a 2-dim BM
        return SingleBlockManager(
            block.make_block_same_class(
                values, placement=slice(0, len(values)), ndim=1
            ),
            self.axes[1],
            fastpath=True,
        )

    def delete(self, item):
        """
        Delete selected item (items if non-unique) in-place.
        """
        indexer = self.items.get_loc(item)

        is_deleted = np.zeros(self.shape[0], dtype=np.bool_)
        is_deleted[indexer] = True
        ref_loc_offset = -is_deleted.cumsum()

        is_blk_deleted = [False] * len(self.blocks)

        if isinstance(indexer, int):
            affected_start = indexer
        else:
            affected_start = is_deleted.nonzero()[0][0]

        for blkno, _ in _fast_count_smallints(self.blknos[affected_start:]):
            blk = self.blocks[blkno]
            bml = blk.mgr_locs
            blk_del = is_deleted[bml.indexer].nonzero()[0]

            if len(blk_del) == len(bml):
                is_blk_deleted[blkno] = True
                continue
            elif len(blk_del) != 0:
                blk.delete(blk_del)
                bml = blk.mgr_locs

            blk.mgr_locs = bml.add(ref_loc_offset[bml.indexer])

        # FIXME: use Index.delete as soon as it uses fastpath=True
        self.axes[0] = self.items[~is_deleted]
        self.blocks = tuple(
            b for blkno, b in enumerate(self.blocks) if not is_blk_deleted[blkno]
        )
        self._rebuild_blknos_and_blklocs()

    def set(self, item: Label, value):
        """
        Set new item in-place.

        Notes
        -----
        Does not consolidate.
        Adds new Block if not contained in the current items Index.
        """
        try:
            loc = self.items.get_loc(item)
        except KeyError:
            # This item wasn't present, just insert at end
            self.insert(len(self.items), item, value)
            return

        self.iset(loc, value)

    def iset(self, loc: Union[int, slice, np.ndarray], value):
        """
        Set new item in-place. Does not consolidate. Adds new Block if not
        contained in the current set of items
        """
        # FIXME: refactor, clearly separate broadcasting & zip-like assignment
        #        can prob also fix the various if tests for sparse/categorical
        if self._blklocs is None and self.ndim > 1:
            self._rebuild_blknos_and_blklocs()

        value_is_extension_type = is_extension_array_dtype(value)

        # categorical/sparse/datetimetz
        if value_is_extension_type:

            def value_getitem(placement):
                return value

        else:
            if value.ndim == self.ndim - 1:
                value = _safe_reshape(value, (1,) + value.shape)

                def value_getitem(placement):
                    return value

            else:

                def value_getitem(placement):
                    return value[placement.indexer]

            if value.shape[1:] != self.shape[1:]:
                raise AssertionError(
                    "Shape of new values must be compatible with manager shape"
                )

        if lib.is_integer(loc):
            # We have 6 tests where loc is _not_ an int.
            # In this case, get_blkno_placements will yield only one tuple,
            #  containing (self._blknos[loc], BlockPlacement(slice(0, 1, 1)))
            loc = [loc]

        # Accessing public blknos ensures the public versions are initialized
        blknos = self.blknos[loc]
        blklocs = self.blklocs[loc].copy()

        unfit_mgr_locs = []
        unfit_val_locs = []
        removed_blknos = []
        for blkno, val_locs in libinternals.get_blkno_placements(blknos, group=True):
            blk = self.blocks[blkno]
            blk_locs = blklocs[val_locs.indexer]
            if blk.should_store(value):
                blk.set(blk_locs, value_getitem(val_locs))
            else:
                unfit_mgr_locs.append(blk.mgr_locs.as_array[blk_locs])
                unfit_val_locs.append(val_locs)

                # If all block items are unfit, schedule the block for removal.
                if len(val_locs) == len(blk.mgr_locs):
                    removed_blknos.append(blkno)
                else:
                    self._blklocs[blk.mgr_locs.indexer] = -1
                    blk.delete(blk_locs)
                    self._blklocs[blk.mgr_locs.indexer] = np.arange(len(blk))

        if len(removed_blknos):
            # Remove blocks & update blknos accordingly
            is_deleted = np.zeros(self.nblocks, dtype=np.bool_)
            is_deleted[removed_blknos] = True

            new_blknos = np.empty(self.nblocks, dtype=np.int64)
            new_blknos.fill(-1)
            new_blknos[~is_deleted] = np.arange(self.nblocks - len(removed_blknos))
            self._blknos = algos.take_1d(
                new_blknos, self._blknos, axis=0, allow_fill=False
            )
            self.blocks = tuple(
                blk for i, blk in enumerate(self.blocks) if i not in set(removed_blknos)
            )

        if unfit_val_locs:
            unfit_mgr_locs = np.concatenate(unfit_mgr_locs)
            unfit_count = len(unfit_mgr_locs)

            new_blocks: List[Block] = []
            if value_is_extension_type:
                # This code (ab-)uses the fact that sparse blocks contain only
                # one item.
                new_blocks.extend(
                    make_block(
                        values=value,
                        ndim=self.ndim,
                        placement=slice(mgr_loc, mgr_loc + 1),
                    )
                    for mgr_loc in unfit_mgr_locs
                )

                self._blknos[unfit_mgr_locs] = np.arange(unfit_count) + len(self.blocks)
                self._blklocs[unfit_mgr_locs] = 0

            else:
                # unfit_val_locs contains BlockPlacement objects
                unfit_val_items = unfit_val_locs[0].append(unfit_val_locs[1:])

                new_blocks.append(
                    make_block(
                        values=value_getitem(unfit_val_items),
                        ndim=self.ndim,
                        placement=unfit_mgr_locs,
                    )
                )

                self._blknos[unfit_mgr_locs] = len(self.blocks)
                self._blklocs[unfit_mgr_locs] = np.arange(unfit_count)

            self.blocks += tuple(new_blocks)

            # Newly created block's dtype may already be present.
            self._known_consolidated = False

    def insert(self, loc: int, item, value, allow_duplicates: bool = False):
        """
        Insert item at selected position.

        Parameters
        ----------
        loc : int
        item : hashable
        value : array_like
        allow_duplicates: bool
            If False, trying to insert non-unique item will raise

        """
        if not allow_duplicates and item in self.items:
            # Should this be a different kind of error??
            raise ValueError(f"cannot insert {item}, already exists")

        if not isinstance(loc, int):
            raise TypeError("loc must be int")

        # insert to the axis; this could possibly raise a TypeError
        new_axis = self.items.insert(loc, item)

        if value.ndim == self.ndim - 1 and not is_extension_array_dtype(value):
            value = _safe_reshape(value, (1,) + value.shape)

        block = make_block(values=value, ndim=self.ndim, placement=slice(loc, loc + 1))

        for blkno, count in _fast_count_smallints(self.blknos[loc:]):
            blk = self.blocks[blkno]
            if count == len(blk.mgr_locs):
                blk.mgr_locs = blk.mgr_locs.add(1)
            else:
                new_mgr_locs = blk.mgr_locs.as_array.copy()
                new_mgr_locs[new_mgr_locs >= loc] += 1
                blk.mgr_locs = new_mgr_locs

        # Accessing public blklocs ensures the public versions are initialized
        if loc == self.blklocs.shape[0]:
            # np.append is a lot faster, let's use it if we can.
            self._blklocs = np.append(self._blklocs, 0)
            self._blknos = np.append(self._blknos, len(self.blocks))
        else:
            self._blklocs = np.insert(self._blklocs, loc, 0)
            self._blknos = np.insert(self._blknos, loc, len(self.blocks))

        self.axes[0] = new_axis
        self.blocks += (block,)

        self._known_consolidated = False

        if len(self.blocks) > 100:
            self._consolidate_inplace()

    def reindex_axis(
        self,
        new_index,
        axis: int,
        method=None,
        limit=None,
        fill_value=None,
        copy: bool = True,
    ):
        """
        Conform block manager to new index.
        """
        new_index = ensure_index(new_index)
        new_index, indexer = self.axes[axis].reindex(
            new_index, method=method, limit=limit
        )

        return self.reindex_indexer(
            new_index, indexer, axis=axis, fill_value=fill_value, copy=copy
        )

    def reindex_indexer(
        self: T,
        new_axis,
        indexer,
        axis: int,
        fill_value=None,
        allow_dups: bool = False,
        copy: bool = True,
    ) -> T:
        """
        Parameters
        ----------
        new_axis : Index
        indexer : ndarray of int64 or None
        axis : int
        fill_value : object, default None
        allow_dups : bool, default False
        copy : bool, default True


        pandas-indexer with -1's only.
        """
        if indexer is None:
            if new_axis is self.axes[axis] and not copy:
                return self

            result = self.copy(deep=copy)
            result.axes = list(self.axes)
            result.axes[axis] = new_axis
            return result

        self._consolidate_inplace()

        # some axes don't allow reindexing with dups
        if not allow_dups:
            self.axes[axis]._can_reindex(indexer)

        if axis >= self.ndim:
            raise IndexError("Requested axis not found in manager")

        if axis == 0:
            new_blocks = self._slice_take_blocks_ax0(indexer, fill_tuple=(fill_value,))
        else:
            new_blocks = [
                blk.take_nd(
                    indexer,
                    axis=axis,
                    fill_tuple=(
                        fill_value if fill_value is not None else blk.fill_value,
                    ),
                )
                for blk in self.blocks
            ]

        new_axes = list(self.axes)
        new_axes[axis] = new_axis

        return type(self).from_blocks(new_blocks, new_axes)

    def _slice_take_blocks_ax0(self, slice_or_indexer, fill_tuple=None):
        """
        Slice/take blocks along axis=0.

        Overloaded for SingleBlock

        Returns
        -------
        new_blocks : list of Block
        """
        allow_fill = fill_tuple is not None

        sl_type, slobj, sllen = _preprocess_slice_or_indexer(
            slice_or_indexer, self.shape[0], allow_fill=allow_fill
        )

        if self._is_single_block:
            blk = self.blocks[0]

            if sl_type in ("slice", "mask"):
                return [blk.getitem_block(slobj, new_mgr_locs=slice(0, sllen))]
            elif not allow_fill or self.ndim == 1:
                if allow_fill and fill_tuple[0] is None:
                    _, fill_value = maybe_promote(blk.dtype)
                    fill_tuple = (fill_value,)

                return [
                    blk.take_nd(
                        slobj,
                        axis=0,
                        new_mgr_locs=slice(0, sllen),
                        fill_tuple=fill_tuple,
                    )
                ]

        if sl_type in ("slice", "mask"):
            blknos = self.blknos[slobj]
            blklocs = self.blklocs[slobj]
        else:
            blknos = algos.take_1d(
                self.blknos, slobj, fill_value=-1, allow_fill=allow_fill
            )
            blklocs = algos.take_1d(
                self.blklocs, slobj, fill_value=-1, allow_fill=allow_fill
            )

        # When filling blknos, make sure blknos is updated before appending to
        # blocks list, that way new blkno is exactly len(blocks).
        #
        # FIXME: mgr_groupby_blknos must return mgr_locs in ascending order,
        # pytables serialization will break otherwise.
        blocks = []
        for blkno, mgr_locs in libinternals.get_blkno_placements(blknos, group=True):
            if blkno == -1:
                # If we've got here, fill_tuple was not None.
                fill_value = fill_tuple[0]

                blocks.append(
                    self._make_na_block(placement=mgr_locs, fill_value=fill_value)
                )
            else:
                blk = self.blocks[blkno]

                # Otherwise, slicing along items axis is necessary.
                if not blk._can_consolidate:
                    # A non-consolidatable block, it's easy, because there's
                    # only one item and each mgr loc is a copy of that single
                    # item.
                    for mgr_loc in mgr_locs:
                        newblk = blk.copy(deep=False)
                        newblk.mgr_locs = slice(mgr_loc, mgr_loc + 1)
                        blocks.append(newblk)

                else:
                    blocks.append(
                        blk.take_nd(
                            blklocs[mgr_locs.indexer],
                            axis=0,
                            new_mgr_locs=mgr_locs,
                            fill_tuple=None,
                        )
                    )

        return blocks

    def _make_na_block(self, placement, fill_value=None):

        if fill_value is None:
            fill_value = np.nan
        block_shape = list(self.shape)
        block_shape[0] = len(placement)

        dtype, fill_value = infer_dtype_from_scalar(fill_value)
        block_values = np.empty(block_shape, dtype=dtype)
        block_values.fill(fill_value)
        return make_block(block_values, placement=placement)

    def take(self, indexer, axis: int = 1, verify: bool = True, convert: bool = True):
        """
        Take items along any axis.
        """
        self._consolidate_inplace()
        indexer = (
            np.arange(indexer.start, indexer.stop, indexer.step, dtype="int64")
            if isinstance(indexer, slice)
            else np.asanyarray(indexer, dtype="int64")
        )

        n = self.shape[axis]
        if convert:
            indexer = maybe_convert_indices(indexer, n)

        if verify:
            if ((indexer == -1) | (indexer >= n)).any():
                raise Exception("Indices must be nonzero and less than the axis length")

        new_labels = self.axes[axis].take(indexer)
        return self.reindex_indexer(
            new_axis=new_labels, indexer=indexer, axis=axis, allow_dups=True
        )

    def equals(self, other) -> bool:
        self_axes, other_axes = self.axes, other.axes
        if len(self_axes) != len(other_axes):
            return False
        if not all(ax1.equals(ax2) for ax1, ax2 in zip(self_axes, other_axes)):
            return False
        self._consolidate_inplace()
        other._consolidate_inplace()
        if len(self.blocks) != len(other.blocks):
            return False

        # canonicalize block order, using a tuple combining the mgr_locs
        # then type name because there might be unconsolidated
        # blocks (say, Categorical) which can only be distinguished by
        # the iteration order
        def canonicalize(block):
            return (block.mgr_locs.as_array.tolist(), block.dtype.name)

        self_blocks = sorted(self.blocks, key=canonicalize)
        other_blocks = sorted(other.blocks, key=canonicalize)
        return all(
            block.equals(oblock) for block, oblock in zip(self_blocks, other_blocks)
        )

    def unstack(self, unstacker_func, fill_value) -> "BlockManager":
        """
        Return a BlockManager with all blocks unstacked..

        Parameters
        ----------
        unstacker_func : callable
            A (partially-applied) ``pd.core.reshape._Unstacker`` class.
        fill_value : Any
            fill_value for newly introduced missing values.

        Returns
        -------
        unstacked : BlockManager
        """
        n_rows = self.shape[-1]
        dummy = unstacker_func(np.empty((0, 0)), value_columns=self.items)
        new_columns = dummy.get_new_columns()
        new_index = dummy.get_new_index()
        new_blocks: List[Block] = []
        columns_mask: List[np.ndarray] = []

        for blk in self.blocks:
            blocks, mask = blk._unstack(
                partial(unstacker_func, value_columns=self.items[blk.mgr_locs.indexer]),
                new_columns,
                n_rows,
                fill_value,
            )

            new_blocks.extend(blocks)
            columns_mask.extend(mask)

        new_columns = new_columns[columns_mask]

        bm = BlockManager(new_blocks, [new_columns, new_index])
        return bm


class SingleBlockManager(BlockManager):
    """ manage a single block with """

    ndim = 1
    _is_consolidated = True
    _known_consolidated = True
    __slots__ = ()

    def __init__(
        self,
        block: Block,
        axis: Union[Index, List[Index]],
        do_integrity_check: bool = False,
        fastpath: bool = False,
    ):
        assert isinstance(block, Block), type(block)

        if isinstance(axis, list):
            if len(axis) != 1:
                raise ValueError(
                    "cannot create SingleBlockManager with more than 1 axis"
                )
            axis = axis[0]

        # passed from constructor, single block, single axis
        if fastpath:
            self.axes = [axis]
        else:
            self.axes = [ensure_index(axis)]

        self.blocks = tuple([block])

    @classmethod
    def from_blocks(
        cls, blocks: List[Block], axes: List[Index]
    ) -> "SingleBlockManager":
        """
        Constructor for BlockManager and SingleBlockManager with same signature.
        """
        assert len(blocks) == 1
        assert len(axes) == 1
        return cls(blocks[0], axes[0], do_integrity_check=False, fastpath=True)

    @classmethod
    def from_array(cls, array: ArrayLike, index: Index) -> "SingleBlockManager":
        """
        Constructor for if we have an array that is not yet a Block.
        """
        block = make_block(array, placement=slice(0, len(index)), ndim=1)
        return cls(block, index, fastpath=True)

    def _post_setstate(self):
        pass

    @property
    def _block(self) -> Block:
        return self.blocks[0]

    @property
    def _blknos(self):
        """ compat with BlockManager """
        return None

    @property
    def _blklocs(self):
        """ compat with BlockManager """
        return None

    def get_slice(self, slobj: slice, axis: int = 0) -> "SingleBlockManager":
        if axis >= self.ndim:
            raise IndexError("Requested axis not found in manager")

        blk = self._block
        array = blk._slice(slobj)
        block = blk.make_block_same_class(array, placement=range(len(array)))
        return type(self)(block, self.index[slobj], fastpath=True)

    @property
    def index(self) -> Index:
        return self.axes[0]

    @property
    def dtype(self) -> DtypeObj:
        return self._block.dtype

    def get_dtype_counts(self):
        return {self.dtype.name: 1}

    def get_dtypes(self) -> np.ndarray:
        return np.array([self._block.dtype])

    def external_values(self):
        """The array that Series.values returns"""
        return self._block.external_values()

    def internal_values(self):
        """The array that Series._values returns"""
        return self._block.internal_values()

    @property
    def _can_hold_na(self) -> bool:
        return self._block._can_hold_na

    def is_consolidated(self) -> bool:
        return True

    def _consolidate_check(self):
        pass

    def _consolidate_inplace(self):
        pass

    def delete(self, item):
        """
        Delete single item from SingleBlockManager.

        Ensures that self.blocks doesn't become empty.
        """
        loc = self.items.get_loc(item)
        self._block.delete(loc)
        self.axes[0] = self.axes[0].delete(loc)

    def fast_xs(self, loc):
        """
        fast path for getting a cross-section
        return a view of the data
        """
        raise NotImplementedError("Use series._values[loc] instead")

    def concat(self, to_concat, new_axis: Index) -> "SingleBlockManager":
        """
        Concatenate a list of SingleBlockManagers into a single
        SingleBlockManager.

        Used for pd.concat of Series objects with axis=0.

        Parameters
        ----------
        to_concat : list of SingleBlockManagers
        new_axis : Index of the result

        Returns
        -------
        SingleBlockManager
        """

        blocks = [obj.blocks[0] for obj in to_concat]
        values = concat_compat([x.values for x in blocks])

        new_block = make_block(values, placement=slice(0, len(values), 1))

        mgr = SingleBlockManager(new_block, new_axis)
        return mgr


# --------------------------------------------------------------------
# Constructor Helpers


def create_block_manager_from_blocks(blocks, axes):
    try:
        if len(blocks) == 1 and not isinstance(blocks[0], Block):
            # if blocks[0] is of length 0, return empty blocks
            if not len(blocks[0]):
                blocks = []
            else:
                # It's OK if a single block is passed as values, its placement
                # is basically "all items", but if there're many, don't bother
                # converting, it's an error anyway.
                blocks = [
                    make_block(values=blocks[0], placement=slice(0, len(axes[0])))
                ]

        mgr = BlockManager(blocks, axes)
        mgr._consolidate_inplace()
        return mgr

    except ValueError as e:
        blocks = [getattr(b, "values", b) for b in blocks]
        tot_items = sum(b.shape[0] for b in blocks)
        construction_error(tot_items, blocks[0].shape[1:], axes, e)


def create_block_manager_from_arrays(arrays, names, axes):

    try:
        blocks = form_blocks(arrays, names, axes)
        mgr = BlockManager(blocks, axes)
        mgr._consolidate_inplace()
        return mgr
    except ValueError as e:
        construction_error(len(arrays), arrays[0].shape, axes, e)


def construction_error(tot_items, block_shape, axes, e=None):
    """ raise a helpful message about our construction """
    passed = tuple(map(int, [tot_items] + list(block_shape)))
    # Correcting the user facing error message during dataframe construction
    if len(passed) <= 2:
        passed = passed[::-1]

    implied = tuple(len(ax) for ax in axes)
    # Correcting the user facing error message during dataframe construction
    if len(implied) <= 2:
        implied = implied[::-1]

    if passed == implied and e is not None:
        raise e
    if block_shape[0] == 0:
        raise ValueError("Empty data passed with indices specified.")
    raise ValueError(f"Shape of passed values is {passed}, indices imply {implied}")


# -----------------------------------------------------------------------


def form_blocks(arrays, names, axes):
    # put "leftover" items in float bucket, where else?
    # generalize?
    items_dict = defaultdict(list)
    extra_locs = []

    names_idx = ensure_index(names)
    if names_idx.equals(axes[0]):
        names_indexer = np.arange(len(names_idx))
    else:
        assert names_idx.intersection(axes[0]).is_unique
        names_indexer = names_idx.get_indexer_for(axes[0])

    for i, name_idx in enumerate(names_indexer):
        if name_idx == -1:
            extra_locs.append(i)
            continue

        k = names[name_idx]
        v = arrays[name_idx]

        block_type = get_block_type(v)
        items_dict[block_type.__name__].append((i, k, v))

    blocks = []
    if len(items_dict["FloatBlock"]):
        float_blocks = _multi_blockify(items_dict["FloatBlock"])
        blocks.extend(float_blocks)

    if len(items_dict["ComplexBlock"]):
        complex_blocks = _multi_blockify(items_dict["ComplexBlock"])
        blocks.extend(complex_blocks)

    if len(items_dict["TimeDeltaBlock"]):
        timedelta_blocks = _multi_blockify(items_dict["TimeDeltaBlock"])
        blocks.extend(timedelta_blocks)

    if len(items_dict["IntBlock"]):
        int_blocks = _multi_blockify(items_dict["IntBlock"])
        blocks.extend(int_blocks)

    if len(items_dict["DatetimeBlock"]):
        datetime_blocks = _simple_blockify(items_dict["DatetimeBlock"], _NS_DTYPE)
        blocks.extend(datetime_blocks)

    if len(items_dict["DatetimeTZBlock"]):
        dttz_blocks = [
            make_block(array, klass=DatetimeTZBlock, placement=i)
            for i, _, array in items_dict["DatetimeTZBlock"]
        ]
        blocks.extend(dttz_blocks)

    if len(items_dict["BoolBlock"]):
        bool_blocks = _simple_blockify(items_dict["BoolBlock"], np.bool_)
        blocks.extend(bool_blocks)

    if len(items_dict["ObjectBlock"]) > 0:
        object_blocks = _simple_blockify(items_dict["ObjectBlock"], np.object_)
        blocks.extend(object_blocks)

    if len(items_dict["CategoricalBlock"]) > 0:
        cat_blocks = [
            make_block(array, klass=CategoricalBlock, placement=i)
            for i, _, array in items_dict["CategoricalBlock"]
        ]
        blocks.extend(cat_blocks)

    if len(items_dict["ExtensionBlock"]):

        external_blocks = [
            make_block(array, klass=ExtensionBlock, placement=i)
            for i, _, array in items_dict["ExtensionBlock"]
        ]

        blocks.extend(external_blocks)

    if len(items_dict["ObjectValuesExtensionBlock"]):
        external_blocks = [
            make_block(array, klass=ObjectValuesExtensionBlock, placement=i)
            for i, _, array in items_dict["ObjectValuesExtensionBlock"]
        ]

        blocks.extend(external_blocks)

    if len(extra_locs):
        shape = (len(extra_locs),) + tuple(len(x) for x in axes[1:])

        # empty items -> dtype object
        block_values = np.empty(shape, dtype=object)
        block_values.fill(np.nan)

        na_block = make_block(block_values, placement=extra_locs)
        blocks.append(na_block)

    return blocks


def _simple_blockify(tuples, dtype):
    """
    return a single array of a block that has a single dtype; if dtype is
    not None, coerce to this dtype
    """
    values, placement = _stack_arrays(tuples, dtype)

    # TODO: CHECK DTYPE?
    if dtype is not None and values.dtype != dtype:  # pragma: no cover
        values = values.astype(dtype)

    block = make_block(values, placement=placement)
    return [block]


def _multi_blockify(tuples, dtype=None):
    """ return an array of blocks that potentially have different dtypes """
    # group by dtype
    grouper = itertools.groupby(tuples, lambda x: x[2].dtype)

    new_blocks = []
    for dtype, tup_block in grouper:

        values, placement = _stack_arrays(list(tup_block), dtype)

        block = make_block(values, placement=placement)
        new_blocks.append(block)

    return new_blocks


def _stack_arrays(tuples, dtype):

    # fml
    def _asarray_compat(x):
        if isinstance(x, ABCSeries):
            return x._values
        else:
            return np.asarray(x)

    def _shape_compat(x):
        if isinstance(x, ABCSeries):
            return (len(x),)
        else:
            return x.shape

    placement, names, arrays = zip(*tuples)

    first = arrays[0]
    shape = (len(arrays),) + _shape_compat(first)

    stacked = np.empty(shape, dtype=dtype)
    for i, arr in enumerate(arrays):
        stacked[i] = _asarray_compat(arr)

    return stacked, placement


def _interleaved_dtype(blocks: Sequence[Block]) -> Optional[DtypeObj]:
    """
    Find the common dtype for `blocks`.

    Parameters
    ----------
    blocks : List[Block]

    Returns
    -------
    dtype : np.dtype, ExtensionDtype, or None
        None is returned when `blocks` is empty.
    """
    if not len(blocks):
        return None

    return find_common_type([b.dtype for b in blocks])


def _consolidate(blocks):
    """
    Merge blocks having same dtype, exclude non-consolidating blocks
    """
    # sort by _can_consolidate, dtype
    gkey = lambda x: x._consolidate_key
    grouper = itertools.groupby(sorted(blocks, key=gkey), gkey)

    new_blocks = []
    for (_can_consolidate, dtype), group_blocks in grouper:
        merged_blocks = _merge_blocks(
            list(group_blocks), dtype=dtype, _can_consolidate=_can_consolidate
        )
        new_blocks = _extend_blocks(merged_blocks, new_blocks)
    return new_blocks


def _compare_or_regex_search(a, b, regex=False):
    """
    Compare two array_like inputs of the same shape or two scalar values

    Calls operator.eq or re.search, depending on regex argument. If regex is
    True, perform an element-wise regex matching.

    Parameters
    ----------
    a : array_like or scalar
    b : array_like or scalar
    regex : bool, default False

    Returns
    -------
    mask : array_like of bool
    """
    if not regex:
        op = lambda x: operator.eq(x, b)
    else:
        op = np.vectorize(
            lambda x: bool(re.search(b, x)) if isinstance(x, str) else False
        )

    is_a_array = isinstance(a, np.ndarray)
    is_b_array = isinstance(b, np.ndarray)

    if is_datetimelike_v_numeric(a, b) or is_numeric_v_string_like(a, b):
        # GH#29553 avoid deprecation warnings from numpy
        result = False
    else:
        result = op(a)

    if is_scalar(result) and (is_a_array or is_b_array):
        type_names = [type(a).__name__, type(b).__name__]

        if is_a_array:
            type_names[0] = f"ndarray(dtype={a.dtype})"

        if is_b_array:
            type_names[1] = f"ndarray(dtype={b.dtype})"

        raise TypeError(
            f"Cannot compare types {repr(type_names[0])} and {repr(type_names[1])}"
        )
    return result


def _fast_count_smallints(arr):
    """Faster version of set(arr) for sequences of small numbers."""
    counts = np.bincount(arr.astype(np.int_))
    nz = counts.nonzero()[0]
    return np.c_[nz, counts[nz]]


def _preprocess_slice_or_indexer(slice_or_indexer, length, allow_fill):
    if isinstance(slice_or_indexer, slice):
        return (
            "slice",
            slice_or_indexer,
            libinternals.slice_len(slice_or_indexer, length),
        )
    elif (
        isinstance(slice_or_indexer, np.ndarray) and slice_or_indexer.dtype == np.bool_
    ):
        return "mask", slice_or_indexer, slice_or_indexer.sum()
    else:
        indexer = np.asanyarray(slice_or_indexer, dtype=np.int64)
        if not allow_fill:
            indexer = maybe_convert_indices(indexer, length)
        return "fancy", indexer, len(indexer)


def concatenate_block_managers(mgrs_indexers, axes, concat_axis, copy):
    """
    Concatenate block managers into one.

    Parameters
    ----------
    mgrs_indexers : list of (BlockManager, {axis: indexer,...}) tuples
    axes : list of Index
    concat_axis : int
    copy : bool

    """
    concat_plans = [
        get_mgr_concatenation_plan(mgr, indexers) for mgr, indexers in mgrs_indexers
    ]
    concat_plan = combine_concat_plans(concat_plans, concat_axis)
    blocks = []

    for placement, join_units in concat_plan:

        if len(join_units) == 1 and not join_units[0].indexers:
            b = join_units[0].block
            values = b.values
            if copy:
                values = values.copy()
            else:
                values = values.view()
            b = b.make_block_same_class(values, placement=placement)
        elif is_uniform_join_units(join_units):
            b = join_units[0].block.concat_same_type(
                [ju.block for ju in join_units], placement=placement
            )
        else:
            b = make_block(
                concatenate_join_units(join_units, concat_axis, copy=copy),
                placement=placement,
            )
        blocks.append(b)

    return BlockManager(blocks, axes)<|MERGE_RESOLUTION|>--- conflicted
+++ resolved
@@ -422,10 +422,9 @@
                 b_items = self.items[b.mgr_locs.indexer]
 
                 for k, obj in aligned_args.items():
-<<<<<<< HEAD
                     if isinstance(obj, (ABCSeries, ABCDataFrame)):
                         axis = obj._info_axis_number
-                        kwargs[k] = obj.reindex(b_items, axis=axis, copy=align_copy)
+                        kwargs[k] = obj.reindex(b_items, axis=axis, copy=align_copy)._values
                     else:
                         # We should have an ndarray or ExtensionArray
                         if obj.ndim == 2:
@@ -435,10 +434,6 @@
                                 self.shape,
                             )
                             kwargs[k] = obj[b.mgr_locs.indexer]
-=======
-                    axis = obj._info_axis_number
-                    kwargs[k] = obj.reindex(b_items, axis=axis, copy=align_copy)._values
->>>>>>> d7a100c9
 
             if callable(f):
                 applied = b.apply(f, **kwargs)
