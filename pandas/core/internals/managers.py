from __future__ import annotations

from collections import defaultdict
import itertools
from typing import (
    Any,
    Callable,
    DefaultDict,
    Dict,
    Hashable,
    List,
    Optional,
    Sequence,
    Tuple,
    TypeVar,
    Union,
)
import warnings

import numpy as np

from pandas._libs import (
    internals as libinternals,
    lib,
)
from pandas._typing import (
    ArrayLike,
    Dtype,
    DtypeObj,
    Shape,
)
from pandas.errors import PerformanceWarning
from pandas.util._validators import validate_bool_kwarg

from pandas.core.dtypes.cast import (
    find_common_type,
    infer_dtype_from_scalar,
)
from pandas.core.dtypes.common import (
    DT64NS_DTYPE,
    is_dtype_equal,
    is_extension_array_dtype,
    is_list_like,
)
from pandas.core.dtypes.dtypes import ExtensionDtype
from pandas.core.dtypes.generic import (
    ABCDataFrame,
    ABCSeries,
)
from pandas.core.dtypes.missing import (
    array_equals,
    isna,
)

import pandas.core.algorithms as algos
from pandas.core.arrays.sparse import SparseDtype
from pandas.core.construction import extract_array
from pandas.core.indexers import maybe_convert_indices
from pandas.core.indexes.api import (
    Float64Index,
    Index,
    ensure_index,
)
from pandas.core.internals.base import (
    DataManager,
    SingleDataManager,
)
from pandas.core.internals.blocks import (
    Block,
    CategoricalBlock,
    DatetimeTZBlock,
    ExtensionBlock,
    ObjectValuesExtensionBlock,
    ensure_block_shape,
    extend_blocks,
    get_block_type,
    make_block,
)
from pandas.core.internals.ops import (
    blockwise_all,
    operate_blockwise,
)

# TODO: flexible with index=None and/or items=None

T = TypeVar("T", bound="BlockManager")


class BlockManager(DataManager):
    """
    Core internal data structure to implement DataFrame, Series, etc.

    Manage a bunch of labeled 2D mixed-type ndarrays. Essentially it's a
    lightweight blocked set of labeled data to be manipulated by the DataFrame
    public API class

    Attributes
    ----------
    shape
    ndim
    axes
    values
    items

    Methods
    -------
    set_axis(axis, new_labels)
    copy(deep=True)

    get_dtypes

    apply(func, axes, block_filter_fn)

    get_bool_data
    get_numeric_data

    get_slice(slice_like, axis)
    get(label)
    iget(loc)

    take(indexer, axis)
    reindex_axis(new_labels, axis)
    reindex_indexer(new_labels, indexer, axis)

    delete(label)
    insert(loc, label, value)
    set(label, value)

    Parameters
    ----------
    blocks: Sequence of Block
    axes: Sequence of Index
    verify_integrity: bool, default True

    Notes
    -----
    This is *not* a public API class
    """

    __slots__ = [
        "axes",
        "blocks",
        "_known_consolidated",
        "_is_consolidated",
        "_blknos",
        "_blklocs",
    ]

    _blknos: np.ndarray
    _blklocs: np.ndarray

    # Non-trivially faster than a property
    ndim = 2  # overridden by SingleBlockManager

    def __init__(
        self,
        blocks: Sequence[Block],
        axes: Sequence[Index],
        verify_integrity: bool = True,
    ):
        self.axes = [ensure_index(ax) for ax in axes]
        self.blocks: Tuple[Block, ...] = tuple(blocks)

        for block in blocks:
            if self.ndim != block.ndim:
                raise AssertionError(
                    f"Number of Block dimensions ({block.ndim}) must equal "
                    f"number of axes ({self.ndim})"
                )

        if verify_integrity:
            self._verify_integrity()

        # Populate known_consolidate, blknos, and blklocs lazily
        self._known_consolidated = False
        self._blknos = None
        self._blklocs = None

    @classmethod
    def from_blocks(cls, blocks: List[Block], axes: List[Index]):
        """
        Constructor for BlockManager and SingleBlockManager with same signature.
        """
        return cls(blocks, axes, verify_integrity=False)

    @property
    def blknos(self):
        """
        Suppose we want to find the array corresponding to our i'th column.

        blknos[i] identifies the block from self.blocks that contains this column.

        blklocs[i] identifies the column of interest within
        self.blocks[self.blknos[i]]
        """
        if self._blknos is None:
            # Note: these can be altered by other BlockManager methods.
            self._rebuild_blknos_and_blklocs()

        return self._blknos

    @property
    def blklocs(self):
        """
        See blknos.__doc__
        """
        if self._blklocs is None:
            # Note: these can be altered by other BlockManager methods.
            self._rebuild_blknos_and_blklocs()

        return self._blklocs

    def make_empty(self: T, axes=None) -> T:
        """ return an empty BlockManager with the items axis of len 0 """
        if axes is None:
            axes = [Index([])] + self.axes[1:]

        # preserve dtype if possible
        if self.ndim == 1:
            assert isinstance(self, SingleBlockManager)  # for mypy
            blk = self.blocks[0]
            arr = blk.values[:0]
            nb = blk.make_block_same_class(arr, placement=slice(0, 0))
            blocks = [nb]
        else:
            blocks = []
        return type(self).from_blocks(blocks, axes)

    def __nonzero__(self) -> bool:
        return True

    # Python3 compat
    __bool__ = __nonzero__

    @property
    def shape(self) -> Shape:
        return tuple(len(ax) for ax in self.axes)

    def set_axis(
        self, axis: int, new_labels: Index, verify_integrity: bool = True
    ) -> None:
        # Caller is responsible for ensuring we have an Index object.
        if verify_integrity:
            old_len = len(self.axes[axis])
            new_len = len(new_labels)

            if new_len != old_len:
                raise ValueError(
                    f"Length mismatch: Expected axis has {old_len} elements, new "
                    f"values have {new_len} elements"
                )

        self.axes[axis] = new_labels

    @property
    def is_single_block(self) -> bool:
        # Assumes we are 2D; overridden by SingleBlockManager
        return len(self.blocks) == 1

    def _rebuild_blknos_and_blklocs(self) -> None:
        """
        Update mgr._blknos / mgr._blklocs.
        """
        new_blknos = np.empty(self.shape[0], dtype=np.intp)
        new_blklocs = np.empty(self.shape[0], dtype=np.intp)
        new_blknos.fill(-1)
        new_blklocs.fill(-1)

        for blkno, blk in enumerate(self.blocks):
            rl = blk.mgr_locs
            new_blknos[rl.indexer] = blkno
            new_blklocs[rl.indexer] = np.arange(len(rl))

        if (new_blknos == -1).any():
            # TODO: can we avoid this?  it isn't cheap
            raise AssertionError("Gaps in blk ref_locs")

        self._blknos = new_blknos
        self._blklocs = new_blklocs

    @property
    def items(self) -> Index:
        return self.axes[0]

    def get_dtypes(self):
        dtypes = np.array([blk.dtype for blk in self.blocks])
        return algos.take_nd(dtypes, self.blknos, allow_fill=False)

    @property
    def arrays(self) -> List[ArrayLike]:
        """
        Quick access to the backing arrays of the Blocks.

        Only for compatibility with ArrayManager for testing convenience.
        Not to be used in actual code, and return value is not the same as the
        ArrayManager method (list of 1D arrays vs iterator of 2D ndarrays / 1D EAs).
        """
        return [blk.values for blk in self.blocks]

    def __getstate__(self):
        block_values = [b.values for b in self.blocks]
        block_items = [self.items[b.mgr_locs.indexer] for b in self.blocks]
        axes_array = list(self.axes)

        extra_state = {
            "0.14.1": {
                "axes": axes_array,
                "blocks": [
                    {"values": b.values, "mgr_locs": b.mgr_locs.indexer}
                    for b in self.blocks
                ],
            }
        }

        # First three elements of the state are to maintain forward
        # compatibility with 0.13.1.
        return axes_array, block_values, block_items, extra_state

    def __setstate__(self, state):
        def unpickle_block(values, mgr_locs, ndim: int):
            # TODO(EA2D): ndim would be unnecessary with 2D EAs
            # older pickles may store e.g. DatetimeIndex instead of DatetimeArray
            values = extract_array(values, extract_numpy=True)
            return make_block(values, placement=mgr_locs, ndim=ndim)

        if isinstance(state, tuple) and len(state) >= 4 and "0.14.1" in state[3]:
            state = state[3]["0.14.1"]
            self.axes = [ensure_index(ax) for ax in state["axes"]]
            ndim = len(self.axes)
            self.blocks = tuple(
                unpickle_block(b["values"], b["mgr_locs"], ndim=ndim)
                for b in state["blocks"]
            )
        else:
            raise NotImplementedError("pre-0.14.1 pickles are no longer supported")

        self._post_setstate()

    def _post_setstate(self) -> None:
        self._is_consolidated = False
        self._known_consolidated = False
        self._rebuild_blknos_and_blklocs()

    def __len__(self) -> int:
        return len(self.items)

    def __repr__(self) -> str:
        output = type(self).__name__
        for i, ax in enumerate(self.axes):
            if i == 0:
                output += f"\nItems: {ax}"
            else:
                output += f"\nAxis {i}: {ax}"

        for block in self.blocks:
            output += f"\n{block}"
        return output

    def _verify_integrity(self) -> None:
        mgr_shape = self.shape
        tot_items = sum(len(x.mgr_locs) for x in self.blocks)
        for block in self.blocks:
            if block.shape[1:] != mgr_shape[1:]:
                raise construction_error(tot_items, block.shape[1:], self.axes)
        if len(self.items) != tot_items:
            raise AssertionError(
                "Number of manager items must equal union of "
                f"block items\n# manager items: {len(self.items)}, # "
                f"tot_items: {tot_items}"
            )

    def reduce(
        self: T, func: Callable, ignore_failures: bool = False
    ) -> Tuple[T, np.ndarray]:
        """
        Apply reduction function blockwise, returning a single-row BlockManager.

        Parameters
        ----------
        func : reduction function
        ignore_failures : bool, default False
            Whether to drop blocks where func raises TypeError.

        Returns
        -------
        BlockManager
        np.ndarray
            Indexer of mgr_locs that are retained.
        """
        # If 2D, we assume that we're operating column-wise
        assert self.ndim == 2

        res_blocks: List[Block] = []
        for blk in self.blocks:
            nbs = blk.reduce(func, ignore_failures)
            res_blocks.extend(nbs)

        index = Index([None])  # placeholder
        if ignore_failures:
            if res_blocks:
                indexer = np.concatenate([blk.mgr_locs.as_array for blk in res_blocks])
                new_mgr = self._combine(res_blocks, copy=False, index=index)
            else:
                indexer = []
                new_mgr = type(self).from_blocks([], [Index([]), index])
        else:
            indexer = np.arange(self.shape[0])
            new_mgr = type(self).from_blocks(res_blocks, [self.items, index])
        return new_mgr, indexer

    def grouped_reduce(self: T, func: Callable, ignore_failures: bool = False) -> T:
        """
        Apply grouped reduction function blockwise, returning a new BlockManager.

        Parameters
        ----------
        func : grouped reduction function
        ignore_failures : bool, default False
            Whether to drop blocks where func raises TypeError.

        Returns
        -------
        BlockManager
        """
        result_blocks: List[Block] = []

        for blk in self.blocks:
            try:
                applied = blk.apply(func)
            except (TypeError, NotImplementedError):
                if not ignore_failures:
                    raise
                continue
            result_blocks = extend_blocks(applied, result_blocks)

        if len(result_blocks) == 0:
            index = Index([None])  # placeholder
        else:
            index = Index(range(result_blocks[0].values.shape[-1]))

        if ignore_failures:
            return self._combine(result_blocks, index=index)

        return type(self).from_blocks(result_blocks, [self.axes[0], index])

    def operate_blockwise(self, other: BlockManager, array_op) -> BlockManager:
        """
        Apply array_op blockwise with another (aligned) BlockManager.
        """
        return operate_blockwise(self, other, array_op)

    def apply(
        self: T,
        f,
        align_keys: Optional[List[str]] = None,
        ignore_failures: bool = False,
        **kwargs,
    ) -> T:
        """
        Iterate over the blocks, collect and create a new BlockManager.

        Parameters
        ----------
        f : str or callable
            Name of the Block method to apply.
        align_keys: List[str] or None, default None
        ignore_failures: bool, default False
        **kwargs
            Keywords to pass to `f`

        Returns
        -------
        BlockManager
        """
        assert "filter" not in kwargs

        align_keys = align_keys or []
        result_blocks: List[Block] = []
        # fillna: Series/DataFrame is responsible for making sure value is aligned

        aligned_args = {k: kwargs[k] for k in align_keys}

        for b in self.blocks:

            if aligned_args:

                for k, obj in aligned_args.items():
                    if isinstance(obj, (ABCSeries, ABCDataFrame)):
                        # The caller is responsible for ensuring that
                        #  obj.axes[-1].equals(self.items)
                        if obj.ndim == 1:
                            kwargs[k] = obj.iloc[b.mgr_locs.indexer]._values
                        else:
                            kwargs[k] = obj.iloc[:, b.mgr_locs.indexer]._values
                    else:
                        # otherwise we have an ndarray
                        kwargs[k] = obj[b.mgr_locs.indexer]

            try:
                if callable(f):
                    applied = b.apply(f, **kwargs)
                else:
                    applied = getattr(b, f)(**kwargs)
            except (TypeError, NotImplementedError):
                if not ignore_failures:
                    raise
                continue
            result_blocks = extend_blocks(applied, result_blocks)

        if ignore_failures:
            return self._combine(result_blocks)

        if len(result_blocks) == 0:
            return self.make_empty(self.axes)

        return type(self).from_blocks(result_blocks, self.axes)

    def quantile(
        self,
        *,
        qs: Float64Index,
        axis: int = 0,
        interpolation="linear",
    ) -> BlockManager:
        """
        Iterate over blocks applying quantile reduction.
        This routine is intended for reduction type operations and
        will do inference on the generated blocks.

        Parameters
        ----------
        axis: reduction axis, default 0
        consolidate: bool, default True. Join together blocks having same
            dtype
        interpolation : type of interpolation, default 'linear'
        qs : list of the quantiles to be computed

        Returns
        -------
        BlockManager
        """
        # Series dispatches to DataFrame for quantile, which allows us to
        #  simplify some of the code here and in the blocks
        assert self.ndim >= 2
        assert is_list_like(qs)  # caller is responsible for this
        assert axis == 1  # only ever called this way

        new_axes = list(self.axes)
        new_axes[1] = Float64Index(qs)

        blocks = [
            blk.quantile(axis=axis, qs=qs, interpolation=interpolation)
            for blk in self.blocks
        ]

<<<<<<< HEAD
        if transposed:
            new_axes = new_axes[::-1]
            blocks = [
                b.make_block(b.values.T, placement=slice(0, b.shape[1])) for b in blocks
            ]

=======
>>>>>>> af0a60ed
        return type(self)(blocks, new_axes)

    def isna(self, func) -> BlockManager:
        return self.apply("apply", func=func)

    def where(self, other, cond, align: bool, errors: str, axis: int) -> BlockManager:
        if align:
            align_keys = ["other", "cond"]
        else:
            align_keys = ["cond"]
            other = extract_array(other, extract_numpy=True)

        return self.apply(
            "where",
            align_keys=align_keys,
            other=other,
            cond=cond,
            errors=errors,
            axis=axis,
        )

    def setitem(self, indexer, value) -> BlockManager:
        return self.apply("setitem", indexer=indexer, value=value)

    def putmask(self, mask, new, align: bool = True):

        if align:
            align_keys = ["new", "mask"]
        else:
            align_keys = ["mask"]
            new = extract_array(new, extract_numpy=True)

        return self.apply(
            "putmask",
            align_keys=align_keys,
            mask=mask,
            new=new,
        )

    def diff(self, n: int, axis: int) -> BlockManager:
        return self.apply("diff", n=n, axis=axis)

    def interpolate(self, **kwargs) -> BlockManager:
        return self.apply("interpolate", **kwargs)

    def shift(self, periods: int, axis: int, fill_value) -> BlockManager:
        if fill_value is lib.no_default:
            fill_value = None

        if axis == 0 and self.ndim == 2 and self.nblocks > 1:
            # GH#35488 we need to watch out for multi-block cases
            # We only get here with fill_value not-lib.no_default
            ncols = self.shape[0]
            if periods > 0:
                indexer = [-1] * periods + list(range(ncols - periods))
            else:
                nper = abs(periods)
                indexer = list(range(nper, ncols)) + [-1] * nper
            result = self.reindex_indexer(
                self.items,
                indexer,
                axis=0,
                fill_value=fill_value,
                allow_dups=True,
                consolidate=False,
            )
            return result

        return self.apply("shift", periods=periods, axis=axis, fill_value=fill_value)

    def fillna(self, value, limit, inplace: bool, downcast) -> BlockManager:
        return self.apply(
            "fillna", value=value, limit=limit, inplace=inplace, downcast=downcast
        )

    def downcast(self) -> BlockManager:
        return self.apply("downcast")

    def astype(self, dtype, copy: bool = False, errors: str = "raise") -> BlockManager:
        return self.apply("astype", dtype=dtype, copy=copy, errors=errors)

    def convert(
        self,
        copy: bool = True,
        datetime: bool = True,
        numeric: bool = True,
        timedelta: bool = True,
    ) -> BlockManager:
        return self.apply(
            "convert",
            copy=copy,
            datetime=datetime,
            numeric=numeric,
            timedelta=timedelta,
        )

    def replace(self, to_replace, value, inplace: bool, regex: bool) -> BlockManager:
        assert np.ndim(value) == 0, value
        return self.apply(
            "replace", to_replace=to_replace, value=value, inplace=inplace, regex=regex
        )

    def replace_list(
        self: T,
        src_list: List[Any],
        dest_list: List[Any],
        inplace: bool = False,
        regex: bool = False,
    ) -> T:
        """ do a list replace """
        inplace = validate_bool_kwarg(inplace, "inplace")

        bm = self.apply(
            "_replace_list",
            src_list=src_list,
            dest_list=dest_list,
            inplace=inplace,
            regex=regex,
        )
        bm._consolidate_inplace()
        return bm

    def to_native_types(self, **kwargs) -> BlockManager:
        """
        Convert values to native types (strings / python objects) that are used
        in formatting (repr / csv).
        """
        return self.apply("to_native_types", **kwargs)

    def is_consolidated(self) -> bool:
        """
        Return True if more than one block with the same dtype
        """
        if not self._known_consolidated:
            self._consolidate_check()
        return self._is_consolidated

    def _consolidate_check(self) -> None:
        dtypes = [blk.dtype for blk in self.blocks if blk._can_consolidate]
        self._is_consolidated = len(dtypes) == len(set(dtypes))
        self._known_consolidated = True

    @property
    def is_numeric_mixed_type(self) -> bool:
        return all(block.is_numeric for block in self.blocks)

    @property
    def any_extension_types(self) -> bool:
        """Whether any of the blocks in this manager are extension blocks"""
        return any(block.is_extension for block in self.blocks)

    @property
    def is_view(self) -> bool:
        """ return a boolean if we are a single block and are a view """
        if len(self.blocks) == 1:
            return self.blocks[0].is_view

        # It is technically possible to figure out which blocks are views
        # e.g. [ b.values.base is not None for b in self.blocks ]
        # but then we have the case of possibly some blocks being a view
        # and some blocks not. setting in theory is possible on the non-view
        # blocks w/o causing a SettingWithCopy raise/warn. But this is a bit
        # complicated

        return False

    def get_bool_data(self, copy: bool = False) -> BlockManager:
        """
        Select blocks that are bool-dtype and columns from object-dtype blocks
        that are all-bool.

        Parameters
        ----------
        copy : bool, default False
            Whether to copy the blocks
        """

        new_blocks = []

        for blk in self.blocks:
            if blk.dtype == bool:
                new_blocks.append(blk)

            elif blk.is_object:
                nbs = blk._split()
                for nb in nbs:
                    if nb.is_bool:
                        new_blocks.append(nb)

        return self._combine(new_blocks, copy)

    def get_numeric_data(self, copy: bool = False) -> BlockManager:
        """
        Parameters
        ----------
        copy : bool, default False
            Whether to copy the blocks
        """
        return self._combine([b for b in self.blocks if b.is_numeric], copy)

    def _combine(
        self: T, blocks: List[Block], copy: bool = True, index: Optional[Index] = None
    ) -> T:
        """ return a new manager with the blocks """
        if len(blocks) == 0:
            return self.make_empty()

        # FIXME: optimization potential
        indexer = np.sort(np.concatenate([b.mgr_locs.as_array for b in blocks]))
        inv_indexer = lib.get_reverse_indexer(indexer, self.shape[0])

        new_blocks: List[Block] = []
        for b in blocks:
            b = b.copy(deep=copy)
            b.mgr_locs = inv_indexer[b.mgr_locs.indexer]
            new_blocks.append(b)

        axes = list(self.axes)
        if index is not None:
            axes[-1] = index
        axes[0] = self.items.take(indexer)

        return type(self).from_blocks(new_blocks, axes)

    def get_slice(self, slobj: slice, axis: int = 0) -> BlockManager:

        if axis == 0:
            new_blocks = self._slice_take_blocks_ax0(slobj)
        elif axis == 1:
            slicer = (slice(None), slobj)
            new_blocks = [blk.getitem_block(slicer) for blk in self.blocks]
        else:
            raise IndexError("Requested axis not found in manager")

        new_axes = list(self.axes)
        new_axes[axis] = new_axes[axis][slobj]

        bm = type(self)(new_blocks, new_axes, verify_integrity=False)
        return bm

    @property
    def nblocks(self) -> int:
        return len(self.blocks)

    def copy(self: T, deep=True) -> T:
        """
        Make deep or shallow copy of BlockManager

        Parameters
        ----------
        deep : bool or string, default True
            If False, return shallow copy (do not copy data)
            If 'all', copy data and a deep copy of the index

        Returns
        -------
        BlockManager
        """
        # this preserves the notion of view copying of axes
        if deep:
            # hit in e.g. tests.io.json.test_pandas

            def copy_func(ax):
                return ax.copy(deep=True) if deep == "all" else ax.view()

            new_axes = [copy_func(ax) for ax in self.axes]
        else:
            new_axes = list(self.axes)

        res = self.apply("copy", deep=deep)
        res.axes = new_axes
        return res

    def as_array(
        self,
        transpose: bool = False,
        dtype: Optional[Dtype] = None,
        copy: bool = False,
        na_value=lib.no_default,
    ) -> np.ndarray:
        """
        Convert the blockmanager data into an numpy array.

        Parameters
        ----------
        transpose : bool, default False
            If True, transpose the return array.
        dtype : object, default None
            Data type of the return array.
        copy : bool, default False
            If True then guarantee that a copy is returned. A value of
            False does not guarantee that the underlying data is not
            copied.
        na_value : object, default lib.no_default
            Value to be used as the missing value sentinel.

        Returns
        -------
        arr : ndarray
        """
        if len(self.blocks) == 0:
            arr = np.empty(self.shape, dtype=float)
            return arr.transpose() if transpose else arr

        # We want to copy when na_value is provided to avoid
        # mutating the original object
        copy = copy or na_value is not lib.no_default

        if self.is_single_block:
            blk = self.blocks[0]
            if blk.is_extension:
                # Avoid implicit conversion of extension blocks to object
                arr = blk.values.to_numpy(dtype=dtype, na_value=na_value).reshape(
                    blk.shape
                )
            else:
                arr = np.asarray(blk.get_values())
                if dtype:
                    arr = arr.astype(dtype, copy=False)
        else:
            arr = self._interleave(dtype=dtype, na_value=na_value)
            # The underlying data was copied within _interleave
            copy = False

        if copy:
            arr = arr.copy()

        if na_value is not lib.no_default:
            arr[isna(arr)] = na_value

        return arr.transpose() if transpose else arr

    def _interleave(
        self, dtype: Optional[Dtype] = None, na_value=lib.no_default
    ) -> np.ndarray:
        """
        Return ndarray from blocks with specified item order
        Items must be contained in the blocks
        """
        if not dtype:
            dtype = _interleaved_dtype(self.blocks)

        # TODO: https://github.com/pandas-dev/pandas/issues/22791
        # Give EAs some input on what happens here. Sparse needs this.
        if isinstance(dtype, SparseDtype):
            dtype = dtype.subtype
        elif is_extension_array_dtype(dtype):
            dtype = "object"
        elif is_dtype_equal(dtype, str):
            dtype = "object"

        result = np.empty(self.shape, dtype=dtype)

        itemmask = np.zeros(self.shape[0])

        for blk in self.blocks:
            rl = blk.mgr_locs
            if blk.is_extension:
                # Avoid implicit conversion of extension blocks to object
                arr = blk.values.to_numpy(dtype=dtype, na_value=na_value)
            else:
                arr = blk.get_values(dtype)
            result[rl.indexer] = arr
            itemmask[rl.indexer] = 1

        if not itemmask.all():
            raise AssertionError("Some items were not contained in blocks")

        return result

    def to_dict(self, copy: bool = True):
        """
        Return a dict of str(dtype) -> BlockManager

        Parameters
        ----------
        copy : bool, default True

        Returns
        -------
        values : a dict of dtype -> BlockManager
        """

        bd: Dict[str, List[Block]] = {}
        for b in self.blocks:
            bd.setdefault(str(b.dtype), []).append(b)

        # TODO(EA2D): the combine will be unnecessary with 2D EAs
        return {dtype: self._combine(blocks, copy=copy) for dtype, blocks in bd.items()}

    def fast_xs(self, loc: int) -> ArrayLike:
        """
        Return the array corresponding to `frame.iloc[loc]`.

        Parameters
        ----------
        loc : int

        Returns
        -------
        np.ndarray or ExtensionArray
        """
        if len(self.blocks) == 1:
            return self.blocks[0].iget((slice(None), loc))

        dtype = _interleaved_dtype(self.blocks)

        n = len(self)
        if is_extension_array_dtype(dtype):
            # we'll eventually construct an ExtensionArray.
            result = np.empty(n, dtype=object)
        else:
            result = np.empty(n, dtype=dtype)

        for blk in self.blocks:
            # Such assignment may incorrectly coerce NaT to None
            # result[blk.mgr_locs] = blk._slice((slice(None), loc))
            for i, rl in enumerate(blk.mgr_locs):
                result[rl] = blk.iget((i, loc))

        if isinstance(dtype, ExtensionDtype):
            result = dtype.construct_array_type()._from_sequence(result, dtype=dtype)

        return result

    def consolidate(self) -> BlockManager:
        """
        Join together blocks having same dtype

        Returns
        -------
        y : BlockManager
        """
        if self.is_consolidated():
            return self

        bm = type(self)(self.blocks, self.axes)
        bm._is_consolidated = False
        bm._consolidate_inplace()
        return bm

    def _consolidate_inplace(self) -> None:
        if not self.is_consolidated():
            self.blocks = tuple(_consolidate(self.blocks))
            self._is_consolidated = True
            self._known_consolidated = True
            self._rebuild_blknos_and_blklocs()

    def iget(self, i: int) -> SingleBlockManager:
        """
        Return the data as a SingleBlockManager.
        """
        block = self.blocks[self.blknos[i]]
        values = block.iget(self.blklocs[i])

        # shortcut for select a single-dim from a 2-dim BM
        nb = type(block)(values, placement=slice(0, len(values)), ndim=1)
        return SingleBlockManager(nb, self.axes[1])

    def iget_values(self, i: int) -> ArrayLike:
        """
        Return the data for column i as the values (ndarray or ExtensionArray).
        """
        block = self.blocks[self.blknos[i]]
        values = block.iget(self.blklocs[i])
        return values

    def idelete(self, indexer):
        """
        Delete selected locations in-place (new block and array, same BlockManager)
        """
        is_deleted = np.zeros(self.shape[0], dtype=np.bool_)
        is_deleted[indexer] = True
        ref_loc_offset = -is_deleted.cumsum()

        is_blk_deleted = [False] * len(self.blocks)

        if isinstance(indexer, int):
            affected_start = indexer
        else:
            affected_start = is_deleted.nonzero()[0][0]

        for blkno, _ in _fast_count_smallints(self.blknos[affected_start:]):
            blk = self.blocks[blkno]
            bml = blk.mgr_locs
            blk_del = is_deleted[bml.indexer].nonzero()[0]

            if len(blk_del) == len(bml):
                is_blk_deleted[blkno] = True
                continue
            elif len(blk_del) != 0:
                blk.delete(blk_del)
                bml = blk.mgr_locs

            blk.mgr_locs = bml.add(ref_loc_offset[bml.indexer])

        # FIXME: use Index.delete as soon as it uses fastpath=True
        self.axes[0] = self.items[~is_deleted]
        self.blocks = tuple(
            b for blkno, b in enumerate(self.blocks) if not is_blk_deleted[blkno]
        )
        self._rebuild_blknos_and_blklocs()

    def iset(self, loc: Union[int, slice, np.ndarray], value):
        """
        Set new item in-place. Does not consolidate. Adds new Block if not
        contained in the current set of items
        """
        value = extract_array(value, extract_numpy=True)
        # FIXME: refactor, clearly separate broadcasting & zip-like assignment
        #        can prob also fix the various if tests for sparse/categorical
        if self._blklocs is None and self.ndim > 1:
            self._rebuild_blknos_and_blklocs()

        value_is_extension_type = is_extension_array_dtype(value)

        # categorical/sparse/datetimetz
        if value_is_extension_type:

            def value_getitem(placement):
                return value

        else:
            if value.ndim == 2:
                value = value.T

            if value.ndim == self.ndim - 1:
                value = ensure_block_shape(value, ndim=2)

                def value_getitem(placement):
                    return value

            else:

                def value_getitem(placement):
                    return value[placement.indexer]

            if value.shape[1:] != self.shape[1:]:
                raise AssertionError(
                    "Shape of new values must be compatible with manager shape"
                )

        if lib.is_integer(loc):
            # We have 6 tests where loc is _not_ an int.
            # In this case, get_blkno_placements will yield only one tuple,
            #  containing (self._blknos[loc], BlockPlacement(slice(0, 1, 1)))
            loc = [loc]

        # Accessing public blknos ensures the public versions are initialized
        blknos = self.blknos[loc]
        blklocs = self.blklocs[loc].copy()

        unfit_mgr_locs = []
        unfit_val_locs = []
        removed_blknos = []
        for blkno, val_locs in libinternals.get_blkno_placements(blknos, group=True):
            blk = self.blocks[blkno]
            blk_locs = blklocs[val_locs.indexer]
            if blk.should_store(value):
                blk.set_inplace(blk_locs, value_getitem(val_locs))
            else:
                unfit_mgr_locs.append(blk.mgr_locs.as_array[blk_locs])
                unfit_val_locs.append(val_locs)

                # If all block items are unfit, schedule the block for removal.
                if len(val_locs) == len(blk.mgr_locs):
                    removed_blknos.append(blkno)
                else:
                    blk.delete(blk_locs)
                    self._blklocs[blk.mgr_locs.indexer] = np.arange(len(blk))

        if len(removed_blknos):
            # Remove blocks & update blknos accordingly
            is_deleted = np.zeros(self.nblocks, dtype=np.bool_)
            is_deleted[removed_blknos] = True

            new_blknos = np.empty(self.nblocks, dtype=np.int64)
            new_blknos.fill(-1)
            new_blknos[~is_deleted] = np.arange(self.nblocks - len(removed_blknos))
            self._blknos = new_blknos[self._blknos]
            self.blocks = tuple(
                blk for i, blk in enumerate(self.blocks) if i not in set(removed_blknos)
            )

        if unfit_val_locs:
            unfit_mgr_locs = np.concatenate(unfit_mgr_locs)
            unfit_count = len(unfit_mgr_locs)

            new_blocks: List[Block] = []
            if value_is_extension_type:
                # This code (ab-)uses the fact that EA blocks contain only
                # one item.
                # TODO(EA2D): special casing unnecessary with 2D EAs
                new_blocks.extend(
                    make_block(
                        values=value,
                        ndim=self.ndim,
                        placement=slice(mgr_loc, mgr_loc + 1),
                    )
                    for mgr_loc in unfit_mgr_locs
                )

                self._blknos[unfit_mgr_locs] = np.arange(unfit_count) + len(self.blocks)
                self._blklocs[unfit_mgr_locs] = 0

            else:
                # unfit_val_locs contains BlockPlacement objects
                unfit_val_items = unfit_val_locs[0].append(unfit_val_locs[1:])

                new_blocks.append(
                    make_block(
                        values=value_getitem(unfit_val_items),
                        ndim=self.ndim,
                        placement=unfit_mgr_locs,
                    )
                )

                self._blknos[unfit_mgr_locs] = len(self.blocks)
                self._blklocs[unfit_mgr_locs] = np.arange(unfit_count)

            self.blocks += tuple(new_blocks)

            # Newly created block's dtype may already be present.
            self._known_consolidated = False

    def insert(self, loc: int, item: Hashable, value, allow_duplicates: bool = False):
        """
        Insert item at selected position.

        Parameters
        ----------
        loc : int
        item : hashable
        value : array_like
        allow_duplicates: bool
            If False, trying to insert non-unique item will raise

        """
        if not allow_duplicates and item in self.items:
            # Should this be a different kind of error??
            raise ValueError(f"cannot insert {item}, already exists")

        if not isinstance(loc, int):
            raise TypeError("loc must be int")

        # insert to the axis; this could possibly raise a TypeError
        new_axis = self.items.insert(loc, item)

        if value.ndim == 2:
            value = value.T
        elif value.ndim == self.ndim - 1 and not is_extension_array_dtype(value.dtype):
            # TODO(EA2D): special case not needed with 2D EAs
            value = ensure_block_shape(value, ndim=2)

        # TODO: type value as ArrayLike
        block = make_block(values=value, ndim=self.ndim, placement=slice(loc, loc + 1))

        for blkno, count in _fast_count_smallints(self.blknos[loc:]):
            blk = self.blocks[blkno]
            if count == len(blk.mgr_locs):
                blk.mgr_locs = blk.mgr_locs.add(1)
            else:
                new_mgr_locs = blk.mgr_locs.as_array.copy()
                new_mgr_locs[new_mgr_locs >= loc] += 1
                blk.mgr_locs = new_mgr_locs

        # Accessing public blklocs ensures the public versions are initialized
        if loc == self.blklocs.shape[0]:
            # np.append is a lot faster, let's use it if we can.
            self._blklocs = np.append(self._blklocs, 0)
            self._blknos = np.append(self._blknos, len(self.blocks))
        else:
            self._blklocs = np.insert(self._blklocs, loc, 0)
            self._blknos = np.insert(self._blknos, loc, len(self.blocks))

        self.axes[0] = new_axis
        self.blocks += (block,)

        self._known_consolidated = False

        if len(self.blocks) > 100:
            warnings.warn(
                "DataFrame is highly fragmented.  This is usually the result "
                "of calling `frame.insert` many times, which has poor performance.  "
                "Consider using pd.concat instead.  To get a de-fragmented frame, "
                "use `newframe = frame.copy()`",
                PerformanceWarning,
                stacklevel=5,
            )

    def reindex_indexer(
        self: T,
        new_axis,
        indexer,
        axis: int,
        fill_value=None,
        allow_dups: bool = False,
        copy: bool = True,
        consolidate: bool = True,
        only_slice: bool = False,
    ) -> T:
        """
        Parameters
        ----------
        new_axis : Index
        indexer : ndarray of int64 or None
        axis : int
        fill_value : object, default None
        allow_dups : bool, default False
        copy : bool, default True
        consolidate: bool, default True
            Whether to consolidate inplace before reindexing.
        only_slice : bool, default False
            Whether to take views, not copies, along columns.

        pandas-indexer with -1's only.
        """
        if indexer is None:
            if new_axis is self.axes[axis] and not copy:
                return self

            result = self.copy(deep=copy)
            result.axes = list(self.axes)
            result.axes[axis] = new_axis
            return result

        if consolidate:
            self._consolidate_inplace()

        # some axes don't allow reindexing with dups
        if not allow_dups:
            self.axes[axis]._validate_can_reindex(indexer)

        if axis >= self.ndim:
            raise IndexError("Requested axis not found in manager")

        if axis == 0:
            new_blocks = self._slice_take_blocks_ax0(
                indexer, fill_value=fill_value, only_slice=only_slice
            )
        else:
            new_blocks = [
                blk.take_nd(
                    indexer,
                    axis=axis,
                    fill_value=(
                        fill_value if fill_value is not None else blk.fill_value
                    ),
                )
                for blk in self.blocks
            ]

        new_axes = list(self.axes)
        new_axes[axis] = new_axis

        return type(self).from_blocks(new_blocks, new_axes)

    def _slice_take_blocks_ax0(
        self, slice_or_indexer, fill_value=lib.no_default, only_slice: bool = False
    ):
        """
        Slice/take blocks along axis=0.

        Overloaded for SingleBlock

        Parameters
        ----------
        slice_or_indexer : slice, ndarray[bool], or list-like of ints
        fill_value : scalar, default lib.no_default
        only_slice : bool, default False
            If True, we always return views on existing arrays, never copies.
            This is used when called from ops.blockwise.operate_blockwise.

        Returns
        -------
        new_blocks : list of Block
        """
        allow_fill = fill_value is not lib.no_default

        sl_type, slobj, sllen = _preprocess_slice_or_indexer(
            slice_or_indexer, self.shape[0], allow_fill=allow_fill
        )

        if self.is_single_block:
            blk = self.blocks[0]

            if sl_type in ("slice", "mask"):
                # GH#32959 EABlock would fail since we can't make 0-width
                # TODO(EA2D): special casing unnecessary with 2D EAs
                if sllen == 0:
                    return []
                return [blk.getitem_block(slobj, new_mgr_locs=slice(0, sllen))]
            elif not allow_fill or self.ndim == 1:
                if allow_fill and fill_value is None:
                    fill_value = blk.fill_value

                if not allow_fill and only_slice:
                    # GH#33597 slice instead of take, so we get
                    #  views instead of copies
                    blocks = [
                        blk.getitem_block([ml], new_mgr_locs=i)
                        for i, ml in enumerate(slobj)
                    ]
                    return blocks
                else:
                    return [
                        blk.take_nd(
                            slobj,
                            axis=0,
                            new_mgr_locs=slice(0, sllen),
                            fill_value=fill_value,
                        )
                    ]

        if sl_type in ("slice", "mask"):
            blknos = self.blknos[slobj]
            blklocs = self.blklocs[slobj]
        else:
            blknos = algos.take_nd(
                self.blknos, slobj, fill_value=-1, allow_fill=allow_fill
            )
            blklocs = algos.take_nd(
                self.blklocs, slobj, fill_value=-1, allow_fill=allow_fill
            )

        # When filling blknos, make sure blknos is updated before appending to
        # blocks list, that way new blkno is exactly len(blocks).
        blocks = []
        group = not only_slice
        for blkno, mgr_locs in libinternals.get_blkno_placements(blknos, group=group):
            if blkno == -1:
                # If we've got here, fill_value was not lib.no_default

                blocks.append(
                    self._make_na_block(placement=mgr_locs, fill_value=fill_value)
                )
            else:
                blk = self.blocks[blkno]

                # Otherwise, slicing along items axis is necessary.
                if not blk._can_consolidate:
                    # A non-consolidatable block, it's easy, because there's
                    # only one item and each mgr loc is a copy of that single
                    # item.
                    for mgr_loc in mgr_locs:
                        newblk = blk.copy(deep=False)
                        newblk.mgr_locs = slice(mgr_loc, mgr_loc + 1)
                        blocks.append(newblk)

                else:
                    # GH#32779 to avoid the performance penalty of copying,
                    #  we may try to only slice
                    taker = blklocs[mgr_locs.indexer]
                    max_len = max(len(mgr_locs), taker.max() + 1)
                    if only_slice:
                        taker = lib.maybe_indices_to_slice(taker, max_len)

                    if isinstance(taker, slice):
                        nb = blk.getitem_block(taker, new_mgr_locs=mgr_locs)
                        blocks.append(nb)
                    elif only_slice:
                        # GH#33597 slice instead of take, so we get
                        #  views instead of copies
                        for i, ml in zip(taker, mgr_locs):
                            nb = blk.getitem_block([i], new_mgr_locs=ml)
                            blocks.append(nb)
                    else:
                        nb = blk.take_nd(taker, axis=0, new_mgr_locs=mgr_locs)
                        blocks.append(nb)

        return blocks

    def _make_na_block(self, placement, fill_value=None):

        if fill_value is None:
            fill_value = np.nan
        block_shape = list(self.shape)
        block_shape[0] = len(placement)

        dtype, fill_value = infer_dtype_from_scalar(fill_value)
        block_values = np.empty(block_shape, dtype=dtype)
        block_values.fill(fill_value)
        return make_block(block_values, placement=placement, ndim=block_values.ndim)

    def take(self, indexer, axis: int = 1, verify: bool = True, convert: bool = True):
        """
        Take items along any axis.
        """
        indexer = (
            np.arange(indexer.start, indexer.stop, indexer.step, dtype="int64")
            if isinstance(indexer, slice)
            else np.asanyarray(indexer, dtype="int64")
        )

        n = self.shape[axis]
        if convert:
            indexer = maybe_convert_indices(indexer, n)

        if verify:
            if ((indexer == -1) | (indexer >= n)).any():
                raise Exception("Indices must be nonzero and less than the axis length")

        new_labels = self.axes[axis].take(indexer)
        return self.reindex_indexer(
            new_axis=new_labels,
            indexer=indexer,
            axis=axis,
            allow_dups=True,
            consolidate=False,
        )

    def _equal_values(self: T, other: T) -> bool:
        """
        Used in .equals defined in base class. Only check the column values
        assuming shape and indexes have already been checked.
        """
        if self.ndim == 1:
            # For SingleBlockManager (i.e.Series)
            if other.ndim != 1:
                return False
            left = self.blocks[0].values
            right = other.blocks[0].values
            return array_equals(left, right)

        return blockwise_all(self, other, array_equals)

    def unstack(self, unstacker, fill_value) -> BlockManager:
        """
        Return a BlockManager with all blocks unstacked..

        Parameters
        ----------
        unstacker : reshape._Unstacker
        fill_value : Any
            fill_value for newly introduced missing values.

        Returns
        -------
        unstacked : BlockManager
        """
        new_columns = unstacker.get_new_columns(self.items)
        new_index = unstacker.new_index

        new_blocks: List[Block] = []
        columns_mask: List[np.ndarray] = []

        for blk in self.blocks:
            blk_cols = self.items[blk.mgr_locs.indexer]
            new_items = unstacker.get_new_columns(blk_cols)
            new_placement = new_columns.get_indexer(new_items)

            blocks, mask = blk._unstack(
                unstacker, fill_value, new_placement=new_placement
            )

            new_blocks.extend(blocks)
            columns_mask.extend(mask)

        new_columns = new_columns[columns_mask]

        bm = BlockManager(new_blocks, [new_columns, new_index])
        return bm


class SingleBlockManager(BlockManager, SingleDataManager):
    """ manage a single block with """

    ndim = 1
    _is_consolidated = True
    _known_consolidated = True
    __slots__ = ()
    is_single_block = True

    def __init__(
        self,
        block: Block,
        axis: Index,
        verify_integrity: bool = False,
        fastpath=lib.no_default,
    ):
        assert isinstance(block, Block), type(block)
        assert isinstance(axis, Index), type(axis)

        if fastpath is not lib.no_default:
            warnings.warn(
                "The `fastpath` keyword is deprecated and will be removed "
                "in a future version.",
                FutureWarning,
                stacklevel=2,
            )

        self.axes = [axis]
        self.blocks = (block,)

    @classmethod
    def from_blocks(cls, blocks: List[Block], axes: List[Index]) -> SingleBlockManager:
        """
        Constructor for BlockManager and SingleBlockManager with same signature.
        """
        assert len(blocks) == 1
        assert len(axes) == 1
        return cls(blocks[0], axes[0], verify_integrity=False)

    @classmethod
    def from_array(cls, array: ArrayLike, index: Index) -> SingleBlockManager:
        """
        Constructor for if we have an array that is not yet a Block.
        """
        block = make_block(array, placement=slice(0, len(index)), ndim=1)
        return cls(block, index)

    def _post_setstate(self):
        pass

    @property
    def _block(self) -> Block:
        return self.blocks[0]

    @property
    def _blknos(self):
        """ compat with BlockManager """
        return None

    @property
    def _blklocs(self):
        """ compat with BlockManager """
        return None

    def get_slice(self, slobj: slice, axis: int = 0) -> SingleBlockManager:
        if axis >= self.ndim:
            raise IndexError("Requested axis not found in manager")

        blk = self._block
        array = blk._slice(slobj)
        block = blk.make_block_same_class(array, placement=slice(0, len(array)))
        return type(self)(block, self.index[slobj])

    @property
    def index(self) -> Index:
        return self.axes[0]

    @property
    def dtype(self) -> DtypeObj:
        return self._block.dtype

    def get_dtypes(self) -> np.ndarray:
        return np.array([self._block.dtype])

    def external_values(self):
        """The array that Series.values returns"""
        return self._block.external_values()

    def internal_values(self):
        """The array that Series._values returns"""
        return self._block.internal_values()

    def array_values(self):
        """The array that Series.array returns"""
        return self._block.array_values()

    @property
    def _can_hold_na(self) -> bool:
        return self._block._can_hold_na

    def is_consolidated(self) -> bool:
        return True

    def _consolidate_check(self):
        pass

    def _consolidate_inplace(self):
        pass

    def idelete(self, indexer):
        """
        Delete single location from SingleBlockManager.

        Ensures that self.blocks doesn't become empty.
        """
        self._block.delete(indexer)
        self.axes[0] = self.axes[0].delete(indexer)

    def fast_xs(self, loc):
        """
        fast path for getting a cross-section
        return a view of the data
        """
        raise NotImplementedError("Use series._values[loc] instead")

    def set_values(self, values: ArrayLike):
        """
        Set the values of the single block in place.

        Use at your own risk! This does not check if the passed values are
        valid for the current Block/SingleBlockManager (length, dtype, etc).
        """
        self.blocks[0].values = values
        self.blocks[0]._mgr_locs = libinternals.BlockPlacement(slice(len(values)))


# --------------------------------------------------------------------
# Constructor Helpers


def create_block_manager_from_blocks(blocks, axes: List[Index]) -> BlockManager:
    try:
        if len(blocks) == 1 and not isinstance(blocks[0], Block):
            # if blocks[0] is of length 0, return empty blocks
            if not len(blocks[0]):
                blocks = []
            else:
                # It's OK if a single block is passed as values, its placement
                # is basically "all items", but if there're many, don't bother
                # converting, it's an error anyway.
                blocks = [
                    make_block(
                        values=blocks[0], placement=slice(0, len(axes[0])), ndim=2
                    )
                ]

        mgr = BlockManager(blocks, axes)
        mgr._consolidate_inplace()
        return mgr

    except ValueError as e:
        blocks = [getattr(b, "values", b) for b in blocks]
        tot_items = sum(b.shape[0] for b in blocks)
        raise construction_error(tot_items, blocks[0].shape[1:], axes, e)


# We define this here so we can override it in tests.extension.test_numpy
def _extract_array(obj):
    return extract_array(obj, extract_numpy=True)


def create_block_manager_from_arrays(
    arrays, names: Index, axes: List[Index]
) -> BlockManager:
    assert isinstance(names, Index)
    assert isinstance(axes, list)
    assert all(isinstance(x, Index) for x in axes)

    arrays = [_extract_array(x) for x in arrays]

    try:
        blocks = _form_blocks(arrays, names, axes)
        mgr = BlockManager(blocks, axes)
        mgr._consolidate_inplace()
        return mgr
    except ValueError as e:
        raise construction_error(len(arrays), arrays[0].shape, axes, e)


def construction_error(
    tot_items: int,
    block_shape: Shape,
    axes: List[Index],
    e: Optional[ValueError] = None,
):
    """ raise a helpful message about our construction """
    passed = tuple(map(int, [tot_items] + list(block_shape)))
    # Correcting the user facing error message during dataframe construction
    if len(passed) <= 2:
        passed = passed[::-1]

    implied = tuple(len(ax) for ax in axes)
    # Correcting the user facing error message during dataframe construction
    if len(implied) <= 2:
        implied = implied[::-1]

    # We return the exception object instead of raising it so that we
    #  can raise it in the caller; mypy plays better with that
    if passed == implied and e is not None:
        return e
    if block_shape[0] == 0:
        return ValueError("Empty data passed with indices specified.")
    return ValueError(f"Shape of passed values is {passed}, indices imply {implied}")


# -----------------------------------------------------------------------


def _form_blocks(
    arrays: List[ArrayLike], names: Index, axes: List[Index]
) -> List[Block]:
    # put "leftover" items in float bucket, where else?
    # generalize?
    items_dict: DefaultDict[str, List] = defaultdict(list)
    extra_locs = []

    names_idx = names
    if names_idx.equals(axes[0]):
        names_indexer = np.arange(len(names_idx))
    else:
        assert names_idx.intersection(axes[0]).is_unique
        names_indexer = names_idx.get_indexer_for(axes[0])

    for i, name_idx in enumerate(names_indexer):
        if name_idx == -1:
            extra_locs.append(i)
            continue

        v = arrays[name_idx]

        block_type = get_block_type(v)
        items_dict[block_type.__name__].append((i, v))

    blocks: List[Block] = []
    if len(items_dict["FloatBlock"]):
        float_blocks = _multi_blockify(items_dict["FloatBlock"])
        blocks.extend(float_blocks)

    if len(items_dict["NumericBlock"]):
        complex_blocks = _multi_blockify(items_dict["NumericBlock"])
        blocks.extend(complex_blocks)

    if len(items_dict["TimeDeltaBlock"]):
        timedelta_blocks = _multi_blockify(items_dict["TimeDeltaBlock"])
        blocks.extend(timedelta_blocks)

    if len(items_dict["DatetimeBlock"]):
        datetime_blocks = _simple_blockify(items_dict["DatetimeBlock"], DT64NS_DTYPE)
        blocks.extend(datetime_blocks)

    if len(items_dict["DatetimeTZBlock"]):
        dttz_blocks = [
            make_block(array, klass=DatetimeTZBlock, placement=i, ndim=2)
            for i, array in items_dict["DatetimeTZBlock"]
        ]
        blocks.extend(dttz_blocks)

    if len(items_dict["ObjectBlock"]) > 0:
        object_blocks = _simple_blockify(items_dict["ObjectBlock"], np.object_)
        blocks.extend(object_blocks)

    if len(items_dict["CategoricalBlock"]) > 0:
        cat_blocks = [
            make_block(array, klass=CategoricalBlock, placement=i, ndim=2)
            for i, array in items_dict["CategoricalBlock"]
        ]
        blocks.extend(cat_blocks)

    if len(items_dict["ExtensionBlock"]):
        external_blocks = [
            make_block(array, klass=ExtensionBlock, placement=i, ndim=2)
            for i, array in items_dict["ExtensionBlock"]
        ]

        blocks.extend(external_blocks)

    if len(items_dict["ObjectValuesExtensionBlock"]):
        external_blocks = [
            make_block(array, klass=ObjectValuesExtensionBlock, placement=i, ndim=2)
            for i, array in items_dict["ObjectValuesExtensionBlock"]
        ]

        blocks.extend(external_blocks)

    if len(extra_locs):
        shape = (len(extra_locs),) + tuple(len(x) for x in axes[1:])

        # empty items -> dtype object
        block_values = np.empty(shape, dtype=object)
        block_values.fill(np.nan)

        na_block = make_block(block_values, placement=extra_locs, ndim=2)
        blocks.append(na_block)

    return blocks


def _simple_blockify(tuples, dtype) -> List[Block]:
    """
    return a single array of a block that has a single dtype; if dtype is
    not None, coerce to this dtype
    """
    values, placement = _stack_arrays(tuples, dtype)

    # TODO: CHECK DTYPE?
    if dtype is not None and values.dtype != dtype:  # pragma: no cover
        values = values.astype(dtype)

    block = make_block(values, placement=placement, ndim=2)
    return [block]


def _multi_blockify(tuples, dtype: Optional[Dtype] = None):
    """ return an array of blocks that potentially have different dtypes """
    # group by dtype
    grouper = itertools.groupby(tuples, lambda x: x[1].dtype)

    new_blocks = []
    for dtype, tup_block in grouper:

        values, placement = _stack_arrays(list(tup_block), dtype)

        block = make_block(values, placement=placement, ndim=2)
        new_blocks.append(block)

    return new_blocks


def _stack_arrays(tuples, dtype: np.dtype):

    placement, arrays = zip(*tuples)

    first = arrays[0]
    shape = (len(arrays),) + first.shape

    stacked = np.empty(shape, dtype=dtype)
    for i, arr in enumerate(arrays):
        stacked[i] = arr

    return stacked, placement


def _interleaved_dtype(blocks: Sequence[Block]) -> Optional[DtypeObj]:
    """
    Find the common dtype for `blocks`.

    Parameters
    ----------
    blocks : List[Block]

    Returns
    -------
    dtype : np.dtype, ExtensionDtype, or None
        None is returned when `blocks` is empty.
    """
    if not len(blocks):
        return None

    return find_common_type([b.dtype for b in blocks])


def _consolidate(blocks: Tuple[Block, ...]) -> List[Block]:
    """
    Merge blocks having same dtype, exclude non-consolidating blocks
    """
    # sort by _can_consolidate, dtype
    gkey = lambda x: x._consolidate_key
    grouper = itertools.groupby(sorted(blocks, key=gkey), gkey)

    new_blocks: List[Block] = []
    for (_can_consolidate, dtype), group_blocks in grouper:
        merged_blocks = _merge_blocks(
            list(group_blocks), dtype=dtype, can_consolidate=_can_consolidate
        )
        new_blocks = extend_blocks(merged_blocks, new_blocks)
    return new_blocks


def _merge_blocks(
    blocks: List[Block], dtype: DtypeObj, can_consolidate: bool
) -> List[Block]:

    if len(blocks) == 1:
        return blocks

    if can_consolidate:

        if dtype is None:
            if len({b.dtype for b in blocks}) != 1:
                raise AssertionError("_merge_blocks are invalid!")

        # TODO: optimization potential in case all mgrs contain slices and
        # combination of those slices is a slice, too.
        new_mgr_locs = np.concatenate([b.mgr_locs.as_array for b in blocks])
        new_values = np.vstack([b.values for b in blocks])

        argsort = np.argsort(new_mgr_locs)
        new_values = new_values[argsort]
        new_mgr_locs = new_mgr_locs[argsort]

        return [make_block(new_values, placement=new_mgr_locs, ndim=2)]

    # can't consolidate --> no merge
    return blocks


def _fast_count_smallints(arr: np.ndarray) -> np.ndarray:
    """Faster version of set(arr) for sequences of small numbers."""
    counts = np.bincount(arr.astype(np.int_))
    nz = counts.nonzero()[0]
    return np.c_[nz, counts[nz]]


def _preprocess_slice_or_indexer(slice_or_indexer, length: int, allow_fill: bool):
    if isinstance(slice_or_indexer, slice):
        return (
            "slice",
            slice_or_indexer,
            libinternals.slice_len(slice_or_indexer, length),
        )
    elif (
        isinstance(slice_or_indexer, np.ndarray) and slice_or_indexer.dtype == np.bool_
    ):
        return "mask", slice_or_indexer, slice_or_indexer.sum()
    else:
        indexer = np.asanyarray(slice_or_indexer, dtype=np.int64)
        if not allow_fill:
            indexer = maybe_convert_indices(indexer, length)
        return "fancy", indexer, len(indexer)<|MERGE_RESOLUTION|>--- conflicted
+++ resolved
@@ -553,15 +553,6 @@
             for blk in self.blocks
         ]
 
-<<<<<<< HEAD
-        if transposed:
-            new_axes = new_axes[::-1]
-            blocks = [
-                b.make_block(b.values.T, placement=slice(0, b.shape[1])) for b in blocks
-            ]
-
-=======
->>>>>>> af0a60ed
         return type(self)(blocks, new_axes)
 
     def isna(self, func) -> BlockManager:
