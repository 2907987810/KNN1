from __future__ import annotations

from collections import defaultdict
import itertools
from typing import (
    Any,
    Callable,
    DefaultDict,
    Dict,
    Hashable,
    List,
    Optional,
    Sequence,
    Tuple,
    TypeVar,
    Union,
)
import warnings

import numpy as np

from pandas._libs import (
    internals as libinternals,
    lib,
)
from pandas._libs.internals import BlockPlacement
from pandas._typing import (
    ArrayLike,
    Dtype,
    DtypeObj,
    Shape,
)
from pandas.errors import PerformanceWarning
from pandas.util._validators import validate_bool_kwarg

from pandas.core.dtypes.cast import infer_dtype_from_scalar
from pandas.core.dtypes.common import (
    DT64NS_DTYPE,
    ensure_int64,
    is_dtype_equal,
    is_extension_array_dtype,
    is_list_like,
)
from pandas.core.dtypes.dtypes import ExtensionDtype
from pandas.core.dtypes.generic import (
    ABCDataFrame,
    ABCSeries,
)
from pandas.core.dtypes.missing import (
    array_equals,
    isna,
)

import pandas.core.algorithms as algos
from pandas.core.arrays.sparse import SparseDtype
from pandas.core.construction import extract_array
from pandas.core.indexers import maybe_convert_indices
from pandas.core.indexes.api import (
    Float64Index,
    Index,
    ensure_index,
)
from pandas.core.internals.base import (
    DataManager,
    SingleDataManager,
    interleaved_dtype,
)
from pandas.core.internals.blocks import (
    Block,
    CategoricalBlock,
    DatetimeTZBlock,
    ExtensionBlock,
    ObjectValuesExtensionBlock,
    ensure_block_shape,
    extend_blocks,
    get_block_type,
    maybe_coerce_values,
    new_block,
)
from pandas.core.internals.ops import (
    blockwise_all,
    operate_blockwise,
)

# TODO: flexible with index=None and/or items=None

T = TypeVar("T", bound="BlockManager")


class BlockManager(DataManager):
    """
    Core internal data structure to implement DataFrame, Series, etc.

    Manage a bunch of labeled 2D mixed-type ndarrays. Essentially it's a
    lightweight blocked set of labeled data to be manipulated by the DataFrame
    public API class

    Attributes
    ----------
    shape
    ndim
    axes
    values
    items

    Methods
    -------
    set_axis(axis, new_labels)
    copy(deep=True)

    get_dtypes

    apply(func, axes, block_filter_fn)

    get_bool_data
    get_numeric_data

    get_slice(slice_like, axis)
    get(label)
    iget(loc)

    take(indexer, axis)
    reindex_axis(new_labels, axis)
    reindex_indexer(new_labels, indexer, axis)

    delete(label)
    insert(loc, label, value)
    set(label, value)

    Parameters
    ----------
    blocks: Sequence of Block
    axes: Sequence of Index
    verify_integrity: bool, default True

    Notes
    -----
    This is *not* a public API class
    """

    __slots__ = [
        "axes",
        "blocks",
        "_known_consolidated",
        "_is_consolidated",
        "_blknos",
        "_blklocs",
    ]

    _blknos: np.ndarray
    _blklocs: np.ndarray

    # Non-trivially faster than a property
    ndim = 2  # overridden by SingleBlockManager

    def __init__(
        self,
        blocks: Sequence[Block],
        axes: Sequence[Index],
        verify_integrity: bool = True,
    ):
        self.axes = [ensure_index(ax) for ax in axes]
        self.blocks: Tuple[Block, ...] = tuple(blocks)

        for block in blocks:
            if self.ndim != block.ndim:
                raise AssertionError(
                    f"Number of Block dimensions ({block.ndim}) must equal "
                    f"number of axes ({self.ndim})"
                )

        if verify_integrity:
            self._verify_integrity()

        # Populate known_consolidate, blknos, and blklocs lazily
        self._known_consolidated = False
        # error: Incompatible types in assignment (expression has type "None",
        # variable has type "ndarray")
        self._blknos = None  # type: ignore[assignment]
        # error: Incompatible types in assignment (expression has type "None",
        # variable has type "ndarray")
        self._blklocs = None  # type: ignore[assignment]

    @classmethod
    def _simple_new(cls, blocks: Tuple[Block, ...], axes: List[Index]):
        """
        Fastpath constructor; does NO validation.
        """
        obj = cls.__new__(cls)
        obj.axes = axes
        obj.blocks = blocks

        # Populate known_consolidate, blknos, and blklocs lazily
        obj._known_consolidated = False
        obj._blknos = None
        obj._blklocs = None
        return obj

    @classmethod
    def from_blocks(cls, blocks: List[Block], axes: List[Index]):
        """
        Constructor for BlockManager and SingleBlockManager with same signature.
        """
        return cls(blocks, axes, verify_integrity=False)

    @property
    def blknos(self):
        """
        Suppose we want to find the array corresponding to our i'th column.

        blknos[i] identifies the block from self.blocks that contains this column.

        blklocs[i] identifies the column of interest within
        self.blocks[self.blknos[i]]
        """
        if self._blknos is None:
            # Note: these can be altered by other BlockManager methods.
            self._rebuild_blknos_and_blklocs()

        return self._blknos

    @property
    def blklocs(self):
        """
        See blknos.__doc__
        """
        if self._blklocs is None:
            # Note: these can be altered by other BlockManager methods.
            self._rebuild_blknos_and_blklocs()

        return self._blklocs

    def make_empty(self: T, axes=None) -> T:
        """ return an empty BlockManager with the items axis of len 0 """
        if axes is None:
            axes = [Index([])] + self.axes[1:]

        # preserve dtype if possible
        if self.ndim == 1:
            assert isinstance(self, SingleBlockManager)  # for mypy
            blk = self.blocks[0]
            arr = blk.values[:0]
            nb = blk.make_block_same_class(arr, placement=slice(0, 0))
            blocks = [nb]
        else:
            blocks = []
        return type(self).from_blocks(blocks, axes)

    def __nonzero__(self) -> bool:
        return True

    # Python3 compat
    __bool__ = __nonzero__

    def _normalize_axis(self, axis: int) -> int:
        # switch axis to follow BlockManager logic
        if self.ndim == 2:
            axis = 1 if axis == 0 else 0
        return axis

    def set_axis(
        self, axis: int, new_labels: Index, verify_integrity: bool = True
    ) -> None:
        # Caller is responsible for ensuring we have an Index object.
        if verify_integrity:
            old_len = len(self.axes[axis])
            new_len = len(new_labels)

            if new_len != old_len:
                raise ValueError(
                    f"Length mismatch: Expected axis has {old_len} elements, new "
                    f"values have {new_len} elements"
                )

        self.axes[axis] = new_labels

    @property
    def is_single_block(self) -> bool:
        # Assumes we are 2D; overridden by SingleBlockManager
        return len(self.blocks) == 1

    def _rebuild_blknos_and_blklocs(self) -> None:
        """
        Update mgr._blknos / mgr._blklocs.
        """
        new_blknos = np.empty(self.shape[0], dtype=np.intp)
        new_blklocs = np.empty(self.shape[0], dtype=np.intp)
        new_blknos.fill(-1)
        new_blklocs.fill(-1)

        for blkno, blk in enumerate(self.blocks):
            rl = blk.mgr_locs
            new_blknos[rl.indexer] = blkno
            new_blklocs[rl.indexer] = np.arange(len(rl))

        if (new_blknos == -1).any():
            # TODO: can we avoid this?  it isn't cheap
            raise AssertionError("Gaps in blk ref_locs")

        self._blknos = new_blknos
        self._blklocs = new_blklocs

    @property
    def items(self) -> Index:
        return self.axes[0]

    def get_dtypes(self):
        dtypes = np.array([blk.dtype for blk in self.blocks])
        return algos.take_nd(dtypes, self.blknos, allow_fill=False)

    @property
    def arrays(self) -> List[ArrayLike]:
        """
        Quick access to the backing arrays of the Blocks.

        Only for compatibility with ArrayManager for testing convenience.
        Not to be used in actual code, and return value is not the same as the
        ArrayManager method (list of 1D arrays vs iterator of 2D ndarrays / 1D EAs).
        """
        return [blk.values for blk in self.blocks]

    def __getstate__(self):
        block_values = [b.values for b in self.blocks]
        block_items = [self.items[b.mgr_locs.indexer] for b in self.blocks]
        axes_array = list(self.axes)

        extra_state = {
            "0.14.1": {
                "axes": axes_array,
                "blocks": [
                    {"values": b.values, "mgr_locs": b.mgr_locs.indexer}
                    for b in self.blocks
                ],
            }
        }

        # First three elements of the state are to maintain forward
        # compatibility with 0.13.1.
        return axes_array, block_values, block_items, extra_state

    def __setstate__(self, state):
        def unpickle_block(values, mgr_locs, ndim: int):
            # TODO(EA2D): ndim would be unnecessary with 2D EAs
            # older pickles may store e.g. DatetimeIndex instead of DatetimeArray
            values = extract_array(values, extract_numpy=True)
            return new_block(values, placement=mgr_locs, ndim=ndim)

        if isinstance(state, tuple) and len(state) >= 4 and "0.14.1" in state[3]:
            state = state[3]["0.14.1"]
            self.axes = [ensure_index(ax) for ax in state["axes"]]
            ndim = len(self.axes)
            self.blocks = tuple(
                unpickle_block(b["values"], b["mgr_locs"], ndim=ndim)
                for b in state["blocks"]
            )
        else:
            raise NotImplementedError("pre-0.14.1 pickles are no longer supported")

        self._post_setstate()

    def _post_setstate(self) -> None:
        self._is_consolidated = False
        self._known_consolidated = False
        self._rebuild_blknos_and_blklocs()

    def __repr__(self) -> str:
        output = type(self).__name__
        for i, ax in enumerate(self.axes):
            if i == 0:
                output += f"\nItems: {ax}"
            else:
                output += f"\nAxis {i}: {ax}"

        for block in self.blocks:
            output += f"\n{block}"
        return output

    def _verify_integrity(self) -> None:
        mgr_shape = self.shape
        tot_items = sum(len(x.mgr_locs) for x in self.blocks)
        for block in self.blocks:
            if block.shape[1:] != mgr_shape[1:]:
                raise construction_error(tot_items, block.shape[1:], self.axes)
        if len(self.items) != tot_items:
            raise AssertionError(
                "Number of manager items must equal union of "
                f"block items\n# manager items: {len(self.items)}, # "
                f"tot_items: {tot_items}"
            )

    def reduce(
        self: T, func: Callable, ignore_failures: bool = False
    ) -> Tuple[T, np.ndarray]:
        """
        Apply reduction function blockwise, returning a single-row BlockManager.

        Parameters
        ----------
        func : reduction function
        ignore_failures : bool, default False
            Whether to drop blocks where func raises TypeError.

        Returns
        -------
        BlockManager
        np.ndarray
            Indexer of mgr_locs that are retained.
        """
        # If 2D, we assume that we're operating column-wise
        assert self.ndim == 2

        res_blocks: List[Block] = []
        for blk in self.blocks:
            nbs = blk.reduce(func, ignore_failures)
            res_blocks.extend(nbs)

        index = Index([None])  # placeholder
        if ignore_failures:
            if res_blocks:
                indexer = np.concatenate([blk.mgr_locs.as_array for blk in res_blocks])
                new_mgr = self._combine(res_blocks, copy=False, index=index)
            else:
                indexer = []
                new_mgr = type(self).from_blocks([], [Index([]), index])
        else:
            indexer = np.arange(self.shape[0])
            new_mgr = type(self).from_blocks(res_blocks, [self.items, index])
        return new_mgr, indexer

    def grouped_reduce(self: T, func: Callable, ignore_failures: bool = False) -> T:
        """
        Apply grouped reduction function blockwise, returning a new BlockManager.

        Parameters
        ----------
        func : grouped reduction function
        ignore_failures : bool, default False
            Whether to drop blocks where func raises TypeError.

        Returns
        -------
        BlockManager
        """
        result_blocks: List[Block] = []

        for blk in self.blocks:
            try:
                applied = blk.apply(func)
            except (TypeError, NotImplementedError):
                if not ignore_failures:
                    raise
                continue
            result_blocks = extend_blocks(applied, result_blocks)

        if len(result_blocks) == 0:
            index = Index([None])  # placeholder
        else:
            index = Index(range(result_blocks[0].values.shape[-1]))

        if ignore_failures:
            return self._combine(result_blocks, index=index)

        return type(self).from_blocks(result_blocks, [self.axes[0], index])

    def operate_blockwise(self, other: BlockManager, array_op) -> BlockManager:
        """
        Apply array_op blockwise with another (aligned) BlockManager.
        """
        return operate_blockwise(self, other, array_op)

    def apply(
        self: T,
        f,
        align_keys: Optional[List[str]] = None,
        ignore_failures: bool = False,
        **kwargs,
    ) -> T:
        """
        Iterate over the blocks, collect and create a new BlockManager.

        Parameters
        ----------
        f : str or callable
            Name of the Block method to apply.
        align_keys: List[str] or None, default None
        ignore_failures: bool, default False
        **kwargs
            Keywords to pass to `f`

        Returns
        -------
        BlockManager
        """
        assert "filter" not in kwargs

        align_keys = align_keys or []
        result_blocks: List[Block] = []
        # fillna: Series/DataFrame is responsible for making sure value is aligned

        aligned_args = {k: kwargs[k] for k in align_keys}

        for b in self.blocks:

            if aligned_args:

                for k, obj in aligned_args.items():
                    if isinstance(obj, (ABCSeries, ABCDataFrame)):
                        # The caller is responsible for ensuring that
                        #  obj.axes[-1].equals(self.items)
                        if obj.ndim == 1:
                            kwargs[k] = obj.iloc[b.mgr_locs.indexer]._values
                        else:
                            kwargs[k] = obj.iloc[:, b.mgr_locs.indexer]._values
                    else:
                        # otherwise we have an ndarray
                        kwargs[k] = obj[b.mgr_locs.indexer]

            try:
                if callable(f):
                    applied = b.apply(f, **kwargs)
                else:
                    applied = getattr(b, f)(**kwargs)
            except (TypeError, NotImplementedError):
                if not ignore_failures:
                    raise
                continue
            result_blocks = extend_blocks(applied, result_blocks)

        if ignore_failures:
            return self._combine(result_blocks)

        if len(result_blocks) == 0:
            return self.make_empty(self.axes)

        return type(self).from_blocks(result_blocks, self.axes)

    def quantile(
        self,
        *,
        qs: Float64Index,
        axis: int = 0,
        interpolation="linear",
    ) -> BlockManager:
        """
        Iterate over blocks applying quantile reduction.
        This routine is intended for reduction type operations and
        will do inference on the generated blocks.

        Parameters
        ----------
        axis: reduction axis, default 0
        consolidate: bool, default True. Join together blocks having same
            dtype
        interpolation : type of interpolation, default 'linear'
        qs : list of the quantiles to be computed

        Returns
        -------
        BlockManager
        """
        # Series dispatches to DataFrame for quantile, which allows us to
        #  simplify some of the code here and in the blocks
        assert self.ndim >= 2
        assert is_list_like(qs)  # caller is responsible for this
        assert axis == 1  # only ever called this way

        new_axes = list(self.axes)
        new_axes[1] = Float64Index(qs)

        blocks = [
            blk.quantile(axis=axis, qs=qs, interpolation=interpolation)
            for blk in self.blocks
        ]

        return type(self)(blocks, new_axes)

    def where(self, other, cond, align: bool, errors: str, axis: int) -> BlockManager:
        axis = self._normalize_axis(axis)
        if align:
            align_keys = ["other", "cond"]
        else:
            align_keys = ["cond"]
            other = extract_array(other, extract_numpy=True)

        return self.apply(
            "where",
            align_keys=align_keys,
            other=other,
            cond=cond,
            errors=errors,
            axis=axis,
        )

    def setitem(self, indexer, value) -> BlockManager:
        return self.apply("setitem", indexer=indexer, value=value)

    def putmask(self, mask, new, align: bool = True):

        if align:
            align_keys = ["new", "mask"]
        else:
            align_keys = ["mask"]
            new = extract_array(new, extract_numpy=True)

        return self.apply(
            "putmask",
            align_keys=align_keys,
            mask=mask,
            new=new,
        )

    def diff(self, n: int, axis: int) -> BlockManager:
        axis = self._normalize_axis(axis)
        return self.apply("diff", n=n, axis=axis)

    def interpolate(self, **kwargs) -> BlockManager:
        return self.apply("interpolate", **kwargs)

    def shift(self, periods: int, axis: int, fill_value) -> BlockManager:
        axis = self._normalize_axis(axis)
        if fill_value is lib.no_default:
            fill_value = None

        if axis == 0 and self.ndim == 2 and self.nblocks > 1:
            # GH#35488 we need to watch out for multi-block cases
            # We only get here with fill_value not-lib.no_default
            ncols = self.shape[0]
            if periods > 0:
                indexer = [-1] * periods + list(range(ncols - periods))
            else:
                nper = abs(periods)
                indexer = list(range(nper, ncols)) + [-1] * nper
            result = self.reindex_indexer(
                self.items,
                indexer,
                axis=0,
                fill_value=fill_value,
                allow_dups=True,
                consolidate=False,
            )
            return result

        return self.apply("shift", periods=periods, axis=axis, fill_value=fill_value)

    def fillna(self, value, limit, inplace: bool, downcast) -> BlockManager:
        return self.apply(
            "fillna", value=value, limit=limit, inplace=inplace, downcast=downcast
        )

    def downcast(self) -> BlockManager:
        return self.apply("downcast")

    def astype(self, dtype, copy: bool = False, errors: str = "raise") -> BlockManager:
        return self.apply("astype", dtype=dtype, copy=copy, errors=errors)

    def convert(
        self,
        copy: bool = True,
        datetime: bool = True,
        numeric: bool = True,
        timedelta: bool = True,
    ) -> BlockManager:
        return self.apply(
            "convert",
            copy=copy,
            datetime=datetime,
            numeric=numeric,
            timedelta=timedelta,
        )

    def replace(self, to_replace, value, inplace: bool, regex: bool) -> BlockManager:
        assert np.ndim(value) == 0, value
        return self.apply(
            "replace", to_replace=to_replace, value=value, inplace=inplace, regex=regex
        )

    def replace_list(
        self: T,
        src_list: List[Any],
        dest_list: List[Any],
        inplace: bool = False,
        regex: bool = False,
    ) -> T:
        """ do a list replace """
        inplace = validate_bool_kwarg(inplace, "inplace")

        bm = self.apply(
            "_replace_list",
            src_list=src_list,
            dest_list=dest_list,
            inplace=inplace,
            regex=regex,
        )
        bm._consolidate_inplace()
        return bm

    def to_native_types(self, **kwargs) -> BlockManager:
        """
        Convert values to native types (strings / python objects) that are used
        in formatting (repr / csv).
        """
        return self.apply("to_native_types", **kwargs)

    def is_consolidated(self) -> bool:
        """
        Return True if more than one block with the same dtype
        """
        if not self._known_consolidated:
            self._consolidate_check()
        return self._is_consolidated

    def _consolidate_check(self) -> None:
        dtypes = [blk.dtype for blk in self.blocks if blk._can_consolidate]
        self._is_consolidated = len(dtypes) == len(set(dtypes))
        self._known_consolidated = True

    @property
    def is_numeric_mixed_type(self) -> bool:
        return all(block.is_numeric for block in self.blocks)

    @property
    def any_extension_types(self) -> bool:
        """Whether any of the blocks in this manager are extension blocks"""
        return any(block.is_extension for block in self.blocks)

    @property
    def is_view(self) -> bool:
        """ return a boolean if we are a single block and are a view """
        if len(self.blocks) == 1:
            return self.blocks[0].is_view

        # It is technically possible to figure out which blocks are views
        # e.g. [ b.values.base is not None for b in self.blocks ]
        # but then we have the case of possibly some blocks being a view
        # and some blocks not. setting in theory is possible on the non-view
        # blocks w/o causing a SettingWithCopy raise/warn. But this is a bit
        # complicated

        return False

    def get_bool_data(self, copy: bool = False) -> BlockManager:
        """
        Select blocks that are bool-dtype and columns from object-dtype blocks
        that are all-bool.

        Parameters
        ----------
        copy : bool, default False
            Whether to copy the blocks
        """

        new_blocks = []

        for blk in self.blocks:
            if blk.dtype == bool:
                new_blocks.append(blk)

            elif blk.is_object:
                nbs = blk._split()
                for nb in nbs:
                    if nb.is_bool:
                        new_blocks.append(nb)

        return self._combine(new_blocks, copy)

    def get_numeric_data(self, copy: bool = False) -> BlockManager:
        """
        Parameters
        ----------
        copy : bool, default False
            Whether to copy the blocks
        """
        return self._combine([b for b in self.blocks if b.is_numeric], copy)

    def _combine(
        self: T, blocks: List[Block], copy: bool = True, index: Optional[Index] = None
    ) -> T:
        """ return a new manager with the blocks """
        if len(blocks) == 0:
            return self.make_empty()

        # FIXME: optimization potential
        indexer = np.sort(np.concatenate([b.mgr_locs.as_array for b in blocks]))
        inv_indexer = lib.get_reverse_indexer(indexer, self.shape[0])

        new_blocks: List[Block] = []
        for b in blocks:
            b = b.copy(deep=copy)
            b.mgr_locs = inv_indexer[b.mgr_locs.indexer]
            new_blocks.append(b)

        axes = list(self.axes)
        if index is not None:
            axes[-1] = index
        axes[0] = self.items.take(indexer)

        return type(self).from_blocks(new_blocks, axes)

    def get_slice(self, slobj: slice, axis: int = 0) -> BlockManager:
        assert isinstance(slobj, slice), type(slobj)

        if axis == 0:
            new_blocks = self._slice_take_blocks_ax0(slobj)
        elif axis == 1:
            new_blocks = [blk.getitem_block_index(slobj) for blk in self.blocks]
        else:
            raise IndexError("Requested axis not found in manager")

        new_axes = list(self.axes)
        new_axes[axis] = new_axes[axis]._getitem_slice(slobj)

        return type(self)._simple_new(tuple(new_blocks), new_axes)

    @property
    def nblocks(self) -> int:
        return len(self.blocks)

    def copy(self: T, deep=True) -> T:
        """
        Make deep or shallow copy of BlockManager

        Parameters
        ----------
        deep : bool or string, default True
            If False, return shallow copy (do not copy data)
            If 'all', copy data and a deep copy of the index

        Returns
        -------
        BlockManager
        """
        # this preserves the notion of view copying of axes
        if deep:
            # hit in e.g. tests.io.json.test_pandas

            def copy_func(ax):
                return ax.copy(deep=True) if deep == "all" else ax.view()

            new_axes = [copy_func(ax) for ax in self.axes]
        else:
            new_axes = list(self.axes)

        res = self.apply("copy", deep=deep)
        res.axes = new_axes
        return res

    def as_array(
        self,
        transpose: bool = False,
        dtype: Optional[Dtype] = None,
        copy: bool = False,
        na_value=lib.no_default,
    ) -> np.ndarray:
        """
        Convert the blockmanager data into an numpy array.

        Parameters
        ----------
        transpose : bool, default False
            If True, transpose the return array.
        dtype : object, default None
            Data type of the return array.
        copy : bool, default False
            If True then guarantee that a copy is returned. A value of
            False does not guarantee that the underlying data is not
            copied.
        na_value : object, default lib.no_default
            Value to be used as the missing value sentinel.

        Returns
        -------
        arr : ndarray
        """
        if len(self.blocks) == 0:
            arr = np.empty(self.shape, dtype=float)
            return arr.transpose() if transpose else arr

        # We want to copy when na_value is provided to avoid
        # mutating the original object
        copy = copy or na_value is not lib.no_default

        if self.is_single_block:
            blk = self.blocks[0]
            if blk.is_extension:
                # Avoid implicit conversion of extension blocks to object

                # error: Item "ndarray" of "Union[ndarray, ExtensionArray]" has no
                # attribute "to_numpy"
                arr = blk.values.to_numpy(  # type: ignore[union-attr]
                    dtype=dtype, na_value=na_value
                ).reshape(blk.shape)
            else:
                arr = np.asarray(blk.get_values())
                if dtype:
                    # error: Argument 1 to "astype" of "_ArrayOrScalarCommon" has
                    # incompatible type "Union[ExtensionDtype, str, dtype[Any],
                    # Type[object]]"; expected "Union[dtype[Any], None, type,
                    # _SupportsDType, str, Union[Tuple[Any, int], Tuple[Any, Union[int,
                    # Sequence[int]]], List[Any], _DTypeDict, Tuple[Any, Any]]]"
                    arr = arr.astype(dtype, copy=False)  # type: ignore[arg-type]
        else:
            arr = self._interleave(dtype=dtype, na_value=na_value)
            # The underlying data was copied within _interleave
            copy = False

        if copy:
            arr = arr.copy()

        if na_value is not lib.no_default:
            arr[isna(arr)] = na_value

        return arr.transpose() if transpose else arr

    def _interleave(
        self, dtype: Optional[Dtype] = None, na_value=lib.no_default
    ) -> np.ndarray:
        """
        Return ndarray from blocks with specified item order
        Items must be contained in the blocks
        """
        if not dtype:
            dtype = interleaved_dtype([blk.dtype for blk in self.blocks])

        # TODO: https://github.com/pandas-dev/pandas/issues/22791
        # Give EAs some input on what happens here. Sparse needs this.
        if isinstance(dtype, SparseDtype):
            dtype = dtype.subtype
        elif is_extension_array_dtype(dtype):
            dtype = "object"
        elif is_dtype_equal(dtype, str):
            dtype = "object"

        # error: Argument "dtype" to "empty" has incompatible type
        # "Union[ExtensionDtype, str, dtype[Any], Type[object], None]"; expected
        # "Union[dtype[Any], None, type, _SupportsDType, str, Union[Tuple[Any, int],
        # Tuple[Any, Union[int, Sequence[int]]], List[Any], _DTypeDict, Tuple[Any,
        # Any]]]"
        result = np.empty(self.shape, dtype=dtype)  # type: ignore[arg-type]

        itemmask = np.zeros(self.shape[0])

        for blk in self.blocks:
            rl = blk.mgr_locs
            if blk.is_extension:
                # Avoid implicit conversion of extension blocks to object

                # error: Item "ndarray" of "Union[ndarray, ExtensionArray]" has no
                # attribute "to_numpy"
                arr = blk.values.to_numpy(  # type: ignore[union-attr]
                    dtype=dtype, na_value=na_value
                )
            else:
                # error: Argument 1 to "get_values" of "Block" has incompatible type
                # "Union[ExtensionDtype, str, dtype[Any], Type[object], None]"; expected
                # "Union[dtype[Any], ExtensionDtype, None]"
                arr = blk.get_values(dtype)  # type: ignore[arg-type]
            result[rl.indexer] = arr
            itemmask[rl.indexer] = 1

        if not itemmask.all():
            raise AssertionError("Some items were not contained in blocks")

        return result

    def to_dict(self, copy: bool = True):
        """
        Return a dict of str(dtype) -> BlockManager

        Parameters
        ----------
        copy : bool, default True

        Returns
        -------
        values : a dict of dtype -> BlockManager
        """

        bd: Dict[str, List[Block]] = {}
        for b in self.blocks:
            bd.setdefault(str(b.dtype), []).append(b)

        # TODO(EA2D): the combine will be unnecessary with 2D EAs
        return {dtype: self._combine(blocks, copy=copy) for dtype, blocks in bd.items()}

    def fast_xs(self, loc: int) -> ArrayLike:
        """
        Return the array corresponding to `frame.iloc[loc]`.

        Parameters
        ----------
        loc : int

        Returns
        -------
        np.ndarray or ExtensionArray
        """
        if len(self.blocks) == 1:
            return self.blocks[0].iget((slice(None), loc))

        dtype = interleaved_dtype([blk.dtype for blk in self.blocks])

        n = len(self)
        if is_extension_array_dtype(dtype):
            # we'll eventually construct an ExtensionArray.
            result = np.empty(n, dtype=object)
        else:
            # error: Argument "dtype" to "empty" has incompatible type
            # "Union[dtype, ExtensionDtype, None]"; expected "Union[dtype,
            # None, type, _SupportsDtype, str, Tuple[Any, int], Tuple[Any,
            # Union[int, Sequence[int]]], List[Any], _DtypeDict, Tuple[Any,
            # Any]]"
            result = np.empty(n, dtype=dtype)  # type: ignore[arg-type]

        for blk in self.blocks:
            # Such assignment may incorrectly coerce NaT to None
            # result[blk.mgr_locs] = blk._slice((slice(None), loc))
            for i, rl in enumerate(blk.mgr_locs):
                result[rl] = blk.iget((i, loc))

        if isinstance(dtype, ExtensionDtype):
            result = dtype.construct_array_type()._from_sequence(result, dtype=dtype)

        return result

    def consolidate(self) -> BlockManager:
        """
        Join together blocks having same dtype

        Returns
        -------
        y : BlockManager
        """
        if self.is_consolidated():
            return self

        bm = type(self)(self.blocks, self.axes)
        bm._is_consolidated = False
        bm._consolidate_inplace()
        return bm

    def _consolidate_inplace(self) -> None:
        if not self.is_consolidated():
            self.blocks = tuple(_consolidate(self.blocks))
            self._is_consolidated = True
            self._known_consolidated = True
            self._rebuild_blknos_and_blklocs()

    def iget(self, i: int) -> SingleBlockManager:
        """
        Return the data as a SingleBlockManager.
        """
        block = self.blocks[self.blknos[i]]
        values = block.iget(self.blklocs[i])

        # shortcut for select a single-dim from a 2-dim BM
        values = maybe_coerce_values(values)
        nb = type(block)(values, placement=slice(0, len(values)), ndim=1)
        return SingleBlockManager(nb, self.axes[1])

    def iget_values(self, i: int) -> ArrayLike:
        """
        Return the data for column i as the values (ndarray or ExtensionArray).
        """
        block = self.blocks[self.blknos[i]]
        values = block.iget(self.blklocs[i])
        return values

    def idelete(self, indexer):
        """
        Delete selected locations in-place (new block and array, same BlockManager)
        """
        is_deleted = np.zeros(self.shape[0], dtype=np.bool_)
        is_deleted[indexer] = True
        ref_loc_offset = -is_deleted.cumsum()

        is_blk_deleted = [False] * len(self.blocks)

        if isinstance(indexer, int):
            affected_start = indexer
        else:
            affected_start = is_deleted.nonzero()[0][0]

        for blkno, _ in _fast_count_smallints(self.blknos[affected_start:]):
            blk = self.blocks[blkno]
            bml = blk.mgr_locs
            blk_del = is_deleted[bml.indexer].nonzero()[0]

            if len(blk_del) == len(bml):
                is_blk_deleted[blkno] = True
                continue
            elif len(blk_del) != 0:
                blk.delete(blk_del)
                bml = blk.mgr_locs

            blk.mgr_locs = bml.add(ref_loc_offset[bml.indexer])

        # FIXME: use Index.delete as soon as it uses fastpath=True
        self.axes[0] = self.items[~is_deleted]
        self.blocks = tuple(
            b for blkno, b in enumerate(self.blocks) if not is_blk_deleted[blkno]
        )
        self._rebuild_blknos_and_blklocs()

    def iset(self, loc: Union[int, slice, np.ndarray], value):
        """
        Set new item in-place. Does not consolidate. Adds new Block if not
        contained in the current set of items
        """
        value = extract_array(value, extract_numpy=True)
        # FIXME: refactor, clearly separate broadcasting & zip-like assignment
        #        can prob also fix the various if tests for sparse/categorical
        if self._blklocs is None and self.ndim > 1:
            self._rebuild_blknos_and_blklocs()

        value_is_extension_type = is_extension_array_dtype(value)

        # categorical/sparse/datetimetz
        if value_is_extension_type:

            def value_getitem(placement):
                return value

        else:
            if value.ndim == 2:
                value = value.T

            if value.ndim == self.ndim - 1:
                value = ensure_block_shape(value, ndim=2)

                def value_getitem(placement):
                    return value

            else:

                def value_getitem(placement):
                    return value[placement.indexer]

            if value.shape[1:] != self.shape[1:]:
                raise AssertionError(
                    "Shape of new values must be compatible with manager shape"
                )

        if lib.is_integer(loc):
            # We have 6 tests where loc is _not_ an int.
            # In this case, get_blkno_placements will yield only one tuple,
            #  containing (self._blknos[loc], BlockPlacement(slice(0, 1, 1)))

            # error: Incompatible types in assignment (expression has type
            # "List[Union[int, slice, ndarray]]", variable has type "Union[int,
            # slice, ndarray]")
            loc = [loc]  # type: ignore[assignment]

        # Accessing public blknos ensures the public versions are initialized
        blknos = self.blknos[loc]
        blklocs = self.blklocs[loc].copy()

        unfit_mgr_locs = []
        unfit_val_locs = []
        removed_blknos = []
        for blkno, val_locs in libinternals.get_blkno_placements(blknos, group=True):
            blk = self.blocks[blkno]
            blk_locs = blklocs[val_locs.indexer]
            if blk.should_store(value):
                blk.set_inplace(blk_locs, value_getitem(val_locs))
            else:
                unfit_mgr_locs.append(blk.mgr_locs.as_array[blk_locs])
                unfit_val_locs.append(val_locs)

                # If all block items are unfit, schedule the block for removal.
                if len(val_locs) == len(blk.mgr_locs):
                    removed_blknos.append(blkno)
                else:
                    blk.delete(blk_locs)
                    self._blklocs[blk.mgr_locs.indexer] = np.arange(len(blk))

        if len(removed_blknos):
            # Remove blocks & update blknos accordingly
            is_deleted = np.zeros(self.nblocks, dtype=np.bool_)
            is_deleted[removed_blknos] = True

            new_blknos = np.empty(self.nblocks, dtype=np.int64)
            new_blknos.fill(-1)
            new_blknos[~is_deleted] = np.arange(self.nblocks - len(removed_blknos))
            self._blknos = new_blknos[self._blknos]
            self.blocks = tuple(
                blk for i, blk in enumerate(self.blocks) if i not in set(removed_blknos)
            )

        if unfit_val_locs:
            unfit_mgr_locs = np.concatenate(unfit_mgr_locs)
            unfit_count = len(unfit_mgr_locs)

            new_blocks: List[Block] = []
            if value_is_extension_type:
                # This code (ab-)uses the fact that EA blocks contain only
                # one item.
                # TODO(EA2D): special casing unnecessary with 2D EAs
                new_blocks.extend(
                    new_block(
                        values=value,
                        ndim=self.ndim,
                        placement=slice(mgr_loc, mgr_loc + 1),
                    )
                    for mgr_loc in unfit_mgr_locs
                )

                self._blknos[unfit_mgr_locs] = np.arange(unfit_count) + len(self.blocks)
                self._blklocs[unfit_mgr_locs] = 0

            else:
                # unfit_val_locs contains BlockPlacement objects
                unfit_val_items = unfit_val_locs[0].append(unfit_val_locs[1:])

                new_blocks.append(
                    new_block(
                        values=value_getitem(unfit_val_items),
                        ndim=self.ndim,
                        placement=unfit_mgr_locs,
                    )
                )

                self._blknos[unfit_mgr_locs] = len(self.blocks)
                self._blklocs[unfit_mgr_locs] = np.arange(unfit_count)

            self.blocks += tuple(new_blocks)

            # Newly created block's dtype may already be present.
            self._known_consolidated = False

    def insert(
        self, loc: int, item: Hashable, value: ArrayLike, allow_duplicates: bool = False
    ):
        """
        Insert item at selected position.

        Parameters
        ----------
        loc : int
        item : hashable
        value : np.ndarray or ExtensionArray
        allow_duplicates: bool
            If False, trying to insert non-unique item will raise

        """
        if not allow_duplicates and item in self.items:
            # Should this be a different kind of error??
            raise ValueError(f"cannot insert {item}, already exists")

        if not isinstance(loc, int):
            raise TypeError("loc must be int")

        # insert to the axis; this could possibly raise a TypeError
        new_axis = self.items.insert(loc, item)

        if value.ndim == 2:
            value = value.T
        else:
            value = ensure_block_shape(value, ndim=self.ndim)

        block = new_block(values=value, ndim=self.ndim, placement=slice(loc, loc + 1))

        for blkno, count in _fast_count_smallints(self.blknos[loc:]):
            blk = self.blocks[blkno]
            if count == len(blk.mgr_locs):
                blk.mgr_locs = blk.mgr_locs.add(1)
            else:
                new_mgr_locs = blk.mgr_locs.as_array.copy()
                new_mgr_locs[new_mgr_locs >= loc] += 1
                blk.mgr_locs = new_mgr_locs

        # Accessing public blklocs ensures the public versions are initialized
        if loc == self.blklocs.shape[0]:
            # np.append is a lot faster, let's use it if we can.
            self._blklocs = np.append(self._blklocs, 0)
            self._blknos = np.append(self._blknos, len(self.blocks))
        else:
            self._blklocs = np.insert(self._blklocs, loc, 0)
            self._blknos = np.insert(self._blknos, loc, len(self.blocks))

        self.axes[0] = new_axis
        self.blocks += (block,)

        self._known_consolidated = False

        if len(self.blocks) > 100:
            warnings.warn(
                "DataFrame is highly fragmented.  This is usually the result "
                "of calling `frame.insert` many times, which has poor performance.  "
                "Consider using pd.concat instead.  To get a de-fragmented frame, "
                "use `newframe = frame.copy()`",
                PerformanceWarning,
                stacklevel=5,
            )

    def reindex_indexer(
        self: T,
        new_axis: Index,
        indexer,
        axis: int,
        fill_value=None,
        allow_dups: bool = False,
        copy: bool = True,
        consolidate: bool = True,
        only_slice: bool = False,
    ) -> T:
        """
        Parameters
        ----------
        new_axis : Index
        indexer : ndarray of int64 or None
        axis : int
        fill_value : object, default None
        allow_dups : bool, default False
        copy : bool, default True
        consolidate: bool, default True
            Whether to consolidate inplace before reindexing.
        only_slice : bool, default False
            Whether to take views, not copies, along columns.

        pandas-indexer with -1's only.
        """
        if indexer is None:
            if new_axis is self.axes[axis] and not copy:
                return self

            result = self.copy(deep=copy)
            result.axes = list(self.axes)
            result.axes[axis] = new_axis
            return result

        if consolidate:
            self._consolidate_inplace()

        # some axes don't allow reindexing with dups
        if not allow_dups:
            self.axes[axis]._validate_can_reindex(indexer)

        if axis >= self.ndim:
            raise IndexError("Requested axis not found in manager")

        if axis == 0:
            new_blocks = self._slice_take_blocks_ax0(
                indexer, fill_value=fill_value, only_slice=only_slice
            )
        else:
            new_blocks = [
                blk.take_nd(
                    indexer,
                    axis=1,
                    fill_value=(
                        fill_value if fill_value is not None else blk.fill_value
                    ),
                )
                for blk in self.blocks
            ]

        new_axes = list(self.axes)
        new_axes[axis] = new_axis

        return type(self).from_blocks(new_blocks, new_axes)

    def _slice_take_blocks_ax0(
        self,
        slice_or_indexer: Union[slice, np.ndarray],
        fill_value=lib.no_default,
        only_slice: bool = False,
    ) -> List[Block]:
        """
        Slice/take blocks along axis=0.

        Overloaded for SingleBlock

        Parameters
        ----------
        slice_or_indexer : slice or np.ndarray[int64]
        fill_value : scalar, default lib.no_default
        only_slice : bool, default False
            If True, we always return views on existing arrays, never copies.
            This is used when called from ops.blockwise.operate_blockwise.

        Returns
        -------
        new_blocks : list of Block
        """
        allow_fill = fill_value is not lib.no_default

        sl_type, slobj, sllen = _preprocess_slice_or_indexer(
            slice_or_indexer, self.shape[0], allow_fill=allow_fill
        )

        if self.is_single_block:
            blk = self.blocks[0]

            if sl_type == "slice":
                # GH#32959 EABlock would fail since we can't make 0-width
                # TODO(EA2D): special casing unnecessary with 2D EAs
                if sllen == 0:
                    return []
<<<<<<< HEAD
                # TODO: tests all have isinstance(slobj, slice), other possibilities?
                bp = BlockPlacement(slice(0, sllen))
                return [blk.getitem_block_columns(slobj, new_mgr_locs=bp)]
=======
                return [blk.getitem_block(slobj, new_mgr_locs=slice(0, sllen))]
>>>>>>> 5dc5b1a4
            elif not allow_fill or self.ndim == 1:
                if allow_fill and fill_value is None:
                    fill_value = blk.fill_value

                if not allow_fill and only_slice:
                    # GH#33597 slice instead of take, so we get
                    #  views instead of copies
                    blocks = [
                        blk.getitem_block_columns(
                            slice(ml, ml + 1), new_mgr_locs=BlockPlacement(i)
                        )
                        for i, ml in enumerate(slobj)
                    ]
                    # We have
                    #  all(np.shares_memory(nb.values, blk.values) for nb in blocks)
                    return blocks
                else:
                    return [
                        blk.take_nd(
                            slobj,
                            axis=0,
                            new_mgr_locs=slice(0, sllen),
                            fill_value=fill_value,
                        )
                    ]

        if sl_type == "slice":
            blknos = self.blknos[slobj]
            blklocs = self.blklocs[slobj]
        else:
            blknos = algos.take_nd(
                self.blknos, slobj, fill_value=-1, allow_fill=allow_fill
            )
            blklocs = algos.take_nd(
                self.blklocs, slobj, fill_value=-1, allow_fill=allow_fill
            )

        # When filling blknos, make sure blknos is updated before appending to
        # blocks list, that way new blkno is exactly len(blocks).
        blocks = []
        group = not only_slice
        for blkno, mgr_locs in libinternals.get_blkno_placements(blknos, group=group):
            if blkno == -1:
                # If we've got here, fill_value was not lib.no_default

                blocks.append(
                    self._make_na_block(placement=mgr_locs, fill_value=fill_value)
                )
            else:
                blk = self.blocks[blkno]

                # Otherwise, slicing along items axis is necessary.
                if not blk._can_consolidate:
                    # A non-consolidatable block, it's easy, because there's
                    # only one item and each mgr loc is a copy of that single
                    # item.
                    for mgr_loc in mgr_locs:
                        newblk = blk.copy(deep=False)
                        newblk.mgr_locs = slice(mgr_loc, mgr_loc + 1)
                        blocks.append(newblk)

                else:
                    # GH#32779 to avoid the performance penalty of copying,
                    #  we may try to only slice
                    taker = blklocs[mgr_locs.indexer]
                    max_len = max(len(mgr_locs), taker.max() + 1)
                    if only_slice:
                        taker = lib.maybe_indices_to_slice(taker, max_len)

                    if isinstance(taker, slice):
                        nb = blk.getitem_block_columns(taker, new_mgr_locs=mgr_locs)
                        blocks.append(nb)
                    elif only_slice:
                        # GH#33597 slice instead of take, so we get
                        #  views instead of copies
                        for i, ml in zip(taker, mgr_locs):
                            slc = slice(i, i + 1)
                            bp = BlockPlacement(ml)
                            nb = blk.getitem_block_columns(slc, new_mgr_locs=bp)
                            # We have np.shares_memory(nb.values, blk.values)
                            blocks.append(nb)
                    else:
                        nb = blk.take_nd(taker, axis=0, new_mgr_locs=mgr_locs)
                        blocks.append(nb)

        return blocks

    def _make_na_block(self, placement, fill_value=None):

        if fill_value is None:
            fill_value = np.nan
        block_shape = list(self.shape)
        block_shape[0] = len(placement)

        dtype, fill_value = infer_dtype_from_scalar(fill_value)
        # error: Argument "dtype" to "empty" has incompatible type "Union[dtype,
        # ExtensionDtype]"; expected "Union[dtype, None, type, _SupportsDtype, str,
        # Tuple[Any, int], Tuple[Any, Union[int, Sequence[int]]], List[Any], _DtypeDict,
        # Tuple[Any, Any]]"
        block_values = np.empty(block_shape, dtype=dtype)  # type: ignore[arg-type]
        block_values.fill(fill_value)
        return new_block(block_values, placement=placement, ndim=block_values.ndim)

    def take(self: T, indexer, axis: int = 1, verify: bool = True) -> T:
        """
        Take items along any axis.

        indexer : np.ndarray or slice
        axis : int, default 1
        verify : bool, default True
            Check that all entries are between 0 and len(self) - 1, inclusive.
            Pass verify=False if this check has been done by the caller.

        Returns
        -------
        BlockManager
        """
        # We have 6 tests that get here with a slice
        indexer = (
            np.arange(indexer.start, indexer.stop, indexer.step, dtype="int64")
            if isinstance(indexer, slice)
            else np.asanyarray(indexer, dtype="int64")
        )

        n = self.shape[axis]
        indexer = maybe_convert_indices(indexer, n, verify=verify)

        new_labels = self.axes[axis].take(indexer)
        return self.reindex_indexer(
            new_axis=new_labels,
            indexer=indexer,
            axis=axis,
            allow_dups=True,
            consolidate=False,
        )

    def _equal_values(self: T, other: T) -> bool:
        """
        Used in .equals defined in base class. Only check the column values
        assuming shape and indexes have already been checked.
        """
        if self.ndim == 1:
            # For SingleBlockManager (i.e.Series)
            if other.ndim != 1:
                return False
            left = self.blocks[0].values
            right = other.blocks[0].values
            return array_equals(left, right)

        return blockwise_all(self, other, array_equals)

    def unstack(self, unstacker, fill_value) -> BlockManager:
        """
        Return a BlockManager with all blocks unstacked..

        Parameters
        ----------
        unstacker : reshape._Unstacker
        fill_value : Any
            fill_value for newly introduced missing values.

        Returns
        -------
        unstacked : BlockManager
        """
        new_columns = unstacker.get_new_columns(self.items)
        new_index = unstacker.new_index

        new_blocks: List[Block] = []
        columns_mask: List[np.ndarray] = []

        for blk in self.blocks:
            blk_cols = self.items[blk.mgr_locs.indexer]
            new_items = unstacker.get_new_columns(blk_cols)
            new_placement = new_columns.get_indexer(new_items)

            blocks, mask = blk._unstack(
                unstacker, fill_value, new_placement=new_placement
            )

            new_blocks.extend(blocks)
            columns_mask.extend(mask)

        new_columns = new_columns[columns_mask]

        bm = BlockManager(new_blocks, [new_columns, new_index])
        return bm


class SingleBlockManager(BlockManager, SingleDataManager):
    """ manage a single block with """

    ndim = 1
    _is_consolidated = True
    _known_consolidated = True
    __slots__ = ()
    is_single_block = True

    def __init__(
        self,
        block: Block,
        axis: Index,
        verify_integrity: bool = False,
        fastpath=lib.no_default,
    ):
        assert isinstance(block, Block), type(block)
        assert isinstance(axis, Index), type(axis)

        if fastpath is not lib.no_default:
            warnings.warn(
                "The `fastpath` keyword is deprecated and will be removed "
                "in a future version.",
                FutureWarning,
                stacklevel=2,
            )

        self.axes = [axis]
        self.blocks = (block,)

    @classmethod
    def from_blocks(cls, blocks: List[Block], axes: List[Index]) -> SingleBlockManager:
        """
        Constructor for BlockManager and SingleBlockManager with same signature.
        """
        assert len(blocks) == 1
        assert len(axes) == 1
        return cls(blocks[0], axes[0], verify_integrity=False)

    @classmethod
    def from_array(cls, array: ArrayLike, index: Index) -> SingleBlockManager:
        """
        Constructor for if we have an array that is not yet a Block.
        """
        block = new_block(array, placement=slice(0, len(index)), ndim=1)
        return cls(block, index)

    def _post_setstate(self):
        pass

    @property
    def _block(self) -> Block:
        return self.blocks[0]

    @property
    def _blknos(self):
        """ compat with BlockManager """
        return None

    @property
    def _blklocs(self):
        """ compat with BlockManager """
        return None

    def getitem_mgr(self, indexer) -> SingleBlockManager:
        # similar to get_slice, but not restricted to slice indexer
        blk = self._block
        array = blk._slice(indexer)
        if array.ndim > blk.values.ndim:
            # This will be caught by Series._get_values
            raise ValueError("dimension-expanding indexing not allowed")

        block = blk.make_block_same_class(array, placement=slice(0, len(array)))
        return type(self)(block, self.index[indexer])

    def get_slice(self, slobj: slice, axis: int = 0) -> SingleBlockManager:
        assert isinstance(slobj, slice), type(slobj)
        if axis >= self.ndim:
            raise IndexError("Requested axis not found in manager")

        blk = self._block
        array = blk._slice(slobj)
        block = blk.make_block_same_class(array, placement=slice(0, len(array)))
        new_index = self.index._getitem_slice(slobj)
        return type(self)(block, new_index)

    @property
    def index(self) -> Index:
        return self.axes[0]

    @property
    def dtype(self) -> DtypeObj:
        return self._block.dtype

    def get_dtypes(self) -> np.ndarray:
        return np.array([self._block.dtype])

    def external_values(self):
        """The array that Series.values returns"""
        return self._block.external_values()

    def internal_values(self):
        """The array that Series._values returns"""
        return self._block.internal_values()

    def array_values(self):
        """The array that Series.array returns"""
        return self._block.array_values()

    @property
    def _can_hold_na(self) -> bool:
        return self._block._can_hold_na

    def is_consolidated(self) -> bool:
        return True

    def _consolidate_check(self):
        pass

    def _consolidate_inplace(self):
        pass

    def idelete(self, indexer):
        """
        Delete single location from SingleBlockManager.

        Ensures that self.blocks doesn't become empty.
        """
        self._block.delete(indexer)
        self.axes[0] = self.axes[0].delete(indexer)

    def fast_xs(self, loc):
        """
        fast path for getting a cross-section
        return a view of the data
        """
        raise NotImplementedError("Use series._values[loc] instead")

    def set_values(self, values: ArrayLike):
        """
        Set the values of the single block in place.

        Use at your own risk! This does not check if the passed values are
        valid for the current Block/SingleBlockManager (length, dtype, etc).
        """
        self.blocks[0].values = values
        self.blocks[0]._mgr_locs = libinternals.BlockPlacement(slice(len(values)))


# --------------------------------------------------------------------
# Constructor Helpers


def create_block_manager_from_blocks(
    blocks: List[Block], axes: List[Index]
) -> BlockManager:
    try:
        mgr = BlockManager(blocks, axes)

    except ValueError as err:
        arrays = [blk.values for blk in blocks]
        tot_items = sum(arr.shape[0] for arr in arrays)
        raise construction_error(tot_items, arrays[0].shape[1:], axes, err)

    mgr._consolidate_inplace()
    return mgr


# We define this here so we can override it in tests.extension.test_numpy
def _extract_array(obj):
    return extract_array(obj, extract_numpy=True)


def create_block_manager_from_arrays(
    arrays, names: Index, axes: List[Index]
) -> BlockManager:
    assert isinstance(names, Index)
    assert isinstance(axes, list)
    assert all(isinstance(x, Index) for x in axes)

    arrays = [_extract_array(x) for x in arrays]

    try:
        blocks = _form_blocks(arrays, names, axes)
        mgr = BlockManager(blocks, axes)
        mgr._consolidate_inplace()
        return mgr
    except ValueError as e:
        raise construction_error(len(arrays), arrays[0].shape, axes, e)


def construction_error(
    tot_items: int,
    block_shape: Shape,
    axes: List[Index],
    e: Optional[ValueError] = None,
):
    """ raise a helpful message about our construction """
    passed = tuple(map(int, [tot_items] + list(block_shape)))
    # Correcting the user facing error message during dataframe construction
    if len(passed) <= 2:
        passed = passed[::-1]

    implied = tuple(len(ax) for ax in axes)
    # Correcting the user facing error message during dataframe construction
    if len(implied) <= 2:
        implied = implied[::-1]

    # We return the exception object instead of raising it so that we
    #  can raise it in the caller; mypy plays better with that
    if passed == implied and e is not None:
        return e
    if block_shape[0] == 0:
        return ValueError("Empty data passed with indices specified.")
    return ValueError(f"Shape of passed values is {passed}, indices imply {implied}")


# -----------------------------------------------------------------------


def _form_blocks(
    arrays: List[ArrayLike], names: Index, axes: List[Index]
) -> List[Block]:
    # put "leftover" items in float bucket, where else?
    # generalize?
    items_dict: DefaultDict[str, List] = defaultdict(list)
    extra_locs = []

    names_idx = names
    if names_idx.equals(axes[0]):
        names_indexer = np.arange(len(names_idx))
    else:
        assert names_idx.intersection(axes[0]).is_unique
        names_indexer = names_idx.get_indexer_for(axes[0])

    for i, name_idx in enumerate(names_indexer):
        if name_idx == -1:
            extra_locs.append(i)
            continue

        v = arrays[name_idx]

        block_type = get_block_type(v)
        items_dict[block_type.__name__].append((i, v))

    blocks: List[Block] = []
    if len(items_dict["FloatBlock"]):
        float_blocks = _multi_blockify(items_dict["FloatBlock"])
        blocks.extend(float_blocks)

    if len(items_dict["NumericBlock"]):
        complex_blocks = _multi_blockify(items_dict["NumericBlock"])
        blocks.extend(complex_blocks)

    if len(items_dict["TimeDeltaBlock"]):
        timedelta_blocks = _multi_blockify(items_dict["TimeDeltaBlock"])
        blocks.extend(timedelta_blocks)

    if len(items_dict["DatetimeBlock"]):
        datetime_blocks = _simple_blockify(items_dict["DatetimeBlock"], DT64NS_DTYPE)
        blocks.extend(datetime_blocks)

    if len(items_dict["DatetimeTZBlock"]):
        dttz_blocks = [
            new_block(array, klass=DatetimeTZBlock, placement=i, ndim=2)
            for i, array in items_dict["DatetimeTZBlock"]
        ]
        blocks.extend(dttz_blocks)

    if len(items_dict["ObjectBlock"]) > 0:
        object_blocks = _simple_blockify(items_dict["ObjectBlock"], np.object_)
        blocks.extend(object_blocks)

    if len(items_dict["CategoricalBlock"]) > 0:
        cat_blocks = [
            new_block(array, klass=CategoricalBlock, placement=i, ndim=2)
            for i, array in items_dict["CategoricalBlock"]
        ]
        blocks.extend(cat_blocks)

    if len(items_dict["ExtensionBlock"]):
        external_blocks = [
            new_block(array, klass=ExtensionBlock, placement=i, ndim=2)
            for i, array in items_dict["ExtensionBlock"]
        ]

        blocks.extend(external_blocks)

    if len(items_dict["ObjectValuesExtensionBlock"]):
        external_blocks = [
            new_block(array, klass=ObjectValuesExtensionBlock, placement=i, ndim=2)
            for i, array in items_dict["ObjectValuesExtensionBlock"]
        ]

        blocks.extend(external_blocks)

    if len(extra_locs):
        shape = (len(extra_locs),) + tuple(len(x) for x in axes[1:])

        # empty items -> dtype object
        block_values = np.empty(shape, dtype=object)
        block_values.fill(np.nan)

        na_block = new_block(block_values, placement=extra_locs, ndim=2)
        blocks.append(na_block)

    return blocks


def _simple_blockify(tuples, dtype) -> List[Block]:
    """
    return a single array of a block that has a single dtype; if dtype is
    not None, coerce to this dtype
    """
    values, placement = _stack_arrays(tuples, dtype)

    # TODO: CHECK DTYPE?
    if dtype is not None and values.dtype != dtype:  # pragma: no cover
        values = values.astype(dtype)

    block = new_block(values, placement=placement, ndim=2)
    return [block]


def _multi_blockify(tuples, dtype: Optional[Dtype] = None):
    """ return an array of blocks that potentially have different dtypes """
    # group by dtype
    grouper = itertools.groupby(tuples, lambda x: x[1].dtype)

    new_blocks = []
    for dtype, tup_block in grouper:

        # error: Argument 2 to "_stack_arrays" has incompatible type
        # "Union[ExtensionDtype, str, dtype[Any], Type[str], Type[float], Type[int],
        # Type[complex], Type[bool], Type[object], None]"; expected "dtype[Any]"
        values, placement = _stack_arrays(
            list(tup_block), dtype  # type: ignore[arg-type]
        )

        block = new_block(values, placement=placement, ndim=2)
        new_blocks.append(block)

    return new_blocks


def _stack_arrays(tuples, dtype: np.dtype):

    placement, arrays = zip(*tuples)

    first = arrays[0]
    shape = (len(arrays),) + first.shape

    stacked = np.empty(shape, dtype=dtype)
    for i, arr in enumerate(arrays):
        stacked[i] = arr

    return stacked, placement


def _consolidate(blocks: Tuple[Block, ...]) -> List[Block]:
    """
    Merge blocks having same dtype, exclude non-consolidating blocks
    """
    # sort by _can_consolidate, dtype
    gkey = lambda x: x._consolidate_key
    grouper = itertools.groupby(sorted(blocks, key=gkey), gkey)

    new_blocks: List[Block] = []
    for (_can_consolidate, dtype), group_blocks in grouper:
        merged_blocks = _merge_blocks(
            list(group_blocks), dtype=dtype, can_consolidate=_can_consolidate
        )
        new_blocks = extend_blocks(merged_blocks, new_blocks)
    return new_blocks


def _merge_blocks(
    blocks: List[Block], dtype: DtypeObj, can_consolidate: bool
) -> List[Block]:

    if len(blocks) == 1:
        return blocks

    if can_consolidate:

        # TODO: optimization potential in case all mgrs contain slices and
        # combination of those slices is a slice, too.
        new_mgr_locs = np.concatenate([b.mgr_locs.as_array for b in blocks])
        # error: List comprehension has incompatible type List[Union[ndarray,
        # ExtensionArray]]; expected List[Union[complex, generic, Sequence[Union[int,
        # float, complex, str, bytes, generic]], Sequence[Sequence[Any]],
        # _SupportsArray]]
        new_values = np.vstack([b.values for b in blocks])  # type: ignore[misc]

        argsort = np.argsort(new_mgr_locs)
        new_values = new_values[argsort]
        new_mgr_locs = new_mgr_locs[argsort]

        return [new_block(new_values, placement=new_mgr_locs, ndim=2)]

    # can't consolidate --> no merge
    return blocks


def _fast_count_smallints(arr: np.ndarray) -> np.ndarray:
    """Faster version of set(arr) for sequences of small numbers."""
    counts = np.bincount(arr.astype(np.int_))
    nz = counts.nonzero()[0]
    return np.c_[nz, counts[nz]]


def _preprocess_slice_or_indexer(
    slice_or_indexer: Union[slice, np.ndarray], length: int, allow_fill: bool
):
    if isinstance(slice_or_indexer, slice):
        return (
            "slice",
            slice_or_indexer,
            libinternals.slice_len(slice_or_indexer, length),
        )
    else:
        if (
            not isinstance(slice_or_indexer, np.ndarray)
            or slice_or_indexer.dtype.kind != "i"
        ):
            dtype = getattr(slice_or_indexer, "dtype", None)
            raise TypeError(type(slice_or_indexer), dtype)

        # TODO: np.intp?
        indexer = ensure_int64(slice_or_indexer)
        if not allow_fill:
            indexer = maybe_convert_indices(indexer, length)
        return "fancy", indexer, len(indexer)<|MERGE_RESOLUTION|>--- conflicted
+++ resolved
@@ -1396,13 +1396,8 @@
                 # TODO(EA2D): special casing unnecessary with 2D EAs
                 if sllen == 0:
                     return []
-<<<<<<< HEAD
-                # TODO: tests all have isinstance(slobj, slice), other possibilities?
                 bp = BlockPlacement(slice(0, sllen))
                 return [blk.getitem_block_columns(slobj, new_mgr_locs=bp)]
-=======
-                return [blk.getitem_block(slobj, new_mgr_locs=slice(0, sllen))]
->>>>>>> 5dc5b1a4
             elif not allow_fill or self.ndim == 1:
                 if allow_fill and fill_value is None:
                     fill_value = blk.fill_value
