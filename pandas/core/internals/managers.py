from collections import defaultdict
import itertools
import operator
import re
from typing import (
    Any,
    DefaultDict,
    Dict,
    List,
    Optional,
    Pattern,
    Sequence,
    Tuple,
    TypeVar,
    Union,
)
import warnings

import numpy as np

from pandas._libs import internals as libinternals, lib
from pandas._typing import ArrayLike, DtypeObj, Label, Scalar
from pandas.util._validators import validate_bool_kwarg

from pandas.core.dtypes.cast import (
    find_common_type,
    infer_dtype_from_scalar,
    maybe_promote,
)
from pandas.core.dtypes.common import (
    DT64NS_DTYPE,
    is_datetimelike_v_numeric,
    is_dtype_equal,
    is_extension_array_dtype,
    is_list_like,
    is_numeric_v_string_like,
    is_scalar,
)
from pandas.core.dtypes.concat import concat_compat
from pandas.core.dtypes.dtypes import ExtensionDtype
from pandas.core.dtypes.generic import ABCDataFrame, ABCSeries
from pandas.core.dtypes.missing import array_equals, isna

import pandas.core.algorithms as algos
from pandas.core.arrays.sparse import SparseDtype
from pandas.core.base import PandasObject
import pandas.core.common as com
from pandas.core.construction import extract_array
from pandas.core.indexers import maybe_convert_indices
from pandas.core.indexes.api import Index, ensure_index
from pandas.core.internals.blocks import (
    Block,
    CategoricalBlock,
    DatetimeTZBlock,
    ExtensionBlock,
    ObjectValuesExtensionBlock,
    _safe_reshape,
    extend_blocks,
    get_block_type,
    make_block,
)
from pandas.core.internals.ops import blockwise_all, operate_blockwise

# TODO: flexible with index=None and/or items=None

T = TypeVar("T", bound="BlockManager")


class BlockManager(PandasObject):
    """
    Core internal data structure to implement DataFrame, Series, etc.

    Manage a bunch of labeled 2D mixed-type ndarrays. Essentially it's a
    lightweight blocked set of labeled data to be manipulated by the DataFrame
    public API class

    Attributes
    ----------
    shape
    ndim
    axes
    values
    items

    Methods
    -------
    set_axis(axis, new_labels)
    copy(deep=True)

    get_dtypes

    apply(func, axes, block_filter_fn)

    get_bool_data
    get_numeric_data

    get_slice(slice_like, axis)
    get(label)
    iget(loc)

    take(indexer, axis)
    reindex_axis(new_labels, axis)
    reindex_indexer(new_labels, indexer, axis)

    delete(label)
    insert(loc, label, value)
    set(label, value)

    Parameters
    ----------
    blocks: Sequence of Block
    axes: Sequence of Index
    do_integrity_check: bool, default True

    Notes
    -----
    This is *not* a public API class
    """

    __slots__ = [
        "axes",
        "blocks",
        "_known_consolidated",
        "_is_consolidated",
        "_blknos",
        "_blklocs",
    ]

    _blknos: np.ndarray
    _blklocs: np.ndarray

    def __init__(
        self,
        blocks: Sequence[Block],
        axes: Sequence[Index],
        do_integrity_check: bool = True,
    ):
        self.axes = [ensure_index(ax) for ax in axes]
        self.blocks: Tuple[Block, ...] = tuple(blocks)

        for block in blocks:
            if self.ndim != block.ndim:
                raise AssertionError(
                    f"Number of Block dimensions ({block.ndim}) must equal "
                    f"number of axes ({self.ndim})"
                )

        if do_integrity_check:
            self._verify_integrity()

        # Populate known_consolidate, blknos, and blklocs lazily
        self._known_consolidated = False
        self._blknos = None
        self._blklocs = None

    @classmethod
    def from_blocks(cls, blocks: List[Block], axes: List[Index]):
        """
        Constructor for BlockManager and SingleBlockManager with same signature.
        """
        return cls(blocks, axes, do_integrity_check=False)

    @property
    def blknos(self):
        """
        Suppose we want to find the array corresponding to our i'th column.

        blknos[i] identifies the block from self.blocks that contains this column.

        blklocs[i] identifies the column of interest within
        self.blocks[self.blknos[i]]
        """
        if self._blknos is None:
            # Note: these can be altered by other BlockManager methods.
            self._rebuild_blknos_and_blklocs()

        return self._blknos

    @property
    def blklocs(self):
        """
        See blknos.__doc__
        """
        if self._blklocs is None:
            # Note: these can be altered by other BlockManager methods.
            self._rebuild_blknos_and_blklocs()

        return self._blklocs

    def make_empty(self: T, axes=None) -> T:
        """ return an empty BlockManager with the items axis of len 0 """
        if axes is None:
            axes = [Index([])] + self.axes[1:]

        # preserve dtype if possible
        if self.ndim == 1:
            assert isinstance(self, SingleBlockManager)  # for mypy
            blk = self.blocks[0]
            arr = blk.values[:0]
            nb = blk.make_block_same_class(arr, placement=slice(0, 0), ndim=1)
            blocks = [nb]
        else:
            blocks = []
        return type(self).from_blocks(blocks, axes)

    def __nonzero__(self) -> bool:
        return True

    # Python3 compat
    __bool__ = __nonzero__

    @property
    def shape(self) -> Tuple[int, ...]:
        return tuple(len(ax) for ax in self.axes)

    @property
    def ndim(self) -> int:
        return len(self.axes)

    def set_axis(self, axis: int, new_labels: Index) -> None:
        # Caller is responsible for ensuring we have an Index object.
        old_len = len(self.axes[axis])
        new_len = len(new_labels)

        if new_len != old_len:
            raise ValueError(
                f"Length mismatch: Expected axis has {old_len} elements, new "
                f"values have {new_len} elements"
            )

        self.axes[axis] = new_labels

    @property
    def _is_single_block(self) -> bool:
        # Assumes we are 2D; overriden by SingleBlockManager
        return len(self.blocks) == 1

    def _rebuild_blknos_and_blklocs(self) -> None:
        """
        Update mgr._blknos / mgr._blklocs.
        """
        new_blknos = np.empty(self.shape[0], dtype=np.int64)
        new_blklocs = np.empty(self.shape[0], dtype=np.int64)
        new_blknos.fill(-1)
        new_blklocs.fill(-1)

        for blkno, blk in enumerate(self.blocks):
            rl = blk.mgr_locs
            new_blknos[rl.indexer] = blkno
            new_blklocs[rl.indexer] = np.arange(len(rl))

        if (new_blknos == -1).any():
            # TODO: can we avoid this?  it isn't cheap
            raise AssertionError("Gaps in blk ref_locs")

        self._blknos = new_blknos
        self._blklocs = new_blklocs

    @property
    def items(self) -> Index:
        return self.axes[0]

    def get_dtypes(self):
        dtypes = np.array([blk.dtype for blk in self.blocks])
        return algos.take_1d(dtypes, self.blknos, allow_fill=False)

    def __getstate__(self):
        block_values = [b.values for b in self.blocks]
        block_items = [self.items[b.mgr_locs.indexer] for b in self.blocks]
        axes_array = list(self.axes)

        extra_state = {
            "0.14.1": {
                "axes": axes_array,
                "blocks": [
                    dict(values=b.values, mgr_locs=b.mgr_locs.indexer)
                    for b in self.blocks
                ],
            }
        }

        # First three elements of the state are to maintain forward
        # compatibility with 0.13.1.
        return axes_array, block_values, block_items, extra_state

    def __setstate__(self, state):
        def unpickle_block(values, mgr_locs):
            return make_block(values, placement=mgr_locs)

        if isinstance(state, tuple) and len(state) >= 4 and "0.14.1" in state[3]:
            state = state[3]["0.14.1"]
            self.axes = [ensure_index(ax) for ax in state["axes"]]
            self.blocks = tuple(
                unpickle_block(b["values"], b["mgr_locs"]) for b in state["blocks"]
            )
        else:
            raise NotImplementedError("pre-0.14.1 pickles are no longer supported")

        self._post_setstate()

    def _post_setstate(self) -> None:
        self._is_consolidated = False
        self._known_consolidated = False
        self._rebuild_blknos_and_blklocs()

    def __len__(self) -> int:
        return len(self.items)

    def __repr__(self) -> str:
        output = type(self).__name__
        for i, ax in enumerate(self.axes):
            if i == 0:
                output += f"\nItems: {ax}"
            else:
                output += f"\nAxis {i}: {ax}"

        for block in self.blocks:
            output += f"\n{block}"
        return output

    def _verify_integrity(self) -> None:
        mgr_shape = self.shape
        tot_items = sum(len(x.mgr_locs) for x in self.blocks)
        for block in self.blocks:
            if block.shape[1:] != mgr_shape[1:]:
                raise construction_error(tot_items, block.shape[1:], self.axes)
        if len(self.items) != tot_items:
            raise AssertionError(
                "Number of manager items must equal union of "
                f"block items\n# manager items: {len(self.items)}, # "
                f"tot_items: {tot_items}"
            )

    def reduce(self: T, func) -> T:
        # If 2D, we assume that we're operating column-wise
        assert self.ndim == 2

        res_blocks: List[Block] = []
        for blk in self.blocks:
            nbs = blk.reduce(func)
            res_blocks.extend(nbs)

        index = Index([0])  # placeholder
        new_mgr = BlockManager.from_blocks(res_blocks, [self.items, index])
        return new_mgr

    def operate_blockwise(self, other: "BlockManager", array_op) -> "BlockManager":
        """
        Apply array_op blockwise with another (aligned) BlockManager.
        """
        return operate_blockwise(self, other, array_op)

    def apply(
        self: T,
        f,
        align_keys: Optional[List[str]] = None,
        ignore_failures: bool = False,
        **kwargs,
    ) -> T:
        """
        Iterate over the blocks, collect and create a new BlockManager.

        Parameters
        ----------
        f : str or callable
            Name of the Block method to apply.
        align_keys: List[str] or None, default None
        ignore_failures: bool, default False
        **kwargs
            Keywords to pass to `f`

        Returns
        -------
        BlockManager
        """
        assert "filter" not in kwargs

        align_keys = align_keys or []
        result_blocks: List[Block] = []
        # fillna: Series/DataFrame is responsible for making sure value is aligned

        aligned_args = {k: kwargs[k] for k in align_keys}

        for b in self.blocks:

            if aligned_args:

                for k, obj in aligned_args.items():
                    if isinstance(obj, (ABCSeries, ABCDataFrame)):
                        # The caller is responsible for ensuring that
                        #  obj.axes[-1].equals(self.items)
                        if obj.ndim == 1:
                            kwargs[k] = obj.iloc[b.mgr_locs.indexer]._values
                        else:
                            kwargs[k] = obj.iloc[:, b.mgr_locs.indexer]._values
                    else:
                        # otherwise we have an ndarray
                        kwargs[k] = obj[b.mgr_locs.indexer]

            try:
                if callable(f):
                    applied = b.apply(f, **kwargs)
                else:
                    applied = getattr(b, f)(**kwargs)
            except (TypeError, NotImplementedError):
                if not ignore_failures:
                    raise
                continue
<<<<<<< HEAD
            result_blocks = _extend_blocks(applied, result_blocks)
=======
            result_blocks = extend_blocks(applied, result_blocks)

        if ignore_failures:
            return self._combine(result_blocks)
>>>>>>> 3ca6d8f3

        if ignore_failures:
            return self._combine(result_blocks)

        if len(result_blocks) == 0:
            return self.make_empty(self.axes)

        return type(self).from_blocks(result_blocks, self.axes)

    def quantile(
        self,
        axis: int = 0,
        transposed: bool = False,
        interpolation="linear",
        qs=None,
        numeric_only=None,
    ) -> "BlockManager":
        """
        Iterate over blocks applying quantile reduction.
        This routine is intended for reduction type operations and
        will do inference on the generated blocks.

        Parameters
        ----------
        axis: reduction axis, default 0
        transposed: bool, default False
            we are holding transposed data
        interpolation : type of interpolation, default 'linear'
        qs : a scalar or list of the quantiles to be computed
        numeric_only : ignored

        Returns
        -------
        BlockManager
        """
        # Series dispatches to DataFrame for quantile, which allows us to
        #  simplify some of the code here and in the blocks
        assert self.ndim >= 2

        def get_axe(block, qs, axes):
            # Because Series dispatches to DataFrame, we will always have
            #  block.ndim == 2
            from pandas import Float64Index

            if is_list_like(qs):
                ax = Float64Index(qs)
            else:
                ax = axes[0]
            return ax

        axes, blocks = [], []
        for b in self.blocks:
            block = b.quantile(axis=axis, qs=qs, interpolation=interpolation)

            axe = get_axe(b, qs, axes=self.axes)

            axes.append(axe)
            blocks.append(block)

        # note that some DatetimeTZ, Categorical are always ndim==1
        ndim = {b.ndim for b in blocks}
        assert 0 not in ndim, ndim

        if 2 in ndim:

            new_axes = list(self.axes)

            # multiple blocks that are reduced
            if len(blocks) > 1:
                new_axes[1] = axes[0]

                # reset the placement to the original
                for b, sb in zip(blocks, self.blocks):
                    b.mgr_locs = sb.mgr_locs

            else:
                new_axes[axis] = Index(np.concatenate([ax._values for ax in axes]))

            if transposed:
                new_axes = new_axes[::-1]
                blocks = [
                    b.make_block(b.values.T, placement=np.arange(b.shape[1]))
                    for b in blocks
                ]

            return type(self)(blocks, new_axes)

        # single block, i.e. ndim == {1}
        values = concat_compat([b.values for b in blocks])

        # compute the orderings of our original data
        if len(self.blocks) > 1:

            indexer = np.empty(len(self.axes[0]), dtype=np.intp)
            i = 0
            for b in self.blocks:
                for j in b.mgr_locs:
                    indexer[j] = i
                    i = i + 1

            values = values.take(indexer)

        return SingleBlockManager(
            make_block(values, ndim=1, placement=np.arange(len(values))), axes[0]
        )

    def isna(self, func) -> "BlockManager":
        return self.apply("apply", func=func)

    def where(
        self, other, cond, align: bool, errors: str, try_cast: bool, axis: int
    ) -> "BlockManager":
        if align:
            align_keys = ["other", "cond"]
        else:
            align_keys = ["cond"]
            other = extract_array(other, extract_numpy=True)

        return self.apply(
            "where",
            align_keys=align_keys,
            other=other,
            cond=cond,
            errors=errors,
            try_cast=try_cast,
            axis=axis,
        )

    def setitem(self, indexer, value) -> "BlockManager":
        return self.apply("setitem", indexer=indexer, value=value)

    def putmask(self, mask, new, align: bool = True, axis: int = 0):
        transpose = self.ndim == 2

        if align:
            align_keys = ["new", "mask"]
        else:
            align_keys = ["mask"]
            new = extract_array(new, extract_numpy=True)

        return self.apply(
            "putmask",
            align_keys=align_keys,
            mask=mask,
            new=new,
            inplace=True,
            axis=axis,
            transpose=transpose,
        )

    def diff(self, n: int, axis: int) -> "BlockManager":
        return self.apply("diff", n=n, axis=axis)

    def interpolate(self, **kwargs) -> "BlockManager":
        return self.apply("interpolate", **kwargs)

    def shift(self, periods: int, axis: int, fill_value) -> "BlockManager":
        if axis == 0 and self.ndim == 2 and self.nblocks > 1:
            # GH#35488 we need to watch out for multi-block cases
            ncols = self.shape[0]
            if periods > 0:
                indexer = [-1] * periods + list(range(ncols - periods))
            else:
                nper = abs(periods)
                indexer = list(range(nper, ncols)) + [-1] * nper
            result = self.reindex_indexer(
                self.items,
                indexer,
                axis=0,
                fill_value=fill_value,
                allow_dups=True,
                consolidate=False,
            )
            return result

        return self.apply("shift", periods=periods, axis=axis, fill_value=fill_value)

    def fillna(self, value, limit, inplace: bool, downcast) -> "BlockManager":
        return self.apply(
            "fillna", value=value, limit=limit, inplace=inplace, downcast=downcast
        )

    def downcast(self) -> "BlockManager":
        return self.apply("downcast")

    def astype(
        self, dtype, copy: bool = False, errors: str = "raise"
    ) -> "BlockManager":
        return self.apply("astype", dtype=dtype, copy=copy, errors=errors)

    def convert(
        self,
        copy: bool = True,
        datetime: bool = True,
        numeric: bool = True,
        timedelta: bool = True,
        coerce: bool = False,
    ) -> "BlockManager":
        return self.apply(
            "convert",
            copy=copy,
            datetime=datetime,
            numeric=numeric,
            timedelta=timedelta,
            coerce=coerce,
        )

    def replace(self, value, **kwargs) -> "BlockManager":
        assert np.ndim(value) == 0, value
        return self.apply("replace", value=value, **kwargs)

    def replace_list(
        self: T,
        src_list: List[Any],
        dest_list: List[Any],
        inplace: bool = False,
        regex: bool = False,
    ) -> T:
        """ do a list replace """
        inplace = validate_bool_kwarg(inplace, "inplace")

        # figure out our mask apriori to avoid repeated replacements
        values = self.as_array()

        def comp(s: Scalar, mask: np.ndarray, regex: bool = False):
            """
            Generate a bool array by perform an equality check, or perform
            an element-wise regular expression matching
            """
            if isna(s):
                return ~mask

            s = com.maybe_box_datetimelike(s)
            return _compare_or_regex_search(values, s, regex, mask)

        # Calculate the mask once, prior to the call of comp
        # in order to avoid repeating the same computations
        mask = ~isna(values)

        masks = [comp(s, mask, regex) for s in src_list]

        bm = self.apply(
            "_replace_list",
            src_list=src_list,
            dest_list=dest_list,
            masks=masks,
            inplace=inplace,
            regex=regex,
        )
        bm._consolidate_inplace()
        return bm

    def is_consolidated(self) -> bool:
        """
        Return True if more than one block with the same dtype
        """
        if not self._known_consolidated:
            self._consolidate_check()
        return self._is_consolidated

    def _consolidate_check(self) -> None:
        dtypes = [blk.dtype for blk in self.blocks if blk._can_consolidate]
        self._is_consolidated = len(dtypes) == len(set(dtypes))
        self._known_consolidated = True

    @property
    def is_mixed_type(self) -> bool:
        # Warning, consolidation needs to get checked upstairs
        self._consolidate_inplace()
        return len(self.blocks) > 1

    @property
    def is_numeric_mixed_type(self) -> bool:
        return all(block.is_numeric for block in self.blocks)

    @property
    def any_extension_types(self) -> bool:
        """Whether any of the blocks in this manager are extension blocks"""
        return any(block.is_extension for block in self.blocks)

    @property
    def is_view(self) -> bool:
        """ return a boolean if we are a single block and are a view """
        if len(self.blocks) == 1:
            return self.blocks[0].is_view

        # It is technically possible to figure out which blocks are views
        # e.g. [ b.values.base is not None for b in self.blocks ]
        # but then we have the case of possibly some blocks being a view
        # and some blocks not. setting in theory is possible on the non-view
        # blocks w/o causing a SettingWithCopy raise/warn. But this is a bit
        # complicated

        return False

    def get_bool_data(self, copy: bool = False) -> "BlockManager":
        """
        Parameters
        ----------
        copy : bool, default False
            Whether to copy the blocks
        """
        self._consolidate_inplace()
        return self._combine([b for b in self.blocks if b.is_bool], copy)

    def get_numeric_data(self, copy: bool = False) -> "BlockManager":
        """
        Parameters
        ----------
        copy : bool, default False
            Whether to copy the blocks
        """
        self._consolidate_inplace()
        return self._combine([b for b in self.blocks if b.is_numeric], copy)

    def _combine(self: T, blocks: List[Block], copy: bool = True) -> T:
        """ return a new manager with the blocks """
        if len(blocks) == 0:
            return self.make_empty()

        # FIXME: optimization potential
        indexer = np.sort(np.concatenate([b.mgr_locs.as_array for b in blocks]))
        inv_indexer = lib.get_reverse_indexer(indexer, self.shape[0])

        new_blocks: List[Block] = []
        for b in blocks:
            b = b.copy(deep=copy)
            b.mgr_locs = inv_indexer[b.mgr_locs.indexer]
            new_blocks.append(b)

        axes = list(self.axes)
        axes[0] = self.items.take(indexer)

        return type(self).from_blocks(new_blocks, axes)

    def get_slice(self, slobj: slice, axis: int = 0) -> "BlockManager":

        if axis == 0:
            new_blocks = self._slice_take_blocks_ax0(slobj)
        elif axis == 1:
            slicer = (slice(None), slobj)
            new_blocks = [blk.getitem_block(slicer) for blk in self.blocks]
        else:
            raise IndexError("Requested axis not found in manager")

        new_axes = list(self.axes)
        new_axes[axis] = new_axes[axis][slobj]

        bm = type(self)(new_blocks, new_axes, do_integrity_check=False)
        return bm

    @property
    def nblocks(self) -> int:
        return len(self.blocks)

    def copy(self: T, deep=True) -> T:
        """
        Make deep or shallow copy of BlockManager

        Parameters
        ----------
        deep : bool or string, default True
            If False, return shallow copy (do not copy data)
            If 'all', copy data and a deep copy of the index

        Returns
        -------
        BlockManager
        """
        # this preserves the notion of view copying of axes
        if deep:
            # hit in e.g. tests.io.json.test_pandas

            def copy_func(ax):
                return ax.copy(deep=True) if deep == "all" else ax.view()

            new_axes = [copy_func(ax) for ax in self.axes]
        else:
            new_axes = list(self.axes)

        res = self.apply("copy", deep=deep)
        res.axes = new_axes
        return res

    def as_array(
        self,
        transpose: bool = False,
        dtype=None,
        copy: bool = False,
        na_value=lib.no_default,
    ) -> np.ndarray:
        """
        Convert the blockmanager data into an numpy array.

        Parameters
        ----------
        transpose : bool, default False
            If True, transpose the return array.
        dtype : object, default None
            Data type of the return array.
        copy : bool, default False
            If True then guarantee that a copy is returned. A value of
            False does not guarantee that the underlying data is not
            copied.
        na_value : object, default lib.no_default
            Value to be used as the missing value sentinel.

        Returns
        -------
        arr : ndarray
        """
        if len(self.blocks) == 0:
            arr = np.empty(self.shape, dtype=float)
            return arr.transpose() if transpose else arr

        # We want to copy when na_value is provided to avoid
        # mutating the original object
        copy = copy or na_value is not lib.no_default

        if self._is_single_block:
            blk = self.blocks[0]
            if blk.is_extension:
                # Avoid implicit conversion of extension blocks to object
                arr = blk.values.to_numpy(dtype=dtype, na_value=na_value).reshape(
                    blk.shape
                )
            else:
                arr = np.asarray(blk.get_values())
                if dtype:
                    arr = arr.astype(dtype, copy=False)
        else:
            arr = self._interleave(dtype=dtype, na_value=na_value)
            # The underlying data was copied within _interleave
            copy = False

        if copy:
            arr = arr.copy()

        if na_value is not lib.no_default:
            arr[isna(arr)] = na_value

        return arr.transpose() if transpose else arr

    def _interleave(self, dtype=None, na_value=lib.no_default) -> np.ndarray:
        """
        Return ndarray from blocks with specified item order
        Items must be contained in the blocks
        """
        if not dtype:
            dtype = _interleaved_dtype(self.blocks)

        # TODO: https://github.com/pandas-dev/pandas/issues/22791
        # Give EAs some input on what happens here. Sparse needs this.
        if isinstance(dtype, SparseDtype):
            dtype = dtype.subtype
        elif is_extension_array_dtype(dtype):
            dtype = "object"
        elif is_dtype_equal(dtype, str):
            dtype = "object"

        result = np.empty(self.shape, dtype=dtype)

        itemmask = np.zeros(self.shape[0])

        for blk in self.blocks:
            rl = blk.mgr_locs
            if blk.is_extension:
                # Avoid implicit conversion of extension blocks to object
                arr = blk.values.to_numpy(dtype=dtype, na_value=na_value)
            else:
                arr = blk.get_values(dtype)
            result[rl.indexer] = arr
            itemmask[rl.indexer] = 1

        if not itemmask.all():
            raise AssertionError("Some items were not contained in blocks")

        return result

    def to_dict(self, copy: bool = True):
        """
        Return a dict of str(dtype) -> BlockManager

        Parameters
        ----------
        copy : bool, default True

        Returns
        -------
        values : a dict of dtype -> BlockManager
        """

        bd: Dict[str, List[Block]] = {}
        for b in self.blocks:
            bd.setdefault(str(b.dtype), []).append(b)

        # TODO(EA2D): the combine will be unnecessary with 2D EAs
        return {dtype: self._combine(blocks, copy=copy) for dtype, blocks in bd.items()}

    def fast_xs(self, loc: int) -> ArrayLike:
        """
        Return the array corresponding to `frame.iloc[loc]`.

        Parameters
        ----------
        loc : int

        Returns
        -------
        np.ndarray or ExtensionArray
        """
        if len(self.blocks) == 1:
            return self.blocks[0].iget((slice(None), loc))

        dtype = _interleaved_dtype(self.blocks)

        n = len(self)
        if is_extension_array_dtype(dtype):
            # we'll eventually construct an ExtensionArray.
            result = np.empty(n, dtype=object)
        else:
            result = np.empty(n, dtype=dtype)

        for blk in self.blocks:
            # Such assignment may incorrectly coerce NaT to None
            # result[blk.mgr_locs] = blk._slice((slice(None), loc))
            for i, rl in enumerate(blk.mgr_locs):
                result[rl] = blk.iget((i, loc))

        if isinstance(dtype, ExtensionDtype):
            result = dtype.construct_array_type()._from_sequence(result, dtype=dtype)

        return result

    def consolidate(self) -> "BlockManager":
        """
        Join together blocks having same dtype

        Returns
        -------
        y : BlockManager
        """
        if self.is_consolidated():
            return self

        bm = type(self)(self.blocks, self.axes)
        bm._is_consolidated = False
        bm._consolidate_inplace()
        return bm

    def _consolidate_inplace(self) -> None:
        if not self.is_consolidated():
            self.blocks = tuple(_consolidate(self.blocks))
            self._is_consolidated = True
            self._known_consolidated = True
            self._rebuild_blknos_and_blklocs()

    def iget(self, i: int) -> "SingleBlockManager":
        """
        Return the data as a SingleBlockManager.
        """
        block = self.blocks[self.blknos[i]]
        values = block.iget(self.blklocs[i])

        # shortcut for select a single-dim from a 2-dim BM
        return SingleBlockManager(
            block.make_block_same_class(
                values, placement=slice(0, len(values)), ndim=1
            ),
            self.axes[1],
        )

    def iget_values(self, i: int) -> ArrayLike:
        """
        Return the data for column i as the values (ndarray or ExtensionArray).
        """
        block = self.blocks[self.blknos[i]]
        values = block.iget(self.blklocs[i])
        return values

    def idelete(self, indexer):
        """
        Delete selected locations in-place (new block and array, same BlockManager)
        """
        is_deleted = np.zeros(self.shape[0], dtype=np.bool_)
        is_deleted[indexer] = True
        ref_loc_offset = -is_deleted.cumsum()

        is_blk_deleted = [False] * len(self.blocks)

        if isinstance(indexer, int):
            affected_start = indexer
        else:
            affected_start = is_deleted.nonzero()[0][0]

        for blkno, _ in _fast_count_smallints(self.blknos[affected_start:]):
            blk = self.blocks[blkno]
            bml = blk.mgr_locs
            blk_del = is_deleted[bml.indexer].nonzero()[0]

            if len(blk_del) == len(bml):
                is_blk_deleted[blkno] = True
                continue
            elif len(blk_del) != 0:
                blk.delete(blk_del)
                bml = blk.mgr_locs

            blk.mgr_locs = bml.add(ref_loc_offset[bml.indexer])

        # FIXME: use Index.delete as soon as it uses fastpath=True
        self.axes[0] = self.items[~is_deleted]
        self.blocks = tuple(
            b for blkno, b in enumerate(self.blocks) if not is_blk_deleted[blkno]
        )
        self._rebuild_blknos_and_blklocs()

    def iset(self, loc: Union[int, slice, np.ndarray], value):
        """
        Set new item in-place. Does not consolidate. Adds new Block if not
        contained in the current set of items
        """
        value = extract_array(value, extract_numpy=True)
        # FIXME: refactor, clearly separate broadcasting & zip-like assignment
        #        can prob also fix the various if tests for sparse/categorical
        if self._blklocs is None and self.ndim > 1:
            self._rebuild_blknos_and_blklocs()

        value_is_extension_type = is_extension_array_dtype(value)

        # categorical/sparse/datetimetz
        if value_is_extension_type:

            def value_getitem(placement):
                return value

        else:
            if value.ndim == self.ndim - 1:
                value = _safe_reshape(value, (1,) + value.shape)

                def value_getitem(placement):
                    return value

            else:

                def value_getitem(placement):
                    return value[placement.indexer]

            if value.shape[1:] != self.shape[1:]:
                raise AssertionError(
                    "Shape of new values must be compatible with manager shape"
                )

        if lib.is_integer(loc):
            # We have 6 tests where loc is _not_ an int.
            # In this case, get_blkno_placements will yield only one tuple,
            #  containing (self._blknos[loc], BlockPlacement(slice(0, 1, 1)))
            loc = [loc]

        # Accessing public blknos ensures the public versions are initialized
        blknos = self.blknos[loc]
        blklocs = self.blklocs[loc].copy()

        unfit_mgr_locs = []
        unfit_val_locs = []
        removed_blknos = []
        for blkno, val_locs in libinternals.get_blkno_placements(blknos, group=True):
            blk = self.blocks[blkno]
            blk_locs = blklocs[val_locs.indexer]
            if blk.should_store(value):
                blk.set(blk_locs, value_getitem(val_locs))
            else:
                unfit_mgr_locs.append(blk.mgr_locs.as_array[blk_locs])
                unfit_val_locs.append(val_locs)

                # If all block items are unfit, schedule the block for removal.
                if len(val_locs) == len(blk.mgr_locs):
                    removed_blknos.append(blkno)
                else:
                    blk.delete(blk_locs)
                    self._blklocs[blk.mgr_locs.indexer] = np.arange(len(blk))

        if len(removed_blknos):
            # Remove blocks & update blknos accordingly
            is_deleted = np.zeros(self.nblocks, dtype=np.bool_)
            is_deleted[removed_blknos] = True

            new_blknos = np.empty(self.nblocks, dtype=np.int64)
            new_blknos.fill(-1)
            new_blknos[~is_deleted] = np.arange(self.nblocks - len(removed_blknos))
            self._blknos = new_blknos[self._blknos]
            self.blocks = tuple(
                blk for i, blk in enumerate(self.blocks) if i not in set(removed_blknos)
            )

        if unfit_val_locs:
            unfit_mgr_locs = np.concatenate(unfit_mgr_locs)
            unfit_count = len(unfit_mgr_locs)

            new_blocks: List[Block] = []
            if value_is_extension_type:
                # This code (ab-)uses the fact that EA blocks contain only
                # one item.
                # TODO(EA2D): special casing unnecessary with 2D EAs
                new_blocks.extend(
                    make_block(
                        values=value,
                        ndim=self.ndim,
                        placement=slice(mgr_loc, mgr_loc + 1),
                    )
                    for mgr_loc in unfit_mgr_locs
                )

                self._blknos[unfit_mgr_locs] = np.arange(unfit_count) + len(self.blocks)
                self._blklocs[unfit_mgr_locs] = 0

            else:
                # unfit_val_locs contains BlockPlacement objects
                unfit_val_items = unfit_val_locs[0].append(unfit_val_locs[1:])

                new_blocks.append(
                    make_block(
                        values=value_getitem(unfit_val_items),
                        ndim=self.ndim,
                        placement=unfit_mgr_locs,
                    )
                )

                self._blknos[unfit_mgr_locs] = len(self.blocks)
                self._blklocs[unfit_mgr_locs] = np.arange(unfit_count)

            self.blocks += tuple(new_blocks)

            # Newly created block's dtype may already be present.
            self._known_consolidated = False

    def insert(self, loc: int, item: Label, value, allow_duplicates: bool = False):
        """
        Insert item at selected position.

        Parameters
        ----------
        loc : int
        item : hashable
        value : array_like
        allow_duplicates: bool
            If False, trying to insert non-unique item will raise

        """
        if not allow_duplicates and item in self.items:
            # Should this be a different kind of error??
            raise ValueError(f"cannot insert {item}, already exists")

        if not isinstance(loc, int):
            raise TypeError("loc must be int")

        # insert to the axis; this could possibly raise a TypeError
        new_axis = self.items.insert(loc, item)

        if value.ndim == self.ndim - 1 and not is_extension_array_dtype(value.dtype):
            # TODO(EA2D): special case not needed with 2D EAs
            value = _safe_reshape(value, (1,) + value.shape)

        block = make_block(values=value, ndim=self.ndim, placement=slice(loc, loc + 1))

        for blkno, count in _fast_count_smallints(self.blknos[loc:]):
            blk = self.blocks[blkno]
            if count == len(blk.mgr_locs):
                blk.mgr_locs = blk.mgr_locs.add(1)
            else:
                new_mgr_locs = blk.mgr_locs.as_array.copy()
                new_mgr_locs[new_mgr_locs >= loc] += 1
                blk.mgr_locs = new_mgr_locs

        # Accessing public blklocs ensures the public versions are initialized
        if loc == self.blklocs.shape[0]:
            # np.append is a lot faster, let's use it if we can.
            self._blklocs = np.append(self._blklocs, 0)
            self._blknos = np.append(self._blknos, len(self.blocks))
        else:
            self._blklocs = np.insert(self._blklocs, loc, 0)
            self._blknos = np.insert(self._blknos, loc, len(self.blocks))

        self.axes[0] = new_axis
        self.blocks += (block,)

        self._known_consolidated = False

        if len(self.blocks) > 100:
            self._consolidate_inplace()

    def reindex_axis(
        self,
        new_index,
        axis: int,
        method=None,
        limit=None,
        fill_value=None,
        copy: bool = True,
    ):
        """
        Conform block manager to new index.
        """
        new_index = ensure_index(new_index)
        new_index, indexer = self.axes[axis].reindex(
            new_index, method=method, limit=limit
        )

        return self.reindex_indexer(
            new_index, indexer, axis=axis, fill_value=fill_value, copy=copy
        )

    def reindex_indexer(
        self: T,
        new_axis,
        indexer,
        axis: int,
        fill_value=None,
        allow_dups: bool = False,
        copy: bool = True,
        consolidate: bool = True,
    ) -> T:
        """
        Parameters
        ----------
        new_axis : Index
        indexer : ndarray of int64 or None
        axis : int
        fill_value : object, default None
        allow_dups : bool, default False
        copy : bool, default True
        consolidate: bool, default True
            Whether to consolidate inplace before reindexing.

        pandas-indexer with -1's only.
        """
        if indexer is None:
            if new_axis is self.axes[axis] and not copy:
                return self

            result = self.copy(deep=copy)
            result.axes = list(self.axes)
            result.axes[axis] = new_axis
            return result

        if consolidate:
            self._consolidate_inplace()

        # some axes don't allow reindexing with dups
        if not allow_dups:
            self.axes[axis]._can_reindex(indexer)

        if axis >= self.ndim:
            raise IndexError("Requested axis not found in manager")

        if axis == 0:
            new_blocks = self._slice_take_blocks_ax0(indexer, fill_value=fill_value)
        else:
            new_blocks = [
                blk.take_nd(
                    indexer,
                    axis=axis,
                    fill_value=(
                        fill_value if fill_value is not None else blk.fill_value
                    ),
                )
                for blk in self.blocks
            ]

        new_axes = list(self.axes)
        new_axes[axis] = new_axis

        return type(self).from_blocks(new_blocks, new_axes)

    def _slice_take_blocks_ax0(
        self, slice_or_indexer, fill_value=lib.no_default, only_slice: bool = False
    ):
        """
        Slice/take blocks along axis=0.

        Overloaded for SingleBlock

        Parameters
        ----------
        slice_or_indexer : slice, ndarray[bool], or list-like of ints
        fill_value : scalar, default lib.no_default
        only_slice : bool, default False
            If True, we always return views on existing arrays, never copies.
            This is used when called from ops.blockwise.operate_blockwise.

        Returns
        -------
        new_blocks : list of Block
        """
        allow_fill = fill_value is not lib.no_default

        sl_type, slobj, sllen = _preprocess_slice_or_indexer(
            slice_or_indexer, self.shape[0], allow_fill=allow_fill
        )

        if self._is_single_block:
            blk = self.blocks[0]

            if sl_type in ("slice", "mask"):
                # GH#32959 EABlock would fail since we cant make 0-width
                # TODO(EA2D): special casing unnecessary with 2D EAs
                if sllen == 0:
                    return []
                return [blk.getitem_block(slobj, new_mgr_locs=slice(0, sllen))]
            elif not allow_fill or self.ndim == 1:
                if allow_fill and fill_value is None:
                    _, fill_value = maybe_promote(blk.dtype)

                if not allow_fill and only_slice:
                    # GH#33597 slice instead of take, so we get
                    #  views instead of copies
                    blocks = [
                        blk.getitem_block([ml], new_mgr_locs=i)
                        for i, ml in enumerate(slobj)
                    ]
                    return blocks
                else:
                    return [
                        blk.take_nd(
                            slobj,
                            axis=0,
                            new_mgr_locs=slice(0, sllen),
                            fill_value=fill_value,
                        )
                    ]

        if sl_type in ("slice", "mask"):
            blknos = self.blknos[slobj]
            blklocs = self.blklocs[slobj]
        else:
            blknos = algos.take_1d(
                self.blknos, slobj, fill_value=-1, allow_fill=allow_fill
            )
            blklocs = algos.take_1d(
                self.blklocs, slobj, fill_value=-1, allow_fill=allow_fill
            )

        # When filling blknos, make sure blknos is updated before appending to
        # blocks list, that way new blkno is exactly len(blocks).
        blocks = []
        group = not only_slice
        for blkno, mgr_locs in libinternals.get_blkno_placements(blknos, group=group):
            if blkno == -1:
                # If we've got here, fill_value was not lib.no_default

                blocks.append(
                    self._make_na_block(placement=mgr_locs, fill_value=fill_value)
                )
            else:
                blk = self.blocks[blkno]

                # Otherwise, slicing along items axis is necessary.
                if not blk._can_consolidate:
                    # A non-consolidatable block, it's easy, because there's
                    # only one item and each mgr loc is a copy of that single
                    # item.
                    for mgr_loc in mgr_locs:
                        newblk = blk.copy(deep=False)
                        newblk.mgr_locs = slice(mgr_loc, mgr_loc + 1)
                        blocks.append(newblk)

                else:
                    # GH#32779 to avoid the performance penalty of copying,
                    #  we may try to only slice
                    taker = blklocs[mgr_locs.indexer]
                    max_len = max(len(mgr_locs), taker.max() + 1)
                    if only_slice:
                        taker = lib.maybe_indices_to_slice(taker, max_len)

                    if isinstance(taker, slice):
                        nb = blk.getitem_block(taker, new_mgr_locs=mgr_locs)
                        blocks.append(nb)
                    elif only_slice:
                        # GH#33597 slice instead of take, so we get
                        #  views instead of copies
                        for i, ml in zip(taker, mgr_locs):
                            nb = blk.getitem_block([i], new_mgr_locs=ml)
                            blocks.append(nb)
                    else:
                        nb = blk.take_nd(taker, axis=0, new_mgr_locs=mgr_locs)
                        blocks.append(nb)

        return blocks

    def _make_na_block(self, placement, fill_value=None):

        if fill_value is None:
            fill_value = np.nan
        block_shape = list(self.shape)
        block_shape[0] = len(placement)

        dtype, fill_value = infer_dtype_from_scalar(fill_value)
        block_values = np.empty(block_shape, dtype=dtype)
        block_values.fill(fill_value)
        return make_block(block_values, placement=placement)

    def take(self, indexer, axis: int = 1, verify: bool = True, convert: bool = True):
        """
        Take items along any axis.
        """
        self._consolidate_inplace()
        indexer = (
            np.arange(indexer.start, indexer.stop, indexer.step, dtype="int64")
            if isinstance(indexer, slice)
            else np.asanyarray(indexer, dtype="int64")
        )

        n = self.shape[axis]
        if convert:
            indexer = maybe_convert_indices(indexer, n)

        if verify:
            if ((indexer == -1) | (indexer >= n)).any():
                raise Exception("Indices must be nonzero and less than the axis length")

        new_labels = self.axes[axis].take(indexer)
        return self.reindex_indexer(
            new_axis=new_labels, indexer=indexer, axis=axis, allow_dups=True
        )

    def equals(self, other: object) -> bool:
        if not isinstance(other, BlockManager):
            return False

        self_axes, other_axes = self.axes, other.axes
        if len(self_axes) != len(other_axes):
            return False
        if not all(ax1.equals(ax2) for ax1, ax2 in zip(self_axes, other_axes)):
            return False

        if self.ndim == 1:
            # For SingleBlockManager (i.e.Series)
            if other.ndim != 1:
                return False
            left = self.blocks[0].values
            right = other.blocks[0].values
            return array_equals(left, right)

        return blockwise_all(self, other, array_equals)

    def unstack(self, unstacker, fill_value) -> "BlockManager":
        """
        Return a BlockManager with all blocks unstacked..

        Parameters
        ----------
        unstacker : reshape._Unstacker
        fill_value : Any
            fill_value for newly introduced missing values.

        Returns
        -------
        unstacked : BlockManager
        """
        new_columns = unstacker.get_new_columns(self.items)
        new_index = unstacker.new_index

        new_blocks: List[Block] = []
        columns_mask: List[np.ndarray] = []

        for blk in self.blocks:
            blk_cols = self.items[blk.mgr_locs.indexer]
            new_items = unstacker.get_new_columns(blk_cols)
            new_placement = new_columns.get_indexer(new_items)

            blocks, mask = blk._unstack(
                unstacker, fill_value, new_placement=new_placement
            )

            new_blocks.extend(blocks)
            columns_mask.extend(mask)

        new_columns = new_columns[columns_mask]

        bm = BlockManager(new_blocks, [new_columns, new_index])
        return bm


class SingleBlockManager(BlockManager):
    """ manage a single block with """

    ndim = 1
    _is_consolidated = True
    _known_consolidated = True
    __slots__ = ()
    _is_single_block = True

    def __init__(
        self,
        block: Block,
        axis: Index,
        do_integrity_check: bool = False,
        fastpath=lib.no_default,
    ):
        assert isinstance(block, Block), type(block)
        assert isinstance(axis, Index), type(axis)

        if fastpath is not lib.no_default:
            warnings.warn(
                "The `fastpath` keyword is deprecated and will be removed "
                "in a future version.",
                FutureWarning,
                stacklevel=2,
            )

        self.axes = [axis]
        self.blocks = tuple([block])

    @classmethod
    def from_blocks(
        cls, blocks: List[Block], axes: List[Index]
    ) -> "SingleBlockManager":
        """
        Constructor for BlockManager and SingleBlockManager with same signature.
        """
        assert len(blocks) == 1
        assert len(axes) == 1
        return cls(blocks[0], axes[0], do_integrity_check=False)

    @classmethod
    def from_array(cls, array: ArrayLike, index: Index) -> "SingleBlockManager":
        """
        Constructor for if we have an array that is not yet a Block.
        """
        block = make_block(array, placement=slice(0, len(index)), ndim=1)
        return cls(block, index)

    def _post_setstate(self):
        pass

    @property
    def _block(self) -> Block:
        return self.blocks[0]

    @property
    def _blknos(self):
        """ compat with BlockManager """
        return None

    @property
    def _blklocs(self):
        """ compat with BlockManager """
        return None

    def get_slice(self, slobj: slice, axis: int = 0) -> "SingleBlockManager":
        if axis >= self.ndim:
            raise IndexError("Requested axis not found in manager")

        blk = self._block
        array = blk._slice(slobj)
        block = blk.make_block_same_class(array, placement=slice(0, len(array)))
        return type(self)(block, self.index[slobj])

    @property
    def index(self) -> Index:
        return self.axes[0]

    @property
    def dtype(self) -> DtypeObj:
        return self._block.dtype

    def get_dtypes(self) -> np.ndarray:
        return np.array([self._block.dtype])

    def external_values(self):
        """The array that Series.values returns"""
        return self._block.external_values()

    def internal_values(self):
        """The array that Series._values returns"""
        return self._block.internal_values()

    @property
    def _can_hold_na(self) -> bool:
        return self._block._can_hold_na

    def is_consolidated(self) -> bool:
        return True

    def _consolidate_check(self):
        pass

    def _consolidate_inplace(self):
        pass

    def idelete(self, indexer):
        """
        Delete single location from SingleBlockManager.

        Ensures that self.blocks doesn't become empty.
        """
        self._block.delete(indexer)
        self.axes[0] = self.axes[0].delete(indexer)

    def fast_xs(self, loc):
        """
        fast path for getting a cross-section
        return a view of the data
        """
        raise NotImplementedError("Use series._values[loc] instead")


# --------------------------------------------------------------------
# Constructor Helpers


def create_block_manager_from_blocks(blocks, axes: List[Index]) -> BlockManager:
    try:
        if len(blocks) == 1 and not isinstance(blocks[0], Block):
            # if blocks[0] is of length 0, return empty blocks
            if not len(blocks[0]):
                blocks = []
            else:
                # It's OK if a single block is passed as values, its placement
                # is basically "all items", but if there're many, don't bother
                # converting, it's an error anyway.
                blocks = [
                    make_block(values=blocks[0], placement=slice(0, len(axes[0])))
                ]

        mgr = BlockManager(blocks, axes)
        mgr._consolidate_inplace()
        return mgr

    except ValueError as e:
        blocks = [getattr(b, "values", b) for b in blocks]
        tot_items = sum(b.shape[0] for b in blocks)
        raise construction_error(tot_items, blocks[0].shape[1:], axes, e)


def create_block_manager_from_arrays(
    arrays, names: Index, axes: List[Index]
) -> BlockManager:
    assert isinstance(names, Index)
    assert isinstance(axes, list)
    assert all(isinstance(x, Index) for x in axes)

    try:
        blocks = form_blocks(arrays, names, axes)
        mgr = BlockManager(blocks, axes)
        mgr._consolidate_inplace()
        return mgr
    except ValueError as e:
        raise construction_error(len(arrays), arrays[0].shape, axes, e)


def construction_error(tot_items, block_shape, axes, e=None):
    """ raise a helpful message about our construction """
    passed = tuple(map(int, [tot_items] + list(block_shape)))
    # Correcting the user facing error message during dataframe construction
    if len(passed) <= 2:
        passed = passed[::-1]

    implied = tuple(len(ax) for ax in axes)
    # Correcting the user facing error message during dataframe construction
    if len(implied) <= 2:
        implied = implied[::-1]

    # We return the exception object instead of raising it so that we
    #  can raise it in the caller; mypy plays better with that
    if passed == implied and e is not None:
        return e
    if block_shape[0] == 0:
        return ValueError("Empty data passed with indices specified.")
    return ValueError(f"Shape of passed values is {passed}, indices imply {implied}")


# -----------------------------------------------------------------------


def form_blocks(arrays, names: Index, axes) -> List[Block]:
    # put "leftover" items in float bucket, where else?
    # generalize?
    items_dict: DefaultDict[str, List] = defaultdict(list)
    extra_locs = []

    names_idx = names
    if names_idx.equals(axes[0]):
        names_indexer = np.arange(len(names_idx))
    else:
        assert names_idx.intersection(axes[0]).is_unique
        names_indexer = names_idx.get_indexer_for(axes[0])

    for i, name_idx in enumerate(names_indexer):
        if name_idx == -1:
            extra_locs.append(i)
            continue

        k = names[name_idx]
        v = arrays[name_idx]

        block_type = get_block_type(v)
        items_dict[block_type.__name__].append((i, k, v))

    blocks: List[Block] = []
    if len(items_dict["FloatBlock"]):
        float_blocks = _multi_blockify(items_dict["FloatBlock"])
        blocks.extend(float_blocks)

    if len(items_dict["ComplexBlock"]):
        complex_blocks = _multi_blockify(items_dict["ComplexBlock"])
        blocks.extend(complex_blocks)

    if len(items_dict["TimeDeltaBlock"]):
        timedelta_blocks = _multi_blockify(items_dict["TimeDeltaBlock"])
        blocks.extend(timedelta_blocks)

    if len(items_dict["IntBlock"]):
        int_blocks = _multi_blockify(items_dict["IntBlock"])
        blocks.extend(int_blocks)

    if len(items_dict["DatetimeBlock"]):
        datetime_blocks = _simple_blockify(items_dict["DatetimeBlock"], DT64NS_DTYPE)
        blocks.extend(datetime_blocks)

    if len(items_dict["DatetimeTZBlock"]):
        dttz_blocks = [
            make_block(array, klass=DatetimeTZBlock, placement=i)
            for i, _, array in items_dict["DatetimeTZBlock"]
        ]
        blocks.extend(dttz_blocks)

    if len(items_dict["BoolBlock"]):
        bool_blocks = _simple_blockify(items_dict["BoolBlock"], np.bool_)
        blocks.extend(bool_blocks)

    if len(items_dict["ObjectBlock"]) > 0:
        object_blocks = _simple_blockify(items_dict["ObjectBlock"], np.object_)
        blocks.extend(object_blocks)

    if len(items_dict["CategoricalBlock"]) > 0:
        cat_blocks = [
            make_block(array, klass=CategoricalBlock, placement=i)
            for i, _, array in items_dict["CategoricalBlock"]
        ]
        blocks.extend(cat_blocks)

    if len(items_dict["ExtensionBlock"]):

        external_blocks = [
            make_block(array, klass=ExtensionBlock, placement=i)
            for i, _, array in items_dict["ExtensionBlock"]
        ]

        blocks.extend(external_blocks)

    if len(items_dict["ObjectValuesExtensionBlock"]):
        external_blocks = [
            make_block(array, klass=ObjectValuesExtensionBlock, placement=i)
            for i, _, array in items_dict["ObjectValuesExtensionBlock"]
        ]

        blocks.extend(external_blocks)

    if len(extra_locs):
        shape = (len(extra_locs),) + tuple(len(x) for x in axes[1:])

        # empty items -> dtype object
        block_values = np.empty(shape, dtype=object)
        block_values.fill(np.nan)

        na_block = make_block(block_values, placement=extra_locs)
        blocks.append(na_block)

    return blocks


def _simple_blockify(tuples, dtype) -> List[Block]:
    """
    return a single array of a block that has a single dtype; if dtype is
    not None, coerce to this dtype
    """
    values, placement = _stack_arrays(tuples, dtype)

    # TODO: CHECK DTYPE?
    if dtype is not None and values.dtype != dtype:  # pragma: no cover
        values = values.astype(dtype)

    block = make_block(values, placement=placement)
    return [block]


def _multi_blockify(tuples, dtype=None):
    """ return an array of blocks that potentially have different dtypes """
    # group by dtype
    grouper = itertools.groupby(tuples, lambda x: x[2].dtype)

    new_blocks = []
    for dtype, tup_block in grouper:

        values, placement = _stack_arrays(list(tup_block), dtype)

        block = make_block(values, placement=placement)
        new_blocks.append(block)

    return new_blocks


def _stack_arrays(tuples, dtype):

    # fml
    def _asarray_compat(x):
        if isinstance(x, ABCSeries):
            return x._values
        else:
            return np.asarray(x)

    def _shape_compat(x):
        if isinstance(x, ABCSeries):
            return (len(x),)
        else:
            return x.shape

    placement, names, arrays = zip(*tuples)

    first = arrays[0]
    shape = (len(arrays),) + _shape_compat(first)

    stacked = np.empty(shape, dtype=dtype)
    for i, arr in enumerate(arrays):
        stacked[i] = _asarray_compat(arr)

    return stacked, placement


def _interleaved_dtype(blocks: Sequence[Block]) -> Optional[DtypeObj]:
    """
    Find the common dtype for `blocks`.

    Parameters
    ----------
    blocks : List[Block]

    Returns
    -------
    dtype : np.dtype, ExtensionDtype, or None
        None is returned when `blocks` is empty.
    """
    if not len(blocks):
        return None

    return find_common_type([b.dtype for b in blocks])


def _consolidate(blocks):
    """
    Merge blocks having same dtype, exclude non-consolidating blocks
    """
    # sort by _can_consolidate, dtype
    gkey = lambda x: x._consolidate_key
    grouper = itertools.groupby(sorted(blocks, key=gkey), gkey)

    new_blocks = []
    for (_can_consolidate, dtype), group_blocks in grouper:
        merged_blocks = _merge_blocks(
            list(group_blocks), dtype=dtype, can_consolidate=_can_consolidate
        )
        new_blocks = extend_blocks(merged_blocks, new_blocks)
    return new_blocks


def _merge_blocks(
    blocks: List[Block], dtype: DtypeObj, can_consolidate: bool
) -> List[Block]:

    if len(blocks) == 1:
        return blocks

    if can_consolidate:

        if dtype is None:
            if len({b.dtype for b in blocks}) != 1:
                raise AssertionError("_merge_blocks are invalid!")

        # TODO: optimization potential in case all mgrs contain slices and
        # combination of those slices is a slice, too.
        new_mgr_locs = np.concatenate([b.mgr_locs.as_array for b in blocks])
        new_values = np.vstack([b.values for b in blocks])

        argsort = np.argsort(new_mgr_locs)
        new_values = new_values[argsort]
        new_mgr_locs = new_mgr_locs[argsort]

        return [make_block(new_values, placement=new_mgr_locs)]

    # can't consolidate --> no merge
    return blocks


def _compare_or_regex_search(
    a: ArrayLike,
    b: Union[Scalar, Pattern],
    regex: bool = False,
    mask: Optional[ArrayLike] = None,
) -> Union[ArrayLike, bool]:
    """
    Compare two array_like inputs of the same shape or two scalar values

    Calls operator.eq or re.search, depending on regex argument. If regex is
    True, perform an element-wise regex matching.

    Parameters
    ----------
    a : array_like
    b : scalar or regex pattern
    regex : bool, default False
    mask : array_like or None (default)

    Returns
    -------
    mask : array_like of bool
    """

    def _check_comparison_types(
        result: Union[ArrayLike, bool], a: ArrayLike, b: Union[Scalar, Pattern]
    ):
        """
        Raises an error if the two arrays (a,b) cannot be compared.
        Otherwise, returns the comparison result as expected.
        """
        if is_scalar(result) and isinstance(a, np.ndarray):
            type_names = [type(a).__name__, type(b).__name__]

            if isinstance(a, np.ndarray):
                type_names[0] = f"ndarray(dtype={a.dtype})"

            raise TypeError(
                f"Cannot compare types {repr(type_names[0])} and {repr(type_names[1])}"
            )

    if not regex:
        op = lambda x: operator.eq(x, b)
    else:
        op = np.vectorize(
            lambda x: bool(re.search(b, x))
            if isinstance(x, str) and isinstance(b, (str, Pattern))
            else False
        )

    # GH#32621 use mask to avoid comparing to NAs
    if mask is None and isinstance(a, np.ndarray) and not isinstance(b, np.ndarray):
        mask = np.reshape(~(isna(a)), a.shape)
    if isinstance(a, np.ndarray):
        a = a[mask]

    if is_datetimelike_v_numeric(a, b) or is_numeric_v_string_like(a, b):
        # GH#29553 avoid deprecation warnings from numpy
        _check_comparison_types(False, a, b)
        return False

    result = op(a)

    if isinstance(result, np.ndarray) and mask is not None:
        # The shape of the mask can differ to that of the result
        # since we may compare only a subset of a's or b's elements
        tmp = np.zeros(mask.shape, dtype=np.bool_)
        tmp[mask] = result
        result = tmp

    _check_comparison_types(result, a, b)
    return result


def _fast_count_smallints(arr: np.ndarray) -> np.ndarray:
    """Faster version of set(arr) for sequences of small numbers."""
    counts = np.bincount(arr.astype(np.int_))
    nz = counts.nonzero()[0]
    return np.c_[nz, counts[nz]]


def _preprocess_slice_or_indexer(slice_or_indexer, length: int, allow_fill: bool):
    if isinstance(slice_or_indexer, slice):
        return (
            "slice",
            slice_or_indexer,
            libinternals.slice_len(slice_or_indexer, length),
        )
    elif (
        isinstance(slice_or_indexer, np.ndarray) and slice_or_indexer.dtype == np.bool_
    ):
        return "mask", slice_or_indexer, slice_or_indexer.sum()
    else:
        indexer = np.asanyarray(slice_or_indexer, dtype=np.int64)
        if not allow_fill:
            indexer = maybe_convert_indices(indexer, length)
        return "fancy", indexer, len(indexer)<|MERGE_RESOLUTION|>--- conflicted
+++ resolved
@@ -406,14 +406,7 @@
                 if not ignore_failures:
                     raise
                 continue
-<<<<<<< HEAD
-            result_blocks = _extend_blocks(applied, result_blocks)
-=======
             result_blocks = extend_blocks(applied, result_blocks)
-
-        if ignore_failures:
-            return self._combine(result_blocks)
->>>>>>> 3ca6d8f3
 
         if ignore_failures:
             return self._combine(result_blocks)
