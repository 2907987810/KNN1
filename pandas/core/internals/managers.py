--- conflicted
+++ resolved
@@ -404,11 +404,7 @@
                             b_items, axis=axis, copy=align_copy
                         )._values
                     else:
-<<<<<<< HEAD
-                        # e.g. ndarray passed from combine_series_frame
-=======
                         # otherwise we have an ndarray
->>>>>>> 3d4f9dc1
                         kwargs[k] = obj[b.mgr_locs.indexer]
 
             if callable(f):
