--- conflicted
+++ resolved
@@ -1399,11 +1399,7 @@
                 if sllen == 0:
                     return []
                 bp = BlockPlacement(slice(0, sllen))
-<<<<<<< HEAD
-                return [blk.getitem_block(slobj, new_mgr_locs=bp)]
-=======
                 return [blk.getitem_block_columns(slobj, new_mgr_locs=bp)]
->>>>>>> 126bb927
             elif not allow_fill or self.ndim == 1:
                 if allow_fill and fill_value is None:
                     fill_value = blk.fill_value
@@ -1412,11 +1408,7 @@
                     # GH#33597 slice instead of take, so we get
                     #  views instead of copies
                     blocks = [
-<<<<<<< HEAD
-                        blk.getitem_block(
-=======
                         blk.getitem_block_columns(
->>>>>>> 126bb927
                             slice(ml, ml + 1), new_mgr_locs=BlockPlacement(i)
                         )
                         for i, ml in enumerate(slobj)
