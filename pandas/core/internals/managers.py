--- conflicted
+++ resolved
@@ -558,25 +558,16 @@
     def setitem(self, indexer, value) -> "BlockManager":
         return self.apply("setitem", indexer=indexer, value=value)
 
-<<<<<<< HEAD
-    def putmask(self, **kwargs):
-
-        if kwargs.pop("align", True):
-=======
     def putmask(
         self, mask, new, align: bool = True, axis: int = 0,
     ):
         transpose = self.ndim == 2
 
         if align:
->>>>>>> d3e54851
             align_keys = ["new", "mask"]
         else:
             align_keys = ["mask"]
 
-<<<<<<< HEAD
-        return self.apply("putmask", align_keys=align_keys, **kwargs)
-=======
         return self.apply(
             "putmask",
             align_keys=align_keys,
@@ -586,7 +577,6 @@
             axis=axis,
             transpose=transpose,
         )
->>>>>>> d3e54851
 
     def diff(self, n: int, axis: int) -> "BlockManager":
         return self.apply("diff", n=n, axis=axis)
