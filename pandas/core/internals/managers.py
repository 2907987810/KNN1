from collections import defaultdict
from functools import partial
import itertools
import operator
import re
from typing import List, Optional, Sequence, Tuple, Union

import numpy as np

from pandas._libs import Timedelta, Timestamp, internals as libinternals, lib
from pandas.util._validators import validate_bool_kwarg

from pandas.core.dtypes.cast import (
    find_common_type,
    infer_dtype_from_scalar,
    maybe_convert_objects,
    maybe_promote,
)
from pandas.core.dtypes.common import (
    _NS_DTYPE,
    is_datetimelike_v_numeric,
    is_extension_array_dtype,
    is_list_like,
    is_numeric_v_string_like,
    is_scalar,
    is_sparse,
)
from pandas.core.dtypes.concat import concat_compat
from pandas.core.dtypes.dtypes import ExtensionDtype
from pandas.core.dtypes.generic import ABCExtensionArray, ABCSeries
from pandas.core.dtypes.missing import isna

import pandas.core.algorithms as algos
from pandas.core.base import PandasObject
from pandas.core.index import Index, MultiIndex, ensure_index
from pandas.core.indexers import maybe_convert_indices

from pandas.io.formats.printing import pprint_thing

from .blocks import (
    Block,
    CategoricalBlock,
    DatetimeTZBlock,
    ExtensionBlock,
    ObjectValuesExtensionBlock,
    _extend_blocks,
    _merge_blocks,
    _safe_reshape,
    get_block_type,
    make_block,
)
from .concat import (  # all for concatenate_block_managers
    combine_concat_plans,
    concatenate_join_units,
    get_mgr_concatenation_plan,
    is_uniform_join_units,
)

# TODO: flexible with index=None and/or items=None


class BlockManager(PandasObject):
    """
    Core internal data structure to implement DataFrame, Series, etc.

    Manage a bunch of labeled 2D mixed-type ndarrays. Essentially it's a
    lightweight blocked set of labeled data to be manipulated by the DataFrame
    public API class

    Attributes
    ----------
    shape
    ndim
    axes
    values
    items

    Methods
    -------
    set_axis(axis, new_labels)
    copy(deep=True)

    get_dtype_counts
    get_dtypes

    apply(func, axes, block_filter_fn)

    get_bool_data
    get_numeric_data

    get_slice(slice_like, axis)
    get(label)
    iget(loc)

    take(indexer, axis)
    reindex_axis(new_labels, axis)
    reindex_indexer(new_labels, indexer, axis)

    delete(label)
    insert(loc, label, value)
    set(label, value)

    Parameters
    ----------


    Notes
    -----
    This is *not* a public API class
    """

    __slots__ = [
        "axes",
        "blocks",
        "_ndim",
        "_shape",
        "_known_consolidated",
        "_is_consolidated",
        "_blknos",
        "_blklocs",
    ]

    def __init__(
        self,
        blocks: Sequence[Block],
        axes: Sequence[Index],
        do_integrity_check: bool = True,
    ):
        self.axes = [ensure_index(ax) for ax in axes]
        self.blocks: Tuple[Block, ...] = tuple(blocks)

        for block in blocks:
            if self.ndim != block.ndim:
                raise AssertionError(
                    "Number of Block dimensions ({block}) must equal "
                    "number of axes ({self})".format(block=block.ndim, self=self.ndim)
                )

        if do_integrity_check:
            self._verify_integrity()

        self._consolidate_check()

        self._rebuild_blknos_and_blklocs()

    def make_empty(self, axes=None):
        """ return an empty BlockManager with the items axis of len 0 """
        if axes is None:
            axes = [ensure_index([])] + [ensure_index(a) for a in self.axes[1:]]

        # preserve dtype if possible
        if self.ndim == 1:
            blocks = np.array([], dtype=self.array_dtype)
        else:
            blocks = []
        return type(self)(blocks, axes)

    def __nonzero__(self):
        return True

    # Python3 compat
    __bool__ = __nonzero__

    @property
    def shape(self):
        return tuple(len(ax) for ax in self.axes)

    @property
    def ndim(self) -> int:
        return len(self.axes)

    def set_axis(self, axis, new_labels):
        new_labels = ensure_index(new_labels)
        old_len = len(self.axes[axis])
        new_len = len(new_labels)

        if new_len != old_len:
            raise ValueError(
                "Length mismatch: Expected axis has {old} elements, new "
                "values have {new} elements".format(old=old_len, new=new_len)
            )

        self.axes[axis] = new_labels

    def rename_axis(self, mapper, axis, copy=True, level=None):
        """
        Rename one of axes.

        Parameters
        ----------
        mapper : unary callable
        axis : int
        copy : boolean, default True
        level : int, default None
        """
        obj = self.copy(deep=copy)
        obj.set_axis(axis, _transform_index(self.axes[axis], mapper, level))
        return obj

    @property
    def _is_single_block(self):
        if self.ndim == 1:
            return True

        if len(self.blocks) != 1:
            return False

        blk = self.blocks[0]
        return blk.mgr_locs.is_slice_like and blk.mgr_locs.as_slice == slice(
            0, len(self), 1
        )

    def _rebuild_blknos_and_blklocs(self):
        """
        Update mgr._blknos / mgr._blklocs.
        """
        new_blknos = np.empty(self.shape[0], dtype=np.int64)
        new_blklocs = np.empty(self.shape[0], dtype=np.int64)
        new_blknos.fill(-1)
        new_blklocs.fill(-1)

        for blkno, blk in enumerate(self.blocks):
            rl = blk.mgr_locs
            new_blknos[rl.indexer] = blkno
            new_blklocs[rl.indexer] = np.arange(len(rl))

        if (new_blknos == -1).any():
            raise AssertionError("Gaps in blk ref_locs")

        self._blknos = new_blknos
        self._blklocs = new_blklocs

    @property
    def items(self):
        return self.axes[0]

    def _get_counts(self, f):
        """ return a dict of the counts of the function in BlockManager """
        self._consolidate_inplace()
        counts = dict()
        for b in self.blocks:
            v = f(b)
            counts[v] = counts.get(v, 0) + b.shape[0]
        return counts

    def get_dtype_counts(self):
        return self._get_counts(lambda b: b.dtype.name)

    def get_dtypes(self):
        dtypes = np.array([blk.dtype for blk in self.blocks])
        return algos.take_1d(dtypes, self._blknos, allow_fill=False)

    def __getstate__(self):
        block_values = [b.values for b in self.blocks]
        block_items = [self.items[b.mgr_locs.indexer] for b in self.blocks]
        axes_array = list(self.axes)

        extra_state = {
            "0.14.1": {
                "axes": axes_array,
                "blocks": [
                    dict(values=b.values, mgr_locs=b.mgr_locs.indexer)
                    for b in self.blocks
                ],
            }
        }

        # First three elements of the state are to maintain forward
        # compatibility with 0.13.1.
        return axes_array, block_values, block_items, extra_state

    def __setstate__(self, state):
        def unpickle_block(values, mgr_locs):
            return make_block(values, placement=mgr_locs)

        if isinstance(state, tuple) and len(state) >= 4 and "0.14.1" in state[3]:
            state = state[3]["0.14.1"]
            self.axes = [ensure_index(ax) for ax in state["axes"]]
            self.blocks = tuple(
                unpickle_block(b["values"], b["mgr_locs"]) for b in state["blocks"]
            )
        else:
            # discard anything after 3rd, support beta pickling format for a
            # little while longer
            ax_arrays, bvalues, bitems = state[:3]

            self.axes = [ensure_index(ax) for ax in ax_arrays]

            if len(bitems) == 1 and self.axes[0].equals(bitems[0]):
                # This is a workaround for pre-0.14.1 pickles that didn't
                # support unpickling multi-block frames/panels with non-unique
                # columns/items, because given a manager with items ["a", "b",
                # "a"] there's no way of knowing which block's "a" is where.
                #
                # Single-block case can be supported under the assumption that
                # block items corresponded to manager items 1-to-1.
                all_mgr_locs = [slice(0, len(bitems[0]))]
            else:
                all_mgr_locs = [
                    self.axes[0].get_indexer(blk_items) for blk_items in bitems
                ]

            self.blocks = tuple(
                unpickle_block(values, mgr_locs)
                for values, mgr_locs in zip(bvalues, all_mgr_locs)
            )

        self._post_setstate()

    def _post_setstate(self):
        self._is_consolidated = False
        self._known_consolidated = False
        self._rebuild_blknos_and_blklocs()

    def __len__(self) -> int:
        return len(self.items)

    def __repr__(self) -> str:
        output = type(self).__name__
        for i, ax in enumerate(self.axes):
            if i == 0:
                output += "\nItems: {ax}".format(ax=ax)
            else:
                output += "\nAxis {i}: {ax}".format(i=i, ax=ax)

        for block in self.blocks:
            output += "\n{block}".format(block=pprint_thing(block))
        return output

    def _verify_integrity(self):
        mgr_shape = self.shape
        tot_items = sum(len(x.mgr_locs) for x in self.blocks)
        for block in self.blocks:
            if block._verify_integrity and block.shape[1:] != mgr_shape[1:]:
                construction_error(tot_items, block.shape[1:], self.axes)
        if len(self.items) != tot_items:
            raise AssertionError(
                "Number of manager items must equal union of "
                "block items\n# manager items: {0}, # "
                "tot_items: {1}".format(len(self.items), tot_items)
            )

<<<<<<< HEAD
    def apply(
        self, f, axes=None, filter=None, consolidate: bool = True, **kwargs,
    ):
=======
    def apply(self, f: str, filter=None, **kwargs):
>>>>>>> facd756f
        """
        Iterate over the blocks, collect and create a new BlockManager.

        Parameters
        ----------
        f : str
            Name of the Block method to apply.
        filter : list, if supplied, only call the block if the filter is in
                 the block
<<<<<<< HEAD
        consolidate: bool, default True
            Join together blocks having same dtype.

        Returns
        -------
        BlockManager (new object)
=======

        Returns
        -------
        BlockManager
>>>>>>> facd756f
        """
        if axes is not None:
            assert len(axes) == len(self.axes), (axes, self.axes)
            for ax, own in zip(axes, self.axes):
                assert ax.equals(own), (ax, own)

        # assert filter is None, filter --> nope, in test_replace we
        #  get e.g. ["a"], ["A"], ["zero"], ["b"]

        result_blocks = []

        # filter kwarg is used in replace-* family of methods
        if filter is not None:
            filter_locs = set(self.items.get_indexer_for(filter))
            if len(filter_locs) == len(self.items):
                # All items are included, as if there were no filtering
                filter = None
            else:
                kwargs["filter"] = filter_locs

        self._consolidate_inplace()

        if f == "where":
            align_copy = True
            if kwargs.get("align", True):
                align_keys = ["other", "cond"]
            else:
                align_keys = ["cond"]
        elif f == "putmask":
            align_copy = False
            if kwargs.get("align", True):
                align_keys = ["new", "mask"]
            else:
                align_keys = ["mask"]
        elif f == "fillna":
            # fillna internally does putmask, maybe it's better to do this
            # at mgr, not block level?
            align_copy = False
            align_keys = ["value"]
        else:
            align_keys = []

        # TODO(EA): may interfere with ExtensionBlock.setitem for blocks
        # with a .values attribute.
        aligned_args = {
            k: kwargs[k]
            for k in align_keys
            if not isinstance(kwargs[k], ABCExtensionArray)
            and hasattr(kwargs[k], "values")
        }

        for b in self.blocks:
            if filter is not None:
                if not b.mgr_locs.isin(filter_locs).any():
                    result_blocks.append(b)
                    continue

            if aligned_args:
                b_items = self.items[b.mgr_locs.indexer]

                for k, obj in aligned_args.items():
                    axis = obj._info_axis_number
                    kwargs[k] = obj.reindex(b_items, axis=axis, copy=align_copy)

            if callable(f):
                applied = b.apply(f, **kwargs)
            else:
                applied = getattr(b, f)(**kwargs)
            result_blocks = _extend_blocks(applied, result_blocks)

        if len(result_blocks) == 0:
<<<<<<< HEAD
            return self.make_empty(axes or self.axes)
        bm = type(self)(result_blocks, axes or self.axes, do_integrity_check=False)
        bm._consolidate_inplace()
=======
            return self.make_empty(self.axes)
        bm = type(self)(result_blocks, self.axes, do_integrity_check=False)
>>>>>>> facd756f
        return bm

    def quantile(
        self,
        axis=0,
        consolidate=True,
        transposed=False,
        interpolation="linear",
        qs=None,
        numeric_only=None,
    ):
        """
        Iterate over blocks applying quantile reduction.
        This routine is intended for reduction type operations and
        will do inference on the generated blocks.

        Parameters
        ----------
        axis: reduction axis, default 0
        consolidate: boolean, default True. Join together blocks having same
            dtype
        transposed: boolean, default False
            we are holding transposed data
        interpolation : type of interpolation, default 'linear'
        qs : a scalar or list of the quantiles to be computed
        numeric_only : ignored

        Returns
        -------
        Block Manager (new object)
        """

        # Series dispatches to DataFrame for quantile, which allows us to
        #  simplify some of the code here and in the blocks
        assert self.ndim >= 2

        if consolidate:
            self._consolidate_inplace()

        def get_axe(block, qs, axes):
            # Because Series dispatches to DataFrame, we will always have
            #  block.ndim == 2
            from pandas import Float64Index

            if is_list_like(qs):
                ax = Float64Index(qs)
            else:
                ax = axes[0]
            return ax

        axes, blocks = [], []
        for b in self.blocks:
            block = b.quantile(axis=axis, qs=qs, interpolation=interpolation)

            axe = get_axe(b, qs, axes=self.axes)

            axes.append(axe)
            blocks.append(block)

        # note that some DatetimeTZ, Categorical are always ndim==1
        ndim = {b.ndim for b in blocks}
        assert 0 not in ndim, ndim

        if 2 in ndim:

            new_axes = list(self.axes)

            # multiple blocks that are reduced
            if len(blocks) > 1:
                new_axes[1] = axes[0]

                # reset the placement to the original
                for b, sb in zip(blocks, self.blocks):
                    b.mgr_locs = sb.mgr_locs

            else:
                new_axes[axis] = Index(np.concatenate([ax.values for ax in axes]))

            if transposed:
                new_axes = new_axes[::-1]
                blocks = [
                    b.make_block(b.values.T, placement=np.arange(b.shape[1]))
                    for b in blocks
                ]

            return type(self)(blocks, new_axes)

        # single block, i.e. ndim == {1}
        values = concat_compat([b.values for b in blocks])

        # compute the orderings of our original data
        if len(self.blocks) > 1:

            indexer = np.empty(len(self.axes[0]), dtype=np.intp)
            i = 0
            for b in self.blocks:
                for j in b.mgr_locs:
                    indexer[j] = i
                    i = i + 1

            values = values.take(indexer)

        return SingleBlockManager(
            [make_block(values, ndim=1, placement=np.arange(len(values)))], axes[0]
        )

    def isna(self, func):
        return self.apply("apply", func=func)

    def where(self, **kwargs):
        return self.apply("where", **kwargs)

    def setitem(self, **kwargs):
        return self.apply("setitem", **kwargs)

    def putmask(self, **kwargs):
        return self.apply("putmask", **kwargs)

    def diff(self, **kwargs):
        return self.apply("diff", **kwargs)

    def interpolate(self, **kwargs):
        return self.apply("interpolate", **kwargs)

    def shift(self, **kwargs):
        return self.apply("shift", **kwargs)

    def fillna(self, **kwargs):
        return self.apply("fillna", **kwargs)

    def downcast(self, **kwargs):
        return self.apply("downcast", **kwargs)

    def astype(self, dtype, copy: bool = False, errors: str = "raise"):
        return self.apply("astype", dtype=dtype, copy=copy, errors=errors)

    def convert(self, **kwargs):
        return self.apply("convert", **kwargs)

    def replace(self, value, **kwargs):
        assert np.ndim(value) == 0, value
        return self.apply("replace", value=value, **kwargs)

    def replace_list(self, src_list, dest_list, inplace=False, regex=False):
        """ do a list replace """

        inplace = validate_bool_kwarg(inplace, "inplace")

        # figure out our mask a-priori to avoid repeated replacements
        values = self.as_array()

        def comp(s, regex=False):
            """
            Generate a bool array by perform an equality check, or perform
            an element-wise regular expression matching
            """
            if isna(s):
                return isna(values)
            if isinstance(s, (Timedelta, Timestamp)) and getattr(s, "tz", None) is None:

                return _compare_or_regex_search(
                    maybe_convert_objects(values), s.asm8, regex
                )
            return _compare_or_regex_search(values, s, regex)

        masks = [comp(s, regex) for i, s in enumerate(src_list)]

        result_blocks = []
        src_len = len(src_list) - 1
        for blk in self.blocks:

            # its possible to get multiple result blocks here
            # replace ALWAYS will return a list
            rb = [blk if inplace else blk.copy()]
            for i, (s, d) in enumerate(zip(src_list, dest_list)):
                # TODO: assert/validate that `d` is always a scalar?
                new_rb = []
                for b in rb:
                    m = masks[i][b.mgr_locs.indexer]
                    convert = i == src_len
                    result = b._replace_coerce(
                        mask=m,
                        to_replace=s,
                        value=d,
                        inplace=inplace,
                        convert=convert,
                        regex=regex,
                    )
                    if m.any() or convert:
                        new_rb = _extend_blocks(result, new_rb)
                    else:
                        new_rb.append(b)
                rb = new_rb
            result_blocks.extend(rb)

        bm = type(self)(result_blocks, self.axes)
        bm._consolidate_inplace()
        return bm

    def is_consolidated(self):
        """
        Return True if more than one block with the same dtype
        """
        if not self._known_consolidated:
            self._consolidate_check()
        return self._is_consolidated

    def _consolidate_check(self):
        ftypes = [blk.ftype for blk in self.blocks]
        self._is_consolidated = len(ftypes) == len(set(ftypes))
        self._known_consolidated = True

    @property
    def is_mixed_type(self):
        # Warning, consolidation needs to get checked upstairs
        self._consolidate_inplace()
        return len(self.blocks) > 1

    @property
    def is_numeric_mixed_type(self):
        # Warning, consolidation needs to get checked upstairs
        self._consolidate_inplace()
        return all(block.is_numeric for block in self.blocks)

    @property
    def is_datelike_mixed_type(self):
        # Warning, consolidation needs to get checked upstairs
        self._consolidate_inplace()
        return any(block.is_datelike for block in self.blocks)

    @property
    def any_extension_types(self):
        """Whether any of the blocks in this manager are extension blocks"""
        return any(block.is_extension for block in self.blocks)

    @property
    def is_view(self):
        """ return a boolean if we are a single block and are a view """
        if len(self.blocks) == 1:
            return self.blocks[0].is_view

        # It is technically possible to figure out which blocks are views
        # e.g. [ b.values.base is not None for b in self.blocks ]
        # but then we have the case of possibly some blocks being a view
        # and some blocks not. setting in theory is possible on the non-view
        # blocks w/o causing a SettingWithCopy raise/warn. But this is a bit
        # complicated

        return False

    def get_bool_data(self, copy=False):
        """
        Parameters
        ----------
        copy : boolean, default False
            Whether to copy the blocks
        """
        self._consolidate_inplace()
        return self.combine([b for b in self.blocks if b.is_bool], copy)

    def get_numeric_data(self, copy=False):
        """
        Parameters
        ----------
        copy : boolean, default False
            Whether to copy the blocks
        """
        self._consolidate_inplace()
        return self.combine([b for b in self.blocks if b.is_numeric], copy)

    def combine(self, blocks, copy=True):
        """ return a new manager with the blocks """
        if len(blocks) == 0:
            return self.make_empty()

        # FIXME: optimization potential
        indexer = np.sort(np.concatenate([b.mgr_locs.as_array for b in blocks]))
        inv_indexer = lib.get_reverse_indexer(indexer, self.shape[0])

        new_blocks = []
        for b in blocks:
            b = b.copy(deep=copy)
            b.mgr_locs = algos.take_1d(
                inv_indexer, b.mgr_locs.as_array, axis=0, allow_fill=False
            )
            new_blocks.append(b)

        axes = list(self.axes)
        axes[0] = self.items.take(indexer)

        return type(self)(new_blocks, axes, do_integrity_check=False)

    def get_slice(self, slobj, axis=0):
        if axis >= self.ndim:
            raise IndexError("Requested axis not found in manager")

        if axis == 0:
            new_blocks = self._slice_take_blocks_ax0(slobj)
        else:
            slicer = [slice(None)] * (axis + 1)
            slicer[axis] = slobj
            slicer = tuple(slicer)
            new_blocks = [blk.getitem_block(slicer) for blk in self.blocks]

        new_axes = list(self.axes)
        new_axes[axis] = new_axes[axis][slobj]

        bm = type(self)(new_blocks, new_axes, do_integrity_check=False)
        bm._consolidate_inplace()
        return bm

    def __contains__(self, item):
        return item in self.items

    @property
    def nblocks(self):
        return len(self.blocks)

    def copy(self, deep=True):
        """
        Make deep or shallow copy of BlockManager

        Parameters
        ----------
        deep : boolean or string, default True
            If False, return shallow copy (do not copy data)
            If 'all', copy data and a deep copy of the index

        Returns
        -------
        copy : BlockManager
        """
        # this preserves the notion of view copying of axes
        if deep:
<<<<<<< HEAD
            # hit in e.g. tests.io.json.test_pandas
            if deep == "all":
                copy = lambda ax: ax.copy(deep=True)
            else:
                copy = lambda ax: ax.view()
            new_axes = [copy(ax) for ax in self.axes]
        else:
            new_axes = list(self.axes)
        return self.apply("copy", axes=new_axes, deep=deep)
=======

            def copy_func(ax):
                if deep == "all":
                    return ax.copy(deep=True)
                else:
                    return ax.view()

            new_axes = [copy_func(ax) for ax in self.axes]
        else:
            new_axes = list(self.axes)
        res = self.apply("copy", deep=deep)
        res.axes = new_axes
        return res
>>>>>>> facd756f

    def as_array(self, transpose=False, items=None):
        """Convert the blockmanager data into an numpy array.

        Parameters
        ----------
        transpose : boolean, default False
            If True, transpose the return array
        items : list of strings or None
            Names of block items that will be included in the returned
            array. ``None`` means that all block items will be used

        Returns
        -------
        arr : ndarray
        """
        if len(self.blocks) == 0:
            arr = np.empty(self.shape, dtype=float)
            return arr.transpose() if transpose else arr

        if items is not None:
            mgr = self.reindex_axis(items, axis=0)
        else:
            mgr = self

        if self._is_single_block and mgr.blocks[0].is_datetimetz:
            # TODO(Block.get_values): Make DatetimeTZBlock.get_values
            # always be object dtype. Some callers seem to want the
            # DatetimeArray (previously DTI)
            arr = mgr.blocks[0].get_values(dtype=object)
        elif self._is_single_block or not self.is_mixed_type:
            arr = np.asarray(mgr.blocks[0].get_values())
        else:
            arr = mgr._interleave()

        return arr.transpose() if transpose else arr

    def _interleave(self):
        """
        Return ndarray from blocks with specified item order
        Items must be contained in the blocks
        """
        dtype = _interleaved_dtype(self.blocks)

        # TODO: https://github.com/pandas-dev/pandas/issues/22791
        # Give EAs some input on what happens here. Sparse needs this.
        if is_sparse(dtype):
            dtype = dtype.subtype
        elif is_extension_array_dtype(dtype):
            dtype = "object"

        result = np.empty(self.shape, dtype=dtype)

        itemmask = np.zeros(self.shape[0])

        for blk in self.blocks:
            rl = blk.mgr_locs
            result[rl.indexer] = blk.get_values(dtype)
            itemmask[rl.indexer] = 1

        if not itemmask.all():
            raise AssertionError("Some items were not contained in blocks")

        return result

    def to_dict(self, copy=True):
        """
        Return a dict of str(dtype) -> BlockManager

        Parameters
        ----------
        copy : boolean, default True

        Returns
        -------
        values : a dict of dtype -> BlockManager

        Notes
        -----
        This consolidates based on str(dtype)
        """
        self._consolidate_inplace()

        bd = {}
        for b in self.blocks:
            bd.setdefault(str(b.dtype), []).append(b)

        return {dtype: self.combine(blocks, copy=copy) for dtype, blocks in bd.items()}

    def fast_xs(self, loc):
        """
        get a cross sectional for a given location in the
        items ; handle dups

        return the result, is *could* be a view in the case of a
        single block
        """
        if len(self.blocks) == 1:
            return self.blocks[0].iget((slice(None), loc))

        items = self.items

        # non-unique (GH4726)
        if not items.is_unique:
            result = self._interleave()
            if self.ndim == 2:
                result = result.T
            return result[loc]

        # unique
        dtype = _interleaved_dtype(self.blocks)

        n = len(items)
        if is_extension_array_dtype(dtype):
            # we'll eventually construct an ExtensionArray.
            result = np.empty(n, dtype=object)
        else:
            result = np.empty(n, dtype=dtype)

        for blk in self.blocks:
            # Such assignment may incorrectly coerce NaT to None
            # result[blk.mgr_locs] = blk._slice((slice(None), loc))
            for i, rl in enumerate(blk.mgr_locs):
                result[rl] = blk.iget((i, loc))

        if is_extension_array_dtype(dtype):
            result = dtype.construct_array_type()._from_sequence(result, dtype=dtype)

        return result

    def consolidate(self):
        """
        Join together blocks having same dtype

        Returns
        -------
        y : BlockManager
        """
        if self.is_consolidated():
            return self

        bm = type(self)(self.blocks, self.axes)
        bm._is_consolidated = False
        bm._consolidate_inplace()
        return bm

    def _consolidate_inplace(self):
        if not self.is_consolidated():
            self.blocks = tuple(_consolidate(self.blocks))
            self._is_consolidated = True
            self._known_consolidated = True
            self._rebuild_blknos_and_blklocs()

    def get(self, item):
        """
        Return values for selected item (ndarray or BlockManager).
        """
        if self.items.is_unique:

            if not isna(item):
                loc = self.items.get_loc(item)
            else:
                indexer = np.arange(len(self.items))[isna(self.items)]

                # allow a single nan location indexer
                if not is_scalar(indexer):
                    if len(indexer) == 1:
                        loc = indexer.item()
                    else:
                        raise ValueError("cannot label index with a null key")

            return self.iget(loc)
        else:

            if isna(item):
                raise TypeError("cannot label index with a null key")

            indexer = self.items.get_indexer_for([item])
            return self.reindex_indexer(
                new_axis=self.items[indexer], indexer=indexer, axis=0, allow_dups=True
            )

    def iget(self, i):
        """
        Return the data as a SingleBlockManager if possible

        Otherwise return as a ndarray
        """
        block = self.blocks[self._blknos[i]]
        values = block.iget(self._blklocs[i])

        # shortcut for select a single-dim from a 2-dim BM
        return SingleBlockManager(
            [
                block.make_block_same_class(
                    values, placement=slice(0, len(values)), ndim=1
                )
            ],
            self.axes[1],
        )

    def delete(self, item):
        """
        Delete selected item (items if non-unique) in-place.
        """
        indexer = self.items.get_loc(item)

        is_deleted = np.zeros(self.shape[0], dtype=np.bool_)
        is_deleted[indexer] = True
        ref_loc_offset = -is_deleted.cumsum()

        is_blk_deleted = [False] * len(self.blocks)

        if isinstance(indexer, int):
            affected_start = indexer
        else:
            affected_start = is_deleted.nonzero()[0][0]

        for blkno, _ in _fast_count_smallints(self._blknos[affected_start:]):
            blk = self.blocks[blkno]
            bml = blk.mgr_locs
            blk_del = is_deleted[bml.indexer].nonzero()[0]

            if len(blk_del) == len(bml):
                is_blk_deleted[blkno] = True
                continue
            elif len(blk_del) != 0:
                blk.delete(blk_del)
                bml = blk.mgr_locs

            blk.mgr_locs = bml.add(ref_loc_offset[bml.indexer])

        # FIXME: use Index.delete as soon as it uses fastpath=True
        self.axes[0] = self.items[~is_deleted]
        self.blocks = tuple(
            b for blkno, b in enumerate(self.blocks) if not is_blk_deleted[blkno]
        )
        self._shape = None
        self._rebuild_blknos_and_blklocs()

    def set(self, item, value):
        """
        Set new item in-place. Does not consolidate. Adds new Block if not
        contained in the current set of items
        """
        # FIXME: refactor, clearly separate broadcasting & zip-like assignment
        #        can prob also fix the various if tests for sparse/categorical

        value_is_extension_type = is_extension_array_dtype(value)

        # categorical/sparse/datetimetz
        if value_is_extension_type:

            def value_getitem(placement):
                return value

        else:
            if value.ndim == self.ndim - 1:
                value = _safe_reshape(value, (1,) + value.shape)

                def value_getitem(placement):
                    return value

            else:

                def value_getitem(placement):
                    return value[placement.indexer]

            if value.shape[1:] != self.shape[1:]:
                raise AssertionError(
                    "Shape of new values must be compatible with manager shape"
                )

        try:
            loc = self.items.get_loc(item)
        except KeyError:
            # This item wasn't present, just insert at end
            self.insert(len(self.items), item, value)
            return

        if isinstance(loc, int):
            loc = [loc]

        blknos = self._blknos[loc]
        blklocs = self._blklocs[loc].copy()

        unfit_mgr_locs = []
        unfit_val_locs = []
        removed_blknos = []
        for blkno, val_locs in libinternals.get_blkno_placements(blknos, group=True):
            blk = self.blocks[blkno]
            blk_locs = blklocs[val_locs.indexer]
            if blk.should_store(value):
                blk.set(blk_locs, value_getitem(val_locs))
            else:
                unfit_mgr_locs.append(blk.mgr_locs.as_array[blk_locs])
                unfit_val_locs.append(val_locs)

                # If all block items are unfit, schedule the block for removal.
                if len(val_locs) == len(blk.mgr_locs):
                    removed_blknos.append(blkno)
                else:
                    self._blklocs[blk.mgr_locs.indexer] = -1
                    blk.delete(blk_locs)
                    self._blklocs[blk.mgr_locs.indexer] = np.arange(len(blk))

        if len(removed_blknos):
            # Remove blocks & update blknos accordingly
            is_deleted = np.zeros(self.nblocks, dtype=np.bool_)
            is_deleted[removed_blknos] = True

            new_blknos = np.empty(self.nblocks, dtype=np.int64)
            new_blknos.fill(-1)
            new_blknos[~is_deleted] = np.arange(self.nblocks - len(removed_blknos))
            self._blknos = algos.take_1d(
                new_blknos, self._blknos, axis=0, allow_fill=False
            )
            self.blocks = tuple(
                blk for i, blk in enumerate(self.blocks) if i not in set(removed_blknos)
            )

        if unfit_val_locs:
            unfit_mgr_locs = np.concatenate(unfit_mgr_locs)
            unfit_count = len(unfit_mgr_locs)

            new_blocks = []
            if value_is_extension_type:
                # This code (ab-)uses the fact that sparse blocks contain only
                # one item.
                new_blocks.extend(
                    make_block(
                        values=value.copy(),
                        ndim=self.ndim,
                        placement=slice(mgr_loc, mgr_loc + 1),
                    )
                    for mgr_loc in unfit_mgr_locs
                )

                self._blknos[unfit_mgr_locs] = np.arange(unfit_count) + len(self.blocks)
                self._blklocs[unfit_mgr_locs] = 0

            else:
                # unfit_val_locs contains BlockPlacement objects
                unfit_val_items = unfit_val_locs[0].append(unfit_val_locs[1:])

                new_blocks.append(
                    make_block(
                        values=value_getitem(unfit_val_items),
                        ndim=self.ndim,
                        placement=unfit_mgr_locs,
                    )
                )

                self._blknos[unfit_mgr_locs] = len(self.blocks)
                self._blklocs[unfit_mgr_locs] = np.arange(unfit_count)

            self.blocks += tuple(new_blocks)

            # Newly created block's dtype may already be present.
            self._known_consolidated = False

    def insert(self, loc: int, item, value, allow_duplicates: bool = False):
        """
        Insert item at selected position.

        Parameters
        ----------
        loc : int
        item : hashable
        value : array_like
        allow_duplicates: bool
            If False, trying to insert non-unique item will raise

        """
        if not allow_duplicates and item in self.items:
            # Should this be a different kind of error??
            raise ValueError("cannot insert {}, already exists".format(item))

        if not isinstance(loc, int):
            raise TypeError("loc must be int")

        # insert to the axis; this could possibly raise a TypeError
        new_axis = self.items.insert(loc, item)

        block = make_block(values=value, ndim=self.ndim, placement=slice(loc, loc + 1))

        for blkno, count in _fast_count_smallints(self._blknos[loc:]):
            blk = self.blocks[blkno]
            if count == len(blk.mgr_locs):
                blk.mgr_locs = blk.mgr_locs.add(1)
            else:
                new_mgr_locs = blk.mgr_locs.as_array.copy()
                new_mgr_locs[new_mgr_locs >= loc] += 1
                blk.mgr_locs = new_mgr_locs

        if loc == self._blklocs.shape[0]:
            # np.append is a lot faster, let's use it if we can.
            self._blklocs = np.append(self._blklocs, 0)
            self._blknos = np.append(self._blknos, len(self.blocks))
        else:
            self._blklocs = np.insert(self._blklocs, loc, 0)
            self._blknos = np.insert(self._blknos, loc, len(self.blocks))

        self.axes[0] = new_axis
        self.blocks += (block,)
        self._shape = None

        self._known_consolidated = False

        if len(self.blocks) > 100:
            self._consolidate_inplace()

    def reindex_axis(
        self, new_index, axis, method=None, limit=None, fill_value=None, copy=True
    ):
        """
        Conform block manager to new index.
        """
        new_index = ensure_index(new_index)
        new_index, indexer = self.axes[axis].reindex(
            new_index, method=method, limit=limit
        )

        return self.reindex_indexer(
            new_index, indexer, axis=axis, fill_value=fill_value, copy=copy
        )

    def reindex_indexer(
        self, new_axis, indexer, axis, fill_value=None, allow_dups=False, copy=True
    ):
        """
        Parameters
        ----------
        new_axis : Index
        indexer : ndarray of int64 or None
        axis : int
        fill_value : object
        allow_dups : bool

        pandas-indexer with -1's only.
        """
        if indexer is None:
            if new_axis is self.axes[axis] and not copy:
                return self

            result = self.copy(deep=copy)
            result.axes = list(self.axes)
            result.axes[axis] = new_axis
            return result

        self._consolidate_inplace()

        # some axes don't allow reindexing with dups
        if not allow_dups:
            self.axes[axis]._can_reindex(indexer)

        if axis >= self.ndim:
            raise IndexError("Requested axis not found in manager")

        if axis == 0:
            new_blocks = self._slice_take_blocks_ax0(indexer, fill_tuple=(fill_value,))
        else:
            new_blocks = [
                blk.take_nd(
                    indexer,
                    axis=axis,
                    fill_tuple=(
                        fill_value if fill_value is not None else blk.fill_value,
                    ),
                )
                for blk in self.blocks
            ]

        new_axes = list(self.axes)
        new_axes[axis] = new_axis
        return type(self)(new_blocks, new_axes)

    def _slice_take_blocks_ax0(self, slice_or_indexer, fill_tuple=None):
        """
        Slice/take blocks along axis=0.

        Overloaded for SingleBlock

        Returns
        -------
        new_blocks : list of Block
        """

        allow_fill = fill_tuple is not None

        sl_type, slobj, sllen = _preprocess_slice_or_indexer(
            slice_or_indexer, self.shape[0], allow_fill=allow_fill
        )

        if self._is_single_block:
            blk = self.blocks[0]

            if sl_type in ("slice", "mask"):
                return [blk.getitem_block(slobj, new_mgr_locs=slice(0, sllen))]
            elif not allow_fill or self.ndim == 1:
                if allow_fill and fill_tuple[0] is None:
                    _, fill_value = maybe_promote(blk.dtype)
                    fill_tuple = (fill_value,)

                return [
                    blk.take_nd(
                        slobj,
                        axis=0,
                        new_mgr_locs=slice(0, sllen),
                        fill_tuple=fill_tuple,
                    )
                ]

        if sl_type in ("slice", "mask"):
            blknos = self._blknos[slobj]
            blklocs = self._blklocs[slobj]
        else:
            blknos = algos.take_1d(
                self._blknos, slobj, fill_value=-1, allow_fill=allow_fill
            )
            blklocs = algos.take_1d(
                self._blklocs, slobj, fill_value=-1, allow_fill=allow_fill
            )

        # When filling blknos, make sure blknos is updated before appending to
        # blocks list, that way new blkno is exactly len(blocks).
        #
        # FIXME: mgr_groupby_blknos must return mgr_locs in ascending order,
        # pytables serialization will break otherwise.
        blocks = []
        for blkno, mgr_locs in libinternals.get_blkno_placements(blknos, group=True):
            if blkno == -1:
                # If we've got here, fill_tuple was not None.
                fill_value = fill_tuple[0]

                blocks.append(
                    self._make_na_block(placement=mgr_locs, fill_value=fill_value)
                )
            else:
                blk = self.blocks[blkno]

                # Otherwise, slicing along items axis is necessary.
                if not blk._can_consolidate:
                    # A non-consolidatable block, it's easy, because there's
                    # only one item and each mgr loc is a copy of that single
                    # item.
                    for mgr_loc in mgr_locs:
                        newblk = blk.copy(deep=True)
                        newblk.mgr_locs = slice(mgr_loc, mgr_loc + 1)
                        blocks.append(newblk)

                else:
                    blocks.append(
                        blk.take_nd(
                            blklocs[mgr_locs.indexer],
                            axis=0,
                            new_mgr_locs=mgr_locs,
                            fill_tuple=None,
                        )
                    )

        return blocks

    def _make_na_block(self, placement, fill_value=None):
        # TODO: infer dtypes other than float64 from fill_value

        if fill_value is None:
            fill_value = np.nan
        block_shape = list(self.shape)
        block_shape[0] = len(placement)

        dtype, fill_value = infer_dtype_from_scalar(fill_value)
        block_values = np.empty(block_shape, dtype=dtype)
        block_values.fill(fill_value)
        return make_block(block_values, placement=placement)

    def take(self, indexer, axis=1, verify=True, convert=True):
        """
        Take items along any axis.
        """
        self._consolidate_inplace()
        indexer = (
            np.arange(indexer.start, indexer.stop, indexer.step, dtype="int64")
            if isinstance(indexer, slice)
            else np.asanyarray(indexer, dtype="int64")
        )

        n = self.shape[axis]
        if convert:
            indexer = maybe_convert_indices(indexer, n)

        if verify:
            if ((indexer == -1) | (indexer >= n)).any():
                raise Exception("Indices must be nonzero and less than the axis length")

        new_labels = self.axes[axis].take(indexer)
        return self.reindex_indexer(
            new_axis=new_labels, indexer=indexer, axis=axis, allow_dups=True
        )

    def equals(self, other):
        self_axes, other_axes = self.axes, other.axes
        if len(self_axes) != len(other_axes):
            return False
        if not all(ax1.equals(ax2) for ax1, ax2 in zip(self_axes, other_axes)):
            return False
        self._consolidate_inplace()
        other._consolidate_inplace()
        if len(self.blocks) != len(other.blocks):
            return False

        # canonicalize block order, using a tuple combining the mgr_locs
        # then type name because there might be unconsolidated
        # blocks (say, Categorical) which can only be distinguished by
        # the iteration order
        def canonicalize(block):
            return (block.mgr_locs.as_array.tolist(), block.dtype.name)

        self_blocks = sorted(self.blocks, key=canonicalize)
        other_blocks = sorted(other.blocks, key=canonicalize)
        return all(
            block.equals(oblock) for block, oblock in zip(self_blocks, other_blocks)
        )

    def unstack(self, unstacker_func, fill_value):
        """Return a blockmanager with all blocks unstacked.

        Parameters
        ----------
        unstacker_func : callable
            A (partially-applied) ``pd.core.reshape._Unstacker`` class.
        fill_value : Any
            fill_value for newly introduced missing values.

        Returns
        -------
        unstacked : BlockManager
        """
        n_rows = self.shape[-1]
        dummy = unstacker_func(np.empty((0, 0)), value_columns=self.items)
        new_columns = dummy.get_new_columns()
        new_index = dummy.get_new_index()
        new_blocks = []
        columns_mask = []

        for blk in self.blocks:
            blocks, mask = blk._unstack(
                partial(unstacker_func, value_columns=self.items[blk.mgr_locs.indexer]),
                new_columns,
                n_rows,
                fill_value,
            )

            new_blocks.extend(blocks)
            columns_mask.extend(mask)

        new_columns = new_columns[columns_mask]

        bm = BlockManager(new_blocks, [new_columns, new_index])
        return bm


class SingleBlockManager(BlockManager):
    """ manage a single block with """

    ndim = 1
    _is_consolidated = True
    _known_consolidated = True
    __slots__ = ()

    def __init__(
        self,
        block: Block,
        axis: Union[Index, List[Index]],
        do_integrity_check: bool = False,
        fastpath: bool = False,
    ):
        if isinstance(axis, list):
            if len(axis) != 1:
                raise ValueError(
                    "cannot create SingleBlockManager with more than 1 axis"
                )
            axis = axis[0]

        # passed from constructor, single block, single axis
        if fastpath:
            self.axes = [axis]
            if isinstance(block, list):

                # empty block
                if len(block) == 0:
                    block = [np.array([])]
                elif len(block) != 1:
                    raise ValueError(
                        "Cannot create SingleBlockManager with more than 1 block"
                    )
                block = block[0]
        else:
            self.axes = [ensure_index(axis)]

            # create the block here
            if isinstance(block, list):

                # provide consolidation to the interleaved_dtype
                if len(block) > 1:
                    dtype = _interleaved_dtype(block)
                    block = [b.astype(dtype) for b in block]
                    block = _consolidate(block)

                if len(block) != 1:
                    raise ValueError(
                        "Cannot create SingleBlockManager with more than 1 block"
                    )
                block = block[0]

        if not isinstance(block, Block):
            block = make_block(block, placement=slice(0, len(axis)), ndim=1)

        self.blocks = tuple([block])

    def _post_setstate(self):
        pass

    @property
    def _block(self):
        return self.blocks[0]

    @property
    def _values(self):
        return self._block.values

    @property
    def _blknos(self):
        """ compat with BlockManager """
        return None

    @property
    def _blklocs(self):
        """ compat with BlockManager """
        return None

    def get_slice(self, slobj, axis=0):
        if axis >= self.ndim:
            raise IndexError("Requested axis not found in manager")

        return type(self)(self._block._slice(slobj), self.index[slobj], fastpath=True)

    @property
    def index(self):
        return self.axes[0]

    @property
    def dtype(self):
        return self._block.dtype

    @property
    def array_dtype(self):
        return self._block.array_dtype

    def get_dtype_counts(self):
        return {self.dtype.name: 1}

    def get_dtypes(self):
        return np.array([self._block.dtype])

    def external_values(self):
        return self._block.external_values()

    def internal_values(self):
        return self._block.internal_values()

    def get_values(self):
        """ return a dense type view """
        return np.array(self._block.to_dense(), copy=False)

    @property
    def _can_hold_na(self):
        return self._block._can_hold_na

    def is_consolidated(self):
        return True

    def _consolidate_check(self):
        pass

    def _consolidate_inplace(self):
        pass

    def delete(self, item):
        """
        Delete single item from SingleBlockManager.

        Ensures that self.blocks doesn't become empty.
        """
        loc = self.items.get_loc(item)
        self._block.delete(loc)
        self.axes[0] = self.axes[0].delete(loc)

    def fast_xs(self, loc):
        """
        fast path for getting a cross-section
        return a view of the data
        """
        return self._block.values[loc]

    def concat(self, to_concat, new_axis):
        """
        Concatenate a list of SingleBlockManagers into a single
        SingleBlockManager.

        Used for pd.concat of Series objects with axis=0.

        Parameters
        ----------
        to_concat : list of SingleBlockManagers
        new_axis : Index of the result

        Returns
        -------
        SingleBlockManager

        """
        non_empties = [x for x in to_concat if len(x) > 0]

        # check if all series are of the same block type:
        if len(non_empties) > 0:
            blocks = [obj.blocks[0] for obj in non_empties]
            if len({b.dtype for b in blocks}) == 1:
                new_block = blocks[0].concat_same_type(blocks)
            else:
                values = [x.values for x in blocks]
                values = concat_compat(values)
                new_block = make_block(values, placement=slice(0, len(values), 1))
        else:
            values = [x._block.values for x in to_concat]
            values = concat_compat(values)
            new_block = make_block(values, placement=slice(0, len(values), 1))

        mgr = SingleBlockManager(new_block, new_axis)
        return mgr


# --------------------------------------------------------------------
# Constructor Helpers


def create_block_manager_from_blocks(blocks, axes):
    try:
        if len(blocks) == 1 and not isinstance(blocks[0], Block):
            # if blocks[0] is of length 0, return empty blocks
            if not len(blocks[0]):
                blocks = []
            else:
                # It's OK if a single block is passed as values, its placement
                # is basically "all items", but if there're many, don't bother
                # converting, it's an error anyway.
                blocks = [
                    make_block(values=blocks[0], placement=slice(0, len(axes[0])))
                ]

        mgr = BlockManager(blocks, axes)
        mgr._consolidate_inplace()
        return mgr

    except ValueError as e:
        blocks = [getattr(b, "values", b) for b in blocks]
        tot_items = sum(b.shape[0] for b in blocks)
        construction_error(tot_items, blocks[0].shape[1:], axes, e)


def create_block_manager_from_arrays(arrays, names, axes):

    try:
        blocks = form_blocks(arrays, names, axes)
        mgr = BlockManager(blocks, axes)
        mgr._consolidate_inplace()
        return mgr
    except ValueError as e:
        construction_error(len(arrays), arrays[0].shape, axes, e)


def construction_error(tot_items, block_shape, axes, e=None):
    """ raise a helpful message about our construction """
    passed = tuple(map(int, [tot_items] + list(block_shape)))
    # Correcting the user facing error message during dataframe construction
    if len(passed) <= 2:
        passed = passed[::-1]

    implied = tuple(len(ax) for ax in axes)
    # Correcting the user facing error message during dataframe construction
    if len(implied) <= 2:
        implied = implied[::-1]

    if passed == implied and e is not None:
        raise e
    if block_shape[0] == 0:
        raise ValueError("Empty data passed with indices specified.")
    raise ValueError(
        "Shape of passed values is {0}, indices imply {1}".format(passed, implied)
    )


# -----------------------------------------------------------------------


def form_blocks(arrays, names, axes):
    # put "leftover" items in float bucket, where else?
    # generalize?
    items_dict = defaultdict(list)
    extra_locs = []

    names_idx = ensure_index(names)
    if names_idx.equals(axes[0]):
        names_indexer = np.arange(len(names_idx))
    else:
        assert names_idx.intersection(axes[0]).is_unique
        names_indexer = names_idx.get_indexer_for(axes[0])

    for i, name_idx in enumerate(names_indexer):
        if name_idx == -1:
            extra_locs.append(i)
            continue

        k = names[name_idx]
        v = arrays[name_idx]

        block_type = get_block_type(v)
        items_dict[block_type.__name__].append((i, k, v))

    blocks = []
    if len(items_dict["FloatBlock"]):
        float_blocks = _multi_blockify(items_dict["FloatBlock"])
        blocks.extend(float_blocks)

    if len(items_dict["ComplexBlock"]):
        complex_blocks = _multi_blockify(items_dict["ComplexBlock"])
        blocks.extend(complex_blocks)

    if len(items_dict["TimeDeltaBlock"]):
        timedelta_blocks = _multi_blockify(items_dict["TimeDeltaBlock"])
        blocks.extend(timedelta_blocks)

    if len(items_dict["IntBlock"]):
        int_blocks = _multi_blockify(items_dict["IntBlock"])
        blocks.extend(int_blocks)

    if len(items_dict["DatetimeBlock"]):
        datetime_blocks = _simple_blockify(items_dict["DatetimeBlock"], _NS_DTYPE)
        blocks.extend(datetime_blocks)

    if len(items_dict["DatetimeTZBlock"]):
        dttz_blocks = [
            make_block(array, klass=DatetimeTZBlock, placement=[i])
            for i, _, array in items_dict["DatetimeTZBlock"]
        ]
        blocks.extend(dttz_blocks)

    if len(items_dict["BoolBlock"]):
        bool_blocks = _simple_blockify(items_dict["BoolBlock"], np.bool_)
        blocks.extend(bool_blocks)

    if len(items_dict["ObjectBlock"]) > 0:
        object_blocks = _simple_blockify(items_dict["ObjectBlock"], np.object_)
        blocks.extend(object_blocks)

    if len(items_dict["CategoricalBlock"]) > 0:
        cat_blocks = [
            make_block(array, klass=CategoricalBlock, placement=[i])
            for i, _, array in items_dict["CategoricalBlock"]
        ]
        blocks.extend(cat_blocks)

    if len(items_dict["ExtensionBlock"]):

        external_blocks = [
            make_block(array, klass=ExtensionBlock, placement=[i])
            for i, _, array in items_dict["ExtensionBlock"]
        ]

        blocks.extend(external_blocks)

    if len(items_dict["ObjectValuesExtensionBlock"]):
        external_blocks = [
            make_block(array, klass=ObjectValuesExtensionBlock, placement=[i])
            for i, _, array in items_dict["ObjectValuesExtensionBlock"]
        ]

        blocks.extend(external_blocks)

    if len(extra_locs):
        shape = (len(extra_locs),) + tuple(len(x) for x in axes[1:])

        # empty items -> dtype object
        block_values = np.empty(shape, dtype=object)
        block_values.fill(np.nan)

        na_block = make_block(block_values, placement=extra_locs)
        blocks.append(na_block)

    return blocks


def _simple_blockify(tuples, dtype):
    """ return a single array of a block that has a single dtype; if dtype is
    not None, coerce to this dtype
    """
    values, placement = _stack_arrays(tuples, dtype)

    # TODO: CHECK DTYPE?
    if dtype is not None and values.dtype != dtype:  # pragma: no cover
        values = values.astype(dtype)

    block = make_block(values, placement=placement)
    return [block]


def _multi_blockify(tuples, dtype=None):
    """ return an array of blocks that potentially have different dtypes """

    # group by dtype
    grouper = itertools.groupby(tuples, lambda x: x[2].dtype)

    new_blocks = []
    for dtype, tup_block in grouper:

        values, placement = _stack_arrays(list(tup_block), dtype)

        block = make_block(values, placement=placement)
        new_blocks.append(block)

    return new_blocks


def _stack_arrays(tuples, dtype):

    # fml
    def _asarray_compat(x):
        if isinstance(x, ABCSeries):
            return x._values
        else:
            return np.asarray(x)

    def _shape_compat(x):
        if isinstance(x, ABCSeries):
            return (len(x),)
        else:
            return x.shape

    placement, names, arrays = zip(*tuples)

    first = arrays[0]
    shape = (len(arrays),) + _shape_compat(first)

    stacked = np.empty(shape, dtype=dtype)
    for i, arr in enumerate(arrays):
        stacked[i] = _asarray_compat(arr)

    return stacked, placement


def _interleaved_dtype(
    blocks: List[Block],
) -> Optional[Union[np.dtype, ExtensionDtype]]:
    """Find the common dtype for `blocks`.

    Parameters
    ----------
    blocks : List[Block]

    Returns
    -------
    dtype : Optional[Union[np.dtype, ExtensionDtype]]
        None is returned when `blocks` is empty.
    """
    if not len(blocks):
        return None

    return find_common_type([b.dtype for b in blocks])


def _consolidate(blocks):
    """
    Merge blocks having same dtype, exclude non-consolidating blocks
    """

    # sort by _can_consolidate, dtype
    gkey = lambda x: x._consolidate_key
    grouper = itertools.groupby(sorted(blocks, key=gkey), gkey)

    new_blocks = []
    for (_can_consolidate, dtype), group_blocks in grouper:
        merged_blocks = _merge_blocks(
            list(group_blocks), dtype=dtype, _can_consolidate=_can_consolidate
        )
        new_blocks = _extend_blocks(merged_blocks, new_blocks)
    return new_blocks


def _compare_or_regex_search(a, b, regex=False):
    """
    Compare two array_like inputs of the same shape or two scalar values

    Calls operator.eq or re.search, depending on regex argument. If regex is
    True, perform an element-wise regex matching.

    Parameters
    ----------
    a : array_like or scalar
    b : array_like or scalar
    regex : bool, default False

    Returns
    -------
    mask : array_like of bool
    """
    if not regex:
        op = lambda x: operator.eq(x, b)
    else:
        op = np.vectorize(
            lambda x: bool(re.search(b, x)) if isinstance(x, str) else False
        )

    is_a_array = isinstance(a, np.ndarray)
    is_b_array = isinstance(b, np.ndarray)

    if is_datetimelike_v_numeric(a, b) or is_numeric_v_string_like(a, b):
        # GH#29553 avoid deprecation warnings from numpy
        result = False
    else:
        result = op(a)

    if is_scalar(result) and (is_a_array or is_b_array):
        type_names = [type(a).__name__, type(b).__name__]

        if is_a_array:
            type_names[0] = "ndarray(dtype={dtype})".format(dtype=a.dtype)

        if is_b_array:
            type_names[1] = "ndarray(dtype={dtype})".format(dtype=b.dtype)

        raise TypeError(
            f"Cannot compare types {repr(type_names[0])} and {repr(type_names[1])}"
        )
    return result


def _transform_index(index, func, level=None):
    """
    Apply function to all values found in index.

    This includes transforming multiindex entries separately.
    Only apply function to one level of the MultiIndex if level is specified.

    """
    if isinstance(index, MultiIndex):
        if level is not None:
            items = [
                tuple(func(y) if i == level else y for i, y in enumerate(x))
                for x in index
            ]
        else:
            items = [tuple(func(y) for y in x) for x in index]
        return MultiIndex.from_tuples(items, names=index.names)
    else:
        items = [func(x) for x in index]
        return Index(items, name=index.name, tupleize_cols=False)


def _fast_count_smallints(arr):
    """Faster version of set(arr) for sequences of small numbers."""
    counts = np.bincount(arr.astype(np.int_))
    nz = counts.nonzero()[0]
    return np.c_[nz, counts[nz]]


def _preprocess_slice_or_indexer(slice_or_indexer, length, allow_fill):
    if isinstance(slice_or_indexer, slice):
        return (
            "slice",
            slice_or_indexer,
            libinternals.slice_len(slice_or_indexer, length),
        )
    elif (
        isinstance(slice_or_indexer, np.ndarray) and slice_or_indexer.dtype == np.bool_
    ):
        return "mask", slice_or_indexer, slice_or_indexer.sum()
    else:
        indexer = np.asanyarray(slice_or_indexer, dtype=np.int64)
        if not allow_fill:
            indexer = maybe_convert_indices(indexer, length)
        return "fancy", indexer, len(indexer)


def concatenate_block_managers(mgrs_indexers, axes, concat_axis, copy):
    """
    Concatenate block managers into one.

    Parameters
    ----------
    mgrs_indexers : list of (BlockManager, {axis: indexer,...}) tuples
    axes : list of Index
    concat_axis : int
    copy : bool

    """
    concat_plans = [
        get_mgr_concatenation_plan(mgr, indexers) for mgr, indexers in mgrs_indexers
    ]
    concat_plan = combine_concat_plans(concat_plans, concat_axis)
    blocks = []

    for placement, join_units in concat_plan:

        if len(join_units) == 1 and not join_units[0].indexers:
            b = join_units[0].block
            values = b.values
            if copy:
                values = values.copy()
            else:
                values = values.view()
            b = b.make_block_same_class(values, placement=placement)
        elif is_uniform_join_units(join_units):
            b = join_units[0].block.concat_same_type(
                [ju.block for ju in join_units], placement=placement
            )
        else:
            b = make_block(
                concatenate_join_units(join_units, concat_axis, copy=copy),
                placement=placement,
            )
        blocks.append(b)

    return BlockManager(blocks, axes)<|MERGE_RESOLUTION|>--- conflicted
+++ resolved
@@ -340,43 +340,21 @@
                 "tot_items: {1}".format(len(self.items), tot_items)
             )
 
-<<<<<<< HEAD
-    def apply(
-        self, f, axes=None, filter=None, consolidate: bool = True, **kwargs,
-    ):
-=======
-    def apply(self, f: str, filter=None, **kwargs):
->>>>>>> facd756f
+    def apply(self, f, filter=None, **kwargs):
         """
         Iterate over the blocks, collect and create a new BlockManager.
 
         Parameters
         ----------
-        f : str
+        f : str or callable
             Name of the Block method to apply.
         filter : list, if supplied, only call the block if the filter is in
                  the block
-<<<<<<< HEAD
-        consolidate: bool, default True
-            Join together blocks having same dtype.
-
-        Returns
-        -------
-        BlockManager (new object)
-=======
 
         Returns
         -------
         BlockManager
->>>>>>> facd756f
-        """
-        if axes is not None:
-            assert len(axes) == len(self.axes), (axes, self.axes)
-            for ax, own in zip(axes, self.axes):
-                assert ax.equals(own), (ax, own)
-
-        # assert filter is None, filter --> nope, in test_replace we
-        #  get e.g. ["a"], ["A"], ["zero"], ["b"]
+        """
 
         result_blocks = []
 
@@ -440,14 +418,8 @@
             result_blocks = _extend_blocks(applied, result_blocks)
 
         if len(result_blocks) == 0:
-<<<<<<< HEAD
-            return self.make_empty(axes or self.axes)
-        bm = type(self)(result_blocks, axes or self.axes, do_integrity_check=False)
-        bm._consolidate_inplace()
-=======
             return self.make_empty(self.axes)
         bm = type(self)(result_blocks, self.axes, do_integrity_check=False)
->>>>>>> facd756f
         return bm
 
     def quantile(
@@ -782,17 +754,7 @@
         """
         # this preserves the notion of view copying of axes
         if deep:
-<<<<<<< HEAD
             # hit in e.g. tests.io.json.test_pandas
-            if deep == "all":
-                copy = lambda ax: ax.copy(deep=True)
-            else:
-                copy = lambda ax: ax.view()
-            new_axes = [copy(ax) for ax in self.axes]
-        else:
-            new_axes = list(self.axes)
-        return self.apply("copy", axes=new_axes, deep=deep)
-=======
 
             def copy_func(ax):
                 if deep == "all":
@@ -801,12 +763,10 @@
                     return ax.view()
 
             new_axes = [copy_func(ax) for ax in self.axes]
-        else:
-            new_axes = list(self.axes)
+
         res = self.apply("copy", deep=deep)
         res.axes = new_axes
         return res
->>>>>>> facd756f
 
     def as_array(self, transpose=False, items=None):
         """Convert the blockmanager data into an numpy array.
