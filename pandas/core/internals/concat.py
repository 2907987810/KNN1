from __future__ import annotations

import copy
import itertools
from typing import (
    TYPE_CHECKING,
    Dict,
    List,
    Sequence,
)

import numpy as np

from pandas._libs import internals as libinternals
from pandas._typing import (
    ArrayLike,
    DtypeObj,
    Manager,
    Shape,
)
from pandas.util._decorators import cache_readonly

from pandas.core.dtypes.cast import (
    ensure_dtype_can_hold_na,
    find_common_type,
)
from pandas.core.dtypes.common import (
    is_1d_only_ea_dtype,
    is_1d_only_ea_obj,
    is_datetime64tz_dtype,
    is_dtype_equal,
    is_extension_array_dtype,
    is_sparse,
)
from pandas.core.dtypes.concat import concat_compat
from pandas.core.dtypes.dtypes import ExtensionDtype
from pandas.core.dtypes.missing import (
    is_valid_na_for_dtype,
    isna_all,
)

import pandas.core.algorithms as algos
from pandas.core.arrays import DatetimeArray
from pandas.core.internals.array_manager import ArrayManager
from pandas.core.internals.blocks import (
    ensure_block_shape,
    new_block,
)
from pandas.core.internals.managers import BlockManager

if TYPE_CHECKING:
    from pandas import Index


def concatenate_array_managers(
    mgrs_indexers, axes: List[Index], concat_axis: int, copy: bool
) -> Manager:
    """
    Concatenate array managers into one.

    Parameters
    ----------
    mgrs_indexers : list of (ArrayManager, {axis: indexer,...}) tuples
    axes : list of Index
    concat_axis : int
    copy : bool

    Returns
    -------
    ArrayManager
    """
    # reindex all arrays
    mgrs = []
    for mgr, indexers in mgrs_indexers:
        for ax, indexer in indexers.items():
            mgr = mgr.reindex_indexer(axes[ax], indexer, axis=ax, allow_dups=True)
        mgrs.append(mgr)

    if concat_axis == 1:
        # concatting along the rows -> concat the reindexed arrays
        # TODO(ArrayManager) doesn't yet preserve the correct dtype
        arrays = [
            concat_compat([mgrs[i].arrays[j] for i in range(len(mgrs))])
            for j in range(len(mgrs[0].arrays))
        ]
        return ArrayManager(arrays, [axes[1], axes[0]], verify_integrity=False)
    else:
        # concatting along the columns -> combine reindexed arrays in a single manager
        assert concat_axis == 0
        arrays = list(itertools.chain.from_iterable([mgr.arrays for mgr in mgrs]))
        return ArrayManager(arrays, [axes[1], axes[0]], verify_integrity=False)


def concatenate_managers(
    mgrs_indexers, axes: List[Index], concat_axis: int, copy: bool
) -> Manager:
    """
    Concatenate block managers into one.

    Parameters
    ----------
    mgrs_indexers : list of (BlockManager, {axis: indexer,...}) tuples
    axes : list of Index
    concat_axis : int
    copy : bool

    Returns
    -------
    BlockManager
    """
    # TODO(ArrayManager) this assumes that all managers are of the same type
    if isinstance(mgrs_indexers[0][0], ArrayManager):
        return concatenate_array_managers(mgrs_indexers, axes, concat_axis, copy)

    concat_plans = [
        _get_mgr_concatenation_plan(mgr, indexers) for mgr, indexers in mgrs_indexers
    ]
    concat_plan = _combine_concat_plans(concat_plans, concat_axis)
    blocks = []

    for placement, join_units in concat_plan:

        if len(join_units) == 1 and not join_units[0].indexers:
            b = join_units[0].block
            values = b.values
            if copy:
                values = values.copy()
            else:
                values = values.view()
            b = b.make_block_same_class(values, placement=placement)
        elif _is_uniform_join_units(join_units):
            blk = join_units[0].block
            vals = [ju.block.values for ju in join_units]

            if not blk.is_extension:
                # _is_uniform_join_units ensures a single dtype, so
                #  we can use np.concatenate, which is more performant
                #  than concat_compat
                values = np.concatenate(vals, axis=blk.ndim - 1)
            else:
                # TODO(EA2D): special-casing not needed with 2D EAs
                if all(x.ndim == blk.ndim for x in vals):
                    # i.e. DTA/TDA
                    values = concat_compat(vals, axis=blk.ndim - 1)
                else:
                    values = concat_compat(vals)

                values = ensure_block_shape(values, blk.ndim)

            if blk.values.dtype == values.dtype:
                # Fast-path
                b = blk.make_block_same_class(values, placement=placement)
            else:
                b = new_block(values, placement=placement, ndim=blk.ndim)
        else:
            new_values = _concatenate_join_units(join_units, concat_axis, copy=copy)
            b = new_block(new_values, placement=placement, ndim=len(axes))
        blocks.append(b)

    return BlockManager(blocks, axes)


def _get_mgr_concatenation_plan(mgr: BlockManager, indexers: Dict[int, np.ndarray]):
    """
    Construct concatenation plan for given block manager and indexers.

    Parameters
    ----------
    mgr : BlockManager
    indexers : dict of {axis: indexer}

    Returns
    -------
    plan : list of (BlockPlacement, JoinUnit) tuples

    """
    # Calculate post-reindex shape , save for item axis which will be separate
    # for each block anyway.
    mgr_shape_list = list(mgr.shape)
    for ax, indexer in indexers.items():
        mgr_shape_list[ax] = len(indexer)
    mgr_shape = tuple(mgr_shape_list)

    if 0 in indexers:
        ax0_indexer = indexers.pop(0)
        blknos = algos.take_nd(mgr.blknos, ax0_indexer, fill_value=-1)
        blklocs = algos.take_nd(mgr.blklocs, ax0_indexer, fill_value=-1)
    else:

        if mgr.is_single_block:
            blk = mgr.blocks[0]
            return [(blk.mgr_locs, JoinUnit(blk, mgr_shape, indexers))]

        # error: Incompatible types in assignment (expression has type "None", variable
        # has type "ndarray")
        ax0_indexer = None  # type: ignore[assignment]
        blknos = mgr.blknos
        blklocs = mgr.blklocs

    plan = []
    for blkno, placements in libinternals.get_blkno_placements(blknos, group=False):

        assert placements.is_slice_like

        join_unit_indexers = indexers.copy()

        shape_list = list(mgr_shape)
        shape_list[0] = len(placements)
        shape = tuple(shape_list)

        if blkno == -1:
            unit = JoinUnit(None, shape)
        else:
            blk = mgr.blocks[blkno]
            ax0_blk_indexer = blklocs[placements.indexer]

            unit_no_ax0_reindexing = (
                len(placements) == len(blk.mgr_locs)
                and
                # Fastpath detection of join unit not
                # needing to reindex its block: no ax0
                # reindexing took place and block
                # placement was sequential before.
                (
                    (
                        ax0_indexer is None
                        and blk.mgr_locs.is_slice_like
                        and blk.mgr_locs.as_slice.step == 1
                    )
                    or
                    # Slow-ish detection: all indexer locs
                    # are sequential (and length match is
                    # checked above).
                    (np.diff(ax0_blk_indexer) == 1).all()
                )
            )

            # Omit indexer if no item reindexing is required.
            if unit_no_ax0_reindexing:
                join_unit_indexers.pop(0, None)
            else:
                join_unit_indexers[0] = ax0_blk_indexer

            unit = JoinUnit(blk, shape, join_unit_indexers)

        plan.append((placements, unit))

    return plan


class JoinUnit:
    def __init__(self, block, shape: Shape, indexers=None):
        # Passing shape explicitly is required for cases when block is None.
        if indexers is None:
            indexers = {}
        self.block = block
        self.indexers = indexers
        self.shape = shape

    def __repr__(self) -> str:
        return f"{type(self).__name__}({repr(self.block)}, {self.indexers})"

    @cache_readonly
    def needs_filling(self) -> bool:
        for indexer in self.indexers.values():
            # FIXME: cache results of indexer == -1 checks.
            if (indexer == -1).any():
                return True

        return False

    @cache_readonly
    def dtype(self):
        blk = self.block
        if blk is None:
            raise AssertionError("Block is None, no dtype")

        if not self.needs_filling:
            return blk.dtype
        return ensure_dtype_can_hold_na(blk.dtype)

    def is_valid_na_for(self, dtype: DtypeObj) -> bool:
        """
        Check that we are all-NA of a type/dtype that is compatible with this dtype.
        Augments `self.is_na` with an additional check of the type of NA values.
        """
        if not self.is_na:
            return False
        if self.block is None:
            return True

        if self.dtype == object:
            values = self.block.values
            return all(is_valid_na_for_dtype(x, dtype) for x in values.ravel(order="K"))

        if self.dtype.kind == dtype.kind == "M" and not is_dtype_equal(
            self.dtype, dtype
        ):
            # fill_values match but we should not cast self.block.values to dtype
            return False

        na_value = self.block.fill_value
        return is_valid_na_for_dtype(na_value, dtype)

    @cache_readonly
    def is_na(self) -> bool:
        if self.block is None:
            return True

        if not self.block._can_hold_na:
            return False

        # Usually it's enough to check but a small fraction of values to see if
        # a block is NOT null, chunks should help in such cases.  1000 value
        # was chosen rather arbitrarily.
        values = self.block.values
        if is_sparse(self.block.values.dtype):
            return False
        elif self.block.is_extension:
            # TODO(EA2D): no need for special case with 2D EAs
            values_flat = values
        else:
            values_flat = values.ravel(order="K")

        return isna_all(values_flat)

    def get_reindexed_values(self, empty_dtype: DtypeObj, upcasted_na) -> ArrayLike:
        if upcasted_na is None:
            # No upcasting is necessary
            fill_value = self.block.fill_value
            values = self.block.get_values()
        else:
            fill_value = upcasted_na

            if self.is_valid_na_for(empty_dtype):
                blk_dtype = getattr(self.block, "dtype", None)

                if blk_dtype == np.dtype("object"):
                    # we want to avoid filling with np.nan if we are
                    # using None; we already know that we are all
                    # nulls
                    values = self.block.values.ravel(order="K")
                    if len(values) and values[0] is None:
                        fill_value = None

                if is_datetime64tz_dtype(empty_dtype):
                    i8values = np.full(self.shape, fill_value.value)
                    return DatetimeArray(i8values, dtype=empty_dtype)

                elif is_extension_array_dtype(blk_dtype):
                    pass
<<<<<<< HEAD

                elif is_1d_only_ea_dtype(empty_dtype):
                    # error: Item "dtype[Any]" of "Union[dtype[Any], ExtensionDtype]"
                    # has no attribute "construct_array_type"
                    cls = empty_dtype.construct_array_type()  # type: ignore[union-attr]

=======
                elif isinstance(empty_dtype, ExtensionDtype):
                    cls = empty_dtype.construct_array_type()
>>>>>>> 548f44fc
                    missing_arr = cls._from_sequence([], dtype=empty_dtype)
                    ncols, nrows = self.shape
                    assert ncols == 1, ncols
                    empty_arr = -1 * np.ones((nrows,), dtype=np.intp)
                    return missing_arr.take(
                        empty_arr, allow_fill=True, fill_value=fill_value
                    )
                else:
                    # NB: we should never get here with empty_dtype integer or bool;
                    #  if we did, the missing_arr.fill would cast to gibberish

                    missing_arr = np.empty(self.shape, dtype=empty_dtype)
                    missing_arr.fill(fill_value)
                    return missing_arr

            if (not self.indexers) and (not self.block._can_consolidate):
                # preserve these for validation in concat_compat
                return self.block.values

            if self.block.is_bool and not self.block.is_categorical:
                # External code requested filling/upcasting, bool values must
                # be upcasted to object to avoid being upcasted to numeric.
                values = self.block.astype(np.object_).values
            elif self.block.is_extension:
                values = self.block.values
            else:
                # No dtype upcasting is done here, it will be performed during
                # concatenation itself.
                values = self.block.values

        if not self.indexers:
            # If there's no indexing to be done, we want to signal outside
            # code that this array must be copied explicitly.  This is done
            # by returning a view and checking `retval.base`.
            values = values.view()

        else:
            for ax, indexer in self.indexers.items():
                values = algos.take_nd(values, indexer, axis=ax)

        return values


def _concatenate_join_units(
    join_units: List[JoinUnit], concat_axis: int, copy: bool
) -> ArrayLike:
    """
    Concatenate values from several join units along selected axis.
    """
    if concat_axis == 0 and len(join_units) > 1:
        # Concatenating join units along ax0 is handled in _merge_blocks.
        raise AssertionError("Concatenating join units along axis0")

    empty_dtype = _get_empty_dtype(join_units)

    has_none_blocks = any(unit.block is None for unit in join_units)
    upcasted_na = _dtype_to_na_value(empty_dtype, has_none_blocks)

    to_concat = [
        ju.get_reindexed_values(empty_dtype=empty_dtype, upcasted_na=upcasted_na)
        for ju in join_units
    ]

    if len(to_concat) == 1:
        # Only one block, nothing to concatenate.
        concat_values = to_concat[0]
        if copy:
            if isinstance(concat_values, np.ndarray):
                # non-reindexed (=not yet copied) arrays are made into a view
                # in JoinUnit.get_reindexed_values
                if concat_values.base is not None:
                    concat_values = concat_values.copy()
            else:
                concat_values = concat_values.copy()

    elif any(is_1d_only_ea_obj(t) for t in to_concat):
        # TODO(EA2D): special case not needed if all EAs used HybridBlocks
        # NB: we are still assuming here that Hybrid blocks have shape (1, N)
        # concatting with at least one EA means we are concatting a single column
        # the non-EA values are 2D arrays with shape (1, n)
        to_concat = [t if is_1d_only_ea_obj(t) else t[0, :] for t in to_concat]
        concat_values = concat_compat(to_concat, axis=0, ea_compat_axis=True)
        concat_values = ensure_block_shape(concat_values, 2)

    else:
        concat_values = concat_compat(to_concat, axis=concat_axis)

    return concat_values


def _dtype_to_na_value(dtype: DtypeObj, has_none_blocks: bool):
    """
    Find the NA value to go with this dtype.
    """
    if isinstance(dtype, ExtensionDtype):
        return dtype.na_value
    elif dtype.kind in ["m", "M"]:
        return dtype.type("NaT")
    elif dtype.kind in ["f", "c"]:
        return dtype.type("NaN")
    elif dtype.kind == "b":
        return None
    elif dtype.kind in ["i", "u"]:
        if not has_none_blocks:
            return None
        return np.nan
    elif dtype.kind == "O":
        return np.nan
    raise NotImplementedError


def _get_empty_dtype(join_units: Sequence[JoinUnit]) -> DtypeObj:
    """
    Return dtype and N/A values to use when concatenating specified units.

    Returned N/A value may be None which means there was no casting involved.

    Returns
    -------
    dtype
    """
    if len(join_units) == 1:
        blk = join_units[0].block
        if blk is None:
            return np.dtype(np.float64)

    if _is_uniform_reindex(join_units):
        # FIXME: integrate property
        empty_dtype = join_units[0].block.dtype
        return empty_dtype

    has_none_blocks = any(unit.block is None for unit in join_units)

    dtypes = [
        unit.dtype for unit in join_units if unit.block is not None and not unit.is_na
    ]
    if not len(dtypes):
        dtypes = [unit.dtype for unit in join_units if unit.block is not None]

    dtype = find_common_type(dtypes)
    if has_none_blocks:
        dtype = ensure_dtype_can_hold_na(dtype)
    return dtype


def _is_uniform_join_units(join_units: List[JoinUnit]) -> bool:
    """
    Check if the join units consist of blocks of uniform type that can
    be concatenated using Block.concat_same_type instead of the generic
    _concatenate_join_units (which uses `concat_compat`).

    """
    # TODO: require dtype match in addition to same type?  e.g. DatetimeTZBlock
    #  cannot necessarily join
    return (
        # all blocks need to have the same type
        all(type(ju.block) is type(join_units[0].block) for ju in join_units)  # noqa
        and
        # no blocks that would get missing values (can lead to type upcasts)
        # unless we're an extension dtype.
        all(not ju.is_na or ju.block.is_extension for ju in join_units)
        and
        # no blocks with indexers (as then the dimensions do not fit)
        all(not ju.indexers for ju in join_units)
        and
        # only use this path when there is something to concatenate
        len(join_units) > 1
    )


def _is_uniform_reindex(join_units) -> bool:
    return (
        # TODO: should this be ju.block._can_hold_na?
        all(ju.block and ju.block.is_extension for ju in join_units)
        and len({ju.block.dtype.name for ju in join_units}) == 1
    )


def _trim_join_unit(join_unit: JoinUnit, length: int) -> JoinUnit:
    """
    Reduce join_unit's shape along item axis to length.

    Extra items that didn't fit are returned as a separate block.
    """
    if 0 not in join_unit.indexers:
        extra_indexers = join_unit.indexers

        if join_unit.block is None:
            extra_block = None
        else:
            extra_block = join_unit.block.getitem_block(slice(length, None))
            join_unit.block = join_unit.block.getitem_block(slice(length))
    else:
        extra_block = join_unit.block

        extra_indexers = copy.copy(join_unit.indexers)
        extra_indexers[0] = extra_indexers[0][length:]
        join_unit.indexers[0] = join_unit.indexers[0][:length]

    extra_shape = (join_unit.shape[0] - length,) + join_unit.shape[1:]
    join_unit.shape = (length,) + join_unit.shape[1:]

    return JoinUnit(block=extra_block, indexers=extra_indexers, shape=extra_shape)


def _combine_concat_plans(plans, concat_axis: int):
    """
    Combine multiple concatenation plans into one.

    existing_plan is updated in-place.
    """
    if len(plans) == 1:
        for p in plans[0]:
            yield p[0], [p[1]]

    elif concat_axis == 0:
        offset = 0
        for plan in plans:
            last_plc = None

            for plc, unit in plan:
                yield plc.add(offset), [unit]
                last_plc = plc

            if last_plc is not None:
                offset += last_plc.as_slice.stop

    else:
        num_ended = [0]

        def _next_or_none(seq):
            retval = next(seq, None)
            if retval is None:
                num_ended[0] += 1
            return retval

        plans = list(map(iter, plans))
        next_items = list(map(_next_or_none, plans))

        while num_ended[0] != len(next_items):
            if num_ended[0] > 0:
                raise ValueError("Plan shapes are not aligned")

            placements, units = zip(*next_items)

            lengths = list(map(len, placements))
            min_len, max_len = min(lengths), max(lengths)

            if min_len == max_len:
                yield placements[0], units
                next_items[:] = map(_next_or_none, plans)
            else:
                yielded_placement = None
                yielded_units = [None] * len(next_items)
                for i, (plc, unit) in enumerate(next_items):
                    yielded_units[i] = unit
                    if len(plc) > min_len:
                        # _trim_join_unit updates unit in place, so only
                        # placement needs to be sliced to skip min_len.
                        next_items[i] = (plc[min_len:], _trim_join_unit(unit, min_len))
                    else:
                        yielded_placement = plc
                        next_items[i] = _next_or_none(plans[i])

                yield yielded_placement, yielded_units<|MERGE_RESOLUTION|>--- conflicted
+++ resolved
@@ -7,6 +7,7 @@
     Dict,
     List,
     Sequence,
+    cast,
 )
 
 import numpy as np
@@ -349,17 +350,11 @@
 
                 elif is_extension_array_dtype(blk_dtype):
                     pass
-<<<<<<< HEAD
 
                 elif is_1d_only_ea_dtype(empty_dtype):
-                    # error: Item "dtype[Any]" of "Union[dtype[Any], ExtensionDtype]"
-                    # has no attribute "construct_array_type"
-                    cls = empty_dtype.construct_array_type()  # type: ignore[union-attr]
-
-=======
-                elif isinstance(empty_dtype, ExtensionDtype):
+                    empty_dtype = cast(ExtensionDtype, empty_dtype)
                     cls = empty_dtype.construct_array_type()
->>>>>>> 548f44fc
+
                     missing_arr = cls._from_sequence([], dtype=empty_dtype)
                     ncols, nrows = self.shape
                     assert ncols == 1, ncols
@@ -370,6 +365,7 @@
                 else:
                     # NB: we should never get here with empty_dtype integer or bool;
                     #  if we did, the missing_arr.fill would cast to gibberish
+                    empty_dtype = cast(np.dtype, empty_dtype)
 
                     missing_arr = np.empty(self.shape, dtype=empty_dtype)
                     missing_arr.fill(fill_value)
@@ -440,7 +436,13 @@
         # NB: we are still assuming here that Hybrid blocks have shape (1, N)
         # concatting with at least one EA means we are concatting a single column
         # the non-EA values are 2D arrays with shape (1, n)
-        to_concat = [t if is_1d_only_ea_obj(t) else t[0, :] for t in to_concat]
+
+        # error: Invalid index type "Tuple[int, slice]" for
+        #  "Union[ExtensionArray, ndarray]"; expected type "Union[int, slice, ndarray]"
+        to_concat = [
+            t if is_1d_only_ea_obj(t) else t[0, :]  # type: ignore[index]
+            for t in to_concat
+        ]
         concat_values = concat_compat(to_concat, axis=0, ea_compat_axis=True)
         concat_values = ensure_block_shape(concat_values, 2)
 
