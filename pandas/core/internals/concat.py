--- conflicted
+++ resolved
@@ -177,10 +177,10 @@
     """
 
     needs_copy = copy and concat_axis == 0
-    mgrs = _maybe_reindex_columns_na_proxy(axes, mgrs_indexers, needs_copy)
 
     # TODO(ArrayManager) this assumes that all managers are of the same type
-    if isinstance(mgrs[0], ArrayManager):
+    if isinstance(mgrs_indexers[0][0], ArrayManager):
+        mgrs = _maybe_reindex_columns_na_proxy(axes, mgrs_indexers, needs_copy)
         return _concatenate_array_managers(mgrs, axes, concat_axis)
 
     # Assertions disabled for performance
@@ -190,10 +190,8 @@
     #    assert concat_axis not in indexers
 
     if concat_axis == 0:
-<<<<<<< HEAD
+        mgrs = _maybe_reindex_columns_na_proxy(axes, mgrs_indexers, needs_copy)
         return _concat_managers_axis0(mgrs, axes)
-=======
-        return _concat_managers_axis0(mgrs_indexers, axes, copy)
 
     if len(mgrs_indexers) > 0 and mgrs_indexers[0][0].nblocks > 0:
         first_dtype = mgrs_indexers[0][0].blocks[0].dtype
@@ -210,9 +208,7 @@
                 nb = _concat_homogeneous_fastpath(mgrs_indexers, shape, first_dtype)
                 return BlockManager((nb,), axes)
 
-    mgrs_indexers = _maybe_reindex_columns_na_proxy(axes, mgrs_indexers)
->>>>>>> c7375d5d
-
+    mgrs = _maybe_reindex_columns_na_proxy(axes, mgrs_indexers, needs_copy)
     concat_plan = _get_combined_plan(mgrs)
 
     blocks = []
