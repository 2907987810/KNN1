--- conflicted
+++ resolved
@@ -143,16 +143,11 @@
                 #  than concat_compat
                 values = np.concatenate(vals, axis=blk.ndim - 1)
             else:
-<<<<<<< HEAD
+                # TODO(EA2D): special-casing not needed with 2D EAs
                 values = concat_compat(vals, axis=1)
                 values = ensure_block_shape(values, blk.ndim)
-=======
-                # TODO(EA2D): special-casing not needed with 2D EAs
-                values = concat_compat(vals)
-                values = ensure_block_shape(values, ndim=2)
 
             values = ensure_wrapped_if_datetimelike(values)
->>>>>>> dc207e2f
 
             if blk.values.dtype == values.dtype:
                 # Fast-path
