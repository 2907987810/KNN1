--- conflicted
+++ resolved
@@ -201,58 +201,6 @@
             output += f"\n{arr.dtype}"
         return output
 
-<<<<<<< HEAD
-    def grouped_reduce(self: T, func: Callable, ignore_failures: bool = False) -> T:
-        """
-        Apply grouped reduction function columnwise, returning a new ArrayManager.
-
-        Parameters
-        ----------
-        func : grouped reduction function
-        ignore_failures : bool, default False
-            Whether to drop columns where func raises TypeError.
-
-        Returns
-        -------
-        ArrayManager
-        """
-        result_arrays: list[np.ndarray] = []
-        result_indices: list[int] = []
-
-        for i, arr in enumerate(self.arrays):
-            # grouped_reduce functions all expect 2D arrays
-            arr = ensure_block_shape(arr, ndim=2)
-            try:
-                res = func(arr)
-            except (TypeError, NotImplementedError):
-                if not ignore_failures:
-                    raise
-                continue
-
-            if res.ndim == 2:
-                # reverse of ensure_block_shape
-                assert res.shape[0] == 1
-                res = res[0]
-
-            result_arrays.append(res)
-            result_indices.append(i)
-
-        if len(result_arrays) == 0:
-            index = Index([None])  # placeholder
-        else:
-            index = Index(range(result_arrays[0].shape[0]))
-
-        if ignore_failures:
-            columns = self.items[np.array(result_indices, dtype="int64")]
-        else:
-            columns = self.items
-
-        # error: Argument 1 to "ArrayManager" has incompatible type "List[ndarray]";
-        # expected "List[Union[ndarray, ExtensionArray]]"
-        return type(self)(result_arrays, [index, columns])  # type: ignore[arg-type]
-
-=======
->>>>>>> d2881eb9
     def apply(
         self: T,
         f,
@@ -984,12 +932,20 @@
         result_indices: list[int] = []
 
         for i, arr in enumerate(self.arrays):
+            # grouped_reduce functions all expect 2D arrays
+            arr = ensure_block_shape(arr, ndim=2)
             try:
                 res = func(arr)
             except (TypeError, NotImplementedError):
                 if not ignore_failures:
                     raise
                 continue
+
+            if res.ndim == 2:
+                # reverse of ensure_block_shape
+                assert res.shape[0] == 1
+                res = res[0]
+
             result_arrays.append(res)
             result_indices.append(i)
 
