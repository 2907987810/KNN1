--- conflicted
+++ resolved
@@ -640,12 +640,9 @@
                 else:
                     # reusing full column array -> track with reference
                     arr = self.arrays[i]
-<<<<<<< HEAD
                     ref = weakref.ref(arr)
-=======
                     if copy:
                         arr = arr.copy()
->>>>>>> 3d135f3d
                 new_arrays.append(arr)
                 refs.append(ref)
 
@@ -1370,28 +1367,36 @@
             new_array = getattr(self.array, func)(**kwargs)
         return type(self)([new_array], self._axes)
 
-<<<<<<< HEAD
-    def setitem(self, indexer, value, inplace=False):
+    def setitem(self, indexer, value):
+        """
+        Set values with indexer.
+
+        For SingleArrayManager, this backs s[indexer] = value
+
+        See `setitem_inplace` for a version that works inplace and doesn't
+        return a new Manager.
+        """
         if not self._has_no_reference(0):
             # if being referenced -> perform Copy-on-Write and clear the reference
             self.arrays[0] = self.arrays[0].copy()
             self._clear_reference(0)
-        if inplace:
-            self.arrays[0][indexer] = value
-        else:
-            return self.apply_with_block("setitem", indexer=indexer, value=value)
-=======
-    def setitem(self, indexer, value):
+        return self.apply_with_block("setitem", indexer=indexer, value=value)
+
+    def setitem_inplace(self, indexer, value) -> None:
         """
         Set values with indexer.
 
-        For SingleArrayManager, this backs s[indexer] = value
-
-        See `setitem_inplace` for a version that works inplace and doesn't
-        return a new Manager.
-        """
-        return self.apply_with_block("setitem", indexer=indexer, value=value)
->>>>>>> 3d135f3d
+        For Single[Block/Array]Manager, this backs s[indexer] = value
+
+        This is an inplace version of `setitem()`, mutating the manager/values
+        in place, not returning a new Manager (and Block), and thus never changing
+        the dtype.
+        """
+        if not self._has_no_reference(0):
+            # if being referenced -> perform Copy-on-Write and clear the reference
+            self.arrays[0] = self.arrays[0].copy()
+            self._clear_reference(0)
+        self.array[indexer] = value
 
     def idelete(self, indexer) -> SingleArrayManager:
         """
