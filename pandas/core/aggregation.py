"""
aggregation.py contains utility functions to handle multiple named and lambda
kwarg aggregations in groupby and DataFrame/Series aggregation
"""

from collections import defaultdict
from functools import partial
from typing import (
    Any,
    Callable,
    DefaultDict,
    Dict,
    Iterable,
    List,
    Optional,
    Sequence,
    Tuple,
    Union,
)

from pandas._typing import AggFuncType, FrameOrSeries, Label

from pandas.core.dtypes.common import is_dict_like, is_list_like
from pandas.core.dtypes.generic import ABCDataFrame, ABCSeries

from pandas.core.base import SpecificationError
import pandas.core.common as com
from pandas.core.indexes.api import Index
<<<<<<< HEAD
from pandas.core.series import FrameOrSeriesUnion
=======
from pandas.core.series import Series
>>>>>>> 9820c426


def reconstruct_func(
    func: Optional[AggFuncType], **kwargs
) -> Tuple[bool, Optional[AggFuncType], Optional[List[str]], Optional[List[int]]]:
    """
    This is the internal function to reconstruct func given if there is relabeling
    or not and also normalize the keyword to get new order of columns.

    If named aggregation is applied, `func` will be None, and kwargs contains the
    column and aggregation function information to be parsed;
    If named aggregation is not applied, `func` is either string (e.g. 'min') or
    Callable, or list of them (e.g. ['min', np.max]), or the dictionary of column name
    and str/Callable/list of them (e.g. {'A': 'min'}, or {'A': [np.min, lambda x: x]})

    If relabeling is True, will return relabeling, reconstructed func, column
    names, and the reconstructed order of columns.
    If relabeling is False, the columns and order will be None.

    Parameters
    ----------
    func: agg function (e.g. 'min' or Callable) or list of agg functions
        (e.g. ['min', np.max]) or dictionary (e.g. {'A': ['min', np.max]}).
    **kwargs: dict, kwargs used in is_multi_agg_with_relabel and
        normalize_keyword_aggregation function for relabelling

    Returns
    -------
    relabelling: bool, if there is relabelling or not
    func: normalized and mangled func
    columns: list of column names
    order: list of columns indices

    Examples
    --------
    >>> reconstruct_func(None, **{"foo": ("col", "min")})
    (True, defaultdict(None, {'col': ['min']}), ('foo',), array([0]))

    >>> reconstruct_func("min")
    (False, 'min', None, None)
    """
    relabeling = func is None and is_multi_agg_with_relabel(**kwargs)
    columns: Optional[List[str]] = None
    order: Optional[List[int]] = None

    if not relabeling:
        if isinstance(func, list) and len(func) > len(set(func)):

            # GH 28426 will raise error if duplicated function names are used and
            # there is no reassigned name
            raise SpecificationError(
                "Function names must be unique if there is no new column names "
                "assigned"
            )
        elif func is None:
            # nicer error message
            raise TypeError("Must provide 'func' or tuples of '(column, aggfunc).")

    if relabeling:
        func, columns, order = normalize_keyword_aggregation(kwargs)
    func = maybe_mangle_lambdas(func)

    return relabeling, func, columns, order


def is_multi_agg_with_relabel(**kwargs) -> bool:
    """
    Check whether kwargs passed to .agg look like multi-agg with relabeling.

    Parameters
    ----------
    **kwargs : dict

    Returns
    -------
    bool

    Examples
    --------
    >>> is_multi_agg_with_relabel(a="max")
    False
    >>> is_multi_agg_with_relabel(a_max=("a", "max"), a_min=("a", "min"))
    True
    >>> is_multi_agg_with_relabel()
    False
    """
    return all(isinstance(v, tuple) and len(v) == 2 for v in kwargs.values()) and (
        len(kwargs) > 0
    )


def normalize_keyword_aggregation(kwargs: dict) -> Tuple[dict, List[str], List[int]]:
    """
    Normalize user-provided "named aggregation" kwargs.
    Transforms from the new ``Mapping[str, NamedAgg]`` style kwargs
    to the old Dict[str, List[scalar]]].

    Parameters
    ----------
    kwargs : dict

    Returns
    -------
    aggspec : dict
        The transformed kwargs.
    columns : List[str]
        The user-provided keys.
    col_idx_order : List[int]
        List of columns indices.

    Examples
    --------
    >>> normalize_keyword_aggregation({"output": ("input", "sum")})
    (defaultdict(<class 'list'>, {'input': ['sum']}), ('output',), array([0]))
    """
    # Normalize the aggregation functions as Mapping[column, List[func]],
    # process normally, then fixup the names.
    # TODO: aggspec type: typing.Dict[str, List[AggScalar]]
    # May be hitting https://github.com/python/mypy/issues/5958
    # saying it doesn't have an attribute __name__
    aggspec: DefaultDict = defaultdict(list)
    order = []
    columns, pairs = list(zip(*kwargs.items()))

    for name, (column, aggfunc) in zip(columns, pairs):
        aggspec[column].append(aggfunc)
        order.append((column, com.get_callable_name(aggfunc) or aggfunc))

    # uniquify aggfunc name if duplicated in order list
    uniquified_order = _make_unique_kwarg_list(order)

    # GH 25719, due to aggspec will change the order of assigned columns in aggregation
    # uniquified_aggspec will store uniquified order list and will compare it with order
    # based on index
    aggspec_order = [
        (column, com.get_callable_name(aggfunc) or aggfunc)
        for column, aggfuncs in aggspec.items()
        for aggfunc in aggfuncs
    ]
    uniquified_aggspec = _make_unique_kwarg_list(aggspec_order)

    # get the new index of columns by comparison
    col_idx_order = Index(uniquified_aggspec).get_indexer(uniquified_order)
    return aggspec, columns, col_idx_order


def _make_unique_kwarg_list(
    seq: Sequence[Tuple[Any, Any]]
) -> Sequence[Tuple[Any, Any]]:
    """
    Uniquify aggfunc name of the pairs in the order list

    Examples:
    --------
    >>> kwarg_list = [('a', '<lambda>'), ('a', '<lambda>'), ('b', '<lambda>')]
    >>> _make_unique_kwarg_list(kwarg_list)
    [('a', '<lambda>_0'), ('a', '<lambda>_1'), ('b', '<lambda>')]
    """
    return [
        (pair[0], "_".join([pair[1], str(seq[:i].count(pair))]))
        if seq.count(pair) > 1
        else pair
        for i, pair in enumerate(seq)
    ]


# TODO: Can't use, because mypy doesn't like us setting __name__
#   error: "partial[Any]" has no attribute "__name__"
# the type is:
#   typing.Sequence[Callable[..., ScalarResult]]
#     -> typing.Sequence[Callable[..., ScalarResult]]:


def _managle_lambda_list(aggfuncs: Sequence[Any]) -> Sequence[Any]:
    """
    Possibly mangle a list of aggfuncs.

    Parameters
    ----------
    aggfuncs : Sequence

    Returns
    -------
    mangled: list-like
        A new AggSpec sequence, where lambdas have been converted
        to have unique names.

    Notes
    -----
    If just one aggfunc is passed, the name will not be mangled.
    """
    if len(aggfuncs) <= 1:
        # don't mangle for .agg([lambda x: .])
        return aggfuncs
    i = 0
    mangled_aggfuncs = []
    for aggfunc in aggfuncs:
        if com.get_callable_name(aggfunc) == "<lambda>":
            aggfunc = partial(aggfunc)
            aggfunc.__name__ = f"<lambda_{i}>"
            i += 1
        mangled_aggfuncs.append(aggfunc)

    return mangled_aggfuncs


def maybe_mangle_lambdas(agg_spec: Any) -> Any:
    """
    Make new lambdas with unique names.

    Parameters
    ----------
    agg_spec : Any
        An argument to GroupBy.agg.
        Non-dict-like `agg_spec` are pass through as is.
        For dict-like `agg_spec` a new spec is returned
        with name-mangled lambdas.

    Returns
    -------
    mangled : Any
        Same type as the input.

    Examples
    --------
    >>> maybe_mangle_lambdas('sum')
    'sum'
    >>> maybe_mangle_lambdas([lambda: 1, lambda: 2])  # doctest: +SKIP
    [<function __main__.<lambda_0>,
     <function pandas...._make_lambda.<locals>.f(*args, **kwargs)>]
    """
    is_dict = is_dict_like(agg_spec)
    if not (is_dict or is_list_like(agg_spec)):
        return agg_spec
    mangled_aggspec = type(agg_spec)()  # dict or OrderedDict

    if is_dict:
        for key, aggfuncs in agg_spec.items():
            if is_list_like(aggfuncs) and not is_dict_like(aggfuncs):
                mangled_aggfuncs = _managle_lambda_list(aggfuncs)
            else:
                mangled_aggfuncs = aggfuncs

            mangled_aggspec[key] = mangled_aggfuncs
    else:
        mangled_aggspec = _managle_lambda_list(agg_spec)

    return mangled_aggspec


def relabel_result(
    result: FrameOrSeries,
    func: Dict[str, List[Union[Callable, str]]],
<<<<<<< HEAD
    columns: Tuple,
    order: List[int],
) -> Dict[Label, ABCSeries]:
    """Internal function to reorder result if relabelling is True for
=======
    columns: Iterable[Label],
    order: Iterable[int],
) -> Dict[Label, Series]:
    """
    Internal function to reorder result if relabelling is True for
>>>>>>> 9820c426
    dataframe.agg, and return the reordered result in dict.

    Parameters:
    ----------
    result: Result from aggregation
    func: Dict of (column name, funcs)
    columns: New columns name for relabelling
    order: New order for relabelling

    Examples:
    ---------
    >>> result = DataFrame({"A": [np.nan, 2, np.nan],
    ...       "C": [6, np.nan, np.nan], "B": [np.nan, 4, 2.5]})  # doctest: +SKIP
    >>> funcs = {"A": ["max"], "C": ["max"], "B": ["mean", "min"]}
    >>> columns = ("foo", "aab", "bar", "dat")
    >>> order = [0, 1, 2, 3]
    >>> _relabel_result(result, func, columns, order)  # doctest: +SKIP
    dict(A=Series([2.0, NaN, NaN, NaN], index=["foo", "aab", "bar", "dat"]),
         C=Series([NaN, 6.0, NaN, NaN], index=["foo", "aab", "bar", "dat"]),
         B=Series([NaN, NaN, 2.5, 4.0], index=["foo", "aab", "bar", "dat"]))
    """
    reordered_indexes = [
        pair[0] for pair in sorted(zip(columns, order), key=lambda t: t[1])
    ]
    reordered_result_in_dict: Dict[Label, ABCSeries] = {}
    idx = 0

    reorder_mask = not isinstance(result, ABCSeries) and len(result.columns) > 1
    for col, fun in func.items():
        s = result[col].dropna()

        # In the `_aggregate`, the callable names are obtained and used in `result`, and
        # these names are ordered alphabetically. e.g.
        #           C2   C1
        # <lambda>   1  NaN
        # amax     NaN  4.0
        # max      NaN  4.0
        # sum     18.0  6.0
        # Therefore, the order of functions for each column could be shuffled
        # accordingly so need to get the callable name if it is not parsed names, and
        # reorder the aggregated result for each column.
        # e.g. if df.agg(c1=("C2", sum), c2=("C2", lambda x: min(x))), correct order is
        # [sum, <lambda>], but in `result`, it will be [<lambda>, sum], and we need to
        # reorder so that aggregated values map to their functions regarding the order.

        # However there is only one column being used for aggregation, not need to
        # reorder since the index is not sorted, and keep as is in `funcs`, e.g.
        #         A
        # min   1.0
        # mean  1.5
        # mean  1.5
        if reorder_mask:
            fun = [
                com.get_callable_name(f) if not isinstance(f, str) else f for f in fun
            ]
            col_idx_order = Index(s.index).get_indexer(fun)
            s = s[col_idx_order]

        # assign the new user-provided "named aggregation" as index names, and reindex
        # it based on the whole user-provided names.
        s.index = reordered_indexes[idx : idx + len(fun)]
        reordered_result_in_dict[col] = s.reindex(columns, copy=False)
        idx = idx + len(fun)
    return reordered_result_in_dict


def validate_func_kwargs(
    kwargs: dict,
) -> Tuple[List[str], List[Union[str, Callable[..., Any]]]]:
    """
    Validates types of user-provided "named aggregation" kwargs.
    `TypeError` is raised if aggfunc is not `str` or callable.

    Parameters
    ----------
    kwargs : dict

    Returns
    -------
    columns : List[str]
        List of user-provied keys.
    func : List[Union[str, callable[...,Any]]]
        List of user-provided aggfuncs

    Examples
    --------
    >>> validate_func_kwargs({'one': 'min', 'two': 'max'})
    (['one', 'two'], ['min', 'max'])
    """
    no_arg_message = "Must provide 'func' or named aggregation **kwargs."
    tuple_given_message = "func is expected but recieved {} in **kwargs."
    columns = list(kwargs)
    func = []
    for col_func in kwargs.values():
        if not (isinstance(col_func, str) or callable(col_func)):
            raise TypeError(tuple_given_message.format(type(col_func).__name__))
        func.append(col_func)
    if not columns:
        raise TypeError(no_arg_message)
    return columns, func


def transform(
    obj: FrameOrSeriesUnion,
    func: Union[str, List, Dict, Callable],
    axis: int,
    *args,
    **kwargs,
) -> FrameOrSeriesUnion:
    """
    Transform a DataFrame or Series

    Parameters
    ----------
    obj : DataFrame or Series
        Object to compute the transform on.
    func : string, function, list, or dictionary
        Function(s) to compute the transform with.
    axis : {0 or 'index', 1 or 'columns'}
        Axis along which the function is applied:

        * 0 or 'index': apply function to each column.
        * 1 or 'columns': apply function to each row.

    Returns
    -------
    DataFrame or Series
        Result of applying ``func`` along the given axis of the
        Series or DataFrame.

    Raises
    ------
    ValueError
        If the transform function fails or does not transform.
    """
    is_series = obj.ndim == 1

    if obj._get_axis_number(axis) == 1:
        assert not is_series
        return transform(obj.T, func, 0, *args, **kwargs).T

    if isinstance(func, list):
        if is_series:
            func = {com.get_callable_name(v) or v: v for v in func}
        else:
            func = {col: func for col in obj}

    if isinstance(func, dict):
        if not is_series:
            cols = sorted(set(func.keys()) - set(obj.columns))
            if len(cols) > 0:
                raise SpecificationError(f"Column(s) {cols} do not exist")

        if any(isinstance(v, dict) for v in func.values()):
            # GH 15931 - deprecation of renaming keys
            raise SpecificationError("nested renamer is not supported")

        results = {}
        for name, how in func.items():
            colg = obj._gotitem(name, ndim=1)
            try:
                results[name] = transform(colg, how, 0, *args, **kwargs)
            except Exception as e:
                if str(e) == "Function did not transform":
                    raise e

        # combine results
        if len(results) == 0:
            raise ValueError("Transform function failed")
        from pandas.core.reshape.concat import concat

        return concat(results, axis=1)

    # func is either str or callable
    try:
        if isinstance(func, str):
            result = obj._try_aggregate_string_function(func, *args, **kwargs)
        else:
            f = obj._get_cython_func(func)
            if f and not args and not kwargs:
                result = getattr(obj, f)()
            else:
                try:
                    result = obj.apply(func, args=args, **kwargs)
                except Exception:
                    result = func(obj, *args, **kwargs)
    except Exception:
        raise ValueError("Transform function failed")

    # Functions that transform may return empty Series/DataFrame
    # when the dtype is not appropriate
    if isinstance(result, (ABCSeries, ABCDataFrame)) and result.empty:
        raise ValueError("Transform function failed")
    if not isinstance(result, (ABCSeries, ABCDataFrame)) or not result.index.equals(
        obj.index
    ):
        raise ValueError("Function did not transform")

    return result<|MERGE_RESOLUTION|>--- conflicted
+++ resolved
@@ -26,11 +26,7 @@
 from pandas.core.base import SpecificationError
 import pandas.core.common as com
 from pandas.core.indexes.api import Index
-<<<<<<< HEAD
-from pandas.core.series import FrameOrSeriesUnion
-=======
 from pandas.core.series import Series
->>>>>>> 9820c426
 
 
 def reconstruct_func(
@@ -284,18 +280,11 @@
 def relabel_result(
     result: FrameOrSeries,
     func: Dict[str, List[Union[Callable, str]]],
-<<<<<<< HEAD
-    columns: Tuple,
-    order: List[int],
-) -> Dict[Label, ABCSeries]:
-    """Internal function to reorder result if relabelling is True for
-=======
     columns: Iterable[Label],
     order: Iterable[int],
 ) -> Dict[Label, Series]:
     """
     Internal function to reorder result if relabelling is True for
->>>>>>> 9820c426
     dataframe.agg, and return the reordered result in dict.
 
     Parameters:
@@ -320,10 +309,10 @@
     reordered_indexes = [
         pair[0] for pair in sorted(zip(columns, order), key=lambda t: t[1])
     ]
-    reordered_result_in_dict: Dict[Label, ABCSeries] = {}
+    reordered_result_in_dict: Dict[Label, Series] = {}
     idx = 0
 
-    reorder_mask = not isinstance(result, ABCSeries) and len(result.columns) > 1
+    reorder_mask = not isinstance(result, Series) and len(result.columns) > 1
     for col, fun in func.items():
         s = result[col].dropna()
 
