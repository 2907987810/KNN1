"""
Provide a generic structure to support window functions,
similar to how we have a Groupby object.
"""
from datetime import timedelta
from functools import partial
import inspect
from textwrap import dedent
from typing import (
    TYPE_CHECKING,
    Any,
    Callable,
    Dict,
    List,
    Optional,
    Set,
    Tuple,
    Type,
    Union,
)
import warnings

import numpy as np

from pandas._libs.tslibs import BaseOffset, to_offset
import pandas._libs.window.aggregations as window_aggregations
from pandas._typing import ArrayLike, Axis, FrameOrSeries, FrameOrSeriesUnion
from pandas.compat._optional import import_optional_dependency
from pandas.compat.numpy import function as nv
from pandas.util._decorators import Appender, Substitution, cache_readonly, doc

from pandas.core.dtypes.common import (
    ensure_float64,
    is_bool,
    is_float_dtype,
    is_integer,
    is_integer_dtype,
    is_list_like,
    is_scalar,
    needs_i8_conversion,
)
from pandas.core.dtypes.generic import (
    ABCDataFrame,
    ABCDatetimeIndex,
    ABCPeriodIndex,
    ABCSeries,
    ABCTimedeltaIndex,
)
from pandas.core.dtypes.missing import notna

from pandas.core.aggregation import aggregate
from pandas.core.base import DataError, SelectionMixin
import pandas.core.common as com
from pandas.core.construction import extract_array
from pandas.core.groupby.base import GotItemMixin, ShallowMixin
from pandas.core.indexes.api import Index, MultiIndex
from pandas.core.util.numba_ import NUMBA_FUNC_CACHE, maybe_use_numba
from pandas.core.window.common import (
    _doc_template,
    _shared_docs,
    flex_binary_moment,
    zsqrt,
)
from pandas.core.window.indexers import (
    BaseIndexer,
    FixedWindowIndexer,
    GroupbyIndexer,
    VariableWindowIndexer,
)
from pandas.core.window.numba_ import generate_numba_apply_func

if TYPE_CHECKING:
    from pandas import DataFrame, Series
    from pandas.core.internals import Block  # noqa:F401


class BaseWindow(ShallowMixin, SelectionMixin):
    """Provides utilities for performing windowing operations."""

    _attributes: List[str] = [
        "window",
        "min_periods",
        "center",
        "win_type",
        "axis",
        "on",
        "closed",
    ]
    exclusions: Set[str] = set()

    def __init__(
        self,
        obj: FrameOrSeries,
        window=None,
        min_periods: Optional[int] = None,
        center: bool = False,
        win_type: Optional[str] = None,
        axis: Axis = 0,
        on: Optional[Union[str, Index]] = None,
        closed: Optional[str] = None,
        **kwargs,
    ):

        self.__dict__.update(kwargs)
        self.obj = obj
        self.on = on
        self.closed = closed
        self.window = window
        self.min_periods = min_periods
        self.center = center
        self.win_type = win_type
        self.win_freq = None
        self.axis = obj._get_axis_number(axis) if axis is not None else None
        self.validate()

    @property
    def is_datetimelike(self) -> Optional[bool]:
        return None

    @property
    def _on(self):
        return None

    @property
    def is_freq_type(self) -> bool:
        return self.win_type == "freq"

    def validate(self) -> None:
        if self.center is not None and not is_bool(self.center):
            raise ValueError("center must be a boolean")
        if self.min_periods is not None:
            if not is_integer(self.min_periods):
                raise ValueError("min_periods must be an integer")
            elif self.min_periods < 0:
                raise ValueError("min_periods must be >= 0")
            elif is_integer(self.window) and self.min_periods > self.window:
                raise ValueError(
                    f"min_periods {self.min_periods} must be <= window {self.window}"
                )
        if self.closed is not None and self.closed not in [
            "right",
            "both",
            "left",
            "neither",
        ]:
            raise ValueError("closed must be 'right', 'left', 'both' or 'neither'")
        if not isinstance(self.obj, (ABCSeries, ABCDataFrame)):
            raise TypeError(f"invalid type: {type(self)}")
        if isinstance(self.window, BaseIndexer):
            # Validate that the passed BaseIndexer subclass has
            # a get_window_bounds with the correct signature.
            get_window_bounds_signature = inspect.signature(
                self.window.get_window_bounds
            ).parameters.keys()
            expected_signature = inspect.signature(
                BaseIndexer().get_window_bounds
            ).parameters.keys()
            if get_window_bounds_signature != expected_signature:
                raise ValueError(
                    f"{type(self.window).__name__} does not implement "
                    f"the correct signature for get_window_bounds"
                )

    def _create_data(self, obj: FrameOrSeries) -> FrameOrSeries:
        """
        Split data into blocks & return conformed data.
        """
        # filter out the on from the object
        if self.on is not None and not isinstance(self.on, Index):
            if obj.ndim == 2:
                obj = obj.reindex(columns=obj.columns.difference([self.on]), copy=False)
        if self.axis == 1:
            # GH: 20649 in case of mixed dtype and axis=1 we have to convert everything
            # to float to calculate the complete row at once. We exclude all non-numeric
            # dtypes.
            obj = obj.select_dtypes(include=["integer", "float"], exclude=["timedelta"])
            obj = obj.astype("float64", copy=False)
            obj._mgr = obj._mgr.consolidate()
        return obj

    def _gotitem(self, key, ndim, subset=None):
        """
        Sub-classes to define. Return a sliced object.

        Parameters
        ----------
        key : str / list of selections
        ndim : 1,2
            requested ndim of result
        subset : object, default None
            subset to act on
        """
        # create a new object to prevent aliasing
        if subset is None:
            subset = self.obj
        self = self._shallow_copy(subset)
        self._reset_cache()
        if subset.ndim == 2:
            if is_scalar(key) and key in subset or is_list_like(key):
                self._selection = key
        return self

    def __getattr__(self, attr: str):
        if attr in self._internal_names_set:
            return object.__getattribute__(self, attr)
        if attr in self.obj:
            return self[attr]

        raise AttributeError(
            f"'{type(self).__name__}' object has no attribute '{attr}'"
        )

    def _dir_additions(self):
        return self.obj._dir_additions()

    def _get_cov_corr_window(
        self, other: Optional[Union[np.ndarray, FrameOrSeries]] = None
    ) -> Optional[Union[int, timedelta, BaseOffset, BaseIndexer]]:
        """
        Return window length.

        Parameters
        ----------
        other :
            Used in Expanding

        Returns
        -------
        window : int
        """
        return self.window

    @property
    def _window_type(self) -> str:
        return type(self).__name__

    def __repr__(self) -> str:
        """
        Provide a nice str repr of our rolling object.
        """
        attrs_list = (
            f"{attr_name}={getattr(self, attr_name)}"
            for attr_name in self._attributes
            if getattr(self, attr_name, None) is not None
        )
        attrs = ",".join(attrs_list)
        return f"{self._window_type} [{attrs}]"

    def __iter__(self):
        obj = self._create_data(self._selected_obj)
        indexer = self._get_window_indexer()

        start, end = indexer.get_window_bounds(
            num_values=len(obj),
            min_periods=self.min_periods,
            center=self.center,
            closed=self.closed,
        )
        # From get_window_bounds, those two should be equal in length of array
        assert len(start) == len(end)

        for s, e in zip(start, end):
            result = obj.iloc[slice(s, e)]
            yield result

    def _prep_values(self, values: Optional[np.ndarray] = None) -> np.ndarray:
        """Convert input to numpy arrays for Cython routines"""
        if values is None:
            # error: Incompatible types in assignment (expression has type
            # "ExtensionArray", variable has type "Optional[ndarray]")
            values = extract_array(  # type: ignore[assignment]
                self._selected_obj, extract_numpy=True
            )

        # GH #12373 : rolling functions error on float32 data
        # make sure the data is coerced to float64

        # error: Item "None" of "Optional[ndarray]" has no attribute "dtype"
        if is_float_dtype(values.dtype):  # type: ignore[union-attr]
            values = ensure_float64(values)
        # error: Item "None" of "Optional[ndarray]" has no attribute "dtype"
        elif is_integer_dtype(values.dtype):  # type: ignore[union-attr]
            values = ensure_float64(values)
        # error: Item "None" of "Optional[ndarray]" has no attribute "dtype"
        elif needs_i8_conversion(values.dtype):  # type: ignore[union-attr]
            raise NotImplementedError(
                # error: Item "None" of "Optional[ndarray]" has no attribute "dtype"
                f"ops for {self._window_type} for this "  # type: ignore[union-attr]
                f"dtype {values.dtype} are not implemented"
            )
        else:
            try:
                values = ensure_float64(values)
            except (ValueError, TypeError) as err:
                # error: Item "None" of "Optional[ndarray]" has no attribute "dtype"
                tmp = values.dtype  # type: ignore[union-attr]
                raise TypeError(f"cannot handle this type -> {tmp}") from err

        # Convert inf to nan for C funcs

        # error: Argument 1 to "__call__" of "ufunc" has incompatible type
        # "Optional[ndarray]"; expected "Union[bool, int, float, complex,
        # _SupportsArray, Sequence[Any]]"
        inf = np.isinf(values)  # type: ignore[arg-type]
        if inf.any():
            values = np.where(inf, np.nan, values)

        # error: Incompatible return value type (got "Optional[ndarray]",
        # expected "ndarray")
        return values  # type: ignore[return-value]

    def _insert_on_column(self, result: "DataFrame", obj: "DataFrame"):
        # if we have an 'on' column we want to put it back into
        # the results in the same location
        from pandas import Series

        if self.on is not None and not self._on.equals(obj.index):
            name = self._on.name
            extra_col = Series(self._on, index=self.obj.index, name=name)
            if name in result.columns:
                # TODO: sure we want to overwrite results?
                result[name] = extra_col
            elif name in result.index.names:
                pass
            elif name in self._selected_obj.columns:
                # insert in the same location as we had in _selected_obj
                old_cols = self._selected_obj.columns
                new_cols = result.columns
                old_loc = old_cols.get_loc(name)
                overlap = new_cols.intersection(old_cols[:old_loc])
                new_loc = len(overlap)
                result.insert(new_loc, name, extra_col)
            else:
                # insert at the end
                result[name] = extra_col

    def _get_roll_func(self, func_name: str) -> Callable[..., Any]:
        """
        Wrap rolling function to check values passed.

        Parameters
        ----------
        func_name : str
            Cython function used to calculate rolling statistics

        Returns
        -------
        func : callable
        """
        window_func = getattr(window_aggregations, func_name, None)
        if window_func is None:
            raise ValueError(
                f"we do not support this function in window_aggregations.{func_name}"
            )
        return window_func

    def _get_window_indexer(self) -> BaseIndexer:
        """
        Return an indexer class that will compute the window start and end bounds
        """
        if isinstance(self.window, BaseIndexer):
            return self.window
        if self.is_freq_type:
            return VariableWindowIndexer(
                index_array=self._on.asi8, window_size=self.window
            )
        return FixedWindowIndexer(window_size=self.window)

    def _apply_series(
        self, homogeneous_func: Callable[..., ArrayLike], name: Optional[str] = None
    ) -> "Series":
        """
        Series version of _apply_blockwise
        """
        obj = self._create_data(self._selected_obj)

        try:
            # GH 12541: Special case for count where we support date-like types
            input = obj.values if name != "count" else notna(obj.values).astype(int)
            values = self._prep_values(input)
        except (TypeError, NotImplementedError) as err:
            raise DataError("No numeric types to aggregate") from err

        result = homogeneous_func(values)
        return obj._constructor(result, index=obj.index, name=obj.name)

    def _apply_blockwise(
        self, homogeneous_func: Callable[..., ArrayLike], name: Optional[str] = None
    ) -> FrameOrSeriesUnion:
        """
        Apply the given function to the DataFrame broken down into homogeneous
        sub-frames.
        """
        if self._selected_obj.ndim == 1:
            return self._apply_series(homogeneous_func, name)

        obj = self._create_data(self._selected_obj)
        if name == "count":
            # GH 12541: Special case for count where we support date-like types
            obj = notna(obj).astype(int)
            obj._mgr = obj._mgr.consolidate()
        mgr = obj._mgr

        def hfunc(bvalues: ArrayLike) -> ArrayLike:
            # TODO(EA2D): getattr unnecessary with 2D EAs
            values = self._prep_values(getattr(bvalues, "T", bvalues))
            res_values = homogeneous_func(values)
            return getattr(res_values, "T", res_values)

        new_mgr = mgr.apply(hfunc, ignore_failures=True)
        out = obj._constructor(new_mgr)

        if out.shape[1] == 0 and obj.shape[1] > 0:
            raise DataError("No numeric types to aggregate")
        elif out.shape[1] == 0:
            return obj.astype("float64")

        self._insert_on_column(out, obj)
        return out

    def _apply(
        self,
        func: Callable[..., Any],
        name: Optional[str] = None,
        use_numba_cache: bool = False,
        **kwargs,
    ):
        """
        Rolling statistical measure using supplied function.

        Designed to be used with passed-in Cython array-based functions.

        Parameters
        ----------
        func : callable function to apply
        name : str,
        use_numba_cache : bool
            whether to cache a numba compiled function. Only available for numba
            enabled methods (so far only apply)
        **kwargs
            additional arguments for rolling function and window function

        Returns
        -------
        y : type of input
        """
        window_indexer = self._get_window_indexer()
        min_periods = (
            self.min_periods
            if self.min_periods is not None
            else window_indexer.window_size
        )

        def homogeneous_func(values: np.ndarray):
            # calculation function

            if values.size == 0:
                return values.copy()

            def calc(x):
                start, end = window_indexer.get_window_bounds(
                    num_values=len(x),
                    min_periods=min_periods,
                    center=self.center,
                    closed=self.closed,
                )
                return func(x, start, end, min_periods)

            with np.errstate(all="ignore"):
                if values.ndim > 1:
                    result = np.apply_along_axis(calc, self.axis, values)
                else:
                    result = calc(values)
                    result = np.asarray(result)

            if use_numba_cache:
                NUMBA_FUNC_CACHE[(kwargs["original_func"], "rolling_apply")] = func

            return result

        return self._apply_blockwise(homogeneous_func, name)

    def aggregate(self, func, *args, **kwargs):
        result, how = aggregate(self, func, *args, **kwargs)
        if result is None:
            return self.apply(func, raw=False, args=args, kwargs=kwargs)
        return result

    agg = aggregate

    _shared_docs["sum"] = dedent(
        """
    Calculate %(name)s sum of given DataFrame or Series.

    Parameters
    ----------
    *args, **kwargs
        For compatibility with other %(name)s methods. Has no effect
        on the computed value.

    Returns
    -------
    Series or DataFrame
        Same type as the input, with the same index, containing the
        %(name)s sum.

    See Also
    --------
    pandas.Series.sum : Reducing sum for Series.
    pandas.DataFrame.sum : Reducing sum for DataFrame.

    Examples
    --------
    >>> s = pd.Series([1, 2, 3, 4, 5])
    >>> s
    0    1
    1    2
    2    3
    3    4
    4    5
    dtype: int64

    >>> s.rolling(3).sum()
    0     NaN
    1     NaN
    2     6.0
    3     9.0
    4    12.0
    dtype: float64

    >>> s.expanding(3).sum()
    0     NaN
    1     NaN
    2     6.0
    3    10.0
    4    15.0
    dtype: float64

    >>> s.rolling(3, center=True).sum()
    0     NaN
    1     6.0
    2     9.0
    3    12.0
    4     NaN
    dtype: float64

    For DataFrame, each %(name)s sum is computed column-wise.

    >>> df = pd.DataFrame({"A": s, "B": s ** 2})
    >>> df
       A   B
    0  1   1
    1  2   4
    2  3   9
    3  4  16
    4  5  25

    >>> df.rolling(3).sum()
          A     B
    0   NaN   NaN
    1   NaN   NaN
    2   6.0  14.0
    3   9.0  29.0
    4  12.0  50.0
    """
    )

    _shared_docs["mean"] = dedent(
        """
    Calculate the %(name)s mean of the values.

    Parameters
    ----------
    *args
        Under Review.
    **kwargs
        Under Review.

    Returns
    -------
    Series or DataFrame
        Returned object type is determined by the caller of the %(name)s
        calculation.

    See Also
    --------
    pandas.Series.%(name)s : Calling object with Series data.
    pandas.DataFrame.%(name)s : Calling object with DataFrames.
    pandas.Series.mean : Equivalent method for Series.
    pandas.DataFrame.mean : Equivalent method for DataFrame.

    Examples
    --------
    The below examples will show rolling mean calculations with window sizes of
    two and three, respectively.

    >>> s = pd.Series([1, 2, 3, 4])
    >>> s.rolling(2).mean()
    0    NaN
    1    1.5
    2    2.5
    3    3.5
    dtype: float64

    >>> s.rolling(3).mean()
    0    NaN
    1    NaN
    2    2.0
    3    3.0
    dtype: float64
    """
    )

    _shared_docs["var"] = dedent(
        """
    Calculate unbiased %(name)s variance.
    %(versionadded)s
    Normalized by N-1 by default. This can be changed using the `ddof`
    argument.

    Parameters
    ----------
    ddof : int, default 1
        Delta Degrees of Freedom.  The divisor used in calculations
        is ``N - ddof``, where ``N`` represents the number of elements.
    *args, **kwargs
        For NumPy compatibility. No additional arguments are used.

    Returns
    -------
    Series or DataFrame
        Returns the same object type as the caller of the %(name)s calculation.

    See Also
    --------
    pandas.Series.%(name)s : Calling object with Series data.
    pandas.DataFrame.%(name)s : Calling object with DataFrames.
    pandas.Series.var : Equivalent method for Series.
    pandas.DataFrame.var : Equivalent method for DataFrame.
    numpy.var : Equivalent method for Numpy array.

    Notes
    -----
    The default `ddof` of 1 used in :meth:`Series.var` is different than the
    default `ddof` of 0 in :func:`numpy.var`.

    A minimum of 1 period is required for the rolling calculation.

    Examples
    --------
    >>> s = pd.Series([5, 5, 6, 7, 5, 5, 5])
    >>> s.rolling(3).var()
    0         NaN
    1         NaN
    2    0.333333
    3    1.000000
    4    1.000000
    5    1.333333
    6    0.000000
    dtype: float64

    >>> s.expanding(3).var()
    0         NaN
    1         NaN
    2    0.333333
    3    0.916667
    4    0.800000
    5    0.700000
    6    0.619048
    dtype: float64
    """
    )

    _shared_docs["std"] = dedent(
        """
    Calculate %(name)s standard deviation.
    %(versionadded)s
    Normalized by N-1 by default. This can be changed using the `ddof`
    argument.

    Parameters
    ----------
    ddof : int, default 1
        Delta Degrees of Freedom.  The divisor used in calculations
        is ``N - ddof``, where ``N`` represents the number of elements.
    *args, **kwargs
        For NumPy compatibility. No additional arguments are used.

    Returns
    -------
    Series or DataFrame
        Returns the same object type as the caller of the %(name)s calculation.

    See Also
    --------
    pandas.Series.%(name)s : Calling object with Series data.
    pandas.DataFrame.%(name)s : Calling object with DataFrames.
    pandas.Series.std : Equivalent method for Series.
    pandas.DataFrame.std : Equivalent method for DataFrame.
    numpy.std : Equivalent method for Numpy array.

    Notes
    -----
    The default `ddof` of 1 used in Series.std is different than the default
    `ddof` of 0 in numpy.std.

    A minimum of one period is required for the rolling calculation.

    Examples
    --------
    >>> s = pd.Series([5, 5, 6, 7, 5, 5, 5])
    >>> s.rolling(3).std()
    0         NaN
    1         NaN
    2    0.577350
    3    1.000000
    4    1.000000
    5    1.154701
    6    0.000000
    dtype: float64

    >>> s.expanding(3).std()
    0         NaN
    1         NaN
    2    0.577350
    3    0.957427
    4    0.894427
    5    0.836660
    6    0.786796
    dtype: float64
    """
    )


def _dispatch(name: str, *args, **kwargs):
    """
    Dispatch to groupby apply.
    """

    def outer(self, *args, **kwargs):
        def f(x):
            x = self._shallow_copy(x, groupby=self._groupby)
            return getattr(x, name)(*args, **kwargs)

        return self._groupby.apply(f)

    outer.__name__ = name
    return outer


class BaseWindowGroupby(GotItemMixin, BaseWindow):
    """
    Provide the groupby windowing facilities.
    """

    def __init__(self, obj, *args, **kwargs):
        kwargs.pop("parent", None)
        groupby = kwargs.pop("groupby", None)
        if groupby is None:
            groupby, obj = obj, obj._selected_obj
        self._groupby = groupby
        self._groupby.mutated = True
        self._groupby.grouper.mutated = True
        super().__init__(obj, *args, **kwargs)

    corr = _dispatch("corr", other=None, pairwise=None)
    cov = _dispatch("cov", other=None, pairwise=None)

    def _apply(
        self,
        func: Callable[..., Any],
        name: Optional[str] = None,
        use_numba_cache: bool = False,
        **kwargs,
    ) -> FrameOrSeries:
        result = super()._apply(
            func,
            name,
            use_numba_cache,
            **kwargs,
        )
        # Compose MultiIndex result from grouping levels then rolling level
        # Aggregate the MultiIndex data as tuples then the level names
        grouped_object_index = self.obj.index
        grouped_index_name = [*grouped_object_index.names]
        groupby_keys = [grouping.name for grouping in self._groupby.grouper._groupings]
        result_index_names = groupby_keys + grouped_index_name

        result_index_data = []
        for key, values in self._groupby.grouper.indices.items():
            for value in values:
                data = [
                    *com.maybe_make_list(key),
                    *com.maybe_make_list(grouped_object_index[value]),
                ]
                result_index_data.append(tuple(data))

        result_index = MultiIndex.from_tuples(
            result_index_data, names=result_index_names
        )
        result.index = result_index
        return result

    def _create_data(self, obj: FrameOrSeries) -> FrameOrSeries:
        """
        Split data into blocks & return conformed data.
        """
        # Ensure the object we're rolling over is monotonically sorted relative
        # to the groups
        # GH 36197
        if not obj.empty:
            groupby_order = np.concatenate(
                list(self._groupby.grouper.indices.values())
            ).astype(np.int64)
            obj = obj.take(groupby_order)
        return super()._create_data(obj)

    def _gotitem(self, key, ndim, subset=None):
        # we are setting the index on the actual object
        # here so our index is carried through to the selected obj
        # when we do the splitting for the groupby
        if self.on is not None:
            self.obj = self.obj.set_index(self._on)
            self.on = None
        return super()._gotitem(key, ndim, subset=subset)

    def _validate_monotonic(self):
        """
        Validate that "on" is monotonic; already validated at a higher level.
        """
        pass


class Window(BaseWindow):
    """
    Provide rolling window calculations.

    Parameters
    ----------
    window : int, offset, or BaseIndexer subclass
        Size of the moving window. This is the number of observations used for
        calculating the statistic. Each window will be a fixed size.

        If its an offset then this will be the time period of each window. Each
        window will be a variable sized based on the observations included in
        the time-period. This is only valid for datetimelike indexes.

        If a BaseIndexer subclass is passed, calculates the window boundaries
        based on the defined ``get_window_bounds`` method. Additional rolling
        keyword arguments, namely `min_periods`, `center`, and
        `closed` will be passed to `get_window_bounds`.
    min_periods : int, default None
        Minimum number of observations in window required to have a value
        (otherwise result is NA). For a window that is specified by an offset,
        `min_periods` will default to 1. Otherwise, `min_periods` will default
        to the size of the window.
    center : bool, default False
        Set the labels at the center of the window.
    win_type : str, default None
        Provide a window type. If ``None``, all points are evenly weighted.
        See the notes below for further information.
    on : str, optional
        For a DataFrame, a datetime-like column or MultiIndex level on which
        to calculate the rolling window, rather than the DataFrame's index.
        Provided integer column is ignored and excluded from result since
        an integer index is not used to calculate the rolling window.
    axis : int or str, default 0
    closed : str, default None
        Make the interval closed on the 'right', 'left', 'both' or
        'neither' endpoints. Defaults to 'right'.

        .. versionchanged:: 1.2.0

            The closed parameter with fixed windows is now supported.

    Returns
    -------
    a Window or Rolling sub-classed for the particular operation

    See Also
    --------
    expanding : Provides expanding transformations.
    ewm : Provides exponential weighted functions.

    Notes
    -----
    By default, the result is set to the right edge of the window. This can be
    changed to the center of the window by setting ``center=True``.

    To learn more about the offsets & frequency strings, please see `this link
    <https://pandas.pydata.org/pandas-docs/stable/user_guide/timeseries.html#offset-aliases>`__.

    If ``win_type=None``, all points are evenly weighted; otherwise, ``win_type``
    can accept a string of any `scipy.signal window function
    <https://docs.scipy.org/doc/scipy/reference/signal.windows.html#module-scipy.signal.windows>`__.

    Certain Scipy window types require additional parameters to be passed
    in the aggregation function. The additional parameters must match
    the keywords specified in the Scipy window type method signature.
    Please see the third example below on how to add the additional parameters.

    Examples
    --------
    >>> df = pd.DataFrame({'B': [0, 1, 2, np.nan, 4]})
    >>> df
         B
    0  0.0
    1  1.0
    2  2.0
    3  NaN
    4  4.0

    Rolling sum with a window length of 2, using the 'triang'
    window type.

    >>> df.rolling(2, win_type='triang').sum()
         B
    0  NaN
    1  0.5
    2  1.5
    3  NaN
    4  NaN

    Rolling sum with a window length of 2, using the 'gaussian'
    window type (note how we need to specify std).

    >>> df.rolling(2, win_type='gaussian').sum(std=3)
              B
    0       NaN
    1  0.986207
    2  2.958621
    3       NaN
    4       NaN

    Rolling sum with a window length of 2, min_periods defaults
    to the window length.

    >>> df.rolling(2).sum()
         B
    0  NaN
    1  1.0
    2  3.0
    3  NaN
    4  NaN

    Same as above, but explicitly set the min_periods

    >>> df.rolling(2, min_periods=1).sum()
         B
    0  0.0
    1  1.0
    2  3.0
    3  2.0
    4  4.0

    Same as above, but with forward-looking windows

    >>> indexer = pd.api.indexers.FixedForwardWindowIndexer(window_size=2)
    >>> df.rolling(window=indexer, min_periods=1).sum()
         B
    0  1.0
    1  3.0
    2  2.0
    3  4.0
    4  4.0

    A ragged (meaning not-a-regular frequency), time-indexed DataFrame

    >>> df = pd.DataFrame({'B': [0, 1, 2, np.nan, 4]},
    ...                   index = [pd.Timestamp('20130101 09:00:00'),
    ...                            pd.Timestamp('20130101 09:00:02'),
    ...                            pd.Timestamp('20130101 09:00:03'),
    ...                            pd.Timestamp('20130101 09:00:05'),
    ...                            pd.Timestamp('20130101 09:00:06')])

    >>> df
                           B
    2013-01-01 09:00:00  0.0
    2013-01-01 09:00:02  1.0
    2013-01-01 09:00:03  2.0
    2013-01-01 09:00:05  NaN
    2013-01-01 09:00:06  4.0

    Contrasting to an integer rolling window, this will roll a variable
    length window corresponding to the time period.
    The default for min_periods is 1.

    >>> df.rolling('2s').sum()
                           B
    2013-01-01 09:00:00  0.0
    2013-01-01 09:00:02  1.0
    2013-01-01 09:00:03  3.0
    2013-01-01 09:00:05  NaN
    2013-01-01 09:00:06  4.0
    """

    @property
    def _constructor(self):
        return Window

    def validate(self):
        super().validate()

        if isinstance(self.window, BaseIndexer):
            raise NotImplementedError(
                "BaseIndexer subclasses not implemented with win_types."
            )
        elif is_integer(self.window):
            if self.window <= 0:
                raise ValueError("window must be > 0 ")
            sig = import_optional_dependency(
                "scipy.signal", extra="Scipy is required to generate window weight."
            )
            if not isinstance(self.win_type, str):
                raise ValueError(f"Invalid win_type {self.win_type}")
            if getattr(sig, self.win_type, None) is None:
                raise ValueError(f"Invalid win_type {self.win_type}")
        else:
            raise ValueError(f"Invalid window {self.window}")

    def _center_window(self, result: np.ndarray, offset: int) -> np.ndarray:
        """
        Center the result in the window for weighted rolling aggregations.
        """
        if self.axis > result.ndim - 1:
            raise ValueError("Requested axis is larger then no. of argument dimensions")

        if offset > 0:
            lead_indexer = [slice(None)] * result.ndim
            lead_indexer[self.axis] = slice(offset, None)
            result = np.copy(result[tuple(lead_indexer)])
        return result

<<<<<<< HEAD
    # pandas\core\window\rolling.py:1143: error: Missing return statement
    # [return]
    def _get_window_weights(  # type: ignore[return]
        self, win_type: Optional[Union[str, Tuple]] = None
    ) -> np.ndarray:
        """
        Get the window, weights.

        Parameters
        ----------
        win_type : str, or tuple
            type of window to create

        Returns
        -------
        window : ndarray
            the window, weights
        """
        window = self.window
        if isinstance(window, (list, tuple, np.ndarray)):
            return com.asarray_tuplesafe(window).astype(float)
        elif is_integer(window):
            import scipy.signal as sig

            # GH #15662. `False` makes symmetric window, rather than periodic.
            return sig.get_window(win_type, window, False).astype(float)

=======
>>>>>>> f646ea08
    def _apply(
        self,
        func: Callable[[np.ndarray, int, int], np.ndarray],
        name: Optional[str] = None,
        use_numba_cache: bool = False,
        **kwargs,
    ):
        """
        Rolling with weights statistical measure using supplied function.

        Designed to be used with passed-in Cython array-based functions.

        Parameters
        ----------
        func : callable function to apply
        name : str,
        use_numba_cache : bool
            whether to cache a numba compiled function. Only available for numba
            enabled methods (so far only apply)
        **kwargs
            additional arguments for scipy windows if necessary

        Returns
        -------
        y : type of input
        """
        signal = import_optional_dependency(
            "scipy.signal", extra="Scipy is required to generate window weight."
        )
        assert self.win_type is not None  # for mypy
        window = getattr(signal, self.win_type)(self.window, **kwargs)
        offset = (len(window) - 1) // 2 if self.center else 0

        def homogeneous_func(values: np.ndarray):
            # calculation function

            if values.size == 0:
                return values.copy()

            def calc(x):
                additional_nans = np.array([np.nan] * offset)
                x = np.concatenate((x, additional_nans))
                # pandas\core\window\rolling.py:1165: error: Argument 2 has
                # incompatible type "ndarray"; expected "int"  [arg-type]
                return func(
                    x, window, self.min_periods or len(window)  # type: ignore[arg-type]
                )

            with np.errstate(all="ignore"):
                if values.ndim > 1:
                    result = np.apply_along_axis(calc, self.axis, values)
                else:
                    result = calc(values)
                    result = np.asarray(result)

            if self.center:
                result = self._center_window(result, offset)

            return result

        return self._apply_blockwise(homogeneous_func, name)

    _agg_see_also_doc = dedent(
        """
    See Also
    --------
    pandas.DataFrame.aggregate : Similar DataFrame method.
    pandas.Series.aggregate : Similar Series method.
    """
    )

    _agg_examples_doc = dedent(
        """
    Examples
    --------
    >>> df = pd.DataFrame({"A": [1, 2, 3], "B": [4, 5, 6], "C": [7, 8, 9]})
    >>> df
       A  B  C
    0  1  4  7
    1  2  5  8
    2  3  6  9

    >>> df.rolling(2, win_type="boxcar").agg("mean")
         A    B    C
    0  NaN  NaN  NaN
    1  1.5  4.5  7.5
    2  2.5  5.5  8.5
    """
    )

    @doc(
        _shared_docs["aggregate"],
        see_also=_agg_see_also_doc,
        examples=_agg_examples_doc,
        klass="Series/DataFrame",
        axis="",
    )
    def aggregate(self, func, *args, **kwargs):
        result, how = aggregate(self, func, *args, **kwargs)
        if result is None:

            # these must apply directly
            result = func(self)

        return result

    agg = aggregate

    @Substitution(name="window")
    @Appender(_shared_docs["sum"])
    def sum(self, *args, **kwargs):
        nv.validate_window_func("sum", args, kwargs)
        window_func = self._get_roll_func("roll_weighted_sum")
        return self._apply(window_func, name="sum", **kwargs)

    @Substitution(name="window")
    @Appender(_shared_docs["mean"])
    def mean(self, *args, **kwargs):
        nv.validate_window_func("mean", args, kwargs)
        window_func = self._get_roll_func("roll_weighted_mean")
        return self._apply(window_func, name="mean", **kwargs)

    @Substitution(name="window", versionadded="\n.. versionadded:: 1.0.0\n")
    @Appender(_shared_docs["var"])
    def var(self, ddof: int = 1, *args, **kwargs):
        nv.validate_window_func("var", args, kwargs)
        window_func = partial(self._get_roll_func("roll_weighted_var"), ddof=ddof)
        kwargs.pop("name", None)
        return self._apply(window_func, name="var", **kwargs)

    @Substitution(name="window", versionadded="\n.. versionadded:: 1.0.0\n")
    @Appender(_shared_docs["std"])
    def std(self, ddof: int = 1, *args, **kwargs):
        nv.validate_window_func("std", args, kwargs)
        return zsqrt(self.var(ddof=ddof, name="std", **kwargs))


class RollingAndExpandingMixin(BaseWindow):

    _shared_docs["count"] = dedent(
        r"""
    The %(name)s count of any non-NaN observations inside the window.

    Returns
    -------
    Series or DataFrame
        Returned object type is determined by the caller of the %(name)s
        calculation.

    See Also
    --------
    pandas.Series.%(name)s : Calling object with Series data.
    pandas.DataFrame.%(name)s : Calling object with DataFrames.
    pandas.DataFrame.count : Count of the full DataFrame.

    Examples
    --------
    >>> s = pd.Series([2, 3, np.nan, 10])
    >>> s.rolling(2).count()
    0    1.0
    1    2.0
    2    1.0
    3    1.0
    dtype: float64
    >>> s.rolling(3).count()
    0    1.0
    1    2.0
    2    2.0
    3    2.0
    dtype: float64
    >>> s.rolling(4).count()
    0    1.0
    1    2.0
    2    2.0
    3    3.0
    dtype: float64
    """
    )

    def count(self):
        window_func = self._get_roll_func("roll_sum")
        return self._apply(window_func, name="count")

    _shared_docs["apply"] = dedent(
        r"""
    Apply an arbitrary function to each %(name)s window.

    Parameters
    ----------
    func : function
        Must produce a single value from an ndarray input if ``raw=True``
        or a single value from a Series if ``raw=False``. Can also accept a
        Numba JIT function with ``engine='numba'`` specified.

        .. versionchanged:: 1.0.0

    raw : bool, default None
        * ``False`` : passes each row or column as a Series to the
          function.
        * ``True`` : the passed function will receive ndarray
          objects instead.
          If you are just applying a NumPy reduction function this will
          achieve much better performance.
    engine : str, default None
        * ``'cython'`` : Runs rolling apply through C-extensions from cython.
        * ``'numba'`` : Runs rolling apply through JIT compiled code from numba.
          Only available when ``raw`` is set to ``True``.
        * ``None`` : Defaults to ``'cython'`` or globally setting ``compute.use_numba``

          .. versionadded:: 1.0.0

    engine_kwargs : dict, default None
        * For ``'cython'`` engine, there are no accepted ``engine_kwargs``
        * For ``'numba'`` engine, the engine can accept ``nopython``, ``nogil``
          and ``parallel`` dictionary keys. The values must either be ``True`` or
          ``False``. The default ``engine_kwargs`` for the ``'numba'`` engine is
          ``{'nopython': True, 'nogil': False, 'parallel': False}`` and will be
          applied to both the ``func`` and the ``apply`` rolling aggregation.

          .. versionadded:: 1.0.0

    args : tuple, default None
        Positional arguments to be passed into func.
    kwargs : dict, default None
        Keyword arguments to be passed into func.

    Returns
    -------
    Series or DataFrame
        Return type is determined by the caller.

    See Also
    --------
    pandas.Series.%(name)s : Calling object with Series data.
    pandas.DataFrame.%(name)s : Calling object with DataFrame data.
    pandas.Series.apply : Similar method for Series.
    pandas.DataFrame.apply : Similar method for DataFrame.

    Notes
    -----
    See :ref:`stats.rolling_apply` for extended documentation and performance
    considerations for the Numba engine.
    """
    )

    def apply(
        self,
        func: Callable[..., Any],
        raw: bool = False,
        engine: Optional[str] = None,
        engine_kwargs: Optional[Dict[str, bool]] = None,
        args: Optional[Tuple[Any, ...]] = None,
        kwargs: Optional[Dict[str, Any]] = None,
    ):
        if args is None:
            args = ()
        if kwargs is None:
            kwargs = {}

        if not is_bool(raw):
            raise ValueError("raw parameter must be `True` or `False`")

        if maybe_use_numba(engine):
            if raw is False:
                raise ValueError("raw must be `True` when using the numba engine")
            apply_func = generate_numba_apply_func(args, kwargs, func, engine_kwargs)
        elif engine in ("cython", None):
            if engine_kwargs is not None:
                raise ValueError("cython engine does not accept engine_kwargs")
            apply_func = self._generate_cython_apply_func(args, kwargs, raw, func)
        else:
            raise ValueError("engine must be either 'numba' or 'cython'")

        return self._apply(
            apply_func,
            use_numba_cache=maybe_use_numba(engine),
            original_func=func,
            args=args,
            kwargs=kwargs,
        )

    def _generate_cython_apply_func(
        self,
        args: Tuple[Any, ...],
        kwargs: Dict[str, Any],
        raw: bool,
        function: Callable[..., Any],
    ) -> Callable[[np.ndarray, np.ndarray, np.ndarray, int], np.ndarray]:
        from pandas import Series

        window_func = partial(
            self._get_roll_func("roll_apply"),
            args=args,
            kwargs=kwargs,
            raw=raw,
            function=function,
        )

        def apply_func(values, begin, end, min_periods, raw=raw):
            if not raw:
                values = Series(values, index=self.obj.index)
            return window_func(values, begin, end, min_periods)

        return apply_func

    def sum(self, *args, **kwargs):
        nv.validate_window_func("sum", args, kwargs)
        window_func = self._get_roll_func("roll_sum")
        return self._apply(window_func, name="sum", **kwargs)

    _shared_docs["max"] = dedent(
        """
    Calculate the %(name)s maximum.

    Parameters
    ----------
    *args, **kwargs
        Arguments and keyword arguments to be passed into func.
    """
    )

    def max(self, *args, **kwargs):
        nv.validate_window_func("max", args, kwargs)
        window_func = self._get_roll_func("roll_max")
        return self._apply(window_func, name="max", **kwargs)

    _shared_docs["min"] = dedent(
        """
    Calculate the %(name)s minimum.

    Parameters
    ----------
    **kwargs
        Under Review.

    Returns
    -------
    Series or DataFrame
        Returned object type is determined by the caller of the %(name)s
        calculation.

    See Also
    --------
    pandas.Series.%(name)s : Calling object with a Series.
    pandas.DataFrame.%(name)s : Calling object with a DataFrame.
    pandas.Series.min : Similar method for Series.
    pandas.DataFrame.min : Similar method for DataFrame.

    Examples
    --------
    Performing a rolling minimum with a window size of 3.

    >>> s = pd.Series([4, 3, 5, 2, 6])
    >>> s.rolling(3).min()
    0    NaN
    1    NaN
    2    3.0
    3    2.0
    4    2.0
    dtype: float64
    """
    )

    def min(self, *args, **kwargs):
        nv.validate_window_func("min", args, kwargs)
        window_func = self._get_roll_func("roll_min")
        return self._apply(window_func, name="min", **kwargs)

    def mean(self, *args, **kwargs):
        nv.validate_window_func("mean", args, kwargs)
        window_func = self._get_roll_func("roll_mean")
        return self._apply(window_func, name="mean", **kwargs)

    _shared_docs["median"] = dedent(
        """
    Calculate the %(name)s median.

    Parameters
    ----------
    **kwargs
        For compatibility with other %(name)s methods. Has no effect
        on the computed median.

    Returns
    -------
    Series or DataFrame
        Returned type is the same as the original object.

    See Also
    --------
    pandas.Series.%(name)s : Calling object with Series data.
    pandas.DataFrame.%(name)s : Calling object with DataFrames.
    pandas.Series.median : Equivalent method for Series.
    pandas.DataFrame.median : Equivalent method for DataFrame.

    Examples
    --------
    Compute the rolling median of a series with a window size of 3.

    >>> s = pd.Series([0, 1, 2, 3, 4])
    >>> s.rolling(3).median()
    0    NaN
    1    NaN
    2    1.0
    3    2.0
    4    3.0
    dtype: float64
    """
    )

    def median(self, **kwargs):
        window_func = self._get_roll_func("roll_median_c")
        # GH 32865. Move max window size calculation to
        # the median function implementation
        return self._apply(window_func, name="median", **kwargs)

    def std(self, ddof: int = 1, *args, **kwargs):
        nv.validate_window_func("std", args, kwargs)
        window_func = self._get_roll_func("roll_var")

        def zsqrt_func(values, begin, end, min_periods):
            return zsqrt(window_func(values, begin, end, min_periods, ddof=ddof))

        return self._apply(
            zsqrt_func,
            name="std",
            **kwargs,
        )

    def var(self, ddof: int = 1, *args, **kwargs):
        nv.validate_window_func("var", args, kwargs)
        window_func = partial(self._get_roll_func("roll_var"), ddof=ddof)
        return self._apply(
            window_func,
            name="var",
            **kwargs,
        )

    _shared_docs[
        "skew"
    ] = """
    Unbiased %(name)s skewness.

    Parameters
    ----------
    **kwargs
        Keyword arguments to be passed into func.
    """

    def skew(self, **kwargs):
        window_func = self._get_roll_func("roll_skew")
        return self._apply(
            window_func,
            name="skew",
            **kwargs,
        )

    _shared_docs["kurt"] = dedent(
        """
    Calculate unbiased %(name)s kurtosis.

    This function uses Fisher's definition of kurtosis without bias.

    Parameters
    ----------
    **kwargs
        Under Review.

    Returns
    -------
    Series or DataFrame
        Returned object type is determined by the caller of the %(name)s
        calculation.

    See Also
    --------
    pandas.Series.%(name)s : Calling object with Series data.
    pandas.DataFrame.%(name)s : Calling object with DataFrames.
    pandas.Series.kurt : Equivalent method for Series.
    pandas.DataFrame.kurt : Equivalent method for DataFrame.
    scipy.stats.skew : Third moment of a probability density.
    scipy.stats.kurtosis : Reference SciPy method.

    Notes
    -----
    A minimum of 4 periods is required for the %(name)s calculation.
    """
    )

    def sem(self, ddof: int = 1, *args, **kwargs):
        return self.std(*args, **kwargs) / (self.count() - ddof).pow(0.5)

    _shared_docs["sem"] = dedent(
        """
    Compute %(name)s standard error of mean.

    Parameters
    ----------

    ddof : int, default 1
        Delta Degrees of Freedom.  The divisor used in calculations
        is ``N - ddof``, where ``N`` represents the number of elements.

    *args, **kwargs
        For NumPy compatibility. No additional arguments are used.

    Returns
    -------
    Series or DataFrame
        Returned object type is determined by the caller of the %(name)s
        calculation.

    See Also
    --------
    pandas.Series.%(name)s : Calling object with Series data.
    pandas.DataFrame.%(name)s : Calling object with DataFrames.
    pandas.Series.sem : Equivalent method for Series.
    pandas.DataFrame.sem : Equivalent method for DataFrame.

    Notes
    -----
    A minimum of one period is required for the rolling calculation.

    Examples
    --------
    >>> s = pd.Series([0, 1, 2, 3])
    >>> s.rolling(2, min_periods=1).sem()
    0         NaN
    1    0.707107
    2    0.707107
    3    0.707107
    dtype: float64

    >>> s.expanding().sem()
    0         NaN
    1    0.707107
    2    0.707107
    3    0.745356
    dtype: float64
    """
    )

    def kurt(self, **kwargs):
        window_func = self._get_roll_func("roll_kurt")
        return self._apply(
            window_func,
            name="kurt",
            **kwargs,
        )

    _shared_docs["quantile"] = dedent(
        """
    Calculate the %(name)s quantile.

    Parameters
    ----------
    quantile : float
        Quantile to compute. 0 <= quantile <= 1.
    interpolation : {'linear', 'lower', 'higher', 'midpoint', 'nearest'}
        This optional parameter specifies the interpolation method to use,
        when the desired quantile lies between two data points `i` and `j`:

            * linear: `i + (j - i) * fraction`, where `fraction` is the
              fractional part of the index surrounded by `i` and `j`.
            * lower: `i`.
            * higher: `j`.
            * nearest: `i` or `j` whichever is nearest.
            * midpoint: (`i` + `j`) / 2.
    **kwargs
        For compatibility with other %(name)s methods. Has no effect on
        the result.

    Returns
    -------
    Series or DataFrame
        Returned object type is determined by the caller of the %(name)s
        calculation.

    See Also
    --------
    pandas.Series.quantile : Computes value at the given quantile over all data
        in Series.
    pandas.DataFrame.quantile : Computes values at the given quantile over
        requested axis in DataFrame.

    Examples
    --------
    >>> s = pd.Series([1, 2, 3, 4])
    >>> s.rolling(2).quantile(.4, interpolation='lower')
    0    NaN
    1    1.0
    2    2.0
    3    3.0
    dtype: float64

    >>> s.rolling(2).quantile(.4, interpolation='midpoint')
    0    NaN
    1    1.5
    2    2.5
    3    3.5
    dtype: float64
    """
    )

    def quantile(self, quantile: float, interpolation: str = "linear", **kwargs):
        if quantile == 1.0:
            window_func = self._get_roll_func("roll_max")
        elif quantile == 0.0:
            window_func = self._get_roll_func("roll_min")
        else:
            window_func = partial(
                self._get_roll_func("roll_quantile"),
                quantile=quantile,
                interpolation=interpolation,
            )

        return self._apply(window_func, name="quantile", **kwargs)

    _shared_docs[
        "cov"
    ] = """
        Calculate the %(name)s sample covariance.

        Parameters
        ----------
        other : Series, DataFrame, or ndarray, optional
            If not supplied then will default to self and produce pairwise
            output.
        pairwise : bool, default None
            If False then only matching columns between self and other will be
            used and the output will be a DataFrame.
            If True then all pairwise combinations will be calculated and the
            output will be a MultiIndexed DataFrame in the case of DataFrame
            inputs. In the case of missing elements, only complete pairwise
            observations will be used.
        ddof : int, default 1
            Delta Degrees of Freedom.  The divisor used in calculations
            is ``N - ddof``, where ``N`` represents the number of elements.
        **kwargs
            Keyword arguments to be passed into func.
    """

    def cov(self, other=None, pairwise=None, ddof=1, **kwargs):
        if other is None:
            other = self._selected_obj
            # only default unset
            pairwise = True if pairwise is None else pairwise
        other = self._shallow_copy(other)

        # GH 32865. We leverage rolling.mean, so we pass
        # to the rolling constructors the data used when constructing self:
        # window width, frequency data, or a BaseIndexer subclass
        # GH 16058: offset window
        window = (
            self._get_cov_corr_window(other) if not self.is_freq_type else self.win_freq
        )

        def _get_cov(X, Y):
            # GH #12373 : rolling functions error on float32 data
            # to avoid potential overflow, cast the data to float64
            X = X.astype("float64")
            Y = Y.astype("float64")
            mean = lambda x: x.rolling(
                window, self.min_periods, center=self.center
            ).mean(**kwargs)
            count = (
                (X + Y)
                .rolling(window=window, min_periods=0, center=self.center)
                .count(**kwargs)
            )
            bias_adj = count / (count - ddof)
            return (mean(X * Y) - mean(X) * mean(Y)) * bias_adj

        return flex_binary_moment(
            self._selected_obj, other._selected_obj, _get_cov, pairwise=bool(pairwise)
        )

    _shared_docs["corr"] = dedent(
        """
    Calculate %(name)s correlation.

    Parameters
    ----------
    other : Series, DataFrame, or ndarray, optional
        If not supplied then will default to self.
    pairwise : bool, default None
        Calculate pairwise combinations of columns within a
        DataFrame. If `other` is not specified, defaults to `True`,
        otherwise defaults to `False`.
        Not relevant for :class:`~pandas.Series`.
    **kwargs
        Unused.

    Returns
    -------
    Series or DataFrame
        Returned object type is determined by the caller of the
        %(name)s calculation.

    See Also
    --------
    pandas.Series.%(name)s : Calling object with Series data.
    pandas.DataFrame.%(name)s : Calling object with DataFrames.
    pandas.Series.corr : Equivalent method for Series.
    pandas.DataFrame.corr : Equivalent method for DataFrame.
    cov : Similar method to calculate covariance.
    numpy.corrcoef : NumPy Pearson's correlation calculation.

    Notes
    -----
    This function uses Pearson's definition of correlation
    (https://en.wikipedia.org/wiki/Pearson_correlation_coefficient).

    When `other` is not specified, the output will be self correlation (e.g.
    all 1's), except for :class:`~pandas.DataFrame` inputs with `pairwise`
    set to `True`.

    Function will return ``NaN`` for correlations of equal valued sequences;
    this is the result of a 0/0 division error.

    When `pairwise` is set to `False`, only matching columns between `self` and
    `other` will be used.

    When `pairwise` is set to `True`, the output will be a MultiIndex DataFrame
    with the original index on the first level, and the `other` DataFrame
    columns on the second level.

    In the case of missing elements, only complete pairwise observations
    will be used.

    Examples
    --------
    The below example shows a rolling calculation with a window size of
    four matching the equivalent function call using :meth:`numpy.corrcoef`.

    >>> v1 = [3, 3, 3, 5, 8]
    >>> v2 = [3, 4, 4, 4, 8]
    >>> # numpy returns a 2X2 array, the correlation coefficient
    >>> # is the number at entry [0][1]
    >>> print(f"{np.corrcoef(v1[:-1], v2[:-1])[0][1]:.6f}")
    0.333333
    >>> print(f"{np.corrcoef(v1[1:], v2[1:])[0][1]:.6f}")
    0.916949
    >>> s1 = pd.Series(v1)
    >>> s2 = pd.Series(v2)
    >>> s1.rolling(4).corr(s2)
    0         NaN
    1         NaN
    2         NaN
    3    0.333333
    4    0.916949
    dtype: float64

    The below example shows a similar rolling calculation on a
    DataFrame using the pairwise option.

    >>> matrix = np.array([[51., 35.], [49., 30.], [47., 32.],\
    [46., 31.], [50., 36.]])
    >>> print(np.corrcoef(matrix[:-1,0], matrix[:-1,1]).round(7))
    [[1.         0.6263001]
     [0.6263001  1.       ]]
    >>> print(np.corrcoef(matrix[1:,0], matrix[1:,1]).round(7))
    [[1.         0.5553681]
     [0.5553681  1.        ]]
    >>> df = pd.DataFrame(matrix, columns=['X','Y'])
    >>> df
          X     Y
    0  51.0  35.0
    1  49.0  30.0
    2  47.0  32.0
    3  46.0  31.0
    4  50.0  36.0
    >>> df.rolling(4).corr(pairwise=True)
                X         Y
    0 X       NaN       NaN
      Y       NaN       NaN
    1 X       NaN       NaN
      Y       NaN       NaN
    2 X       NaN       NaN
      Y       NaN       NaN
    3 X  1.000000  0.626300
      Y  0.626300  1.000000
    4 X  1.000000  0.555368
      Y  0.555368  1.000000
    """
    )

    def corr(self, other=None, pairwise=None, **kwargs):
        if other is None:
            other = self._selected_obj
            # only default unset
            pairwise = True if pairwise is None else pairwise
        other = self._shallow_copy(other)

        # GH 32865. We leverage rolling.cov and rolling.std here, so we pass
        # to the rolling constructors the data used when constructing self:
        # window width, frequency data, or a BaseIndexer subclass
        # GH 16058: offset window
        window = (
            self._get_cov_corr_window(other) if not self.is_freq_type else self.win_freq
        )

        def _get_corr(a, b):
            a = a.rolling(
                window=window, min_periods=self.min_periods, center=self.center
            )
            b = b.rolling(
                window=window, min_periods=self.min_periods, center=self.center
            )
            # GH 31286: Through using var instead of std we can avoid numerical
            # issues when the result of var is withing floating proint precision
            # while std is not.
            return a.cov(b, **kwargs) / (a.var(**kwargs) * b.var(**kwargs)) ** 0.5

        return flex_binary_moment(
            self._selected_obj, other._selected_obj, _get_corr, pairwise=bool(pairwise)
        )


class Rolling(RollingAndExpandingMixin):
    @cache_readonly
    def is_datetimelike(self) -> bool:
        return isinstance(
            self._on, (ABCDatetimeIndex, ABCTimedeltaIndex, ABCPeriodIndex)
        )

    @cache_readonly
    def _on(self) -> Index:
        if self.on is None:
            if self.axis == 0:
                return self.obj.index
            else:
                # i.e. self.axis == 1
                return self.obj.columns
        elif isinstance(self.on, Index):
            return self.on
        elif isinstance(self.obj, ABCDataFrame) and self.on in self.obj.columns:
            return Index(self.obj[self.on])
        else:
            raise ValueError(
                f"invalid on specified as {self.on}, "
                "must be a column (of DataFrame), an Index or None"
            )

    @property
    def _constructor(self):
        return Rolling

    def validate(self):
        super().validate()

        # we allow rolling on a datetimelike index
        if (self.obj.empty or self.is_datetimelike) and isinstance(
            self.window, (str, BaseOffset, timedelta)
        ):

            self._validate_monotonic()

            # we don't allow center
            if self.center:
                raise NotImplementedError(
                    "center is not implemented for "
                    "datetimelike and offset based windows"
                )

            # this will raise ValueError on non-fixed freqs
            self.win_freq = self.window
            self.window = self._determine_window_length()
            self.win_type = "freq"

            # min_periods must be an integer
            if self.min_periods is None:
                self.min_periods = 1

        elif isinstance(self.window, BaseIndexer):
            # Passed BaseIndexer subclass should handle all other rolling kwargs
            return
        elif not is_integer(self.window):
            raise ValueError("window must be an integer")
        elif self.window < 0:
            raise ValueError("window must be non-negative")

    def _determine_window_length(self) -> Union[int, float]:
        """
        Calculate freq for PeriodIndexes based on Index freq. Can not use
        nanos, because asi8 of PeriodIndex is not in nanos
        """
        freq = self._validate_freq()
        if isinstance(self._on, ABCPeriodIndex):
            return freq.nanos / (self._on.freq.nanos / self._on.freq.n)
        return freq.nanos

    def _validate_monotonic(self):
        """
        Validate monotonic (increasing or decreasing).
        """
        if not (self._on.is_monotonic_increasing or self._on.is_monotonic_decreasing):
            self._raise_monotonic_error()

    def _raise_monotonic_error(self):
        formatted = self.on
        if self.on is None:
            formatted = "index"
        raise ValueError(f"{formatted} must be monotonic")

    def _validate_freq(self):
        """
        Validate & return window frequency.
        """
        try:
            return to_offset(self.window)
        except (TypeError, ValueError) as err:
            raise ValueError(
                f"passed window {self.window} is not "
                "compatible with a datetimelike index"
            ) from err

    _agg_see_also_doc = dedent(
        """
    See Also
    --------
    pandas.Series.rolling : Calling object with Series data.
    pandas.DataFrame.rolling : Calling object with DataFrame data.
    """
    )

    _agg_examples_doc = dedent(
        """
    Examples
    --------
    >>> df = pd.DataFrame({"A": [1, 2, 3], "B": [4, 5, 6], "C": [7, 8, 9]})
    >>> df
       A  B  C
    0  1  4  7
    1  2  5  8
    2  3  6  9

    >>> df.rolling(2).sum()
         A     B     C
    0  NaN   NaN   NaN
    1  3.0   9.0  15.0
    2  5.0  11.0  17.0

    >>> df.rolling(2).agg({"A": "sum", "B": "min"})
         A    B
    0  NaN  NaN
    1  3.0  4.0
    2  5.0  5.0
    """
    )

    @doc(
        _shared_docs["aggregate"],
        see_also=_agg_see_also_doc,
        examples=_agg_examples_doc,
        klass="Series/Dataframe",
        axis="",
    )
    def aggregate(self, func, *args, **kwargs):
        return super().aggregate(func, *args, **kwargs)

    agg = aggregate

    @Substitution(name="rolling")
    @Appender(_shared_docs["count"])
    def count(self):
        if self.min_periods is None:
            warnings.warn(
                (
                    "min_periods=None will default to the size of window "
                    "consistent with other methods in a future version. "
                    "Specify min_periods=0 instead."
                ),
                FutureWarning,
            )
            self.min_periods = 0
        return super().count()

    @Substitution(name="rolling")
    @Appender(_shared_docs["apply"])
    def apply(
        self, func, raw=False, engine=None, engine_kwargs=None, args=None, kwargs=None
    ):
        return super().apply(
            func,
            raw=raw,
            engine=engine,
            engine_kwargs=engine_kwargs,
            args=args,
            kwargs=kwargs,
        )

    @Substitution(name="rolling")
    @Appender(_shared_docs["sum"])
    def sum(self, *args, **kwargs):
        nv.validate_rolling_func("sum", args, kwargs)
        return super().sum(*args, **kwargs)

    @Substitution(name="rolling", func_name="max")
    @Appender(_doc_template)
    @Appender(_shared_docs["max"])
    def max(self, *args, **kwargs):
        nv.validate_rolling_func("max", args, kwargs)
        return super().max(*args, **kwargs)

    @Substitution(name="rolling")
    @Appender(_shared_docs["min"])
    def min(self, *args, **kwargs):
        nv.validate_rolling_func("min", args, kwargs)
        return super().min(*args, **kwargs)

    @Substitution(name="rolling")
    @Appender(_shared_docs["mean"])
    def mean(self, *args, **kwargs):
        nv.validate_rolling_func("mean", args, kwargs)
        return super().mean(*args, **kwargs)

    @Substitution(name="rolling")
    @Appender(_shared_docs["median"])
    def median(self, **kwargs):
        return super().median(**kwargs)

    @Substitution(name="rolling", versionadded="")
    @Appender(_shared_docs["std"])
    def std(self, ddof=1, *args, **kwargs):
        nv.validate_rolling_func("std", args, kwargs)
        return super().std(ddof=ddof, **kwargs)

    @Substitution(name="rolling", versionadded="")
    @Appender(_shared_docs["var"])
    def var(self, ddof=1, *args, **kwargs):
        nv.validate_rolling_func("var", args, kwargs)
        return super().var(ddof=ddof, **kwargs)

    @Substitution(name="rolling", func_name="skew")
    @Appender(_doc_template)
    @Appender(_shared_docs["skew"])
    def skew(self, **kwargs):
        return super().skew(**kwargs)

    @Substitution(name="rolling")
    @Appender(_shared_docs["sem"])
    def sem(self, ddof=1, *args, **kwargs):
        return self.std(*args, **kwargs) / (self.count() - ddof).pow(0.5)

    _agg_doc = dedent(
        """
    Examples
    --------

    The example below will show a rolling calculation with a window size of
    four matching the equivalent function call using `scipy.stats`.

    >>> arr = [1, 2, 3, 4, 999]
    >>> import scipy.stats
    >>> print(f"{scipy.stats.kurtosis(arr[:-1], bias=False):.6f}")
    -1.200000
    >>> print(f"{scipy.stats.kurtosis(arr[1:], bias=False):.6f}")
    3.999946
    >>> s = pd.Series(arr)
    >>> s.rolling(4).kurt()
    0         NaN
    1         NaN
    2         NaN
    3   -1.200000
    4    3.999946
    dtype: float64
    """
    )

    @Appender(_agg_doc)
    @Substitution(name="rolling")
    @Appender(_shared_docs["kurt"])
    def kurt(self, **kwargs):
        return super().kurt(**kwargs)

    @Substitution(name="rolling")
    @Appender(_shared_docs["quantile"])
    def quantile(self, quantile, interpolation="linear", **kwargs):
        return super().quantile(
            quantile=quantile, interpolation=interpolation, **kwargs
        )

    @Substitution(name="rolling", func_name="cov")
    @Appender(_doc_template)
    @Appender(_shared_docs["cov"])
    def cov(self, other=None, pairwise=None, ddof=1, **kwargs):
        return super().cov(other=other, pairwise=pairwise, ddof=ddof, **kwargs)

    @Substitution(name="rolling")
    @Appender(_shared_docs["corr"])
    def corr(self, other=None, pairwise=None, **kwargs):
        return super().corr(other=other, pairwise=pairwise, **kwargs)


Rolling.__doc__ = Window.__doc__


class RollingGroupby(BaseWindowGroupby, Rolling):
    """
    Provide a rolling groupby implementation.
    """

    def _get_window_indexer(self) -> GroupbyIndexer:
        """
        Return an indexer class that will compute the window start and end bounds

        Returns
        -------
        GroupbyIndexer
        """
        rolling_indexer: Type[BaseIndexer]
        indexer_kwargs: Optional[Dict[str, Any]] = None
        index_array = self._on.asi8
        window = self.window
        if isinstance(self.window, BaseIndexer):
            rolling_indexer = type(self.window)
            indexer_kwargs = self.window.__dict__
            assert isinstance(indexer_kwargs, dict)  # for mypy
            # We'll be using the index of each group later
            indexer_kwargs.pop("index_array", None)
            window = 0
        elif self.is_freq_type:
            rolling_indexer = VariableWindowIndexer
        else:
            rolling_indexer = FixedWindowIndexer
            index_array = None
        window_indexer = GroupbyIndexer(
            index_array=index_array,
            window_size=window,
            groupby_indicies=self._groupby.indices,
            window_indexer=rolling_indexer,
            indexer_kwargs=indexer_kwargs,
        )
        return window_indexer

    def _validate_monotonic(self):
        """
        Validate that on is monotonic;
        in this case we have to check only for nans, because
        monotonicy was already validated at a higher level.
        """
        if self._on.hasnans:
            self._raise_monotonic_error()<|MERGE_RESOLUTION|>--- conflicted
+++ resolved
@@ -1031,36 +1031,6 @@
             result = np.copy(result[tuple(lead_indexer)])
         return result
 
-<<<<<<< HEAD
-    # pandas\core\window\rolling.py:1143: error: Missing return statement
-    # [return]
-    def _get_window_weights(  # type: ignore[return]
-        self, win_type: Optional[Union[str, Tuple]] = None
-    ) -> np.ndarray:
-        """
-        Get the window, weights.
-
-        Parameters
-        ----------
-        win_type : str, or tuple
-            type of window to create
-
-        Returns
-        -------
-        window : ndarray
-            the window, weights
-        """
-        window = self.window
-        if isinstance(window, (list, tuple, np.ndarray)):
-            return com.asarray_tuplesafe(window).astype(float)
-        elif is_integer(window):
-            import scipy.signal as sig
-
-            # GH #15662. `False` makes symmetric window, rather than periodic.
-            return sig.get_window(win_type, window, False).astype(float)
-
-=======
->>>>>>> f646ea08
     def _apply(
         self,
         func: Callable[[np.ndarray, int, int], np.ndarray],
