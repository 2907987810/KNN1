"""
Provide a generic structure to support window functions,
similar to how we have a Groupby object.
"""
from datetime import timedelta
from functools import partial
import inspect
from textwrap import dedent
from typing import (
    TYPE_CHECKING,
    Any,
    Callable,
    Dict,
    List,
    Optional,
    Set,
    Tuple,
    Type,
    Union,
)
import warnings

import numpy as np

from pandas._libs.tslibs import BaseOffset, to_offset
import pandas._libs.window.aggregations as window_aggregations
from pandas._typing import ArrayLike, Axis, FrameOrSeries, FrameOrSeriesUnion
from pandas.compat._optional import import_optional_dependency
from pandas.compat.numpy import function as nv
from pandas.util._decorators import Appender, Substitution, doc

from pandas.core.dtypes.common import (
    ensure_float64,
    is_bool,
    is_integer,
    is_list_like,
    is_scalar,
    needs_i8_conversion,
)
from pandas.core.dtypes.generic import (
    ABCDataFrame,
    ABCDatetimeIndex,
    ABCPeriodIndex,
    ABCSeries,
    ABCTimedeltaIndex,
)
from pandas.core.dtypes.missing import notna

from pandas.core.aggregation import aggregate
from pandas.core.base import DataError, SelectionMixin
from pandas.core.construction import extract_array
from pandas.core.groupby.base import GotItemMixin, ShallowMixin
from pandas.core.indexes.api import Index, MultiIndex
from pandas.core.util.numba_ import NUMBA_FUNC_CACHE, maybe_use_numba
from pandas.core.window.common import (
    _doc_template,
    _shared_docs,
    flex_binary_moment,
    zsqrt,
)
from pandas.core.window.indexers import (
    BaseIndexer,
    FixedWindowIndexer,
    GroupbyIndexer,
    VariableWindowIndexer,
)
from pandas.core.window.numba_ import (
    generate_numba_apply_func,
    generate_numba_table_func,
)

if TYPE_CHECKING:
    from pandas import DataFrame, Series
    from pandas.core.internals import Block  # noqa:F401


class BaseWindow(ShallowMixin, SelectionMixin):
    """Provides utilities for performing windowing operations."""

    _attributes: List[str] = [
        "window",
        "min_periods",
        "center",
        "win_type",
        "axis",
        "on",
        "closed",
        "method",
    ]
    exclusions: Set[str] = set()

    def __init__(
        self,
        obj: FrameOrSeries,
        window=None,
        min_periods: Optional[int] = None,
        center: bool = False,
        win_type: Optional[str] = None,
        axis: Axis = 0,
        on: Optional[Union[str, Index]] = None,
        closed: Optional[str] = None,
        method: str = "single",
        **kwargs,
    ):

        self.__dict__.update(kwargs)
        self.obj = obj
        self.on = on
        self.closed = closed
        self.window = window
        self.min_periods = min_periods
        self.center = center
        self.win_type = win_type
        self.axis = obj._get_axis_number(axis) if axis is not None else None
        self.method = method
        self._win_freq_i8 = None
        if self.on is None:
            if self.axis == 0:
                self._on = self.obj.index
            else:
                # i.e. self.axis == 1
                self._on = self.obj.columns
        elif isinstance(self.on, Index):
            self._on = self.on
        elif isinstance(self.obj, ABCDataFrame) and self.on in self.obj.columns:
            self._on = Index(self.obj[self.on])
        else:
            raise ValueError(
                f"invalid on specified as {self.on}, "
                "must be a column (of DataFrame), an Index or None"
            )
        self.validate()

    def validate(self) -> None:
        if self.center is not None and not is_bool(self.center):
            raise ValueError("center must be a boolean")
        if self.min_periods is not None:
            if not is_integer(self.min_periods):
                raise ValueError("min_periods must be an integer")
            elif self.min_periods < 0:
                raise ValueError("min_periods must be >= 0")
            elif is_integer(self.window) and self.min_periods > self.window:
                raise ValueError(
                    f"min_periods {self.min_periods} must be <= window {self.window}"
                )
        if self.closed is not None and self.closed not in [
            "right",
            "both",
            "left",
            "neither",
        ]:
            raise ValueError("closed must be 'right', 'left', 'both' or 'neither'")
        if not isinstance(self.obj, (ABCSeries, ABCDataFrame)):
            raise TypeError(f"invalid type: {type(self)}")
        if isinstance(self.window, BaseIndexer):
            # Validate that the passed BaseIndexer subclass has
            # a get_window_bounds with the correct signature.
            get_window_bounds_signature = inspect.signature(
                self.window.get_window_bounds
            ).parameters.keys()
            expected_signature = inspect.signature(
                BaseIndexer().get_window_bounds
            ).parameters.keys()
            if get_window_bounds_signature != expected_signature:
                raise ValueError(
                    f"{type(self.window).__name__} does not implement "
                    f"the correct signature for get_window_bounds"
                )
        if self.method not in ["table", "single"]:
            raise ValueError("method must be 'table' or 'single")

    def _create_data(self, obj: FrameOrSeries) -> FrameOrSeries:
        """
        Split data into blocks & return conformed data.
        """
        # filter out the on from the object
        if self.on is not None and not isinstance(self.on, Index):
            if obj.ndim == 2:
                obj = obj.reindex(columns=obj.columns.difference([self.on]), copy=False)
        if self.axis == 1:
            # GH: 20649 in case of mixed dtype and axis=1 we have to convert everything
            # to float to calculate the complete row at once. We exclude all non-numeric
            # dtypes.
            obj = obj.select_dtypes(include=["integer", "float"], exclude=["timedelta"])
            obj = obj.astype("float64", copy=False)
            obj._mgr = obj._mgr.consolidate()
        return obj

    def _gotitem(self, key, ndim, subset=None):
        """
        Sub-classes to define. Return a sliced object.

        Parameters
        ----------
        key : str / list of selections
        ndim : 1,2
            requested ndim of result
        subset : object, default None
            subset to act on
        """
        # create a new object to prevent aliasing
        if subset is None:
            subset = self.obj
        self = self._shallow_copy(subset)
        self._reset_cache()
        if subset.ndim == 2:
            if is_scalar(key) and key in subset or is_list_like(key):
                self._selection = key
        return self

    def __getattr__(self, attr: str):
        if attr in self._internal_names_set:
            return object.__getattribute__(self, attr)
        if attr in self.obj:
            return self[attr]

        raise AttributeError(
            f"'{type(self).__name__}' object has no attribute '{attr}'"
        )

    def _dir_additions(self):
        return self.obj._dir_additions()

    def _get_cov_corr_window(
        self, other: Optional[Union[np.ndarray, FrameOrSeries]] = None
    ) -> Optional[Union[int, timedelta, BaseOffset, BaseIndexer]]:
        """
        Return window length.

        Parameters
        ----------
        other :
            Used in Expanding

        Returns
        -------
        window : int
        """
        return self.window

    @property
    def _window_type(self) -> str:
        return type(self).__name__

    def __repr__(self) -> str:
        """
        Provide a nice str repr of our rolling object.
        """
        attrs_list = (
            f"{attr_name}={getattr(self, attr_name)}"
            for attr_name in self._attributes
            if getattr(self, attr_name, None) is not None
        )
        attrs = ",".join(attrs_list)
        return f"{self._window_type} [{attrs}]"

    def __iter__(self):
        obj = self._create_data(self._selected_obj)
        indexer = self._get_window_indexer()

        start, end = indexer.get_window_bounds(
            num_values=len(obj),
            min_periods=self.min_periods,
            center=self.center,
            closed=self.closed,
        )
        # From get_window_bounds, those two should be equal in length of array
        assert len(start) == len(end)

        for s, e in zip(start, end):
            result = obj.iloc[slice(s, e)]
            yield result

    def _prep_values(self, values: Optional[np.ndarray] = None) -> np.ndarray:
        """Convert input to numpy arrays for Cython routines"""
        if values is None:
            values = extract_array(self._selected_obj, extract_numpy=True)

        if needs_i8_conversion(values.dtype):
            raise NotImplementedError(
                f"ops for {self._window_type} for this "
                f"dtype {values.dtype} are not implemented"
            )
        else:
            # GH #12373 : rolling functions error on float32 data
            # make sure the data is coerced to float64
            try:
                values = ensure_float64(values)
            except (ValueError, TypeError) as err:
                raise TypeError(f"cannot handle this type -> {values.dtype}") from err

        # Convert inf to nan for C funcs
        inf = np.isinf(values)
        if inf.any():
            values = np.where(inf, np.nan, values)

        return values

    def _insert_on_column(self, result: "DataFrame", obj: "DataFrame"):
        # if we have an 'on' column we want to put it back into
        # the results in the same location
        from pandas import Series

        if self.on is not None and not self._on.equals(obj.index):
            name = self._on.name
            extra_col = Series(self._on, index=self.obj.index, name=name)
            if name in result.columns:
                # TODO: sure we want to overwrite results?
                result[name] = extra_col
            elif name in result.index.names:
                pass
            elif name in self._selected_obj.columns:
                # insert in the same location as we had in _selected_obj
                old_cols = self._selected_obj.columns
                new_cols = result.columns
                old_loc = old_cols.get_loc(name)
                overlap = new_cols.intersection(old_cols[:old_loc])
                new_loc = len(overlap)
                result.insert(new_loc, name, extra_col)
            else:
                # insert at the end
                result[name] = extra_col

    @property
    def _index_array(self):
        # TODO: why do we get here with e.g. MultiIndex?
        if needs_i8_conversion(self._on.dtype):
            return self._on.asi8
        return None

    def _get_window_indexer(self) -> BaseIndexer:
        """
        Return an indexer class that will compute the window start and end bounds
        """
        if isinstance(self.window, BaseIndexer):
            return self.window
<<<<<<< HEAD
        if self.is_freq_type:
            return VariableWindowIndexer(
                index_array=self._on.asi8, window_size=window, center=self.center
            )
        return FixedWindowIndexer(window_size=window)
=======
        if self._win_freq_i8 is not None:
            return VariableWindowIndexer(
                index_array=self._index_array, window_size=self._win_freq_i8
            )
        return FixedWindowIndexer(window_size=self.window)
>>>>>>> 7f912a40

    def _apply_series(
        self, homogeneous_func: Callable[..., ArrayLike], name: Optional[str] = None
    ) -> "Series":
        """
        Series version of _apply_blockwise
        """
<<<<<<< HEAD
        _, obj = self._create_blocks(self._selected_obj)
=======
        obj = self._create_data(self._selected_obj)

>>>>>>> 7f912a40
        try:
            # GH 12541: Special case for count where we support date-like types
            input = obj.values if name != "count" else notna(obj.values).astype(int)
            values = self._prep_values(input)
        except (TypeError, NotImplementedError) as err:
            raise DataError("No numeric types to aggregate") from err

        result = homogeneous_func(values)
        return obj._constructor(result, index=obj.index, name=obj.name)

    def _apply_blockwise(
        self, homogeneous_func: Callable[..., ArrayLike], name: Optional[str] = None
    ) -> FrameOrSeriesUnion:
        """
        Apply the given function to the DataFrame broken down into homogeneous
        sub-frames.
        """
        if self._selected_obj.ndim == 1:
            return self._apply_series(homogeneous_func, name)

        obj = self._create_data(self._selected_obj)
        if name == "count":
            # GH 12541: Special case for count where we support date-like types
            obj = notna(obj).astype(int)
            obj._mgr = obj._mgr.consolidate()
        mgr = obj._mgr

        def hfunc(bvalues: ArrayLike) -> ArrayLike:
            # TODO(EA2D): getattr unnecessary with 2D EAs
            values = self._prep_values(getattr(bvalues, "T", bvalues))
            res_values = homogeneous_func(values)
            return getattr(res_values, "T", res_values)

        new_mgr = mgr.apply(hfunc, ignore_failures=True)
        out = obj._constructor(new_mgr)

        if out.shape[1] == 0 and obj.shape[1] > 0:
            raise DataError("No numeric types to aggregate")
        elif out.shape[1] == 0:
            return obj.astype("float64")

        self._insert_on_column(out, obj)
        return out

    def _apply_tablewise(
        self, homogeneous_func: Callable[..., ArrayLike], name: Optional[str] = None
    ) -> FrameOrSeriesUnion:
        if self._selected_obj.ndim == 1:
            raise ValueError("method='table' not applicable for Series objects.")
        obj = self._create_data(self._selected_obj)
        values = self._prep_values(obj.to_numpy())
        values = values.T if self.axis == 1 else values
        result = homogeneous_func(values)
        result = result.T if self.axis == 1 else result
        out = obj._constructor(result, index=obj.index, columns=obj.columns)

        if out.shape[1] == 0 and obj.shape[1] > 0:
            raise DataError("No numeric types to aggregate")
        elif out.shape[1] == 0:
            return obj.astype("float64")

        self._insert_on_column(out, obj)
        return out

    def _apply(
        self,
        func: Callable[..., Any],
        name: Optional[str] = None,
        numba_cache_key: Optional[Tuple[Callable, str]] = None,
        **kwargs,
    ):
        """
        Rolling statistical measure using supplied function.

        Designed to be used with passed-in Cython array-based functions.

        Parameters
        ----------
        func : callable function to apply
        name : str,
        numba_cache_key : tuple
            caching key to be used to store a compiled numba func
        **kwargs
            additional arguments for rolling function and window function

        Returns
        -------
        y : type of input
        """
        window_indexer = self._get_window_indexer()
        min_periods = (
            self.min_periods
            if self.min_periods is not None
            else window_indexer.window_size
        )

        def homogeneous_func(values: np.ndarray):
            # calculation function

            if values.size == 0:
                return values.copy()

<<<<<<< HEAD
            offset = (
                calculate_center_offset(window)
                if center
                and not isinstance(
                    self._get_window_indexer(window), VariableWindowIndexer
                )
                else 0
            )
            additional_nans = np.array([np.nan] * offset)

            if not is_weighted:

                def calc(x):
                    x = np.concatenate((x, additional_nans))
                    if not isinstance(self.window, BaseIndexer):
                        min_periods = calculate_min_periods(
                            window, self.min_periods, len(x), require_min_periods, floor
                        )
                    else:
                        min_periods = calculate_min_periods(
                            window_indexer.window_size,
                            self.min_periods,
                            len(x),
                            require_min_periods,
                            floor,
                        )
                    start, end = window_indexer.get_window_bounds(
                        num_values=len(x),
                        min_periods=self.min_periods,
                        center=self.center,
                        closed=self.closed,
                    )
                    return func(x, start, end, min_periods)

            else:

                def calc(x):
                    x = np.concatenate((x, additional_nans))
                    return func(x, window, self.min_periods)
=======
            def calc(x):
                start, end = window_indexer.get_window_bounds(
                    num_values=len(x),
                    min_periods=min_periods,
                    center=self.center,
                    closed=self.closed,
                )
                return func(x, start, end, min_periods)
>>>>>>> 7f912a40

            with np.errstate(all="ignore"):
                if values.ndim > 1 and self.method == "single":
                    result = np.apply_along_axis(calc, self.axis, values)
                else:
                    result = calc(values)
                    result = np.asarray(result)

<<<<<<< HEAD
            if use_numba_cache:
                NUMBA_FUNC_CACHE[(kwargs["original_func"], "rolling_apply")] = func

            if center and not isinstance(
                self._get_window_indexer(window), VariableWindowIndexer
            ):
                result = self._center_window(result, window)
=======
            if numba_cache_key is not None:
                NUMBA_FUNC_CACHE[numba_cache_key] = func
>>>>>>> 7f912a40

            return result

        if self.method == "single":
            return self._apply_blockwise(homogeneous_func, name)
        else:
            return self._apply_tablewise(homogeneous_func, name)

    def aggregate(self, func, *args, **kwargs):
        result, how = aggregate(self, func, *args, **kwargs)
        if result is None:
            return self.apply(func, raw=False, args=args, kwargs=kwargs)
        return result

    agg = aggregate

    _shared_docs["sum"] = dedent(
        """
    Calculate %(name)s sum of given DataFrame or Series.

    Parameters
    ----------
    *args, **kwargs
        For compatibility with other %(name)s methods. Has no effect
        on the computed value.

    Returns
    -------
    Series or DataFrame
        Same type as the input, with the same index, containing the
        %(name)s sum.

    See Also
    --------
    pandas.Series.sum : Reducing sum for Series.
    pandas.DataFrame.sum : Reducing sum for DataFrame.

    Examples
    --------
    >>> s = pd.Series([1, 2, 3, 4, 5])
    >>> s
    0    1
    1    2
    2    3
    3    4
    4    5
    dtype: int64

    >>> s.rolling(3).sum()
    0     NaN
    1     NaN
    2     6.0
    3     9.0
    4    12.0
    dtype: float64

    >>> s.expanding(3).sum()
    0     NaN
    1     NaN
    2     6.0
    3    10.0
    4    15.0
    dtype: float64

    >>> s.rolling(3, center=True).sum()
    0     NaN
    1     6.0
    2     9.0
    3    12.0
    4     NaN
    dtype: float64

    For DataFrame, each %(name)s sum is computed column-wise.

    >>> df = pd.DataFrame({"A": s, "B": s ** 2})
    >>> df
       A   B
    0  1   1
    1  2   4
    2  3   9
    3  4  16
    4  5  25

    >>> df.rolling(3).sum()
          A     B
    0   NaN   NaN
    1   NaN   NaN
    2   6.0  14.0
    3   9.0  29.0
    4  12.0  50.0
    """
    )

    _shared_docs["mean"] = dedent(
        """
    Calculate the %(name)s mean of the values.

    Parameters
    ----------
    *args
        Under Review.
    **kwargs
        Under Review.

    Returns
    -------
    Series or DataFrame
        Returned object type is determined by the caller of the %(name)s
        calculation.

    See Also
    --------
    pandas.Series.%(name)s : Calling object with Series data.
    pandas.DataFrame.%(name)s : Calling object with DataFrames.
    pandas.Series.mean : Equivalent method for Series.
    pandas.DataFrame.mean : Equivalent method for DataFrame.

    Examples
    --------
    The below examples will show rolling mean calculations with window sizes of
    two and three, respectively.

    >>> s = pd.Series([1, 2, 3, 4])
    >>> s.rolling(2).mean()
    0    NaN
    1    1.5
    2    2.5
    3    3.5
    dtype: float64

    >>> s.rolling(3).mean()
    0    NaN
    1    NaN
    2    2.0
    3    3.0
    dtype: float64
    """
    )

    _shared_docs["var"] = dedent(
        """
    Calculate unbiased %(name)s variance.
    %(versionadded)s
    Normalized by N-1 by default. This can be changed using the `ddof`
    argument.

    Parameters
    ----------
    ddof : int, default 1
        Delta Degrees of Freedom.  The divisor used in calculations
        is ``N - ddof``, where ``N`` represents the number of elements.
    *args, **kwargs
        For NumPy compatibility. No additional arguments are used.

    Returns
    -------
    Series or DataFrame
        Returns the same object type as the caller of the %(name)s calculation.

    See Also
    --------
    pandas.Series.%(name)s : Calling object with Series data.
    pandas.DataFrame.%(name)s : Calling object with DataFrames.
    pandas.Series.var : Equivalent method for Series.
    pandas.DataFrame.var : Equivalent method for DataFrame.
    numpy.var : Equivalent method for Numpy array.

    Notes
    -----
    The default `ddof` of 1 used in :meth:`Series.var` is different than the
    default `ddof` of 0 in :func:`numpy.var`.

    A minimum of 1 period is required for the rolling calculation.

    Examples
    --------
    >>> s = pd.Series([5, 5, 6, 7, 5, 5, 5])
    >>> s.rolling(3).var()
    0         NaN
    1         NaN
    2    0.333333
    3    1.000000
    4    1.000000
    5    1.333333
    6    0.000000
    dtype: float64

    >>> s.expanding(3).var()
    0         NaN
    1         NaN
    2    0.333333
    3    0.916667
    4    0.800000
    5    0.700000
    6    0.619048
    dtype: float64
    """
    )

    _shared_docs["std"] = dedent(
        """
    Calculate %(name)s standard deviation.
    %(versionadded)s
    Normalized by N-1 by default. This can be changed using the `ddof`
    argument.

    Parameters
    ----------
    ddof : int, default 1
        Delta Degrees of Freedom.  The divisor used in calculations
        is ``N - ddof``, where ``N`` represents the number of elements.
    *args, **kwargs
        For NumPy compatibility. No additional arguments are used.

    Returns
    -------
    Series or DataFrame
        Returns the same object type as the caller of the %(name)s calculation.

    See Also
    --------
    pandas.Series.%(name)s : Calling object with Series data.
    pandas.DataFrame.%(name)s : Calling object with DataFrames.
    pandas.Series.std : Equivalent method for Series.
    pandas.DataFrame.std : Equivalent method for DataFrame.
    numpy.std : Equivalent method for Numpy array.

    Notes
    -----
    The default `ddof` of 1 used in Series.std is different than the default
    `ddof` of 0 in numpy.std.

    A minimum of one period is required for the rolling calculation.

    Examples
    --------
    >>> s = pd.Series([5, 5, 6, 7, 5, 5, 5])
    >>> s.rolling(3).std()
    0         NaN
    1         NaN
    2    0.577350
    3    1.000000
    4    1.000000
    5    1.154701
    6    0.000000
    dtype: float64

    >>> s.expanding(3).std()
    0         NaN
    1         NaN
    2    0.577350
    3    0.957427
    4    0.894427
    5    0.836660
    6    0.786796
    dtype: float64
    """
    )


def dispatch(name: str, *args, **kwargs):
    """
    Dispatch to groupby apply.
    """

    def outer(self, *args, **kwargs):
        def f(x):
            x = self._shallow_copy(x, groupby=self._groupby)
            return getattr(x, name)(*args, **kwargs)

        return self._groupby.apply(f)

    outer.__name__ = name
    return outer


class BaseWindowGroupby(GotItemMixin, BaseWindow):
    """
    Provide the groupby windowing facilities.
    """

    def __init__(self, obj, *args, **kwargs):
        kwargs.pop("parent", None)
        groupby = kwargs.pop("groupby", None)
        if groupby is None:
            groupby, obj = obj, obj._selected_obj
        self._groupby = groupby
        self._groupby.mutated = True
        self._groupby.grouper.mutated = True
        super().__init__(obj, *args, **kwargs)

    corr = dispatch("corr", other=None, pairwise=None)
    cov = dispatch("cov", other=None, pairwise=None)

    def _apply(
        self,
        func: Callable[..., Any],
        name: Optional[str] = None,
        numba_cache_key: Optional[Tuple[Callable, str]] = None,
        **kwargs,
    ) -> FrameOrSeries:
        result = super()._apply(
            func,
            name,
            numba_cache_key,
            **kwargs,
        )
        # Reconstruct the resulting MultiIndex from tuples
        # 1st set of levels = group by labels
        # 2nd set of levels = original index
        # Ignore 2nd set of levels if a group by label include an index level
        result_index_names = [
            grouping.name for grouping in self._groupby.grouper._groupings
        ]
        grouped_object_index = None

        column_keys = [
            key
            for key in result_index_names
            if key not in self.obj.index.names or key is None
        ]

        if len(column_keys) == len(result_index_names):
            grouped_object_index = self.obj.index
            grouped_index_name = [*grouped_object_index.names]
            result_index_names += grouped_index_name
        else:
            # Our result will have still kept the column in the result
            result = result.drop(columns=column_keys, errors="ignore")

        codes = self._groupby.grouper.codes
        levels = self._groupby.grouper.levels

        group_indices = self._groupby.grouper.indices.values()
        if group_indices:
            indexer = np.concatenate(list(group_indices))
        else:
            indexer = np.array([], dtype=np.intp)
        codes = [c.take(indexer) for c in codes]

        # if the index of the original dataframe needs to be preserved, append
        # this index (but reordered) to the codes/levels from the groupby
        if grouped_object_index is not None:
            idx = grouped_object_index.take(indexer)
            if not isinstance(idx, MultiIndex):
                idx = MultiIndex.from_arrays([idx])
            codes.extend(list(idx.codes))
            levels.extend(list(idx.levels))

        result_index = MultiIndex(
            levels, codes, names=result_index_names, verify_integrity=False
        )

        result.index = result_index
        return result

    def _create_data(self, obj: FrameOrSeries) -> FrameOrSeries:
        """
        Split data into blocks & return conformed data.
        """
        # Ensure the object we're rolling over is monotonically sorted relative
        # to the groups
        # GH 36197
        if not obj.empty:
            groupby_order = np.concatenate(
                list(self._groupby.grouper.indices.values())
            ).astype(np.int64)
            obj = obj.take(groupby_order)
        return super()._create_data(obj)

    def _gotitem(self, key, ndim, subset=None):
        # we are setting the index on the actual object
        # here so our index is carried through to the selected obj
        # when we do the splitting for the groupby
        if self.on is not None:
            self.obj = self.obj.set_index(self._on)
        return super()._gotitem(key, ndim, subset=subset)

    def _validate_monotonic(self):
        """
        Validate that "on" is monotonic; already validated at a higher level.
        """
        pass


class Window(BaseWindow):
    """
    Provide rolling window calculations.

    Parameters
    ----------
    window : int, offset, or BaseIndexer subclass
        Size of the moving window. This is the number of observations used for
        calculating the statistic. Each window will be a fixed size.

        If its an offset then this will be the time period of each window. Each
        window will be a variable sized based on the observations included in
        the time-period. This is only valid for datetimelike indexes.

        If a BaseIndexer subclass is passed, calculates the window boundaries
        based on the defined ``get_window_bounds`` method. Additional rolling
        keyword arguments, namely `min_periods`, `center`, and
        `closed` will be passed to `get_window_bounds`.
    min_periods : int, default None
        Minimum number of observations in window required to have a value
        (otherwise result is NA). For a window that is specified by an offset,
        `min_periods` will default to 1. Otherwise, `min_periods` will default
        to the size of the window.
    center : bool, default False
        Set the labels at the center of the window.
    win_type : str, default None
        Provide a window type. If ``None``, all points are evenly weighted.
        See the notes below for further information.
    on : str, optional
        For a DataFrame, a datetime-like column or MultiIndex level on which
        to calculate the rolling window, rather than the DataFrame's index.
        Provided integer column is ignored and excluded from result since
        an integer index is not used to calculate the rolling window.
    axis : int or str, default 0
    closed : str, default None
        Make the interval closed on the 'right', 'left', 'both' or
        'neither' endpoints. Defaults to 'right'.

        .. versionchanged:: 1.2.0

            The closed parameter with fixed windows is now supported.
    method : str {'single', 'table'}, default 'single'
        Execute the rolling operation per single column or row (``'single'``)
        or over the entire object (``'table'``).

        This argument is only implemented when specifying ``engine='numba'``
        in the method call.

        .. versionadded:: 1.3.0

    Returns
    -------
    a Window or Rolling sub-classed for the particular operation

    See Also
    --------
    expanding : Provides expanding transformations.
    ewm : Provides exponential weighted functions.

    Notes
    -----
    By default, the result is set to the right edge of the window. This can be
    changed to the center of the window by setting ``center=True``.

    To learn more about the offsets & frequency strings, please see `this link
    <https://pandas.pydata.org/pandas-docs/stable/user_guide/timeseries.html#offset-aliases>`__.

    If ``win_type=None``, all points are evenly weighted; otherwise, ``win_type``
    can accept a string of any `scipy.signal window function
    <https://docs.scipy.org/doc/scipy/reference/signal.windows.html#module-scipy.signal.windows>`__.

    Certain Scipy window types require additional parameters to be passed
    in the aggregation function. The additional parameters must match
    the keywords specified in the Scipy window type method signature.
    Please see the third example below on how to add the additional parameters.

    Examples
    --------
    >>> df = pd.DataFrame({'B': [0, 1, 2, np.nan, 4]})
    >>> df
         B
    0  0.0
    1  1.0
    2  2.0
    3  NaN
    4  4.0

    Rolling sum with a window length of 2, using the 'triang'
    window type.

    >>> df.rolling(2, win_type='triang').sum()
         B
    0  NaN
    1  0.5
    2  1.5
    3  NaN
    4  NaN

    Rolling sum with a window length of 2, using the 'gaussian'
    window type (note how we need to specify std).

    >>> df.rolling(2, win_type='gaussian').sum(std=3)
              B
    0       NaN
    1  0.986207
    2  2.958621
    3       NaN
    4       NaN

    Rolling sum with a window length of 2, min_periods defaults
    to the window length.

    >>> df.rolling(2).sum()
         B
    0  NaN
    1  1.0
    2  3.0
    3  NaN
    4  NaN

    Same as above, but explicitly set the min_periods

    >>> df.rolling(2, min_periods=1).sum()
         B
    0  0.0
    1  1.0
    2  3.0
    3  2.0
    4  4.0

    Same as above, but with forward-looking windows

    >>> indexer = pd.api.indexers.FixedForwardWindowIndexer(window_size=2)
    >>> df.rolling(window=indexer, min_periods=1).sum()
         B
    0  1.0
    1  3.0
    2  2.0
    3  4.0
    4  4.0

    A ragged (meaning not-a-regular frequency), time-indexed DataFrame

    >>> df = pd.DataFrame({'B': [0, 1, 2, np.nan, 4]},
    ...                   index = [pd.Timestamp('20130101 09:00:00'),
    ...                            pd.Timestamp('20130101 09:00:02'),
    ...                            pd.Timestamp('20130101 09:00:03'),
    ...                            pd.Timestamp('20130101 09:00:05'),
    ...                            pd.Timestamp('20130101 09:00:06')])

    >>> df
                           B
    2013-01-01 09:00:00  0.0
    2013-01-01 09:00:02  1.0
    2013-01-01 09:00:03  2.0
    2013-01-01 09:00:05  NaN
    2013-01-01 09:00:06  4.0

    Contrasting to an integer rolling window, this will roll a variable
    length window corresponding to the time period.
    The default for min_periods is 1.

    >>> df.rolling('2s').sum()
                           B
    2013-01-01 09:00:00  0.0
    2013-01-01 09:00:02  1.0
    2013-01-01 09:00:03  3.0
    2013-01-01 09:00:05  NaN
    2013-01-01 09:00:06  4.0
    """

    def validate(self):
        super().validate()

        if not isinstance(self.win_type, str):
            raise ValueError(f"Invalid win_type {self.win_type}")
        signal = import_optional_dependency(
            "scipy.signal", extra="Scipy is required to generate window weight."
        )
        self._scipy_weight_generator = getattr(signal, self.win_type, None)
        if self._scipy_weight_generator is None:
            raise ValueError(f"Invalid win_type {self.win_type}")

        if isinstance(self.window, BaseIndexer):
            raise NotImplementedError(
                "BaseIndexer subclasses not implemented with win_types."
            )
        elif not is_integer(self.window) or self.window < 0:
            raise ValueError("window must be an integer 0 or greater")

        if self.method != "single":
            raise NotImplementedError("'single' is the only supported method type.")

    def _center_window(self, result: np.ndarray, offset: int) -> np.ndarray:
        """
        Center the result in the window for weighted rolling aggregations.
        """
        if self.axis > result.ndim - 1:
            raise ValueError("Requested axis is larger then no. of argument dimensions")

        if offset > 0:
            lead_indexer = [slice(None)] * result.ndim
            lead_indexer[self.axis] = slice(offset, None)
            result = np.copy(result[tuple(lead_indexer)])
        return result

    def _apply(
        self,
        func: Callable[[np.ndarray, int, int], np.ndarray],
        name: Optional[str] = None,
        numba_cache_key: Optional[Tuple[Callable, str]] = None,
        **kwargs,
    ):
        """
        Rolling with weights statistical measure using supplied function.

        Designed to be used with passed-in Cython array-based functions.

        Parameters
        ----------
        func : callable function to apply
        name : str,
        use_numba_cache : tuple
            unused
        **kwargs
            additional arguments for scipy windows if necessary

        Returns
        -------
        y : type of input
        """
        window = self._scipy_weight_generator(self.window, **kwargs)
        offset = (len(window) - 1) // 2 if self.center else 0

        def homogeneous_func(values: np.ndarray):
            # calculation function

            if values.size == 0:
                return values.copy()

            def calc(x):
                additional_nans = np.array([np.nan] * offset)
                x = np.concatenate((x, additional_nans))
                return func(x, window, self.min_periods or len(window))

            with np.errstate(all="ignore"):
                if values.ndim > 1:
                    result = np.apply_along_axis(calc, self.axis, values)
                else:
                    result = calc(values)
                    result = np.asarray(result)

            if self.center:
                result = self._center_window(result, offset)

            return result

        return self._apply_blockwise(homogeneous_func, name)

    _agg_see_also_doc = dedent(
        """
    See Also
    --------
    pandas.DataFrame.aggregate : Similar DataFrame method.
    pandas.Series.aggregate : Similar Series method.
    """
    )

    _agg_examples_doc = dedent(
        """
    Examples
    --------
    >>> df = pd.DataFrame({"A": [1, 2, 3], "B": [4, 5, 6], "C": [7, 8, 9]})
    >>> df
       A  B  C
    0  1  4  7
    1  2  5  8
    2  3  6  9

    >>> df.rolling(2, win_type="boxcar").agg("mean")
         A    B    C
    0  NaN  NaN  NaN
    1  1.5  4.5  7.5
    2  2.5  5.5  8.5
    """
    )

    @doc(
        _shared_docs["aggregate"],
        see_also=_agg_see_also_doc,
        examples=_agg_examples_doc,
        klass="Series/DataFrame",
        axis="",
    )
    def aggregate(self, func, *args, **kwargs):
        result, how = aggregate(self, func, *args, **kwargs)
        if result is None:

            # these must apply directly
            result = func(self)

        return result

    agg = aggregate

    @Substitution(name="window")
    @Appender(_shared_docs["sum"])
    def sum(self, *args, **kwargs):
        nv.validate_window_func("sum", args, kwargs)
        window_func = window_aggregations.roll_weighted_sum
        return self._apply(window_func, name="sum", **kwargs)

    @Substitution(name="window")
    @Appender(_shared_docs["mean"])
    def mean(self, *args, **kwargs):
        nv.validate_window_func("mean", args, kwargs)
        window_func = window_aggregations.roll_weighted_mean
        return self._apply(window_func, name="mean", **kwargs)

    @Substitution(name="window", versionadded="\n.. versionadded:: 1.0.0\n")
    @Appender(_shared_docs["var"])
    def var(self, ddof: int = 1, *args, **kwargs):
        nv.validate_window_func("var", args, kwargs)
        window_func = partial(window_aggregations.roll_weighted_var, ddof=ddof)
        kwargs.pop("name", None)
        return self._apply(window_func, name="var", **kwargs)

    @Substitution(name="window", versionadded="\n.. versionadded:: 1.0.0\n")
    @Appender(_shared_docs["std"])
    def std(self, ddof: int = 1, *args, **kwargs):
        nv.validate_window_func("std", args, kwargs)
        return zsqrt(self.var(ddof=ddof, name="std", **kwargs))


class RollingAndExpandingMixin(BaseWindow):

    _shared_docs["count"] = dedent(
        r"""
    The %(name)s count of any non-NaN observations inside the window.

    Returns
    -------
    Series or DataFrame
        Returned object type is determined by the caller of the %(name)s
        calculation.

    See Also
    --------
    pandas.Series.%(name)s : Calling object with Series data.
    pandas.DataFrame.%(name)s : Calling object with DataFrames.
    pandas.DataFrame.count : Count of the full DataFrame.

    Examples
    --------
    >>> s = pd.Series([2, 3, np.nan, 10])
    >>> s.rolling(2).count()
    0    1.0
    1    2.0
    2    1.0
    3    1.0
    dtype: float64
    >>> s.rolling(3).count()
    0    1.0
    1    2.0
    2    2.0
    3    2.0
    dtype: float64
    >>> s.rolling(4).count()
    0    1.0
    1    2.0
    2    2.0
    3    3.0
    dtype: float64
    """
    )

    def count(self):
        window_func = window_aggregations.roll_sum
        return self._apply(window_func, name="count")

    _shared_docs["apply"] = dedent(
        r"""
    Apply an arbitrary function to each %(name)s window.

    Parameters
    ----------
    func : function
        Must produce a single value from an ndarray input if ``raw=True``
        or a single value from a Series if ``raw=False``. Can also accept a
        Numba JIT function with ``engine='numba'`` specified.

        .. versionchanged:: 1.0.0

    raw : bool, default None
        * ``False`` : passes each row or column as a Series to the
          function.
        * ``True`` : the passed function will receive ndarray
          objects instead.
          If you are just applying a NumPy reduction function this will
          achieve much better performance.
    engine : str, default None
        * ``'cython'`` : Runs rolling apply through C-extensions from cython.
        * ``'numba'`` : Runs rolling apply through JIT compiled code from numba.
          Only available when ``raw`` is set to ``True``.
        * ``None`` : Defaults to ``'cython'`` or globally setting ``compute.use_numba``

          .. versionadded:: 1.0.0

    engine_kwargs : dict, default None
        * For ``'cython'`` engine, there are no accepted ``engine_kwargs``
        * For ``'numba'`` engine, the engine can accept ``nopython``, ``nogil``
          and ``parallel`` dictionary keys. The values must either be ``True`` or
          ``False``. The default ``engine_kwargs`` for the ``'numba'`` engine is
          ``{'nopython': True, 'nogil': False, 'parallel': False}`` and will be
          applied to both the ``func`` and the ``apply`` rolling aggregation.

          .. versionadded:: 1.0.0

    args : tuple, default None
        Positional arguments to be passed into func.
    kwargs : dict, default None
        Keyword arguments to be passed into func.

    Returns
    -------
    Series or DataFrame
        Return type is determined by the caller.

    See Also
    --------
    pandas.Series.%(name)s : Calling object with Series data.
    pandas.DataFrame.%(name)s : Calling object with DataFrame data.
    pandas.Series.apply : Similar method for Series.
    pandas.DataFrame.apply : Similar method for DataFrame.

    Notes
    -----
    See :ref:`window.numba_engine` for extended documentation and performance
    considerations for the Numba engine.
    """
    )

    def apply(
        self,
        func: Callable[..., Any],
        raw: bool = False,
        engine: Optional[str] = None,
        engine_kwargs: Optional[Dict[str, bool]] = None,
        args: Optional[Tuple[Any, ...]] = None,
        kwargs: Optional[Dict[str, Any]] = None,
    ):
        if args is None:
            args = ()
        if kwargs is None:
            kwargs = {}

        if not is_bool(raw):
            raise ValueError("raw parameter must be `True` or `False`")

        numba_cache_key = None
        if maybe_use_numba(engine):
            if raw is False:
                raise ValueError("raw must be `True` when using the numba engine")
            caller_name = type(self).__name__
            if self.method == "single":
                apply_func = generate_numba_apply_func(
                    args, kwargs, func, engine_kwargs, caller_name
                )
                numba_cache_key = (func, f"{caller_name}_apply_single")
            else:
                apply_func = generate_numba_table_func(
                    args, kwargs, func, engine_kwargs, f"{caller_name}_apply"
                )
                numba_cache_key = (func, f"{caller_name}_apply_table")
        elif engine in ("cython", None):
            if engine_kwargs is not None:
                raise ValueError("cython engine does not accept engine_kwargs")
            apply_func = self._generate_cython_apply_func(args, kwargs, raw, func)
        else:
            raise ValueError("engine must be either 'numba' or 'cython'")

        return self._apply(
            apply_func,
            numba_cache_key=numba_cache_key,
        )

    def _generate_cython_apply_func(
        self,
        args: Tuple[Any, ...],
        kwargs: Dict[str, Any],
        raw: bool,
        function: Callable[..., Any],
    ) -> Callable[[np.ndarray, np.ndarray, np.ndarray, int], np.ndarray]:
        from pandas import Series

        window_func = partial(
            window_aggregations.roll_apply,
            args=args,
            kwargs=kwargs,
            raw=raw,
            function=function,
        )

        def apply_func(values, begin, end, min_periods, raw=raw):
            if not raw:
                values = Series(values, index=self.obj.index)
            return window_func(values, begin, end, min_periods)

        return apply_func

    def sum(self, *args, **kwargs):
        nv.validate_window_func("sum", args, kwargs)
        window_func = window_aggregations.roll_sum
        return self._apply(window_func, name="sum", **kwargs)

    _shared_docs["max"] = dedent(
        """
    Calculate the %(name)s maximum.

    Parameters
    ----------
    *args, **kwargs
        Arguments and keyword arguments to be passed into func.
    """
    )

    def max(self, *args, **kwargs):
        nv.validate_window_func("max", args, kwargs)
        window_func = window_aggregations.roll_max
        return self._apply(window_func, name="max", **kwargs)

    _shared_docs["min"] = dedent(
        """
    Calculate the %(name)s minimum.

    Parameters
    ----------
    **kwargs
        Under Review.

    Returns
    -------
    Series or DataFrame
        Returned object type is determined by the caller of the %(name)s
        calculation.

    See Also
    --------
    pandas.Series.%(name)s : Calling object with a Series.
    pandas.DataFrame.%(name)s : Calling object with a DataFrame.
    pandas.Series.min : Similar method for Series.
    pandas.DataFrame.min : Similar method for DataFrame.

    Examples
    --------
    Performing a rolling minimum with a window size of 3.

    >>> s = pd.Series([4, 3, 5, 2, 6])
    >>> s.rolling(3).min()
    0    NaN
    1    NaN
    2    3.0
    3    2.0
    4    2.0
    dtype: float64
    """
    )

    def min(self, *args, **kwargs):
        nv.validate_window_func("min", args, kwargs)
        window_func = window_aggregations.roll_min
        return self._apply(window_func, name="min", **kwargs)

    def mean(self, *args, **kwargs):
        nv.validate_window_func("mean", args, kwargs)
        window_func = window_aggregations.roll_mean
        return self._apply(window_func, name="mean", **kwargs)

    _shared_docs["median"] = dedent(
        """
    Calculate the %(name)s median.

    Parameters
    ----------
    **kwargs
        For compatibility with other %(name)s methods. Has no effect
        on the computed median.

    Returns
    -------
    Series or DataFrame
        Returned type is the same as the original object.

    See Also
    --------
    pandas.Series.%(name)s : Calling object with Series data.
    pandas.DataFrame.%(name)s : Calling object with DataFrames.
    pandas.Series.median : Equivalent method for Series.
    pandas.DataFrame.median : Equivalent method for DataFrame.

    Examples
    --------
    Compute the rolling median of a series with a window size of 3.

    >>> s = pd.Series([0, 1, 2, 3, 4])
    >>> s.rolling(3).median()
    0    NaN
    1    NaN
    2    1.0
    3    2.0
    4    3.0
    dtype: float64
    """
    )

    def median(self, **kwargs):
        window_func = window_aggregations.roll_median_c
        # GH 32865. Move max window size calculation to
        # the median function implementation
        return self._apply(window_func, name="median", **kwargs)

    def std(self, ddof: int = 1, *args, **kwargs):
        nv.validate_window_func("std", args, kwargs)
        window_func = window_aggregations.roll_var

        def zsqrt_func(values, begin, end, min_periods):
            return zsqrt(window_func(values, begin, end, min_periods, ddof=ddof))

        return self._apply(
            zsqrt_func,
            name="std",
            **kwargs,
        )

    def var(self, ddof: int = 1, *args, **kwargs):
        nv.validate_window_func("var", args, kwargs)
        window_func = partial(window_aggregations.roll_var, ddof=ddof)
        return self._apply(
            window_func,
            name="var",
            **kwargs,
        )

    _shared_docs[
        "skew"
    ] = """
    Unbiased %(name)s skewness.

    Parameters
    ----------
    **kwargs
        Keyword arguments to be passed into func.
    """

    def skew(self, **kwargs):
        window_func = window_aggregations.roll_skew
        return self._apply(
            window_func,
            name="skew",
            **kwargs,
        )

    _shared_docs["kurt"] = dedent(
        """
    Calculate unbiased %(name)s kurtosis.

    This function uses Fisher's definition of kurtosis without bias.

    Parameters
    ----------
    **kwargs
        Under Review.

    Returns
    -------
    Series or DataFrame
        Returned object type is determined by the caller of the %(name)s
        calculation.

    See Also
    --------
    pandas.Series.%(name)s : Calling object with Series data.
    pandas.DataFrame.%(name)s : Calling object with DataFrames.
    pandas.Series.kurt : Equivalent method for Series.
    pandas.DataFrame.kurt : Equivalent method for DataFrame.
    scipy.stats.skew : Third moment of a probability density.
    scipy.stats.kurtosis : Reference SciPy method.

    Notes
    -----
    A minimum of 4 periods is required for the %(name)s calculation.
    """
    )

    def sem(self, ddof: int = 1, *args, **kwargs):
        return self.std(*args, **kwargs) / (self.count() - ddof).pow(0.5)

    _shared_docs["sem"] = dedent(
        """
    Compute %(name)s standard error of mean.

    Parameters
    ----------

    ddof : int, default 1
        Delta Degrees of Freedom.  The divisor used in calculations
        is ``N - ddof``, where ``N`` represents the number of elements.

    *args, **kwargs
        For NumPy compatibility. No additional arguments are used.

    Returns
    -------
    Series or DataFrame
        Returned object type is determined by the caller of the %(name)s
        calculation.

    See Also
    --------
    pandas.Series.%(name)s : Calling object with Series data.
    pandas.DataFrame.%(name)s : Calling object with DataFrames.
    pandas.Series.sem : Equivalent method for Series.
    pandas.DataFrame.sem : Equivalent method for DataFrame.

    Notes
    -----
    A minimum of one period is required for the rolling calculation.

    Examples
    --------
    >>> s = pd.Series([0, 1, 2, 3])
    >>> s.rolling(2, min_periods=1).sem()
    0         NaN
    1    0.707107
    2    0.707107
    3    0.707107
    dtype: float64

    >>> s.expanding().sem()
    0         NaN
    1    0.707107
    2    0.707107
    3    0.745356
    dtype: float64
    """
    )

    def kurt(self, **kwargs):
        window_func = window_aggregations.roll_kurt
        return self._apply(
            window_func,
            name="kurt",
            **kwargs,
        )

    _shared_docs["quantile"] = dedent(
        """
    Calculate the %(name)s quantile.

    Parameters
    ----------
    quantile : float
        Quantile to compute. 0 <= quantile <= 1.
    interpolation : {'linear', 'lower', 'higher', 'midpoint', 'nearest'}
        This optional parameter specifies the interpolation method to use,
        when the desired quantile lies between two data points `i` and `j`:

            * linear: `i + (j - i) * fraction`, where `fraction` is the
              fractional part of the index surrounded by `i` and `j`.
            * lower: `i`.
            * higher: `j`.
            * nearest: `i` or `j` whichever is nearest.
            * midpoint: (`i` + `j`) / 2.
    **kwargs
        For compatibility with other %(name)s methods. Has no effect on
        the result.

    Returns
    -------
    Series or DataFrame
        Returned object type is determined by the caller of the %(name)s
        calculation.

    See Also
    --------
    pandas.Series.quantile : Computes value at the given quantile over all data
        in Series.
    pandas.DataFrame.quantile : Computes values at the given quantile over
        requested axis in DataFrame.

    Examples
    --------
    >>> s = pd.Series([1, 2, 3, 4])
    >>> s.rolling(2).quantile(.4, interpolation='lower')
    0    NaN
    1    1.0
    2    2.0
    3    3.0
    dtype: float64

    >>> s.rolling(2).quantile(.4, interpolation='midpoint')
    0    NaN
    1    1.5
    2    2.5
    3    3.5
    dtype: float64
    """
    )

    def quantile(self, quantile: float, interpolation: str = "linear", **kwargs):
        if quantile == 1.0:
            window_func = window_aggregations.roll_max
        elif quantile == 0.0:
            window_func = window_aggregations.roll_min
        else:
            window_func = partial(
                window_aggregations.roll_quantile,
                quantile=quantile,
                interpolation=interpolation,
            )

        return self._apply(window_func, name="quantile", **kwargs)

    _shared_docs[
        "cov"
    ] = """
        Calculate the %(name)s sample covariance.

        Parameters
        ----------
        other : Series, DataFrame, or ndarray, optional
            If not supplied then will default to self and produce pairwise
            output.
        pairwise : bool, default None
            If False then only matching columns between self and other will be
            used and the output will be a DataFrame.
            If True then all pairwise combinations will be calculated and the
            output will be a MultiIndexed DataFrame in the case of DataFrame
            inputs. In the case of missing elements, only complete pairwise
            observations will be used.
        ddof : int, default 1
            Delta Degrees of Freedom.  The divisor used in calculations
            is ``N - ddof``, where ``N`` represents the number of elements.
        **kwargs
            Keyword arguments to be passed into func.
    """

    def cov(self, other=None, pairwise=None, ddof=1, **kwargs):
        if other is None:
            other = self._selected_obj
            # only default unset
            pairwise = True if pairwise is None else pairwise
        other = self._shallow_copy(other)

        # GH 32865. We leverage rolling.mean, so we pass
        # to the rolling constructors the data used when constructing self:
        # window width, frequency data, or a BaseIndexer subclass
        # GH 16058: offset window
        window = self._get_cov_corr_window(other)

        def _get_cov(X, Y):
            # GH #12373 : rolling functions error on float32 data
            # to avoid potential overflow, cast the data to float64
            X = X.astype("float64")
            Y = Y.astype("float64")
            mean = lambda x: x.rolling(
                window, self.min_periods, center=self.center
            ).mean(**kwargs)
            count = (
                (X + Y)
                .rolling(window=window, min_periods=0, center=self.center)
                .count(**kwargs)
            )
            bias_adj = count / (count - ddof)
            return (mean(X * Y) - mean(X) * mean(Y)) * bias_adj

        return flex_binary_moment(
            self._selected_obj, other._selected_obj, _get_cov, pairwise=bool(pairwise)
        )

    _shared_docs["corr"] = dedent(
        """
    Calculate %(name)s correlation.

    Parameters
    ----------
    other : Series, DataFrame, or ndarray, optional
        If not supplied then will default to self.
    pairwise : bool, default None
        Calculate pairwise combinations of columns within a
        DataFrame. If `other` is not specified, defaults to `True`,
        otherwise defaults to `False`.
        Not relevant for :class:`~pandas.Series`.
    **kwargs
        Unused.

    Returns
    -------
    Series or DataFrame
        Returned object type is determined by the caller of the
        %(name)s calculation.

    See Also
    --------
    pandas.Series.%(name)s : Calling object with Series data.
    pandas.DataFrame.%(name)s : Calling object with DataFrames.
    pandas.Series.corr : Equivalent method for Series.
    pandas.DataFrame.corr : Equivalent method for DataFrame.
    cov : Similar method to calculate covariance.
    numpy.corrcoef : NumPy Pearson's correlation calculation.

    Notes
    -----
    This function uses Pearson's definition of correlation
    (https://en.wikipedia.org/wiki/Pearson_correlation_coefficient).

    When `other` is not specified, the output will be self correlation (e.g.
    all 1's), except for :class:`~pandas.DataFrame` inputs with `pairwise`
    set to `True`.

    Function will return ``NaN`` for correlations of equal valued sequences;
    this is the result of a 0/0 division error.

    When `pairwise` is set to `False`, only matching columns between `self` and
    `other` will be used.

    When `pairwise` is set to `True`, the output will be a MultiIndex DataFrame
    with the original index on the first level, and the `other` DataFrame
    columns on the second level.

    In the case of missing elements, only complete pairwise observations
    will be used.

    Examples
    --------
    The below example shows a rolling calculation with a window size of
    four matching the equivalent function call using :meth:`numpy.corrcoef`.

    >>> v1 = [3, 3, 3, 5, 8]
    >>> v2 = [3, 4, 4, 4, 8]
    >>> # numpy returns a 2X2 array, the correlation coefficient
    >>> # is the number at entry [0][1]
    >>> print(f"{np.corrcoef(v1[:-1], v2[:-1])[0][1]:.6f}")
    0.333333
    >>> print(f"{np.corrcoef(v1[1:], v2[1:])[0][1]:.6f}")
    0.916949
    >>> s1 = pd.Series(v1)
    >>> s2 = pd.Series(v2)
    >>> s1.rolling(4).corr(s2)
    0         NaN
    1         NaN
    2         NaN
    3    0.333333
    4    0.916949
    dtype: float64

    The below example shows a similar rolling calculation on a
    DataFrame using the pairwise option.

    >>> matrix = np.array([[51., 35.], [49., 30.], [47., 32.],\
    [46., 31.], [50., 36.]])
    >>> print(np.corrcoef(matrix[:-1,0], matrix[:-1,1]).round(7))
    [[1.         0.6263001]
     [0.6263001  1.       ]]
    >>> print(np.corrcoef(matrix[1:,0], matrix[1:,1]).round(7))
    [[1.         0.5553681]
     [0.5553681  1.        ]]
    >>> df = pd.DataFrame(matrix, columns=['X','Y'])
    >>> df
          X     Y
    0  51.0  35.0
    1  49.0  30.0
    2  47.0  32.0
    3  46.0  31.0
    4  50.0  36.0
    >>> df.rolling(4).corr(pairwise=True)
                X         Y
    0 X       NaN       NaN
      Y       NaN       NaN
    1 X       NaN       NaN
      Y       NaN       NaN
    2 X       NaN       NaN
      Y       NaN       NaN
    3 X  1.000000  0.626300
      Y  0.626300  1.000000
    4 X  1.000000  0.555368
      Y  0.555368  1.000000
    """
    )

    def corr(self, other=None, pairwise=None, **kwargs):
        if other is None:
            other = self._selected_obj
            # only default unset
            pairwise = True if pairwise is None else pairwise
        other = self._shallow_copy(other)

        # GH 32865. We leverage rolling.cov and rolling.std here, so we pass
        # to the rolling constructors the data used when constructing self:
        # window width, frequency data, or a BaseIndexer subclass
        # GH 16058: offset window
        window = self._get_cov_corr_window(other)

        def _get_corr(a, b):
            a = a.rolling(
                window=window, min_periods=self.min_periods, center=self.center
            )
            b = b.rolling(
                window=window, min_periods=self.min_periods, center=self.center
            )
            # GH 31286: Through using var instead of std we can avoid numerical
            # issues when the result of var is withing floating proint precision
            # while std is not.
            return a.cov(b, **kwargs) / (a.var(**kwargs) * b.var(**kwargs)) ** 0.5

        return flex_binary_moment(
            self._selected_obj, other._selected_obj, _get_corr, pairwise=bool(pairwise)
        )


class Rolling(RollingAndExpandingMixin):
    def validate(self):
        super().validate()

        # we allow rolling on a datetimelike index
<<<<<<< HEAD
        if (self.obj.empty or self.is_datetimelike) and isinstance(
            self.window, (str, BaseOffset, timedelta)
        ):
=======
        if (
            self.obj.empty
            or isinstance(
                self._on, (ABCDatetimeIndex, ABCTimedeltaIndex, ABCPeriodIndex)
            )
        ) and isinstance(self.window, (str, BaseOffset, timedelta)):

>>>>>>> 7f912a40
            self._validate_monotonic()

            # we don't allow center for offset based windows
            if self.center and self.obj.empty:
                raise NotImplementedError(
                    "center is not implemented for offset based windows"
                )

            # this will raise ValueError on non-fixed freqs
            try:
                freq = to_offset(self.window)
            except (TypeError, ValueError) as err:
                raise ValueError(
                    f"passed window {self.window} is not "
                    "compatible with a datetimelike index"
                ) from err
            if isinstance(self._on, ABCPeriodIndex):
                self._win_freq_i8 = freq.nanos / (self._on.freq.nanos / self._on.freq.n)
            else:
                self._win_freq_i8 = freq.nanos

            # min_periods must be an integer
            if self.min_periods is None:
                self.min_periods = 1

        elif isinstance(self.window, BaseIndexer):
            # Passed BaseIndexer subclass should handle all other rolling kwargs
            return
        elif not is_integer(self.window) or self.window < 0:
            raise ValueError("window must be an integer 0 or greater")

    def _validate_monotonic(self):
        """
        Validate monotonic (increasing or decreasing).
        """
        if not (self._on.is_monotonic_increasing or self._on.is_monotonic_decreasing):
            self._raise_monotonic_error()

    def _raise_monotonic_error(self):
        formatted = self.on
        if self.on is None:
            formatted = "index"
        raise ValueError(f"{formatted} must be monotonic")

    _agg_see_also_doc = dedent(
        """
    See Also
    --------
    pandas.Series.rolling : Calling object with Series data.
    pandas.DataFrame.rolling : Calling object with DataFrame data.
    """
    )

    _agg_examples_doc = dedent(
        """
    Examples
    --------
    >>> df = pd.DataFrame({"A": [1, 2, 3], "B": [4, 5, 6], "C": [7, 8, 9]})
    >>> df
       A  B  C
    0  1  4  7
    1  2  5  8
    2  3  6  9

    >>> df.rolling(2).sum()
         A     B     C
    0  NaN   NaN   NaN
    1  3.0   9.0  15.0
    2  5.0  11.0  17.0

    >>> df.rolling(2).agg({"A": "sum", "B": "min"})
         A    B
    0  NaN  NaN
    1  3.0  4.0
    2  5.0  5.0
    """
    )

    @doc(
        _shared_docs["aggregate"],
        see_also=_agg_see_also_doc,
        examples=_agg_examples_doc,
        klass="Series/Dataframe",
        axis="",
    )
    def aggregate(self, func, *args, **kwargs):
        return super().aggregate(func, *args, **kwargs)

    agg = aggregate

    @Substitution(name="rolling")
    @Appender(_shared_docs["count"])
    def count(self):
        if self.min_periods is None:
            warnings.warn(
                (
                    "min_periods=None will default to the size of window "
                    "consistent with other methods in a future version. "
                    "Specify min_periods=0 instead."
                ),
                FutureWarning,
            )
            self.min_periods = 0
        return super().count()

    @Substitution(name="rolling")
    @Appender(_shared_docs["apply"])
    def apply(
        self, func, raw=False, engine=None, engine_kwargs=None, args=None, kwargs=None
    ):
        return super().apply(
            func,
            raw=raw,
            engine=engine,
            engine_kwargs=engine_kwargs,
            args=args,
            kwargs=kwargs,
        )

    @Substitution(name="rolling")
    @Appender(_shared_docs["sum"])
    def sum(self, *args, **kwargs):
        nv.validate_rolling_func("sum", args, kwargs)
        return super().sum(*args, **kwargs)

    @Substitution(name="rolling", func_name="max")
    @Appender(_doc_template)
    @Appender(_shared_docs["max"])
    def max(self, *args, **kwargs):
        nv.validate_rolling_func("max", args, kwargs)
        return super().max(*args, **kwargs)

    @Substitution(name="rolling")
    @Appender(_shared_docs["min"])
    def min(self, *args, **kwargs):
        nv.validate_rolling_func("min", args, kwargs)
        return super().min(*args, **kwargs)

    @Substitution(name="rolling")
    @Appender(_shared_docs["mean"])
    def mean(self, *args, **kwargs):
        nv.validate_rolling_func("mean", args, kwargs)
        return super().mean(*args, **kwargs)

    @Substitution(name="rolling")
    @Appender(_shared_docs["median"])
    def median(self, **kwargs):
        return super().median(**kwargs)

    @Substitution(name="rolling", versionadded="")
    @Appender(_shared_docs["std"])
    def std(self, ddof=1, *args, **kwargs):
        nv.validate_rolling_func("std", args, kwargs)
        return super().std(ddof=ddof, **kwargs)

    @Substitution(name="rolling", versionadded="")
    @Appender(_shared_docs["var"])
    def var(self, ddof=1, *args, **kwargs):
        nv.validate_rolling_func("var", args, kwargs)
        return super().var(ddof=ddof, **kwargs)

    @Substitution(name="rolling", func_name="skew")
    @Appender(_doc_template)
    @Appender(_shared_docs["skew"])
    def skew(self, **kwargs):
        return super().skew(**kwargs)

    @Substitution(name="rolling")
    @Appender(_shared_docs["sem"])
    def sem(self, ddof=1, *args, **kwargs):
        return self.std(*args, **kwargs) / (self.count() - ddof).pow(0.5)

    _agg_doc = dedent(
        """
    Examples
    --------

    The example below will show a rolling calculation with a window size of
    four matching the equivalent function call using `scipy.stats`.

    >>> arr = [1, 2, 3, 4, 999]
    >>> import scipy.stats
    >>> print(f"{scipy.stats.kurtosis(arr[:-1], bias=False):.6f}")
    -1.200000
    >>> print(f"{scipy.stats.kurtosis(arr[1:], bias=False):.6f}")
    3.999946
    >>> s = pd.Series(arr)
    >>> s.rolling(4).kurt()
    0         NaN
    1         NaN
    2         NaN
    3   -1.200000
    4    3.999946
    dtype: float64
    """
    )

    @Appender(_agg_doc)
    @Substitution(name="rolling")
    @Appender(_shared_docs["kurt"])
    def kurt(self, **kwargs):
        return super().kurt(**kwargs)

    @Substitution(name="rolling")
    @Appender(_shared_docs["quantile"])
    def quantile(self, quantile, interpolation="linear", **kwargs):
        return super().quantile(
            quantile=quantile, interpolation=interpolation, **kwargs
        )

    @Substitution(name="rolling", func_name="cov")
    @Appender(_doc_template)
    @Appender(_shared_docs["cov"])
    def cov(self, other=None, pairwise=None, ddof=1, **kwargs):
        return super().cov(other=other, pairwise=pairwise, ddof=ddof, **kwargs)

    @Substitution(name="rolling")
    @Appender(_shared_docs["corr"])
    def corr(self, other=None, pairwise=None, **kwargs):
        return super().corr(other=other, pairwise=pairwise, **kwargs)


Rolling.__doc__ = Window.__doc__


class RollingGroupby(BaseWindowGroupby, Rolling):
    """
    Provide a rolling groupby implementation.
    """

    @property
    def _constructor(self):
        return Rolling

    def _get_window_indexer(self) -> GroupbyIndexer:
        """
        Return an indexer class that will compute the window start and end bounds

        Returns
        -------
        GroupbyIndexer
        """
        rolling_indexer: Type[BaseIndexer]
        indexer_kwargs: Optional[Dict[str, Any]] = None
        index_array = self._index_array
        window = self.window
        if isinstance(self.window, BaseIndexer):
            rolling_indexer = type(self.window)
            indexer_kwargs = self.window.__dict__
            assert isinstance(indexer_kwargs, dict)  # for mypy
            # We'll be using the index of each group later
            indexer_kwargs.pop("index_array", None)
            window = 0
        elif self._win_freq_i8 is not None:
            rolling_indexer = VariableWindowIndexer
            window = self._win_freq_i8
        else:
            rolling_indexer = FixedWindowIndexer
            index_array = None
        window_indexer = GroupbyIndexer(
            index_array=index_array,
            window_size=window,
            groupby_indicies=self._groupby.indices,
            window_indexer=rolling_indexer,
            indexer_kwargs=indexer_kwargs,
        )
        return window_indexer

    def _validate_monotonic(self):
        """
        Validate that on is monotonic;
        in this case we have to check only for nans, because
        monotonicy was already validated at a higher level.
        """
        if self._on.hasnans:
            self._raise_monotonic_error()<|MERGE_RESOLUTION|>--- conflicted
+++ resolved
@@ -334,19 +334,18 @@
         """
         if isinstance(self.window, BaseIndexer):
             return self.window
-<<<<<<< HEAD
+
         if self.is_freq_type:
             return VariableWindowIndexer(
-                index_array=self._on.asi8, window_size=window, center=self.center
+                index_array=self._on.asi8, window_size=self.window, center=self.center
             )
-        return FixedWindowIndexer(window_size=window)
-=======
+
+        # TODO: is this replacing above if clause or adding another case?
         if self._win_freq_i8 is not None:
             return VariableWindowIndexer(
                 index_array=self._index_array, window_size=self._win_freq_i8
             )
         return FixedWindowIndexer(window_size=self.window)
->>>>>>> 7f912a40
 
     def _apply_series(
         self, homogeneous_func: Callable[..., ArrayLike], name: Optional[str] = None
@@ -354,12 +353,8 @@
         """
         Series version of _apply_blockwise
         """
-<<<<<<< HEAD
-        _, obj = self._create_blocks(self._selected_obj)
-=======
         obj = self._create_data(self._selected_obj)
 
->>>>>>> 7f912a40
         try:
             # GH 12541: Special case for count where we support date-like types
             input = obj.values if name != "count" else notna(obj.values).astype(int)
@@ -462,7 +457,6 @@
             if values.size == 0:
                 return values.copy()
 
-<<<<<<< HEAD
             offset = (
                 calculate_center_offset(window)
                 if center
@@ -473,37 +467,9 @@
             )
             additional_nans = np.array([np.nan] * offset)
 
-            if not is_weighted:
-
-                def calc(x):
-                    x = np.concatenate((x, additional_nans))
-                    if not isinstance(self.window, BaseIndexer):
-                        min_periods = calculate_min_periods(
-                            window, self.min_periods, len(x), require_min_periods, floor
-                        )
-                    else:
-                        min_periods = calculate_min_periods(
-                            window_indexer.window_size,
-                            self.min_periods,
-                            len(x),
-                            require_min_periods,
-                            floor,
-                        )
-                    start, end = window_indexer.get_window_bounds(
-                        num_values=len(x),
-                        min_periods=self.min_periods,
-                        center=self.center,
-                        closed=self.closed,
-                    )
-                    return func(x, start, end, min_periods)
-
-            else:
-
-                def calc(x):
-                    x = np.concatenate((x, additional_nans))
-                    return func(x, window, self.min_periods)
-=======
             def calc(x):
+                x = np.concatenate((x, additional_nans))
+
                 start, end = window_indexer.get_window_bounds(
                     num_values=len(x),
                     min_periods=min_periods,
@@ -511,7 +477,6 @@
                     closed=self.closed,
                 )
                 return func(x, start, end, min_periods)
->>>>>>> 7f912a40
 
             with np.errstate(all="ignore"):
                 if values.ndim > 1 and self.method == "single":
@@ -520,18 +485,17 @@
                     result = calc(values)
                     result = np.asarray(result)
 
-<<<<<<< HEAD
-            if use_numba_cache:
-                NUMBA_FUNC_CACHE[(kwargs["original_func"], "rolling_apply")] = func
+            if numba_cache_key is not None:
+                NUMBA_FUNC_CACHE[numba_cache_key] = func
+
+            # TODO: is this equivalent to the above?
+            # if use_numba_cache:
+            #     NUMBA_FUNC_CACHE[(kwargs["original_func"], "rolling_apply")] = func
 
             if center and not isinstance(
                 self._get_window_indexer(window), VariableWindowIndexer
             ):
                 result = self._center_window(result, window)
-=======
-            if numba_cache_key is not None:
-                NUMBA_FUNC_CACHE[numba_cache_key] = func
->>>>>>> 7f912a40
 
             return result
 
@@ -1942,19 +1906,14 @@
         super().validate()
 
         # we allow rolling on a datetimelike index
-<<<<<<< HEAD
-        if (self.obj.empty or self.is_datetimelike) and isinstance(
-            self.window, (str, BaseOffset, timedelta)
-        ):
-=======
         if (
             self.obj.empty
+            # TODO: add "or self.is_datetimelike"?
             or isinstance(
                 self._on, (ABCDatetimeIndex, ABCTimedeltaIndex, ABCPeriodIndex)
             )
         ) and isinstance(self.window, (str, BaseOffset, timedelta)):
 
->>>>>>> 7f912a40
             self._validate_monotonic()
 
             # we don't allow center for offset based windows
