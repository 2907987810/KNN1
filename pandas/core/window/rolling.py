--- conflicted
+++ resolved
@@ -414,11 +414,7 @@
             )
         return window_func
 
-<<<<<<< HEAD
-    def _get_cython_func_type(self, func: str):
-=======
     def _get_cython_func_type(self, func: str) -> Callable:
->>>>>>> 1d36851f
         """
         Return a variable or fixed cython function type.
 
