"""
Provide a generic structure to support window functions,
similar to how we have a Groupby object.
"""
from __future__ import annotations

import copy
from datetime import timedelta
from functools import partial
import inspect
from textwrap import dedent
from typing import (
    TYPE_CHECKING,
    Any,
    Callable,
    Hashable,
    Iterator,
    Sized,
)
import warnings

import numpy as np

from pandas._libs.tslibs import (
    BaseOffset,
    to_offset,
)
import pandas._libs.window.aggregations as window_aggregations
from pandas._typing import (
    ArrayLike,
    Axis,
    NDFrameT,
    QuantileInterpolation,
    WindowingRankType,
)
from pandas.compat._optional import import_optional_dependency
from pandas.compat.numpy import function as nv
from pandas.errors import DataError
from pandas.util._decorators import doc
from pandas.util._exceptions import find_stack_level

from pandas.core.dtypes.common import (
    ensure_float64,
    is_bool,
    is_integer,
    is_list_like,
    is_numeric_dtype,
    is_scalar,
    needs_i8_conversion,
)
from pandas.core.dtypes.generic import (
    ABCDataFrame,
    ABCSeries,
)
from pandas.core.dtypes.missing import notna

from pandas.core._numba import executor
from pandas.core.algorithms import factorize
from pandas.core.apply import ResamplerWindowApply
from pandas.core.arrays import ExtensionArray
from pandas.core.base import SelectionMixin
import pandas.core.common as com
from pandas.core.indexers.objects import (
    BaseIndexer,
    FixedWindowIndexer,
    GroupbyIndexer,
    VariableWindowIndexer,
)
from pandas.core.indexes.api import (
    DatetimeIndex,
    Index,
    MultiIndex,
    PeriodIndex,
    TimedeltaIndex,
)
from pandas.core.reshape.concat import concat
from pandas.core.util.numba_ import (
    get_jit_arguments,
    maybe_use_numba,
)
from pandas.core.window.common import (
    flex_binary_moment,
    maybe_warn_args_and_kwargs,
    zsqrt,
)
from pandas.core.window.doc import (
    _shared_docs,
    args_compat,
    create_section_header,
    kwargs_compat,
    kwargs_numeric_only,
    kwargs_scipy,
    numba_notes,
    template_header,
    template_returns,
    template_see_also,
    window_agg_numba_parameters,
    window_apply_parameters,
)
from pandas.core.window.numba_ import (
    generate_manual_numpy_nan_agg_with_axis,
    generate_numba_apply_func,
    generate_numba_table_func,
)

if TYPE_CHECKING:
    from pandas import (
        DataFrame,
        Series,
    )
    from pandas.core.generic import NDFrame
    from pandas.core.groupby.ops import BaseGrouper


class BaseWindow(SelectionMixin):
    """Provides utilities for performing windowing operations."""

    _attributes: list[str] = []
    exclusions: frozenset[Hashable] = frozenset()
    _on: Index

    def __init__(
        self,
        obj: NDFrame,
        window=None,
        min_periods: int | None = None,
        center: bool | None = False,
        win_type: str | None = None,
        axis: Axis = 0,
        on: str | Index | None = None,
        closed: str | None = None,
        step: int | None = None,
        method: str = "single",
        *,
        selection=None,
    ) -> None:
        self.obj = obj
        self.on = on
        self.closed = closed
        self.step = step
        self.window = window
        self.min_periods = min_periods
        self.center = center
        # TODO(2.0): Change this back to self.win_type once deprecation is enforced
        self._win_type = win_type
        self.axis = obj._get_axis_number(axis) if axis is not None else None
        self.method = method
        self._win_freq_i8: int | None = None
        if self.on is None:
            if self.axis == 0:
                self._on = self.obj.index
            else:
                # i.e. self.axis == 1
                self._on = self.obj.columns
        elif isinstance(self.on, Index):
            self._on = self.on
        elif isinstance(self.obj, ABCDataFrame) and self.on in self.obj.columns:
            self._on = Index(self.obj[self.on])
        else:
            raise ValueError(
                f"invalid on specified as {self.on}, "
                "must be a column (of DataFrame), an Index or None"
            )

        self._selection = selection
        self._validate()

    @property
    def win_type(self):
        if self._win_freq_i8 is not None:
            warnings.warn(
                "win_type will no longer return 'freq' in a future version. "
                "Check the type of self.window instead.",
                FutureWarning,
                stacklevel=find_stack_level(),
            )
            return "freq"
        return self._win_type

    @property
    def is_datetimelike(self) -> bool:
        warnings.warn(
            "is_datetimelike is deprecated and will be removed in a future version.",
            FutureWarning,
            stacklevel=find_stack_level(),
        )
        return self._win_freq_i8 is not None

    def validate(self) -> None:
        warnings.warn(
            "validate is deprecated and will be removed in a future version.",
            FutureWarning,
            stacklevel=find_stack_level(),
        )
        return self._validate()

    def _validate(self) -> None:
        if self.center is not None and not is_bool(self.center):
            raise ValueError("center must be a boolean")
        if self.min_periods is not None:
            if not is_integer(self.min_periods):
                raise ValueError("min_periods must be an integer")
            elif self.min_periods < 0:
                raise ValueError("min_periods must be >= 0")
            elif is_integer(self.window) and self.min_periods > self.window:
                raise ValueError(
                    f"min_periods {self.min_periods} must be <= window {self.window}"
                )
        if self.closed is not None and self.closed not in [
            "right",
            "both",
            "left",
            "neither",
        ]:
            raise ValueError("closed must be 'right', 'left', 'both' or 'neither'")
        if not isinstance(self.obj, (ABCSeries, ABCDataFrame)):
            raise TypeError(f"invalid type: {type(self)}")
        if isinstance(self.window, BaseIndexer):
            # Validate that the passed BaseIndexer subclass has
            # a get_window_bounds with the correct signature.
            get_window_bounds_signature = inspect.signature(
                self.window.get_window_bounds
            ).parameters.keys()
            expected_signature = inspect.signature(
                BaseIndexer().get_window_bounds
            ).parameters.keys()
            if get_window_bounds_signature != expected_signature:
                raise ValueError(
                    f"{type(self.window).__name__} does not implement "
                    f"the correct signature for get_window_bounds"
                )
        if self.method not in ["table", "single"]:
            raise ValueError("method must be 'table' or 'single")
        if self.step is not None:
            if not is_integer(self.step):
                raise ValueError("step must be an integer")
            elif self.step < 0:
                raise ValueError("step must be >= 0")

    def _check_window_bounds(
        self, start: np.ndarray, end: np.ndarray, num_vals: int
    ) -> None:
        if len(start) != len(end):
            raise ValueError(
                f"start ({len(start)}) and end ({len(end)}) bounds must be the "
                f"same length"
            )
        elif len(start) != (num_vals + (self.step or 1) - 1) // (self.step or 1):
            raise ValueError(
                f"start and end bounds ({len(start)}) must be the same length "
                f"as the object ({num_vals}) divided by the step ({self.step}) "
                f"if given and rounded up"
            )

    def _slice_axis_for_step(self, index: Index, result: Sized | None = None) -> Index:
        """
        Slices the index for a given result and the preset step.
        """
        return (
            index
            if result is None or len(result) == len(index)
            else index[:: self.step]
        )

    def _validate_numeric_only(self, name: str, numeric_only: bool) -> None:
        """
        Validate numeric_only argument, raising if invalid for the input.

        Parameters
        ----------
        name : str
            Name of the operator (kernel).
        numeric_only : bool
            Value passed by user.
        """
        if (
            self._selected_obj.ndim == 1
            and numeric_only
            and not is_numeric_dtype(self._selected_obj.dtype)
        ):
            raise NotImplementedError(
                f"{type(self).__name__}.{name} does not implement numeric_only"
            )

    def _make_numeric_only(self, obj: NDFrameT) -> NDFrameT:
        """Subset DataFrame to numeric columns.

        Parameters
        ----------
        obj : DataFrame

        Returns
        -------
        obj subset to numeric-only columns.
        """
        result = obj.select_dtypes(include=["number"], exclude=["timedelta"])
        return result

    def _create_data(self, obj: NDFrameT, numeric_only: bool = False) -> NDFrameT:
        """
        Split data into blocks & return conformed data.
        """
        # filter out the on from the object
        if self.on is not None and not isinstance(self.on, Index) and obj.ndim == 2:
            obj = obj.reindex(columns=obj.columns.difference([self.on]), copy=False)
        if obj.ndim > 1 and (numeric_only or self.axis == 1):
            # GH: 20649 in case of mixed dtype and axis=1 we have to convert everything
            # to float to calculate the complete row at once. We exclude all non-numeric
            # dtypes.
            obj = self._make_numeric_only(obj)
        if self.axis == 1:
            obj = obj.astype("float64", copy=False)
            obj._mgr = obj._mgr.consolidate()
        return obj

    def _gotitem(self, key, ndim, subset=None):
        """
        Sub-classes to define. Return a sliced object.

        Parameters
        ----------
        key : str / list of selections
        ndim : {1, 2}
            requested ndim of result
        subset : object, default None
            subset to act on
        """
        # create a new object to prevent aliasing
        if subset is None:
            subset = self.obj

        # we need to make a shallow copy of ourselves
        # with the same groupby
        with warnings.catch_warnings():
            # TODO(2.0): Remove once win_type deprecation is enforced
            warnings.filterwarnings("ignore", "win_type", FutureWarning)
            kwargs = {attr: getattr(self, attr) for attr in self._attributes}

        selection = None
        if subset.ndim == 2 and (
            (is_scalar(key) and key in subset) or is_list_like(key)
        ):
            selection = key

        new_win = type(self)(subset, selection=selection, **kwargs)
        return new_win

    def __getattr__(self, attr: str):
        if attr in self._internal_names_set:
            return object.__getattribute__(self, attr)
        if attr in self.obj:
            return self[attr]

        raise AttributeError(
            f"'{type(self).__name__}' object has no attribute '{attr}'"
        )

    def _dir_additions(self):
        return self.obj._dir_additions()

    def __repr__(self) -> str:
        """
        Provide a nice str repr of our rolling object.
        """
        attrs_list = (
            f"{attr_name}={getattr(self, attr_name)}"
            for attr_name in self._attributes
            if getattr(self, attr_name, None) is not None and attr_name[0] != "_"
        )
        attrs = ",".join(attrs_list)
        return f"{type(self).__name__} [{attrs}]"

    def __iter__(self) -> Iterator:
        obj = self._selected_obj.set_axis(self._on)
        obj = self._create_data(obj)
        indexer = self._get_window_indexer()

        start, end = indexer.get_window_bounds(
            num_values=len(obj),
            min_periods=self.min_periods,
            center=self.center,
            closed=self.closed,
            step=self.step,
        )
        self._check_window_bounds(start, end, len(obj))

        for s, e in zip(start, end):
            result = obj.iloc[slice(s, e)]
            yield result

    def _prep_values(self, values: ArrayLike) -> np.ndarray:
        """Convert input to numpy arrays for Cython routines"""
        if needs_i8_conversion(values.dtype):
            raise NotImplementedError(
                f"ops for {type(self).__name__} for this "
                f"dtype {values.dtype} are not implemented"
            )
        else:
            # GH #12373 : rolling functions error on float32 data
            # make sure the data is coerced to float64
            try:
                if isinstance(values, ExtensionArray):
                    values = values.to_numpy(np.float64, na_value=np.nan)
                else:
                    values = ensure_float64(values)
            except (ValueError, TypeError) as err:
                raise TypeError(f"cannot handle this type -> {values.dtype}") from err

        # Convert inf to nan for C funcs
        inf = np.isinf(values)
        if inf.any():
            values = np.where(inf, np.nan, values)

        return values

    def _insert_on_column(self, result: DataFrame, obj: DataFrame) -> None:
        # if we have an 'on' column we want to put it back into
        # the results in the same location
        from pandas import Series

        if self.on is not None and not self._on.equals(obj.index):
            name = self._on.name
            extra_col = Series(self._on, index=self.obj.index, name=name)
            if name in result.columns:
                # TODO: sure we want to overwrite results?
                result[name] = extra_col
            elif name in result.index.names:
                pass
            elif name in self._selected_obj.columns:
                # insert in the same location as we had in _selected_obj
                old_cols = self._selected_obj.columns
                new_cols = result.columns
                old_loc = old_cols.get_loc(name)
                overlap = new_cols.intersection(old_cols[:old_loc])
                new_loc = len(overlap)
                result.insert(new_loc, name, extra_col)
            else:
                # insert at the end
                result[name] = extra_col

    @property
    def _index_array(self):
        # TODO: why do we get here with e.g. MultiIndex?
        if needs_i8_conversion(self._on.dtype):
            return self._on.asi8
        return None

    def _resolve_output(self, out: DataFrame, obj: DataFrame) -> DataFrame:
        """Validate and finalize result."""
        if out.shape[1] == 0 and obj.shape[1] > 0:
            raise DataError("No numeric types to aggregate")
        elif out.shape[1] == 0:
            return obj.astype("float64")

        self._insert_on_column(out, obj)
        return out

    def _get_window_indexer(self) -> BaseIndexer:
        """
        Return an indexer class that will compute the window start and end bounds
        """
        if isinstance(self.window, BaseIndexer):
            return self.window
        if self._win_freq_i8 is not None:
            return VariableWindowIndexer(
                index_array=self._index_array,
                window_size=self._win_freq_i8,
                center=self.center,
            )
        return FixedWindowIndexer(window_size=self.window)

    def _apply_series(
        self, homogeneous_func: Callable[..., ArrayLike], name: str | None = None
    ) -> Series:
        """
        Series version of _apply_blockwise
        """
        obj = self._create_data(self._selected_obj)

        if name == "count":
            # GH 12541: Special case for count where we support date-like types
            obj = notna(obj).astype(int)
        try:
            values = self._prep_values(obj._values)
        except (TypeError, NotImplementedError) as err:
            raise DataError("No numeric types to aggregate") from err

        result = homogeneous_func(values)
        index = self._slice_axis_for_step(obj.index, result)
        return obj._constructor(result, index=index, name=obj.name)

    def _apply_blockwise(
        self,
        homogeneous_func: Callable[..., ArrayLike],
        name: str,
        numeric_only: bool = False,
    ) -> DataFrame | Series:
        """
        Apply the given function to the DataFrame broken down into homogeneous
        sub-frames.
        """
        self._validate_numeric_only(name, numeric_only)
        if self._selected_obj.ndim == 1:
            return self._apply_series(homogeneous_func, name)

        obj = self._create_data(self._selected_obj, numeric_only)
        if name == "count":
            # GH 12541: Special case for count where we support date-like types
            obj = notna(obj).astype(int)
            obj._mgr = obj._mgr.consolidate()

        def hfunc(values: ArrayLike) -> ArrayLike:
            values = self._prep_values(values)
            return homogeneous_func(values)

        if self.axis == 1:
            obj = obj.T

        taker = []
        res_values = []
        for i, arr in enumerate(obj._iter_column_arrays()):
            # GH#42736 operate column-wise instead of block-wise
            try:
                res = hfunc(arr)
            except (TypeError, NotImplementedError):
                pass
            else:
                res_values.append(res)
                taker.append(i)

        index = self._slice_axis_for_step(
            obj.index, res_values[0] if len(res_values) > 0 else None
        )
        df = type(obj)._from_arrays(
            res_values,
            index=index,
            columns=obj.columns.take(taker),
            verify_integrity=False,
        )

        if self.axis == 1:
            df = df.T

        if 0 != len(res_values) != len(obj.columns):
            # GH#42738 ignore_failures dropped nuisance columns
            dropped = obj.columns.difference(obj.columns.take(taker))
            warnings.warn(
                "Dropping of nuisance columns in rolling operations "
                "is deprecated; in a future version this will raise TypeError. "
                "Select only valid columns before calling the operation. "
                f"Dropped columns were {dropped}",
                FutureWarning,
                stacklevel=find_stack_level(),
            )

        return self._resolve_output(df, obj)

    def _apply_tablewise(
        self,
        homogeneous_func: Callable[..., ArrayLike],
        name: str | None = None,
        numeric_only: bool = False,
    ) -> DataFrame | Series:
        """
        Apply the given function to the DataFrame across the entire object
        """
        if self._selected_obj.ndim == 1:
            raise ValueError("method='table' not applicable for Series objects.")
        obj = self._create_data(self._selected_obj, numeric_only)
        values = self._prep_values(obj.to_numpy())
        values = values.T if self.axis == 1 else values
        result = homogeneous_func(values)
        result = result.T if self.axis == 1 else result
        index = self._slice_axis_for_step(obj.index, result)
        columns = (
            obj.columns
            if result.shape[1] == len(obj.columns)
            else obj.columns[:: self.step]
        )
        out = obj._constructor(result, index=index, columns=columns)

        return self._resolve_output(out, obj)

    def _apply_pairwise(
        self,
        target: DataFrame | Series,
        other: DataFrame | Series | None,
        pairwise: bool | None,
        func: Callable[[DataFrame | Series, DataFrame | Series], DataFrame | Series],
        numeric_only: bool,
    ) -> DataFrame | Series:
        """
        Apply the given pairwise function given 2 pandas objects (DataFrame/Series)
        """
        target = self._create_data(target, numeric_only)
        if other is None:
            other = target
            # only default unset
            pairwise = True if pairwise is None else pairwise
        elif not isinstance(other, (ABCDataFrame, ABCSeries)):
            raise ValueError("other must be a DataFrame or Series")
        elif other.ndim == 2 and numeric_only:
            other = self._make_numeric_only(other)

        return flex_binary_moment(target, other, func, pairwise=bool(pairwise))

    def _apply(
        self,
        func: Callable[..., Any],
        name: str,
        numeric_only: bool = False,
        numba_args: tuple[Any, ...] = (),
        **kwargs,
    ):
        """
        Rolling statistical measure using supplied function.

        Designed to be used with passed-in Cython array-based functions.

        Parameters
        ----------
        func : callable function to apply
        name : str,
        numba_args : tuple
            args to be passed when func is a numba func
        **kwargs
            additional arguments for rolling function and window function

        Returns
        -------
        y : type of input
        """
        window_indexer = self._get_window_indexer()
        min_periods = (
            self.min_periods
            if self.min_periods is not None
            else window_indexer.window_size
        )

        def homogeneous_func(values: np.ndarray):
            # calculation function

            if values.size == 0:
                return values.copy()

            def calc(x):
                start, end = window_indexer.get_window_bounds(
                    num_values=len(x),
                    min_periods=min_periods,
                    center=self.center,
                    closed=self.closed,
                    step=self.step,
                )
                self._check_window_bounds(start, end, len(x))

                return func(x, start, end, min_periods, *numba_args)

            with np.errstate(all="ignore"):
                result = calc(values)

            return result

        if self.method == "single":
            return self._apply_blockwise(homogeneous_func, name, numeric_only)
        else:
            return self._apply_tablewise(homogeneous_func, name, numeric_only)

    def _numba_apply(
        self,
        func: Callable[..., Any],
        engine_kwargs: dict[str, bool] | None = None,
        *func_args,
    ):
        window_indexer = self._get_window_indexer()
        min_periods = (
            self.min_periods
            if self.min_periods is not None
            else window_indexer.window_size
        )
        obj = self._create_data(self._selected_obj)
        if self.axis == 1:
            obj = obj.T
        values = self._prep_values(obj.to_numpy())
        if values.ndim == 1:
            values = values.reshape(-1, 1)
        start, end = window_indexer.get_window_bounds(
            num_values=len(values),
            min_periods=min_periods,
            center=self.center,
            closed=self.closed,
            step=self.step,
        )
        self._check_window_bounds(start, end, len(values))
        aggregator = executor.generate_shared_aggregator(
            func, **get_jit_arguments(engine_kwargs)
        )
        result = aggregator(values, start, end, min_periods, *func_args)
        result = result.T if self.axis == 1 else result
        index = self._slice_axis_for_step(obj.index, result)
        if obj.ndim == 1:
            result = result.squeeze()
            out = obj._constructor(result, index=index, name=obj.name)
            return out
        else:
            columns = self._slice_axis_for_step(obj.columns, result.T)
            out = obj._constructor(result, index=index, columns=columns)
            return self._resolve_output(out, obj)

    def aggregate(self, func, *args, **kwargs):
        result = ResamplerWindowApply(self, func, args=args, kwargs=kwargs).agg()
        if result is None:
            return self.apply(func, raw=False, args=args, kwargs=kwargs)
        return result

    agg = aggregate


class BaseWindowGroupby(BaseWindow):
    """
    Provide the groupby windowing facilities.
    """

    _grouper: BaseGrouper
    _as_index: bool
    _attributes: list[str] = ["_grouper"]

    def __init__(
        self,
        obj: DataFrame | Series,
        *args,
        _grouper: BaseGrouper,
        _as_index: bool = True,
        **kwargs,
    ) -> None:
        from pandas.core.groupby.ops import BaseGrouper

        if not isinstance(_grouper, BaseGrouper):
            raise ValueError("Must pass a BaseGrouper object.")
        self._grouper = _grouper
        self._as_index = _as_index
        # GH 32262: It's convention to keep the grouping column in
        # groupby.<agg_func>, but unexpected to users in
        # groupby.rolling.<agg_func>
        obj = obj.drop(columns=self._grouper.names, errors="ignore")
        # GH 15354
        if kwargs.get("step") is not None:
            raise NotImplementedError("step not implemented for groupby")
        super().__init__(obj, *args, **kwargs)

    def _apply(
        self,
        func: Callable[..., Any],
        name: str,
        numeric_only: bool = False,
        numba_args: tuple[Any, ...] = (),
        **kwargs,
    ) -> DataFrame | Series:
        result = super()._apply(
            func,
            name,
            numeric_only,
            numba_args,
            **kwargs,
        )
        # Reconstruct the resulting MultiIndex
        # 1st set of levels = group by labels
        # 2nd set of levels = original DataFrame/Series index
        grouped_object_index = self.obj.index
        grouped_index_name = [*grouped_object_index.names]
        groupby_keys = copy.copy(self._grouper.names)
        result_index_names = groupby_keys + grouped_index_name

        drop_columns = [
            key
            for key in self._grouper.names
            if key not in self.obj.index.names or key is None
        ]

        if len(drop_columns) != len(groupby_keys):
            # Our result will have still kept the column in the result
            result = result.drop(columns=drop_columns, errors="ignore")

        codes = self._grouper.codes
        levels = copy.copy(self._grouper.levels)

        group_indices = self._grouper.indices.values()
        if group_indices:
            indexer = np.concatenate(list(group_indices))
        else:
            indexer = np.array([], dtype=np.intp)
        codes = [c.take(indexer) for c in codes]

        # if the index of the original dataframe needs to be preserved, append
        # this index (but reordered) to the codes/levels from the groupby
        if grouped_object_index is not None:
            idx = grouped_object_index.take(indexer)
            if not isinstance(idx, MultiIndex):
                idx = MultiIndex.from_arrays([idx])
            codes.extend(list(idx.codes))
            levels.extend(list(idx.levels))

        result_index = MultiIndex(
            levels, codes, names=result_index_names, verify_integrity=False
        )

        result.index = result_index
        if not self._as_index:
            result = result.reset_index(level=list(range(len(groupby_keys))))
        return result

    def _apply_pairwise(
        self,
        target: DataFrame | Series,
        other: DataFrame | Series | None,
        pairwise: bool | None,
        func: Callable[[DataFrame | Series, DataFrame | Series], DataFrame | Series],
        numeric_only: bool,
    ) -> DataFrame | Series:
        """
        Apply the given pairwise function given 2 pandas objects (DataFrame/Series)
        """
        # Manually drop the grouping column first
        target = target.drop(columns=self._grouper.names, errors="ignore")
        result = super()._apply_pairwise(target, other, pairwise, func, numeric_only)
        # 1) Determine the levels + codes of the groupby levels
        if other is not None and not all(
            len(group) == len(other) for group in self._grouper.indices.values()
        ):
            # GH 42915
            # len(other) != len(any group), so must reindex (expand) the result
            # from flex_binary_moment to a "transform"-like result
            # per groupby combination
            old_result_len = len(result)
            result = concat(
                [
                    result.take(gb_indices).reindex(result.index)
                    for gb_indices in self._grouper.indices.values()
                ]
            )

            gb_pairs = (
                com.maybe_make_list(pair) for pair in self._grouper.indices.keys()
            )
            groupby_codes = []
            groupby_levels = []
            # e.g. [[1, 2], [4, 5]] as [[1, 4], [2, 5]]
            for gb_level_pair in map(list, zip(*gb_pairs)):
                labels = np.repeat(np.array(gb_level_pair), old_result_len)
                codes, levels = factorize(labels)
                groupby_codes.append(codes)
                groupby_levels.append(levels)
        else:
            # pairwise=True or len(other) == len(each group), so repeat
            # the groupby labels by the number of columns in the original object
            groupby_codes = self._grouper.codes
            # error: Incompatible types in assignment (expression has type
            # "List[Index]", variable has type "List[Union[ndarray, Index]]")
            groupby_levels = self._grouper.levels  # type: ignore[assignment]

            group_indices = self._grouper.indices.values()
            if group_indices:
                indexer = np.concatenate(list(group_indices))
            else:
                indexer = np.array([], dtype=np.intp)

            if target.ndim == 1:
                repeat_by = 1
            else:
                repeat_by = len(target.columns)
            groupby_codes = [
                np.repeat(c.take(indexer), repeat_by) for c in groupby_codes
            ]
        # 2) Determine the levels + codes of the result from super()._apply_pairwise
        if isinstance(result.index, MultiIndex):
            result_codes = list(result.index.codes)
            result_levels = list(result.index.levels)
            result_names = list(result.index.names)
        else:
            idx_codes, idx_levels = factorize(result.index)
            result_codes = [idx_codes]
            result_levels = [idx_levels]
            result_names = [result.index.name]

        # 3) Create the resulting index by combining 1) + 2)
        result_codes = groupby_codes + result_codes
        result_levels = groupby_levels + result_levels
        result_names = self._grouper.names + result_names

        result_index = MultiIndex(
            result_levels, result_codes, names=result_names, verify_integrity=False
        )
        result.index = result_index
        return result

    def _create_data(self, obj: NDFrameT, numeric_only: bool = False) -> NDFrameT:
        """
        Split data into blocks & return conformed data.
        """
        # Ensure the object we're rolling over is monotonically sorted relative
        # to the groups
        # GH 36197
        if not obj.empty:
            groupby_order = np.concatenate(list(self._grouper.indices.values())).astype(
                np.int64
            )
            obj = obj.take(groupby_order)
        return super()._create_data(obj, numeric_only)

    def _gotitem(self, key, ndim, subset=None):
        # we are setting the index on the actual object
        # here so our index is carried through to the selected obj
        # when we do the splitting for the groupby
        if self.on is not None:
            # GH 43355
            subset = self.obj.set_index(self._on)
        return super()._gotitem(key, ndim, subset=subset)


class Window(BaseWindow):
    """
    Provide rolling window calculations.

    Parameters
    ----------
    window : int, timedelta, str, offset, or BaseIndexer subclass
        Size of the moving window.

        If an integer, the fixed number of observations used for
        each window.

        If a timedelta, str, or offset, the time period of each window. Each
        window will be a variable sized based on the observations included in
        the time-period. This is only valid for datetimelike indexes.
        To learn more about the offsets & frequency strings, please see `this link
        <https://pandas.pydata.org/pandas-docs/stable/user_guide/timeseries.html#offset-aliases>`__.

        If a BaseIndexer subclass, the window boundaries
        based on the defined ``get_window_bounds`` method. Additional rolling
        keyword arguments, namely ``min_periods``, ``center``, ``closed`` and
        ``step`` will be passed to ``get_window_bounds``.

    min_periods : int, default None
        Minimum number of observations in window required to have a value;
        otherwise, result is ``np.nan``.

        For a window that is specified by an offset, ``min_periods`` will default to 1.

        For a window that is specified by an integer, ``min_periods`` will default
        to the size of the window.

    center : bool, default False
        If False, set the window labels as the right edge of the window index.

        If True, set the window labels as the center of the window index.

    win_type : str, default None
        If ``None``, all points are evenly weighted.

        If a string, it must be a valid `scipy.signal window function
        <https://docs.scipy.org/doc/scipy/reference/signal.windows.html#module-scipy.signal.windows>`__.

        Certain Scipy window types require additional parameters to be passed
        in the aggregation function. The additional parameters must match
        the keywords specified in the Scipy window type method signature.

    on : str, optional
        For a DataFrame, a column label or Index level on which
        to calculate the rolling window, rather than the DataFrame's index.

        Provided integer column is ignored and excluded from result since
        an integer index is not used to calculate the rolling window.

    axis : int or str, default 0
        If ``0`` or ``'index'``, roll across the rows.

        If ``1`` or ``'columns'``, roll across the columns.

        For `Series` this parameter is unused and defaults to 0.

    closed : str, default None
        If ``'right'``, the first point in the window is excluded from calculations.

        If ``'left'``, the last point in the window is excluded from calculations.

        If ``'both'``, the no points in the window are excluded from calculations.

        If ``'neither'``, the first and last points in the window are excluded
        from calculations.

        Default ``None`` (``'right'``).

        .. versionchanged:: 1.2.0

            The closed parameter with fixed windows is now supported.

    step : int, default None

        ..versionadded:: 1.5.0

        Evaluate the window at every ``step`` result, equivalent to slicing as
        ``[::step]``. ``window`` must be an integer. Using a step argument other
        than None or 1 will produce a result with a different shape than the input.

    method : str {'single', 'table'}, default 'single'

        .. versionadded:: 1.3.0

        Execute the rolling operation per single column or row (``'single'``)
        or over the entire object (``'table'``).

        This argument is only implemented when specifying ``engine='numba'``
        in the method call.

    Returns
    -------
    ``Window`` subclass if a ``win_type`` is passed

    ``Rolling`` subclass if ``win_type`` is not passed

    See Also
    --------
    expanding : Provides expanding transformations.
    ewm : Provides exponential weighted functions.

    Notes
    -----
    See :ref:`Windowing Operations <window.generic>` for further usage details
    and examples.

    Examples
    --------
    >>> df = pd.DataFrame({'B': [0, 1, 2, np.nan, 4]})
    >>> df
         B
    0  0.0
    1  1.0
    2  2.0
    3  NaN
    4  4.0

    **window**

    Rolling sum with a window length of 2 observations.

    >>> df.rolling(2).sum()
         B
    0  NaN
    1  1.0
    2  3.0
    3  NaN
    4  NaN

    Rolling sum with a window span of 2 seconds.

    >>> df_time = pd.DataFrame({'B': [0, 1, 2, np.nan, 4]},
    ...                        index = [pd.Timestamp('20130101 09:00:00'),
    ...                                 pd.Timestamp('20130101 09:00:02'),
    ...                                 pd.Timestamp('20130101 09:00:03'),
    ...                                 pd.Timestamp('20130101 09:00:05'),
    ...                                 pd.Timestamp('20130101 09:00:06')])

    >>> df_time
                           B
    2013-01-01 09:00:00  0.0
    2013-01-01 09:00:02  1.0
    2013-01-01 09:00:03  2.0
    2013-01-01 09:00:05  NaN
    2013-01-01 09:00:06  4.0

    >>> df_time.rolling('2s').sum()
                           B
    2013-01-01 09:00:00  0.0
    2013-01-01 09:00:02  1.0
    2013-01-01 09:00:03  3.0
    2013-01-01 09:00:05  NaN
    2013-01-01 09:00:06  4.0

    Rolling sum with forward looking windows with 2 observations.

    >>> indexer = pd.api.indexers.FixedForwardWindowIndexer(window_size=2)
    >>> df.rolling(window=indexer, min_periods=1).sum()
         B
    0  1.0
    1  3.0
    2  2.0
    3  4.0
    4  4.0

    **min_periods**

    Rolling sum with a window length of 2 observations, but only needs a minimum of 1
    observation to calculate a value.

    >>> df.rolling(2, min_periods=1).sum()
         B
    0  0.0
    1  1.0
    2  3.0
    3  2.0
    4  4.0

    **center**

    Rolling sum with the result assigned to the center of the window index.

    >>> df.rolling(3, min_periods=1, center=True).sum()
         B
    0  1.0
    1  3.0
    2  3.0
    3  6.0
    4  4.0

    >>> df.rolling(3, min_periods=1, center=False).sum()
         B
    0  0.0
    1  1.0
    2  3.0
    3  3.0
    4  6.0

    **step**

    Rolling sum with a window length of 2 observations, minimum of 1 observation to
    calculate a value, and a step of 2.

    >>> df.rolling(2, min_periods=1, step=2).sum()
         B
    0  0.0
    2  3.0
    4  4.0

    **win_type**

    Rolling sum with a window length of 2, using the Scipy ``'gaussian'``
    window type. ``std`` is required in the aggregation function.

    >>> df.rolling(2, win_type='gaussian').sum(std=3)
              B
    0       NaN
    1  0.986207
    2  2.958621
    3       NaN
    4       NaN
    """

    _attributes = [
        "window",
        "min_periods",
        "center",
        "win_type",
        "axis",
        "on",
        "closed",
        "step",
        "method",
    ]

    def _validate(self):
        super()._validate()

        if not isinstance(self.win_type, str):
            raise ValueError(f"Invalid win_type {self.win_type}")
        signal = import_optional_dependency(
            "scipy.signal", extra="Scipy is required to generate window weight."
        )
        self._scipy_weight_generator = getattr(signal, self.win_type, None)
        if self._scipy_weight_generator is None:
            raise ValueError(f"Invalid win_type {self.win_type}")

        if isinstance(self.window, BaseIndexer):
            raise NotImplementedError(
                "BaseIndexer subclasses not implemented with win_types."
            )
        elif not is_integer(self.window) or self.window < 0:
            raise ValueError("window must be an integer 0 or greater")

        if self.method != "single":
            raise NotImplementedError("'single' is the only supported method type.")

    def _center_window(self, result: np.ndarray, offset: int) -> np.ndarray:
        """
        Center the result in the window for weighted rolling aggregations.
        """
        if offset > 0:
            lead_indexer = [slice(offset, None)]
            result = np.copy(result[tuple(lead_indexer)])
        return result

    def _apply(
        self,
        func: Callable[[np.ndarray, int, int], np.ndarray],
        name: str,
        numeric_only: bool = False,
        numba_args: tuple[Any, ...] = (),
        **kwargs,
    ):
        """
        Rolling with weights statistical measure using supplied function.

        Designed to be used with passed-in Cython array-based functions.

        Parameters
        ----------
        func : callable function to apply
        name : str,
        numeric_only : bool, default False
            Whether to only operate on bool, int, and float columns
        numba_args : tuple
            unused
        **kwargs
            additional arguments for scipy windows if necessary

        Returns
        -------
        y : type of input
        """
        # "None" not callable  [misc]
        window = self._scipy_weight_generator(  # type: ignore[misc]
            self.window, **kwargs
        )
        offset = (len(window) - 1) // 2 if self.center else 0

        def homogeneous_func(values: np.ndarray):
            # calculation function

            if values.size == 0:
                return values.copy()

            def calc(x):
                additional_nans = np.array([np.nan] * offset)
                x = np.concatenate((x, additional_nans))
                return func(x, window, self.min_periods or len(window))

            with np.errstate(all="ignore"):
                # Our weighted aggregations return memoryviews
                result = np.asarray(calc(values))

            if self.center:
                result = self._center_window(result, offset)

            return result

        return self._apply_blockwise(homogeneous_func, name, numeric_only)[:: self.step]

    @doc(
        _shared_docs["aggregate"],
        see_also=dedent(
            """
        See Also
        --------
        pandas.DataFrame.aggregate : Similar DataFrame method.
        pandas.Series.aggregate : Similar Series method.
        """
        ),
        examples=dedent(
            """
        Examples
        --------
        >>> df = pd.DataFrame({"A": [1, 2, 3], "B": [4, 5, 6], "C": [7, 8, 9]})
        >>> df
           A  B  C
        0  1  4  7
        1  2  5  8
        2  3  6  9

        >>> df.rolling(2, win_type="boxcar").agg("mean")
             A    B    C
        0  NaN  NaN  NaN
        1  1.5  4.5  7.5
        2  2.5  5.5  8.5
        """
        ),
        klass="Series/DataFrame",
        axis="",
    )
    def aggregate(self, func, *args, **kwargs):
        result = ResamplerWindowApply(self, func, args=args, kwargs=kwargs).agg()
        if result is None:

            # these must apply directly
            result = func(self)

        return result

    agg = aggregate

    @doc(
        template_header,
        create_section_header("Parameters"),
        kwargs_numeric_only,
        kwargs_scipy,
        create_section_header("Returns"),
        template_returns,
        create_section_header("See Also"),
        template_see_also[:-1],
        window_method="rolling",
        aggregation_description="weighted window sum",
        agg_method="sum",
    )
    def sum(self, numeric_only: bool = False, *args, **kwargs):
        nv.validate_window_func("sum", args, kwargs)
        window_func = window_aggregations.roll_weighted_sum
        # error: Argument 1 to "_apply" of "Window" has incompatible type
        # "Callable[[ndarray, ndarray, int], ndarray]"; expected
        # "Callable[[ndarray, int, int], ndarray]"
        return self._apply(
            window_func,  # type: ignore[arg-type]
            name="sum",
            numeric_only=numeric_only,
            **kwargs,
        )

    @doc(
        template_header,
        create_section_header("Parameters"),
        kwargs_numeric_only,
        kwargs_scipy,
        create_section_header("Returns"),
        template_returns,
        create_section_header("See Also"),
        template_see_also[:-1],
        window_method="rolling",
        aggregation_description="weighted window mean",
        agg_method="mean",
    )
    def mean(self, numeric_only: bool = False, *args, **kwargs):
        nv.validate_window_func("mean", args, kwargs)
        window_func = window_aggregations.roll_weighted_mean
        # error: Argument 1 to "_apply" of "Window" has incompatible type
        # "Callable[[ndarray, ndarray, int], ndarray]"; expected
        # "Callable[[ndarray, int, int], ndarray]"
        return self._apply(
            window_func,  # type: ignore[arg-type]
            name="mean",
            numeric_only=numeric_only,
            **kwargs,
        )

    @doc(
        template_header,
        ".. versionadded:: 1.0.0 \n\n",
        create_section_header("Parameters"),
        kwargs_numeric_only,
        kwargs_scipy,
        create_section_header("Returns"),
        template_returns,
        create_section_header("See Also"),
        template_see_also[:-1],
        window_method="rolling",
        aggregation_description="weighted window variance",
        agg_method="var",
    )
    def var(self, ddof: int = 1, numeric_only: bool = False, *args, **kwargs):
        nv.validate_window_func("var", args, kwargs)
        window_func = partial(window_aggregations.roll_weighted_var, ddof=ddof)
        kwargs.pop("name", None)
        return self._apply(window_func, name="var", numeric_only=numeric_only, **kwargs)

    @doc(
        template_header,
        ".. versionadded:: 1.0.0 \n\n",
        create_section_header("Parameters"),
        kwargs_numeric_only,
        kwargs_scipy,
        create_section_header("Returns"),
        template_returns,
        create_section_header("See Also"),
        template_see_also[:-1],
        window_method="rolling",
        aggregation_description="weighted window standard deviation",
        agg_method="std",
    )
    def std(self, ddof: int = 1, numeric_only: bool = False, *args, **kwargs):
        nv.validate_window_func("std", args, kwargs)
        return zsqrt(
            self.var(ddof=ddof, name="std", numeric_only=numeric_only, **kwargs)
        )


class RollingAndExpandingMixin(BaseWindow):
    def count(self, numeric_only: bool = False):
        window_func = window_aggregations.roll_sum
        return self._apply(window_func, name="count", numeric_only=numeric_only)

    def apply(
        self,
        func: Callable[..., Any],
        raw: bool = False,
        engine: str | None = None,
        engine_kwargs: dict[str, bool] | None = None,
        args: tuple[Any, ...] | None = None,
        kwargs: dict[str, Any] | None = None,
    ):
        if args is None:
            args = ()
        if kwargs is None:
            kwargs = {}

        if not is_bool(raw):
            raise ValueError("raw parameter must be `True` or `False`")

        numba_args: tuple[Any, ...] = ()
        if maybe_use_numba(engine):
            if raw is False:
                raise ValueError("raw must be `True` when using the numba engine")
            numba_args = args
            if self.method == "single":
                apply_func = generate_numba_apply_func(
                    func, **get_jit_arguments(engine_kwargs, kwargs)
                )
            else:
                apply_func = generate_numba_table_func(
                    func, **get_jit_arguments(engine_kwargs, kwargs)
                )
        elif engine in ("cython", None):
            if engine_kwargs is not None:
                raise ValueError("cython engine does not accept engine_kwargs")
            apply_func = self._generate_cython_apply_func(args, kwargs, raw, func)
        else:
            raise ValueError("engine must be either 'numba' or 'cython'")

        return self._apply(
            apply_func,
            name="apply",
            numba_args=numba_args,
        )

    def _generate_cython_apply_func(
        self,
        args: tuple[Any, ...],
        kwargs: dict[str, Any],
        raw: bool,
        function: Callable[..., Any],
    ) -> Callable[[np.ndarray, np.ndarray, np.ndarray, int], np.ndarray]:
        from pandas import Series

        window_func = partial(
            window_aggregations.roll_apply,
            args=args,
            kwargs=kwargs,
            raw=raw,
            function=function,
        )

        def apply_func(values, begin, end, min_periods, raw=raw):
            if not raw:
                # GH 45912
                values = Series(values, index=self._on)
            return window_func(values, begin, end, min_periods)

        return apply_func

    def sum(
        self,
        numeric_only: bool = False,
        *args,
        engine: str | None = None,
        engine_kwargs: dict[str, bool] | None = None,
        **kwargs,
    ):
        nv.validate_window_func("sum", args, kwargs)
        if maybe_use_numba(engine):
            if self.method == "table":
                func = generate_manual_numpy_nan_agg_with_axis(np.nansum)
                return self.apply(
                    func,
                    raw=True,
                    engine=engine,
                    engine_kwargs=engine_kwargs,
                )
            else:
                from pandas.core._numba.kernels import sliding_sum

                return self._numba_apply(sliding_sum, engine_kwargs)
        window_func = window_aggregations.roll_sum
        return self._apply(window_func, name="sum", numeric_only=numeric_only, **kwargs)

    def max(
        self,
        numeric_only: bool = False,
        *args,
        engine: str | None = None,
        engine_kwargs: dict[str, bool] | None = None,
        **kwargs,
    ):
        nv.validate_window_func("max", args, kwargs)
        if maybe_use_numba(engine):
            if self.method == "table":
                func = generate_manual_numpy_nan_agg_with_axis(np.nanmax)
                return self.apply(
                    func,
                    raw=True,
                    engine=engine,
                    engine_kwargs=engine_kwargs,
                )
            else:
                from pandas.core._numba.kernels import sliding_min_max

                return self._numba_apply(sliding_min_max, engine_kwargs, True)
        window_func = window_aggregations.roll_max
        return self._apply(window_func, name="max", numeric_only=numeric_only, **kwargs)

    def min(
        self,
        numeric_only: bool = False,
        *args,
        engine: str | None = None,
        engine_kwargs: dict[str, bool] | None = None,
        **kwargs,
    ):
        nv.validate_window_func("min", args, kwargs)
        if maybe_use_numba(engine):
            if self.method == "table":
                func = generate_manual_numpy_nan_agg_with_axis(np.nanmin)
                return self.apply(
                    func,
                    raw=True,
                    engine=engine,
                    engine_kwargs=engine_kwargs,
                )
            else:
                from pandas.core._numba.kernels import sliding_min_max

                return self._numba_apply(sliding_min_max, engine_kwargs, False)
        window_func = window_aggregations.roll_min
        return self._apply(window_func, name="min", numeric_only=numeric_only, **kwargs)

    def mean(
        self,
        numeric_only: bool = False,
        *args,
        engine: str | None = None,
        engine_kwargs: dict[str, bool] | None = None,
        **kwargs,
    ):
        nv.validate_window_func("mean", args, kwargs)
        if maybe_use_numba(engine):
            if self.method == "table":
                func = generate_manual_numpy_nan_agg_with_axis(np.nanmean)
                return self.apply(
                    func,
                    raw=True,
                    engine=engine,
                    engine_kwargs=engine_kwargs,
                )
            else:
                from pandas.core._numba.kernels import sliding_mean

                return self._numba_apply(sliding_mean, engine_kwargs)
        window_func = window_aggregations.roll_mean
        return self._apply(
            window_func, name="mean", numeric_only=numeric_only, **kwargs
        )

    def median(
        self,
        numeric_only: bool = False,
        engine: str | None = None,
        engine_kwargs: dict[str, bool] | None = None,
        **kwargs,
    ):
        if maybe_use_numba(engine):
            if self.method == "table":
                func = generate_manual_numpy_nan_agg_with_axis(np.nanmedian)
            else:
                func = np.nanmedian

            return self.apply(
                func,
                raw=True,
                engine=engine,
                engine_kwargs=engine_kwargs,
            )
        window_func = window_aggregations.roll_median_c
        return self._apply(
            window_func, name="median", numeric_only=numeric_only, **kwargs
        )

    def std(
        self,
        ddof: int = 1,
        numeric_only: bool = False,
        *args,
        engine: str | None = None,
        engine_kwargs: dict[str, bool] | None = None,
        **kwargs,
    ):
        nv.validate_window_func("std", args, kwargs)
        if maybe_use_numba(engine):
            if self.method == "table":
                raise NotImplementedError("std not supported with method='table'")
            else:
                from pandas.core._numba.kernels import sliding_var

                return zsqrt(self._numba_apply(sliding_var, engine_kwargs, ddof))
        window_func = window_aggregations.roll_var

        def zsqrt_func(values, begin, end, min_periods):
            return zsqrt(window_func(values, begin, end, min_periods, ddof=ddof))

        return self._apply(
            zsqrt_func,
            name="std",
            numeric_only=numeric_only,
            **kwargs,
        )

    def var(
        self,
        ddof: int = 1,
        numeric_only: bool = False,
        *args,
        engine: str | None = None,
        engine_kwargs: dict[str, bool] | None = None,
        **kwargs,
    ):
        nv.validate_window_func("var", args, kwargs)
        if maybe_use_numba(engine):
            if self.method == "table":
                raise NotImplementedError("var not supported with method='table'")
            else:
                from pandas.core._numba.kernels import sliding_var

                return self._numba_apply(sliding_var, engine_kwargs, ddof)
        window_func = partial(window_aggregations.roll_var, ddof=ddof)
        return self._apply(
            window_func,
            name="var",
            numeric_only=numeric_only,
            **kwargs,
        )

    def skew(self, numeric_only: bool = False, **kwargs):
        window_func = window_aggregations.roll_skew
        return self._apply(
            window_func,
            name="skew",
            numeric_only=numeric_only,
            **kwargs,
        )

    def sem(self, ddof: int = 1, numeric_only: bool = False, *args, **kwargs):
        nv.validate_rolling_func("sem", args, kwargs)
        # Raise here so error message says sem instead of std
        self._validate_numeric_only("sem", numeric_only)
        return self.std(numeric_only=numeric_only, **kwargs) / (
            self.count(numeric_only=numeric_only) - ddof
        ).pow(0.5)

    def kurt(self, numeric_only: bool = False, **kwargs):
        window_func = window_aggregations.roll_kurt
        return self._apply(
            window_func,
            name="kurt",
            numeric_only=numeric_only,
            **kwargs,
        )

    def quantile(
        self,
        quantile: float,
        interpolation: QuantileInterpolation = "linear",
        numeric_only: bool = False,
        **kwargs,
    ):
        if quantile == 1.0:
            window_func = window_aggregations.roll_max
        elif quantile == 0.0:
            window_func = window_aggregations.roll_min
        else:
            window_func = partial(
                window_aggregations.roll_quantile,
                quantile=quantile,
                interpolation=interpolation,
            )

        return self._apply(
            window_func, name="quantile", numeric_only=numeric_only, **kwargs
        )

    def rank(
        self,
        method: WindowingRankType = "average",
        ascending: bool = True,
        pct: bool = False,
        numeric_only: bool = False,
        **kwargs,
    ):
        window_func = partial(
            window_aggregations.roll_rank,
            method=method,
            ascending=ascending,
            percentile=pct,
        )

        return self._apply(
            window_func, name="rank", numeric_only=numeric_only, **kwargs
        )

    def cov(
        self,
        other: DataFrame | Series | None = None,
        pairwise: bool | None = None,
        ddof: int = 1,
        numeric_only: bool = False,
        **kwargs,
    ):
        if self.step is not None:
            raise NotImplementedError("step not implemented for cov")
        self._validate_numeric_only("cov", numeric_only)

        from pandas import Series

        def cov_func(x, y):
            x_array = self._prep_values(x)
            y_array = self._prep_values(y)
            window_indexer = self._get_window_indexer()
            min_periods = (
                self.min_periods
                if self.min_periods is not None
                else window_indexer.window_size
            )
            start, end = window_indexer.get_window_bounds(
                num_values=len(x_array),
                min_periods=min_periods,
                center=self.center,
                closed=self.closed,
                step=self.step,
            )
            self._check_window_bounds(start, end, len(x_array))

            with np.errstate(all="ignore"):
                mean_x_y = window_aggregations.roll_mean(
                    x_array * y_array, start, end, min_periods
                )
                mean_x = window_aggregations.roll_mean(x_array, start, end, min_periods)
                mean_y = window_aggregations.roll_mean(y_array, start, end, min_periods)
                count_x_y = window_aggregations.roll_sum(
                    notna(x_array + y_array).astype(np.float64), start, end, 0
                )
                result = (mean_x_y - mean_x * mean_y) * (count_x_y / (count_x_y - ddof))
            return Series(result, index=x.index, name=x.name)

        return self._apply_pairwise(
            self._selected_obj, other, pairwise, cov_func, numeric_only
        )

    def corr(
        self,
        other: DataFrame | Series | None = None,
        pairwise: bool | None = None,
        ddof: int = 1,
        numeric_only: bool = False,
        **kwargs,
    ):
        if self.step is not None:
            raise NotImplementedError("step not implemented for corr")
        self._validate_numeric_only("corr", numeric_only)

        from pandas import Series

        def corr_func(x, y):
            x_array = self._prep_values(x)
            y_array = self._prep_values(y)
            window_indexer = self._get_window_indexer()
            min_periods = (
                self.min_periods
                if self.min_periods is not None
                else window_indexer.window_size
            )
            start, end = window_indexer.get_window_bounds(
                num_values=len(x_array),
                min_periods=min_periods,
                center=self.center,
                closed=self.closed,
                step=self.step,
            )
            self._check_window_bounds(start, end, len(x_array))

            with np.errstate(all="ignore"):
                mean_x_y = window_aggregations.roll_mean(
                    x_array * y_array, start, end, min_periods
                )
                mean_x = window_aggregations.roll_mean(x_array, start, end, min_periods)
                mean_y = window_aggregations.roll_mean(y_array, start, end, min_periods)
                count_x_y = window_aggregations.roll_sum(
                    notna(x_array + y_array).astype(np.float64), start, end, 0
                )
                x_var = window_aggregations.roll_var(
                    x_array, start, end, min_periods, ddof
                )
                y_var = window_aggregations.roll_var(
                    y_array, start, end, min_periods, ddof
                )
                numerator = (mean_x_y - mean_x * mean_y) * (
                    count_x_y / (count_x_y - ddof)
                )
                denominator = (x_var * y_var) ** 0.5
                result = numerator / denominator
            return Series(result, index=x.index, name=x.name)

        return self._apply_pairwise(
            self._selected_obj, other, pairwise, corr_func, numeric_only
        )


class Rolling(RollingAndExpandingMixin):

    _attributes: list[str] = [
        "window",
        "min_periods",
        "center",
        "win_type",
        "axis",
        "on",
        "closed",
        "step",
        "method",
    ]

    def _validate(self):
        super()._validate()

        # we allow rolling on a datetimelike index
        if (
            self.obj.empty
            or isinstance(self._on, (DatetimeIndex, TimedeltaIndex, PeriodIndex))
        ) and isinstance(self.window, (str, BaseOffset, timedelta)):

            self._validate_datetimelike_monotonic()

            # this will raise ValueError on non-fixed freqs
            try:
                freq = to_offset(self.window)
            except (TypeError, ValueError) as err:
                raise ValueError(
                    f"passed window {self.window} is not "
                    "compatible with a datetimelike index"
                ) from err
            if isinstance(self._on, PeriodIndex):
                # error: Incompatible types in assignment (expression has type
                # "float", variable has type "Optional[int]")
                self._win_freq_i8 = freq.nanos / (  # type: ignore[assignment]
                    self._on.freq.nanos / self._on.freq.n
                )
            else:
                self._win_freq_i8 = freq.nanos

            # min_periods must be an integer
            if self.min_periods is None:
                self.min_periods = 1

            if self.step is not None:
                raise NotImplementedError(
                    "step is not supported with frequency windows"
                )

        elif isinstance(self.window, BaseIndexer):
            # Passed BaseIndexer subclass should handle all other rolling kwargs
            pass
        elif not is_integer(self.window) or self.window < 0:
            raise ValueError("window must be an integer 0 or greater")

    def _validate_datetimelike_monotonic(self) -> None:
        """
        Validate self._on is monotonic (increasing or decreasing) and has
        no NaT values for frequency windows.
        """
        if self._on.hasnans:
            self._raise_monotonic_error("values must not have NaT")
        if not (self._on.is_monotonic_increasing or self._on.is_monotonic_decreasing):
            self._raise_monotonic_error("values must be monotonic")

    def _raise_monotonic_error(self, msg: str):
        on = self.on
        if on is None:
            if self.axis == 0:
                on = "index"
            else:
                on = "column"
        raise ValueError(f"{on} {msg}")

    @doc(
        _shared_docs["aggregate"],
        see_also=dedent(
            """
        See Also
        --------
        pandas.Series.rolling : Calling object with Series data.
        pandas.DataFrame.rolling : Calling object with DataFrame data.
        """
        ),
        examples=dedent(
            """
        Examples
        --------
        >>> df = pd.DataFrame({"A": [1, 2, 3], "B": [4, 5, 6], "C": [7, 8, 9]})
        >>> df
           A  B  C
        0  1  4  7
        1  2  5  8
        2  3  6  9

        >>> df.rolling(2).sum()
             A     B     C
        0  NaN   NaN   NaN
        1  3.0   9.0  15.0
        2  5.0  11.0  17.0

        >>> df.rolling(2).agg({"A": "sum", "B": "min"})
             A    B
        0  NaN  NaN
        1  3.0  4.0
        2  5.0  5.0
        """
        ),
        klass="Series/Dataframe",
        axis="",
    )
    def aggregate(self, func, *args, **kwargs):
        return super().aggregate(func, *args, **kwargs)

    agg = aggregate

    @doc(
        template_header,
        create_section_header("Parameters"),
        kwargs_numeric_only,
        create_section_header("Returns"),
        template_returns,
        create_section_header("See Also"),
        template_see_also,
        create_section_header("Examples"),
        dedent(
            """
        >>> s = pd.Series([2, 3, np.nan, 10])
        >>> s.rolling(2).count()
        0    NaN
        1    2.0
        2    1.0
        3    1.0
        dtype: float64
        >>> s.rolling(3).count()
        0    NaN
        1    NaN
        2    2.0
        3    2.0
        dtype: float64
        >>> s.rolling(4).count()
        0    NaN
        1    NaN
        2    NaN
        3    3.0
        dtype: float64
        """
        ).replace("\n", "", 1),
        window_method="rolling",
        aggregation_description="count of non NaN observations",
        agg_method="count",
    )
    def count(self, numeric_only: bool = False):
<<<<<<< HEAD
        return super().count(numeric_only)
=======
        if self.min_periods is None:
            warnings.warn(
                (
                    "min_periods=None will default to the size of window "
                    "consistent with other methods in a future version. "
                    "Specify min_periods=0 instead."
                ),
                FutureWarning,
                stacklevel=find_stack_level(),
            )
            self.min_periods = 0
            result = super().count()
            self.min_periods = None
        else:
            result = super().count(numeric_only)
        return result
>>>>>>> a9acc526

    @doc(
        template_header,
        create_section_header("Parameters"),
        window_apply_parameters,
        create_section_header("Returns"),
        template_returns,
        create_section_header("See Also"),
        template_see_also[:-1],
        window_method="rolling",
        aggregation_description="custom aggregation function",
        agg_method="apply",
    )
    def apply(
        self,
        func: Callable[..., Any],
        raw: bool = False,
        engine: str | None = None,
        engine_kwargs: dict[str, bool] | None = None,
        args: tuple[Any, ...] | None = None,
        kwargs: dict[str, Any] | None = None,
    ):
        return super().apply(
            func,
            raw=raw,
            engine=engine,
            engine_kwargs=engine_kwargs,
            args=args,
            kwargs=kwargs,
        )

    @doc(
        template_header,
        create_section_header("Parameters"),
        kwargs_numeric_only,
        args_compat,
        window_agg_numba_parameters(),
        kwargs_compat,
        create_section_header("Returns"),
        template_returns,
        create_section_header("See Also"),
        template_see_also,
        create_section_header("Notes"),
        numba_notes,
        create_section_header("Examples"),
        dedent(
            """
        >>> s = pd.Series([1, 2, 3, 4, 5])
        >>> s
        0    1
        1    2
        2    3
        3    4
        4    5
        dtype: int64

        >>> s.rolling(3).sum()
        0     NaN
        1     NaN
        2     6.0
        3     9.0
        4    12.0
        dtype: float64

        >>> s.rolling(3, center=True).sum()
        0     NaN
        1     6.0
        2     9.0
        3    12.0
        4     NaN
        dtype: float64

        For DataFrame, each sum is computed column-wise.

        >>> df = pd.DataFrame({{"A": s, "B": s ** 2}})
        >>> df
           A   B
        0  1   1
        1  2   4
        2  3   9
        3  4  16
        4  5  25

        >>> df.rolling(3).sum()
              A     B
        0   NaN   NaN
        1   NaN   NaN
        2   6.0  14.0
        3   9.0  29.0
        4  12.0  50.0
        """
        ).replace("\n", "", 1),
        window_method="rolling",
        aggregation_description="sum",
        agg_method="sum",
    )
    def sum(
        self,
        numeric_only: bool = False,
        *args,
        engine: str | None = None,
        engine_kwargs: dict[str, bool] | None = None,
        **kwargs,
    ):
        maybe_warn_args_and_kwargs(type(self), "sum", args, kwargs)
        nv.validate_rolling_func("sum", args, kwargs)
        return super().sum(
            numeric_only=numeric_only,
            engine=engine,
            engine_kwargs=engine_kwargs,
            **kwargs,
        )

    @doc(
        template_header,
        create_section_header("Parameters"),
        kwargs_numeric_only,
        args_compat,
        window_agg_numba_parameters(),
        kwargs_compat,
        create_section_header("Returns"),
        template_returns,
        create_section_header("See Also"),
        template_see_also,
        create_section_header("Notes"),
        numba_notes[:-1],
        window_method="rolling",
        aggregation_description="maximum",
        agg_method="max",
    )
    def max(
        self,
        numeric_only: bool = False,
        *args,
        engine: str | None = None,
        engine_kwargs: dict[str, bool] | None = None,
        **kwargs,
    ):
        maybe_warn_args_and_kwargs(type(self), "max", args, kwargs)
        nv.validate_rolling_func("max", args, kwargs)
        return super().max(
            numeric_only=numeric_only,
            engine=engine,
            engine_kwargs=engine_kwargs,
            **kwargs,
        )

    @doc(
        template_header,
        create_section_header("Parameters"),
        kwargs_numeric_only,
        args_compat,
        window_agg_numba_parameters(),
        kwargs_compat,
        create_section_header("Returns"),
        template_returns,
        create_section_header("See Also"),
        template_see_also,
        create_section_header("Notes"),
        numba_notes,
        create_section_header("Examples"),
        dedent(
            """
        Performing a rolling minimum with a window size of 3.

        >>> s = pd.Series([4, 3, 5, 2, 6])
        >>> s.rolling(3).min()
        0    NaN
        1    NaN
        2    3.0
        3    2.0
        4    2.0
        dtype: float64
        """
        ).replace("\n", "", 1),
        window_method="rolling",
        aggregation_description="minimum",
        agg_method="min",
    )
    def min(
        self,
        numeric_only: bool = False,
        *args,
        engine: str | None = None,
        engine_kwargs: dict[str, bool] | None = None,
        **kwargs,
    ):
        maybe_warn_args_and_kwargs(type(self), "min", args, kwargs)
        nv.validate_rolling_func("min", args, kwargs)
        return super().min(
            numeric_only=numeric_only,
            engine=engine,
            engine_kwargs=engine_kwargs,
            **kwargs,
        )

    @doc(
        template_header,
        create_section_header("Parameters"),
        kwargs_numeric_only,
        args_compat,
        window_agg_numba_parameters(),
        kwargs_compat,
        create_section_header("Returns"),
        template_returns,
        create_section_header("See Also"),
        template_see_also,
        create_section_header("Notes"),
        numba_notes,
        create_section_header("Examples"),
        dedent(
            """
        The below examples will show rolling mean calculations with window sizes of
        two and three, respectively.

        >>> s = pd.Series([1, 2, 3, 4])
        >>> s.rolling(2).mean()
        0    NaN
        1    1.5
        2    2.5
        3    3.5
        dtype: float64

        >>> s.rolling(3).mean()
        0    NaN
        1    NaN
        2    2.0
        3    3.0
        dtype: float64
        """
        ).replace("\n", "", 1),
        window_method="rolling",
        aggregation_description="mean",
        agg_method="mean",
    )
    def mean(
        self,
        numeric_only: bool = False,
        *args,
        engine: str | None = None,
        engine_kwargs: dict[str, bool] | None = None,
        **kwargs,
    ):
        maybe_warn_args_and_kwargs(type(self), "mean", args, kwargs)
        nv.validate_rolling_func("mean", args, kwargs)
        return super().mean(
            numeric_only=numeric_only,
            engine=engine,
            engine_kwargs=engine_kwargs,
            **kwargs,
        )

    @doc(
        template_header,
        create_section_header("Parameters"),
        kwargs_numeric_only,
        window_agg_numba_parameters(),
        kwargs_compat,
        create_section_header("Returns"),
        template_returns,
        create_section_header("See Also"),
        template_see_also,
        create_section_header("Notes"),
        numba_notes,
        create_section_header("Examples"),
        dedent(
            """
        Compute the rolling median of a series with a window size of 3.

        >>> s = pd.Series([0, 1, 2, 3, 4])
        >>> s.rolling(3).median()
        0    NaN
        1    NaN
        2    1.0
        3    2.0
        4    3.0
        dtype: float64
        """
        ).replace("\n", "", 1),
        window_method="rolling",
        aggregation_description="median",
        agg_method="median",
    )
    def median(
        self,
        numeric_only: bool = False,
        engine: str | None = None,
        engine_kwargs: dict[str, bool] | None = None,
        **kwargs,
    ):
        maybe_warn_args_and_kwargs(type(self), "median", None, kwargs)
        return super().median(
            numeric_only=numeric_only,
            engine=engine,
            engine_kwargs=engine_kwargs,
            **kwargs,
        )

    @doc(
        template_header,
        create_section_header("Parameters"),
        dedent(
            """
        ddof : int, default 1
            Delta Degrees of Freedom.  The divisor used in calculations
            is ``N - ddof``, where ``N`` represents the number of elements.
        """
        ).replace("\n", "", 1),
        kwargs_numeric_only,
        args_compat,
        window_agg_numba_parameters("1.4"),
        kwargs_compat,
        create_section_header("Returns"),
        template_returns,
        create_section_header("See Also"),
        "numpy.std : Equivalent method for NumPy array.\n",
        template_see_also,
        create_section_header("Notes"),
        dedent(
            """
        The default ``ddof`` of 1 used in :meth:`Series.std` is different
        than the default ``ddof`` of 0 in :func:`numpy.std`.

        A minimum of one period is required for the rolling calculation.\n
        """
        ).replace("\n", "", 1),
        create_section_header("Examples"),
        dedent(
            """
        >>> s = pd.Series([5, 5, 6, 7, 5, 5, 5])
        >>> s.rolling(3).std()
        0         NaN
        1         NaN
        2    0.577350
        3    1.000000
        4    1.000000
        5    1.154701
        6    0.000000
        dtype: float64
        """
        ).replace("\n", "", 1),
        window_method="rolling",
        aggregation_description="standard deviation",
        agg_method="std",
    )
    def std(
        self,
        ddof: int = 1,
        numeric_only: bool = False,
        *args,
        engine: str | None = None,
        engine_kwargs: dict[str, bool] | None = None,
        **kwargs,
    ):
        maybe_warn_args_and_kwargs(type(self), "std", args, kwargs)
        nv.validate_rolling_func("std", args, kwargs)
        return super().std(
            ddof=ddof,
            numeric_only=numeric_only,
            engine=engine,
            engine_kwargs=engine_kwargs,
            **kwargs,
        )

    @doc(
        template_header,
        create_section_header("Parameters"),
        dedent(
            """
        ddof : int, default 1
            Delta Degrees of Freedom.  The divisor used in calculations
            is ``N - ddof``, where ``N`` represents the number of elements.
        """
        ).replace("\n", "", 1),
        kwargs_numeric_only,
        args_compat,
        window_agg_numba_parameters("1.4"),
        kwargs_compat,
        create_section_header("Returns"),
        template_returns,
        create_section_header("See Also"),
        "numpy.var : Equivalent method for NumPy array.\n",
        template_see_also,
        create_section_header("Notes"),
        dedent(
            """
        The default ``ddof`` of 1 used in :meth:`Series.var` is different
        than the default ``ddof`` of 0 in :func:`numpy.var`.

        A minimum of one period is required for the rolling calculation.\n
        """
        ).replace("\n", "", 1),
        create_section_header("Examples"),
        dedent(
            """
        >>> s = pd.Series([5, 5, 6, 7, 5, 5, 5])
        >>> s.rolling(3).var()
        0         NaN
        1         NaN
        2    0.333333
        3    1.000000
        4    1.000000
        5    1.333333
        6    0.000000
        dtype: float64
        """
        ).replace("\n", "", 1),
        window_method="rolling",
        aggregation_description="variance",
        agg_method="var",
    )
    def var(
        self,
        ddof: int = 1,
        numeric_only: bool = False,
        *args,
        engine: str | None = None,
        engine_kwargs: dict[str, bool] | None = None,
        **kwargs,
    ):
        maybe_warn_args_and_kwargs(type(self), "var", args, kwargs)
        nv.validate_rolling_func("var", args, kwargs)
        return super().var(
            ddof=ddof,
            numeric_only=numeric_only,
            engine=engine,
            engine_kwargs=engine_kwargs,
            **kwargs,
        )

    @doc(
        template_header,
        create_section_header("Parameters"),
        kwargs_numeric_only,
        kwargs_compat,
        create_section_header("Returns"),
        template_returns,
        create_section_header("See Also"),
        "scipy.stats.skew : Third moment of a probability density.\n",
        template_see_also,
        create_section_header("Notes"),
        "A minimum of three periods is required for the rolling calculation.\n",
        window_method="rolling",
        aggregation_description="unbiased skewness",
        agg_method="skew",
    )
    def skew(self, numeric_only: bool = False, **kwargs):
        maybe_warn_args_and_kwargs(type(self), "skew", None, kwargs)
        return super().skew(numeric_only=numeric_only, **kwargs)

    @doc(
        template_header,
        create_section_header("Parameters"),
        dedent(
            """
        ddof : int, default 1
            Delta Degrees of Freedom.  The divisor used in calculations
            is ``N - ddof``, where ``N`` represents the number of elements.
        """
        ).replace("\n", "", 1),
        kwargs_numeric_only,
        args_compat,
        kwargs_compat,
        create_section_header("Returns"),
        template_returns,
        create_section_header("See Also"),
        template_see_also,
        create_section_header("Notes"),
        "A minimum of one period is required for the calculation.\n\n",
        create_section_header("Examples"),
        dedent(
            """
        >>> s = pd.Series([0, 1, 2, 3])
        >>> s.rolling(2, min_periods=1).sem()
        0         NaN
        1    0.707107
        2    0.707107
        3    0.707107
        dtype: float64
        """
        ).replace("\n", "", 1),
        window_method="rolling",
        aggregation_description="standard error of mean",
        agg_method="sem",
    )
    def sem(self, ddof: int = 1, numeric_only: bool = False, *args, **kwargs):
        maybe_warn_args_and_kwargs(type(self), "sem", args, kwargs)
        nv.validate_rolling_func("sem", args, kwargs)
        # Raise here so error message says sem instead of std
        self._validate_numeric_only("sem", numeric_only)
        return self.std(numeric_only=numeric_only, **kwargs) / (
            self.count(numeric_only) - ddof
        ).pow(0.5)

    @doc(
        template_header,
        create_section_header("Parameters"),
        kwargs_numeric_only,
        kwargs_compat,
        create_section_header("Returns"),
        template_returns,
        create_section_header("See Also"),
        "scipy.stats.kurtosis : Reference SciPy method.\n",
        template_see_also,
        create_section_header("Notes"),
        "A minimum of four periods is required for the calculation.\n\n",
        create_section_header("Examples"),
        dedent(
            """
        The example below will show a rolling calculation with a window size of
        four matching the equivalent function call using `scipy.stats`.

        >>> arr = [1, 2, 3, 4, 999]
        >>> import scipy.stats
        >>> print(f"{{scipy.stats.kurtosis(arr[:-1], bias=False):.6f}}")
        -1.200000
        >>> print(f"{{scipy.stats.kurtosis(arr[1:], bias=False):.6f}}")
        3.999946
        >>> s = pd.Series(arr)
        >>> s.rolling(4).kurt()
        0         NaN
        1         NaN
        2         NaN
        3   -1.200000
        4    3.999946
        dtype: float64
        """
        ).replace("\n", "", 1),
        window_method="rolling",
        aggregation_description="Fisher's definition of kurtosis without bias",
        agg_method="kurt",
    )
    def kurt(self, numeric_only: bool = False, **kwargs):
        maybe_warn_args_and_kwargs(type(self), "kurt", None, kwargs)
        return super().kurt(numeric_only=numeric_only, **kwargs)

    @doc(
        template_header,
        create_section_header("Parameters"),
        dedent(
            """
        quantile : float
            Quantile to compute. 0 <= quantile <= 1.
        interpolation : {{'linear', 'lower', 'higher', 'midpoint', 'nearest'}}
            This optional parameter specifies the interpolation method to use,
            when the desired quantile lies between two data points `i` and `j`:

                * linear: `i + (j - i) * fraction`, where `fraction` is the
                  fractional part of the index surrounded by `i` and `j`.
                * lower: `i`.
                * higher: `j`.
                * nearest: `i` or `j` whichever is nearest.
                * midpoint: (`i` + `j`) / 2.
        """
        ).replace("\n", "", 1),
        kwargs_numeric_only,
        kwargs_compat,
        create_section_header("Returns"),
        template_returns,
        create_section_header("See Also"),
        template_see_also,
        create_section_header("Examples"),
        dedent(
            """
        >>> s = pd.Series([1, 2, 3, 4])
        >>> s.rolling(2).quantile(.4, interpolation='lower')
        0    NaN
        1    1.0
        2    2.0
        3    3.0
        dtype: float64

        >>> s.rolling(2).quantile(.4, interpolation='midpoint')
        0    NaN
        1    1.5
        2    2.5
        3    3.5
        dtype: float64
        """
        ).replace("\n", "", 1),
        window_method="rolling",
        aggregation_description="quantile",
        agg_method="quantile",
    )
    def quantile(
        self,
        quantile: float,
        interpolation: QuantileInterpolation = "linear",
        numeric_only: bool = False,
        **kwargs,
    ):
        maybe_warn_args_and_kwargs(type(self), "quantile", None, kwargs)
        return super().quantile(
            quantile=quantile,
            interpolation=interpolation,
            numeric_only=numeric_only,
            **kwargs,
        )

    @doc(
        template_header,
        ".. versionadded:: 1.4.0 \n\n",
        create_section_header("Parameters"),
        dedent(
            """
        method : {{'average', 'min', 'max'}}, default 'average'
            How to rank the group of records that have the same value (i.e. ties):

            * average: average rank of the group
            * min: lowest rank in the group
            * max: highest rank in the group

        ascending : bool, default True
            Whether or not the elements should be ranked in ascending order.
        pct : bool, default False
            Whether or not to display the returned rankings in percentile
            form.
        """
        ).replace("\n", "", 1),
        kwargs_numeric_only,
        kwargs_compat,
        create_section_header("Returns"),
        template_returns,
        create_section_header("See Also"),
        template_see_also,
        create_section_header("Examples"),
        dedent(
            """
        >>> s = pd.Series([1, 4, 2, 3, 5, 3])
        >>> s.rolling(3).rank()
        0    NaN
        1    NaN
        2    2.0
        3    2.0
        4    3.0
        5    1.5
        dtype: float64

        >>> s.rolling(3).rank(method="max")
        0    NaN
        1    NaN
        2    2.0
        3    2.0
        4    3.0
        5    2.0
        dtype: float64

        >>> s.rolling(3).rank(method="min")
        0    NaN
        1    NaN
        2    2.0
        3    2.0
        4    3.0
        5    1.0
        dtype: float64
        """
        ).replace("\n", "", 1),
        window_method="rolling",
        aggregation_description="rank",
        agg_method="rank",
    )
    def rank(
        self,
        method: WindowingRankType = "average",
        ascending: bool = True,
        pct: bool = False,
        numeric_only: bool = False,
        **kwargs,
    ):
        maybe_warn_args_and_kwargs(type(self), "rank", None, kwargs)
        return super().rank(
            method=method,
            ascending=ascending,
            pct=pct,
            numeric_only=numeric_only,
            **kwargs,
        )

    @doc(
        template_header,
        create_section_header("Parameters"),
        dedent(
            """
        other : Series or DataFrame, optional
            If not supplied then will default to self and produce pairwise
            output.
        pairwise : bool, default None
            If False then only matching columns between self and other will be
            used and the output will be a DataFrame.
            If True then all pairwise combinations will be calculated and the
            output will be a MultiIndexed DataFrame in the case of DataFrame
            inputs. In the case of missing elements, only complete pairwise
            observations will be used.
        ddof : int, default 1
            Delta Degrees of Freedom.  The divisor used in calculations
            is ``N - ddof``, where ``N`` represents the number of elements.
        """
        ).replace("\n", "", 1),
        kwargs_numeric_only,
        kwargs_compat,
        create_section_header("Returns"),
        template_returns,
        create_section_header("See Also"),
        template_see_also[:-1],
        window_method="rolling",
        aggregation_description="sample covariance",
        agg_method="cov",
    )
    def cov(
        self,
        other: DataFrame | Series | None = None,
        pairwise: bool | None = None,
        ddof: int = 1,
        numeric_only: bool = False,
        **kwargs,
    ):
        maybe_warn_args_and_kwargs(type(self), "cov", None, kwargs)
        return super().cov(
            other=other,
            pairwise=pairwise,
            ddof=ddof,
            numeric_only=numeric_only,
            **kwargs,
        )

    @doc(
        template_header,
        create_section_header("Parameters"),
        dedent(
            """
        other : Series or DataFrame, optional
            If not supplied then will default to self and produce pairwise
            output.
        pairwise : bool, default None
            If False then only matching columns between self and other will be
            used and the output will be a DataFrame.
            If True then all pairwise combinations will be calculated and the
            output will be a MultiIndexed DataFrame in the case of DataFrame
            inputs. In the case of missing elements, only complete pairwise
            observations will be used.
        ddof : int, default 1
            Delta Degrees of Freedom.  The divisor used in calculations
            is ``N - ddof``, where ``N`` represents the number of elements.
        """
        ).replace("\n", "", 1),
        kwargs_numeric_only,
        kwargs_compat,
        create_section_header("Returns"),
        template_returns,
        create_section_header("See Also"),
        dedent(
            """
        cov : Similar method to calculate covariance.
        numpy.corrcoef : NumPy Pearson's correlation calculation.
        """
        ).replace("\n", "", 1),
        template_see_also,
        create_section_header("Notes"),
        dedent(
            """
        This function uses Pearson's definition of correlation
        (https://en.wikipedia.org/wiki/Pearson_correlation_coefficient).

        When `other` is not specified, the output will be self correlation (e.g.
        all 1's), except for :class:`~pandas.DataFrame` inputs with `pairwise`
        set to `True`.

        Function will return ``NaN`` for correlations of equal valued sequences;
        this is the result of a 0/0 division error.

        When `pairwise` is set to `False`, only matching columns between `self` and
        `other` will be used.

        When `pairwise` is set to `True`, the output will be a MultiIndex DataFrame
        with the original index on the first level, and the `other` DataFrame
        columns on the second level.

        In the case of missing elements, only complete pairwise observations
        will be used.\n
        """
        ).replace("\n", "", 1),
        create_section_header("Examples"),
        dedent(
            """
        The below example shows a rolling calculation with a window size of
        four matching the equivalent function call using :meth:`numpy.corrcoef`.

        >>> v1 = [3, 3, 3, 5, 8]
        >>> v2 = [3, 4, 4, 4, 8]
        >>> # numpy returns a 2X2 array, the correlation coefficient
        >>> # is the number at entry [0][1]
        >>> print(f"{{np.corrcoef(v1[:-1], v2[:-1])[0][1]:.6f}}")
        0.333333
        >>> print(f"{{np.corrcoef(v1[1:], v2[1:])[0][1]:.6f}}")
        0.916949
        >>> s1 = pd.Series(v1)
        >>> s2 = pd.Series(v2)
        >>> s1.rolling(4).corr(s2)
        0         NaN
        1         NaN
        2         NaN
        3    0.333333
        4    0.916949
        dtype: float64

        The below example shows a similar rolling calculation on a
        DataFrame using the pairwise option.

        >>> matrix = np.array([[51., 35.], [49., 30.], [47., 32.],\
        [46., 31.], [50., 36.]])
        >>> print(np.corrcoef(matrix[:-1,0], matrix[:-1,1]).round(7))
        [[1.         0.6263001]
         [0.6263001  1.       ]]
        >>> print(np.corrcoef(matrix[1:,0], matrix[1:,1]).round(7))
        [[1.         0.5553681]
         [0.5553681  1.        ]]
        >>> df = pd.DataFrame(matrix, columns=['X','Y'])
        >>> df
              X     Y
        0  51.0  35.0
        1  49.0  30.0
        2  47.0  32.0
        3  46.0  31.0
        4  50.0  36.0
        >>> df.rolling(4).corr(pairwise=True)
                    X         Y
        0 X       NaN       NaN
          Y       NaN       NaN
        1 X       NaN       NaN
          Y       NaN       NaN
        2 X       NaN       NaN
          Y       NaN       NaN
        3 X  1.000000  0.626300
          Y  0.626300  1.000000
        4 X  1.000000  0.555368
          Y  0.555368  1.000000
        """
        ).replace("\n", "", 1),
        window_method="rolling",
        aggregation_description="correlation",
        agg_method="corr",
    )
    def corr(
        self,
        other: DataFrame | Series | None = None,
        pairwise: bool | None = None,
        ddof: int = 1,
        numeric_only: bool = False,
        **kwargs,
    ):
        maybe_warn_args_and_kwargs(type(self), "corr", None, kwargs)
        return super().corr(
            other=other,
            pairwise=pairwise,
            ddof=ddof,
            numeric_only=numeric_only,
            **kwargs,
        )


Rolling.__doc__ = Window.__doc__


class RollingGroupby(BaseWindowGroupby, Rolling):
    """
    Provide a rolling groupby implementation.
    """

    _attributes = Rolling._attributes + BaseWindowGroupby._attributes

    def _get_window_indexer(self) -> GroupbyIndexer:
        """
        Return an indexer class that will compute the window start and end bounds

        Returns
        -------
        GroupbyIndexer
        """
        rolling_indexer: type[BaseIndexer]
        indexer_kwargs: dict[str, Any] | None = None
        index_array = self._index_array
        if isinstance(self.window, BaseIndexer):
            rolling_indexer = type(self.window)
            indexer_kwargs = self.window.__dict__.copy()
            assert isinstance(indexer_kwargs, dict)  # for mypy
            # We'll be using the index of each group later
            indexer_kwargs.pop("index_array", None)
            window = self.window
        elif self._win_freq_i8 is not None:
            rolling_indexer = VariableWindowIndexer
            # error: Incompatible types in assignment (expression has type
            # "int", variable has type "BaseIndexer")
            window = self._win_freq_i8  # type: ignore[assignment]
        else:
            rolling_indexer = FixedWindowIndexer
            window = self.window
        window_indexer = GroupbyIndexer(
            index_array=index_array,
            window_size=window,
            groupby_indices=self._grouper.indices,
            window_indexer=rolling_indexer,
            indexer_kwargs=indexer_kwargs,
        )
        return window_indexer

    def _validate_datetimelike_monotonic(self):
        """
        Validate that each group in self._on is monotonic
        """
        # GH 46061
        if self._on.hasnans:
            self._raise_monotonic_error("values must not have NaT")
        for group_indices in self._grouper.indices.values():
            group_on = self._on.take(group_indices)
            if not (
                group_on.is_monotonic_increasing or group_on.is_monotonic_decreasing
            ):
                on = "index" if self.on is None else self.on
                raise ValueError(
                    f"Each group within {on} must be monotonic. "
                    f"Sort the values in {on} first."
                )<|MERGE_RESOLUTION|>--- conflicted
+++ resolved
@@ -1960,26 +1960,7 @@
         agg_method="count",
     )
     def count(self, numeric_only: bool = False):
-<<<<<<< HEAD
         return super().count(numeric_only)
-=======
-        if self.min_periods is None:
-            warnings.warn(
-                (
-                    "min_periods=None will default to the size of window "
-                    "consistent with other methods in a future version. "
-                    "Specify min_periods=0 instead."
-                ),
-                FutureWarning,
-                stacklevel=find_stack_level(),
-            )
-            self.min_periods = 0
-            result = super().count()
-            self.min_periods = None
-        else:
-            result = super().count(numeric_only)
-        return result
->>>>>>> a9acc526
 
     @doc(
         template_header,
