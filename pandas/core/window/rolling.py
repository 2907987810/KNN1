"""
Provide a generic structure to support window functions,
similar to how we have a Groupby object.
"""
from datetime import timedelta
from functools import partial
import inspect
from textwrap import dedent
from typing import (
    TYPE_CHECKING,
    Any,
    Callable,
    Dict,
    List,
    Optional,
    Set,
    Tuple,
    Type,
    Union,
)
import warnings

import numpy as np

from pandas._libs.tslibs import BaseOffset, to_offset
import pandas._libs.window.aggregations as window_aggregations
from pandas._typing import ArrayLike, Axis, FrameOrSeries, FrameOrSeriesUnion
from pandas.compat._optional import import_optional_dependency
from pandas.compat.numpy import function as nv
from pandas.util._decorators import Appender, Substitution, cache_readonly, doc

from pandas.core.dtypes.common import (
    ensure_float64,
    is_bool,
    is_float_dtype,
    is_integer,
    is_integer_dtype,
    is_list_like,
    is_scalar,
    needs_i8_conversion,
)
from pandas.core.dtypes.generic import (
    ABCDataFrame,
    ABCDatetimeIndex,
    ABCPeriodIndex,
    ABCSeries,
    ABCTimedeltaIndex,
)
from pandas.core.dtypes.missing import notna

from pandas.core.aggregation import aggregate
from pandas.core.base import DataError, SelectionMixin
import pandas.core.common as com
from pandas.core.construction import extract_array
from pandas.core.groupby.base import GotItemMixin, ShallowMixin
from pandas.core.indexes.api import Index, MultiIndex
from pandas.core.util.numba_ import NUMBA_FUNC_CACHE, maybe_use_numba
from pandas.core.window.common import (
    _doc_template,
    _shared_docs,
    flex_binary_moment,
    zsqrt,
)
from pandas.core.window.indexers import (
    BaseIndexer,
    FixedWindowIndexer,
    GroupbyIndexer,
    VariableWindowIndexer,
)
from pandas.core.window.numba_ import generate_numba_apply_func

if TYPE_CHECKING:
    from pandas import DataFrame, Series
    from pandas.core.internals import Block  # noqa:F401


def calculate_min_periods(
    window: int,
    min_periods: Optional[int],
    num_values: int,
    required_min_periods: int,
    floor: int,
) -> int:
    """
    Calculate final minimum periods value for rolling aggregations.

    Parameters
    ----------
    window : passed window value
    min_periods : passed min periods value
    num_values : total number of values
    required_min_periods : required min periods per aggregation function
    floor : required min periods per aggregation function

    Returns
    -------
    min_periods : int
    """
    if min_periods is None:
        min_periods = window
    else:
        min_periods = max(required_min_periods, min_periods)
    if min_periods > window:
        raise ValueError(f"min_periods {min_periods} must be <= window {window}")
    elif min_periods > num_values:
        min_periods = num_values + 1
    elif min_periods < 0:
        raise ValueError("min_periods must be >= 0")
    return max(min_periods, floor)


class BaseWindow(ShallowMixin, SelectionMixin):
    """Provides utilities for performing windowing operations."""

    _attributes: List[str] = [
        "window",
        "min_periods",
        "center",
        "win_type",
        "axis",
        "on",
        "closed",
    ]
    exclusions: Set[str] = set()

    def __init__(
        self,
        obj: FrameOrSeries,
        window=None,
        min_periods: Optional[int] = None,
        center: bool = False,
        win_type: Optional[str] = None,
        axis: Axis = 0,
        on: Optional[Union[str, Index]] = None,
        closed: Optional[str] = None,
        **kwargs,
    ):

        self.__dict__.update(kwargs)
        self.obj = obj
        self.on = on
        self.closed = closed
        self.window = window
        self.min_periods = min_periods
        self.center = center
        self.win_type = win_type
        self.win_freq = None
        self.axis = obj._get_axis_number(axis) if axis is not None else None
        self.validate()

    @property
    def is_datetimelike(self) -> Optional[bool]:
        return None

    @property
    def _on(self):
        return None

    @property
    def is_freq_type(self) -> bool:
        return self.win_type == "freq"

    def validate(self) -> None:
        if self.center is not None and not is_bool(self.center):
            raise ValueError("center must be a boolean")
        if self.min_periods is not None and not is_integer(self.min_periods):
            raise ValueError("min_periods must be an integer")
        if self.closed is not None and self.closed not in [
            "right",
            "both",
            "left",
            "neither",
        ]:
            raise ValueError("closed must be 'right', 'left', 'both' or 'neither'")
        if not isinstance(self.obj, (ABCSeries, ABCDataFrame)):
            raise TypeError(f"invalid type: {type(self)}")
        if isinstance(self.window, BaseIndexer):
            # Validate that the passed BaseIndexer subclass has
            # a get_window_bounds with the correct signature.
            get_window_bounds_signature = inspect.signature(
                self.window.get_window_bounds
            ).parameters.keys()
            expected_signature = inspect.signature(
                BaseIndexer().get_window_bounds
            ).parameters.keys()
            if get_window_bounds_signature != expected_signature:
                raise ValueError(
                    f"{type(self.window).__name__} does not implement "
                    f"the correct signature for get_window_bounds"
                )

    def _create_data(self, obj: FrameOrSeries) -> FrameOrSeries:
        """
        Split data into blocks & return conformed data.
        """
        # filter out the on from the object
        if self.on is not None and not isinstance(self.on, Index):
            if obj.ndim == 2:
                obj = obj.reindex(columns=obj.columns.difference([self.on]), copy=False)
        if self.axis == 1:
            # GH: 20649 in case of mixed dtype and axis=1 we have to convert everything
            # to float to calculate the complete row at once. We exclude all non-numeric
            # dtypes.
            obj = obj.select_dtypes(include=["integer", "float"], exclude=["timedelta"])
            obj = obj.astype("float64", copy=False)
            obj._mgr = obj._mgr.consolidate()
        return obj

    def _gotitem(self, key, ndim, subset=None):
        """
        Sub-classes to define. Return a sliced object.

        Parameters
        ----------
        key : str / list of selections
        ndim : 1,2
            requested ndim of result
        subset : object, default None
            subset to act on
        """
        # create a new object to prevent aliasing
        if subset is None:
            subset = self.obj
        self = self._shallow_copy(subset)
        self._reset_cache()
        if subset.ndim == 2:
            if is_scalar(key) and key in subset or is_list_like(key):
                self._selection = key
        return self

    def __getattr__(self, attr: str):
        if attr in self._internal_names_set:
            return object.__getattribute__(self, attr)
        if attr in self.obj:
            return self[attr]

        raise AttributeError(
            f"'{type(self).__name__}' object has no attribute '{attr}'"
        )

    def _dir_additions(self):
        return self.obj._dir_additions()

    def _get_window(
        self, other: Optional[Union[np.ndarray, FrameOrSeries]] = None
    ) -> int:
        """
        Return window length.

        Parameters
        ----------
        other :
            Used in Expanding

        Returns
        -------
        window : int
        """
        if isinstance(self.window, BaseIndexer):
            return self.min_periods or 0
        return self.window

    @property
    def _window_type(self) -> str:
        return type(self).__name__

    def __repr__(self) -> str:
        """
        Provide a nice str repr of our rolling object.
        """
        attrs_list = (
            f"{attr_name}={getattr(self, attr_name)}"
            for attr_name in self._attributes
            if getattr(self, attr_name, None) is not None
        )
        attrs = ",".join(attrs_list)
        return f"{self._window_type} [{attrs}]"

    def __iter__(self):
        window = self._get_window()
        obj = self._create_data(self._selected_obj)
        index = self._get_window_indexer(window=window)

        start, end = index.get_window_bounds(
            num_values=len(obj),
            min_periods=self.min_periods,
            center=self.center,
            closed=self.closed,
        )
        # From get_window_bounds, those two should be equal in length of array
        assert len(start) == len(end)

        for s, e in zip(start, end):
            result = obj.iloc[slice(s, e)]
            yield result

    def _prep_values(self, values: Optional[np.ndarray] = None) -> np.ndarray:
        """Convert input to numpy arrays for Cython routines"""
        if values is None:
            # error: Incompatible types in assignment (expression has type
            # "ExtensionArray", variable has type "Optional[ndarray]")
            values = extract_array(  # type: ignore[assignment]
                self._selected_obj, extract_numpy=True
            )

        # GH #12373 : rolling functions error on float32 data
        # make sure the data is coerced to float64

        # error: Item "None" of "Optional[ndarray]" has no attribute "dtype"
        if is_float_dtype(values.dtype):  # type: ignore[union-attr]
            values = ensure_float64(values)
        # error: Item "None" of "Optional[ndarray]" has no attribute "dtype"
        elif is_integer_dtype(values.dtype):  # type: ignore[union-attr]
            values = ensure_float64(values)
        # error: Item "None" of "Optional[ndarray]" has no attribute "dtype"
        elif needs_i8_conversion(values.dtype):  # type: ignore[union-attr]
            raise NotImplementedError(
                # error: Item "None" of "Optional[ndarray]" has no attribute "dtype"
                f"ops for {self._window_type} for this "  # type: ignore[union-attr]
                f"dtype {values.dtype} are not implemented"
            )
        else:
            try:
                values = ensure_float64(values)
            except (ValueError, TypeError) as err:
                # error: Item "None" of "Optional[ndarray]" has no attribute "dtype"
                tmp = values.dtype  # type: ignore[union-attr]
                raise TypeError(f"cannot handle this type -> {tmp}") from err

        # Convert inf to nan for C funcs

        # error: Argument 1 to "__call__" of "ufunc" has incompatible type
        # "Optional[ndarray]"; expected "Union[bool, int, float, complex,
        # _SupportsArray, Sequence[Any]]"
        inf = np.isinf(values)  # type: ignore[arg-type]
        if inf.any():
            values = np.where(inf, np.nan, values)

        # error: Incompatible return value type (got "Optional[ndarray]",
        # expected "ndarray")
        return values  # type: ignore[return-value]

    def _insert_on_column(self, result: "DataFrame", obj: "DataFrame"):
        # if we have an 'on' column we want to put it back into
        # the results in the same location
        from pandas import Series

        if self.on is not None and not self._on.equals(obj.index):
            name = self._on.name
            extra_col = Series(self._on, index=self.obj.index, name=name)
            if name in result.columns:
                # TODO: sure we want to overwrite results?
                result[name] = extra_col
            elif name in result.index.names:
                pass
            elif name in self._selected_obj.columns:
                # insert in the same location as we had in _selected_obj
                old_cols = self._selected_obj.columns
                new_cols = result.columns
                old_loc = old_cols.get_loc(name)
                overlap = new_cols.intersection(old_cols[:old_loc])
                new_loc = len(overlap)
                result.insert(new_loc, name, extra_col)
            else:
                # insert at the end
                result[name] = extra_col

    def _get_roll_func(self, func_name: str) -> Callable[..., Any]:
        """
        Wrap rolling function to check values passed.

        Parameters
        ----------
        func_name : str
            Cython function used to calculate rolling statistics

        Returns
        -------
        func : callable
        """
        window_func = getattr(window_aggregations, func_name, None)
        if window_func is None:
            raise ValueError(
                f"we do not support this function in window_aggregations.{func_name}"
            )
        return window_func

    def _get_window_indexer(self, window: int) -> BaseIndexer:
        """
        Return an indexer class that will compute the window start and end bounds
        """
        if isinstance(self.window, BaseIndexer):
            return self.window
        if self.is_freq_type:
            return VariableWindowIndexer(index_array=self._on.asi8, window_size=window)
        return FixedWindowIndexer(window_size=window)

    def _apply_series(
        self, homogeneous_func: Callable[..., ArrayLike], name: Optional[str] = None
    ) -> "Series":
        """
        Series version of _apply_blockwise
        """
        obj = self._create_data(self._selected_obj)

        try:
            # GH 12541: Special case for count where we support date-like types
            input = obj.values if name != "count" else notna(obj.values).astype(int)
            values = self._prep_values(input)
        except (TypeError, NotImplementedError) as err:
            raise DataError("No numeric types to aggregate") from err

        result = homogeneous_func(values)
        return obj._constructor(result, index=obj.index, name=obj.name)

    def _apply_blockwise(
        self, homogeneous_func: Callable[..., ArrayLike], name: Optional[str] = None
    ) -> FrameOrSeriesUnion:
        """
        Apply the given function to the DataFrame broken down into homogeneous
        sub-frames.
        """
        if self._selected_obj.ndim == 1:
            return self._apply_series(homogeneous_func, name)

        obj = self._create_data(self._selected_obj)
        if name == "count":
            # GH 12541: Special case for count where we support date-like types
            obj = notna(obj).astype(int)
            obj._mgr = obj._mgr.consolidate()
        mgr = obj._mgr

        def hfunc(bvalues: ArrayLike) -> ArrayLike:
            # TODO(EA2D): getattr unnecessary with 2D EAs
            values = self._prep_values(getattr(bvalues, "T", bvalues))
            res_values = homogeneous_func(values)
            return getattr(res_values, "T", res_values)

        new_mgr = mgr.apply(hfunc, ignore_failures=True)
        out = obj._constructor(new_mgr)

        if out.shape[1] == 0 and obj.shape[1] > 0:
            raise DataError("No numeric types to aggregate")
        elif out.shape[1] == 0:
            return obj.astype("float64")

        self._insert_on_column(out, obj)
        return out

    def _apply(
        self,
        func: Callable[..., Any],
        require_min_periods: int = 0,
        floor: int = 1,
        name: Optional[str] = None,
        use_numba_cache: bool = False,
        **kwargs,
    ):
        """
        Rolling statistical measure using supplied function.

        Designed to be used with passed-in Cython array-based functions.

        Parameters
        ----------
        func : callable function to apply
        require_min_periods : int
        floor : int
        name : str,
        use_numba_cache : bool
            whether to cache a numba compiled function. Only available for numba
            enabled methods (so far only apply)
        **kwargs
            additional arguments for rolling function and window function

        Returns
        -------
        y : type of input
        """
        window = self._get_window()
        window_indexer = self._get_window_indexer(window)

        def homogeneous_func(values: np.ndarray):
            # calculation function

            if values.size == 0:
                return values.copy()

            def calc(x):
                if not isinstance(self.window, BaseIndexer):
                    min_periods = calculate_min_periods(
                        window, self.min_periods, len(x), require_min_periods, floor
                    )
                else:
                    min_periods = calculate_min_periods(
                        window_indexer.window_size,
                        self.min_periods,
                        len(x),
                        require_min_periods,
                        floor,
                    )
                start, end = window_indexer.get_window_bounds(
                    num_values=len(x),
                    min_periods=self.min_periods,
                    center=self.center,
                    closed=self.closed,
                )
                return func(x, start, end, min_periods)

            with np.errstate(all="ignore"):
                if values.ndim > 1:
                    result = np.apply_along_axis(calc, self.axis, values)
                else:
                    result = calc(values)
                    result = np.asarray(result)

            if use_numba_cache:
                NUMBA_FUNC_CACHE[(kwargs["original_func"], "rolling_apply")] = func

            return result

        return self._apply_blockwise(homogeneous_func, name)

    def aggregate(self, func, *args, **kwargs):
        result, how = aggregate(self, func, *args, **kwargs)
        if result is None:
            return self.apply(func, raw=False, args=args, kwargs=kwargs)
        return result

    agg = aggregate

    _shared_docs["sum"] = dedent(
        """
    Calculate %(name)s sum of given DataFrame or Series.

    Parameters
    ----------
    *args, **kwargs
        For compatibility with other %(name)s methods. Has no effect
        on the computed value.

    Returns
    -------
    Series or DataFrame
        Same type as the input, with the same index, containing the
        %(name)s sum.

    See Also
    --------
    pandas.Series.sum : Reducing sum for Series.
    pandas.DataFrame.sum : Reducing sum for DataFrame.

    Examples
    --------
    >>> s = pd.Series([1, 2, 3, 4, 5])
    >>> s
    0    1
    1    2
    2    3
    3    4
    4    5
    dtype: int64

    >>> s.rolling(3).sum()
    0     NaN
    1     NaN
    2     6.0
    3     9.0
    4    12.0
    dtype: float64

    >>> s.expanding(3).sum()
    0     NaN
    1     NaN
    2     6.0
    3    10.0
    4    15.0
    dtype: float64

    >>> s.rolling(3, center=True).sum()
    0     NaN
    1     6.0
    2     9.0
    3    12.0
    4     NaN
    dtype: float64

    For DataFrame, each %(name)s sum is computed column-wise.

    >>> df = pd.DataFrame({"A": s, "B": s ** 2})
    >>> df
       A   B
    0  1   1
    1  2   4
    2  3   9
    3  4  16
    4  5  25

    >>> df.rolling(3).sum()
          A     B
    0   NaN   NaN
    1   NaN   NaN
    2   6.0  14.0
    3   9.0  29.0
    4  12.0  50.0
    """
    )

    _shared_docs["mean"] = dedent(
        """
    Calculate the %(name)s mean of the values.

    Parameters
    ----------
    *args
        Under Review.
    **kwargs
        Under Review.

    Returns
    -------
    Series or DataFrame
        Returned object type is determined by the caller of the %(name)s
        calculation.

    See Also
    --------
    pandas.Series.%(name)s : Calling object with Series data.
    pandas.DataFrame.%(name)s : Calling object with DataFrames.
    pandas.Series.mean : Equivalent method for Series.
    pandas.DataFrame.mean : Equivalent method for DataFrame.

    Examples
    --------
    The below examples will show rolling mean calculations with window sizes of
    two and three, respectively.

    >>> s = pd.Series([1, 2, 3, 4])
    >>> s.rolling(2).mean()
    0    NaN
    1    1.5
    2    2.5
    3    3.5
    dtype: float64

    >>> s.rolling(3).mean()
    0    NaN
    1    NaN
    2    2.0
    3    3.0
    dtype: float64
    """
    )

    _shared_docs["var"] = dedent(
        """
    Calculate unbiased %(name)s variance.
    %(versionadded)s
    Normalized by N-1 by default. This can be changed using the `ddof`
    argument.

    Parameters
    ----------
    ddof : int, default 1
        Delta Degrees of Freedom.  The divisor used in calculations
        is ``N - ddof``, where ``N`` represents the number of elements.
    *args, **kwargs
        For NumPy compatibility. No additional arguments are used.

    Returns
    -------
    Series or DataFrame
        Returns the same object type as the caller of the %(name)s calculation.

    See Also
    --------
    pandas.Series.%(name)s : Calling object with Series data.
    pandas.DataFrame.%(name)s : Calling object with DataFrames.
    pandas.Series.var : Equivalent method for Series.
    pandas.DataFrame.var : Equivalent method for DataFrame.
    numpy.var : Equivalent method for Numpy array.

    Notes
    -----
    The default `ddof` of 1 used in :meth:`Series.var` is different than the
    default `ddof` of 0 in :func:`numpy.var`.

    A minimum of 1 period is required for the rolling calculation.

    Examples
    --------
    >>> s = pd.Series([5, 5, 6, 7, 5, 5, 5])
    >>> s.rolling(3).var()
    0         NaN
    1         NaN
    2    0.333333
    3    1.000000
    4    1.000000
    5    1.333333
    6    0.000000
    dtype: float64

    >>> s.expanding(3).var()
    0         NaN
    1         NaN
    2    0.333333
    3    0.916667
    4    0.800000
    5    0.700000
    6    0.619048
    dtype: float64
    """
    )

    _shared_docs["std"] = dedent(
        """
    Calculate %(name)s standard deviation.
    %(versionadded)s
    Normalized by N-1 by default. This can be changed using the `ddof`
    argument.

    Parameters
    ----------
    ddof : int, default 1
        Delta Degrees of Freedom.  The divisor used in calculations
        is ``N - ddof``, where ``N`` represents the number of elements.
    *args, **kwargs
        For NumPy compatibility. No additional arguments are used.

    Returns
    -------
    Series or DataFrame
        Returns the same object type as the caller of the %(name)s calculation.

    See Also
    --------
    pandas.Series.%(name)s : Calling object with Series data.
    pandas.DataFrame.%(name)s : Calling object with DataFrames.
    pandas.Series.std : Equivalent method for Series.
    pandas.DataFrame.std : Equivalent method for DataFrame.
    numpy.std : Equivalent method for Numpy array.

    Notes
    -----
    The default `ddof` of 1 used in Series.std is different than the default
    `ddof` of 0 in numpy.std.

    A minimum of one period is required for the rolling calculation.

    Examples
    --------
    >>> s = pd.Series([5, 5, 6, 7, 5, 5, 5])
    >>> s.rolling(3).std()
    0         NaN
    1         NaN
    2    0.577350
    3    1.000000
    4    1.000000
    5    1.154701
    6    0.000000
    dtype: float64

    >>> s.expanding(3).std()
    0         NaN
    1         NaN
    2    0.577350
    3    0.957427
    4    0.894427
    5    0.836660
    6    0.786796
    dtype: float64
    """
    )


def _dispatch(name: str, *args, **kwargs):
    """
    Dispatch to groupby apply.
    """

    def outer(self, *args, **kwargs):
        def f(x):
            x = self._shallow_copy(x, groupby=self._groupby)
            return getattr(x, name)(*args, **kwargs)

        return self._groupby.apply(f)

    outer.__name__ = name
    return outer


class BaseWindowGroupby(GotItemMixin, BaseWindow):
    """
    Provide the groupby windowing facilities.
    """

    def __init__(self, obj, *args, **kwargs):
        kwargs.pop("parent", None)
        groupby = kwargs.pop("groupby", None)
        if groupby is None:
            groupby, obj = obj, obj._selected_obj
        self._groupby = groupby
        self._groupby.mutated = True
        self._groupby.grouper.mutated = True
        super().__init__(obj, *args, **kwargs)

    corr = _dispatch("corr", other=None, pairwise=None)
    cov = _dispatch("cov", other=None, pairwise=None)

    def _apply(
        self,
        func: Callable[..., Any],
        require_min_periods: int = 0,
        floor: int = 1,
        name: Optional[str] = None,
        use_numba_cache: bool = False,
        **kwargs,
    ) -> FrameOrSeries:
        result = super()._apply(
            func,
            require_min_periods,
            floor,
            name,
            use_numba_cache,
            **kwargs,
        )
        # Compose MultiIndex result from grouping levels then rolling level
        # Aggregate the MultiIndex data as tuples then the level names
        grouped_object_index = self.obj.index
        grouped_index_name = [*grouped_object_index.names]
        groupby_keys = [grouping.name for grouping in self._groupby.grouper._groupings]
        result_index_names = groupby_keys + grouped_index_name

        result_index_data = []
        for key, values in self._groupby.grouper.indices.items():
            for value in values:
                data = [
                    *com.maybe_make_list(key),
                    *com.maybe_make_list(grouped_object_index[value]),
                ]
                result_index_data.append(tuple(data))

        result_index = MultiIndex.from_tuples(
            result_index_data, names=result_index_names
        )
        result.index = result_index
        return result

    def _create_data(self, obj: FrameOrSeries) -> FrameOrSeries:
        """
        Split data into blocks & return conformed data.
        """
        # Ensure the object we're rolling over is monotonically sorted relative
        # to the groups
        # GH 36197
        if not obj.empty:
            groupby_order = np.concatenate(
                list(self._groupby.grouper.indices.values())
            ).astype(np.int64)
            obj = obj.take(groupby_order)
        return super()._create_data(obj)

    def _gotitem(self, key, ndim, subset=None):
        # we are setting the index on the actual object
        # here so our index is carried through to the selected obj
        # when we do the splitting for the groupby
        if self.on is not None:
            self.obj = self.obj.set_index(self._on)
            self.on = None
        return super()._gotitem(key, ndim, subset=subset)

    def _validate_monotonic(self):
        """
        Validate that "on" is monotonic; already validated at a higher level.
        """
        pass


class Window(BaseWindow):
    """
    Provide rolling window calculations.

    Parameters
    ----------
    window : int, offset, or BaseIndexer subclass
        Size of the moving window. This is the number of observations used for
        calculating the statistic. Each window will be a fixed size.

        If its an offset then this will be the time period of each window. Each
        window will be a variable sized based on the observations included in
        the time-period. This is only valid for datetimelike indexes.

        If a BaseIndexer subclass is passed, calculates the window boundaries
        based on the defined ``get_window_bounds`` method. Additional rolling
        keyword arguments, namely `min_periods`, `center`, and
        `closed` will be passed to `get_window_bounds`.
    min_periods : int, default None
        Minimum number of observations in window required to have a value
        (otherwise result is NA). For a window that is specified by an offset,
        `min_periods` will default to 1. Otherwise, `min_periods` will default
        to the size of the window.
    center : bool, default False
        Set the labels at the center of the window.
    win_type : str, default None
        Provide a window type. If ``None``, all points are evenly weighted.
        See the notes below for further information.
    on : str, optional
        For a DataFrame, a datetime-like column or MultiIndex level on which
        to calculate the rolling window, rather than the DataFrame's index.
        Provided integer column is ignored and excluded from result since
        an integer index is not used to calculate the rolling window.
    axis : int or str, default 0
    closed : str, default None
        Make the interval closed on the 'right', 'left', 'both' or
        'neither' endpoints.
        For offset-based windows, it defaults to 'right'.
        For fixed windows, defaults to 'both'. Remaining cases not implemented
        for fixed windows.

    Returns
    -------
    a Window or Rolling sub-classed for the particular operation

    See Also
    --------
    expanding : Provides expanding transformations.
    ewm : Provides exponential weighted functions.

    Notes
    -----
    By default, the result is set to the right edge of the window. This can be
    changed to the center of the window by setting ``center=True``.

    To learn more about the offsets & frequency strings, please see `this link
    <https://pandas.pydata.org/pandas-docs/stable/user_guide/timeseries.html#offset-aliases>`__.

    The recognized win_types are:

    * ``boxcar``
    * ``triang``
    * ``blackman``
    * ``hamming``
    * ``bartlett``
    * ``parzen``
    * ``bohman``
    * ``blackmanharris``
    * ``nuttall``
    * ``barthann``
    * ``kaiser`` (needs parameter: beta)
    * ``gaussian`` (needs parameter: std)
    * ``general_gaussian`` (needs parameters: power, width)
    * ``slepian`` (needs parameter: width)
    * ``exponential`` (needs parameter: tau), center is set to None.

    If ``win_type=None`` all points are evenly weighted. To learn more about
    different window types see `scipy.signal window functions
    <https://docs.scipy.org/doc/scipy/reference/signal.windows.html#module-scipy.signal.windows>`__.

    Certain window types require additional parameters to be passed. Please see
    the third example below on how to add the additional parameters.

    Examples
    --------
    >>> df = pd.DataFrame({'B': [0, 1, 2, np.nan, 4]})
    >>> df
         B
    0  0.0
    1  1.0
    2  2.0
    3  NaN
    4  4.0

    Rolling sum with a window length of 2, using the 'triang'
    window type.

    >>> df.rolling(2, win_type='triang').sum()
         B
    0  NaN
    1  0.5
    2  1.5
    3  NaN
    4  NaN

    Rolling sum with a window length of 2, using the 'gaussian'
    window type (note how we need to specify std).

    >>> df.rolling(2, win_type='gaussian').sum(std=3)
              B
    0       NaN
    1  0.986207
    2  2.958621
    3       NaN
    4       NaN

    Rolling sum with a window length of 2, min_periods defaults
    to the window length.

    >>> df.rolling(2).sum()
         B
    0  NaN
    1  1.0
    2  3.0
    3  NaN
    4  NaN

    Same as above, but explicitly set the min_periods

    >>> df.rolling(2, min_periods=1).sum()
         B
    0  0.0
    1  1.0
    2  3.0
    3  2.0
    4  4.0

    Same as above, but with forward-looking windows

    >>> indexer = pd.api.indexers.FixedForwardWindowIndexer(window_size=2)
    >>> df.rolling(window=indexer, min_periods=1).sum()
         B
    0  1.0
    1  3.0
    2  2.0
    3  4.0
    4  4.0

    A ragged (meaning not-a-regular frequency), time-indexed DataFrame

    >>> df = pd.DataFrame({'B': [0, 1, 2, np.nan, 4]},
    ...                   index = [pd.Timestamp('20130101 09:00:00'),
    ...                            pd.Timestamp('20130101 09:00:02'),
    ...                            pd.Timestamp('20130101 09:00:03'),
    ...                            pd.Timestamp('20130101 09:00:05'),
    ...                            pd.Timestamp('20130101 09:00:06')])

    >>> df
                           B
    2013-01-01 09:00:00  0.0
    2013-01-01 09:00:02  1.0
    2013-01-01 09:00:03  2.0
    2013-01-01 09:00:05  NaN
    2013-01-01 09:00:06  4.0

    Contrasting to an integer rolling window, this will roll a variable
    length window corresponding to the time period.
    The default for min_periods is 1.

    >>> df.rolling('2s').sum()
                           B
    2013-01-01 09:00:00  0.0
    2013-01-01 09:00:02  1.0
    2013-01-01 09:00:03  3.0
    2013-01-01 09:00:05  NaN
    2013-01-01 09:00:06  4.0
    """

    @property
    def _constructor(self):
        return Window

    def validate(self):
        super().validate()

        window = self.window
        if isinstance(window, BaseIndexer):
            raise NotImplementedError(
                "BaseIndexer subclasses not implemented with win_types."
            )
        elif isinstance(window, (list, tuple, np.ndarray)):
            pass
        elif is_integer(window):
            if window <= 0:
                raise ValueError("window must be > 0 ")
            import_optional_dependency(
                "scipy", extra="Scipy is required to generate window weight."
            )
            import scipy.signal as sig

            if not isinstance(self.win_type, str):
                raise ValueError(f"Invalid win_type {self.win_type}")
            if getattr(sig, self.win_type, None) is None:
                raise ValueError(f"Invalid win_type {self.win_type}")
        else:
            raise ValueError(f"Invalid window {window}")

    def _get_win_type(self, kwargs: Dict[str, Any]) -> Union[str, Tuple]:
        """
        Extract arguments for the window type, provide validation for it
        and return the validated window type.

        Parameters
        ----------
        kwargs : dict

        Returns
        -------
        win_type : str, or tuple
        """
        # the below may pop from kwargs
        def _validate_win_type(win_type, kwargs):
            arg_map = {
                "kaiser": ["beta"],
                "gaussian": ["std"],
                "general_gaussian": ["power", "width"],
                "slepian": ["width"],
                "exponential": ["tau"],
            }

            if win_type in arg_map:
                win_args = _pop_args(win_type, arg_map[win_type], kwargs)
                if win_type == "exponential":
                    # exponential window requires the first arg (center)
                    # to be set to None (necessary for symmetric window)
                    win_args.insert(0, None)

                return tuple([win_type] + win_args)

            return win_type

        def _pop_args(win_type, arg_names, kwargs):
            all_args = []
            for n in arg_names:
                if n not in kwargs:
                    raise ValueError(f"{win_type} window requires {n}")
                all_args.append(kwargs.pop(n))
            return all_args

        return _validate_win_type(self.win_type, kwargs)

<<<<<<< HEAD
    # pandas\core\window\rolling.py:1131: error: Missing return statement
    # [return]

    # pandas\core\window\rolling.py:1131: error: Return type "ndarray" of
    # "_get_window" incompatible with return type "int" in supertype
    # "BaseWindow"  [override]
    def _get_window(  # type: ignore[return,override]
        self, other=None, win_type: Optional[Union[str, Tuple]] = None
=======
    def _center_window(self, result: np.ndarray, offset: int) -> np.ndarray:
        """
        Center the result in the window for weighted rolling aggregations.
        """
        if self.axis > result.ndim - 1:
            raise ValueError("Requested axis is larger then no. of argument dimensions")

        if offset > 0:
            lead_indexer = [slice(None)] * result.ndim
            lead_indexer[self.axis] = slice(offset, None)
            result = np.copy(result[tuple(lead_indexer)])
        return result

    def _get_window_weights(
        self, win_type: Optional[Union[str, Tuple]] = None
>>>>>>> 020040b3
    ) -> np.ndarray:
        """
        Get the window, weights.

        Parameters
        ----------
        win_type : str, or tuple
            type of window to create

        Returns
        -------
        window : ndarray
            the window, weights
        """
        window = self.window
        if isinstance(window, (list, tuple, np.ndarray)):
            return com.asarray_tuplesafe(window).astype(float)
        elif is_integer(window):
            import scipy.signal as sig

            # GH #15662. `False` makes symmetric window, rather than periodic.
            return sig.get_window(win_type, window, False).astype(float)

    def _apply(
        self,
        func: Callable[[np.ndarray, int, int], np.ndarray],
        require_min_periods: int = 0,
        floor: int = 1,
        name: Optional[str] = None,
        use_numba_cache: bool = False,
        **kwargs,
    ):
        """
        Rolling with weights statistical measure using supplied function.

        Designed to be used with passed-in Cython array-based functions.

        Parameters
        ----------
        func : callable function to apply
        require_min_periods : int
        floor : int
        name : str,
        use_numba_cache : bool
            whether to cache a numba compiled function. Only available for numba
            enabled methods (so far only apply)
        **kwargs
            additional arguments for rolling function and window function

        Returns
        -------
        y : type of input
        """
        win_type = self._get_win_type(kwargs)
        window = self._get_window_weights(win_type=win_type)
        offset = (len(window) - 1) // 2 if self.center else 0

        def homogeneous_func(values: np.ndarray):
            # calculation function

            if values.size == 0:
                return values.copy()

            def calc(x):
                additional_nans = np.array([np.nan] * offset)
                x = np.concatenate((x, additional_nans))
                return func(x, window, self.min_periods or len(window))

            with np.errstate(all="ignore"):
                if values.ndim > 1:
                    result = np.apply_along_axis(calc, self.axis, values)
                else:
                    result = calc(values)
                    result = np.asarray(result)

            if self.center:
                result = self._center_window(result, offset)

            return result

        return self._apply_blockwise(homogeneous_func, name)

    _agg_see_also_doc = dedent(
        """
    See Also
    --------
    pandas.DataFrame.aggregate : Similar DataFrame method.
    pandas.Series.aggregate : Similar Series method.
    """
    )

    _agg_examples_doc = dedent(
        """
    Examples
    --------
    >>> df = pd.DataFrame({"A": [1, 2, 3], "B": [4, 5, 6], "C": [7, 8, 9]})
    >>> df
       A  B  C
    0  1  4  7
    1  2  5  8
    2  3  6  9

    >>> df.rolling(2, win_type="boxcar").agg("mean")
         A    B    C
    0  NaN  NaN  NaN
    1  1.5  4.5  7.5
    2  2.5  5.5  8.5
    """
    )

    @doc(
        _shared_docs["aggregate"],
        see_also=_agg_see_also_doc,
        examples=_agg_examples_doc,
        klass="Series/DataFrame",
        axis="",
    )
    def aggregate(self, func, *args, **kwargs):
        result, how = aggregate(self, func, *args, **kwargs)
        if result is None:

            # these must apply directly
            result = func(self)

        return result

    agg = aggregate

    @Substitution(name="window")
    @Appender(_shared_docs["sum"])
    def sum(self, *args, **kwargs):
        nv.validate_window_func("sum", args, kwargs)
        window_func = self._get_roll_func("roll_weighted_sum")
        return self._apply(window_func, name="sum", **kwargs)

    @Substitution(name="window")
    @Appender(_shared_docs["mean"])
    def mean(self, *args, **kwargs):
        nv.validate_window_func("mean", args, kwargs)
        window_func = self._get_roll_func("roll_weighted_mean")
        return self._apply(window_func, name="mean", **kwargs)

    @Substitution(name="window", versionadded="\n.. versionadded:: 1.0.0\n")
    @Appender(_shared_docs["var"])
    def var(self, ddof: int = 1, *args, **kwargs):
        nv.validate_window_func("var", args, kwargs)
        window_func = partial(self._get_roll_func("roll_weighted_var"), ddof=ddof)
        kwargs.pop("name", None)
        return self._apply(window_func, name="var", **kwargs)

    @Substitution(name="window", versionadded="\n.. versionadded:: 1.0.0\n")
    @Appender(_shared_docs["std"])
    def std(self, ddof: int = 1, *args, **kwargs):
        nv.validate_window_func("std", args, kwargs)
        return zsqrt(self.var(ddof=ddof, name="std", **kwargs))


class RollingAndExpandingMixin(BaseWindow):

    _shared_docs["count"] = dedent(
        r"""
    The %(name)s count of any non-NaN observations inside the window.

    Returns
    -------
    Series or DataFrame
        Returned object type is determined by the caller of the %(name)s
        calculation.

    See Also
    --------
    pandas.Series.%(name)s : Calling object with Series data.
    pandas.DataFrame.%(name)s : Calling object with DataFrames.
    pandas.DataFrame.count : Count of the full DataFrame.

    Examples
    --------
    >>> s = pd.Series([2, 3, np.nan, 10])
    >>> s.rolling(2).count()
    0    1.0
    1    2.0
    2    1.0
    3    1.0
    dtype: float64
    >>> s.rolling(3).count()
    0    1.0
    1    2.0
    2    2.0
    3    2.0
    dtype: float64
    >>> s.rolling(4).count()
    0    1.0
    1    2.0
    2    2.0
    3    3.0
    dtype: float64
    """
    )

    def count(self):
        window_func = self._get_roll_func("roll_sum")
        return self._apply(window_func, name="count")

    _shared_docs["apply"] = dedent(
        r"""
    Apply an arbitrary function to each %(name)s window.

    Parameters
    ----------
    func : function
        Must produce a single value from an ndarray input if ``raw=True``
        or a single value from a Series if ``raw=False``. Can also accept a
        Numba JIT function with ``engine='numba'`` specified.

        .. versionchanged:: 1.0.0

    raw : bool, default None
        * ``False`` : passes each row or column as a Series to the
          function.
        * ``True`` : the passed function will receive ndarray
          objects instead.
          If you are just applying a NumPy reduction function this will
          achieve much better performance.
    engine : str, default None
        * ``'cython'`` : Runs rolling apply through C-extensions from cython.
        * ``'numba'`` : Runs rolling apply through JIT compiled code from numba.
          Only available when ``raw`` is set to ``True``.
        * ``None`` : Defaults to ``'cython'`` or globally setting ``compute.use_numba``

          .. versionadded:: 1.0.0

    engine_kwargs : dict, default None
        * For ``'cython'`` engine, there are no accepted ``engine_kwargs``
        * For ``'numba'`` engine, the engine can accept ``nopython``, ``nogil``
          and ``parallel`` dictionary keys. The values must either be ``True`` or
          ``False``. The default ``engine_kwargs`` for the ``'numba'`` engine is
          ``{'nopython': True, 'nogil': False, 'parallel': False}`` and will be
          applied to both the ``func`` and the ``apply`` rolling aggregation.

          .. versionadded:: 1.0.0

    args : tuple, default None
        Positional arguments to be passed into func.
    kwargs : dict, default None
        Keyword arguments to be passed into func.

    Returns
    -------
    Series or DataFrame
        Return type is determined by the caller.

    See Also
    --------
    pandas.Series.%(name)s : Calling object with Series data.
    pandas.DataFrame.%(name)s : Calling object with DataFrame data.
    pandas.Series.apply : Similar method for Series.
    pandas.DataFrame.apply : Similar method for DataFrame.

    Notes
    -----
    See :ref:`stats.rolling_apply` for extended documentation and performance
    considerations for the Numba engine.
    """
    )

    def apply(
        self,
        func: Callable[..., Any],
        raw: bool = False,
        engine: Optional[str] = None,
        engine_kwargs: Optional[Dict[str, bool]] = None,
        args: Optional[Tuple[Any, ...]] = None,
        kwargs: Optional[Dict[str, Any]] = None,
    ):
        if args is None:
            args = ()
        if kwargs is None:
            kwargs = {}

        if not is_bool(raw):
            raise ValueError("raw parameter must be `True` or `False`")

        if maybe_use_numba(engine):
            if raw is False:
                raise ValueError("raw must be `True` when using the numba engine")
            apply_func = generate_numba_apply_func(args, kwargs, func, engine_kwargs)
        elif engine in ("cython", None):
            if engine_kwargs is not None:
                raise ValueError("cython engine does not accept engine_kwargs")
            apply_func = self._generate_cython_apply_func(args, kwargs, raw, func)
        else:
            raise ValueError("engine must be either 'numba' or 'cython'")

        return self._apply(
            apply_func,
            floor=0,
            use_numba_cache=maybe_use_numba(engine),
            original_func=func,
            args=args,
            kwargs=kwargs,
        )

    def _generate_cython_apply_func(
        self,
        args: Tuple[Any, ...],
        kwargs: Dict[str, Any],
        raw: bool,
        function: Callable[..., Any],
    ) -> Callable[[np.ndarray, np.ndarray, np.ndarray, int], np.ndarray]:
        from pandas import Series

        window_func = partial(
            self._get_roll_func("roll_apply"),
            args=args,
            kwargs=kwargs,
            raw=raw,
            function=function,
        )

        def apply_func(values, begin, end, min_periods, raw=raw):
            if not raw:
                values = Series(values, index=self.obj.index)
            return window_func(values, begin, end, min_periods)

        return apply_func

    def sum(self, *args, **kwargs):
        nv.validate_window_func("sum", args, kwargs)
        window_func = self._get_roll_func("roll_sum")
        return self._apply(window_func, floor=0, name="sum", **kwargs)

    _shared_docs["max"] = dedent(
        """
    Calculate the %(name)s maximum.

    Parameters
    ----------
    *args, **kwargs
        Arguments and keyword arguments to be passed into func.
    """
    )

    def max(self, *args, **kwargs):
        nv.validate_window_func("max", args, kwargs)
        window_func = self._get_roll_func("roll_max")
        return self._apply(window_func, name="max", **kwargs)

    _shared_docs["min"] = dedent(
        """
    Calculate the %(name)s minimum.

    Parameters
    ----------
    **kwargs
        Under Review.

    Returns
    -------
    Series or DataFrame
        Returned object type is determined by the caller of the %(name)s
        calculation.

    See Also
    --------
    pandas.Series.%(name)s : Calling object with a Series.
    pandas.DataFrame.%(name)s : Calling object with a DataFrame.
    pandas.Series.min : Similar method for Series.
    pandas.DataFrame.min : Similar method for DataFrame.

    Examples
    --------
    Performing a rolling minimum with a window size of 3.

    >>> s = pd.Series([4, 3, 5, 2, 6])
    >>> s.rolling(3).min()
    0    NaN
    1    NaN
    2    3.0
    3    2.0
    4    2.0
    dtype: float64
    """
    )

    def min(self, *args, **kwargs):
        nv.validate_window_func("min", args, kwargs)
        window_func = self._get_roll_func("roll_min")
        return self._apply(window_func, name="min", **kwargs)

    def mean(self, *args, **kwargs):
        nv.validate_window_func("mean", args, kwargs)
        window_func = self._get_roll_func("roll_mean")
        return self._apply(window_func, name="mean", **kwargs)

    _shared_docs["median"] = dedent(
        """
    Calculate the %(name)s median.

    Parameters
    ----------
    **kwargs
        For compatibility with other %(name)s methods. Has no effect
        on the computed median.

    Returns
    -------
    Series or DataFrame
        Returned type is the same as the original object.

    See Also
    --------
    pandas.Series.%(name)s : Calling object with Series data.
    pandas.DataFrame.%(name)s : Calling object with DataFrames.
    pandas.Series.median : Equivalent method for Series.
    pandas.DataFrame.median : Equivalent method for DataFrame.

    Examples
    --------
    Compute the rolling median of a series with a window size of 3.

    >>> s = pd.Series([0, 1, 2, 3, 4])
    >>> s.rolling(3).median()
    0    NaN
    1    NaN
    2    1.0
    3    2.0
    4    3.0
    dtype: float64
    """
    )

    def median(self, **kwargs):
        window_func = self._get_roll_func("roll_median_c")
        # GH 32865. Move max window size calculation to
        # the median function implementation
        return self._apply(window_func, name="median", **kwargs)

    def std(self, ddof: int = 1, *args, **kwargs):
        nv.validate_window_func("std", args, kwargs)
        window_func = self._get_roll_func("roll_var")

        def zsqrt_func(values, begin, end, min_periods):
            return zsqrt(window_func(values, begin, end, min_periods, ddof=ddof))

        return self._apply(
            zsqrt_func,
            require_min_periods=1,
            name="std",
            **kwargs,
        )

    def var(self, ddof: int = 1, *args, **kwargs):
        nv.validate_window_func("var", args, kwargs)
        window_func = partial(self._get_roll_func("roll_var"), ddof=ddof)
        return self._apply(
            window_func,
            require_min_periods=1,
            name="var",
            **kwargs,
        )

    _shared_docs[
        "skew"
    ] = """
    Unbiased %(name)s skewness.

    Parameters
    ----------
    **kwargs
        Keyword arguments to be passed into func.
    """

    def skew(self, **kwargs):
        window_func = self._get_roll_func("roll_skew")
        return self._apply(
            window_func,
            require_min_periods=3,
            name="skew",
            **kwargs,
        )

    _shared_docs["kurt"] = dedent(
        """
    Calculate unbiased %(name)s kurtosis.

    This function uses Fisher's definition of kurtosis without bias.

    Parameters
    ----------
    **kwargs
        Under Review.

    Returns
    -------
    Series or DataFrame
        Returned object type is determined by the caller of the %(name)s
        calculation.

    See Also
    --------
    pandas.Series.%(name)s : Calling object with Series data.
    pandas.DataFrame.%(name)s : Calling object with DataFrames.
    pandas.Series.kurt : Equivalent method for Series.
    pandas.DataFrame.kurt : Equivalent method for DataFrame.
    scipy.stats.skew : Third moment of a probability density.
    scipy.stats.kurtosis : Reference SciPy method.

    Notes
    -----
    A minimum of 4 periods is required for the %(name)s calculation.
    """
    )

    def sem(self, ddof: int = 1, *args, **kwargs):
        return self.std(*args, **kwargs) / (self.count() - ddof).pow(0.5)

    _shared_docs["sem"] = dedent(
        """
    Compute %(name)s standard error of mean.

    Parameters
    ----------

    ddof : int, default 1
        Delta Degrees of Freedom.  The divisor used in calculations
        is ``N - ddof``, where ``N`` represents the number of elements.

    *args, **kwargs
        For NumPy compatibility. No additional arguments are used.

    Returns
    -------
    Series or DataFrame
        Returned object type is determined by the caller of the %(name)s
        calculation.

    See Also
    --------
    pandas.Series.%(name)s : Calling object with Series data.
    pandas.DataFrame.%(name)s : Calling object with DataFrames.
    pandas.Series.sem : Equivalent method for Series.
    pandas.DataFrame.sem : Equivalent method for DataFrame.

    Notes
    -----
    A minimum of one period is required for the rolling calculation.

    Examples
    --------
    >>> s = pd.Series([0, 1, 2, 3])
    >>> s.rolling(2, min_periods=1).sem()
    0         NaN
    1    0.707107
    2    0.707107
    3    0.707107
    dtype: float64

    >>> s.expanding().sem()
    0         NaN
    1    0.707107
    2    0.707107
    3    0.745356
    dtype: float64
    """
    )

    def kurt(self, **kwargs):
        window_func = self._get_roll_func("roll_kurt")
        return self._apply(
            window_func,
            require_min_periods=4,
            name="kurt",
            **kwargs,
        )

    _shared_docs["quantile"] = dedent(
        """
    Calculate the %(name)s quantile.

    Parameters
    ----------
    quantile : float
        Quantile to compute. 0 <= quantile <= 1.
    interpolation : {'linear', 'lower', 'higher', 'midpoint', 'nearest'}
        This optional parameter specifies the interpolation method to use,
        when the desired quantile lies between two data points `i` and `j`:

            * linear: `i + (j - i) * fraction`, where `fraction` is the
              fractional part of the index surrounded by `i` and `j`.
            * lower: `i`.
            * higher: `j`.
            * nearest: `i` or `j` whichever is nearest.
            * midpoint: (`i` + `j`) / 2.
    **kwargs
        For compatibility with other %(name)s methods. Has no effect on
        the result.

    Returns
    -------
    Series or DataFrame
        Returned object type is determined by the caller of the %(name)s
        calculation.

    See Also
    --------
    pandas.Series.quantile : Computes value at the given quantile over all data
        in Series.
    pandas.DataFrame.quantile : Computes values at the given quantile over
        requested axis in DataFrame.

    Examples
    --------
    >>> s = pd.Series([1, 2, 3, 4])
    >>> s.rolling(2).quantile(.4, interpolation='lower')
    0    NaN
    1    1.0
    2    2.0
    3    3.0
    dtype: float64

    >>> s.rolling(2).quantile(.4, interpolation='midpoint')
    0    NaN
    1    1.5
    2    2.5
    3    3.5
    dtype: float64
    """
    )

    def quantile(self, quantile: float, interpolation: str = "linear", **kwargs):
        if quantile == 1.0:
            window_func = self._get_roll_func("roll_max")
        elif quantile == 0.0:
            window_func = self._get_roll_func("roll_min")
        else:
            window_func = partial(
                self._get_roll_func("roll_quantile"),
                quantile=quantile,
                interpolation=interpolation,
            )

        return self._apply(window_func, name="quantile", **kwargs)

    _shared_docs[
        "cov"
    ] = """
        Calculate the %(name)s sample covariance.

        Parameters
        ----------
        other : Series, DataFrame, or ndarray, optional
            If not supplied then will default to self and produce pairwise
            output.
        pairwise : bool, default None
            If False then only matching columns between self and other will be
            used and the output will be a DataFrame.
            If True then all pairwise combinations will be calculated and the
            output will be a MultiIndexed DataFrame in the case of DataFrame
            inputs. In the case of missing elements, only complete pairwise
            observations will be used.
        ddof : int, default 1
            Delta Degrees of Freedom.  The divisor used in calculations
            is ``N - ddof``, where ``N`` represents the number of elements.
        **kwargs
            Keyword arguments to be passed into func.
    """

    def cov(self, other=None, pairwise=None, ddof=1, **kwargs):
        if other is None:
            other = self._selected_obj
            # only default unset
            pairwise = True if pairwise is None else pairwise
        other = self._shallow_copy(other)

        # GH 32865. We leverage rolling.mean, so we pass
        # to the rolling constructors the data used when constructing self:
        # window width, frequency data, or a BaseIndexer subclass
        if isinstance(self.window, BaseIndexer):
            window = self.window
        else:
            # GH 16058: offset window
            if self.is_freq_type:
                window = self.win_freq
            else:
                window = self._get_window(other)

        def _get_cov(X, Y):
            # GH #12373 : rolling functions error on float32 data
            # to avoid potential overflow, cast the data to float64
            X = X.astype("float64")
            Y = Y.astype("float64")
            mean = lambda x: x.rolling(
                window, self.min_periods, center=self.center
            ).mean(**kwargs)
            count = (
                (X + Y)
                .rolling(window=window, min_periods=0, center=self.center)
                .count(**kwargs)
            )
            bias_adj = count / (count - ddof)
            return (mean(X * Y) - mean(X) * mean(Y)) * bias_adj

        return flex_binary_moment(
            self._selected_obj, other._selected_obj, _get_cov, pairwise=bool(pairwise)
        )

    _shared_docs["corr"] = dedent(
        """
    Calculate %(name)s correlation.

    Parameters
    ----------
    other : Series, DataFrame, or ndarray, optional
        If not supplied then will default to self.
    pairwise : bool, default None
        Calculate pairwise combinations of columns within a
        DataFrame. If `other` is not specified, defaults to `True`,
        otherwise defaults to `False`.
        Not relevant for :class:`~pandas.Series`.
    **kwargs
        Unused.

    Returns
    -------
    Series or DataFrame
        Returned object type is determined by the caller of the
        %(name)s calculation.

    See Also
    --------
    pandas.Series.%(name)s : Calling object with Series data.
    pandas.DataFrame.%(name)s : Calling object with DataFrames.
    pandas.Series.corr : Equivalent method for Series.
    pandas.DataFrame.corr : Equivalent method for DataFrame.
    cov : Similar method to calculate covariance.
    numpy.corrcoef : NumPy Pearson's correlation calculation.

    Notes
    -----
    This function uses Pearson's definition of correlation
    (https://en.wikipedia.org/wiki/Pearson_correlation_coefficient).

    When `other` is not specified, the output will be self correlation (e.g.
    all 1's), except for :class:`~pandas.DataFrame` inputs with `pairwise`
    set to `True`.

    Function will return ``NaN`` for correlations of equal valued sequences;
    this is the result of a 0/0 division error.

    When `pairwise` is set to `False`, only matching columns between `self` and
    `other` will be used.

    When `pairwise` is set to `True`, the output will be a MultiIndex DataFrame
    with the original index on the first level, and the `other` DataFrame
    columns on the second level.

    In the case of missing elements, only complete pairwise observations
    will be used.

    Examples
    --------
    The below example shows a rolling calculation with a window size of
    four matching the equivalent function call using :meth:`numpy.corrcoef`.

    >>> v1 = [3, 3, 3, 5, 8]
    >>> v2 = [3, 4, 4, 4, 8]
    >>> # numpy returns a 2X2 array, the correlation coefficient
    >>> # is the number at entry [0][1]
    >>> print(f"{np.corrcoef(v1[:-1], v2[:-1])[0][1]:.6f}")
    0.333333
    >>> print(f"{np.corrcoef(v1[1:], v2[1:])[0][1]:.6f}")
    0.916949
    >>> s1 = pd.Series(v1)
    >>> s2 = pd.Series(v2)
    >>> s1.rolling(4).corr(s2)
    0         NaN
    1         NaN
    2         NaN
    3    0.333333
    4    0.916949
    dtype: float64

    The below example shows a similar rolling calculation on a
    DataFrame using the pairwise option.

    >>> matrix = np.array([[51., 35.], [49., 30.], [47., 32.],\
    [46., 31.], [50., 36.]])
    >>> print(np.corrcoef(matrix[:-1,0], matrix[:-1,1]).round(7))
    [[1.         0.6263001]
     [0.6263001  1.       ]]
    >>> print(np.corrcoef(matrix[1:,0], matrix[1:,1]).round(7))
    [[1.         0.5553681]
     [0.5553681  1.        ]]
    >>> df = pd.DataFrame(matrix, columns=['X','Y'])
    >>> df
          X     Y
    0  51.0  35.0
    1  49.0  30.0
    2  47.0  32.0
    3  46.0  31.0
    4  50.0  36.0
    >>> df.rolling(4).corr(pairwise=True)
                X         Y
    0 X       NaN       NaN
      Y       NaN       NaN
    1 X       NaN       NaN
      Y       NaN       NaN
    2 X       NaN       NaN
      Y       NaN       NaN
    3 X  1.000000  0.626300
      Y  0.626300  1.000000
    4 X  1.000000  0.555368
      Y  0.555368  1.000000
    """
    )

    def corr(self, other=None, pairwise=None, **kwargs):
        if other is None:
            other = self._selected_obj
            # only default unset
            pairwise = True if pairwise is None else pairwise
        other = self._shallow_copy(other)

        # GH 32865. We leverage rolling.cov and rolling.std here, so we pass
        # to the rolling constructors the data used when constructing self:
        # window width, frequency data, or a BaseIndexer subclass
        if isinstance(self.window, BaseIndexer):
            window = self.window
        else:
            window = self._get_window(other) if not self.is_freq_type else self.win_freq

        def _get_corr(a, b):
            a = a.rolling(
                window=window, min_periods=self.min_periods, center=self.center
            )
            b = b.rolling(
                window=window, min_periods=self.min_periods, center=self.center
            )

            return a.cov(b, **kwargs) / (a.std(**kwargs) * b.std(**kwargs))

        return flex_binary_moment(
            self._selected_obj, other._selected_obj, _get_corr, pairwise=bool(pairwise)
        )


class Rolling(RollingAndExpandingMixin):
    @cache_readonly
    def is_datetimelike(self) -> bool:
        return isinstance(
            self._on, (ABCDatetimeIndex, ABCTimedeltaIndex, ABCPeriodIndex)
        )

    @cache_readonly
    def _on(self) -> Index:
        if self.on is None:
            if self.axis == 0:
                return self.obj.index
            else:
                # i.e. self.axis == 1
                return self.obj.columns
        elif isinstance(self.on, Index):
            return self.on
        elif isinstance(self.obj, ABCDataFrame) and self.on in self.obj.columns:
            return Index(self.obj[self.on])
        else:
            raise ValueError(
                f"invalid on specified as {self.on}, "
                "must be a column (of DataFrame), an Index or None"
            )

    @property
    def _constructor(self):
        return Rolling

    def validate(self):
        super().validate()

        # we allow rolling on a datetimelike index
        if (self.obj.empty or self.is_datetimelike) and isinstance(
            self.window, (str, BaseOffset, timedelta)
        ):

            self._validate_monotonic()

            # we don't allow center
            if self.center:
                raise NotImplementedError(
                    "center is not implemented for "
                    "datetimelike and offset based windows"
                )

            # this will raise ValueError on non-fixed freqs
            self.win_freq = self.window
            self.window = self._determine_window_length()
            self.win_type = "freq"

            # min_periods must be an integer
            if self.min_periods is None:
                self.min_periods = 1

        elif isinstance(self.window, BaseIndexer):
            # Passed BaseIndexer subclass should handle all other rolling kwargs
            return
        elif not is_integer(self.window):
            raise ValueError("window must be an integer")
        elif self.window < 0:
            raise ValueError("window must be non-negative")

        if not self.is_datetimelike and self.closed is not None:
            raise ValueError(
                "closed only implemented for datetimelike and offset based windows"
            )

    def _determine_window_length(self) -> Union[int, float]:
        """
        Calculate freq for PeriodIndexes based on Index freq. Can not use
        nanos, because asi8 of PeriodIndex is not in nanos
        """
        freq = self._validate_freq()
        if isinstance(self._on, ABCPeriodIndex):
            return freq.nanos / (self._on.freq.nanos / self._on.freq.n)
        return freq.nanos

    def _validate_monotonic(self):
        """
        Validate monotonic (increasing or decreasing).
        """
        if not (self._on.is_monotonic_increasing or self._on.is_monotonic_decreasing):
            self._raise_monotonic_error()

    def _raise_monotonic_error(self):
        formatted = self.on
        if self.on is None:
            formatted = "index"
        raise ValueError(f"{formatted} must be monotonic")

    def _validate_freq(self):
        """
        Validate & return window frequency.
        """
        try:
            return to_offset(self.window)
        except (TypeError, ValueError) as err:
            raise ValueError(
                f"passed window {self.window} is not "
                "compatible with a datetimelike index"
            ) from err

    _agg_see_also_doc = dedent(
        """
    See Also
    --------
    pandas.Series.rolling : Calling object with Series data.
    pandas.DataFrame.rolling : Calling object with DataFrame data.
    """
    )

    _agg_examples_doc = dedent(
        """
    Examples
    --------
    >>> df = pd.DataFrame({"A": [1, 2, 3], "B": [4, 5, 6], "C": [7, 8, 9]})
    >>> df
       A  B  C
    0  1  4  7
    1  2  5  8
    2  3  6  9

    >>> df.rolling(2).sum()
         A     B     C
    0  NaN   NaN   NaN
    1  3.0   9.0  15.0
    2  5.0  11.0  17.0

    >>> df.rolling(2).agg({"A": "sum", "B": "min"})
         A    B
    0  NaN  NaN
    1  3.0  4.0
    2  5.0  5.0
    """
    )

    @doc(
        _shared_docs["aggregate"],
        see_also=_agg_see_also_doc,
        examples=_agg_examples_doc,
        klass="Series/Dataframe",
        axis="",
    )
    def aggregate(self, func, *args, **kwargs):
        return super().aggregate(func, *args, **kwargs)

    agg = aggregate

    @Substitution(name="rolling")
    @Appender(_shared_docs["count"])
    def count(self):
        if self.min_periods is None:
            warnings.warn(
                (
                    "min_periods=None will default to the size of window "
                    "consistent with other methods in a future version. "
                    "Specify min_periods=0 instead."
                ),
                FutureWarning,
            )
            self.min_periods = 0
        return super().count()

    @Substitution(name="rolling")
    @Appender(_shared_docs["apply"])
    def apply(
        self, func, raw=False, engine=None, engine_kwargs=None, args=None, kwargs=None
    ):
        return super().apply(
            func,
            raw=raw,
            engine=engine,
            engine_kwargs=engine_kwargs,
            args=args,
            kwargs=kwargs,
        )

    @Substitution(name="rolling")
    @Appender(_shared_docs["sum"])
    def sum(self, *args, **kwargs):
        nv.validate_rolling_func("sum", args, kwargs)
        return super().sum(*args, **kwargs)

    @Substitution(name="rolling", func_name="max")
    @Appender(_doc_template)
    @Appender(_shared_docs["max"])
    def max(self, *args, **kwargs):
        nv.validate_rolling_func("max", args, kwargs)
        return super().max(*args, **kwargs)

    @Substitution(name="rolling")
    @Appender(_shared_docs["min"])
    def min(self, *args, **kwargs):
        nv.validate_rolling_func("min", args, kwargs)
        return super().min(*args, **kwargs)

    @Substitution(name="rolling")
    @Appender(_shared_docs["mean"])
    def mean(self, *args, **kwargs):
        nv.validate_rolling_func("mean", args, kwargs)
        return super().mean(*args, **kwargs)

    @Substitution(name="rolling")
    @Appender(_shared_docs["median"])
    def median(self, **kwargs):
        return super().median(**kwargs)

    @Substitution(name="rolling", versionadded="")
    @Appender(_shared_docs["std"])
    def std(self, ddof=1, *args, **kwargs):
        nv.validate_rolling_func("std", args, kwargs)
        return super().std(ddof=ddof, **kwargs)

    @Substitution(name="rolling", versionadded="")
    @Appender(_shared_docs["var"])
    def var(self, ddof=1, *args, **kwargs):
        nv.validate_rolling_func("var", args, kwargs)
        return super().var(ddof=ddof, **kwargs)

    @Substitution(name="rolling", func_name="skew")
    @Appender(_doc_template)
    @Appender(_shared_docs["skew"])
    def skew(self, **kwargs):
        return super().skew(**kwargs)

    @Substitution(name="rolling")
    @Appender(_shared_docs["sem"])
    def sem(self, ddof=1, *args, **kwargs):
        return self.std(*args, **kwargs) / (self.count() - ddof).pow(0.5)

    _agg_doc = dedent(
        """
    Examples
    --------

    The example below will show a rolling calculation with a window size of
    four matching the equivalent function call using `scipy.stats`.

    >>> arr = [1, 2, 3, 4, 999]
    >>> import scipy.stats
    >>> print(f"{scipy.stats.kurtosis(arr[:-1], bias=False):.6f}")
    -1.200000
    >>> print(f"{scipy.stats.kurtosis(arr[1:], bias=False):.6f}")
    3.999946
    >>> s = pd.Series(arr)
    >>> s.rolling(4).kurt()
    0         NaN
    1         NaN
    2         NaN
    3   -1.200000
    4    3.999946
    dtype: float64
    """
    )

    @Appender(_agg_doc)
    @Substitution(name="rolling")
    @Appender(_shared_docs["kurt"])
    def kurt(self, **kwargs):
        return super().kurt(**kwargs)

    @Substitution(name="rolling")
    @Appender(_shared_docs["quantile"])
    def quantile(self, quantile, interpolation="linear", **kwargs):
        return super().quantile(
            quantile=quantile, interpolation=interpolation, **kwargs
        )

    @Substitution(name="rolling", func_name="cov")
    @Appender(_doc_template)
    @Appender(_shared_docs["cov"])
    def cov(self, other=None, pairwise=None, ddof=1, **kwargs):
        return super().cov(other=other, pairwise=pairwise, ddof=ddof, **kwargs)

    @Substitution(name="rolling")
    @Appender(_shared_docs["corr"])
    def corr(self, other=None, pairwise=None, **kwargs):
        return super().corr(other=other, pairwise=pairwise, **kwargs)


Rolling.__doc__ = Window.__doc__


class RollingGroupby(BaseWindowGroupby, Rolling):
    """
    Provide a rolling groupby implementation.
    """

    def _get_window_indexer(self, window: int) -> GroupbyIndexer:
        """
        Return an indexer class that will compute the window start and end bounds

        Parameters
        ----------
        window : int
            window size for FixedWindowIndexer

        Returns
        -------
        GroupbyIndexer
        """
        rolling_indexer: Type[BaseIndexer]
        indexer_kwargs: Optional[Dict[str, Any]] = None
        index_array = self._on.asi8
        if isinstance(self.window, BaseIndexer):
            rolling_indexer = type(self.window)
            indexer_kwargs = self.window.__dict__
            assert isinstance(indexer_kwargs, dict)  # for mypy
            # We'll be using the index of each group later
            indexer_kwargs.pop("index_array", None)
        elif self.is_freq_type:
            rolling_indexer = VariableWindowIndexer
        else:
            rolling_indexer = FixedWindowIndexer
            index_array = None
        window_indexer = GroupbyIndexer(
            index_array=index_array,
            window_size=window,
            groupby_indicies=self._groupby.indices,
            window_indexer=rolling_indexer,
            indexer_kwargs=indexer_kwargs,
        )
        return window_indexer

    def _validate_monotonic(self):
        """
        Validate that on is monotonic;
        in this case we have to check only for nans, because
        monotonicy was already validated at a higher level.
        """
        if self._on.hasnans:
            self._raise_monotonic_error()<|MERGE_RESOLUTION|>--- conflicted
+++ resolved
@@ -1127,16 +1127,6 @@
 
         return _validate_win_type(self.win_type, kwargs)
 
-<<<<<<< HEAD
-    # pandas\core\window\rolling.py:1131: error: Missing return statement
-    # [return]
-
-    # pandas\core\window\rolling.py:1131: error: Return type "ndarray" of
-    # "_get_window" incompatible with return type "int" in supertype
-    # "BaseWindow"  [override]
-    def _get_window(  # type: ignore[return,override]
-        self, other=None, win_type: Optional[Union[str, Tuple]] = None
-=======
     def _center_window(self, result: np.ndarray, offset: int) -> np.ndarray:
         """
         Center the result in the window for weighted rolling aggregations.
@@ -1152,7 +1142,6 @@
 
     def _get_window_weights(
         self, win_type: Optional[Union[str, Tuple]] = None
->>>>>>> 020040b3
     ) -> np.ndarray:
         """
         Get the window, weights.
