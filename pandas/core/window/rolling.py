"""
Provide a generic structure to support window functions,
similar to how we have a Groupby object.
"""
from __future__ import annotations

import copy
from datetime import timedelta
from functools import partial
import inspect
from textwrap import dedent
from typing import (
    TYPE_CHECKING,
    Any,
    Callable,
    Hashable,
    Iterator,
    Sized,
)
import warnings

import numpy as np

from pandas._libs.tslibs import (
    BaseOffset,
    to_offset,
)
import pandas._libs.window.aggregations as window_aggregations
from pandas._typing import (
    ArrayLike,
    Axis,
    NDFrameT,
    QuantileInterpolation,
    WindowingRankType,
)
from pandas.compat._optional import import_optional_dependency
from pandas.compat.numpy import function as nv
from pandas.errors import DataError
from pandas.util._decorators import doc
from pandas.util._exceptions import find_stack_level

from pandas.core.dtypes.common import (
    ensure_float64,
    is_bool,
    is_integer,
    is_list_like,
    is_numeric_dtype,
    is_scalar,
    needs_i8_conversion,
)
from pandas.core.dtypes.generic import (
    ABCDataFrame,
    ABCSeries,
)
from pandas.core.dtypes.missing import notna

from pandas.core._numba import executor
from pandas.core.algorithms import factorize
from pandas.core.apply import ResamplerWindowApply
from pandas.core.arrays import ExtensionArray
from pandas.core.base import SelectionMixin
import pandas.core.common as com
from pandas.core.indexers.objects import (
    BaseIndexer,
    FixedWindowIndexer,
    GroupbyIndexer,
    VariableWindowIndexer,
)
from pandas.core.indexes.api import (
    DatetimeIndex,
    Index,
    MultiIndex,
    PeriodIndex,
    TimedeltaIndex,
)
from pandas.core.reshape.concat import concat
from pandas.core.util.numba_ import (
    get_jit_arguments,
    maybe_use_numba,
)
from pandas.core.window.common import (
    flex_binary_moment,
    maybe_warn_args_and_kwargs,
    zsqrt,
)
from pandas.core.window.doc import (
    _shared_docs,
    args_compat,
    create_section_header,
    kwargs_compat,
    kwargs_numeric_only,
    kwargs_scipy,
    numba_notes,
    template_header,
    template_returns,
    template_see_also,
    window_agg_numba_parameters,
    window_apply_parameters,
)
from pandas.core.window.numba_ import (
    generate_manual_numpy_nan_agg_with_axis,
    generate_numba_apply_func,
    generate_numba_table_func,
)

if TYPE_CHECKING:
    from pandas import (
        DataFrame,
        Series,
    )
    from pandas.core.generic import NDFrame
    from pandas.core.groupby.ops import BaseGrouper


class BaseWindow(SelectionMixin):
    """Provides utilities for performing windowing operations."""

    _attributes: list[str] = []
    exclusions: frozenset[Hashable] = frozenset()
    _on: Index

    def __init__(
        self,
        obj: NDFrame,
        window=None,
        min_periods: int | None = None,
        center: bool | None = False,
        win_type: str | None = None,
        axis: Axis = 0,
        on: str | Index | None = None,
        closed: str | None = None,
        step: int | None = None,
        method: str = "single",
        *,
        selection=None,
    ) -> None:
        self.obj = obj
        self.on = on
        self.closed = closed
        self.step = step
        self.window = window
        self.min_periods = min_periods
        self.center = center
        self.win_type = win_type
        self.axis = obj._get_axis_number(axis) if axis is not None else None
        self.method = method
        self._win_freq_i8: int | None = None
        if self.on is None:
            if self.axis == 0:
                self._on = self.obj.index
            else:
                # i.e. self.axis == 1
                self._on = self.obj.columns
        elif isinstance(self.on, Index):
            self._on = self.on
        elif isinstance(self.obj, ABCDataFrame) and self.on in self.obj.columns:
            self._on = Index(self.obj[self.on])
        else:
            raise ValueError(
                f"invalid on specified as {self.on}, "
                "must be a column (of DataFrame), an Index or None"
            )

        self._selection = selection
        self._validate()

<<<<<<< HEAD
=======
    @property
    def win_type(self):
        if self._win_freq_i8 is not None:
            warnings.warn(
                "win_type will no longer return 'freq' in a future version. "
                "Check the type of self.window instead.",
                FutureWarning,
                stacklevel=find_stack_level(),
            )
            return "freq"
        return self._win_type

    @property
    def is_datetimelike(self) -> bool:
        warnings.warn(
            "is_datetimelike is deprecated and will be removed in a future version.",
            FutureWarning,
            stacklevel=find_stack_level(),
        )
        return self._win_freq_i8 is not None

    def validate(self) -> None:
        warnings.warn(
            "validate is deprecated and will be removed in a future version.",
            FutureWarning,
            stacklevel=find_stack_level(),
        )
        return self._validate()

>>>>>>> a9acc526
    def _validate(self) -> None:
        if self.center is not None and not is_bool(self.center):
            raise ValueError("center must be a boolean")
        if self.min_periods is not None:
            if not is_integer(self.min_periods):
                raise ValueError("min_periods must be an integer")
            elif self.min_periods < 0:
                raise ValueError("min_periods must be >= 0")
            elif is_integer(self.window) and self.min_periods > self.window:
                raise ValueError(
                    f"min_periods {self.min_periods} must be <= window {self.window}"
                )
        if self.closed is not None and self.closed not in [
            "right",
            "both",
            "left",
            "neither",
        ]:
            raise ValueError("closed must be 'right', 'left', 'both' or 'neither'")
        if not isinstance(self.obj, (ABCSeries, ABCDataFrame)):
            raise TypeError(f"invalid type: {type(self)}")
        if isinstance(self.window, BaseIndexer):
            # Validate that the passed BaseIndexer subclass has
            # a get_window_bounds with the correct signature.
            get_window_bounds_signature = inspect.signature(
                self.window.get_window_bounds
            ).parameters.keys()
            expected_signature = inspect.signature(
                BaseIndexer().get_window_bounds
            ).parameters.keys()
            if get_window_bounds_signature != expected_signature:
                raise ValueError(
                    f"{type(self.window).__name__} does not implement "
                    f"the correct signature for get_window_bounds"
                )
        if self.method not in ["table", "single"]:
            raise ValueError("method must be 'table' or 'single")
        if self.step is not None:
            if not is_integer(self.step):
                raise ValueError("step must be an integer")
            elif self.step < 0:
                raise ValueError("step must be >= 0")

    def _check_window_bounds(
        self, start: np.ndarray, end: np.ndarray, num_vals: int
    ) -> None:
        if len(start) != len(end):
            raise ValueError(
                f"start ({len(start)}) and end ({len(end)}) bounds must be the "
                f"same length"
            )
        elif len(start) != (num_vals + (self.step or 1) - 1) // (self.step or 1):
            raise ValueError(
                f"start and end bounds ({len(start)}) must be the same length "
                f"as the object ({num_vals}) divided by the step ({self.step}) "
                f"if given and rounded up"
            )

    def _slice_axis_for_step(self, index: Index, result: Sized | None = None) -> Index:
        """
        Slices the index for a given result and the preset step.
        """
        return (
            index
            if result is None or len(result) == len(index)
            else index[:: self.step]
        )

    def _validate_numeric_only(self, name: str, numeric_only: bool) -> None:
        """
        Validate numeric_only argument, raising if invalid for the input.

        Parameters
        ----------
        name : str
            Name of the operator (kernel).
        numeric_only : bool
            Value passed by user.
        """
        if (
            self._selected_obj.ndim == 1
            and numeric_only
            and not is_numeric_dtype(self._selected_obj.dtype)
        ):
            raise NotImplementedError(
                f"{type(self).__name__}.{name} does not implement numeric_only"
            )

    def _make_numeric_only(self, obj: NDFrameT) -> NDFrameT:
        """Subset DataFrame to numeric columns.

        Parameters
        ----------
        obj : DataFrame

        Returns
        -------
        obj subset to numeric-only columns.
        """
        result = obj.select_dtypes(include=["number"], exclude=["timedelta"])
        return result

    def _create_data(self, obj: NDFrameT, numeric_only: bool = False) -> NDFrameT:
        """
        Split data into blocks & return conformed data.
        """
        # filter out the on from the object
        if self.on is not None and not isinstance(self.on, Index) and obj.ndim == 2:
            obj = obj.reindex(columns=obj.columns.difference([self.on]), copy=False)
        if obj.ndim > 1 and (numeric_only or self.axis == 1):
            # GH: 20649 in case of mixed dtype and axis=1 we have to convert everything
            # to float to calculate the complete row at once. We exclude all non-numeric
            # dtypes.
            obj = self._make_numeric_only(obj)
        if self.axis == 1:
            obj = obj.astype("float64", copy=False)
            obj._mgr = obj._mgr.consolidate()
        return obj

    def _gotitem(self, key, ndim, subset=None):
        """
        Sub-classes to define. Return a sliced object.

        Parameters
        ----------
        key : str / list of selections
        ndim : {1, 2}
            requested ndim of result
        subset : object, default None
            subset to act on
        """
        # create a new object to prevent aliasing
        if subset is None:
            subset = self.obj

        # we need to make a shallow copy of ourselves
        # with the same groupby
        kwargs = {attr: getattr(self, attr) for attr in self._attributes}

        selection = None
        if subset.ndim == 2 and (
            (is_scalar(key) and key in subset) or is_list_like(key)
        ):
            selection = key

        new_win = type(self)(subset, selection=selection, **kwargs)
        return new_win

    def __getattr__(self, attr: str):
        if attr in self._internal_names_set:
            return object.__getattribute__(self, attr)
        if attr in self.obj:
            return self[attr]

        raise AttributeError(
            f"'{type(self).__name__}' object has no attribute '{attr}'"
        )

    def _dir_additions(self):
        return self.obj._dir_additions()

    def __repr__(self) -> str:
        """
        Provide a nice str repr of our rolling object.
        """
        attrs_list = (
            f"{attr_name}={getattr(self, attr_name)}"
            for attr_name in self._attributes
            if getattr(self, attr_name, None) is not None and attr_name[0] != "_"
        )
        attrs = ",".join(attrs_list)
        return f"{type(self).__name__} [{attrs}]"

    def __iter__(self) -> Iterator:
        obj = self._selected_obj.set_axis(self._on)
        obj = self._create_data(obj)
        indexer = self._get_window_indexer()

        start, end = indexer.get_window_bounds(
            num_values=len(obj),
            min_periods=self.min_periods,
            center=self.center,
            closed=self.closed,
            step=self.step,
        )
        self._check_window_bounds(start, end, len(obj))

        for s, e in zip(start, end):
            result = obj.iloc[slice(s, e)]
            yield result

    def _prep_values(self, values: ArrayLike) -> np.ndarray:
        """Convert input to numpy arrays for Cython routines"""
        if needs_i8_conversion(values.dtype):
            raise NotImplementedError(
                f"ops for {type(self).__name__} for this "
                f"dtype {values.dtype} are not implemented"
            )
        else:
            # GH #12373 : rolling functions error on float32 data
            # make sure the data is coerced to float64
            try:
                if isinstance(values, ExtensionArray):
                    values = values.to_numpy(np.float64, na_value=np.nan)
                else:
                    values = ensure_float64(values)
            except (ValueError, TypeError) as err:
                raise TypeError(f"cannot handle this type -> {values.dtype}") from err

        # Convert inf to nan for C funcs
        inf = np.isinf(values)
        if inf.any():
            values = np.where(inf, np.nan, values)

        return values

    def _insert_on_column(self, result: DataFrame, obj: DataFrame) -> None:
        # if we have an 'on' column we want to put it back into
        # the results in the same location
        from pandas import Series

        if self.on is not None and not self._on.equals(obj.index):
            name = self._on.name
            extra_col = Series(self._on, index=self.obj.index, name=name)
            if name in result.columns:
                # TODO: sure we want to overwrite results?
                result[name] = extra_col
            elif name in result.index.names:
                pass
            elif name in self._selected_obj.columns:
                # insert in the same location as we had in _selected_obj
                old_cols = self._selected_obj.columns
                new_cols = result.columns
                old_loc = old_cols.get_loc(name)
                overlap = new_cols.intersection(old_cols[:old_loc])
                new_loc = len(overlap)
                result.insert(new_loc, name, extra_col)
            else:
                # insert at the end
                result[name] = extra_col

    @property
    def _index_array(self):
        # TODO: why do we get here with e.g. MultiIndex?
        if needs_i8_conversion(self._on.dtype):
            return self._on.asi8
        return None

    def _resolve_output(self, out: DataFrame, obj: DataFrame) -> DataFrame:
        """Validate and finalize result."""
        if out.shape[1] == 0 and obj.shape[1] > 0:
            raise DataError("No numeric types to aggregate")
        elif out.shape[1] == 0:
            return obj.astype("float64")

        self._insert_on_column(out, obj)
        return out

    def _get_window_indexer(self) -> BaseIndexer:
        """
        Return an indexer class that will compute the window start and end bounds
        """
        if isinstance(self.window, BaseIndexer):
            return self.window
        if self._win_freq_i8 is not None:
            return VariableWindowIndexer(
                index_array=self._index_array,
                window_size=self._win_freq_i8,
                center=self.center,
            )
        return FixedWindowIndexer(window_size=self.window)

    def _apply_series(
        self, homogeneous_func: Callable[..., ArrayLike], name: str | None = None
    ) -> Series:
        """
        Series version of _apply_blockwise
        """
        obj = self._create_data(self._selected_obj)

        if name == "count":
            # GH 12541: Special case for count where we support date-like types
            obj = notna(obj).astype(int)
        try:
            values = self._prep_values(obj._values)
        except (TypeError, NotImplementedError) as err:
            raise DataError("No numeric types to aggregate") from err

        result = homogeneous_func(values)
        index = self._slice_axis_for_step(obj.index, result)
        return obj._constructor(result, index=index, name=obj.name)

    def _apply_blockwise(
        self,
        homogeneous_func: Callable[..., ArrayLike],
        name: str,
        numeric_only: bool = False,
    ) -> DataFrame | Series:
        """
        Apply the given function to the DataFrame broken down into homogeneous
        sub-frames.
        """
        self._validate_numeric_only(name, numeric_only)
        if self._selected_obj.ndim == 1:
            return self._apply_series(homogeneous_func, name)

        obj = self._create_data(self._selected_obj, numeric_only)
        if name == "count":
            # GH 12541: Special case for count where we support date-like types
            obj = notna(obj).astype(int)
            obj._mgr = obj._mgr.consolidate()

        def hfunc(values: ArrayLike) -> ArrayLike:
            values = self._prep_values(values)
            return homogeneous_func(values)

        if self.axis == 1:
            obj = obj.T

        taker = []
        res_values = []
        for i, arr in enumerate(obj._iter_column_arrays()):
            # GH#42736 operate column-wise instead of block-wise
            try:
                res = hfunc(arr)
            except (TypeError, NotImplementedError):
                pass
            else:
                res_values.append(res)
                taker.append(i)

        index = self._slice_axis_for_step(
            obj.index, res_values[0] if len(res_values) > 0 else None
        )
        df = type(obj)._from_arrays(
            res_values,
            index=index,
            columns=obj.columns.take(taker),
            verify_integrity=False,
        )

        if self.axis == 1:
            df = df.T

        if 0 != len(res_values) != len(obj.columns):
            # GH#42738 ignore_failures dropped nuisance columns
            dropped = obj.columns.difference(obj.columns.take(taker))
            warnings.warn(
                "Dropping of nuisance columns in rolling operations "
                "is deprecated; in a future version this will raise TypeError. "
                "Select only valid columns before calling the operation. "
                f"Dropped columns were {dropped}",
                FutureWarning,
                stacklevel=find_stack_level(),
            )

        return self._resolve_output(df, obj)

    def _apply_tablewise(
        self,
        homogeneous_func: Callable[..., ArrayLike],
        name: str | None = None,
        numeric_only: bool = False,
    ) -> DataFrame | Series:
        """
        Apply the given function to the DataFrame across the entire object
        """
        if self._selected_obj.ndim == 1:
            raise ValueError("method='table' not applicable for Series objects.")
        obj = self._create_data(self._selected_obj, numeric_only)
        values = self._prep_values(obj.to_numpy())
        values = values.T if self.axis == 1 else values
        result = homogeneous_func(values)
        result = result.T if self.axis == 1 else result
        index = self._slice_axis_for_step(obj.index, result)
        columns = (
            obj.columns
            if result.shape[1] == len(obj.columns)
            else obj.columns[:: self.step]
        )
        out = obj._constructor(result, index=index, columns=columns)

        return self._resolve_output(out, obj)

    def _apply_pairwise(
        self,
        target: DataFrame | Series,
        other: DataFrame | Series | None,
        pairwise: bool | None,
        func: Callable[[DataFrame | Series, DataFrame | Series], DataFrame | Series],
        numeric_only: bool,
    ) -> DataFrame | Series:
        """
        Apply the given pairwise function given 2 pandas objects (DataFrame/Series)
        """
        target = self._create_data(target, numeric_only)
        if other is None:
            other = target
            # only default unset
            pairwise = True if pairwise is None else pairwise
        elif not isinstance(other, (ABCDataFrame, ABCSeries)):
            raise ValueError("other must be a DataFrame or Series")
        elif other.ndim == 2 and numeric_only:
            other = self._make_numeric_only(other)

        return flex_binary_moment(target, other, func, pairwise=bool(pairwise))

    def _apply(
        self,
        func: Callable[..., Any],
        name: str,
        numeric_only: bool = False,
        numba_args: tuple[Any, ...] = (),
        **kwargs,
    ):
        """
        Rolling statistical measure using supplied function.

        Designed to be used with passed-in Cython array-based functions.

        Parameters
        ----------
        func : callable function to apply
        name : str,
        numba_args : tuple
            args to be passed when func is a numba func
        **kwargs
            additional arguments for rolling function and window function

        Returns
        -------
        y : type of input
        """
        window_indexer = self._get_window_indexer()
        min_periods = (
            self.min_periods
            if self.min_periods is not None
            else window_indexer.window_size
        )

        def homogeneous_func(values: np.ndarray):
            # calculation function

            if values.size == 0:
                return values.copy()

            def calc(x):
                start, end = window_indexer.get_window_bounds(
                    num_values=len(x),
                    min_periods=min_periods,
                    center=self.center,
                    closed=self.closed,
                    step=self.step,
                )
                self._check_window_bounds(start, end, len(x))

                return func(x, start, end, min_periods, *numba_args)

            with np.errstate(all="ignore"):
                result = calc(values)

            return result

        if self.method == "single":
            return self._apply_blockwise(homogeneous_func, name, numeric_only)
        else:
            return self._apply_tablewise(homogeneous_func, name, numeric_only)

    def _numba_apply(
        self,
        func: Callable[..., Any],
        engine_kwargs: dict[str, bool] | None = None,
        *func_args,
    ):
        window_indexer = self._get_window_indexer()
        min_periods = (
            self.min_periods
            if self.min_periods is not None
            else window_indexer.window_size
        )
        obj = self._create_data(self._selected_obj)
        if self.axis == 1:
            obj = obj.T
        values = self._prep_values(obj.to_numpy())
        if values.ndim == 1:
            values = values.reshape(-1, 1)
        start, end = window_indexer.get_window_bounds(
            num_values=len(values),
            min_periods=min_periods,
            center=self.center,
            closed=self.closed,
            step=self.step,
        )
        self._check_window_bounds(start, end, len(values))
        aggregator = executor.generate_shared_aggregator(
            func, **get_jit_arguments(engine_kwargs)
        )
        result = aggregator(values, start, end, min_periods, *func_args)
        result = result.T if self.axis == 1 else result
        index = self._slice_axis_for_step(obj.index, result)
        if obj.ndim == 1:
            result = result.squeeze()
            out = obj._constructor(result, index=index, name=obj.name)
            return out
        else:
            columns = self._slice_axis_for_step(obj.columns, result.T)
            out = obj._constructor(result, index=index, columns=columns)
            return self._resolve_output(out, obj)

    def aggregate(self, func, *args, **kwargs):
        result = ResamplerWindowApply(self, func, args=args, kwargs=kwargs).agg()
        if result is None:
            return self.apply(func, raw=False, args=args, kwargs=kwargs)
        return result

    agg = aggregate


class BaseWindowGroupby(BaseWindow):
    """
    Provide the groupby windowing facilities.
    """

    _grouper: BaseGrouper
    _as_index: bool
    _attributes: list[str] = ["_grouper"]

    def __init__(
        self,
        obj: DataFrame | Series,
        *args,
        _grouper: BaseGrouper,
        _as_index: bool = True,
        **kwargs,
    ) -> None:
        from pandas.core.groupby.ops import BaseGrouper

        if not isinstance(_grouper, BaseGrouper):
            raise ValueError("Must pass a BaseGrouper object.")
        self._grouper = _grouper
        self._as_index = _as_index
        # GH 32262: It's convention to keep the grouping column in
        # groupby.<agg_func>, but unexpected to users in
        # groupby.rolling.<agg_func>
        obj = obj.drop(columns=self._grouper.names, errors="ignore")
        # GH 15354
        if kwargs.get("step") is not None:
            raise NotImplementedError("step not implemented for groupby")
        super().__init__(obj, *args, **kwargs)

    def _apply(
        self,
        func: Callable[..., Any],
        name: str,
        numeric_only: bool = False,
        numba_args: tuple[Any, ...] = (),
        **kwargs,
    ) -> DataFrame | Series:
        result = super()._apply(
            func,
            name,
            numeric_only,
            numba_args,
            **kwargs,
        )
        # Reconstruct the resulting MultiIndex
        # 1st set of levels = group by labels
        # 2nd set of levels = original DataFrame/Series index
        grouped_object_index = self.obj.index
        grouped_index_name = [*grouped_object_index.names]
        groupby_keys = copy.copy(self._grouper.names)
        result_index_names = groupby_keys + grouped_index_name

        drop_columns = [
            key
            for key in self._grouper.names
            if key not in self.obj.index.names or key is None
        ]

        if len(drop_columns) != len(groupby_keys):
            # Our result will have still kept the column in the result
            result = result.drop(columns=drop_columns, errors="ignore")

        codes = self._grouper.codes
        levels = copy.copy(self._grouper.levels)

        group_indices = self._grouper.indices.values()
        if group_indices:
            indexer = np.concatenate(list(group_indices))
        else:
            indexer = np.array([], dtype=np.intp)
        codes = [c.take(indexer) for c in codes]

        # if the index of the original dataframe needs to be preserved, append
        # this index (but reordered) to the codes/levels from the groupby
        if grouped_object_index is not None:
            idx = grouped_object_index.take(indexer)
            if not isinstance(idx, MultiIndex):
                idx = MultiIndex.from_arrays([idx])
            codes.extend(list(idx.codes))
            levels.extend(list(idx.levels))

        result_index = MultiIndex(
            levels, codes, names=result_index_names, verify_integrity=False
        )

        result.index = result_index
        if not self._as_index:
            result = result.reset_index(level=list(range(len(groupby_keys))))
        return result

    def _apply_pairwise(
        self,
        target: DataFrame | Series,
        other: DataFrame | Series | None,
        pairwise: bool | None,
        func: Callable[[DataFrame | Series, DataFrame | Series], DataFrame | Series],
        numeric_only: bool,
    ) -> DataFrame | Series:
        """
        Apply the given pairwise function given 2 pandas objects (DataFrame/Series)
        """
        # Manually drop the grouping column first
        target = target.drop(columns=self._grouper.names, errors="ignore")
        result = super()._apply_pairwise(target, other, pairwise, func, numeric_only)
        # 1) Determine the levels + codes of the groupby levels
        if other is not None and not all(
            len(group) == len(other) for group in self._grouper.indices.values()
        ):
            # GH 42915
            # len(other) != len(any group), so must reindex (expand) the result
            # from flex_binary_moment to a "transform"-like result
            # per groupby combination
            old_result_len = len(result)
            result = concat(
                [
                    result.take(gb_indices).reindex(result.index)
                    for gb_indices in self._grouper.indices.values()
                ]
            )

            gb_pairs = (
                com.maybe_make_list(pair) for pair in self._grouper.indices.keys()
            )
            groupby_codes = []
            groupby_levels = []
            # e.g. [[1, 2], [4, 5]] as [[1, 4], [2, 5]]
            for gb_level_pair in map(list, zip(*gb_pairs)):
                labels = np.repeat(np.array(gb_level_pair), old_result_len)
                codes, levels = factorize(labels)
                groupby_codes.append(codes)
                groupby_levels.append(levels)
        else:
            # pairwise=True or len(other) == len(each group), so repeat
            # the groupby labels by the number of columns in the original object
            groupby_codes = self._grouper.codes
            # error: Incompatible types in assignment (expression has type
            # "List[Index]", variable has type "List[Union[ndarray, Index]]")
            groupby_levels = self._grouper.levels  # type: ignore[assignment]

            group_indices = self._grouper.indices.values()
            if group_indices:
                indexer = np.concatenate(list(group_indices))
            else:
                indexer = np.array([], dtype=np.intp)

            if target.ndim == 1:
                repeat_by = 1
            else:
                repeat_by = len(target.columns)
            groupby_codes = [
                np.repeat(c.take(indexer), repeat_by) for c in groupby_codes
            ]
        # 2) Determine the levels + codes of the result from super()._apply_pairwise
        if isinstance(result.index, MultiIndex):
            result_codes = list(result.index.codes)
            result_levels = list(result.index.levels)
            result_names = list(result.index.names)
        else:
            idx_codes, idx_levels = factorize(result.index)
            result_codes = [idx_codes]
            result_levels = [idx_levels]
            result_names = [result.index.name]

        # 3) Create the resulting index by combining 1) + 2)
        result_codes = groupby_codes + result_codes
        result_levels = groupby_levels + result_levels
        result_names = self._grouper.names + result_names

        result_index = MultiIndex(
            result_levels, result_codes, names=result_names, verify_integrity=False
        )
        result.index = result_index
        return result

    def _create_data(self, obj: NDFrameT, numeric_only: bool = False) -> NDFrameT:
        """
        Split data into blocks & return conformed data.
        """
        # Ensure the object we're rolling over is monotonically sorted relative
        # to the groups
        # GH 36197
        if not obj.empty:
            groupby_order = np.concatenate(list(self._grouper.indices.values())).astype(
                np.int64
            )
            obj = obj.take(groupby_order)
        return super()._create_data(obj, numeric_only)

    def _gotitem(self, key, ndim, subset=None):
        # we are setting the index on the actual object
        # here so our index is carried through to the selected obj
        # when we do the splitting for the groupby
        if self.on is not None:
            # GH 43355
            subset = self.obj.set_index(self._on)
        return super()._gotitem(key, ndim, subset=subset)


class Window(BaseWindow):
    """
    Provide rolling window calculations.

    Parameters
    ----------
    window : int, timedelta, str, offset, or BaseIndexer subclass
        Size of the moving window.

        If an integer, the fixed number of observations used for
        each window.

        If a timedelta, str, or offset, the time period of each window. Each
        window will be a variable sized based on the observations included in
        the time-period. This is only valid for datetimelike indexes.
        To learn more about the offsets & frequency strings, please see `this link
        <https://pandas.pydata.org/pandas-docs/stable/user_guide/timeseries.html#offset-aliases>`__.

        If a BaseIndexer subclass, the window boundaries
        based on the defined ``get_window_bounds`` method. Additional rolling
        keyword arguments, namely ``min_periods``, ``center``, ``closed`` and
        ``step`` will be passed to ``get_window_bounds``.

    min_periods : int, default None
        Minimum number of observations in window required to have a value;
        otherwise, result is ``np.nan``.

        For a window that is specified by an offset, ``min_periods`` will default to 1.

        For a window that is specified by an integer, ``min_periods`` will default
        to the size of the window.

    center : bool, default False
        If False, set the window labels as the right edge of the window index.

        If True, set the window labels as the center of the window index.

    win_type : str, default None
        If ``None``, all points are evenly weighted.

        If a string, it must be a valid `scipy.signal window function
        <https://docs.scipy.org/doc/scipy/reference/signal.windows.html#module-scipy.signal.windows>`__.

        Certain Scipy window types require additional parameters to be passed
        in the aggregation function. The additional parameters must match
        the keywords specified in the Scipy window type method signature.

    on : str, optional
        For a DataFrame, a column label or Index level on which
        to calculate the rolling window, rather than the DataFrame's index.

        Provided integer column is ignored and excluded from result since
        an integer index is not used to calculate the rolling window.

    axis : int or str, default 0
        If ``0`` or ``'index'``, roll across the rows.

        If ``1`` or ``'columns'``, roll across the columns.

        For `Series` this parameter is unused and defaults to 0.

    closed : str, default None
        If ``'right'``, the first point in the window is excluded from calculations.

        If ``'left'``, the last point in the window is excluded from calculations.

        If ``'both'``, the no points in the window are excluded from calculations.

        If ``'neither'``, the first and last points in the window are excluded
        from calculations.

        Default ``None`` (``'right'``).

        .. versionchanged:: 1.2.0

            The closed parameter with fixed windows is now supported.

    step : int, default None

        ..versionadded:: 1.5.0

        Evaluate the window at every ``step`` result, equivalent to slicing as
        ``[::step]``. ``window`` must be an integer. Using a step argument other
        than None or 1 will produce a result with a different shape than the input.

    method : str {'single', 'table'}, default 'single'

        .. versionadded:: 1.3.0

        Execute the rolling operation per single column or row (``'single'``)
        or over the entire object (``'table'``).

        This argument is only implemented when specifying ``engine='numba'``
        in the method call.

    Returns
    -------
    ``Window`` subclass if a ``win_type`` is passed

    ``Rolling`` subclass if ``win_type`` is not passed

    See Also
    --------
    expanding : Provides expanding transformations.
    ewm : Provides exponential weighted functions.

    Notes
    -----
    See :ref:`Windowing Operations <window.generic>` for further usage details
    and examples.

    Examples
    --------
    >>> df = pd.DataFrame({'B': [0, 1, 2, np.nan, 4]})
    >>> df
         B
    0  0.0
    1  1.0
    2  2.0
    3  NaN
    4  4.0

    **window**

    Rolling sum with a window length of 2 observations.

    >>> df.rolling(2).sum()
         B
    0  NaN
    1  1.0
    2  3.0
    3  NaN
    4  NaN

    Rolling sum with a window span of 2 seconds.

    >>> df_time = pd.DataFrame({'B': [0, 1, 2, np.nan, 4]},
    ...                        index = [pd.Timestamp('20130101 09:00:00'),
    ...                                 pd.Timestamp('20130101 09:00:02'),
    ...                                 pd.Timestamp('20130101 09:00:03'),
    ...                                 pd.Timestamp('20130101 09:00:05'),
    ...                                 pd.Timestamp('20130101 09:00:06')])

    >>> df_time
                           B
    2013-01-01 09:00:00  0.0
    2013-01-01 09:00:02  1.0
    2013-01-01 09:00:03  2.0
    2013-01-01 09:00:05  NaN
    2013-01-01 09:00:06  4.0

    >>> df_time.rolling('2s').sum()
                           B
    2013-01-01 09:00:00  0.0
    2013-01-01 09:00:02  1.0
    2013-01-01 09:00:03  3.0
    2013-01-01 09:00:05  NaN
    2013-01-01 09:00:06  4.0

    Rolling sum with forward looking windows with 2 observations.

    >>> indexer = pd.api.indexers.FixedForwardWindowIndexer(window_size=2)
    >>> df.rolling(window=indexer, min_periods=1).sum()
         B
    0  1.0
    1  3.0
    2  2.0
    3  4.0
    4  4.0

    **min_periods**

    Rolling sum with a window length of 2 observations, but only needs a minimum of 1
    observation to calculate a value.

    >>> df.rolling(2, min_periods=1).sum()
         B
    0  0.0
    1  1.0
    2  3.0
    3  2.0
    4  4.0

    **center**

    Rolling sum with the result assigned to the center of the window index.

    >>> df.rolling(3, min_periods=1, center=True).sum()
         B
    0  1.0
    1  3.0
    2  3.0
    3  6.0
    4  4.0

    >>> df.rolling(3, min_periods=1, center=False).sum()
         B
    0  0.0
    1  1.0
    2  3.0
    3  3.0
    4  6.0

    **step**

    Rolling sum with a window length of 2 observations, minimum of 1 observation to
    calculate a value, and a step of 2.

    >>> df.rolling(2, min_periods=1, step=2).sum()
         B
    0  0.0
    2  3.0
    4  4.0

    **win_type**

    Rolling sum with a window length of 2, using the Scipy ``'gaussian'``
    window type. ``std`` is required in the aggregation function.

    >>> df.rolling(2, win_type='gaussian').sum(std=3)
              B
    0       NaN
    1  0.986207
    2  2.958621
    3       NaN
    4       NaN
    """

    _attributes = [
        "window",
        "min_periods",
        "center",
        "win_type",
        "axis",
        "on",
        "closed",
        "step",
        "method",
    ]

    def _validate(self):
        super()._validate()

        if not isinstance(self.win_type, str):
            raise ValueError(f"Invalid win_type {self.win_type}")
        signal = import_optional_dependency(
            "scipy.signal", extra="Scipy is required to generate window weight."
        )
        self._scipy_weight_generator = getattr(signal, self.win_type, None)
        if self._scipy_weight_generator is None:
            raise ValueError(f"Invalid win_type {self.win_type}")

        if isinstance(self.window, BaseIndexer):
            raise NotImplementedError(
                "BaseIndexer subclasses not implemented with win_types."
            )
        elif not is_integer(self.window) or self.window < 0:
            raise ValueError("window must be an integer 0 or greater")

        if self.method != "single":
            raise NotImplementedError("'single' is the only supported method type.")

    def _center_window(self, result: np.ndarray, offset: int) -> np.ndarray:
        """
        Center the result in the window for weighted rolling aggregations.
        """
        if offset > 0:
            lead_indexer = [slice(offset, None)]
            result = np.copy(result[tuple(lead_indexer)])
        return result

    def _apply(
        self,
        func: Callable[[np.ndarray, int, int], np.ndarray],
        name: str,
        numeric_only: bool = False,
        numba_args: tuple[Any, ...] = (),
        **kwargs,
    ):
        """
        Rolling with weights statistical measure using supplied function.

        Designed to be used with passed-in Cython array-based functions.

        Parameters
        ----------
        func : callable function to apply
        name : str,
        numeric_only : bool, default False
            Whether to only operate on bool, int, and float columns
        numba_args : tuple
            unused
        **kwargs
            additional arguments for scipy windows if necessary

        Returns
        -------
        y : type of input
        """
        # "None" not callable  [misc]
        window = self._scipy_weight_generator(  # type: ignore[misc]
            self.window, **kwargs
        )
        offset = (len(window) - 1) // 2 if self.center else 0

        def homogeneous_func(values: np.ndarray):
            # calculation function

            if values.size == 0:
                return values.copy()

            def calc(x):
                additional_nans = np.array([np.nan] * offset)
                x = np.concatenate((x, additional_nans))
                return func(x, window, self.min_periods or len(window))

            with np.errstate(all="ignore"):
                # Our weighted aggregations return memoryviews
                result = np.asarray(calc(values))

            if self.center:
                result = self._center_window(result, offset)

            return result

        return self._apply_blockwise(homogeneous_func, name, numeric_only)[:: self.step]

    @doc(
        _shared_docs["aggregate"],
        see_also=dedent(
            """
        See Also
        --------
        pandas.DataFrame.aggregate : Similar DataFrame method.
        pandas.Series.aggregate : Similar Series method.
        """
        ),
        examples=dedent(
            """
        Examples
        --------
        >>> df = pd.DataFrame({"A": [1, 2, 3], "B": [4, 5, 6], "C": [7, 8, 9]})
        >>> df
           A  B  C
        0  1  4  7
        1  2  5  8
        2  3  6  9

        >>> df.rolling(2, win_type="boxcar").agg("mean")
             A    B    C
        0  NaN  NaN  NaN
        1  1.5  4.5  7.5
        2  2.5  5.5  8.5
        """
        ),
        klass="Series/DataFrame",
        axis="",
    )
    def aggregate(self, func, *args, **kwargs):
        result = ResamplerWindowApply(self, func, args=args, kwargs=kwargs).agg()
        if result is None:

            # these must apply directly
            result = func(self)

        return result

    agg = aggregate

    @doc(
        template_header,
        create_section_header("Parameters"),
        kwargs_numeric_only,
        kwargs_scipy,
        create_section_header("Returns"),
        template_returns,
        create_section_header("See Also"),
        template_see_also[:-1],
        window_method="rolling",
        aggregation_description="weighted window sum",
        agg_method="sum",
    )
    def sum(self, numeric_only: bool = False, *args, **kwargs):
        nv.validate_window_func("sum", args, kwargs)
        window_func = window_aggregations.roll_weighted_sum
        # error: Argument 1 to "_apply" of "Window" has incompatible type
        # "Callable[[ndarray, ndarray, int], ndarray]"; expected
        # "Callable[[ndarray, int, int], ndarray]"
        return self._apply(
            window_func,  # type: ignore[arg-type]
            name="sum",
            numeric_only=numeric_only,
            **kwargs,
        )

    @doc(
        template_header,
        create_section_header("Parameters"),
        kwargs_numeric_only,
        kwargs_scipy,
        create_section_header("Returns"),
        template_returns,
        create_section_header("See Also"),
        template_see_also[:-1],
        window_method="rolling",
        aggregation_description="weighted window mean",
        agg_method="mean",
    )
    def mean(self, numeric_only: bool = False, *args, **kwargs):
        nv.validate_window_func("mean", args, kwargs)
        window_func = window_aggregations.roll_weighted_mean
        # error: Argument 1 to "_apply" of "Window" has incompatible type
        # "Callable[[ndarray, ndarray, int], ndarray]"; expected
        # "Callable[[ndarray, int, int], ndarray]"
        return self._apply(
            window_func,  # type: ignore[arg-type]
            name="mean",
            numeric_only=numeric_only,
            **kwargs,
        )

    @doc(
        template_header,
        ".. versionadded:: 1.0.0 \n\n",
        create_section_header("Parameters"),
        kwargs_numeric_only,
        kwargs_scipy,
        create_section_header("Returns"),
        template_returns,
        create_section_header("See Also"),
        template_see_also[:-1],
        window_method="rolling",
        aggregation_description="weighted window variance",
        agg_method="var",
    )
    def var(self, ddof: int = 1, numeric_only: bool = False, *args, **kwargs):
        nv.validate_window_func("var", args, kwargs)
        window_func = partial(window_aggregations.roll_weighted_var, ddof=ddof)
        kwargs.pop("name", None)
        return self._apply(window_func, name="var", numeric_only=numeric_only, **kwargs)

    @doc(
        template_header,
        ".. versionadded:: 1.0.0 \n\n",
        create_section_header("Parameters"),
        kwargs_numeric_only,
        kwargs_scipy,
        create_section_header("Returns"),
        template_returns,
        create_section_header("See Also"),
        template_see_also[:-1],
        window_method="rolling",
        aggregation_description="weighted window standard deviation",
        agg_method="std",
    )
    def std(self, ddof: int = 1, numeric_only: bool = False, *args, **kwargs):
        nv.validate_window_func("std", args, kwargs)
        return zsqrt(
            self.var(ddof=ddof, name="std", numeric_only=numeric_only, **kwargs)
        )


class RollingAndExpandingMixin(BaseWindow):
    def count(self, numeric_only: bool = False):
        window_func = window_aggregations.roll_sum
        return self._apply(window_func, name="count", numeric_only=numeric_only)

    def apply(
        self,
        func: Callable[..., Any],
        raw: bool = False,
        engine: str | None = None,
        engine_kwargs: dict[str, bool] | None = None,
        args: tuple[Any, ...] | None = None,
        kwargs: dict[str, Any] | None = None,
    ):
        if args is None:
            args = ()
        if kwargs is None:
            kwargs = {}

        if not is_bool(raw):
            raise ValueError("raw parameter must be `True` or `False`")

        numba_args: tuple[Any, ...] = ()
        if maybe_use_numba(engine):
            if raw is False:
                raise ValueError("raw must be `True` when using the numba engine")
            numba_args = args
            if self.method == "single":
                apply_func = generate_numba_apply_func(
                    func, **get_jit_arguments(engine_kwargs, kwargs)
                )
            else:
                apply_func = generate_numba_table_func(
                    func, **get_jit_arguments(engine_kwargs, kwargs)
                )
        elif engine in ("cython", None):
            if engine_kwargs is not None:
                raise ValueError("cython engine does not accept engine_kwargs")
            apply_func = self._generate_cython_apply_func(args, kwargs, raw, func)
        else:
            raise ValueError("engine must be either 'numba' or 'cython'")

        return self._apply(
            apply_func,
            name="apply",
            numba_args=numba_args,
        )

    def _generate_cython_apply_func(
        self,
        args: tuple[Any, ...],
        kwargs: dict[str, Any],
        raw: bool,
        function: Callable[..., Any],
    ) -> Callable[[np.ndarray, np.ndarray, np.ndarray, int], np.ndarray]:
        from pandas import Series

        window_func = partial(
            window_aggregations.roll_apply,
            args=args,
            kwargs=kwargs,
            raw=raw,
            function=function,
        )

        def apply_func(values, begin, end, min_periods, raw=raw):
            if not raw:
                # GH 45912
                values = Series(values, index=self._on)
            return window_func(values, begin, end, min_periods)

        return apply_func

    def sum(
        self,
        numeric_only: bool = False,
        *args,
        engine: str | None = None,
        engine_kwargs: dict[str, bool] | None = None,
        **kwargs,
    ):
        nv.validate_window_func("sum", args, kwargs)
        if maybe_use_numba(engine):
            if self.method == "table":
                func = generate_manual_numpy_nan_agg_with_axis(np.nansum)
                return self.apply(
                    func,
                    raw=True,
                    engine=engine,
                    engine_kwargs=engine_kwargs,
                )
            else:
                from pandas.core._numba.kernels import sliding_sum

                return self._numba_apply(sliding_sum, engine_kwargs)
        window_func = window_aggregations.roll_sum
        return self._apply(window_func, name="sum", numeric_only=numeric_only, **kwargs)

    def max(
        self,
        numeric_only: bool = False,
        *args,
        engine: str | None = None,
        engine_kwargs: dict[str, bool] | None = None,
        **kwargs,
    ):
        nv.validate_window_func("max", args, kwargs)
        if maybe_use_numba(engine):
            if self.method == "table":
                func = generate_manual_numpy_nan_agg_with_axis(np.nanmax)
                return self.apply(
                    func,
                    raw=True,
                    engine=engine,
                    engine_kwargs=engine_kwargs,
                )
            else:
                from pandas.core._numba.kernels import sliding_min_max

                return self._numba_apply(sliding_min_max, engine_kwargs, True)
        window_func = window_aggregations.roll_max
        return self._apply(window_func, name="max", numeric_only=numeric_only, **kwargs)

    def min(
        self,
        numeric_only: bool = False,
        *args,
        engine: str | None = None,
        engine_kwargs: dict[str, bool] | None = None,
        **kwargs,
    ):
        nv.validate_window_func("min", args, kwargs)
        if maybe_use_numba(engine):
            if self.method == "table":
                func = generate_manual_numpy_nan_agg_with_axis(np.nanmin)
                return self.apply(
                    func,
                    raw=True,
                    engine=engine,
                    engine_kwargs=engine_kwargs,
                )
            else:
                from pandas.core._numba.kernels import sliding_min_max

                return self._numba_apply(sliding_min_max, engine_kwargs, False)
        window_func = window_aggregations.roll_min
        return self._apply(window_func, name="min", numeric_only=numeric_only, **kwargs)

    def mean(
        self,
        numeric_only: bool = False,
        *args,
        engine: str | None = None,
        engine_kwargs: dict[str, bool] | None = None,
        **kwargs,
    ):
        nv.validate_window_func("mean", args, kwargs)
        if maybe_use_numba(engine):
            if self.method == "table":
                func = generate_manual_numpy_nan_agg_with_axis(np.nanmean)
                return self.apply(
                    func,
                    raw=True,
                    engine=engine,
                    engine_kwargs=engine_kwargs,
                )
            else:
                from pandas.core._numba.kernels import sliding_mean

                return self._numba_apply(sliding_mean, engine_kwargs)
        window_func = window_aggregations.roll_mean
        return self._apply(
            window_func, name="mean", numeric_only=numeric_only, **kwargs
        )

    def median(
        self,
        numeric_only: bool = False,
        engine: str | None = None,
        engine_kwargs: dict[str, bool] | None = None,
        **kwargs,
    ):
        if maybe_use_numba(engine):
            if self.method == "table":
                func = generate_manual_numpy_nan_agg_with_axis(np.nanmedian)
            else:
                func = np.nanmedian

            return self.apply(
                func,
                raw=True,
                engine=engine,
                engine_kwargs=engine_kwargs,
            )
        window_func = window_aggregations.roll_median_c
        return self._apply(
            window_func, name="median", numeric_only=numeric_only, **kwargs
        )

    def std(
        self,
        ddof: int = 1,
        numeric_only: bool = False,
        *args,
        engine: str | None = None,
        engine_kwargs: dict[str, bool] | None = None,
        **kwargs,
    ):
        nv.validate_window_func("std", args, kwargs)
        if maybe_use_numba(engine):
            if self.method == "table":
                raise NotImplementedError("std not supported with method='table'")
            else:
                from pandas.core._numba.kernels import sliding_var

                return zsqrt(self._numba_apply(sliding_var, engine_kwargs, ddof))
        window_func = window_aggregations.roll_var

        def zsqrt_func(values, begin, end, min_periods):
            return zsqrt(window_func(values, begin, end, min_periods, ddof=ddof))

        return self._apply(
            zsqrt_func,
            name="std",
            numeric_only=numeric_only,
            **kwargs,
        )

    def var(
        self,
        ddof: int = 1,
        numeric_only: bool = False,
        *args,
        engine: str | None = None,
        engine_kwargs: dict[str, bool] | None = None,
        **kwargs,
    ):
        nv.validate_window_func("var", args, kwargs)
        if maybe_use_numba(engine):
            if self.method == "table":
                raise NotImplementedError("var not supported with method='table'")
            else:
                from pandas.core._numba.kernels import sliding_var

                return self._numba_apply(sliding_var, engine_kwargs, ddof)
        window_func = partial(window_aggregations.roll_var, ddof=ddof)
        return self._apply(
            window_func,
            name="var",
            numeric_only=numeric_only,
            **kwargs,
        )

    def skew(self, numeric_only: bool = False, **kwargs):
        window_func = window_aggregations.roll_skew
        return self._apply(
            window_func,
            name="skew",
            numeric_only=numeric_only,
            **kwargs,
        )

    def sem(self, ddof: int = 1, numeric_only: bool = False, *args, **kwargs):
        nv.validate_rolling_func("sem", args, kwargs)
        # Raise here so error message says sem instead of std
        self._validate_numeric_only("sem", numeric_only)
        return self.std(numeric_only=numeric_only, **kwargs) / (
            self.count(numeric_only=numeric_only) - ddof
        ).pow(0.5)

    def kurt(self, numeric_only: bool = False, **kwargs):
        window_func = window_aggregations.roll_kurt
        return self._apply(
            window_func,
            name="kurt",
            numeric_only=numeric_only,
            **kwargs,
        )

    def quantile(
        self,
        quantile: float,
        interpolation: QuantileInterpolation = "linear",
        numeric_only: bool = False,
        **kwargs,
    ):
        if quantile == 1.0:
            window_func = window_aggregations.roll_max
        elif quantile == 0.0:
            window_func = window_aggregations.roll_min
        else:
            window_func = partial(
                window_aggregations.roll_quantile,
                quantile=quantile,
                interpolation=interpolation,
            )

        return self._apply(
            window_func, name="quantile", numeric_only=numeric_only, **kwargs
        )

    def rank(
        self,
        method: WindowingRankType = "average",
        ascending: bool = True,
        pct: bool = False,
        numeric_only: bool = False,
        **kwargs,
    ):
        window_func = partial(
            window_aggregations.roll_rank,
            method=method,
            ascending=ascending,
            percentile=pct,
        )

        return self._apply(
            window_func, name="rank", numeric_only=numeric_only, **kwargs
        )

    def cov(
        self,
        other: DataFrame | Series | None = None,
        pairwise: bool | None = None,
        ddof: int = 1,
        numeric_only: bool = False,
        **kwargs,
    ):
        if self.step is not None:
            raise NotImplementedError("step not implemented for cov")
        self._validate_numeric_only("cov", numeric_only)

        from pandas import Series

        def cov_func(x, y):
            x_array = self._prep_values(x)
            y_array = self._prep_values(y)
            window_indexer = self._get_window_indexer()
            min_periods = (
                self.min_periods
                if self.min_periods is not None
                else window_indexer.window_size
            )
            start, end = window_indexer.get_window_bounds(
                num_values=len(x_array),
                min_periods=min_periods,
                center=self.center,
                closed=self.closed,
                step=self.step,
            )
            self._check_window_bounds(start, end, len(x_array))

            with np.errstate(all="ignore"):
                mean_x_y = window_aggregations.roll_mean(
                    x_array * y_array, start, end, min_periods
                )
                mean_x = window_aggregations.roll_mean(x_array, start, end, min_periods)
                mean_y = window_aggregations.roll_mean(y_array, start, end, min_periods)
                count_x_y = window_aggregations.roll_sum(
                    notna(x_array + y_array).astype(np.float64), start, end, 0
                )
                result = (mean_x_y - mean_x * mean_y) * (count_x_y / (count_x_y - ddof))
            return Series(result, index=x.index, name=x.name)

        return self._apply_pairwise(
            self._selected_obj, other, pairwise, cov_func, numeric_only
        )

    def corr(
        self,
        other: DataFrame | Series | None = None,
        pairwise: bool | None = None,
        ddof: int = 1,
        numeric_only: bool = False,
        **kwargs,
    ):
        if self.step is not None:
            raise NotImplementedError("step not implemented for corr")
        self._validate_numeric_only("corr", numeric_only)

        from pandas import Series

        def corr_func(x, y):
            x_array = self._prep_values(x)
            y_array = self._prep_values(y)
            window_indexer = self._get_window_indexer()
            min_periods = (
                self.min_periods
                if self.min_periods is not None
                else window_indexer.window_size
            )
            start, end = window_indexer.get_window_bounds(
                num_values=len(x_array),
                min_periods=min_periods,
                center=self.center,
                closed=self.closed,
                step=self.step,
            )
            self._check_window_bounds(start, end, len(x_array))

            with np.errstate(all="ignore"):
                mean_x_y = window_aggregations.roll_mean(
                    x_array * y_array, start, end, min_periods
                )
                mean_x = window_aggregations.roll_mean(x_array, start, end, min_periods)
                mean_y = window_aggregations.roll_mean(y_array, start, end, min_periods)
                count_x_y = window_aggregations.roll_sum(
                    notna(x_array + y_array).astype(np.float64), start, end, 0
                )
                x_var = window_aggregations.roll_var(
                    x_array, start, end, min_periods, ddof
                )
                y_var = window_aggregations.roll_var(
                    y_array, start, end, min_periods, ddof
                )
                numerator = (mean_x_y - mean_x * mean_y) * (
                    count_x_y / (count_x_y - ddof)
                )
                denominator = (x_var * y_var) ** 0.5
                result = numerator / denominator
            return Series(result, index=x.index, name=x.name)

        return self._apply_pairwise(
            self._selected_obj, other, pairwise, corr_func, numeric_only
        )


class Rolling(RollingAndExpandingMixin):

    _attributes: list[str] = [
        "window",
        "min_periods",
        "center",
        "win_type",
        "axis",
        "on",
        "closed",
        "step",
        "method",
    ]

    def _validate(self):
        super()._validate()

        # we allow rolling on a datetimelike index
        if (
            self.obj.empty
            or isinstance(self._on, (DatetimeIndex, TimedeltaIndex, PeriodIndex))
        ) and isinstance(self.window, (str, BaseOffset, timedelta)):

            self._validate_datetimelike_monotonic()

            # this will raise ValueError on non-fixed freqs
            try:
                freq = to_offset(self.window)
            except (TypeError, ValueError) as err:
                raise ValueError(
                    f"passed window {self.window} is not "
                    "compatible with a datetimelike index"
                ) from err
            if isinstance(self._on, PeriodIndex):
                # error: Incompatible types in assignment (expression has type
                # "float", variable has type "Optional[int]")
                self._win_freq_i8 = freq.nanos / (  # type: ignore[assignment]
                    self._on.freq.nanos / self._on.freq.n
                )
            else:
                self._win_freq_i8 = freq.nanos

            # min_periods must be an integer
            if self.min_periods is None:
                self.min_periods = 1

            if self.step is not None:
                raise NotImplementedError(
                    "step is not supported with frequency windows"
                )

        elif isinstance(self.window, BaseIndexer):
            # Passed BaseIndexer subclass should handle all other rolling kwargs
            pass
        elif not is_integer(self.window) or self.window < 0:
            raise ValueError("window must be an integer 0 or greater")

    def _validate_datetimelike_monotonic(self) -> None:
        """
        Validate self._on is monotonic (increasing or decreasing) and has
        no NaT values for frequency windows.
        """
        if self._on.hasnans:
            self._raise_monotonic_error("values must not have NaT")
        if not (self._on.is_monotonic_increasing or self._on.is_monotonic_decreasing):
            self._raise_monotonic_error("values must be monotonic")

    def _raise_monotonic_error(self, msg: str):
        on = self.on
        if on is None:
            if self.axis == 0:
                on = "index"
            else:
                on = "column"
        raise ValueError(f"{on} {msg}")

    @doc(
        _shared_docs["aggregate"],
        see_also=dedent(
            """
        See Also
        --------
        pandas.Series.rolling : Calling object with Series data.
        pandas.DataFrame.rolling : Calling object with DataFrame data.
        """
        ),
        examples=dedent(
            """
        Examples
        --------
        >>> df = pd.DataFrame({"A": [1, 2, 3], "B": [4, 5, 6], "C": [7, 8, 9]})
        >>> df
           A  B  C
        0  1  4  7
        1  2  5  8
        2  3  6  9

        >>> df.rolling(2).sum()
             A     B     C
        0  NaN   NaN   NaN
        1  3.0   9.0  15.0
        2  5.0  11.0  17.0

        >>> df.rolling(2).agg({"A": "sum", "B": "min"})
             A    B
        0  NaN  NaN
        1  3.0  4.0
        2  5.0  5.0
        """
        ),
        klass="Series/Dataframe",
        axis="",
    )
    def aggregate(self, func, *args, **kwargs):
        return super().aggregate(func, *args, **kwargs)

    agg = aggregate

    @doc(
        template_header,
        create_section_header("Parameters"),
        kwargs_numeric_only,
        create_section_header("Returns"),
        template_returns,
        create_section_header("See Also"),
        template_see_also,
        create_section_header("Examples"),
        dedent(
            """
        >>> s = pd.Series([2, 3, np.nan, 10])
        >>> s.rolling(2).count()
        0    1.0
        1    2.0
        2    1.0
        3    1.0
        dtype: float64
        >>> s.rolling(3).count()
        0    1.0
        1    2.0
        2    2.0
        3    2.0
        dtype: float64
        >>> s.rolling(4).count()
        0    1.0
        1    2.0
        2    2.0
        3    3.0
        dtype: float64
        """
        ).replace("\n", "", 1),
        window_method="rolling",
        aggregation_description="count of non NaN observations",
        agg_method="count",
    )
    def count(self, numeric_only: bool = False):
        if self.min_periods is None:
            warnings.warn(
                (
                    "min_periods=None will default to the size of window "
                    "consistent with other methods in a future version. "
                    "Specify min_periods=0 instead."
                ),
                FutureWarning,
                stacklevel=find_stack_level(),
            )
            self.min_periods = 0
            result = super().count()
            self.min_periods = None
        else:
            result = super().count(numeric_only)
        return result

    @doc(
        template_header,
        create_section_header("Parameters"),
        window_apply_parameters,
        create_section_header("Returns"),
        template_returns,
        create_section_header("See Also"),
        template_see_also[:-1],
        window_method="rolling",
        aggregation_description="custom aggregation function",
        agg_method="apply",
    )
    def apply(
        self,
        func: Callable[..., Any],
        raw: bool = False,
        engine: str | None = None,
        engine_kwargs: dict[str, bool] | None = None,
        args: tuple[Any, ...] | None = None,
        kwargs: dict[str, Any] | None = None,
    ):
        return super().apply(
            func,
            raw=raw,
            engine=engine,
            engine_kwargs=engine_kwargs,
            args=args,
            kwargs=kwargs,
        )

    @doc(
        template_header,
        create_section_header("Parameters"),
        kwargs_numeric_only,
        args_compat,
        window_agg_numba_parameters(),
        kwargs_compat,
        create_section_header("Returns"),
        template_returns,
        create_section_header("See Also"),
        template_see_also,
        create_section_header("Notes"),
        numba_notes,
        create_section_header("Examples"),
        dedent(
            """
        >>> s = pd.Series([1, 2, 3, 4, 5])
        >>> s
        0    1
        1    2
        2    3
        3    4
        4    5
        dtype: int64

        >>> s.rolling(3).sum()
        0     NaN
        1     NaN
        2     6.0
        3     9.0
        4    12.0
        dtype: float64

        >>> s.rolling(3, center=True).sum()
        0     NaN
        1     6.0
        2     9.0
        3    12.0
        4     NaN
        dtype: float64

        For DataFrame, each sum is computed column-wise.

        >>> df = pd.DataFrame({{"A": s, "B": s ** 2}})
        >>> df
           A   B
        0  1   1
        1  2   4
        2  3   9
        3  4  16
        4  5  25

        >>> df.rolling(3).sum()
              A     B
        0   NaN   NaN
        1   NaN   NaN
        2   6.0  14.0
        3   9.0  29.0
        4  12.0  50.0
        """
        ).replace("\n", "", 1),
        window_method="rolling",
        aggregation_description="sum",
        agg_method="sum",
    )
    def sum(
        self,
        numeric_only: bool = False,
        *args,
        engine: str | None = None,
        engine_kwargs: dict[str, bool] | None = None,
        **kwargs,
    ):
        maybe_warn_args_and_kwargs(type(self), "sum", args, kwargs)
        nv.validate_rolling_func("sum", args, kwargs)
        return super().sum(
            numeric_only=numeric_only,
            engine=engine,
            engine_kwargs=engine_kwargs,
            **kwargs,
        )

    @doc(
        template_header,
        create_section_header("Parameters"),
        kwargs_numeric_only,
        args_compat,
        window_agg_numba_parameters(),
        kwargs_compat,
        create_section_header("Returns"),
        template_returns,
        create_section_header("See Also"),
        template_see_also,
        create_section_header("Notes"),
        numba_notes[:-1],
        window_method="rolling",
        aggregation_description="maximum",
        agg_method="max",
    )
    def max(
        self,
        numeric_only: bool = False,
        *args,
        engine: str | None = None,
        engine_kwargs: dict[str, bool] | None = None,
        **kwargs,
    ):
        maybe_warn_args_and_kwargs(type(self), "max", args, kwargs)
        nv.validate_rolling_func("max", args, kwargs)
        return super().max(
            numeric_only=numeric_only,
            engine=engine,
            engine_kwargs=engine_kwargs,
            **kwargs,
        )

    @doc(
        template_header,
        create_section_header("Parameters"),
        kwargs_numeric_only,
        args_compat,
        window_agg_numba_parameters(),
        kwargs_compat,
        create_section_header("Returns"),
        template_returns,
        create_section_header("See Also"),
        template_see_also,
        create_section_header("Notes"),
        numba_notes,
        create_section_header("Examples"),
        dedent(
            """
        Performing a rolling minimum with a window size of 3.

        >>> s = pd.Series([4, 3, 5, 2, 6])
        >>> s.rolling(3).min()
        0    NaN
        1    NaN
        2    3.0
        3    2.0
        4    2.0
        dtype: float64
        """
        ).replace("\n", "", 1),
        window_method="rolling",
        aggregation_description="minimum",
        agg_method="min",
    )
    def min(
        self,
        numeric_only: bool = False,
        *args,
        engine: str | None = None,
        engine_kwargs: dict[str, bool] | None = None,
        **kwargs,
    ):
        maybe_warn_args_and_kwargs(type(self), "min", args, kwargs)
        nv.validate_rolling_func("min", args, kwargs)
        return super().min(
            numeric_only=numeric_only,
            engine=engine,
            engine_kwargs=engine_kwargs,
            **kwargs,
        )

    @doc(
        template_header,
        create_section_header("Parameters"),
        kwargs_numeric_only,
        args_compat,
        window_agg_numba_parameters(),
        kwargs_compat,
        create_section_header("Returns"),
        template_returns,
        create_section_header("See Also"),
        template_see_also,
        create_section_header("Notes"),
        numba_notes,
        create_section_header("Examples"),
        dedent(
            """
        The below examples will show rolling mean calculations with window sizes of
        two and three, respectively.

        >>> s = pd.Series([1, 2, 3, 4])
        >>> s.rolling(2).mean()
        0    NaN
        1    1.5
        2    2.5
        3    3.5
        dtype: float64

        >>> s.rolling(3).mean()
        0    NaN
        1    NaN
        2    2.0
        3    3.0
        dtype: float64
        """
        ).replace("\n", "", 1),
        window_method="rolling",
        aggregation_description="mean",
        agg_method="mean",
    )
    def mean(
        self,
        numeric_only: bool = False,
        *args,
        engine: str | None = None,
        engine_kwargs: dict[str, bool] | None = None,
        **kwargs,
    ):
        maybe_warn_args_and_kwargs(type(self), "mean", args, kwargs)
        nv.validate_rolling_func("mean", args, kwargs)
        return super().mean(
            numeric_only=numeric_only,
            engine=engine,
            engine_kwargs=engine_kwargs,
            **kwargs,
        )

    @doc(
        template_header,
        create_section_header("Parameters"),
        kwargs_numeric_only,
        window_agg_numba_parameters(),
        kwargs_compat,
        create_section_header("Returns"),
        template_returns,
        create_section_header("See Also"),
        template_see_also,
        create_section_header("Notes"),
        numba_notes,
        create_section_header("Examples"),
        dedent(
            """
        Compute the rolling median of a series with a window size of 3.

        >>> s = pd.Series([0, 1, 2, 3, 4])
        >>> s.rolling(3).median()
        0    NaN
        1    NaN
        2    1.0
        3    2.0
        4    3.0
        dtype: float64
        """
        ).replace("\n", "", 1),
        window_method="rolling",
        aggregation_description="median",
        agg_method="median",
    )
    def median(
        self,
        numeric_only: bool = False,
        engine: str | None = None,
        engine_kwargs: dict[str, bool] | None = None,
        **kwargs,
    ):
        maybe_warn_args_and_kwargs(type(self), "median", None, kwargs)
        return super().median(
            numeric_only=numeric_only,
            engine=engine,
            engine_kwargs=engine_kwargs,
            **kwargs,
        )

    @doc(
        template_header,
        create_section_header("Parameters"),
        dedent(
            """
        ddof : int, default 1
            Delta Degrees of Freedom.  The divisor used in calculations
            is ``N - ddof``, where ``N`` represents the number of elements.
        """
        ).replace("\n", "", 1),
        kwargs_numeric_only,
        args_compat,
        window_agg_numba_parameters("1.4"),
        kwargs_compat,
        create_section_header("Returns"),
        template_returns,
        create_section_header("See Also"),
        "numpy.std : Equivalent method for NumPy array.\n",
        template_see_also,
        create_section_header("Notes"),
        dedent(
            """
        The default ``ddof`` of 1 used in :meth:`Series.std` is different
        than the default ``ddof`` of 0 in :func:`numpy.std`.

        A minimum of one period is required for the rolling calculation.\n
        """
        ).replace("\n", "", 1),
        create_section_header("Examples"),
        dedent(
            """
        >>> s = pd.Series([5, 5, 6, 7, 5, 5, 5])
        >>> s.rolling(3).std()
        0         NaN
        1         NaN
        2    0.577350
        3    1.000000
        4    1.000000
        5    1.154701
        6    0.000000
        dtype: float64
        """
        ).replace("\n", "", 1),
        window_method="rolling",
        aggregation_description="standard deviation",
        agg_method="std",
    )
    def std(
        self,
        ddof: int = 1,
        numeric_only: bool = False,
        *args,
        engine: str | None = None,
        engine_kwargs: dict[str, bool] | None = None,
        **kwargs,
    ):
        maybe_warn_args_and_kwargs(type(self), "std", args, kwargs)
        nv.validate_rolling_func("std", args, kwargs)
        return super().std(
            ddof=ddof,
            numeric_only=numeric_only,
            engine=engine,
            engine_kwargs=engine_kwargs,
            **kwargs,
        )

    @doc(
        template_header,
        create_section_header("Parameters"),
        dedent(
            """
        ddof : int, default 1
            Delta Degrees of Freedom.  The divisor used in calculations
            is ``N - ddof``, where ``N`` represents the number of elements.
        """
        ).replace("\n", "", 1),
        kwargs_numeric_only,
        args_compat,
        window_agg_numba_parameters("1.4"),
        kwargs_compat,
        create_section_header("Returns"),
        template_returns,
        create_section_header("See Also"),
        "numpy.var : Equivalent method for NumPy array.\n",
        template_see_also,
        create_section_header("Notes"),
        dedent(
            """
        The default ``ddof`` of 1 used in :meth:`Series.var` is different
        than the default ``ddof`` of 0 in :func:`numpy.var`.

        A minimum of one period is required for the rolling calculation.\n
        """
        ).replace("\n", "", 1),
        create_section_header("Examples"),
        dedent(
            """
        >>> s = pd.Series([5, 5, 6, 7, 5, 5, 5])
        >>> s.rolling(3).var()
        0         NaN
        1         NaN
        2    0.333333
        3    1.000000
        4    1.000000
        5    1.333333
        6    0.000000
        dtype: float64
        """
        ).replace("\n", "", 1),
        window_method="rolling",
        aggregation_description="variance",
        agg_method="var",
    )
    def var(
        self,
        ddof: int = 1,
        numeric_only: bool = False,
        *args,
        engine: str | None = None,
        engine_kwargs: dict[str, bool] | None = None,
        **kwargs,
    ):
        maybe_warn_args_and_kwargs(type(self), "var", args, kwargs)
        nv.validate_rolling_func("var", args, kwargs)
        return super().var(
            ddof=ddof,
            numeric_only=numeric_only,
            engine=engine,
            engine_kwargs=engine_kwargs,
            **kwargs,
        )

    @doc(
        template_header,
        create_section_header("Parameters"),
        kwargs_numeric_only,
        kwargs_compat,
        create_section_header("Returns"),
        template_returns,
        create_section_header("See Also"),
        "scipy.stats.skew : Third moment of a probability density.\n",
        template_see_also,
        create_section_header("Notes"),
        "A minimum of three periods is required for the rolling calculation.\n",
        window_method="rolling",
        aggregation_description="unbiased skewness",
        agg_method="skew",
    )
    def skew(self, numeric_only: bool = False, **kwargs):
        maybe_warn_args_and_kwargs(type(self), "skew", None, kwargs)
        return super().skew(numeric_only=numeric_only, **kwargs)

    @doc(
        template_header,
        create_section_header("Parameters"),
        dedent(
            """
        ddof : int, default 1
            Delta Degrees of Freedom.  The divisor used in calculations
            is ``N - ddof``, where ``N`` represents the number of elements.
        """
        ).replace("\n", "", 1),
        kwargs_numeric_only,
        args_compat,
        kwargs_compat,
        create_section_header("Returns"),
        template_returns,
        create_section_header("See Also"),
        template_see_also,
        create_section_header("Notes"),
        "A minimum of one period is required for the calculation.\n\n",
        create_section_header("Examples"),
        dedent(
            """
        >>> s = pd.Series([0, 1, 2, 3])
        >>> s.rolling(2, min_periods=1).sem()
        0         NaN
        1    0.707107
        2    0.707107
        3    0.707107
        dtype: float64
        """
        ).replace("\n", "", 1),
        window_method="rolling",
        aggregation_description="standard error of mean",
        agg_method="sem",
    )
    def sem(self, ddof: int = 1, numeric_only: bool = False, *args, **kwargs):
        maybe_warn_args_and_kwargs(type(self), "sem", args, kwargs)
        nv.validate_rolling_func("sem", args, kwargs)
        # Raise here so error message says sem instead of std
        self._validate_numeric_only("sem", numeric_only)
        return self.std(numeric_only=numeric_only, **kwargs) / (
            self.count(numeric_only) - ddof
        ).pow(0.5)

    @doc(
        template_header,
        create_section_header("Parameters"),
        kwargs_numeric_only,
        kwargs_compat,
        create_section_header("Returns"),
        template_returns,
        create_section_header("See Also"),
        "scipy.stats.kurtosis : Reference SciPy method.\n",
        template_see_also,
        create_section_header("Notes"),
        "A minimum of four periods is required for the calculation.\n\n",
        create_section_header("Examples"),
        dedent(
            """
        The example below will show a rolling calculation with a window size of
        four matching the equivalent function call using `scipy.stats`.

        >>> arr = [1, 2, 3, 4, 999]
        >>> import scipy.stats
        >>> print(f"{{scipy.stats.kurtosis(arr[:-1], bias=False):.6f}}")
        -1.200000
        >>> print(f"{{scipy.stats.kurtosis(arr[1:], bias=False):.6f}}")
        3.999946
        >>> s = pd.Series(arr)
        >>> s.rolling(4).kurt()
        0         NaN
        1         NaN
        2         NaN
        3   -1.200000
        4    3.999946
        dtype: float64
        """
        ).replace("\n", "", 1),
        window_method="rolling",
        aggregation_description="Fisher's definition of kurtosis without bias",
        agg_method="kurt",
    )
    def kurt(self, numeric_only: bool = False, **kwargs):
        maybe_warn_args_and_kwargs(type(self), "kurt", None, kwargs)
        return super().kurt(numeric_only=numeric_only, **kwargs)

    @doc(
        template_header,
        create_section_header("Parameters"),
        dedent(
            """
        quantile : float
            Quantile to compute. 0 <= quantile <= 1.
        interpolation : {{'linear', 'lower', 'higher', 'midpoint', 'nearest'}}
            This optional parameter specifies the interpolation method to use,
            when the desired quantile lies between two data points `i` and `j`:

                * linear: `i + (j - i) * fraction`, where `fraction` is the
                  fractional part of the index surrounded by `i` and `j`.
                * lower: `i`.
                * higher: `j`.
                * nearest: `i` or `j` whichever is nearest.
                * midpoint: (`i` + `j`) / 2.
        """
        ).replace("\n", "", 1),
        kwargs_numeric_only,
        kwargs_compat,
        create_section_header("Returns"),
        template_returns,
        create_section_header("See Also"),
        template_see_also,
        create_section_header("Examples"),
        dedent(
            """
        >>> s = pd.Series([1, 2, 3, 4])
        >>> s.rolling(2).quantile(.4, interpolation='lower')
        0    NaN
        1    1.0
        2    2.0
        3    3.0
        dtype: float64

        >>> s.rolling(2).quantile(.4, interpolation='midpoint')
        0    NaN
        1    1.5
        2    2.5
        3    3.5
        dtype: float64
        """
        ).replace("\n", "", 1),
        window_method="rolling",
        aggregation_description="quantile",
        agg_method="quantile",
    )
    def quantile(
        self,
        quantile: float,
        interpolation: QuantileInterpolation = "linear",
        numeric_only: bool = False,
        **kwargs,
    ):
        maybe_warn_args_and_kwargs(type(self), "quantile", None, kwargs)
        return super().quantile(
            quantile=quantile,
            interpolation=interpolation,
            numeric_only=numeric_only,
            **kwargs,
        )

    @doc(
        template_header,
        ".. versionadded:: 1.4.0 \n\n",
        create_section_header("Parameters"),
        dedent(
            """
        method : {{'average', 'min', 'max'}}, default 'average'
            How to rank the group of records that have the same value (i.e. ties):

            * average: average rank of the group
            * min: lowest rank in the group
            * max: highest rank in the group

        ascending : bool, default True
            Whether or not the elements should be ranked in ascending order.
        pct : bool, default False
            Whether or not to display the returned rankings in percentile
            form.
        """
        ).replace("\n", "", 1),
        kwargs_numeric_only,
        kwargs_compat,
        create_section_header("Returns"),
        template_returns,
        create_section_header("See Also"),
        template_see_also,
        create_section_header("Examples"),
        dedent(
            """
        >>> s = pd.Series([1, 4, 2, 3, 5, 3])
        >>> s.rolling(3).rank()
        0    NaN
        1    NaN
        2    2.0
        3    2.0
        4    3.0
        5    1.5
        dtype: float64

        >>> s.rolling(3).rank(method="max")
        0    NaN
        1    NaN
        2    2.0
        3    2.0
        4    3.0
        5    2.0
        dtype: float64

        >>> s.rolling(3).rank(method="min")
        0    NaN
        1    NaN
        2    2.0
        3    2.0
        4    3.0
        5    1.0
        dtype: float64
        """
        ).replace("\n", "", 1),
        window_method="rolling",
        aggregation_description="rank",
        agg_method="rank",
    )
    def rank(
        self,
        method: WindowingRankType = "average",
        ascending: bool = True,
        pct: bool = False,
        numeric_only: bool = False,
        **kwargs,
    ):
        maybe_warn_args_and_kwargs(type(self), "rank", None, kwargs)
        return super().rank(
            method=method,
            ascending=ascending,
            pct=pct,
            numeric_only=numeric_only,
            **kwargs,
        )

    @doc(
        template_header,
        create_section_header("Parameters"),
        dedent(
            """
        other : Series or DataFrame, optional
            If not supplied then will default to self and produce pairwise
            output.
        pairwise : bool, default None
            If False then only matching columns between self and other will be
            used and the output will be a DataFrame.
            If True then all pairwise combinations will be calculated and the
            output will be a MultiIndexed DataFrame in the case of DataFrame
            inputs. In the case of missing elements, only complete pairwise
            observations will be used.
        ddof : int, default 1
            Delta Degrees of Freedom.  The divisor used in calculations
            is ``N - ddof``, where ``N`` represents the number of elements.
        """
        ).replace("\n", "", 1),
        kwargs_numeric_only,
        kwargs_compat,
        create_section_header("Returns"),
        template_returns,
        create_section_header("See Also"),
        template_see_also[:-1],
        window_method="rolling",
        aggregation_description="sample covariance",
        agg_method="cov",
    )
    def cov(
        self,
        other: DataFrame | Series | None = None,
        pairwise: bool | None = None,
        ddof: int = 1,
        numeric_only: bool = False,
        **kwargs,
    ):
        maybe_warn_args_and_kwargs(type(self), "cov", None, kwargs)
        return super().cov(
            other=other,
            pairwise=pairwise,
            ddof=ddof,
            numeric_only=numeric_only,
            **kwargs,
        )

    @doc(
        template_header,
        create_section_header("Parameters"),
        dedent(
            """
        other : Series or DataFrame, optional
            If not supplied then will default to self and produce pairwise
            output.
        pairwise : bool, default None
            If False then only matching columns between self and other will be
            used and the output will be a DataFrame.
            If True then all pairwise combinations will be calculated and the
            output will be a MultiIndexed DataFrame in the case of DataFrame
            inputs. In the case of missing elements, only complete pairwise
            observations will be used.
        ddof : int, default 1
            Delta Degrees of Freedom.  The divisor used in calculations
            is ``N - ddof``, where ``N`` represents the number of elements.
        """
        ).replace("\n", "", 1),
        kwargs_numeric_only,
        kwargs_compat,
        create_section_header("Returns"),
        template_returns,
        create_section_header("See Also"),
        dedent(
            """
        cov : Similar method to calculate covariance.
        numpy.corrcoef : NumPy Pearson's correlation calculation.
        """
        ).replace("\n", "", 1),
        template_see_also,
        create_section_header("Notes"),
        dedent(
            """
        This function uses Pearson's definition of correlation
        (https://en.wikipedia.org/wiki/Pearson_correlation_coefficient).

        When `other` is not specified, the output will be self correlation (e.g.
        all 1's), except for :class:`~pandas.DataFrame` inputs with `pairwise`
        set to `True`.

        Function will return ``NaN`` for correlations of equal valued sequences;
        this is the result of a 0/0 division error.

        When `pairwise` is set to `False`, only matching columns between `self` and
        `other` will be used.

        When `pairwise` is set to `True`, the output will be a MultiIndex DataFrame
        with the original index on the first level, and the `other` DataFrame
        columns on the second level.

        In the case of missing elements, only complete pairwise observations
        will be used.\n
        """
        ).replace("\n", "", 1),
        create_section_header("Examples"),
        dedent(
            """
        The below example shows a rolling calculation with a window size of
        four matching the equivalent function call using :meth:`numpy.corrcoef`.

        >>> v1 = [3, 3, 3, 5, 8]
        >>> v2 = [3, 4, 4, 4, 8]
        >>> # numpy returns a 2X2 array, the correlation coefficient
        >>> # is the number at entry [0][1]
        >>> print(f"{{np.corrcoef(v1[:-1], v2[:-1])[0][1]:.6f}}")
        0.333333
        >>> print(f"{{np.corrcoef(v1[1:], v2[1:])[0][1]:.6f}}")
        0.916949
        >>> s1 = pd.Series(v1)
        >>> s2 = pd.Series(v2)
        >>> s1.rolling(4).corr(s2)
        0         NaN
        1         NaN
        2         NaN
        3    0.333333
        4    0.916949
        dtype: float64

        The below example shows a similar rolling calculation on a
        DataFrame using the pairwise option.

        >>> matrix = np.array([[51., 35.], [49., 30.], [47., 32.],\
        [46., 31.], [50., 36.]])
        >>> print(np.corrcoef(matrix[:-1,0], matrix[:-1,1]).round(7))
        [[1.         0.6263001]
         [0.6263001  1.       ]]
        >>> print(np.corrcoef(matrix[1:,0], matrix[1:,1]).round(7))
        [[1.         0.5553681]
         [0.5553681  1.        ]]
        >>> df = pd.DataFrame(matrix, columns=['X','Y'])
        >>> df
              X     Y
        0  51.0  35.0
        1  49.0  30.0
        2  47.0  32.0
        3  46.0  31.0
        4  50.0  36.0
        >>> df.rolling(4).corr(pairwise=True)
                    X         Y
        0 X       NaN       NaN
          Y       NaN       NaN
        1 X       NaN       NaN
          Y       NaN       NaN
        2 X       NaN       NaN
          Y       NaN       NaN
        3 X  1.000000  0.626300
          Y  0.626300  1.000000
        4 X  1.000000  0.555368
          Y  0.555368  1.000000
        """
        ).replace("\n", "", 1),
        window_method="rolling",
        aggregation_description="correlation",
        agg_method="corr",
    )
    def corr(
        self,
        other: DataFrame | Series | None = None,
        pairwise: bool | None = None,
        ddof: int = 1,
        numeric_only: bool = False,
        **kwargs,
    ):
        maybe_warn_args_and_kwargs(type(self), "corr", None, kwargs)
        return super().corr(
            other=other,
            pairwise=pairwise,
            ddof=ddof,
            numeric_only=numeric_only,
            **kwargs,
        )


Rolling.__doc__ = Window.__doc__


class RollingGroupby(BaseWindowGroupby, Rolling):
    """
    Provide a rolling groupby implementation.
    """

    _attributes = Rolling._attributes + BaseWindowGroupby._attributes

    def _get_window_indexer(self) -> GroupbyIndexer:
        """
        Return an indexer class that will compute the window start and end bounds

        Returns
        -------
        GroupbyIndexer
        """
        rolling_indexer: type[BaseIndexer]
        indexer_kwargs: dict[str, Any] | None = None
        index_array = self._index_array
        if isinstance(self.window, BaseIndexer):
            rolling_indexer = type(self.window)
            indexer_kwargs = self.window.__dict__.copy()
            assert isinstance(indexer_kwargs, dict)  # for mypy
            # We'll be using the index of each group later
            indexer_kwargs.pop("index_array", None)
            window = self.window
        elif self._win_freq_i8 is not None:
            rolling_indexer = VariableWindowIndexer
            # error: Incompatible types in assignment (expression has type
            # "int", variable has type "BaseIndexer")
            window = self._win_freq_i8  # type: ignore[assignment]
        else:
            rolling_indexer = FixedWindowIndexer
            window = self.window
        window_indexer = GroupbyIndexer(
            index_array=index_array,
            window_size=window,
            groupby_indices=self._grouper.indices,
            window_indexer=rolling_indexer,
            indexer_kwargs=indexer_kwargs,
        )
        return window_indexer

    def _validate_datetimelike_monotonic(self):
        """
        Validate that each group in self._on is monotonic
        """
        # GH 46061
        if self._on.hasnans:
            self._raise_monotonic_error("values must not have NaT")
        for group_indices in self._grouper.indices.values():
            group_on = self._on.take(group_indices)
            if not (
                group_on.is_monotonic_increasing or group_on.is_monotonic_decreasing
            ):
                on = "index" if self.on is None else self.on
                raise ValueError(
                    f"Each group within {on} must be monotonic. "
                    f"Sort the values in {on} first."
                )<|MERGE_RESOLUTION|>--- conflicted
+++ resolved
@@ -164,38 +164,6 @@
         self._selection = selection
         self._validate()
 
-<<<<<<< HEAD
-=======
-    @property
-    def win_type(self):
-        if self._win_freq_i8 is not None:
-            warnings.warn(
-                "win_type will no longer return 'freq' in a future version. "
-                "Check the type of self.window instead.",
-                FutureWarning,
-                stacklevel=find_stack_level(),
-            )
-            return "freq"
-        return self._win_type
-
-    @property
-    def is_datetimelike(self) -> bool:
-        warnings.warn(
-            "is_datetimelike is deprecated and will be removed in a future version.",
-            FutureWarning,
-            stacklevel=find_stack_level(),
-        )
-        return self._win_freq_i8 is not None
-
-    def validate(self) -> None:
-        warnings.warn(
-            "validate is deprecated and will be removed in a future version.",
-            FutureWarning,
-            stacklevel=find_stack_level(),
-        )
-        return self._validate()
-
->>>>>>> a9acc526
     def _validate(self) -> None:
         if self.center is not None and not is_bool(self.center):
             raise ValueError("center must be a boolean")
