"""
Provide a generic structure to support window functions,
similar to how we have a Groupby object.
"""
from __future__ import annotations

from datetime import timedelta
from functools import partial
import inspect
from textwrap import dedent
from typing import (
    TYPE_CHECKING,
    Any,
    Callable,
    Dict,
    List,
    Optional,
    Set,
    Tuple,
    Type,
    Union,
)
import warnings

import numpy as np

from pandas._libs.tslibs import BaseOffset, to_offset
import pandas._libs.window.aggregations as window_aggregations
from pandas._typing import ArrayLike, Axis, FrameOrSeries, FrameOrSeriesUnion
from pandas.compat._optional import import_optional_dependency
from pandas.compat.numpy import function as nv
from pandas.util._decorators import Appender, Substitution, doc

from pandas.core.dtypes.common import (
    ensure_float64,
    is_bool,
    is_integer,
    is_list_like,
    is_scalar,
    needs_i8_conversion,
)
from pandas.core.dtypes.generic import (
    ABCDataFrame,
    ABCDatetimeIndex,
    ABCPeriodIndex,
    ABCSeries,
    ABCTimedeltaIndex,
)
from pandas.core.dtypes.missing import notna

from pandas.core.aggregation import aggregate
from pandas.core.base import DataError, SelectionMixin
from pandas.core.construction import extract_array
from pandas.core.groupby.base import GotItemMixin, ShallowMixin
from pandas.core.indexes.api import Index, MultiIndex
from pandas.core.util.numba_ import NUMBA_FUNC_CACHE, maybe_use_numba
from pandas.core.window.common import _shared_docs, flex_binary_moment, zsqrt
from pandas.core.window.doc import (
    doc_template,
    kwargs_compat,
    numpy_args_kwargs,
    window_apply_notes,
    window_apply_parameters,
)
from pandas.core.window.indexers import (
    BaseIndexer,
    FixedWindowIndexer,
    GroupbyIndexer,
    VariableWindowIndexer,
)
from pandas.core.window.numba_ import (
    generate_manual_numpy_nan_agg_with_axis,
    generate_numba_apply_func,
    generate_numba_table_func,
)

if TYPE_CHECKING:
    from pandas import DataFrame, Series
    from pandas.core.internals import Block  # noqa:F401


class BaseWindow(ShallowMixin, SelectionMixin):
    """Provides utilities for performing windowing operations."""

    _attributes: List[str] = [
        "window",
        "min_periods",
        "center",
        "win_type",
        "axis",
        "on",
        "closed",
        "method",
    ]
    exclusions: Set[str] = set()

    def __init__(
        self,
        obj: FrameOrSeries,
        window=None,
        min_periods: Optional[int] = None,
        center: bool = False,
        win_type: Optional[str] = None,
        axis: Axis = 0,
        on: Optional[Union[str, Index]] = None,
        closed: Optional[str] = None,
        method: str = "single",
        **kwargs,
    ):

        self.__dict__.update(kwargs)
        self.obj = obj
        self.on = on
        self.closed = closed
        self.window = window
        self.min_periods = min_periods
        self.center = center
        # TODO: Change this back to self.win_type once deprecation is enforced
        self._win_type = win_type
        self.axis = obj._get_axis_number(axis) if axis is not None else None
        self.method = method
        self._win_freq_i8 = None
        if self.on is None:
            if self.axis == 0:
                self._on = self.obj.index
            else:
                # i.e. self.axis == 1
                self._on = self.obj.columns
        elif isinstance(self.on, Index):
            self._on = self.on
        elif isinstance(self.obj, ABCDataFrame) and self.on in self.obj.columns:
            self._on = Index(self.obj[self.on])
        else:
            raise ValueError(
                f"invalid on specified as {self.on}, "
                "must be a column (of DataFrame), an Index or None"
            )
        self.validate()

    @property
    def win_type(self):
        if self._win_freq_i8 is not None:
            warnings.warn(
                "win_type will no longer return 'freq' in a future version. "
                "Check the type of self.window instead.",
                FutureWarning,
                stacklevel=2,
            )
            return "freq"
        return self._win_type

    @property
    def is_datetimelike(self):
        warnings.warn(
            "is_datetimelike is deprecated and will be removed in a future version.",
            FutureWarning,
            stacklevel=2,
        )
        return self._win_freq_i8 is not None

    def validate(self) -> None:
        if self.center is not None and not is_bool(self.center):
            raise ValueError("center must be a boolean")
        if self.min_periods is not None:
            if not is_integer(self.min_periods):
                raise ValueError("min_periods must be an integer")
            elif self.min_periods < 0:
                raise ValueError("min_periods must be >= 0")
            elif is_integer(self.window) and self.min_periods > self.window:
                raise ValueError(
                    f"min_periods {self.min_periods} must be <= window {self.window}"
                )
        if self.closed is not None and self.closed not in [
            "right",
            "both",
            "left",
            "neither",
        ]:
            raise ValueError("closed must be 'right', 'left', 'both' or 'neither'")
        if not isinstance(self.obj, (ABCSeries, ABCDataFrame)):
            raise TypeError(f"invalid type: {type(self)}")
        if isinstance(self.window, BaseIndexer):
            # Validate that the passed BaseIndexer subclass has
            # a get_window_bounds with the correct signature.
            get_window_bounds_signature = inspect.signature(
                self.window.get_window_bounds
            ).parameters.keys()
            expected_signature = inspect.signature(
                BaseIndexer().get_window_bounds
            ).parameters.keys()
            if get_window_bounds_signature != expected_signature:
                raise ValueError(
                    f"{type(self.window).__name__} does not implement "
                    f"the correct signature for get_window_bounds"
                )
        if self.method not in ["table", "single"]:
            raise ValueError("method must be 'table' or 'single")

    def _create_data(self, obj: FrameOrSeries) -> FrameOrSeries:
        """
        Split data into blocks & return conformed data.
        """
        # filter out the on from the object
        if self.on is not None and not isinstance(self.on, Index) and obj.ndim == 2:
            obj = obj.reindex(columns=obj.columns.difference([self.on]), copy=False)
        if self.axis == 1:
            # GH: 20649 in case of mixed dtype and axis=1 we have to convert everything
            # to float to calculate the complete row at once. We exclude all non-numeric
            # dtypes.
            obj = obj.select_dtypes(include=["integer", "float"], exclude=["timedelta"])
            obj = obj.astype("float64", copy=False)
            obj._mgr = obj._mgr.consolidate()
        return obj

    def _gotitem(self, key, ndim, subset=None):
        """
        Sub-classes to define. Return a sliced object.

        Parameters
        ----------
        key : str / list of selections
        ndim : 1,2
            requested ndim of result
        subset : object, default None
            subset to act on
        """
        # create a new object to prevent aliasing
        if subset is None:
            subset = self.obj
        self = self._shallow_copy(subset)
        self._reset_cache()
        if subset.ndim == 2:
            if is_scalar(key) and key in subset or is_list_like(key):
                self._selection = key
        return self

    def __getattr__(self, attr: str):
        if attr in self._internal_names_set:
            return object.__getattribute__(self, attr)
        if attr in self.obj:
            return self[attr]

        raise AttributeError(
            f"'{type(self).__name__}' object has no attribute '{attr}'"
        )

    def _dir_additions(self):
        return self.obj._dir_additions()

    def _get_cov_corr_window(
        self, other: Optional[Union[np.ndarray, FrameOrSeries]] = None
    ) -> Optional[Union[int, timedelta, BaseOffset, BaseIndexer]]:
        """
        Return window length.

        Parameters
        ----------
        other :
            Used in Expanding

        Returns
        -------
        window : int
        """
        return self.window

    def __repr__(self) -> str:
        """
        Provide a nice str repr of our rolling object.
        """
        attrs_list = (
            f"{attr_name}={getattr(self, attr_name)}"
            for attr_name in self._attributes
            if getattr(self, attr_name, None) is not None
        )
        attrs = ",".join(attrs_list)
        return f"{type(self).__name__} [{attrs}]"

    def __iter__(self):
        obj = self._create_data(self._selected_obj)
        indexer = self._get_window_indexer()

        start, end = indexer.get_window_bounds(
            num_values=len(obj),
            min_periods=self.min_periods,
            center=self.center,
            closed=self.closed,
        )
        # From get_window_bounds, those two should be equal in length of array
        assert len(start) == len(end)

        for s, e in zip(start, end):
            result = obj.iloc[slice(s, e)]
            yield result

    def _prep_values(self, values: Optional[np.ndarray] = None) -> np.ndarray:
        """Convert input to numpy arrays for Cython routines"""
        if values is None:
            values = extract_array(self._selected_obj, extract_numpy=True)

        if needs_i8_conversion(values.dtype):
            raise NotImplementedError(
                f"ops for {type(self).__name__} for this "
                f"dtype {values.dtype} are not implemented"
            )
        else:
            # GH #12373 : rolling functions error on float32 data
            # make sure the data is coerced to float64
            try:
                values = ensure_float64(values)
            except (ValueError, TypeError) as err:
                raise TypeError(f"cannot handle this type -> {values.dtype}") from err

        # Convert inf to nan for C funcs
        inf = np.isinf(values)
        if inf.any():
            values = np.where(inf, np.nan, values)

        return values

    def _insert_on_column(self, result: DataFrame, obj: DataFrame):
        # if we have an 'on' column we want to put it back into
        # the results in the same location
        from pandas import Series

        if self.on is not None and not self._on.equals(obj.index):
            name = self._on.name
            extra_col = Series(self._on, index=self.obj.index, name=name)
            if name in result.columns:
                # TODO: sure we want to overwrite results?
                result[name] = extra_col
            elif name in result.index.names:
                pass
            elif name in self._selected_obj.columns:
                # insert in the same location as we had in _selected_obj
                old_cols = self._selected_obj.columns
                new_cols = result.columns
                old_loc = old_cols.get_loc(name)
                overlap = new_cols.intersection(old_cols[:old_loc])
                new_loc = len(overlap)
                result.insert(new_loc, name, extra_col)
            else:
                # insert at the end
                result[name] = extra_col

    @property
    def _index_array(self):
        # TODO: why do we get here with e.g. MultiIndex?
        if needs_i8_conversion(self._on.dtype):
            return self._on.asi8
        return None

    def _get_window_indexer(self) -> BaseIndexer:
        """
        Return an indexer class that will compute the window start and end bounds
        """
        if isinstance(self.window, BaseIndexer):
            return self.window
        if self._win_freq_i8 is not None:
            return VariableWindowIndexer(
                index_array=self._index_array, window_size=self._win_freq_i8
            )
        return FixedWindowIndexer(window_size=self.window)

    def _apply_series(
        self, homogeneous_func: Callable[..., ArrayLike], name: Optional[str] = None
    ) -> "Series":
        """
        Series version of _apply_blockwise
        """
        obj = self._create_data(self._selected_obj)

        try:
            # GH 12541: Special case for count where we support date-like types
            input = obj.values if name != "count" else notna(obj.values).astype(int)
            values = self._prep_values(input)
        except (TypeError, NotImplementedError) as err:
            raise DataError("No numeric types to aggregate") from err

        result = homogeneous_func(values)
        return obj._constructor(result, index=obj.index, name=obj.name)

    def _apply_blockwise(
        self, homogeneous_func: Callable[..., ArrayLike], name: Optional[str] = None
    ) -> FrameOrSeriesUnion:
        """
        Apply the given function to the DataFrame broken down into homogeneous
        sub-frames.
        """
        if self._selected_obj.ndim == 1:
            return self._apply_series(homogeneous_func, name)

        obj = self._create_data(self._selected_obj)
        if name == "count":
            # GH 12541: Special case for count where we support date-like types
            obj = notna(obj).astype(int)
            obj._mgr = obj._mgr.consolidate()
        mgr = obj._mgr

        def hfunc(bvalues: ArrayLike) -> ArrayLike:
            # TODO(EA2D): getattr unnecessary with 2D EAs
            values = self._prep_values(getattr(bvalues, "T", bvalues))
            res_values = homogeneous_func(values)
            return getattr(res_values, "T", res_values)

        new_mgr = mgr.apply(hfunc, ignore_failures=True)
        out = obj._constructor(new_mgr)

        if out.shape[1] == 0 and obj.shape[1] > 0:
            raise DataError("No numeric types to aggregate")
        elif out.shape[1] == 0:
            return obj.astype("float64")

        self._insert_on_column(out, obj)
        return out

    def _apply_tablewise(
        self, homogeneous_func: Callable[..., ArrayLike], name: Optional[str] = None
    ) -> FrameOrSeriesUnion:
        if self._selected_obj.ndim == 1:
            raise ValueError("method='table' not applicable for Series objects.")
        obj = self._create_data(self._selected_obj)
        values = self._prep_values(obj.to_numpy())
        values = values.T if self.axis == 1 else values
        result = homogeneous_func(values)
        result = result.T if self.axis == 1 else result
        out = obj._constructor(result, index=obj.index, columns=obj.columns)

        if out.shape[1] == 0 and obj.shape[1] > 0:
            raise DataError("No numeric types to aggregate")
        elif out.shape[1] == 0:
            return obj.astype("float64")

        self._insert_on_column(out, obj)
        return out

    def _apply(
        self,
        func: Callable[..., Any],
        name: Optional[str] = None,
        numba_cache_key: Optional[Tuple[Callable, str]] = None,
        **kwargs,
    ):
        """
        Rolling statistical measure using supplied function.

        Designed to be used with passed-in Cython array-based functions.

        Parameters
        ----------
        func : callable function to apply
        name : str,
        numba_cache_key : tuple
            caching key to be used to store a compiled numba func
        **kwargs
            additional arguments for rolling function and window function

        Returns
        -------
        y : type of input
        """
        window_indexer = self._get_window_indexer()
        min_periods = (
            self.min_periods
            if self.min_periods is not None
            else window_indexer.window_size
        )

        def homogeneous_func(values: np.ndarray):
            # calculation function

            if values.size == 0:
                return values.copy()

            def calc(x):
                start, end = window_indexer.get_window_bounds(
                    num_values=len(x),
                    min_periods=min_periods,
                    center=self.center,
                    closed=self.closed,
                )
                return func(x, start, end, min_periods)

            with np.errstate(all="ignore"):
                if values.ndim > 1 and self.method == "single":
                    result = np.apply_along_axis(calc, self.axis, values)
                else:
                    result = calc(values)

            if numba_cache_key is not None:
                NUMBA_FUNC_CACHE[numba_cache_key] = func

            return result

        if self.method == "single":
            return self._apply_blockwise(homogeneous_func, name)
        else:
            return self._apply_tablewise(homogeneous_func, name)

    def aggregate(self, func, *args, **kwargs):
        result, how = aggregate(self, func, *args, **kwargs)
        if result is None:
            return self.apply(func, raw=False, args=args, kwargs=kwargs)
        return result

    agg = aggregate

    _shared_docs["mean"] = dedent(
        """
    Calculate the %(name)s mean of the values.

    Parameters
    ----------
    *args
        Under Review.
    **kwargs
        Under Review.

    Returns
    -------
    Series or DataFrame
        Returned object type is determined by the caller of the %(name)s
        calculation.

    See Also
    --------
    pandas.Series.%(name)s : Calling object with Series data.
    pandas.DataFrame.%(name)s : Calling object with DataFrames.
    pandas.Series.mean : Equivalent method for Series.
    pandas.DataFrame.mean : Equivalent method for DataFrame.

    Examples
    --------
    The below examples will show rolling mean calculations with window sizes of
    two and three, respectively.

    >>> s = pd.Series([1, 2, 3, 4])
    >>> s.rolling(2).mean()
    0    NaN
    1    1.5
    2    2.5
    3    3.5
    dtype: float64

    >>> s.rolling(3).mean()
    0    NaN
    1    NaN
    2    2.0
    3    3.0
    dtype: float64
    """
    )

    _shared_docs["var"] = dedent(
        """
    Calculate unbiased %(name)s variance.
    %(versionadded)s
    Normalized by N-1 by default. This can be changed using the `ddof`
    argument.

    Parameters
    ----------
    ddof : int, default 1
        Delta Degrees of Freedom.  The divisor used in calculations
        is ``N - ddof``, where ``N`` represents the number of elements.
    *args, **kwargs
        For NumPy compatibility. No additional arguments are used.

    Returns
    -------
    Series or DataFrame
        Returns the same object type as the caller of the %(name)s calculation.

    See Also
    --------
    pandas.Series.%(name)s : Calling object with Series data.
    pandas.DataFrame.%(name)s : Calling object with DataFrames.
    pandas.Series.var : Equivalent method for Series.
    pandas.DataFrame.var : Equivalent method for DataFrame.
    numpy.var : Equivalent method for Numpy array.

    Notes
    -----
    The default `ddof` of 1 used in :meth:`Series.var` is different than the
    default `ddof` of 0 in :func:`numpy.var`.

    A minimum of 1 period is required for the rolling calculation.

    Examples
    --------
    >>> s = pd.Series([5, 5, 6, 7, 5, 5, 5])
    >>> s.rolling(3).var()
    0         NaN
    1         NaN
    2    0.333333
    3    1.000000
    4    1.000000
    5    1.333333
    6    0.000000
    dtype: float64

    >>> s.expanding(3).var()
    0         NaN
    1         NaN
    2    0.333333
    3    0.916667
    4    0.800000
    5    0.700000
    6    0.619048
    dtype: float64
    """
    )

    _shared_docs["std"] = dedent(
        """
    Calculate %(name)s standard deviation.
    %(versionadded)s
    Normalized by N-1 by default. This can be changed using the `ddof`
    argument.

    Parameters
    ----------
    ddof : int, default 1
        Delta Degrees of Freedom.  The divisor used in calculations
        is ``N - ddof``, where ``N`` represents the number of elements.
    *args, **kwargs
        For NumPy compatibility. No additional arguments are used.

    Returns
    -------
    Series or DataFrame
        Returns the same object type as the caller of the %(name)s calculation.

    See Also
    --------
    pandas.Series.%(name)s : Calling object with Series data.
    pandas.DataFrame.%(name)s : Calling object with DataFrames.
    pandas.Series.std : Equivalent method for Series.
    pandas.DataFrame.std : Equivalent method for DataFrame.
    numpy.std : Equivalent method for Numpy array.

    Notes
    -----
    The default `ddof` of 1 used in Series.std is different than the default
    `ddof` of 0 in numpy.std.

    A minimum of one period is required for the rolling calculation.

    Examples
    --------
    >>> s = pd.Series([5, 5, 6, 7, 5, 5, 5])
    >>> s.rolling(3).std()
    0         NaN
    1         NaN
    2    0.577350
    3    1.000000
    4    1.000000
    5    1.154701
    6    0.000000
    dtype: float64

    >>> s.expanding(3).std()
    0         NaN
    1         NaN
    2    0.577350
    3    0.957427
    4    0.894427
    5    0.836660
    6    0.786796
    dtype: float64
    """
    )


def dispatch(name: str, *args, **kwargs):
    """
    Dispatch to groupby apply.
    """

    def outer(self, *args, **kwargs):
        def f(x):
            x = self._shallow_copy(x, groupby=self._groupby)
            return getattr(x, name)(*args, **kwargs)

        return self._groupby.apply(f)

    outer.__name__ = name
    return outer


class BaseWindowGroupby(GotItemMixin, BaseWindow):
    """
    Provide the groupby windowing facilities.
    """

    def __init__(self, obj, *args, **kwargs):
        kwargs.pop("parent", None)
        groupby = kwargs.pop("groupby", None)
        if groupby is None:
            groupby, obj = obj, obj._selected_obj
        self._groupby = groupby
        self._groupby.mutated = True
        self._groupby.grouper.mutated = True
        super().__init__(obj, *args, **kwargs)

    corr = dispatch("corr", other=None, pairwise=None)
    cov = dispatch("cov", other=None, pairwise=None)

    def _apply(
        self,
        func: Callable[..., Any],
        name: Optional[str] = None,
        numba_cache_key: Optional[Tuple[Callable, str]] = None,
        **kwargs,
    ) -> FrameOrSeries:
        result = super()._apply(
            func,
            name,
            numba_cache_key,
            **kwargs,
        )
        # Reconstruct the resulting MultiIndex
        # 1st set of levels = group by labels
        # 2nd set of levels = original DataFrame/Series index
        grouped_object_index = self.obj.index
        grouped_index_name = [*grouped_object_index.names]
        groupby_keys = [grouping.name for grouping in self._groupby.grouper._groupings]
        result_index_names = groupby_keys + grouped_index_name

        drop_columns = [
            key
            for key in groupby_keys
            if key not in self.obj.index.names or key is None
        ]
        if len(drop_columns) != len(groupby_keys):
            # Our result will have kept groupby columns which should be dropped
            result = result.drop(columns=drop_columns, errors="ignore")

        codes = self._groupby.grouper.codes
        levels = self._groupby.grouper.levels

        group_indices = self._groupby.grouper.indices.values()
        if group_indices:
            indexer = np.concatenate(list(group_indices))
        else:
            indexer = np.array([], dtype=np.intp)
        codes = [c.take(indexer) for c in codes]

        # if the index of the original dataframe needs to be preserved, append
        # this index (but reordered) to the codes/levels from the groupby
        if grouped_object_index is not None:
            idx = grouped_object_index.take(indexer)
            if not isinstance(idx, MultiIndex):
                idx = MultiIndex.from_arrays([idx])
            codes.extend(list(idx.codes))
            levels.extend(list(idx.levels))

        result_index = MultiIndex(
            levels, codes, names=result_index_names, verify_integrity=False
        )

        result.index = result_index
        return result

    def _create_data(self, obj: FrameOrSeries) -> FrameOrSeries:
        """
        Split data into blocks & return conformed data.
        """
        # Ensure the object we're rolling over is monotonically sorted relative
        # to the groups
        # GH 36197
        if not obj.empty:
            groupby_order = np.concatenate(
                list(self._groupby.grouper.indices.values())
            ).astype(np.int64)
            obj = obj.take(groupby_order)
        return super()._create_data(obj)

    def _gotitem(self, key, ndim, subset=None):
        # we are setting the index on the actual object
        # here so our index is carried through to the selected obj
        # when we do the splitting for the groupby
        if self.on is not None:
            self.obj = self.obj.set_index(self._on)
        return super()._gotitem(key, ndim, subset=subset)

    def _validate_monotonic(self):
        """
        Validate that "on" is monotonic; already validated at a higher level.
        """
        pass


class Window(BaseWindow):
    """
    Provide rolling window calculations.

    Parameters
    ----------
    window : int, offset, or BaseIndexer subclass
        Size of the moving window. This is the number of observations used for
        calculating the statistic. Each window will be a fixed size.

        If its an offset then this will be the time period of each window. Each
        window will be a variable sized based on the observations included in
        the time-period. This is only valid for datetimelike indexes.

        If a BaseIndexer subclass is passed, calculates the window boundaries
        based on the defined ``get_window_bounds`` method. Additional rolling
        keyword arguments, namely `min_periods`, `center`, and
        `closed` will be passed to `get_window_bounds`.
    min_periods : int, default None
        Minimum number of observations in window required to have a value
        (otherwise result is NA). For a window that is specified by an offset,
        `min_periods` will default to 1. Otherwise, `min_periods` will default
        to the size of the window.
    center : bool, default False
        Set the labels at the center of the window.
    win_type : str, default None
        Provide a window type. If ``None``, all points are evenly weighted.
        See the notes below for further information.
    on : str, optional
        For a DataFrame, a datetime-like column or MultiIndex level on which
        to calculate the rolling window, rather than the DataFrame's index.
        Provided integer column is ignored and excluded from result since
        an integer index is not used to calculate the rolling window.
    axis : int or str, default 0
    closed : str, default None
        Make the interval closed on the 'right', 'left', 'both' or
        'neither' endpoints. Defaults to 'right'.

        .. versionchanged:: 1.2.0

            The closed parameter with fixed windows is now supported.
    method : str {'single', 'table'}, default 'single'
        Execute the rolling operation per single column or row (``'single'``)
        or over the entire object (``'table'``).

        This argument is only implemented when specifying ``engine='numba'``
        in the method call.

        .. versionadded:: 1.3.0

    Returns
    -------
    a Window or Rolling sub-classed for the particular operation

    See Also
    --------
    expanding : Provides expanding transformations.
    ewm : Provides exponential weighted functions.

    Notes
    -----
    By default, the result is set to the right edge of the window. This can be
    changed to the center of the window by setting ``center=True``.

    To learn more about the offsets & frequency strings, please see `this link
    <https://pandas.pydata.org/pandas-docs/stable/user_guide/timeseries.html#offset-aliases>`__.

    If ``win_type=None``, all points are evenly weighted; otherwise, ``win_type``
    can accept a string of any `scipy.signal window function
    <https://docs.scipy.org/doc/scipy/reference/signal.windows.html#module-scipy.signal.windows>`__.

    Certain Scipy window types require additional parameters to be passed
    in the aggregation function. The additional parameters must match
    the keywords specified in the Scipy window type method signature.
    Please see the third example below on how to add the additional parameters.

    Examples
    --------
    >>> df = pd.DataFrame({'B': [0, 1, 2, np.nan, 4]})
    >>> df
         B
    0  0.0
    1  1.0
    2  2.0
    3  NaN
    4  4.0

    Rolling sum with a window length of 2, using the 'triang'
    window type.

    >>> df.rolling(2, win_type='triang').sum()
         B
    0  NaN
    1  0.5
    2  1.5
    3  NaN
    4  NaN

    Rolling sum with a window length of 2, using the 'gaussian'
    window type (note how we need to specify std).

    >>> df.rolling(2, win_type='gaussian').sum(std=3)
              B
    0       NaN
    1  0.986207
    2  2.958621
    3       NaN
    4       NaN

    Rolling sum with a window length of 2, min_periods defaults
    to the window length.

    >>> df.rolling(2).sum()
         B
    0  NaN
    1  1.0
    2  3.0
    3  NaN
    4  NaN

    Same as above, but explicitly set the min_periods

    >>> df.rolling(2, min_periods=1).sum()
         B
    0  0.0
    1  1.0
    2  3.0
    3  2.0
    4  4.0

    Same as above, but with forward-looking windows

    >>> indexer = pd.api.indexers.FixedForwardWindowIndexer(window_size=2)
    >>> df.rolling(window=indexer, min_periods=1).sum()
         B
    0  1.0
    1  3.0
    2  2.0
    3  4.0
    4  4.0

    A ragged (meaning not-a-regular frequency), time-indexed DataFrame

    >>> df = pd.DataFrame({'B': [0, 1, 2, np.nan, 4]},
    ...                   index = [pd.Timestamp('20130101 09:00:00'),
    ...                            pd.Timestamp('20130101 09:00:02'),
    ...                            pd.Timestamp('20130101 09:00:03'),
    ...                            pd.Timestamp('20130101 09:00:05'),
    ...                            pd.Timestamp('20130101 09:00:06')])

    >>> df
                           B
    2013-01-01 09:00:00  0.0
    2013-01-01 09:00:02  1.0
    2013-01-01 09:00:03  2.0
    2013-01-01 09:00:05  NaN
    2013-01-01 09:00:06  4.0

    Contrasting to an integer rolling window, this will roll a variable
    length window corresponding to the time period.
    The default for min_periods is 1.

    >>> df.rolling('2s').sum()
                           B
    2013-01-01 09:00:00  0.0
    2013-01-01 09:00:02  1.0
    2013-01-01 09:00:03  3.0
    2013-01-01 09:00:05  NaN
    2013-01-01 09:00:06  4.0
    """

    def validate(self):
        super().validate()

        if not isinstance(self.win_type, str):
            raise ValueError(f"Invalid win_type {self.win_type}")
        signal = import_optional_dependency(
            "scipy.signal", extra="Scipy is required to generate window weight."
        )
        self._scipy_weight_generator = getattr(signal, self.win_type, None)
        if self._scipy_weight_generator is None:
            raise ValueError(f"Invalid win_type {self.win_type}")

        if isinstance(self.window, BaseIndexer):
            raise NotImplementedError(
                "BaseIndexer subclasses not implemented with win_types."
            )
        elif not is_integer(self.window) or self.window < 0:
            raise ValueError("window must be an integer 0 or greater")

        if self.method != "single":
            raise NotImplementedError("'single' is the only supported method type.")

    def _center_window(self, result: np.ndarray, offset: int) -> np.ndarray:
        """
        Center the result in the window for weighted rolling aggregations.
        """
        if self.axis > result.ndim - 1:
            raise ValueError("Requested axis is larger then no. of argument dimensions")

        if offset > 0:
            lead_indexer = [slice(None)] * result.ndim
            lead_indexer[self.axis] = slice(offset, None)
            result = np.copy(result[tuple(lead_indexer)])
        return result

    def _apply(
        self,
        func: Callable[[np.ndarray, int, int], np.ndarray],
        name: Optional[str] = None,
        numba_cache_key: Optional[Tuple[Callable, str]] = None,
        **kwargs,
    ):
        """
        Rolling with weights statistical measure using supplied function.

        Designed to be used with passed-in Cython array-based functions.

        Parameters
        ----------
        func : callable function to apply
        name : str,
        use_numba_cache : tuple
            unused
        **kwargs
            additional arguments for scipy windows if necessary

        Returns
        -------
        y : type of input
        """
        window = self._scipy_weight_generator(self.window, **kwargs)
        offset = (len(window) - 1) // 2 if self.center else 0

        def homogeneous_func(values: np.ndarray):
            # calculation function

            if values.size == 0:
                return values.copy()

            def calc(x):
                additional_nans = np.array([np.nan] * offset)
                x = np.concatenate((x, additional_nans))
                return func(x, window, self.min_periods or len(window))

            with np.errstate(all="ignore"):
                if values.ndim > 1:
                    result = np.apply_along_axis(calc, self.axis, values)
                else:
                    # Our weighted aggregations return memoryviews
                    result = np.asarray(calc(values))

            if self.center:
                result = self._center_window(result, offset)

            return result

        return self._apply_blockwise(homogeneous_func, name)

    @doc(
        _shared_docs["aggregate"],
        see_also=dedent(
            """
        See Also
        --------
        pandas.DataFrame.aggregate : Similar DataFrame method.
        pandas.Series.aggregate : Similar Series method.
        """
        ),
        examples=dedent(
            """
        Examples
        --------
        >>> df = pd.DataFrame({"A": [1, 2, 3], "B": [4, 5, 6], "C": [7, 8, 9]})
        >>> df
           A  B  C
        0  1  4  7
        1  2  5  8
        2  3  6  9

        >>> df.rolling(2, win_type="boxcar").agg("mean")
             A    B    C
        0  NaN  NaN  NaN
        1  1.5  4.5  7.5
        2  2.5  5.5  8.5
        """
        ),
        klass="Series/DataFrame",
        axis="",
    )
    def aggregate(self, func, *args, **kwargs):
        result, how = aggregate(self, func, *args, **kwargs)
        if result is None:

            # these must apply directly
            result = func(self)

        return result

    agg = aggregate

    # @Substitution(name="window")
    # @Appender(_shared_docs["sum"])
    def sum(self, *args, **kwargs):
        nv.validate_window_func("sum", args, kwargs)
        window_func = window_aggregations.roll_weighted_sum
        return self._apply(window_func, name="sum", **kwargs)

    @Substitution(name="window")
    @Appender(_shared_docs["mean"])
    def mean(self, *args, **kwargs):
        nv.validate_window_func("mean", args, kwargs)
        window_func = window_aggregations.roll_weighted_mean
        return self._apply(window_func, name="mean", **kwargs)

    @Substitution(name="window", versionadded="\n.. versionadded:: 1.0.0\n")
    @Appender(_shared_docs["var"])
    def var(self, ddof: int = 1, *args, **kwargs):
        nv.validate_window_func("var", args, kwargs)
        window_func = partial(window_aggregations.roll_weighted_var, ddof=ddof)
        kwargs.pop("name", None)
        return self._apply(window_func, name="var", **kwargs)

    @Substitution(name="window", versionadded="\n.. versionadded:: 1.0.0\n")
    @Appender(_shared_docs["std"])
    def std(self, ddof: int = 1, *args, **kwargs):
        nv.validate_window_func("std", args, kwargs)
        return zsqrt(self.var(ddof=ddof, name="std", **kwargs))


class RollingAndExpandingMixin(BaseWindow):
    def count(self):
        window_func = window_aggregations.roll_sum
        return self._apply(window_func, name="count")

<<<<<<< HEAD
=======
    _shared_docs["apply"] = dedent(
        r"""
    Apply an arbitrary function to each %(name)s window.

    Parameters
    ----------
    func : function
        Must produce a single value from an ndarray input if ``raw=True``
        or a single value from a Series if ``raw=False``. Can also accept a
        Numba JIT function with ``engine='numba'`` specified.

        .. versionchanged:: 1.0.0

    raw : bool, default None
        * ``False`` : passes each row or column as a Series to the
          function.
        * ``True`` : the passed function will receive ndarray
          objects instead.
          If you are just applying a NumPy reduction function this will
          achieve much better performance.

    engine : str, default None
        * ``'cython'`` : Runs rolling apply through C-extensions from cython.
        * ``'numba'`` : Runs rolling apply through JIT compiled code from numba.
          Only available when ``raw`` is set to ``True``.
        * ``None`` : Defaults to ``'cython'`` or globally setting ``compute.use_numba``

          .. versionadded:: 1.0.0

    engine_kwargs : dict, default None
        * For ``'cython'`` engine, there are no accepted ``engine_kwargs``
        * For ``'numba'`` engine, the engine can accept ``nopython``, ``nogil``
          and ``parallel`` dictionary keys. The values must either be ``True`` or
          ``False``. The default ``engine_kwargs`` for the ``'numba'`` engine is
          ``{'nopython': True, 'nogil': False, 'parallel': False}`` and will be
          applied to both the ``func`` and the ``apply`` rolling aggregation.

          .. versionadded:: 1.0.0

    args : tuple, default None
        Positional arguments to be passed into func.
    kwargs : dict, default None
        Keyword arguments to be passed into func.

    Returns
    -------
    Series or DataFrame
        Return type is determined by the caller.

    See Also
    --------
    pandas.Series.%(name)s : Calling object with Series data.
    pandas.DataFrame.%(name)s : Calling object with DataFrame data.
    pandas.Series.apply : Similar method for Series.
    pandas.DataFrame.apply : Similar method for DataFrame.

    Notes
    -----
    See :ref:`window.numba_engine` for extended documentation and performance
    considerations for the Numba engine.
    """
    )

>>>>>>> 25110a92
    def apply(
        self,
        func: Callable[..., Any],
        raw: bool = False,
        engine: Optional[str] = None,
        engine_kwargs: Optional[Dict[str, bool]] = None,
        args: Optional[Tuple[Any, ...]] = None,
        kwargs: Optional[Dict[str, Any]] = None,
    ):
        if args is None:
            args = ()
        if kwargs is None:
            kwargs = {}

        if not is_bool(raw):
            raise ValueError("raw parameter must be `True` or `False`")

        numba_cache_key = None
        if maybe_use_numba(engine):
            if raw is False:
                raise ValueError("raw must be `True` when using the numba engine")
            caller_name = type(self).__name__
            if self.method == "single":
                apply_func = generate_numba_apply_func(
                    args, kwargs, func, engine_kwargs, caller_name
                )
                numba_cache_key = (func, f"{caller_name}_apply_single")
            else:
                apply_func = generate_numba_table_func(
                    args, kwargs, func, engine_kwargs, f"{caller_name}_apply"
                )
                numba_cache_key = (func, f"{caller_name}_apply_table")
        elif engine in ("cython", None):
            if engine_kwargs is not None:
                raise ValueError("cython engine does not accept engine_kwargs")
            apply_func = self._generate_cython_apply_func(args, kwargs, raw, func)
        else:
            raise ValueError("engine must be either 'numba' or 'cython'")

        return self._apply(
            apply_func,
            numba_cache_key=numba_cache_key,
        )

    def _generate_cython_apply_func(
        self,
        args: Tuple[Any, ...],
        kwargs: Dict[str, Any],
        raw: bool,
        function: Callable[..., Any],
    ) -> Callable[[np.ndarray, np.ndarray, np.ndarray, int], np.ndarray]:
        from pandas import Series

        window_func = partial(
            window_aggregations.roll_apply,
            args=args,
            kwargs=kwargs,
            raw=raw,
            function=function,
        )

        def apply_func(values, begin, end, min_periods, raw=raw):
            if not raw:
                values = Series(values, index=self.obj.index)
            return window_func(values, begin, end, min_periods)

        return apply_func

    def sum(self, *args, engine=None, engine_kwargs=None, **kwargs):
        nv.validate_window_func("sum", args, kwargs)
        if maybe_use_numba(engine):
            if self.method == "table":
                func = generate_manual_numpy_nan_agg_with_axis(np.nansum)
            else:
                func = np.nansum

            return self.apply(
                func,
                raw=True,
                engine=engine,
                engine_kwargs=engine_kwargs,
            )
        window_func = window_aggregations.roll_sum
        return self._apply(window_func, name="sum", **kwargs)

    _shared_docs["max"] = dedent(
        """
    Calculate the %(name)s maximum.

    Parameters
    ----------
    engine : str, default None
        * ``'cython'`` : Runs rolling max through C-extensions from cython.
        * ``'numba'`` : Runs rolling max through JIT compiled code from numba.
        * ``None`` : Defaults to ``'cython'`` or globally setting ``compute.use_numba``

          .. versionadded:: 1.3.0

    engine_kwargs : dict, default None
        * For ``'cython'`` engine, there are no accepted ``engine_kwargs``
        * For ``'numba'`` engine, the engine can accept ``nopython``, ``nogil``
          and ``parallel`` dictionary keys. The values must either be ``True`` or
          ``False``. The default ``engine_kwargs`` for the ``'numba'`` engine is
          ``{'nopython': True, 'nogil': False, 'parallel': False}``

          .. versionadded:: 1.3.0

    **kwargs
        For compatibility with other %(name)s methods. Has no effect on
        the result.
    """
    )

    def max(self, *args, engine=None, engine_kwargs=None, **kwargs):
        nv.validate_window_func("max", args, kwargs)
        if maybe_use_numba(engine):
            if self.method == "table":
                func = generate_manual_numpy_nan_agg_with_axis(np.nanmax)
            else:
                func = np.nanmax

            return self.apply(
                func,
                raw=True,
                engine=engine,
                engine_kwargs=engine_kwargs,
            )
        window_func = window_aggregations.roll_max
        return self._apply(window_func, name="max", **kwargs)

<<<<<<< HEAD
    def min(self, *args, **kwargs):
=======
    _shared_docs["min"] = dedent(
        """
    Calculate the %(name)s minimum.

    Parameters
    ----------
    engine : str, default None
        * ``'cython'`` : Runs rolling min through C-extensions from cython.
        * ``'numba'`` : Runs rolling min through JIT compiled code from numba.
        * ``None`` : Defaults to ``'cython'`` or globally setting ``compute.use_numba``

          .. versionadded:: 1.3.0

    engine_kwargs : dict, default None
        * For ``'cython'`` engine, there are no accepted ``engine_kwargs``
        * For ``'numba'`` engine, the engine can accept ``nopython``, ``nogil``
          and ``parallel`` dictionary keys. The values must either be ``True`` or
          ``False``. The default ``engine_kwargs`` for the ``'numba'`` engine is
          ``{'nopython': True, 'nogil': False, 'parallel': False}``

          .. versionadded:: 1.3.0

    **kwargs
        For compatibility with other %(name)s methods. Has no effect on
        the result.

    Returns
    -------
    Series or DataFrame
        Returned object type is determined by the caller of the %(name)s
        calculation.

    See Also
    --------
    pandas.Series.%(name)s : Calling object with a Series.
    pandas.DataFrame.%(name)s : Calling object with a DataFrame.
    pandas.Series.min : Similar method for Series.
    pandas.DataFrame.min : Similar method for DataFrame.

    Examples
    --------
    Performing a rolling minimum with a window size of 3.

    >>> s = pd.Series([4, 3, 5, 2, 6])
    >>> s.rolling(3).min()
    0    NaN
    1    NaN
    2    3.0
    3    2.0
    4    2.0
    dtype: float64
    """
    )

    def min(self, *args, engine=None, engine_kwargs=None, **kwargs):
>>>>>>> 25110a92
        nv.validate_window_func("min", args, kwargs)
        if maybe_use_numba(engine):
            if self.method == "table":
                func = generate_manual_numpy_nan_agg_with_axis(np.nanmin)
            else:
                func = np.nanmin

            return self.apply(
                func,
                raw=True,
                engine=engine,
                engine_kwargs=engine_kwargs,
            )
        window_func = window_aggregations.roll_min
        return self._apply(window_func, name="min", **kwargs)

    def mean(self, *args, engine=None, engine_kwargs=None, **kwargs):
        nv.validate_window_func("mean", args, kwargs)
        if maybe_use_numba(engine):
            if self.method == "table":
                func = generate_manual_numpy_nan_agg_with_axis(np.nanmean)
            else:
                func = np.nanmean

            return self.apply(
                func,
                raw=True,
                engine=engine,
                engine_kwargs=engine_kwargs,
            )
        window_func = window_aggregations.roll_mean
        return self._apply(window_func, name="mean", **kwargs)

    _shared_docs["median"] = dedent(
        """
    Calculate the %(name)s median.

    Parameters
    ----------
    engine : str, default None
        * ``'cython'`` : Runs rolling median through C-extensions from cython.
        * ``'numba'`` : Runs rolling median through JIT compiled code from numba.
        * ``None`` : Defaults to ``'cython'`` or globally setting ``compute.use_numba``

          .. versionadded:: 1.3.0

    engine_kwargs : dict, default None
        * For ``'cython'`` engine, there are no accepted ``engine_kwargs``
        * For ``'numba'`` engine, the engine can accept ``nopython``, ``nogil``
          and ``parallel`` dictionary keys. The values must either be ``True`` or
          ``False``. The default ``engine_kwargs`` for the ``'numba'`` engine is
          ``{'nopython': True, 'nogil': False, 'parallel': False}``

          .. versionadded:: 1.3.0

    **kwargs
        For compatibility with other %(name)s methods. Has no effect
        on the computed result.

    Returns
    -------
    Series or DataFrame
        Returned type is the same as the original object.

    See Also
    --------
    pandas.Series.%(name)s : Calling object with Series data.
    pandas.DataFrame.%(name)s : Calling object with DataFrames.
    pandas.Series.median : Equivalent method for Series.
    pandas.DataFrame.median : Equivalent method for DataFrame.

    Examples
    --------
    Compute the rolling median of a series with a window size of 3.

    >>> s = pd.Series([0, 1, 2, 3, 4])
    >>> s.rolling(3).median()
    0    NaN
    1    NaN
    2    1.0
    3    2.0
    4    3.0
    dtype: float64
    """
    )

    def median(self, engine=None, engine_kwargs=None, **kwargs):
        if maybe_use_numba(engine):
            if self.method == "table":
                func = generate_manual_numpy_nan_agg_with_axis(np.nanmedian)
            else:
                func = np.nanmedian

            return self.apply(
                func,
                raw=True,
                engine=engine,
                engine_kwargs=engine_kwargs,
            )
        window_func = window_aggregations.roll_median_c
        return self._apply(window_func, name="median", **kwargs)

    def std(self, ddof: int = 1, *args, **kwargs):
        nv.validate_window_func("std", args, kwargs)
        window_func = window_aggregations.roll_var

        def zsqrt_func(values, begin, end, min_periods):
            return zsqrt(window_func(values, begin, end, min_periods, ddof=ddof))

        return self._apply(
            zsqrt_func,
            name="std",
            **kwargs,
        )

    def var(self, ddof: int = 1, *args, **kwargs):
        nv.validate_window_func("var", args, kwargs)
        window_func = partial(window_aggregations.roll_var, ddof=ddof)
        return self._apply(
            window_func,
            name="var",
            **kwargs,
        )

    _shared_docs[
        "skew"
    ] = """
    Unbiased %(name)s skewness.

    Parameters
    ----------
    **kwargs
        For compatibility with other %(name)s methods. Has no effect on
        the result.
    """

    def skew(self, **kwargs):
        window_func = window_aggregations.roll_skew
        return self._apply(
            window_func,
            name="skew",
            **kwargs,
        )

    _shared_docs["kurt"] = dedent(
        """
    Calculate unbiased %(name)s kurtosis.

    This function uses Fisher's definition of kurtosis without bias.

    Parameters
    ----------
    **kwargs
        For compatibility with other %(name)s methods. Has no effect on
        the result.

    Returns
    -------
    Series or DataFrame
        Returned object type is determined by the caller of the %(name)s
        calculation.

    See Also
    --------
    pandas.Series.%(name)s : Calling object with Series data.
    pandas.DataFrame.%(name)s : Calling object with DataFrames.
    pandas.Series.kurt : Equivalent method for Series.
    pandas.DataFrame.kurt : Equivalent method for DataFrame.
    scipy.stats.skew : Third moment of a probability density.
    scipy.stats.kurtosis : Reference SciPy method.

    Notes
    -----
    A minimum of 4 periods is required for the %(name)s calculation.
    """
    )

    def sem(self, ddof: int = 1, *args, **kwargs):
        return self.std(*args, **kwargs) / (self.count() - ddof).pow(0.5)

    _shared_docs["sem"] = dedent(
        """
    Compute %(name)s standard error of mean.

    Parameters
    ----------

    ddof : int, default 1
        Delta Degrees of Freedom.  The divisor used in calculations
        is ``N - ddof``, where ``N`` represents the number of elements.

    *args, **kwargs
        For NumPy compatibility. No additional arguments are used.

    Returns
    -------
    Series or DataFrame
        Returned object type is determined by the caller of the %(name)s
        calculation.

    See Also
    --------
    pandas.Series.%(name)s : Calling object with Series data.
    pandas.DataFrame.%(name)s : Calling object with DataFrames.
    pandas.Series.sem : Equivalent method for Series.
    pandas.DataFrame.sem : Equivalent method for DataFrame.

    Notes
    -----
    A minimum of one period is required for the rolling calculation.

    Examples
    --------
    >>> s = pd.Series([0, 1, 2, 3])
    >>> s.rolling(2, min_periods=1).sem()
    0         NaN
    1    0.707107
    2    0.707107
    3    0.707107
    dtype: float64

    >>> s.expanding().sem()
    0         NaN
    1    0.707107
    2    0.707107
    3    0.745356
    dtype: float64
    """
    )

    def kurt(self, **kwargs):
        window_func = window_aggregations.roll_kurt
        return self._apply(
            window_func,
            name="kurt",
            **kwargs,
        )

    _shared_docs["quantile"] = dedent(
        """
    Calculate the %(name)s quantile.

    Parameters
    ----------
    quantile : float
        Quantile to compute. 0 <= quantile <= 1.

    interpolation : {'linear', 'lower', 'higher', 'midpoint', 'nearest'}
        This optional parameter specifies the interpolation method to use,
        when the desired quantile lies between two data points `i` and `j`:

            * linear: `i + (j - i) * fraction`, where `fraction` is the
              fractional part of the index surrounded by `i` and `j`.
            * lower: `i`.
            * higher: `j`.
            * nearest: `i` or `j` whichever is nearest.
            * midpoint: (`i` + `j`) / 2.

    engine : str, default None
        * ``'cython'`` : Runs rolling quantile through C-extensions from cython.
        * ``'numba'`` : Runs rolling quantile through JIT compiled code from numba.
        * ``None`` : Defaults to ``'cython'`` or globally setting ``compute.use_numba``

          .. versionadded:: 1.3.0

    engine_kwargs : dict, default None
        * For ``'cython'`` engine, there are no accepted ``engine_kwargs``
        * For ``'numba'`` engine, the engine can accept ``nopython``, ``nogil``
          and ``parallel`` dictionary keys. The values must either be ``True`` or
          ``False``. The default ``engine_kwargs`` for the ``'numba'`` engine is
          ``{'nopython': True, 'nogil': False, 'parallel': False}``

          .. versionadded:: 1.3.0

    **kwargs
        For compatibility with other %(name)s methods. Has no effect on
        the result.

    Returns
    -------
    Series or DataFrame
        Returned object type is determined by the caller of the %(name)s
        calculation.

    See Also
    --------
    pandas.Series.quantile : Computes value at the given quantile over all data
        in Series.
    pandas.DataFrame.quantile : Computes values at the given quantile over
        requested axis in DataFrame.

    Examples
    --------
    >>> s = pd.Series([1, 2, 3, 4])
    >>> s.rolling(2).quantile(.4, interpolation='lower')
    0    NaN
    1    1.0
    2    2.0
    3    3.0
    dtype: float64

    >>> s.rolling(2).quantile(.4, interpolation='midpoint')
    0    NaN
    1    1.5
    2    2.5
    3    3.5
    dtype: float64
    """
    )

    def quantile(self, quantile: float, interpolation: str = "linear", **kwargs):
        if quantile == 1.0:
            window_func = window_aggregations.roll_max
        elif quantile == 0.0:
            window_func = window_aggregations.roll_min
        else:
            window_func = partial(
                window_aggregations.roll_quantile,
                quantile=quantile,
                interpolation=interpolation,
            )

        return self._apply(window_func, name="quantile", **kwargs)

    _shared_docs[
        "cov"
    ] = """
        Calculate the %(name)s sample covariance.

        Parameters
        ----------
        other : Series, DataFrame, or ndarray, optional
            If not supplied then will default to self and produce pairwise
            output.
        pairwise : bool, default None
            If False then only matching columns between self and other will be
            used and the output will be a DataFrame.
            If True then all pairwise combinations will be calculated and the
            output will be a MultiIndexed DataFrame in the case of DataFrame
            inputs. In the case of missing elements, only complete pairwise
            observations will be used.
        ddof : int, default 1
            Delta Degrees of Freedom.  The divisor used in calculations
            is ``N - ddof``, where ``N`` represents the number of elements.
        **kwargs
            Keyword arguments to be passed into func.
    """

    def cov(self, other=None, pairwise=None, ddof=1, **kwargs):
        if other is None:
            other = self._selected_obj
            # only default unset
            pairwise = True if pairwise is None else pairwise
        other = self._shallow_copy(other)

        # GH 32865. We leverage rolling.mean, so we pass
        # to the rolling constructors the data used when constructing self:
        # window width, frequency data, or a BaseIndexer subclass
        # GH 16058: offset window
        window = self._get_cov_corr_window(other)

        def _get_cov(X, Y):
            # GH #12373 : rolling functions error on float32 data
            # to avoid potential overflow, cast the data to float64
            X = X.astype("float64")
            Y = Y.astype("float64")
            mean = lambda x: x.rolling(
                window, self.min_periods, center=self.center
            ).mean(**kwargs)
            count = (
                (X + Y)
                .rolling(window=window, min_periods=0, center=self.center)
                .count(**kwargs)
            )
            bias_adj = count / (count - ddof)
            return (mean(X * Y) - mean(X) * mean(Y)) * bias_adj

        return flex_binary_moment(
            self._selected_obj, other._selected_obj, _get_cov, pairwise=bool(pairwise)
        )

    _shared_docs["corr"] = dedent(
        """
    Calculate %(name)s correlation.

    Parameters
    ----------
    other : Series, DataFrame, or ndarray, optional
        If not supplied then will default to self.
    pairwise : bool, default None
        Calculate pairwise combinations of columns within a
        DataFrame. If `other` is not specified, defaults to `True`,
        otherwise defaults to `False`.
        Not relevant for :class:`~pandas.Series`.
    **kwargs
        Unused.

    Returns
    -------
    Series or DataFrame
        Returned object type is determined by the caller of the
        %(name)s calculation.

    See Also
    --------
    pandas.Series.%(name)s : Calling object with Series data.
    pandas.DataFrame.%(name)s : Calling object with DataFrames.
    pandas.Series.corr : Equivalent method for Series.
    pandas.DataFrame.corr : Equivalent method for DataFrame.
    cov : Similar method to calculate covariance.
    numpy.corrcoef : NumPy Pearson's correlation calculation.

    Notes
    -----
    This function uses Pearson's definition of correlation
    (https://en.wikipedia.org/wiki/Pearson_correlation_coefficient).

    When `other` is not specified, the output will be self correlation (e.g.
    all 1's), except for :class:`~pandas.DataFrame` inputs with `pairwise`
    set to `True`.

    Function will return ``NaN`` for correlations of equal valued sequences;
    this is the result of a 0/0 division error.

    When `pairwise` is set to `False`, only matching columns between `self` and
    `other` will be used.

    When `pairwise` is set to `True`, the output will be a MultiIndex DataFrame
    with the original index on the first level, and the `other` DataFrame
    columns on the second level.

    In the case of missing elements, only complete pairwise observations
    will be used.

    Examples
    --------
    The below example shows a rolling calculation with a window size of
    four matching the equivalent function call using :meth:`numpy.corrcoef`.

    >>> v1 = [3, 3, 3, 5, 8]
    >>> v2 = [3, 4, 4, 4, 8]
    >>> # numpy returns a 2X2 array, the correlation coefficient
    >>> # is the number at entry [0][1]
    >>> print(f"{np.corrcoef(v1[:-1], v2[:-1])[0][1]:.6f}")
    0.333333
    >>> print(f"{np.corrcoef(v1[1:], v2[1:])[0][1]:.6f}")
    0.916949
    >>> s1 = pd.Series(v1)
    >>> s2 = pd.Series(v2)
    >>> s1.rolling(4).corr(s2)
    0         NaN
    1         NaN
    2         NaN
    3    0.333333
    4    0.916949
    dtype: float64

    The below example shows a similar rolling calculation on a
    DataFrame using the pairwise option.

    >>> matrix = np.array([[51., 35.], [49., 30.], [47., 32.],\
    [46., 31.], [50., 36.]])
    >>> print(np.corrcoef(matrix[:-1,0], matrix[:-1,1]).round(7))
    [[1.         0.6263001]
     [0.6263001  1.       ]]
    >>> print(np.corrcoef(matrix[1:,0], matrix[1:,1]).round(7))
    [[1.         0.5553681]
     [0.5553681  1.        ]]
    >>> df = pd.DataFrame(matrix, columns=['X','Y'])
    >>> df
          X     Y
    0  51.0  35.0
    1  49.0  30.0
    2  47.0  32.0
    3  46.0  31.0
    4  50.0  36.0
    >>> df.rolling(4).corr(pairwise=True)
                X         Y
    0 X       NaN       NaN
      Y       NaN       NaN
    1 X       NaN       NaN
      Y       NaN       NaN
    2 X       NaN       NaN
      Y       NaN       NaN
    3 X  1.000000  0.626300
      Y  0.626300  1.000000
    4 X  1.000000  0.555368
      Y  0.555368  1.000000
    """
    )

    def corr(self, other=None, pairwise=None, **kwargs):
        if other is None:
            other = self._selected_obj
            # only default unset
            pairwise = True if pairwise is None else pairwise
        other = self._shallow_copy(other)

        # GH 32865. We leverage rolling.cov and rolling.std here, so we pass
        # to the rolling constructors the data used when constructing self:
        # window width, frequency data, or a BaseIndexer subclass
        # GH 16058: offset window
        window = self._get_cov_corr_window(other)

        def _get_corr(a, b):
            a = a.rolling(
                window=window, min_periods=self.min_periods, center=self.center
            )
            b = b.rolling(
                window=window, min_periods=self.min_periods, center=self.center
            )
            # GH 31286: Through using var instead of std we can avoid numerical
            # issues when the result of var is within floating proint precision
            # while std is not.
            return a.cov(b, **kwargs) / (a.var(**kwargs) * b.var(**kwargs)) ** 0.5

        return flex_binary_moment(
            self._selected_obj, other._selected_obj, _get_corr, pairwise=bool(pairwise)
        )


class Rolling(RollingAndExpandingMixin):
    def validate(self):
        super().validate()

        # we allow rolling on a datetimelike index
        if (
            self.obj.empty
            or isinstance(
                self._on, (ABCDatetimeIndex, ABCTimedeltaIndex, ABCPeriodIndex)
            )
        ) and isinstance(self.window, (str, BaseOffset, timedelta)):

            self._validate_monotonic()

            # we don't allow center
            if self.center:
                raise NotImplementedError(
                    "center is not implemented for "
                    "datetimelike and offset based windows"
                )

            # this will raise ValueError on non-fixed freqs
            try:
                freq = to_offset(self.window)
            except (TypeError, ValueError) as err:
                raise ValueError(
                    f"passed window {self.window} is not "
                    "compatible with a datetimelike index"
                ) from err
            if isinstance(self._on, ABCPeriodIndex):
                self._win_freq_i8 = freq.nanos / (self._on.freq.nanos / self._on.freq.n)
            else:
                self._win_freq_i8 = freq.nanos

            # min_periods must be an integer
            if self.min_periods is None:
                self.min_periods = 1

        elif isinstance(self.window, BaseIndexer):
            # Passed BaseIndexer subclass should handle all other rolling kwargs
            return
        elif not is_integer(self.window) or self.window < 0:
            raise ValueError("window must be an integer 0 or greater")

    def _validate_monotonic(self):
        """
        Validate monotonic (increasing or decreasing).
        """
        if not (self._on.is_monotonic_increasing or self._on.is_monotonic_decreasing):
            self._raise_monotonic_error()

    def _raise_monotonic_error(self):
        formatted = self.on
        if self.on is None:
            formatted = "index"
        raise ValueError(f"{formatted} must be monotonic")

    @doc(
        _shared_docs["aggregate"],
        see_also=dedent(
            """
        See Also
        --------
        pandas.Series.rolling : Calling object with Series data.
        pandas.DataFrame.rolling : Calling object with DataFrame data.
        """
        ),
        examples=dedent(
            """
        Examples
        --------
        >>> df = pd.DataFrame({"A": [1, 2, 3], "B": [4, 5, 6], "C": [7, 8, 9]})
        >>> df
           A  B  C
        0  1  4  7
        1  2  5  8
        2  3  6  9

        >>> df.rolling(2).sum()
             A     B     C
        0  NaN   NaN   NaN
        1  3.0   9.0  15.0
        2  5.0  11.0  17.0

        >>> df.rolling(2).agg({"A": "sum", "B": "min"})
             A    B
        0  NaN  NaN
        1  3.0  4.0
        2  5.0  5.0
        """
        ),
        klass="Series/Dataframe",
        axis="",
    )
    def aggregate(self, func, *args, **kwargs):
        return super().aggregate(func, *args, **kwargs)

    agg = aggregate

    @doc(
        doc_template,
        window_method="rolling",
        aggregation_description="count of any non-NaN observations",
        parameters="",
        numpy_args_kwargs="",
        agg_method="count",
        other_see_also="",
        notes="",
        examples=dedent(
            """
        >>> s = pd.Series([2, 3, np.nan, 10])
        >>> s.rolling(2).count()
        0    1.0
        1    2.0
        2    1.0
        3    1.0
        dtype: float64
        >>> s.rolling(3).count()
        0    1.0
        1    2.0
        2    2.0
        3    2.0
        dtype: float64
        >>> s.rolling(4).count()
        0    1.0
        1    2.0
        2    2.0
        3    3.0
        dtype: float64
        """
        ),
    )
    def count(self):
        if self.min_periods is None:
            warnings.warn(
                (
                    "min_periods=None will default to the size of window "
                    "consistent with other methods in a future version. "
                    "Specify min_periods=0 instead."
                ),
                FutureWarning,
            )
            self.min_periods = 0
        return super().count()

    @doc(
        doc_template,
        window_method="rolling",
        aggregation_description="custom aggregation function",
        parameters=window_apply_parameters,
        numpy_args_kwargs="",
        agg_method="apply",
        other_see_also="",
        notes=window_apply_notes,
        examples="",
    )
    def apply(
        self, func, raw=False, engine=None, engine_kwargs=None, args=None, kwargs=None
    ):
        return super().apply(
            func,
            raw=raw,
            engine=engine,
            engine_kwargs=engine_kwargs,
            args=args,
            kwargs=kwargs,
        )

<<<<<<< HEAD
    @doc(
        doc_template,
        window_method="rolling",
        aggregation_description="sum",
        parameters="",
        numpy_args_kwargs=numpy_args_kwargs,
        agg_method="sum",
        other_see_also="",
        notes="",
        examples=dedent(
            """
        Examples
        --------
        >>> s = pd.Series([1, 2, 3, 4, 5])
        >>> s
        0    1
        1    2
        2    3
        3    4
        4    5
        dtype: int64

        >>> s.rolling(3).sum()
        0     NaN
        1     NaN
        2     6.0
        3     9.0
        4    12.0
        dtype: float64

        >>> s.rolling(3, center=True).sum()
        0     NaN
        1     6.0
        2     9.0
        3    12.0
        4     NaN
        dtype: float64

        For DataFrame, each sum is computed column-wise.

        >>> df = pd.DataFrame({"A": s, "B": s ** 2})
        >>> df
           A   B
        0  1   1
        1  2   4
        2  3   9
        3  4  16
        4  5  25

        >>> df.rolling(3).sum()
              A     B
        0   NaN   NaN
        1   NaN   NaN
        2   6.0  14.0
        3   9.0  29.0
        4  12.0  50.0
        """
        ),
    )
    def sum(self, *args, **kwargs):
=======
    @Substitution(name="rolling")
    @Appender(_shared_docs["sum"])
    def sum(self, *args, engine=None, engine_kwargs=None, **kwargs):
>>>>>>> 25110a92
        nv.validate_rolling_func("sum", args, kwargs)
        return super().sum(*args, engine=engine, engine_kwargs=engine_kwargs, **kwargs)

<<<<<<< HEAD
    @doc(
        doc_template,
        window_method="rolling",
        aggregation_description="max",
        parameters="",
        numpy_args_kwargs=numpy_args_kwargs,
        agg_method="max",
        other_see_also="",
        notes="",
        examples="",
    )
    def max(self, *args, **kwargs):
=======
    @Substitution(name="rolling", func_name="max")
    @Appender(_doc_template)
    @Appender(_shared_docs["max"])
    def max(self, *args, engine=None, engine_kwargs=None, **kwargs):
>>>>>>> 25110a92
        nv.validate_rolling_func("max", args, kwargs)
        return super().max(*args, engine=engine, engine_kwargs=engine_kwargs, **kwargs)

<<<<<<< HEAD
    @doc(
        doc_template,
        window_method="rolling",
        aggregation_description="min",
        parameters="",
        numpy_args_kwargs=numpy_args_kwargs,
        agg_method="min",
        other_see_also="",
        notes="",
        examples=dedent(
            """
        Performing a rolling minimum with a window size of 3.

        >>> s = pd.Series([4, 3, 5, 2, 6])
        >>> s.rolling(3).min()
        0    NaN
        1    NaN
        2    3.0
        3    2.0
        4    2.0
        dtype: float64
        """
        ),
    )
    def min(self, *args, **kwargs):
=======
    @Substitution(name="rolling")
    @Appender(_shared_docs["min"])
    def min(self, *args, engine=None, engine_kwargs=None, **kwargs):
>>>>>>> 25110a92
        nv.validate_rolling_func("min", args, kwargs)
        return super().min(*args, engine=engine, engine_kwargs=engine_kwargs, **kwargs)

<<<<<<< HEAD
    @doc(
        doc_template,
        window_method="rolling",
        aggregation_description="mean",
        parameters="",
        numpy_args_kwargs=numpy_args_kwargs,
        agg_method="mean",
        other_see_also="",
        notes="",
        examples=dedent(
            """
        The below examples will show rolling mean calculations with window sizes of
        two and three, respectively.

        >>> s = pd.Series([1, 2, 3, 4])
        >>> s.rolling(2).mean()
        0    NaN
        1    1.5
        2    2.5
        3    3.5
        dtype: float64

        >>> s.rolling(3).mean()
        0    NaN
        1    NaN
        2    2.0
        3    3.0
        dtype: float64
        """
        ),
    )
    def mean(self, *args, **kwargs):
=======
    @Substitution(name="rolling")
    @Appender(_shared_docs["mean"])
    def mean(self, *args, engine=None, engine_kwargs=None, **kwargs):
>>>>>>> 25110a92
        nv.validate_rolling_func("mean", args, kwargs)
        return super().mean(*args, engine=engine, engine_kwargs=engine_kwargs, **kwargs)

<<<<<<< HEAD
    @doc(
        doc_template,
        window_method="rolling",
        aggregation_description="median",
        parameters=kwargs_compat,
        numpy_args_kwargs="",
        agg_method="median",
        other_see_also="",
        notes="",
        examples=dedent(
            """
        Compute the rolling median of a series with a window size of 3.

        >>> s = pd.Series([0, 1, 2, 3, 4])
        >>> s.rolling(3).median()
        0    NaN
        1    NaN
        2    1.0
        3    2.0
        4    3.0
        dtype: float64
        """
        ),
    )
    def median(self, **kwargs):
        return super().median(**kwargs)
=======
    @Substitution(name="rolling")
    @Appender(_shared_docs["median"])
    def median(self, engine=None, engine_kwargs=None, **kwargs):
        return super().median(engine=engine, engine_kwargs=engine_kwargs, **kwargs)
>>>>>>> 25110a92

    @doc(
        doc_template,
        window_method="rolling",
        aggregation_description="standard deviation",
        parameters=dedent(
            """
        ddof : int, default 1
            Delta Degrees of Freedom.  The divisor used in calculations
            is ``N - ddof``, where ``N`` represents the number of elements.
        """
        ),
        numpy_args_kwargs=numpy_args_kwargs,
        agg_method="std",
        other_see_also="numpy.std : Equivalent method for Numpy array.",
        notes=dedent(
            """
        The default ``ddof`` of 1 used in :meth:`Series.std` is different
        than the default ``ddof`` of 0 in :func:`numpy.std`.

        A minimum of one period is required for the rolling calculation.
        """
        ),
        examples=dedent(
            """
        >>> s = pd.Series([5, 5, 6, 7, 5, 5, 5])
        >>> s.rolling(3).std()
        0         NaN
        1         NaN
        2    0.577350
        3    1.000000
        4    1.000000
        5    1.154701
        6    0.000000
        dtype: float64

        >>> s.expanding(3).std()
        0         NaN
        1         NaN
        2    0.577350
        3    0.957427
        4    0.894427
        5    0.836660
        6    0.786796
        dtype: float64
        """
        ),
    )
    def std(self, ddof=1, *args, **kwargs):
        nv.validate_rolling_func("std", args, kwargs)
        return super().std(ddof=ddof, **kwargs)

    @doc(
        doc_template,
        window_method="rolling",
        aggregation_description="variance",
        parameters=dedent(
            """
        ddof : int, default 1
            Delta Degrees of Freedom.  The divisor used in calculations
            is ``N - ddof``, where ``N`` represents the number of elements.
        """
        ),
        numpy_args_kwargs=numpy_args_kwargs,
        agg_method="std",
        other_see_also="numpy.var : Equivalent method for Numpy array.",
        notes=dedent(
            """
        The default ``ddof`` of 1 used in :meth:`Series.std` is different
        than the default ``ddof`` of 0 in :func:`numpy.var`.

        A minimum of one period is required for the rolling calculation.
        """
        ),
        examples=dedent(
            """
        >>> s = pd.Series([5, 5, 6, 7, 5, 5, 5])
        >>> s.rolling(3).var()
        0         NaN
        1         NaN
        2    0.333333
        3    1.000000
        4    1.000000
        5    1.333333
        6    0.000000
        dtype: float64

        >>> s.expanding(3).var()
        0         NaN
        1         NaN
        2    0.333333
        3    0.916667
        4    0.800000
        5    0.700000
        6    0.619048
        dtype: float64
        """
        ),
    )
    def var(self, ddof=1, *args, **kwargs):
        nv.validate_rolling_func("var", args, kwargs)
        return super().var(ddof=ddof, **kwargs)

    @doc(
        doc_template,
        window_method="rolling",
        aggregation_description="unbiased skewness",
        parameters=kwargs_compat,
        numpy_args_kwargs=numpy_args_kwargs,
        agg_method="skew",
        other_see_also="scipy.stats.skew : Third moment of a probability density.",
        notes="A minimum of three periods is required for the rolling calculation.",
        examples="",
    )
    def skew(self, **kwargs):
        return super().skew(**kwargs)

    @doc(
        doc_template,
        window_method="rolling",
        aggregation_description="standard error of mean",
        parameters=dedent(
            """
        ddof : int, default 1
            Delta Degrees of Freedom.  The divisor used in calculations
            is ``N - ddof``, where ``N`` represents the number of elements.
        """
        ),
        numpy_args_kwargs="",
        agg_method="sem",
        other_see_also="A minimum of one period is required for the calculation.",
        notes="",
        examples=dedent(
            """
        >>> s = pd.Series([0, 1, 2, 3])
        >>> s.rolling(2, min_periods=1).sem()
        0         NaN
        1    0.707107
        2    0.707107
        3    0.707107
        dtype: float64

        >>> s.expanding().sem()
        0         NaN
        1    0.707107
        2    0.707107
        3    0.745356
        dtype: float64
        """
        ),
    )
    def sem(self, ddof=1, *args, **kwargs):
        return self.std(*args, **kwargs) / (self.count() - ddof).pow(0.5)

    @doc(
        doc_template,
        window_method="rolling",
        aggregation_description="Fisher's definition of kurtosis without bias",
        parameters=kwargs_compat,
        numpy_args_kwargs="",
        agg_method="kurt",
        other_see_also="scipy.stats.kurtosis : Reference SciPy method.",
        notes=dedent(
            """
        A minimum of 4 periods is required for the calculation.
        """
        ),
        examples=dedent(
            """
        Examples
        --------

        The example below will show a rolling calculation with a window size of
        four matching the equivalent function call using `scipy.stats`.

        >>> arr = [1, 2, 3, 4, 999]
        >>> import scipy.stats
        >>> print(f"{scipy.stats.kurtosis(arr[:-1], bias=False):.6f}")
        -1.200000
        >>> print(f"{scipy.stats.kurtosis(arr[1:], bias=False):.6f}")
        3.999946
        >>> s = pd.Series(arr)
        >>> s.rolling(4).kurt()
        0         NaN
        1         NaN
        2         NaN
        3   -1.200000
        4    3.999946
        dtype: float64
        """
        ),
    )
    def kurt(self, **kwargs):
        return super().kurt(**kwargs)

    @doc(
        doc_template,
        window_method="rolling",
        aggregation_description="quantile",
        parameters=dedent(
            """
        quantile : float
            Quantile to compute. 0 <= quantile <= 1.
        interpolation : {'linear', 'lower', 'higher', 'midpoint', 'nearest'}
            This optional parameter specifies the interpolation method to use,
            when the desired quantile lies between two data points `i` and `j`:

                * linear: `i + (j - i) * fraction`, where `fraction` is the
                  fractional part of the index surrounded by `i` and `j`.
                * lower: `i`.
                * higher: `j`.
                * nearest: `i` or `j` whichever is nearest.
                * midpoint: (`i` + `j`) / 2.
        **kwargs
            For function compatibility and will not have an effect on the result.
        """
        ),
        numpy_args_kwargs="",
        agg_method="quantile",
        other_see_also="",
        notes="",
        examples=dedent(
            """
        >>> s = pd.Series([1, 2, 3, 4])
        >>> s.rolling(2).quantile(.4, interpolation='lower')
        0    NaN
        1    1.0
        2    2.0
        3    3.0
        dtype: float64

        >>> s.rolling(2).quantile(.4, interpolation='midpoint')
        0    NaN
        1    1.5
        2    2.5
        3    3.5
        dtype: float64
        """
        ),
    )
    def quantile(self, quantile, interpolation="linear", **kwargs):
        return super().quantile(
            quantile=quantile,
            interpolation=interpolation,
            **kwargs,
        )

    @doc(
        doc_template,
        window_method="rolling",
        aggregation_description="sample covariance",
        parameters=dedent(
            """
        other : Series, DataFrame, or ndarray, optional
            If not supplied then will default to self and produce pairwise
            output.
        pairwise : bool, default None
            If False then only matching columns between self and other will be
            used and the output will be a DataFrame.
            If True then all pairwise combinations will be calculated and the
            output will be a MultiIndexed DataFrame in the case of DataFrame
            inputs. In the case of missing elements, only complete pairwise
            observations will be used.
        ddof : int, default 1
            Delta Degrees of Freedom.  The divisor used in calculations
            is ``N - ddof``, where ``N`` represents the number of elements.
        **kwargs
            For function compatibility and will not have an effect on the result.
        """
        ),
        numpy_args_kwargs="",
        agg_method="cov",
        other_see_also="",
        notes="",
        examples="",
    )
    def cov(self, other=None, pairwise=None, ddof=1, **kwargs):
        return super().cov(other=other, pairwise=pairwise, ddof=ddof, **kwargs)

    @doc(
        doc_template,
        window_method="rolling",
        aggregation_description="covariance",
        parameters=dedent(
            """
        other : Series, DataFrame, or ndarray, optional
            If not supplied then will default to self.
        pairwise : bool, default None
            Calculate pairwise combinations of columns within a
            DataFrame. If `other` is not specified, defaults to `True`,
            otherwise defaults to `False`.
            Not relevant for :class:`~pandas.Series`.
        **kwargs
            For function compatibility and will not have an effect on the result.
        """
        ),
        numpy_args_kwargs="",
        agg_method="corr",
        other_see_also=dedent(
            """
        cov : Similar method to calculate covariance.
        numpy.corrcoef : NumPy Pearson's correlation calculation.
        """
        ),
        notes=dedent(
            """
        This function uses Pearson's definition of correlation
        (https://en.wikipedia.org/wiki/Pearson_correlation_coefficient).

        When `other` is not specified, the output will be self correlation (e.g.
        all 1's), except for :class:`~pandas.DataFrame` inputs with `pairwise`
        set to `True`.

        Function will return ``NaN`` for correlations of equal valued sequences;
        this is the result of a 0/0 division error.

        When `pairwise` is set to `False`, only matching columns between `self` and
        `other` will be used.

        When `pairwise` is set to `True`, the output will be a MultiIndex DataFrame
        with the original index on the first level, and the `other` DataFrame
        columns on the second level.

        In the case of missing elements, only complete pairwise observations
        will be used.
        """
        ),
        examples=dedent(
            """
        The below example shows a rolling calculation with a window size of
        four matching the equivalent function call using :meth:`numpy.corrcoef`.

        >>> v1 = [3, 3, 3, 5, 8]
        >>> v2 = [3, 4, 4, 4, 8]
        >>> # numpy returns a 2X2 array, the correlation coefficient
        >>> # is the number at entry [0][1]
        >>> print(f"{np.corrcoef(v1[:-1], v2[:-1])[0][1]:.6f}")
        0.333333
        >>> print(f"{np.corrcoef(v1[1:], v2[1:])[0][1]:.6f}")
        0.916949
        >>> s1 = pd.Series(v1)
        >>> s2 = pd.Series(v2)
        >>> s1.rolling(4).corr(s2)
        0         NaN
        1         NaN
        2         NaN
        3    0.333333
        4    0.916949
        dtype: float64

        The below example shows a similar rolling calculation on a
        DataFrame using the pairwise option.

        >>> matrix = np.array([[51., 35.], [49., 30.], [47., 32.],\
        [46., 31.], [50., 36.]])
        >>> print(np.corrcoef(matrix[:-1,0], matrix[:-1,1]).round(7))
        [[1.         0.6263001]
         [0.6263001  1.       ]]
        >>> print(np.corrcoef(matrix[1:,0], matrix[1:,1]).round(7))
        [[1.         0.5553681]
         [0.5553681  1.        ]]
        >>> df = pd.DataFrame(matrix, columns=['X','Y'])
        >>> df
              X     Y
        0  51.0  35.0
        1  49.0  30.0
        2  47.0  32.0
        3  46.0  31.0
        4  50.0  36.0
        >>> df.rolling(4).corr(pairwise=True)
                    X         Y
        0 X       NaN       NaN
          Y       NaN       NaN
        1 X       NaN       NaN
          Y       NaN       NaN
        2 X       NaN       NaN
          Y       NaN       NaN
        3 X  1.000000  0.626300
          Y  0.626300  1.000000
        4 X  1.000000  0.555368
          Y  0.555368  1.000000
        """
        ),
    )
    def corr(self, other=None, pairwise=None, **kwargs):
        return super().corr(other=other, pairwise=pairwise, **kwargs)


Rolling.__doc__ = Window.__doc__


class RollingGroupby(BaseWindowGroupby, Rolling):
    """
    Provide a rolling groupby implementation.
    """

    @property
    def _constructor(self):
        return Rolling

    def _get_window_indexer(self) -> GroupbyIndexer:
        """
        Return an indexer class that will compute the window start and end bounds

        Returns
        -------
        GroupbyIndexer
        """
        rolling_indexer: Type[BaseIndexer]
        indexer_kwargs: Optional[Dict[str, Any]] = None
        index_array = self._index_array
        window = self.window
        if isinstance(self.window, BaseIndexer):
            rolling_indexer = type(self.window)
            indexer_kwargs = self.window.__dict__
            assert isinstance(indexer_kwargs, dict)  # for mypy
            # We'll be using the index of each group later
            indexer_kwargs.pop("index_array", None)
            window = 0
        elif self._win_freq_i8 is not None:
            rolling_indexer = VariableWindowIndexer
            window = self._win_freq_i8
        else:
            rolling_indexer = FixedWindowIndexer
            index_array = None
        window_indexer = GroupbyIndexer(
            index_array=index_array,
            window_size=window,
            groupby_indicies=self._groupby.indices,
            window_indexer=rolling_indexer,
            indexer_kwargs=indexer_kwargs,
        )
        return window_indexer

    def _validate_monotonic(self):
        """
        Validate that on is monotonic;
        in this case we have to check only for nans, because
        monotonicity was already validated at a higher level.
        """
        if self._on.hasnans:
            self._raise_monotonic_error()<|MERGE_RESOLUTION|>--- conflicted
+++ resolved
@@ -1126,72 +1126,6 @@
         window_func = window_aggregations.roll_sum
         return self._apply(window_func, name="count")
 
-<<<<<<< HEAD
-=======
-    _shared_docs["apply"] = dedent(
-        r"""
-    Apply an arbitrary function to each %(name)s window.
-
-    Parameters
-    ----------
-    func : function
-        Must produce a single value from an ndarray input if ``raw=True``
-        or a single value from a Series if ``raw=False``. Can also accept a
-        Numba JIT function with ``engine='numba'`` specified.
-
-        .. versionchanged:: 1.0.0
-
-    raw : bool, default None
-        * ``False`` : passes each row or column as a Series to the
-          function.
-        * ``True`` : the passed function will receive ndarray
-          objects instead.
-          If you are just applying a NumPy reduction function this will
-          achieve much better performance.
-
-    engine : str, default None
-        * ``'cython'`` : Runs rolling apply through C-extensions from cython.
-        * ``'numba'`` : Runs rolling apply through JIT compiled code from numba.
-          Only available when ``raw`` is set to ``True``.
-        * ``None`` : Defaults to ``'cython'`` or globally setting ``compute.use_numba``
-
-          .. versionadded:: 1.0.0
-
-    engine_kwargs : dict, default None
-        * For ``'cython'`` engine, there are no accepted ``engine_kwargs``
-        * For ``'numba'`` engine, the engine can accept ``nopython``, ``nogil``
-          and ``parallel`` dictionary keys. The values must either be ``True`` or
-          ``False``. The default ``engine_kwargs`` for the ``'numba'`` engine is
-          ``{'nopython': True, 'nogil': False, 'parallel': False}`` and will be
-          applied to both the ``func`` and the ``apply`` rolling aggregation.
-
-          .. versionadded:: 1.0.0
-
-    args : tuple, default None
-        Positional arguments to be passed into func.
-    kwargs : dict, default None
-        Keyword arguments to be passed into func.
-
-    Returns
-    -------
-    Series or DataFrame
-        Return type is determined by the caller.
-
-    See Also
-    --------
-    pandas.Series.%(name)s : Calling object with Series data.
-    pandas.DataFrame.%(name)s : Calling object with DataFrame data.
-    pandas.Series.apply : Similar method for Series.
-    pandas.DataFrame.apply : Similar method for DataFrame.
-
-    Notes
-    -----
-    See :ref:`window.numba_engine` for extended documentation and performance
-    considerations for the Numba engine.
-    """
-    )
-
->>>>>>> 25110a92
     def apply(
         self,
         func: Callable[..., Any],
@@ -1322,65 +1256,7 @@
         window_func = window_aggregations.roll_max
         return self._apply(window_func, name="max", **kwargs)
 
-<<<<<<< HEAD
-    def min(self, *args, **kwargs):
-=======
-    _shared_docs["min"] = dedent(
-        """
-    Calculate the %(name)s minimum.
-
-    Parameters
-    ----------
-    engine : str, default None
-        * ``'cython'`` : Runs rolling min through C-extensions from cython.
-        * ``'numba'`` : Runs rolling min through JIT compiled code from numba.
-        * ``None`` : Defaults to ``'cython'`` or globally setting ``compute.use_numba``
-
-          .. versionadded:: 1.3.0
-
-    engine_kwargs : dict, default None
-        * For ``'cython'`` engine, there are no accepted ``engine_kwargs``
-        * For ``'numba'`` engine, the engine can accept ``nopython``, ``nogil``
-          and ``parallel`` dictionary keys. The values must either be ``True`` or
-          ``False``. The default ``engine_kwargs`` for the ``'numba'`` engine is
-          ``{'nopython': True, 'nogil': False, 'parallel': False}``
-
-          .. versionadded:: 1.3.0
-
-    **kwargs
-        For compatibility with other %(name)s methods. Has no effect on
-        the result.
-
-    Returns
-    -------
-    Series or DataFrame
-        Returned object type is determined by the caller of the %(name)s
-        calculation.
-
-    See Also
-    --------
-    pandas.Series.%(name)s : Calling object with a Series.
-    pandas.DataFrame.%(name)s : Calling object with a DataFrame.
-    pandas.Series.min : Similar method for Series.
-    pandas.DataFrame.min : Similar method for DataFrame.
-
-    Examples
-    --------
-    Performing a rolling minimum with a window size of 3.
-
-    >>> s = pd.Series([4, 3, 5, 2, 6])
-    >>> s.rolling(3).min()
-    0    NaN
-    1    NaN
-    2    3.0
-    3    2.0
-    4    2.0
-    dtype: float64
-    """
-    )
-
     def min(self, *args, engine=None, engine_kwargs=None, **kwargs):
->>>>>>> 25110a92
         nv.validate_window_func("min", args, kwargs)
         if maybe_use_numba(engine):
             if self.method == "table":
@@ -2070,7 +1946,6 @@
             kwargs=kwargs,
         )
 
-<<<<<<< HEAD
     @doc(
         doc_template,
         window_method="rolling",
@@ -2130,16 +2005,10 @@
         """
         ),
     )
-    def sum(self, *args, **kwargs):
-=======
-    @Substitution(name="rolling")
-    @Appender(_shared_docs["sum"])
     def sum(self, *args, engine=None, engine_kwargs=None, **kwargs):
->>>>>>> 25110a92
         nv.validate_rolling_func("sum", args, kwargs)
         return super().sum(*args, engine=engine, engine_kwargs=engine_kwargs, **kwargs)
 
-<<<<<<< HEAD
     @doc(
         doc_template,
         window_method="rolling",
@@ -2151,17 +2020,10 @@
         notes="",
         examples="",
     )
-    def max(self, *args, **kwargs):
-=======
-    @Substitution(name="rolling", func_name="max")
-    @Appender(_doc_template)
-    @Appender(_shared_docs["max"])
     def max(self, *args, engine=None, engine_kwargs=None, **kwargs):
->>>>>>> 25110a92
         nv.validate_rolling_func("max", args, kwargs)
         return super().max(*args, engine=engine, engine_kwargs=engine_kwargs, **kwargs)
 
-<<<<<<< HEAD
     @doc(
         doc_template,
         window_method="rolling",
@@ -2186,16 +2048,10 @@
         """
         ),
     )
-    def min(self, *args, **kwargs):
-=======
-    @Substitution(name="rolling")
-    @Appender(_shared_docs["min"])
     def min(self, *args, engine=None, engine_kwargs=None, **kwargs):
->>>>>>> 25110a92
         nv.validate_rolling_func("min", args, kwargs)
         return super().min(*args, engine=engine, engine_kwargs=engine_kwargs, **kwargs)
 
-<<<<<<< HEAD
     @doc(
         doc_template,
         window_method="rolling",
@@ -2227,16 +2083,10 @@
         """
         ),
     )
-    def mean(self, *args, **kwargs):
-=======
-    @Substitution(name="rolling")
-    @Appender(_shared_docs["mean"])
     def mean(self, *args, engine=None, engine_kwargs=None, **kwargs):
->>>>>>> 25110a92
         nv.validate_rolling_func("mean", args, kwargs)
         return super().mean(*args, engine=engine, engine_kwargs=engine_kwargs, **kwargs)
 
-<<<<<<< HEAD
     @doc(
         doc_template,
         window_method="rolling",
@@ -2261,14 +2111,8 @@
         """
         ),
     )
-    def median(self, **kwargs):
-        return super().median(**kwargs)
-=======
-    @Substitution(name="rolling")
-    @Appender(_shared_docs["median"])
     def median(self, engine=None, engine_kwargs=None, **kwargs):
         return super().median(engine=engine, engine_kwargs=engine_kwargs, **kwargs)
->>>>>>> 25110a92
 
     @doc(
         doc_template,
