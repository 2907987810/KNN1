--- conflicted
+++ resolved
@@ -3,11 +3,7 @@
 import functools
 from typing import (
     TYPE_CHECKING,
-<<<<<<< HEAD
-    Optional,
-=======
     cast,
->>>>>>> 4c86d353
     overload,
 )
 
@@ -35,7 +31,6 @@
     arr: np.ndarray,
     indexer,
     axis: int = ...,
-    out: Optional[np.ndarray] = ...,
     fill_value=...,
     allow_fill: bool = ...,
 ) -> np.ndarray:
@@ -47,7 +42,6 @@
     arr: ExtensionArray,
     indexer,
     axis: int = ...,
-    out: Optional[np.ndarray] = ...,
     fill_value=...,
     allow_fill: bool = ...,
 ) -> ArrayLike:
@@ -58,7 +52,6 @@
     arr: ArrayLike,
     indexer,
     axis: int = 0,
-    out: Optional[np.ndarray] = None,
     fill_value=lib.no_default,
     allow_fill: bool = True,
 ) -> ArrayLike:
@@ -81,10 +74,6 @@
         indices are filed with fill_value
     axis : int, default 0
         Axis to take from
-    out : ndarray or None, default None
-        Optional output array, must be appropriate type to hold input and
-        fill_value together, if indexer has any -1 value entries; call
-        maybe_promote to determine this type for any fill_value
     fill_value : any, default np.nan
         Fill value to replace -1 values with
     allow_fill : bool, default True
@@ -111,22 +100,14 @@
         return arr.take(indexer, fill_value=fill_value, allow_fill=allow_fill)
 
     arr = np.asarray(arr)
-<<<<<<< HEAD
-    return _take_nd_ndarray(arr, indexer, axis, out, fill_value, allow_fill)
-=======
     return _take_nd_ndarray(arr, indexer, axis, None, fill_value, allow_fill)
->>>>>>> 4c86d353
 
 
 def _take_nd_ndarray(
     arr: np.ndarray,
     indexer,
     axis: int,
-<<<<<<< HEAD
-    out: Optional[np.ndarray],
-=======
     out: np.ndarray | None,
->>>>>>> 4c86d353
     fill_value,
     allow_fill: bool,
 ) -> np.ndarray:
@@ -136,10 +117,7 @@
         dtype, fill_value = arr.dtype, arr.dtype.type()
     else:
         indexer = ensure_platform_int(indexer)
-<<<<<<< HEAD
-=======
-
->>>>>>> 4c86d353
+
     indexer, dtype, fill_value, mask_info = _take_preprocess_indexer_and_fill_value(
         arr, indexer, out, fill_value, allow_fill
     )
@@ -212,11 +190,7 @@
         return arr.take(indexer)
 
     indexer, dtype, fill_value, mask_info = _take_preprocess_indexer_and_fill_value(
-<<<<<<< HEAD
-        arr, indexer, None, fill_value, allow_fill
-=======
         arr, indexer, None, fill_value, True
->>>>>>> 4c86d353
     )
 
     # at this point, it's guaranteed that dtype can hold both the arr values
@@ -542,11 +516,7 @@
 def _take_preprocess_indexer_and_fill_value(
     arr: np.ndarray,
     indexer: np.ndarray,
-<<<<<<< HEAD
-    out: Optional[np.ndarray],
-=======
     out: np.ndarray | None,
->>>>>>> 4c86d353
     fill_value,
     allow_fill: bool,
 ):
@@ -559,11 +529,7 @@
         # check for promotion based on types only (do this first because
         # it's faster than computing a mask)
         dtype, fill_value = maybe_promote(arr.dtype, fill_value)
-<<<<<<< HEAD
-        if dtype != arr.dtype and (out is None or out.dtype != dtype):
-=======
         if dtype != arr.dtype:
->>>>>>> 4c86d353
             # check if promotion is actually required based on indexer
             mask = indexer == -1
             needs_masking = mask.any()
