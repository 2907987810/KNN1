--- conflicted
+++ resolved
@@ -763,15 +763,6 @@
         return cls(data, sparse_index=sp_index, fill_value=fill_value)
 
     def astype(self, dtype=None, copy=True):
-<<<<<<< HEAD
-        # I don't know what to do here...
-        # We have a few things to potentially change
-        # 1. SparseArray -> another dtype (dense, extension, etc.)
-        # 2. self.sp_values.dtype
-        # 3. the fill value
-        # 2 & 3 can be done by passing a `SparseDtype()`, but changing
-        # the fill_value changes the *values*.
-=======
         """
         Change the dtype of a SparseArray.
 
@@ -794,7 +785,6 @@
         -------
         array : ExtensionArray or ndarray.
         """
->>>>>>> 21039594
         dtype = pandas_dtype(dtype)
 
         if isinstance(dtype, SparseDtype):
@@ -805,11 +795,8 @@
             if sp_values is self.sp_values and copy:
                 sp_values = sp_values.copy()
 
-<<<<<<< HEAD
-            return self._simple_new(sp_values.copy(),
-=======
+
             return self._simple_new(sp_values,
->>>>>>> 21039594
                                     self.sp_index,
                                     dtype)
         else:
