from collections import abc
from datetime import datetime, time
from functools import partial

import numpy as np

from pandas._libs import tslib, tslibs
from pandas._libs.tslibs import Timestamp, conversion, parsing
from pandas._libs.tslibs.parsing import (  # noqa
    DateParseError, _format_is_iso, _guess_datetime_format, parse_time_string)
from pandas._libs.tslibs.strptime import array_strptime
from pandas.util._decorators import deprecate_kwarg

from pandas.core.dtypes.common import (
    ensure_object, is_datetime64_dtype, is_datetime64_ns_dtype,
    is_datetime64tz_dtype, is_float, is_integer, is_integer_dtype,
    is_list_like, is_numeric_dtype, is_object_dtype, is_scalar)
from pandas.core.dtypes.generic import ABCDataFrame, ABCIndexClass, ABCSeries
from pandas.core.dtypes.missing import notna

from pandas.core import algorithms


def _guess_datetime_format_for_array(arr, **kwargs):
    # Try to guess the format based on the first non-NaN element
    non_nan_elements = notna(arr).nonzero()[0]
    if len(non_nan_elements):
        return _guess_datetime_format(arr[non_nan_elements[0]], **kwargs)


def _maybe_cache(arg, format, cache, convert_listlike):
    """
    Create a cache of unique dates from an array of dates

    Parameters
    ----------
    arg : integer, float, string, datetime, list, tuple, 1-d array, Series
    format : string
        Strftime format to parse time
    cache : boolean
        True attempts to create a cache of converted values
    convert_listlike : function
        Conversion function to apply on dates

    Returns
    -------
    cache_array : Series
        Cache of converted, unique dates. Can be empty
    """
    from pandas import Series
    cache_array = Series()
    if cache:
        # Perform a quicker unique check
        from pandas import Index
        unique_dates = Index(arg).unique()
        if len(unique_dates) < len(arg):
            cache_dates = convert_listlike(unique_dates.to_numpy(),
                                           True, format)
            cache_array = Series(cache_dates, index=unique_dates)
    return cache_array


def _convert_and_box_cache(arg, cache_array, box, errors, name=None):
    """
    Convert array of dates with a cache and box the result

    Parameters
    ----------
    arg : integer, float, string, datetime, list, tuple, 1-d array, Series
    cache_array : Series
        Cache of converted, unique dates
    box : boolean
        True boxes result as an Index-like, False returns an ndarray
    errors : string
        'ignore' plus box=True will convert result to Index
    name : string, default None
        Name for a DatetimeIndex

    Returns
    -------
    result : datetime of converted dates
        Returns:

        - Index-like if box=True
        - ndarray if box=False
    """
    from pandas import Series, DatetimeIndex, Index
    result = Series(arg).map(cache_array)
    if box:
        if errors == 'ignore':
            return Index(result, name=name)
        else:
            return DatetimeIndex(result, name=name)
    return result.values


def _return_parsed_timezone_results(result, timezones, box, tz, name):
    """
    Return results from array_strptime if a %z or %Z directive was passed.

    Parameters
    ----------
    result : ndarray
        int64 date representations of the dates
    timezones : ndarray
        pytz timezone objects
    box : boolean
        True boxes result as an Index-like, False returns an ndarray
    tz : object
        None or pytz timezone object
    name : string, default None
        Name for a DatetimeIndex

    Returns
    -------
    tz_result : ndarray of parsed dates with timezone
        Returns:

        - Index-like if box=True
        - ndarray of Timestamps if box=False

    """
    if tz is not None:
        raise ValueError("Cannot pass a tz argument when "
                         "parsing strings with timezone "
                         "information.")
    tz_results = np.array([Timestamp(res).tz_localize(zone) for res, zone
                           in zip(result, timezones)])
    if box:
        from pandas import Index
        return Index(tz_results, name=name)
    return tz_results


def _convert_listlike_datetimes(arg, box, format, name=None, tz=None,
                                unit=None, errors=None,
                                infer_datetime_format=None, dayfirst=None,
                                yearfirst=None, exact=None):
    """
    Helper function for to_datetime. Performs the conversions of 1D listlike
    of dates

    Parameters
    ----------
    arg : list, tuple, ndarray, Series, Index
        date to be parced
    box : boolean
        True boxes result as an Index-like, False returns an ndarray
    name : object
        None or string for the Index name
    tz : object
        None or 'utc'
    unit : string
        None or string of the frequency of the passed data
    errors : string
        error handing behaviors from to_datetime, 'raise', 'coerce', 'ignore'
    infer_datetime_format : boolean
        inferring format behavior from to_datetime
    dayfirst : boolean
        dayfirst parsing behavior from to_datetime
    yearfirst : boolean
        yearfirst parsing behavior from to_datetime
    exact : boolean
        exact format matching behavior from to_datetime

    Returns
    -------
    ndarray of parsed dates
        Returns:

        - Index-like if box=True
        - ndarray of Timestamps if box=False
    """
    from pandas import DatetimeIndex
    from pandas.core.arrays import DatetimeArray
    from pandas.core.arrays.datetimes import (
        maybe_convert_dtype, objects_to_datetime64ns)

    if isinstance(arg, (list, tuple)):
        arg = np.array(arg, dtype='O')

    # these are shortcutable
    if is_datetime64tz_dtype(arg):
        if not isinstance(arg, (DatetimeArray, DatetimeIndex)):
            return DatetimeIndex(arg, tz=tz, name=name)
        if tz == 'utc':
            arg = arg.tz_convert(None).tz_localize(tz)
        return arg

    elif is_datetime64_ns_dtype(arg):
        if box and not isinstance(arg, (DatetimeArray, DatetimeIndex)):
            try:
                return DatetimeIndex(arg, tz=tz, name=name)
            except ValueError:
                pass

        return arg

    elif unit is not None:
        if format is not None:
            raise ValueError("cannot specify both format and unit")
        arg = getattr(arg, 'values', arg)
        result, tz_parsed = tslib.array_with_unit_to_datetime(arg, unit,
                                                              errors=errors)
        if box:
            if errors == 'ignore':
                from pandas import Index
                result = Index(result, name=name)
            else:
                result = DatetimeIndex(result, name=name)
            # GH 23758: We may still need to localize the result with tz
            # GH 25546: Apply tz_parsed first (from arg), then tz (from caller)
            # result will be naive but in UTC
            try:
                result = result.tz_localize('UTC').tz_convert(tz_parsed)
            except AttributeError:
                # Regular Index from 'ignore' path
                return result
            if tz is not None:
                if result.tz is None:
                    result = result.tz_localize(tz)
                else:
                    result = result.tz_convert(tz)
        return result
    elif getattr(arg, 'ndim', 1) > 1:
        raise TypeError('arg must be a string, datetime, list, tuple, '
                        '1-d array, or Series')

    # warn if passing timedelta64, raise for PeriodDtype
    # NB: this must come after unit transformation
    orig_arg = arg
    arg, _ = maybe_convert_dtype(arg, copy=False)

    arg = ensure_object(arg)
    require_iso8601 = False

    if infer_datetime_format and format is None:
        format = _guess_datetime_format_for_array(arg, dayfirst=dayfirst)

    if format is not None:
        # There is a special fast-path for iso8601 formatted
        # datetime strings, so in those cases don't use the inferred
        # format because this path makes process slower in this
        # special case
        format_is_iso8601 = _format_is_iso(format)
        if format_is_iso8601:
            require_iso8601 = not infer_datetime_format
            format = None

    tz_parsed = None
    result = None

    if format is not None:
        try:
            # shortcut formatting here
            if format == '%Y%m%d':
                try:
                    # pass orig_arg as float-dtype may have been converted to
                    # datetime64[ns]
                    orig_arg = ensure_object(orig_arg)
                    result = _attempt_YYYYMMDD(orig_arg, errors=errors)
                except (ValueError, TypeError, tslibs.OutOfBoundsDatetime):
                    raise ValueError("cannot convert the input to "
                                     "'%Y%m%d' date format")

            # fallback
            if result is None:
                try:
                    result, timezones = array_strptime(
                        arg, format, exact=exact, errors=errors)
                    if '%Z' in format or '%z' in format:
                        return _return_parsed_timezone_results(
                            result, timezones, box, tz, name)
                except tslibs.OutOfBoundsDatetime:
                    if errors == 'raise':
                        raise
                    elif errors == 'coerce':
                        result = np.empty(arg.shape, dtype='M8[ns]')
                        iresult = result.view('i8')
                        iresult.fill(tslibs.iNaT)
                    else:
                        result = arg
                except ValueError:
                    # if format was inferred, try falling back
                    # to array_to_datetime - terminate here
                    # for specified formats
                    if not infer_datetime_format:
                        if errors == 'raise':
                            raise
                        elif errors == 'coerce':
                            result = np.empty(arg.shape, dtype='M8[ns]')
                            iresult = result.view('i8')
                            iresult.fill(tslibs.iNaT)
                        else:
                            result = arg
        except ValueError as e:
            # Fallback to try to convert datetime objects if timezone-aware
            #  datetime objects are found without passing `utc=True`
            try:
                values, tz = conversion.datetime_to_datetime64(arg)
                return DatetimeIndex._simple_new(values, name=name, tz=tz)
            except (ValueError, TypeError):
                raise e

    if result is None:
        assert format is None or infer_datetime_format
        utc = tz == 'utc'
        result, tz_parsed = objects_to_datetime64ns(
            arg, dayfirst=dayfirst, yearfirst=yearfirst,
            utc=utc, errors=errors, require_iso8601=require_iso8601,
            allow_object=True)

    if tz_parsed is not None:
        if box:
            # We can take a shortcut since the datetime64 numpy array
            # is in UTC
            return DatetimeIndex._simple_new(result, name=name,
                                             tz=tz_parsed)
        else:
            # Convert the datetime64 numpy array to an numpy array
            # of datetime objects
            result = [Timestamp(ts, tz=tz_parsed).to_pydatetime()
                      for ts in result]
            return np.array(result, dtype=object)

    if box:
        # Ensure we return an Index in all cases where box=True
        if is_datetime64_dtype(result):
            return DatetimeIndex(result, tz=tz, name=name)
        elif is_object_dtype(result):
            # e.g. an Index of datetime objects
            from pandas import Index
            return Index(result, name=name)
    return result


def _adjust_to_origin(arg, origin, unit):
    """
    Helper function for to_datetime.
    Adjust input argument to the specified origin

    Parameters
    ----------
    arg : list, tuple, ndarray, Series, Index
        date to be adjusted
    origin : 'julian' or Timestamp
        origin offset for the arg
    unit : string
        passed unit from to_datetime, must be 'D'

    Returns
    -------
    ndarray or scalar of adjusted date(s)
    """
    if origin == 'julian':
        original = arg
        j0 = Timestamp(0).to_julian_date()
        if unit != 'D':
            raise ValueError("unit must be 'D' for origin='julian'")
        try:
            arg = arg - j0
        except TypeError:
            raise ValueError("incompatible 'arg' type for given "
                             "'origin'='julian'")

        # premptively check this for a nice range
        j_max = Timestamp.max.to_julian_date() - j0
        j_min = Timestamp.min.to_julian_date() - j0
        if np.any(arg > j_max) or np.any(arg < j_min):
            raise tslibs.OutOfBoundsDatetime(
                "{original} is Out of Bounds for "
                "origin='julian'".format(original=original))
    else:
        # arg must be numeric
        if not ((is_scalar(arg) and (is_integer(arg) or is_float(arg))) or
                is_numeric_dtype(np.asarray(arg))):
            raise ValueError(
                "'{arg}' is not compatible with origin='{origin}'; "
                "it must be numeric with a unit specified ".format(
                    arg=arg,
                    origin=origin))

        # we are going to offset back to unix / epoch time
        try:
            offset = Timestamp(origin)
        except tslibs.OutOfBoundsDatetime:
            raise tslibs.OutOfBoundsDatetime(
                "origin {origin} is Out of Bounds".format(origin=origin))
        except ValueError:
            raise ValueError("origin {origin} cannot be converted "
                             "to a Timestamp".format(origin=origin))

        if offset.tz is not None:
            raise ValueError(
                "origin offset {} must be tz-naive".format(offset))
        offset -= Timestamp(0)

        # convert the offset to the unit of the arg
        # this should be lossless in terms of precision
        offset = offset // tslibs.Timedelta(1, unit=unit)

        # scalars & ndarray-like can handle the addition
        if is_list_like(arg) and not isinstance(
                arg, (ABCSeries, ABCIndexClass, np.ndarray)):
            arg = np.asarray(arg)
        arg = arg + offset
    return arg


@deprecate_kwarg(old_arg_name='box', new_arg_name=None)
def to_datetime(arg, errors='raise', dayfirst=False, yearfirst=False,
                utc=None, box=True, format=None, exact=True,
                unit=None, infer_datetime_format=False, origin='unix',
                cache=False):
    """
    Convert argument to datetime.

    Parameters
    ----------
    arg : integer, float, string, datetime, list, tuple, 1-d array, Series

        .. versionadded:: 0.18.1

           or DataFrame/dict-like

    errors : {'ignore', 'raise', 'coerce'}, default 'raise'

        - If 'raise', then invalid parsing will raise an exception
        - If 'coerce', then invalid parsing will be set as NaT
        - If 'ignore', then invalid parsing will return the input
    dayfirst : boolean, default False
        Specify a date parse order if `arg` is str or its list-likes.
        If True, parses dates with the day first, eg 10/11/12 is parsed as
        2012-11-10.
        Warning: dayfirst=True is not strict, but will prefer to parse
        with day first (this is a known bug, based on dateutil behavior).
    yearfirst : boolean, default False
        Specify a date parse order if `arg` is str or its list-likes.

        - If True parses dates with the year first, eg 10/11/12 is parsed as
          2010-11-12.
        - If both dayfirst and yearfirst are True, yearfirst is preceded (same
          as dateutil).

        Warning: yearfirst=True is not strict, but will prefer to parse
        with year first (this is a known bug, based on dateutil behavior).

        .. versionadded:: 0.16.1

    utc : boolean, default None
        Return UTC DatetimeIndex if True (converting any tz-aware
        datetime.datetime objects as well).
    box : boolean, default True

        - If True returns a DatetimeIndex or Index-like object
        - If False returns ndarray of values.

        .. deprecated:: 0.25.0
            Use :meth:`.to_numpy` or :meth:`Timestamp.to_datetime64`
            instead to get an ndarray of values or numpy.datetime64,
            respectively.

    format : string, default None
        strftime to parse time, eg "%d/%m/%Y", note that "%f" will parse
        all the way up to nanoseconds.
        See strftime documentation for more information on choices:
        https://docs.python.org/3/library/datetime.html#strftime-and-strptime-behavior
    exact : boolean, True by default

        - If True, require an exact format match.
        - If False, allow the format to match anywhere in the target string.

    unit : string, default 'ns'
        unit of the arg (D,s,ms,us,ns) denote the unit, which is an
        integer or float number. This will be based off the origin.
        Example, with unit='ms' and origin='unix' (the default), this
        would calculate the number of milliseconds to the unix epoch start.
    infer_datetime_format : boolean, default False
        If True and no `format` is given, attempt to infer the format of the
        datetime strings, and if it can be inferred, switch to a faster
        method of parsing them. In some cases this can increase the parsing
        speed by ~5-10x.
    origin : scalar, default is 'unix'
        Define the reference date. The numeric values would be parsed as number
        of units (defined by `unit`) since this reference date.

        - If 'unix' (or POSIX) time; origin is set to 1970-01-01.
        - If 'julian', unit must be 'D', and origin is set to beginning of
          Julian Calendar. Julian day number 0 is assigned to the day starting
          at noon on January 1, 4713 BC.
        - If Timestamp convertible, origin is set to Timestamp identified by
          origin.

        .. versionadded:: 0.20.0
    cache : boolean, default False
        If True, use a cache of unique, converted dates to apply the datetime
        conversion. May produce significant speed-up when parsing duplicate
        date strings, especially ones with timezone offsets.

        .. versionadded:: 0.23.0

    Returns
    -------
    ret : datetime if parsing succeeded.
        Return type depends on input:

        - list-like: DatetimeIndex
        - Series: Series of datetime64 dtype
        - scalar: Timestamp

        In case when it is not possible to return designated types (e.g. when
        any element of input is before Timestamp.min or after Timestamp.max)
        return will have datetime.datetime type (or corresponding
        array/Series).

    See Also
    --------
    DataFrame.astype : Cast argument to a specified dtype.
    to_timedelta : Convert argument to timedelta.

    Examples
    --------
    Assembling a datetime from multiple columns of a DataFrame. The keys can be
    common abbreviations like ['year', 'month', 'day', 'minute', 'second',
    'ms', 'us', 'ns']) or plurals of the same

    >>> df = pd.DataFrame({'year': [2015, 2016],
    ...                    'month': [2, 3],
    ...                    'day': [4, 5]})
    >>> pd.to_datetime(df)
    0   2015-02-04
    1   2016-03-05
    dtype: datetime64[ns]

    If a date does not meet the `timestamp limitations
    <http://pandas.pydata.org/pandas-docs/stable/user_guide/timeseries.html
    #timeseries-timestamp-limits>`_, passing errors='ignore'
    will return the original input instead of raising any exception.

    Passing errors='coerce' will force an out-of-bounds date to NaT,
    in addition to forcing non-dates (or non-parseable dates) to NaT.

    >>> pd.to_datetime('13000101', format='%Y%m%d', errors='ignore')
    datetime.datetime(1300, 1, 1, 0, 0)
    >>> pd.to_datetime('13000101', format='%Y%m%d', errors='coerce')
    NaT

    Passing infer_datetime_format=True can often-times speedup a parsing
    if its not an ISO8601 format exactly, but in a regular format.

    >>> s = pd.Series(['3/11/2000', '3/12/2000', '3/13/2000'] * 1000)
    >>> s.head()
    0    3/11/2000
    1    3/12/2000
    2    3/13/2000
    3    3/11/2000
    4    3/12/2000
    dtype: object

    >>> %timeit pd.to_datetime(s,infer_datetime_format=True)  # doctest: +SKIP
    100 loops, best of 3: 10.4 ms per loop

    >>> %timeit pd.to_datetime(s,infer_datetime_format=False)  # doctest: +SKIP
    1 loop, best of 3: 471 ms per loop

    Using a unix epoch time

    >>> pd.to_datetime(1490195805, unit='s')
    Timestamp('2017-03-22 15:16:45')
    >>> pd.to_datetime(1490195805433502912, unit='ns')
    Timestamp('2017-03-22 15:16:45.433502912')

    .. warning:: For float arg, precision rounding might happen. To prevent
        unexpected behavior use a fixed-width exact type.

    Using a non-unix epoch origin

    >>> pd.to_datetime([1, 2, 3], unit='D',
    ...                origin=pd.Timestamp('1960-01-01'))
<<<<<<< HEAD
    0    1960-01-02
    1    1960-01-03
    2    1960-01-04
=======
    DatetimeIndex(['1960-01-02', '1960-01-03', '1960-01-04'], \
dtype='datetime64[ns]', freq=None)
>>>>>>> 6d2398a5
    """
    if arg is None:
        return None

    if origin != 'unix':
        arg = _adjust_to_origin(arg, origin, unit)

    tz = 'utc' if utc else None
    convert_listlike = partial(_convert_listlike_datetimes, tz=tz, unit=unit,
                               dayfirst=dayfirst, yearfirst=yearfirst,
                               errors=errors, exact=exact,
                               infer_datetime_format=infer_datetime_format)

    if isinstance(arg, Timestamp):
        result = arg
        if tz is not None:
            if arg.tz is not None:
                result = result.tz_convert(tz)
            else:
                result = result.tz_localize(tz)
    elif isinstance(arg, ABCSeries):
        cache_array = _maybe_cache(arg, format, cache, convert_listlike)
        if not cache_array.empty:
            result = arg.map(cache_array)
        else:
            values = convert_listlike(arg._values, True, format)
            result = arg._constructor(values, index=arg.index, name=arg.name)
    elif isinstance(arg, (ABCDataFrame, abc.MutableMapping)):
        result = _assemble_from_unit_mappings(arg, errors, box, tz)
    elif isinstance(arg, ABCIndexClass):
        cache_array = _maybe_cache(arg, format, cache, convert_listlike)
        if not cache_array.empty:
            result = _convert_and_box_cache(arg, cache_array, box, errors,
                                            name=arg.name)
        else:
            convert_listlike = partial(convert_listlike, name=arg.name)
            result = convert_listlike(arg, box, format)
    elif is_list_like(arg):
        cache_array = _maybe_cache(arg, format, cache, convert_listlike)
        if not cache_array.empty:
            result = _convert_and_box_cache(arg, cache_array, box, errors)
        else:
            result = convert_listlike(arg, box, format)
    else:
        result = convert_listlike(np.array([arg]), box, format)[0]

    return result


# mappings for assembling units
_unit_map = {'year': 'year',
             'years': 'year',
             'month': 'month',
             'months': 'month',
             'day': 'day',
             'days': 'day',
             'hour': 'h',
             'hours': 'h',
             'minute': 'm',
             'minutes': 'm',
             'second': 's',
             'seconds': 's',
             'ms': 'ms',
             'millisecond': 'ms',
             'milliseconds': 'ms',
             'us': 'us',
             'microsecond': 'us',
             'microseconds': 'us',
             'ns': 'ns',
             'nanosecond': 'ns',
             'nanoseconds': 'ns'
             }


def _assemble_from_unit_mappings(arg, errors, box, tz):
    """
    assemble the unit specified fields from the arg (DataFrame)
    Return a Series for actual parsing

    Parameters
    ----------
    arg : DataFrame
    errors : {'ignore', 'raise', 'coerce'}, default 'raise'

        - If 'raise', then invalid parsing will raise an exception
        - If 'coerce', then invalid parsing will be set as NaT
        - If 'ignore', then invalid parsing will return the input
    box : boolean

        - If True, return a DatetimeIndex
        - If False, return an array
    tz : None or 'utc'

    Returns
    -------
    Series
    """
    from pandas import to_timedelta, to_numeric, DataFrame
    arg = DataFrame(arg)
    if not arg.columns.is_unique:
        raise ValueError("cannot assemble with duplicate keys")

    # replace passed unit with _unit_map
    def f(value):
        if value in _unit_map:
            return _unit_map[value]

        # m is case significant
        if value.lower() in _unit_map:
            return _unit_map[value.lower()]

        return value

    unit = {k: f(k) for k in arg.keys()}
    unit_rev = {v: k for k, v in unit.items()}

    # we require at least Ymd
    required = ['year', 'month', 'day']
    req = sorted(list(set(required) - set(unit_rev.keys())))
    if len(req):
        raise ValueError("to assemble mappings requires at least that "
                         "[year, month, day] be specified: [{required}] "
                         "is missing".format(required=','.join(req)))

    # keys we don't recognize
    excess = sorted(list(set(unit_rev.keys()) - set(_unit_map.values())))
    if len(excess):
        raise ValueError("extra keys have been passed "
                         "to the datetime assemblage: "
                         "[{excess}]".format(excess=','.join(excess)))

    def coerce(values):
        # we allow coercion to if errors allows
        values = to_numeric(values, errors=errors)

        # prevent overflow in case of int8 or int16
        if is_integer_dtype(values):
            values = values.astype('int64', copy=False)
        return values

    values = (coerce(arg[unit_rev['year']]) * 10000 +
              coerce(arg[unit_rev['month']]) * 100 +
              coerce(arg[unit_rev['day']]))
    try:
        values = to_datetime(values, format='%Y%m%d', errors=errors, utc=tz)
    except (TypeError, ValueError) as e:
        raise ValueError("cannot assemble the "
                         "datetimes: {error}".format(error=e))

    for u in ['h', 'm', 's', 'ms', 'us', 'ns']:
        value = unit_rev.get(u)
        if value is not None and value in arg:
            try:
                values += to_timedelta(coerce(arg[value]),
                                       unit=u,
                                       errors=errors)
            except (TypeError, ValueError) as e:
                raise ValueError("cannot assemble the datetimes [{value}]: "
                                 "{error}".format(value=value, error=e))
    if not box:
        return values.values
    return values


def _attempt_YYYYMMDD(arg, errors):
    """
    try to parse the YYYYMMDD/%Y%m%d format, try to deal with NaT-like,
    arg is a passed in as an object dtype, but could really be ints/strings
    with nan-like/or floats (e.g. with nan)

    Parameters
    ----------
    arg : passed value
    errors : 'raise','ignore','coerce'
    """

    def calc(carg):
        # calculate the actual result
        carg = carg.astype(object)
        parsed = parsing.try_parse_year_month_day(carg / 10000,
                                                  carg / 100 % 100,
                                                  carg % 100)
        return tslib.array_to_datetime(parsed, errors=errors)[0]

    def calc_with_mask(carg, mask):
        result = np.empty(carg.shape, dtype='M8[ns]')
        iresult = result.view('i8')
        iresult[~mask] = tslibs.iNaT

        masked_result = calc(carg[mask].astype(np.float64).astype(np.int64))
        result[mask] = masked_result.astype('M8[ns]')
        return result

    # try intlike / strings that are ints
    try:
        return calc(arg.astype(np.int64))
    except ValueError:
        pass

    # a float with actual np.nan
    try:
        carg = arg.astype(np.float64)
        return calc_with_mask(carg, notna(carg))
    except ValueError:
        pass

    # string with NaN-like
    try:
        mask = ~algorithms.isin(arg, list(tslib.nat_strings))
        return calc_with_mask(arg, mask)
    except ValueError:
        pass

    return None


# Fixed time formats for time parsing
_time_formats = ["%H:%M", "%H%M", "%I:%M%p", "%I%M%p",
                 "%H:%M:%S", "%H%M%S", "%I:%M:%S%p", "%I%M%S%p"]


def _guess_time_format_for_array(arr):
    # Try to guess the format based on the first non-NaN element
    non_nan_elements = notna(arr).nonzero()[0]
    if len(non_nan_elements):
        element = arr[non_nan_elements[0]]
        for time_format in _time_formats:
            try:
                datetime.strptime(element, time_format)
                return time_format
            except ValueError:
                pass

    return None


def to_time(arg, format=None, infer_time_format=False, errors='raise'):
    """
    Parse time strings to time objects using fixed strptime formats ("%H:%M",
    "%H%M", "%I:%M%p", "%I%M%p", "%H:%M:%S", "%H%M%S", "%I:%M:%S%p",
    "%I%M%S%p")

    Use infer_time_format if all the strings are in the same format to speed
    up conversion.

    Parameters
    ----------
    arg : string in time format, datetime.time, list, tuple, 1-d array,  Series
    format : str, default None
        Format used to convert arg into a time object.  If None, fixed formats
        are used.
    infer_time_format: bool, default False
        Infer the time format based on the first non-NaN element.  If all
        strings are in the same format, this will speed up conversion.
    errors : {'ignore', 'raise', 'coerce'}, default 'raise'
        - If 'raise', then invalid parsing will raise an exception
        - If 'coerce', then invalid parsing will be set as None
        - If 'ignore', then invalid parsing will return the input

    Returns
    -------
    datetime.time
    """

    def _convert_listlike(arg, format):

        if isinstance(arg, (list, tuple)):
            arg = np.array(arg, dtype='O')

        elif getattr(arg, 'ndim', 1) > 1:
            raise TypeError('arg must be a string, datetime, list, tuple, '
                            '1-d array, or Series')

        arg = ensure_object(arg)

        if infer_time_format and format is None:
            format = _guess_time_format_for_array(arg)

        times = []
        if format is not None:
            for element in arg:
                try:
                    times.append(datetime.strptime(element, format).time())
                except (ValueError, TypeError):
                    if errors == 'raise':
                        msg = ("Cannot convert {element} to a time with given "
                               "format {format}").format(element=element,
                                                         format=format)
                        raise ValueError(msg)
                    elif errors == 'ignore':
                        return arg
                    else:
                        times.append(None)
        else:
            formats = _time_formats[:]
            format_found = False
            for element in arg:
                time_object = None
                for time_format in formats:
                    try:
                        time_object = datetime.strptime(element,
                                                        time_format).time()
                        if not format_found:
                            # Put the found format in front
                            fmt = formats.pop(formats.index(time_format))
                            formats.insert(0, fmt)
                            format_found = True
                        break
                    except (ValueError, TypeError):
                        continue

                if time_object is not None:
                    times.append(time_object)
                elif errors == 'raise':
                    raise ValueError("Cannot convert arg {arg} to "
                                     "a time".format(arg=arg))
                elif errors == 'ignore':
                    return arg
                else:
                    times.append(None)

        return times

    if arg is None:
        return arg
    elif isinstance(arg, time):
        return arg
    elif isinstance(arg, ABCSeries):
        values = _convert_listlike(arg._values, format)
        return arg._constructor(values, index=arg.index, name=arg.name)
    elif isinstance(arg, ABCIndexClass):
        return _convert_listlike(arg, format)
    elif is_list_like(arg):
        return _convert_listlike(arg, format)

    return _convert_listlike(np.array([arg]), format)[0]<|MERGE_RESOLUTION|>--- conflicted
+++ resolved
@@ -577,14 +577,8 @@
 
     >>> pd.to_datetime([1, 2, 3], unit='D',
     ...                origin=pd.Timestamp('1960-01-01'))
-<<<<<<< HEAD
-    0    1960-01-02
-    1    1960-01-03
-    2    1960-01-04
-=======
     DatetimeIndex(['1960-01-02', '1960-01-03', '1960-01-04'], \
 dtype='datetime64[ns]', freq=None)
->>>>>>> 6d2398a5
     """
     if arg is None:
         return None
