from __future__ import annotations

from collections import abc
from datetime import datetime
from functools import partial
import inspect
from itertools import islice
from typing import (
    TYPE_CHECKING,
    Callable,
    Hashable,
    List,
    Tuple,
    TypedDict,
    Union,
    cast,
    overload,
)
import warnings

import numpy as np

from pandas._libs import tslib
from pandas._libs.tslibs import (
    OutOfBoundsDatetime,
    Timedelta,
    Timestamp,
    iNaT,
    nat_strings,
    parsing,
    timezones,
)
from pandas._libs.tslibs.parsing import (
    DateParseError,
    format_is_iso,
    guess_datetime_format,
)
from pandas._libs.tslibs.strptime import array_strptime
from pandas._typing import (
    AnyArrayLike,
    ArrayLike,
    DateTimeErrorChoices,
    Timezone,
    npt,
)
from pandas.util._exceptions import find_stack_level

from pandas.core.dtypes.common import (
    ensure_object,
    is_datetime64_dtype,
    is_datetime64_ns_dtype,
    is_datetime64tz_dtype,
    is_float,
    is_integer,
    is_integer_dtype,
    is_list_like,
    is_numeric_dtype,
    is_scalar,
)
from pandas.core.dtypes.generic import (
    ABCDataFrame,
    ABCSeries,
)
from pandas.core.dtypes.missing import notna

from pandas.arrays import (
    DatetimeArray,
    IntegerArray,
)
from pandas.core import algorithms
from pandas.core.algorithms import unique
from pandas.core.arrays.base import ExtensionArray
from pandas.core.arrays.datetimes import (
    maybe_convert_dtype,
    objects_to_datetime64ns,
    tz_to_dtype,
)
from pandas.core.construction import extract_array
from pandas.core.indexes.base import Index
from pandas.core.indexes.datetimes import DatetimeIndex

if TYPE_CHECKING:
    from pandas._libs.tslibs.nattype import NaTType
    from pandas._libs.tslibs.timedeltas import UnitChoices

    from pandas import (
        DataFrame,
        Series,
    )

# ---------------------------------------------------------------------
# types used in annotations

ArrayConvertible = Union[List, Tuple, AnyArrayLike]
Scalar = Union[float, str]
DatetimeScalar = Union[Scalar, datetime]

DatetimeScalarOrArrayConvertible = Union[DatetimeScalar, ArrayConvertible]

DatetimeDictArg = Union[List[Scalar], Tuple[Scalar, ...], AnyArrayLike]


class YearMonthDayDict(TypedDict, total=True):
    year: DatetimeDictArg
    month: DatetimeDictArg
    day: DatetimeDictArg


class FulldatetimeDict(YearMonthDayDict, total=False):
    hour: DatetimeDictArg
    hours: DatetimeDictArg
    minute: DatetimeDictArg
    minutes: DatetimeDictArg
    second: DatetimeDictArg
    seconds: DatetimeDictArg
    ms: DatetimeDictArg
    us: DatetimeDictArg
    ns: DatetimeDictArg


DictConvertible = Union[FulldatetimeDict, "DataFrame"]
start_caching_at = 50


# ---------------------------------------------------------------------


def _guess_datetime_format_for_array(arr, dayfirst: bool | None = False):
    # Try to guess the format based on the first non-NaN element
    non_nan_elements = notna(arr).nonzero()[0]
    if len(non_nan_elements):
        return guess_datetime_format(arr[non_nan_elements[0]], dayfirst=dayfirst)


def should_cache(
    arg: ArrayConvertible, unique_share: float = 0.7, check_count: int | None = None
) -> bool:
    """
    Decides whether to do caching.

    If the percent of unique elements among `check_count` elements less
    than `unique_share * 100` then we can do caching.

    Parameters
    ----------
    arg: listlike, tuple, 1-d array, Series
    unique_share: float, default=0.7, optional
        0 < unique_share < 1
    check_count: int, optional
        0 <= check_count <= len(arg)

    Returns
    -------
    do_caching: bool

    Notes
    -----
    By default for a sequence of less than 50 items in size, we don't do
    caching; for the number of elements less than 5000, we take ten percent of
    all elements to check for a uniqueness share; if the sequence size is more
    than 5000, then we check only the first 500 elements.
    All constants were chosen empirically by.
    """
    do_caching = True

    # default realization
    if check_count is None:
        # in this case, the gain from caching is negligible
        if len(arg) <= start_caching_at:
            return False

        if len(arg) <= 5000:
            check_count = len(arg) // 10
        else:
            check_count = 500
    else:
        assert (
            0 <= check_count <= len(arg)
        ), "check_count must be in next bounds: [0; len(arg)]"
        if check_count == 0:
            return False

    assert 0 < unique_share < 1, "unique_share must be in next bounds: (0; 1)"

    try:
        # We can't cache if the items are not hashable.
        unique_elements = set(islice(arg, check_count))
    except TypeError:
        return False
    if len(unique_elements) > check_count * unique_share:
        do_caching = False
    return do_caching


def _maybe_cache(
    arg: ArrayConvertible,
    format: str | None,
    cache: bool,
    convert_listlike: Callable,
) -> Series:
    """
    Create a cache of unique dates from an array of dates

    Parameters
    ----------
    arg : listlike, tuple, 1-d array, Series
    format : string
        Strftime format to parse time
    cache : bool
        True attempts to create a cache of converted values
    convert_listlike : function
        Conversion function to apply on dates

    Returns
    -------
    cache_array : Series
        Cache of converted, unique dates. Can be empty
    """
    from pandas import Series

    cache_array = Series(dtype=object)

    if cache:
        # Perform a quicker unique check
        if not should_cache(arg):
            return cache_array

        unique_dates = unique(arg)
        if len(unique_dates) < len(arg):
            cache_dates = convert_listlike(unique_dates, format)
            # GH#45319
            try:
                cache_array = Series(cache_dates, index=unique_dates)
            except OutOfBoundsDatetime:
                return cache_array
            # GH#39882 and GH#35888 in case of None and NaT we get duplicates
            if not cache_array.index.is_unique:
                cache_array = cache_array[~cache_array.index.duplicated()]
    return cache_array


def _box_as_indexlike(
    dt_array: ArrayLike, utc: bool | None = None, name: Hashable = None
) -> Index:
    """
    Properly boxes the ndarray of datetimes to DatetimeIndex
    if it is possible or to generic Index instead

    Parameters
    ----------
    dt_array: 1-d array
        Array of datetimes to be wrapped in an Index.
    tz : object
        None or 'utc'
    name : string, default None
        Name for a resulting index

    Returns
    -------
    result : datetime of converted dates
        - DatetimeIndex if convertible to sole datetime64 type
        - general Index otherwise
    """

    if is_datetime64_dtype(dt_array):
        tz = "utc" if utc else None
        return DatetimeIndex(dt_array, tz=tz, name=name)
    return Index(dt_array, name=name, dtype=dt_array.dtype)


def _convert_and_box_cache(
    arg: DatetimeScalarOrArrayConvertible,
    cache_array: Series,
    name: Hashable | None = None,
) -> Index:
    """
    Convert array of dates with a cache and wrap the result in an Index.

    Parameters
    ----------
    arg : integer, float, string, datetime, list, tuple, 1-d array, Series
    cache_array : Series
        Cache of converted, unique dates
    name : string, default None
        Name for a DatetimeIndex

    Returns
    -------
    result : Index-like of converted dates
    """
    from pandas import Series

    result = Series(arg).map(cache_array)
    return _box_as_indexlike(result._values, utc=None, name=name)


def _return_parsed_timezone_results(result: np.ndarray, timezones, tz, name) -> Index:
    """
    Return results from array_strptime if a %z or %Z directive was passed.

    Parameters
    ----------
    result : ndarray[int64]
        int64 date representations of the dates
    timezones : ndarray
        pytz timezone objects
    tz : object
        None or pytz timezone object
    name : string, default None
        Name for a DatetimeIndex

    Returns
    -------
    tz_result : Index-like of parsed dates with timezone
    """
    tz_results = np.array(
        [Timestamp(res).tz_localize(zone) for res, zone in zip(result, timezones)]
    )
    if tz is not None:
        # Convert to the same tz
        tz_results = np.array([tz_result.tz_convert(tz) for tz_result in tz_results])

    return Index(tz_results, name=name)


def _convert_listlike_datetimes(
    arg,
    format: str | None,
    name: Hashable = None,
    tz: Timezone | None = None,
    unit: str | None = None,
    errors: DateTimeErrorChoices = "raise",
    infer_datetime_format: bool = False,
    dayfirst: bool | None = None,
    yearfirst: bool | None = None,
    exact: bool = True,
):
    """
    Helper function for to_datetime. Performs the conversions of 1D listlike
    of dates

    Parameters
    ----------
    arg : list, tuple, ndarray, Series, Index
        date to be parsed
    name : object
        None or string for the Index name
    tz : object
        None or 'utc'
    unit : str
        None or string of the frequency of the passed data
    errors : str
        error handing behaviors from to_datetime, 'raise', 'coerce', 'ignore'
    infer_datetime_format : bool, default False
        inferring format behavior from to_datetime
    dayfirst : bool
        dayfirst parsing behavior from to_datetime
    yearfirst : bool
        yearfirst parsing behavior from to_datetime
    exact : bool, default True
        exact format matching behavior from to_datetime

    Returns
    -------
    Index-like of parsed dates
    """
    if isinstance(arg, (list, tuple)):
        arg = np.array(arg, dtype="O")

    arg_dtype = getattr(arg, "dtype", None)
    # these are shortcutable
    if is_datetime64tz_dtype(arg_dtype):
        if not isinstance(arg, (DatetimeArray, DatetimeIndex)):
            return DatetimeIndex(arg, tz=tz, name=name)
        if tz == "utc":
            arg = arg.tz_convert(None).tz_localize(tz)
        return arg

    elif is_datetime64_ns_dtype(arg_dtype):
        if not isinstance(arg, (DatetimeArray, DatetimeIndex)):
            try:
                return DatetimeIndex(arg, tz=tz, name=name)
            except ValueError:
                pass
        elif tz:
            # DatetimeArray, DatetimeIndex
            return arg.tz_localize(tz)

        return arg

    elif unit is not None:
        if format is not None:
            raise ValueError("cannot specify both format and unit")
        return _to_datetime_with_unit(arg, unit, name, tz, errors)
    elif getattr(arg, "ndim", 1) > 1:
        raise TypeError(
            "arg must be a string, datetime, list, tuple, 1-d array, or Series"
        )

    # warn if passing timedelta64, raise for PeriodDtype
    # NB: this must come after unit transformation
    orig_arg = arg
    try:
        arg, _ = maybe_convert_dtype(arg, copy=False, tz=timezones.maybe_get_tz(tz))
    except TypeError:
        if errors == "coerce":
            npvalues = np.array(["NaT"], dtype="datetime64[ns]").repeat(len(arg))
            return DatetimeIndex(npvalues, name=name)
        elif errors == "ignore":
            idx = Index(arg, name=name)
            return idx
        raise

    arg = ensure_object(arg)
    require_iso8601 = False

    if infer_datetime_format and format is None:
        format = _guess_datetime_format_for_array(arg, dayfirst=dayfirst)

    if format is not None:
        # There is a special fast-path for iso8601 formatted
        # datetime strings, so in those cases don't use the inferred
        # format because this path makes process slower in this
        # special case
        format_is_iso8601 = format_is_iso(format)
        if format_is_iso8601:
            require_iso8601 = not infer_datetime_format
            format = None

    if format is not None:
        res = _to_datetime_with_format(
            arg, orig_arg, name, tz, format, exact, errors, infer_datetime_format
        )
        if res is not None:
            return res

    assert format is None or infer_datetime_format
    utc = tz == "utc"
    result, tz_parsed = objects_to_datetime64ns(
        arg,
        dayfirst=dayfirst,
        yearfirst=yearfirst,
        utc=utc,
        errors=errors,
        require_iso8601=require_iso8601,
        allow_object=True,
    )

    if tz_parsed is not None:
        # We can take a shortcut since the datetime64 numpy array
        # is in UTC
        dta = DatetimeArray(result, dtype=tz_to_dtype(tz_parsed))
        return DatetimeIndex._simple_new(dta, name=name)

    utc = tz == "utc"
    return _box_as_indexlike(result, utc=utc, name=name)


def _array_strptime_with_fallback(
    arg,
    name,
    tz,
    fmt: str,
    exact: bool,
    errors: str,
    infer_datetime_format: bool,
) -> Index | None:
    """
    Call array_strptime, with fallback behavior depending on 'errors'.
    """
    utc = tz == "utc"

    try:
        result, timezones = array_strptime(arg, fmt, exact=exact, errors=errors)
    except OutOfBoundsDatetime:
        if errors == "raise":
            raise
        elif errors == "coerce":
            result = np.empty(arg.shape, dtype="M8[ns]")
            iresult = result.view("i8")
            iresult.fill(iNaT)
        else:
            result = arg
    except ValueError:
        # if fmt was inferred, try falling back
        # to array_to_datetime - terminate here
        # for specified formats
        if not infer_datetime_format:
            if errors == "raise":
                raise
            elif errors == "coerce":
                result = np.empty(arg.shape, dtype="M8[ns]")
                iresult = result.view("i8")
                iresult.fill(iNaT)
            else:
                result = arg
        else:
            # Indicates to the caller to fallback to objects_to_datetime64ns
            return None
    else:
        if "%Z" in fmt or "%z" in fmt:
            return _return_parsed_timezone_results(result, timezones, tz, name)

    return _box_as_indexlike(result, utc=utc, name=name)


def _to_datetime_with_format(
    arg,
    orig_arg,
    name,
    tz,
    fmt: str,
    exact: bool,
    errors: str,
    infer_datetime_format: bool,
) -> Index | None:
    """
    Try parsing with the given format, returning None on failure.
    """
    result = None

    # shortcut formatting here
    if fmt == "%Y%m%d":
        # pass orig_arg as float-dtype may have been converted to
        # datetime64[ns]
        orig_arg = ensure_object(orig_arg)
        try:
            # may return None without raising
            result = _attempt_YYYYMMDD(orig_arg, errors=errors)
        except (ValueError, TypeError, OutOfBoundsDatetime) as err:
            raise ValueError(
                "cannot convert the input to '%Y%m%d' date format"
            ) from err
        if result is not None:
            utc = tz == "utc"
            return _box_as_indexlike(result, utc=utc, name=name)

    # fallback
    res = _array_strptime_with_fallback(
        arg, name, tz, fmt, exact, errors, infer_datetime_format
    )
    return res


def _to_datetime_with_unit(arg, unit, name, tz, errors: str) -> Index:
    """
    to_datetime specalized to the case where a 'unit' is passed.
    """
    arg = extract_array(arg, extract_numpy=True)

    # GH#30050 pass an ndarray to tslib.array_with_unit_to_datetime
    # because it expects an ndarray argument
    if isinstance(arg, IntegerArray):
        arr = arg.astype(f"datetime64[{unit}]")
        tz_parsed = None
    else:
        arg = np.asarray(arg)
        arr, tz_parsed = tslib.array_with_unit_to_datetime(arg, unit, errors=errors)

    if errors == "ignore":
        # Index constructor _may_ infer to DatetimeIndex
        result = Index._with_infer(arr, name=name)
    else:
        result = DatetimeIndex(arr, name=name)

    if not isinstance(result, DatetimeIndex):
        return result

    # GH#23758: We may still need to localize the result with tz
    # GH#25546: Apply tz_parsed first (from arg), then tz (from caller)
    # result will be naive but in UTC
    result = result.tz_localize("UTC").tz_convert(tz_parsed)

    if tz is not None:
        if result.tz is None:
            result = result.tz_localize(tz)
        else:
            result = result.tz_convert(tz)
    return result


def _adjust_to_origin(arg, origin, unit):
    """
    Helper function for to_datetime.
    Adjust input argument to the specified origin

    Parameters
    ----------
    arg : list, tuple, ndarray, Series, Index
        date to be adjusted
    origin : 'julian' or Timestamp
        origin offset for the arg
    unit : str
        passed unit from to_datetime, must be 'D'

    Returns
    -------
    ndarray or scalar of adjusted date(s)
    """
    if origin == "julian":
        original = arg
        j0 = Timestamp(0).to_julian_date()
        if unit != "D":
            raise ValueError("unit must be 'D' for origin='julian'")
        try:
            arg = arg - j0
        except TypeError as err:
            raise ValueError(
                "incompatible 'arg' type for given 'origin'='julian'"
            ) from err

        # preemptively check this for a nice range
        j_max = Timestamp.max.to_julian_date() - j0
        j_min = Timestamp.min.to_julian_date() - j0
        if np.any(arg > j_max) or np.any(arg < j_min):
            raise OutOfBoundsDatetime(
                f"{original} is Out of Bounds for origin='julian'"
            )
    else:
        # arg must be numeric
        if not (
            (is_scalar(arg) and (is_integer(arg) or is_float(arg)))
            or is_numeric_dtype(np.asarray(arg))
        ):
            raise ValueError(
                f"'{arg}' is not compatible with origin='{origin}'; "
                "it must be numeric with a unit specified"
            )

        # we are going to offset back to unix / epoch time
        try:
            offset = Timestamp(origin)
        except OutOfBoundsDatetime as err:
            raise OutOfBoundsDatetime(f"origin {origin} is Out of Bounds") from err
        except ValueError as err:
            raise ValueError(
                f"origin {origin} cannot be converted to a Timestamp"
            ) from err

        if offset.tz is not None:
            raise ValueError(f"origin offset {offset} must be tz-naive")
        td_offset = offset - Timestamp(0)

        # convert the offset to the unit of the arg
        # this should be lossless in terms of precision
        ioffset = td_offset // Timedelta(1, unit=unit)

        # scalars & ndarray-like can handle the addition
        if is_list_like(arg) and not isinstance(arg, (ABCSeries, Index, np.ndarray)):
            arg = np.asarray(arg)
        arg = arg + ioffset
    return arg


@overload
def to_datetime(
    arg: DatetimeScalar,
    errors: DateTimeErrorChoices = ...,
    dayfirst: bool = ...,
    yearfirst: bool = ...,
    utc: bool | None = ...,
    format: str | None = ...,
    exact: bool = ...,
    unit: str | None = ...,
    infer_datetime_format: bool = ...,
    origin=...,
    cache: bool = ...,
) -> Timestamp:
    ...


@overload
def to_datetime(
    arg: Series | DictConvertible,
    errors: DateTimeErrorChoices = ...,
    dayfirst: bool = ...,
    yearfirst: bool = ...,
    utc: bool | None = ...,
    format: str | None = ...,
    exact: bool = ...,
    unit: str | None = ...,
    infer_datetime_format: bool = ...,
    origin=...,
    cache: bool = ...,
) -> Series:
    ...


@overload
def to_datetime(
    arg: list | tuple | Index | ArrayLike,
    errors: DateTimeErrorChoices = ...,
    dayfirst: bool = ...,
    yearfirst: bool = ...,
    utc: bool | None = ...,
    format: str | None = ...,
    exact: bool = ...,
    unit: str | None = ...,
    infer_datetime_format: bool = ...,
    origin=...,
    cache: bool = ...,
) -> DatetimeIndex:
    ...


def to_datetime(
    arg: DatetimeScalarOrArrayConvertible | DictConvertible,
    errors: DateTimeErrorChoices = "raise",
    dayfirst: bool = False,
    yearfirst: bool = False,
    utc: bool | None = None,
    format: str | None = None,
    exact: bool = True,
    unit: str | None = None,
    infer_datetime_format: bool = False,
    origin: str = "unix",
    cache: bool = True,
) -> DatetimeIndex | Series | DatetimeScalar | NaTType | None:
    """
    Convert argument to datetime.

    This function converts a scalar, array-like, :class:`Series` or
    :class:`DataFrame`/dict-like to a pandas datetime object.

    Parameters
    ----------
    arg : int, float, str, datetime, list, tuple, 1-d array, Series, DataFrame/dict-like
        The object to convert to a datetime. If a :class:`DataFrame` is provided, the
        method expects minimally the following columns: :const:`"year"`,
        :const:`"month"`, :const:`"day"`.
    errors : {'ignore', 'raise', 'coerce'}, default 'raise'
        - If :const:`'raise'`, then invalid parsing will raise an exception.
        - If :const:`'coerce'`, then invalid parsing will be set as :const:`NaT`.
        - If :const:`'ignore'`, then invalid parsing will return the input.
    dayfirst : bool, default False
        Specify a date parse order if `arg` is str or is list-like.
        If :const:`True`, parses dates with the day first, e.g. :const:`"10/11/12"`
        is parsed as :const:`2012-11-10`.

        .. warning::

            ``dayfirst=True`` is not strict, but will prefer to parse
            with day first. If a delimited date string cannot be parsed in
            accordance with the given `dayfirst` option, e.g.
            ``to_datetime(['31-12-2021'])``, then a warning will be shown.

    yearfirst : bool, default False
        Specify a date parse order if `arg` is str or is list-like.

        - If :const:`True` parses dates with the year first, e.g.
          :const:`"10/11/12"` is parsed as :const:`2010-11-12`.
        - If both `dayfirst` and `yearfirst` are :const:`True`, `yearfirst` is
          preceded (same as :mod:`dateutil`).

        .. warning::

            ``yearfirst=True`` is not strict, but will prefer to parse
            with year first.

    utc : bool, default None
        Control timezone-related parsing, localization and conversion.

        - If :const:`True`, the function *always* returns a timezone-aware
          UTC-localized :class:`Timestamp`, :class:`Series` or
          :class:`DatetimeIndex`. To do this, timezone-naive inputs are
          *localized* as UTC, while timezone-aware inputs are *converted* to UTC.

        - If :const:`False` (default), inputs will not be coerced to UTC.
          Timezone-naive inputs will remain naive, while timezone-aware ones
          will keep their time offsets. Limitations exist for mixed
          offsets (typically, daylight savings), see :ref:`Examples
          <to_datetime_tz_examples>` section for details.

        See also: pandas general documentation about `timezone conversion and
        localization
        <https://pandas.pydata.org/pandas-docs/stable/user_guide/timeseries.html
        #time-zone-handling>`_.

    format : str, default None
        The strftime to parse time, e.g. :const:`"%d/%m/%Y"`. See
        `strftime documentation
        <https://docs.python.org/3/library/datetime.html
        #strftime-and-strptime-behavior>`_ for more information on choices, though
        note the following differences:

        - :const:`"%f"` will parse all the way
          up to nanoseconds;

        - :const:`"%S"` without :const:`"%f"` will capture all the way
          up to nanoseconds if present as decimal places, and will also handle
          the case where the number of seconds is an integer.

    exact : bool, default True
        Control how `format` is used:

        - If :const:`True`, require an exact `format` match.
        - If :const:`False`, allow the `format` to match anywhere in the target
          string.

    unit : str, default 'ns'
        The unit of the arg (D,s,ms,us,ns) denote the unit, which is an
        integer or float number. This will be based off the origin.
        Example, with ``unit='ms'`` and ``origin='unix'``, this would calculate
        the number of milliseconds to the unix epoch start.
    infer_datetime_format : bool, default False
        If :const:`True` and no `format` is given, attempt to infer the format
        of the datetime strings based on the first non-NaN element,
        and if it can be inferred, switch to a faster method of parsing them.
        In some cases this can increase the parsing speed by ~5-10x.
    origin : scalar, default 'unix'
        Define the reference date. The numeric values would be parsed as number
        of units (defined by `unit`) since this reference date.

        - If :const:`'unix'` (or POSIX) time; origin is set to 1970-01-01.
        - If :const:`'julian'`, unit must be :const:`'D'`, and origin is set to
          beginning of Julian Calendar. Julian day number :const:`0` is assigned
          to the day starting at noon on January 1, 4713 BC.
        - If Timestamp convertible, origin is set to Timestamp identified by
          origin.
    cache : bool, default True
        If :const:`True`, use a cache of unique, converted dates to apply the
        datetime conversion. May produce significant speed-up when parsing
        duplicate date strings, especially ones with timezone offsets. The cache
        is only used when there are at least 50 values. The presence of
        out-of-bounds values will render the cache unusable and may slow down
        parsing.

        .. versionchanged:: 0.25.0
            changed default value from :const:`False` to :const:`True`.

    Returns
    -------
    datetime
        If parsing succeeded.
        Return type depends on input (types in parenthesis correspond to
        fallback in case of unsuccessful timezone or out-of-range timestamp
        parsing):

        - scalar: :class:`Timestamp` (or :class:`datetime.datetime`)
        - array-like: :class:`DatetimeIndex` (or :class:`Series` with
          :class:`object` dtype containing :class:`datetime.datetime`)
        - Series: :class:`Series` of :class:`datetime64` dtype (or
          :class:`Series` of :class:`object` dtype containing
          :class:`datetime.datetime`)
        - DataFrame: :class:`Series` of :class:`datetime64` dtype (or
          :class:`Series` of :class:`object` dtype containing
          :class:`datetime.datetime`)

    Raises
    ------
    ParserError
        When parsing a date from string fails.
    ValueError
        When another datetime conversion error happens. For example when one
        of 'year', 'month', day' columns is missing in a :class:`DataFrame`, or
        when a Timezone-aware :class:`datetime.datetime` is found in an array-like
        of mixed time offsets, and ``utc=False``.

    See Also
    --------
    DataFrame.astype : Cast argument to a specified dtype.
    to_timedelta : Convert argument to timedelta.
    convert_dtypes : Convert dtypes.

    Notes
    -----

    Many input types are supported, and lead to different output types:

    - **scalars** can be int, float, str, datetime object (from stdlib :mod:`datetime`
      module or :mod:`numpy`). They are converted to :class:`Timestamp` when
      possible, otherwise they are converted to :class:`datetime.datetime`.
      None/NaN/null scalars are converted to :const:`NaT`.

    - **array-like** can contain int, float, str, datetime objects. They are
      converted to :class:`DatetimeIndex` when possible, otherwise they are
      converted to :class:`Index` with :class:`object` dtype, containing
      :class:`datetime.datetime`. None/NaN/null entries are converted to
      :const:`NaT` in both cases.

    - **Series** are converted to :class:`Series` with :class:`datetime64`
      dtype when possible, otherwise they are converted to :class:`Series` with
      :class:`object` dtype, containing :class:`datetime.datetime`. None/NaN/null
      entries are converted to :const:`NaT` in both cases.

    - **DataFrame/dict-like** are converted to :class:`Series` with
      :class:`datetime64` dtype. For each row a datetime is created from assembling
      the various dataframe columns. Column keys can be common abbreviations
      like [‘year’, ‘month’, ‘day’, ‘minute’, ‘second’, ‘ms’, ‘us’, ‘ns’]) or
      plurals of the same.

    The following causes are responsible for :class:`datetime.datetime` objects
    being returned (possibly inside an :class:`Index` or a :class:`Series` with
    :class:`object` dtype) instead of a proper pandas designated type
    (:class:`Timestamp`, :class:`DatetimeIndex` or :class:`Series`
    with :class:`datetime64` dtype):

    - when any input element is before :const:`Timestamp.min` or after
      :const:`Timestamp.max`, see `timestamp limitations
      <https://pandas.pydata.org/pandas-docs/stable/user_guide/timeseries.html
      #timeseries-timestamp-limits>`_.

    - when ``utc=False`` (default) and the input is an array-like or
      :class:`Series` containing mixed naive/aware datetime, or aware with mixed
      time offsets. Note that this happens in the (quite frequent) situation when
      the timezone has a daylight savings policy. In that case you may wish to
      use ``utc=True``.

    Examples
    --------

    **Handling various input formats**

    Assembling a datetime from multiple columns of a :class:`DataFrame`. The keys
    can be common abbreviations like ['year', 'month', 'day', 'minute', 'second',
    'ms', 'us', 'ns']) or plurals of the same

    >>> df = pd.DataFrame({'year': [2015, 2016],
    ...                    'month': [2, 3],
    ...                    'day': [4, 5]})
    >>> pd.to_datetime(df)
    0   2015-02-04
    1   2016-03-05
    dtype: datetime64[ns]

    Passing ``infer_datetime_format=True`` can often-times speedup a parsing
    if its not an ISO8601 format exactly, but in a regular format.

    >>> s = pd.Series(['3/11/2000', '3/12/2000', '3/13/2000'] * 1000)
    >>> s.head()
    0    3/11/2000
    1    3/12/2000
    2    3/13/2000
    3    3/11/2000
    4    3/12/2000
    dtype: object

    >>> %timeit pd.to_datetime(s, infer_datetime_format=True)  # doctest: +SKIP
    100 loops, best of 3: 10.4 ms per loop

    >>> %timeit pd.to_datetime(s, infer_datetime_format=False)  # doctest: +SKIP
    1 loop, best of 3: 471 ms per loop

    Using a unix epoch time

    >>> pd.to_datetime(1490195805, unit='s')
    Timestamp('2017-03-22 15:16:45')
    >>> pd.to_datetime(1490195805433502912, unit='ns')
    Timestamp('2017-03-22 15:16:45.433502912')

    .. warning:: For float arg, precision rounding might happen. To prevent
        unexpected behavior use a fixed-width exact type.

    Using a non-unix epoch origin

    >>> pd.to_datetime([1, 2, 3], unit='D',
    ...                origin=pd.Timestamp('1960-01-01'))
    DatetimeIndex(['1960-01-02', '1960-01-03', '1960-01-04'],
                  dtype='datetime64[ns]', freq=None)

    **Differences with strptime behavior**

    :const:`"%f"` will parse all the way up to nanoseconds.

    >>> pd.to_datetime('2018-10-26 12:00:00.0000000011',
    ...                format='%Y-%m-%d %H:%M:%S.%f')
    Timestamp('2018-10-26 12:00:00.000000001')

    :const:`"%S"` without :const:`"%f"` will capture all the way
    up to nanoseconds if present as decimal places.

    >>> pd.to_datetime('2017-03-22 15:16:45.433502912',
    ...                format='%Y-%m-%d %H:%M:%S')
    Timestamp('2017-03-22 15:16:45.433502912')

    **Non-convertible date/times**

    If a date does not meet the `timestamp limitations
    <https://pandas.pydata.org/pandas-docs/stable/user_guide/timeseries.html
    #timeseries-timestamp-limits>`_, passing ``errors='ignore'``
    will return the original input instead of raising any exception.

    Passing ``errors='coerce'`` will force an out-of-bounds date to :const:`NaT`,
    in addition to forcing non-dates (or non-parseable dates) to :const:`NaT`.

    >>> pd.to_datetime('13000101', format='%Y%m%d', errors='ignore')
    datetime.datetime(1300, 1, 1, 0, 0)
    >>> pd.to_datetime('13000101', format='%Y%m%d', errors='coerce')
    NaT

    .. _to_datetime_tz_examples:

    **Timezones and time offsets**

    The default behaviour (``utc=False``) is as follows:

    - Timezone-naive inputs are converted to timezone-naive :class:`DatetimeIndex`:

    >>> pd.to_datetime(['2018-10-26 12:00', '2018-10-26 13:00:15'])
    DatetimeIndex(['2018-10-26 12:00:00', '2018-10-26 13:00:15'],
                  dtype='datetime64[ns]', freq=None)

    - Timezone-aware inputs *with constant time offset* are converted to
      timezone-aware :class:`DatetimeIndex`:

    >>> pd.to_datetime(['2018-10-26 12:00 -0500', '2018-10-26 13:00 -0500'])
    DatetimeIndex(['2018-10-26 12:00:00-05:00', '2018-10-26 13:00:00-05:00'],
                  dtype='datetime64[ns, pytz.FixedOffset(-300)]', freq=None)

    - However, timezone-aware inputs *with mixed time offsets* (for example
      issued from a timezone with daylight savings, such as Europe/Paris)
      are **not successfully converted** to a :class:`DatetimeIndex`. Instead a
      simple :class:`Index` containing :class:`datetime.datetime` objects is
      returned:

    >>> pd.to_datetime(['2020-10-25 02:00 +0200', '2020-10-25 04:00 +0100'])
    Index([2020-10-25 02:00:00+02:00, 2020-10-25 04:00:00+01:00],
          dtype='object')

    - A mix of timezone-aware and timezone-naive inputs is converted to
      a timezone-aware :class:`DatetimeIndex` if the offsets of the timezone-aware
      are constant:

    >>> from datetime import datetime
    >>> pd.to_datetime(["2020-01-01 01:00 -01:00", datetime(2020, 1, 1, 3, 0)])
    DatetimeIndex(['2020-01-01 01:00:00-01:00', '2020-01-01 02:00:00-01:00'],
                  dtype='datetime64[ns, pytz.FixedOffset(-60)]', freq=None)

    |

    Setting ``utc=True`` solves most of the above issues:

    - Timezone-naive inputs are *localized* as UTC

    >>> pd.to_datetime(['2018-10-26 12:00', '2018-10-26 13:00'], utc=True)
    DatetimeIndex(['2018-10-26 12:00:00+00:00', '2018-10-26 13:00:00+00:00'],
                  dtype='datetime64[ns, UTC]', freq=None)

    - Timezone-aware inputs are *converted* to UTC (the output represents the
      exact same datetime, but viewed from the UTC time offset `+00:00`).

    >>> pd.to_datetime(['2018-10-26 12:00 -0530', '2018-10-26 12:00 -0500'],
    ...                utc=True)
    DatetimeIndex(['2018-10-26 17:30:00+00:00', '2018-10-26 17:00:00+00:00'],
                  dtype='datetime64[ns, UTC]', freq=None)

    - Inputs can contain both naive and aware, string or datetime, the above
      rules still apply

    >>> from datetime import timezone, timedelta
    >>> pd.to_datetime(['2018-10-26 12:00', '2018-10-26 12:00 -0530',
    ...                datetime(2020, 1, 1, 18),
    ...                datetime(2020, 1, 1, 18,
    ...                tzinfo=timezone(-timedelta(hours=1)))],
    ...                utc=True)
    DatetimeIndex(['2018-10-26 12:00:00+00:00', '2018-10-26 17:30:00+00:00',
                   '2020-01-01 18:00:00+00:00', '2020-01-01 19:00:00+00:00'],
                  dtype='datetime64[ns, UTC]', freq=None)
    """
    if arg is None:
        return None

    if origin != "unix":
        arg = _adjust_to_origin(arg, origin, unit)

    tz = "utc" if utc else None
    convert_listlike = partial(
        _convert_listlike_datetimes,
        tz=tz,
        unit=unit,
        dayfirst=dayfirst,
        yearfirst=yearfirst,
        errors=errors,
        exact=exact,
        infer_datetime_format=infer_datetime_format,
    )

    result: Timestamp | NaTType | Series | Index

    if isinstance(arg, Timestamp):
        result = arg
        if tz is not None:
            if arg.tz is not None:
                result = arg.tz_convert(tz)
            else:
                result = arg.tz_localize(tz)
    elif isinstance(arg, ABCSeries):
        cache_array = _maybe_cache(arg, format, cache, convert_listlike)
        if not cache_array.empty:
            result = arg.map(cache_array)
        else:
            values = convert_listlike(arg._values, format)
            result = arg._constructor(values, index=arg.index, name=arg.name)
    elif isinstance(arg, (ABCDataFrame, abc.MutableMapping)):
        result = _assemble_from_unit_mappings(arg, errors, tz)
    elif isinstance(arg, Index):
        cache_array = _maybe_cache(arg, format, cache, convert_listlike)
        if not cache_array.empty:
            result = _convert_and_box_cache(arg, cache_array, name=arg.name)
        else:
            result = convert_listlike(arg, format, name=arg.name)
    elif is_list_like(arg):
        try:
            # error: Argument 1 to "_maybe_cache" has incompatible type
            # "Union[float, str, datetime, List[Any], Tuple[Any, ...], ExtensionArray,
            # ndarray[Any, Any], Series]"; expected "Union[List[Any], Tuple[Any, ...],
            # Union[Union[ExtensionArray, ndarray[Any, Any]], Index, Series], Series]"
            argc = cast(
                Union[list, tuple, ExtensionArray, np.ndarray, "Series", Index], arg
            )
            cache_array = _maybe_cache(argc, format, cache, convert_listlike)
        except OutOfBoundsDatetime:
            # caching attempts to create a DatetimeIndex, which may raise
            # an OOB. If that's the desired behavior, then just reraise...
            if errors == "raise":
                raise
            # ... otherwise, continue without the cache.
            from pandas import Series

            cache_array = Series([], dtype=object)  # just an empty array
        if not cache_array.empty:
            result = _convert_and_box_cache(argc, cache_array)
        else:
            result = convert_listlike(argc, format)
    else:
        result = convert_listlike(np.array([arg]), format)[0]
        if isinstance(arg, bool) and isinstance(result, np.bool_):
            result = bool(result)  # TODO: avoid this kludge.

    #  error: Incompatible return value type (got "Union[Timestamp, NaTType,
    # Series, Index]", expected "Union[DatetimeIndex, Series, float, str,
    # NaTType, None]")
    return result  # type: ignore[return-value]


# mappings for assembling units
_unit_map = {
    "year": "year",
    "years": "year",
    "month": "month",
    "months": "month",
    "day": "day",
    "days": "day",
    "hour": "h",
    "hours": "h",
    "minute": "m",
    "minutes": "m",
    "second": "s",
    "seconds": "s",
    "ms": "ms",
    "millisecond": "ms",
    "milliseconds": "ms",
    "us": "us",
    "microsecond": "us",
    "microseconds": "us",
    "ns": "ns",
    "nanosecond": "ns",
    "nanoseconds": "ns",
}


def _assemble_from_unit_mappings(arg, errors: DateTimeErrorChoices, tz):
    """
    assemble the unit specified fields from the arg (DataFrame)
    Return a Series for actual parsing

    Parameters
    ----------
    arg : DataFrame
    errors : {'ignore', 'raise', 'coerce'}, default 'raise'

        - If :const:`'raise'`, then invalid parsing will raise an exception
        - If :const:`'coerce'`, then invalid parsing will be set as :const:`NaT`
        - If :const:`'ignore'`, then invalid parsing will return the input
    tz : None or 'utc'

    Returns
    -------
    Series
    """
    from pandas import (
        DataFrame,
        to_numeric,
        to_timedelta,
    )

    arg = DataFrame(arg)
    if not arg.columns.is_unique:
        raise ValueError("cannot assemble with duplicate keys")

    # replace passed unit with _unit_map
    def f(value):
        if value in _unit_map:
            return _unit_map[value]

        # m is case significant
        if value.lower() in _unit_map:
            return _unit_map[value.lower()]

        return value

    unit = {k: f(k) for k in arg.keys()}
    unit_rev = {v: k for k, v in unit.items()}

    # we require at least Ymd
    required = ["year", "month", "day"]
    req = sorted(set(required) - set(unit_rev.keys()))
    if len(req):
        _required = ",".join(req)
        raise ValueError(
            "to assemble mappings requires at least that "
            f"[year, month, day] be specified: [{_required}] is missing"
        )

    # keys we don't recognize
    excess = sorted(set(unit_rev.keys()) - set(_unit_map.values()))
    if len(excess):
        _excess = ",".join(excess)
        raise ValueError(
            f"extra keys have been passed to the datetime assemblage: [{_excess}]"
        )

    def coerce(values):
        # we allow coercion to if errors allows
        values = to_numeric(values, errors=errors)

        # prevent overflow in case of int8 or int16
        if is_integer_dtype(values):
            values = values.astype("int64", copy=False)
        return values

    values = (
        coerce(arg[unit_rev["year"]]) * 10000
        + coerce(arg[unit_rev["month"]]) * 100
        + coerce(arg[unit_rev["day"]])
    )
    try:
        values = to_datetime(values, format="%Y%m%d", errors=errors, utc=tz)
    except (TypeError, ValueError) as err:
        raise ValueError(f"cannot assemble the datetimes: {err}") from err

    units: list[UnitChoices] = ["h", "m", "s", "ms", "us", "ns"]
    for u in units:
        value = unit_rev.get(u)
        if value is not None and value in arg:
            try:
                values += to_timedelta(coerce(arg[value]), unit=u, errors=errors)
            except (TypeError, ValueError) as err:
                raise ValueError(
                    f"cannot assemble the datetimes [{value}]: {err}"
                ) from err
    return values


def _attempt_YYYYMMDD(arg: npt.NDArray[np.object_], errors: str) -> np.ndarray | None:
    """
    try to parse the YYYYMMDD/%Y%m%d format, try to deal with NaT-like,
    arg is a passed in as an object dtype, but could really be ints/strings
    with nan-like/or floats (e.g. with nan)

    Parameters
    ----------
    arg : np.ndarray[object]
    errors : {'raise','ignore','coerce'}
    """

    def calc(carg):
        # calculate the actual result
        carg = carg.astype(object, copy=False)
        parsed = parsing.try_parse_year_month_day(
            carg / 10000, carg / 100 % 100, carg % 100
        )
        return tslib.array_to_datetime(parsed, errors=errors)[0]

    def calc_with_mask(carg, mask):
        result = np.empty(carg.shape, dtype="M8[ns]")
        iresult = result.view("i8")
        iresult[~mask] = iNaT

        masked_result = calc(carg[mask].astype(np.float64).astype(np.int64))
        result[mask] = masked_result.astype("M8[ns]")
        return result

    # try intlike / strings that are ints
    try:
        return calc(arg.astype(np.int64))
    except (ValueError, OverflowError, TypeError):
        pass

    # a float with actual np.nan
    try:
        carg = arg.astype(np.float64)
        return calc_with_mask(carg, notna(carg))
    except (ValueError, OverflowError, TypeError):
        pass

    # string with NaN-like
    try:
        # error: Argument 2 to "isin" has incompatible type "List[Any]"; expected
        # "Union[Union[ExtensionArray, ndarray], Index, Series]"
        mask = ~algorithms.isin(arg, list(nat_strings))  # type: ignore[arg-type]
        return calc_with_mask(arg, mask)
    except (ValueError, OverflowError, TypeError):
        pass

    return None


<<<<<<< HEAD
def to_time(
    arg, format=None, infer_time_format=False, errors: DateTimeErrorChoices = "raise"
):
=======
def to_time(arg, format=None, infer_time_format: bool = False, errors="raise"):
>>>>>>> 5de24481
    # GH#34145
    warnings.warn(
        "`to_time` has been moved, should be imported from pandas.core.tools.times. "
        "This alias will be removed in a future version.",
        FutureWarning,
        stacklevel=find_stack_level(inspect.currentframe()),
    )
    from pandas.core.tools.times import to_time

    return to_time(arg, format, infer_time_format, errors)


__all__ = [
    "DateParseError",
    "should_cache",
    "to_datetime",
    "to_time",
]<|MERGE_RESOLUTION|>--- conflicted
+++ resolved
@@ -1306,13 +1306,12 @@
     return None
 
 
-<<<<<<< HEAD
 def to_time(
-    arg, format=None, infer_time_format=False, errors: DateTimeErrorChoices = "raise"
+    arg,
+    format=None,
+    infer_time_format: bool = False,
+    errors: DateTimeErrorChoices = "raise",
 ):
-=======
-def to_time(arg, format=None, infer_time_format: bool = False, errors="raise"):
->>>>>>> 5de24481
     # GH#34145
     warnings.warn(
         "`to_time` has been moved, should be imported from pandas.core.tools.times. "
