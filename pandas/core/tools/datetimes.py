from __future__ import annotations

from collections import abc
from datetime import datetime
from functools import partial
from itertools import islice
from typing import (
    TYPE_CHECKING,
    Callable,
    Hashable,
    List,
    Tuple,
    TypeVar,
    Union,
    overload,
)
import warnings

import numpy as np

from pandas._libs import tslib
from pandas._libs.tslibs import (
    OutOfBoundsDatetime,
    Timedelta,
    Timestamp,
    conversion,
    iNaT,
    nat_strings,
    parsing,
)
from pandas._libs.tslibs.parsing import (  # noqa
    DateParseError,
    format_is_iso,
    guess_datetime_format,
)
from pandas._libs.tslibs.strptime import array_strptime
from pandas._typing import (
    AnyArrayLike,
    ArrayLike,
    Timezone,
)

from pandas.core.dtypes.common import (
    ensure_object,
    is_datetime64_dtype,
    is_datetime64_ns_dtype,
    is_datetime64tz_dtype,
    is_float,
    is_integer,
    is_integer_dtype,
    is_list_like,
    is_numeric_dtype,
    is_scalar,
)
from pandas.core.dtypes.generic import (
    ABCDataFrame,
    ABCSeries,
)
from pandas.core.dtypes.missing import notna

from pandas.arrays import (
    DatetimeArray,
    IntegerArray,
)
from pandas.core import algorithms
from pandas.core.algorithms import unique
from pandas.core.arrays.datetimes import (
    maybe_convert_dtype,
    objects_to_datetime64ns,
    tz_to_dtype,
)
from pandas.core.indexes.base import Index
from pandas.core.indexes.datetimes import DatetimeIndex

if TYPE_CHECKING:
    from pandas._libs.tslibs.nattype import NaTType

    from pandas import Series

# ---------------------------------------------------------------------
# types used in annotations

ArrayConvertible = Union[List, Tuple, AnyArrayLike, "Series"]
Scalar = Union[int, float, str]
DatetimeScalar = TypeVar("DatetimeScalar", Scalar, datetime)
DatetimeScalarOrArrayConvertible = Union[DatetimeScalar, ArrayConvertible]


# ---------------------------------------------------------------------


def _guess_datetime_format_for_array(arr, **kwargs):
    # Try to guess the format based on the first non-NaN element
    non_nan_elements = notna(arr).nonzero()[0]
    if len(non_nan_elements):
        return guess_datetime_format(arr[non_nan_elements[0]], **kwargs)


def should_cache(
    arg: ArrayConvertible, unique_share: float = 0.7, check_count: int | None = None
) -> bool:
    """
    Decides whether to do caching.

    If the percent of unique elements among `check_count` elements less
    than `unique_share * 100` then we can do caching.

    Parameters
    ----------
    arg: listlike, tuple, 1-d array, Series
    unique_share: float, default=0.7, optional
        0 < unique_share < 1
    check_count: int, optional
        0 <= check_count <= len(arg)

    Returns
    -------
    do_caching: bool

    Notes
    -----
    By default for a sequence of less than 50 items in size, we don't do
    caching; for the number of elements less than 5000, we take ten percent of
    all elements to check for a uniqueness share; if the sequence size is more
    than 5000, then we check only the first 500 elements.
    All constants were chosen empirically by.
    """
    do_caching = True

    # default realization
    if check_count is None:
        # in this case, the gain from caching is negligible
        if len(arg) <= 50:
            return False

        if len(arg) <= 5000:
            check_count = len(arg) // 10
        else:
            check_count = 500
    else:
        assert (
            0 <= check_count <= len(arg)
        ), "check_count must be in next bounds: [0; len(arg)]"
        if check_count == 0:
            return False

    assert 0 < unique_share < 1, "unique_share must be in next bounds: (0; 1)"

    try:
        # We can't cache if the items are not hashable.
        unique_elements = set(islice(arg, check_count))
    except TypeError:
        return False
    if len(unique_elements) > check_count * unique_share:
        do_caching = False
    return do_caching


def _maybe_cache(
    arg: ArrayConvertible,
    format: str | None,
    cache: bool,
    convert_listlike: Callable,
) -> Series:
    """
    Create a cache of unique dates from an array of dates

    Parameters
    ----------
    arg : listlike, tuple, 1-d array, Series
    format : string
        Strftime format to parse time
    cache : bool
        True attempts to create a cache of converted values
    convert_listlike : function
        Conversion function to apply on dates

    Returns
    -------
    cache_array : Series
        Cache of converted, unique dates. Can be empty
    """
    from pandas import Series

    cache_array = Series(dtype=object)

    if cache:
        # Perform a quicker unique check
        if not should_cache(arg):
            return cache_array

        unique_dates = unique(arg)
        if len(unique_dates) < len(arg):
            cache_dates = convert_listlike(unique_dates, format)
            cache_array = Series(cache_dates, index=unique_dates)
    return cache_array


def _box_as_indexlike(
    dt_array: ArrayLike, utc: bool | None = None, name: Hashable = None
) -> Index:
    """
    Properly boxes the ndarray of datetimes to DatetimeIndex
    if it is possible or to generic Index instead

    Parameters
    ----------
    dt_array: 1-d array
        Array of datetimes to be wrapped in an Index.
    tz : object
        None or 'utc'
    name : string, default None
        Name for a resulting index

    Returns
    -------
    result : datetime of converted dates
        - DatetimeIndex if convertible to sole datetime64 type
        - general Index otherwise
    """

    if is_datetime64_dtype(dt_array):
        tz = "utc" if utc else None
        return DatetimeIndex(dt_array, tz=tz, name=name)
    return Index(dt_array, name=name)


def _convert_and_box_cache(
    arg: DatetimeScalarOrArrayConvertible,
    cache_array: Series,
    name: str | None = None,
) -> Index:
    """
    Convert array of dates with a cache and wrap the result in an Index.

    Parameters
    ----------
    arg : integer, float, string, datetime, list, tuple, 1-d array, Series
    cache_array : Series
        Cache of converted, unique dates
    name : string, default None
        Name for a DatetimeIndex

    Returns
    -------
    result : Index-like of converted dates
    """
    from pandas import Series

    result = Series(arg).map(cache_array)
    # error: Argument 1 to "_box_as_indexlike" has incompatible type "Series"; expected
    # "Union[ExtensionArray, ndarray]"
    return _box_as_indexlike(result, utc=None, name=name)  # type: ignore[arg-type]


def _return_parsed_timezone_results(result: np.ndarray, timezones, tz, name) -> Index:
    """
    Return results from array_strptime if a %z or %Z directive was passed.

    Parameters
    ----------
    result : ndarray[int64]
        int64 date representations of the dates
    timezones : ndarray
        pytz timezone objects
    tz : object
        None or pytz timezone object
    name : string, default None
        Name for a DatetimeIndex

    Returns
    -------
    tz_result : Index-like of parsed dates with timezone
    """
    tz_results = np.array(
        [Timestamp(res).tz_localize(zone) for res, zone in zip(result, timezones)]
    )
    if tz is not None:
        # Convert to the same tz
        tz_results = np.array([tz_result.tz_convert(tz) for tz_result in tz_results])

    return Index(tz_results, name=name)


def _convert_listlike_datetimes(
    arg,
    format: str | None,
    name: Hashable = None,
    tz: Timezone | None = None,
    unit: str | None = None,
    errors: str = "raise",
    infer_datetime_format: bool = False,
    dayfirst: bool | None = None,
    yearfirst: bool | None = None,
    exact: bool = True,
):
    """
    Helper function for to_datetime. Performs the conversions of 1D listlike
    of dates

    Parameters
    ----------
    arg : list, tuple, ndarray, Series, Index
        date to be parsed
    name : object
        None or string for the Index name
    tz : object
        None or 'utc'
    unit : str
        None or string of the frequency of the passed data
    errors : str
        error handing behaviors from to_datetime, 'raise', 'coerce', 'ignore'
    infer_datetime_format : bool, default False
        inferring format behavior from to_datetime
    dayfirst : bool
        dayfirst parsing behavior from to_datetime
    yearfirst : bool
        yearfirst parsing behavior from to_datetime
    exact : bool, default True
        exact format matching behavior from to_datetime

    Returns
    -------
    Index-like of parsed dates
    """

    if isinstance(arg, (list, tuple)):
        arg = np.array(arg, dtype="O")

    arg_dtype = getattr(arg, "dtype", None)
    # these are shortcutable
    if is_datetime64tz_dtype(arg_dtype):
        if not isinstance(arg, (DatetimeArray, DatetimeIndex)):
            return DatetimeIndex(arg, tz=tz, name=name)
        if tz == "utc":
            arg = arg.tz_convert(None).tz_localize(tz)
        return arg

    elif is_datetime64_ns_dtype(arg_dtype):
        if not isinstance(arg, (DatetimeArray, DatetimeIndex)):
            try:
                return DatetimeIndex(arg, tz=tz, name=name)
            except ValueError:
                pass
        elif tz:
            # DatetimeArray, DatetimeIndex
            return arg.tz_localize(tz)

        return arg

    elif unit is not None:
        if format is not None:
            raise ValueError("cannot specify both format and unit")
        return _to_datetime_with_unit(arg, unit, name, tz, errors)
    elif getattr(arg, "ndim", 1) > 1:
        raise TypeError(
            "arg must be a string, datetime, list, tuple, 1-d array, or Series"
        )

    # warn if passing timedelta64, raise for PeriodDtype
    # NB: this must come after unit transformation
    orig_arg = arg
    try:
        arg, _ = maybe_convert_dtype(arg, copy=False)
    except TypeError:
        if errors == "coerce":
            result = np.array(["NaT"], dtype="datetime64[ns]").repeat(len(arg))
            return DatetimeIndex(result, name=name)
        elif errors == "ignore":
            # error: Incompatible types in assignment (expression has type
            # "Index", variable has type "ExtensionArray")
            result = Index(arg, name=name)  # type: ignore[assignment]
            return result
        raise

    arg = ensure_object(arg)
    require_iso8601 = False

    if infer_datetime_format and format is None:
        format = _guess_datetime_format_for_array(arg, dayfirst=dayfirst)

    if format is not None:
        # There is a special fast-path for iso8601 formatted
        # datetime strings, so in those cases don't use the inferred
        # format because this path makes process slower in this
        # special case
        format_is_iso8601 = format_is_iso(format)
        if format_is_iso8601:
            require_iso8601 = not infer_datetime_format
            format = None

    # error: Incompatible types in assignment (expression has type "None", variable has
    # type "ExtensionArray")
    result = None  # type: ignore[assignment]

    if format is not None:
        # error: Incompatible types in assignment (expression has type
        # "Optional[Index]", variable has type "ndarray")
        result = _to_datetime_with_format(  # type: ignore[assignment]
            arg, orig_arg, name, tz, format, exact, errors, infer_datetime_format
        )
        if result is not None:
            return result

    if result is None:
        assert format is None or infer_datetime_format
        utc = tz == "utc"
        result, tz_parsed = objects_to_datetime64ns(
            arg,
            dayfirst=dayfirst,
            yearfirst=yearfirst,
            utc=utc,
            errors=errors,
            require_iso8601=require_iso8601,
            allow_object=True,
        )

        if tz_parsed is not None:
            # We can take a shortcut since the datetime64 numpy array
            # is in UTC
            dta = DatetimeArray(result, dtype=tz_to_dtype(tz_parsed))
            return DatetimeIndex._simple_new(dta, name=name)

    utc = tz == "utc"
    return _box_as_indexlike(result, utc=utc, name=name)


def _array_strptime_with_fallback(
    arg,
    name,
    tz,
    fmt: str,
    exact: bool,
    errors: str,
    infer_datetime_format: bool,
) -> Index | None:
    """
    Call array_strptime, with fallback behavior depending on 'errors'.
    """
    utc = tz == "utc"

    try:
        result, timezones = array_strptime(arg, fmt, exact=exact, errors=errors)
        if "%Z" in fmt or "%z" in fmt:
            return _return_parsed_timezone_results(result, timezones, tz, name)
    except OutOfBoundsDatetime:
        if errors == "raise":
            raise
        elif errors == "coerce":
            result = np.empty(arg.shape, dtype="M8[ns]")
            iresult = result.view("i8")
            iresult.fill(iNaT)
        else:
            result = arg
    except ValueError:
        # if fmt was inferred, try falling back
        # to array_to_datetime - terminate here
        # for specified formats
        if not infer_datetime_format:
            if errors == "raise":
                raise
            elif errors == "coerce":
                result = np.empty(arg.shape, dtype="M8[ns]")
                iresult = result.view("i8")
                iresult.fill(iNaT)
            else:
                result = arg
        else:
            # Indicates to the caller to fallback to objects_to_datetime64ns
            return None

    return _box_as_indexlike(result, utc=utc, name=name)


def _to_datetime_with_format(
    arg,
    orig_arg,
    name,
    tz,
    fmt: str,
    exact: bool,
    errors: str,
    infer_datetime_format: bool,
) -> Index | None:
    """
    Try parsing with the given format, returning None on failure.
    """
    result = None
    try:
        # shortcut formatting here
        if fmt == "%Y%m%d":
            # pass orig_arg as float-dtype may have been converted to
            # datetime64[ns]
            orig_arg = ensure_object(orig_arg)
            try:
                # may return None without raising
                result = _attempt_YYYYMMDD(orig_arg, errors=errors)
            except (ValueError, TypeError, OutOfBoundsDatetime) as err:
                raise ValueError(
                    "cannot convert the input to '%Y%m%d' date format"
                ) from err
            if result is not None:
                utc = tz == "utc"
                return _box_as_indexlike(result, utc=utc, name=name)

        # fallback
        if result is None:
            # error: Incompatible types in assignment (expression has type
            # "Optional[Index]", variable has type "Optional[ndarray]")
            result = _array_strptime_with_fallback(  # type: ignore[assignment]
                arg, name, tz, fmt, exact, errors, infer_datetime_format
            )
            if result is not None:
                return result

    except ValueError as e:
        # Fallback to try to convert datetime objects if timezone-aware
        #  datetime objects are found without passing `utc=True`
        try:
            values, tz = conversion.datetime_to_datetime64(arg)
            dta = DatetimeArray(values, dtype=tz_to_dtype(tz))
            return DatetimeIndex._simple_new(dta, name=name)
        except (ValueError, TypeError):
            raise e

    # error: Incompatible return value type (got "Optional[ndarray]", expected
    # "Optional[Index]")
    return result  # type: ignore[return-value]


def _to_datetime_with_unit(arg, unit, name, tz, errors: str) -> Index:
    """
    to_datetime specalized to the case where a 'unit' is passed.
    """
    arg = getattr(arg, "_values", arg)

    # GH#30050 pass an ndarray to tslib.array_with_unit_to_datetime
    # because it expects an ndarray argument
    if isinstance(arg, IntegerArray):
        arr = arg.astype(f"datetime64[{unit}]")
        tz_parsed = None
    else:
        arr, tz_parsed = tslib.array_with_unit_to_datetime(arg, unit, errors=errors)

    if errors == "ignore":
        # Index constructor _may_ infer to DatetimeIndex
        result = Index(arr, name=name)
    else:
        result = DatetimeIndex(arr, name=name)

    if not isinstance(result, DatetimeIndex):
        return result

    # GH#23758: We may still need to localize the result with tz
    # GH#25546: Apply tz_parsed first (from arg), then tz (from caller)
    # result will be naive but in UTC
    result = result.tz_localize("UTC").tz_convert(tz_parsed)

    if tz is not None:
        if result.tz is None:
            result = result.tz_localize(tz)
        else:
            result = result.tz_convert(tz)
    return result


def _adjust_to_origin(arg, origin, unit):
    """
    Helper function for to_datetime.
    Adjust input argument to the specified origin

    Parameters
    ----------
    arg : list, tuple, ndarray, Series, Index
        date to be adjusted
    origin : 'julian' or Timestamp
        origin offset for the arg
    unit : str
        passed unit from to_datetime, must be 'D'

    Returns
    -------
    ndarray or scalar of adjusted date(s)
    """
    if origin == "julian":
        original = arg
        j0 = Timestamp(0).to_julian_date()
        if unit != "D":
            raise ValueError("unit must be 'D' for origin='julian'")
        try:
            arg = arg - j0
        except TypeError as err:
            raise ValueError(
                "incompatible 'arg' type for given 'origin'='julian'"
            ) from err

        # preemptively check this for a nice range
        j_max = Timestamp.max.to_julian_date() - j0
        j_min = Timestamp.min.to_julian_date() - j0
        if np.any(arg > j_max) or np.any(arg < j_min):
            raise OutOfBoundsDatetime(
                f"{original} is Out of Bounds for origin='julian'"
            )
    else:
        # arg must be numeric
        if not (
            (is_scalar(arg) and (is_integer(arg) or is_float(arg)))
            or is_numeric_dtype(np.asarray(arg))
        ):
            raise ValueError(
                f"'{arg}' is not compatible with origin='{origin}'; "
                "it must be numeric with a unit specified"
            )

        # we are going to offset back to unix / epoch time
        try:
            offset = Timestamp(origin)
        except OutOfBoundsDatetime as err:
            raise OutOfBoundsDatetime(f"origin {origin} is Out of Bounds") from err
        except ValueError as err:
            raise ValueError(
                f"origin {origin} cannot be converted to a Timestamp"
            ) from err

        if offset.tz is not None:
            raise ValueError(f"origin offset {offset} must be tz-naive")
        offset -= Timestamp(0)

        # convert the offset to the unit of the arg
        # this should be lossless in terms of precision
        offset = offset // Timedelta(1, unit=unit)

        # scalars & ndarray-like can handle the addition
        if is_list_like(arg) and not isinstance(arg, (ABCSeries, Index, np.ndarray)):
            arg = np.asarray(arg)
        arg = arg + offset
    return arg


@overload
def to_datetime(
    arg: DatetimeScalar,
    errors: str = ...,
    dayfirst: bool = ...,
    yearfirst: bool = ...,
    utc: bool | None = ...,
    format: str | None = ...,
    exact: bool = ...,
    unit: str | None = ...,
    infer_datetime_format: bool = ...,
    origin=...,
    cache: bool = ...,
) -> DatetimeScalar | NaTType:
    ...


@overload
def to_datetime(
    arg: Series,
    errors: str = ...,
    dayfirst: bool = ...,
    yearfirst: bool = ...,
    utc: bool | None = ...,
    format: str | None = ...,
    exact: bool = ...,
    unit: str | None = ...,
    infer_datetime_format: bool = ...,
    origin=...,
    cache: bool = ...,
) -> Series:
    ...


@overload
def to_datetime(
<<<<<<< HEAD
    arg: Union[List, Tuple, np.ndarray],
=======
    arg: list | tuple,
>>>>>>> 757e1518
    errors: str = ...,
    dayfirst: bool = ...,
    yearfirst: bool = ...,
    utc: bool | None = ...,
    format: str | None = ...,
    exact: bool = ...,
    unit: str | None = ...,
    infer_datetime_format: bool = ...,
    origin=...,
    cache: bool = ...,
) -> DatetimeIndex:
    ...


def to_datetime(
    arg: DatetimeScalarOrArrayConvertible,
    errors: str = "raise",
    dayfirst: bool = False,
    yearfirst: bool = False,
    utc: bool | None = None,
    format: str | None = None,
    exact: bool = True,
    unit: str | None = None,
    infer_datetime_format: bool = False,
    origin="unix",
    cache: bool = True,
) -> DatetimeIndex | Series | DatetimeScalar | NaTType | None:
    """
    Convert argument to datetime.

    Parameters
    ----------
    arg : int, float, str, datetime, list, tuple, 1-d array, Series, DataFrame/dict-like
        The object to convert to a datetime.
    errors : {'ignore', 'raise', 'coerce'}, default 'raise'
        - If 'raise', then invalid parsing will raise an exception.
        - If 'coerce', then invalid parsing will be set as NaT.
        - If 'ignore', then invalid parsing will return the input.
    dayfirst : bool, default False
        Specify a date parse order if `arg` is str or its list-likes.
        If True, parses dates with the day first, eg 10/11/12 is parsed as
        2012-11-10.
        Warning: dayfirst=True is not strict, but will prefer to parse
        with day first (this is a known bug, based on dateutil behavior).
    yearfirst : bool, default False
        Specify a date parse order if `arg` is str or its list-likes.

        - If True parses dates with the year first, eg 10/11/12 is parsed as
          2010-11-12.
        - If both dayfirst and yearfirst are True, yearfirst is preceded (same
          as dateutil).

        Warning: yearfirst=True is not strict, but will prefer to parse
        with year first (this is a known bug, based on dateutil behavior).
    utc : bool, default None
        Return UTC DatetimeIndex if True (converting any tz-aware
        datetime.datetime objects as well).
    format : str, default None
        The strftime to parse time, eg "%d/%m/%Y", note that "%f" will parse
        all the way up to nanoseconds.
        See strftime documentation for more information on choices:
        https://docs.python.org/3/library/datetime.html#strftime-and-strptime-behavior.
    exact : bool, True by default
        Behaves as:
        - If True, require an exact format match.
        - If False, allow the format to match anywhere in the target string.

    unit : str, default 'ns'
        The unit of the arg (D,s,ms,us,ns) denote the unit, which is an
        integer or float number. This will be based off the origin.
        Example, with unit='ms' and origin='unix' (the default), this
        would calculate the number of milliseconds to the unix epoch start.
    infer_datetime_format : bool, default False
        If True and no `format` is given, attempt to infer the format of the
        datetime strings based on the first non-NaN element,
        and if it can be inferred, switch to a faster method of parsing them.
        In some cases this can increase the parsing speed by ~5-10x.
    origin : scalar, default 'unix'
        Define the reference date. The numeric values would be parsed as number
        of units (defined by `unit`) since this reference date.

        - If 'unix' (or POSIX) time; origin is set to 1970-01-01.
        - If 'julian', unit must be 'D', and origin is set to beginning of
          Julian Calendar. Julian day number 0 is assigned to the day starting
          at noon on January 1, 4713 BC.
        - If Timestamp convertible, origin is set to Timestamp identified by
          origin.
    cache : bool, default True
        If True, use a cache of unique, converted dates to apply the datetime
        conversion. May produce significant speed-up when parsing duplicate
        date strings, especially ones with timezone offsets. The cache is only
        used when there are at least 50 values. The presence of out-of-bounds
        values will render the cache unusable and may slow down parsing.

        .. versionchanged:: 0.25.0
            - changed default value from False to True.

    Returns
    -------
    datetime
        If parsing succeeded.
        Return type depends on input:

        - list-like: DatetimeIndex
        - Series: Series of datetime64 dtype
        - scalar: Timestamp

        In case when it is not possible to return designated types (e.g. when
        any element of input is before Timestamp.min or after Timestamp.max)
        return will have datetime.datetime type (or corresponding
        array/Series).

    See Also
    --------
    DataFrame.astype : Cast argument to a specified dtype.
    to_timedelta : Convert argument to timedelta.
    convert_dtypes : Convert dtypes.

    Examples
    --------
    Assembling a datetime from multiple columns of a DataFrame. The keys can be
    common abbreviations like ['year', 'month', 'day', 'minute', 'second',
    'ms', 'us', 'ns']) or plurals of the same

    >>> df = pd.DataFrame({'year': [2015, 2016],
    ...                    'month': [2, 3],
    ...                    'day': [4, 5]})
    >>> pd.to_datetime(df)
    0   2015-02-04
    1   2016-03-05
    dtype: datetime64[ns]

    If a date does not meet the `timestamp limitations
    <https://pandas.pydata.org/pandas-docs/stable/user_guide/timeseries.html
    #timeseries-timestamp-limits>`_, passing errors='ignore'
    will return the original input instead of raising any exception.

    Passing errors='coerce' will force an out-of-bounds date to NaT,
    in addition to forcing non-dates (or non-parseable dates) to NaT.

    >>> pd.to_datetime('13000101', format='%Y%m%d', errors='ignore')
    datetime.datetime(1300, 1, 1, 0, 0)
    >>> pd.to_datetime('13000101', format='%Y%m%d', errors='coerce')
    NaT

    Passing infer_datetime_format=True can often-times speedup a parsing
    if its not an ISO8601 format exactly, but in a regular format.

    >>> s = pd.Series(['3/11/2000', '3/12/2000', '3/13/2000'] * 1000)
    >>> s.head()
    0    3/11/2000
    1    3/12/2000
    2    3/13/2000
    3    3/11/2000
    4    3/12/2000
    dtype: object

    >>> %timeit pd.to_datetime(s, infer_datetime_format=True)  # doctest: +SKIP
    100 loops, best of 3: 10.4 ms per loop

    >>> %timeit pd.to_datetime(s, infer_datetime_format=False)  # doctest: +SKIP
    1 loop, best of 3: 471 ms per loop

    Using a unix epoch time

    >>> pd.to_datetime(1490195805, unit='s')
    Timestamp('2017-03-22 15:16:45')
    >>> pd.to_datetime(1490195805433502912, unit='ns')
    Timestamp('2017-03-22 15:16:45.433502912')

    .. warning:: For float arg, precision rounding might happen. To prevent
        unexpected behavior use a fixed-width exact type.

    Using a non-unix epoch origin

    >>> pd.to_datetime([1, 2, 3], unit='D',
    ...                origin=pd.Timestamp('1960-01-01'))
    DatetimeIndex(['1960-01-02', '1960-01-03', '1960-01-04'], \
dtype='datetime64[ns]', freq=None)
    """
    if arg is None:
        return None

    if origin != "unix":
        arg = _adjust_to_origin(arg, origin, unit)

    tz = "utc" if utc else None
    convert_listlike = partial(
        _convert_listlike_datetimes,
        tz=tz,
        unit=unit,
        dayfirst=dayfirst,
        yearfirst=yearfirst,
        errors=errors,
        exact=exact,
        infer_datetime_format=infer_datetime_format,
    )

    if isinstance(arg, Timestamp):
        result = arg
        if tz is not None:
            if arg.tz is not None:
                result = result.tz_convert(tz)
            else:
                result = result.tz_localize(tz)
    elif isinstance(arg, ABCSeries):
        cache_array = _maybe_cache(arg, format, cache, convert_listlike)
        if not cache_array.empty:
            result = arg.map(cache_array)
        else:
            values = convert_listlike(arg._values, format)
            result = arg._constructor(values, index=arg.index, name=arg.name)
    elif isinstance(arg, (ABCDataFrame, abc.MutableMapping)):
        result = _assemble_from_unit_mappings(arg, errors, tz)
    elif isinstance(arg, Index):
        cache_array = _maybe_cache(arg, format, cache, convert_listlike)
        if not cache_array.empty:
            result = _convert_and_box_cache(arg, cache_array, name=arg.name)
        else:
            result = convert_listlike(arg, format, name=arg.name)
    elif is_list_like(arg):
        try:
            cache_array = _maybe_cache(arg, format, cache, convert_listlike)
        except OutOfBoundsDatetime:
            # caching attempts to create a DatetimeIndex, which may raise
            # an OOB. If that's the desired behavior, then just reraise...
            if errors == "raise":
                raise
            # ... otherwise, continue without the cache.
            from pandas import Series

            cache_array = Series([], dtype=object)  # just an empty array
        if not cache_array.empty:
            result = _convert_and_box_cache(arg, cache_array)
        else:
            result = convert_listlike(arg, format)
    else:
        result = convert_listlike(np.array([arg]), format)[0]

    return result


# mappings for assembling units
_unit_map = {
    "year": "year",
    "years": "year",
    "month": "month",
    "months": "month",
    "day": "day",
    "days": "day",
    "hour": "h",
    "hours": "h",
    "minute": "m",
    "minutes": "m",
    "second": "s",
    "seconds": "s",
    "ms": "ms",
    "millisecond": "ms",
    "milliseconds": "ms",
    "us": "us",
    "microsecond": "us",
    "microseconds": "us",
    "ns": "ns",
    "nanosecond": "ns",
    "nanoseconds": "ns",
}


def _assemble_from_unit_mappings(arg, errors, tz):
    """
    assemble the unit specified fields from the arg (DataFrame)
    Return a Series for actual parsing

    Parameters
    ----------
    arg : DataFrame
    errors : {'ignore', 'raise', 'coerce'}, default 'raise'

        - If 'raise', then invalid parsing will raise an exception
        - If 'coerce', then invalid parsing will be set as NaT
        - If 'ignore', then invalid parsing will return the input
    tz : None or 'utc'

    Returns
    -------
    Series
    """
    from pandas import (
        DataFrame,
        to_numeric,
        to_timedelta,
    )

    arg = DataFrame(arg)
    if not arg.columns.is_unique:
        raise ValueError("cannot assemble with duplicate keys")

    # replace passed unit with _unit_map
    def f(value):
        if value in _unit_map:
            return _unit_map[value]

        # m is case significant
        if value.lower() in _unit_map:
            return _unit_map[value.lower()]

        return value

    unit = {k: f(k) for k in arg.keys()}
    unit_rev = {v: k for k, v in unit.items()}

    # we require at least Ymd
    required = ["year", "month", "day"]
    req = sorted(set(required) - set(unit_rev.keys()))
    if len(req):
        _required = ",".join(req)
        raise ValueError(
            "to assemble mappings requires at least that "
            f"[year, month, day] be specified: [{_required}] is missing"
        )

    # keys we don't recognize
    excess = sorted(set(unit_rev.keys()) - set(_unit_map.values()))
    if len(excess):
        _excess = ",".join(excess)
        raise ValueError(
            f"extra keys have been passed to the datetime assemblage: [{_excess}]"
        )

    def coerce(values):
        # we allow coercion to if errors allows
        values = to_numeric(values, errors=errors)

        # prevent overflow in case of int8 or int16
        if is_integer_dtype(values):
            values = values.astype("int64", copy=False)
        return values

    values = (
        coerce(arg[unit_rev["year"]]) * 10000
        + coerce(arg[unit_rev["month"]]) * 100
        + coerce(arg[unit_rev["day"]])
    )
    try:
        values = to_datetime(values, format="%Y%m%d", errors=errors, utc=tz)
    except (TypeError, ValueError) as err:
        raise ValueError(f"cannot assemble the datetimes: {err}") from err

    for u in ["h", "m", "s", "ms", "us", "ns"]:
        value = unit_rev.get(u)
        if value is not None and value in arg:
            try:
                values += to_timedelta(coerce(arg[value]), unit=u, errors=errors)
            except (TypeError, ValueError) as err:
                raise ValueError(
                    f"cannot assemble the datetimes [{value}]: {err}"
                ) from err
    return values


def _attempt_YYYYMMDD(arg: np.ndarray, errors: str) -> np.ndarray | None:
    """
    try to parse the YYYYMMDD/%Y%m%d format, try to deal with NaT-like,
    arg is a passed in as an object dtype, but could really be ints/strings
    with nan-like/or floats (e.g. with nan)

    Parameters
    ----------
    arg : np.ndarray[object]
    errors : {'raise','ignore','coerce'}
    """

    def calc(carg):
        # calculate the actual result
        carg = carg.astype(object)
        parsed = parsing.try_parse_year_month_day(
            carg / 10000, carg / 100 % 100, carg % 100
        )
        return tslib.array_to_datetime(parsed, errors=errors)[0]

    def calc_with_mask(carg, mask):
        result = np.empty(carg.shape, dtype="M8[ns]")
        iresult = result.view("i8")
        iresult[~mask] = iNaT

        masked_result = calc(carg[mask].astype(np.float64).astype(np.int64))
        result[mask] = masked_result.astype("M8[ns]")
        return result

    # try intlike / strings that are ints
    try:
        return calc(arg.astype(np.int64))
    except (ValueError, OverflowError, TypeError):
        pass

    # a float with actual np.nan
    try:
        carg = arg.astype(np.float64)
        return calc_with_mask(carg, notna(carg))
    except (ValueError, OverflowError, TypeError):
        pass

    # string with NaN-like
    try:
        # error: Argument 2 to "isin" has incompatible type "List[Any]"; expected
        # "Union[Union[ExtensionArray, ndarray], Index, Series]"
        mask = ~algorithms.isin(arg, list(nat_strings))  # type: ignore[arg-type]
        return calc_with_mask(arg, mask)
    except (ValueError, OverflowError, TypeError):
        pass

    return None


def to_time(arg, format=None, infer_time_format=False, errors="raise"):
    # GH#34145
    warnings.warn(
        "`to_time` has been moved, should be imported from pandas.core.tools.times.  "
        "This alias will be removed in a future version.",
        FutureWarning,
        stacklevel=2,
    )
    from pandas.core.tools.times import to_time

    return to_time(arg, format, infer_time_format, errors)<|MERGE_RESOLUTION|>--- conflicted
+++ resolved
@@ -673,11 +673,7 @@
 
 @overload
 def to_datetime(
-<<<<<<< HEAD
-    arg: Union[List, Tuple, np.ndarray],
-=======
-    arg: list | tuple,
->>>>>>> 757e1518
+    arg: list | tuple | np.ndarray,
     errors: str = ...,
     dayfirst: bool = ...,
     yearfirst: bool = ...,
