--- conflicted
+++ resolved
@@ -1,12 +1,8 @@
 from collections import abc
 from datetime import datetime, time
 from functools import partial
-<<<<<<< HEAD
+from itertools import islice
 from typing import List, Optional, TypeVar, Union
-=======
-from itertools import islice
-from typing import Optional, TypeVar, Union
->>>>>>> 1d36851f
 
 import numpy as np
 
@@ -248,10 +244,6 @@
 
 def _convert_listlike_datetimes(
     arg,
-<<<<<<< HEAD
-    box: bool,
-=======
->>>>>>> 1d36851f
     format,
     name=None,
     tz=None,
