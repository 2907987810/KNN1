""" miscellaneous sorting / groupby utilities """
from __future__ import annotations

from collections import defaultdict
from typing import (
    TYPE_CHECKING,
    Callable,
    DefaultDict,
    Iterable,
    Sequence,
)

import numpy as np

from pandas._libs import (
    algos,
    hashtable,
    lib,
)
from pandas._libs.hashtable import unique_label_indices
from pandas._typing import IndexKeyFunc

from pandas.core.dtypes.common import (
    ensure_int64,
    ensure_platform_int,
    is_extension_array_dtype,
)
from pandas.core.dtypes.generic import (
    ABCMultiIndex,
    ABCRangeIndex,
)
from pandas.core.dtypes.missing import isna

<<<<<<< HEAD
import pandas.core.algorithms as algorithms
=======
from pandas.core import algorithms
>>>>>>> 4c86d353
from pandas.core.construction import extract_array

if TYPE_CHECKING:
    from pandas import MultiIndex
    from pandas.core.indexes.base import Index

_INT64_MAX = np.iinfo(np.int64).max


def get_indexer_indexer(
    target: Index,
    level: str | int | list[str] | list[int],
    ascending: Sequence[bool | int] | bool | int,
    kind: str,
    na_position: str,
    sort_remaining: bool,
    key: IndexKeyFunc,
) -> np.ndarray | None:
    """
    Helper method that return the indexer according to input parameters for
    the sort_index method of DataFrame and Series.

    Parameters
    ----------
    target : Index
    level : int or level name or list of ints or list of level names
    ascending : bool or list of bools, default True
    kind : {'quicksort', 'mergesort', 'heapsort', 'stable'}, default 'quicksort'
    na_position : {'first', 'last'}, default 'last'
    sort_remaining : bool, default True
    key : callable, optional

    Returns
    -------
    Optional[ndarray]
        The indexer for the new index.
    """

    target = ensure_key_mapped(target, key, levels=level)
    target = target._sort_levels_monotonic()

    if level is not None:
        _, indexer = target.sortlevel(
            level, ascending=ascending, sort_remaining=sort_remaining
        )
    elif isinstance(target, ABCMultiIndex):
        indexer = lexsort_indexer(
            target._get_codes_for_sorting(), orders=ascending, na_position=na_position
        )
    else:
        # Check monotonic-ness before sort an index (GH 11080)
        if (ascending and target.is_monotonic_increasing) or (
            not ascending and target.is_monotonic_decreasing
        ):
            return None

        indexer = nargsort(
            target, kind=kind, ascending=ascending, na_position=na_position
        )
    return indexer


def get_group_index(labels, shape, sort: bool, xnull: bool):
    """
    For the particular label_list, gets the offsets into the hypothetical list
    representing the totally ordered cartesian product of all possible label
    combinations, *as long as* this space fits within int64 bounds;
    otherwise, though group indices identify unique combinations of
    labels, they cannot be deconstructed.
    - If `sort`, rank of returned ids preserve lexical ranks of labels.
      i.e. returned id's can be used to do lexical sort on labels;
    - If `xnull` nulls (-1 labels) are passed through.

    Parameters
    ----------
    labels : sequence of arrays
        Integers identifying levels at each location
    shape : sequence of ints
        Number of unique levels at each location
    sort : bool
        If the ranks of returned ids should match lexical ranks of labels
    xnull : bool
        If true nulls are excluded. i.e. -1 values in the labels are
        passed through.

    Returns
    -------
    An array of type int64 where two elements are equal if their corresponding
    labels are equal at all location.

    Notes
    -----
    The length of `labels` and `shape` must be identical.
    """

    def _int64_cut_off(shape) -> int:
        acc = 1
        for i, mul in enumerate(shape):
            acc *= int(mul)
            if not acc < _INT64_MAX:
                return i
        return len(shape)

    def maybe_lift(lab, size):
        # promote nan values (assigned -1 label in lab array)
        # so that all output values are non-negative
        return (lab + 1, size + 1) if (lab == -1).any() else (lab, size)

    labels = map(ensure_int64, labels)
    if not xnull:
        labels, shape = map(list, zip(*map(maybe_lift, labels, shape)))

    labels = list(labels)
    shape = list(shape)

    # Iteratively process all the labels in chunks sized so less
    # than _INT64_MAX unique int ids will be required for each chunk
    while True:
        # how many levels can be done without overflow:
        nlev = _int64_cut_off(shape)

        # compute flat ids for the first `nlev` levels
        stride = np.prod(shape[1:nlev], dtype="i8")
        out = stride * labels[0].astype("i8", subok=False, copy=False)

        for i in range(1, nlev):
            if shape[i] == 0:
                stride = 0
            else:
                stride //= shape[i]
            out += labels[i] * stride

        if xnull:  # exclude nulls
            mask = labels[0] == -1
            for lab in labels[1:nlev]:
                mask |= lab == -1
            out[mask] = -1

        if nlev == len(shape):  # all levels done!
            break

        # compress what has been done so far in order to avoid overflow
        # to retain lexical ranks, obs_ids should be sorted
        comp_ids, obs_ids = compress_group_index(out, sort=sort)

        labels = [comp_ids] + labels[nlev:]
        shape = [len(obs_ids)] + shape[nlev:]

    return out


def get_compressed_ids(labels, sizes):
    """
    Group_index is offsets into cartesian product of all possible labels. This
    space can be huge, so this function compresses it, by computing offsets
    (comp_ids) into the list of unique labels (obs_group_ids).

    Parameters
    ----------
    labels : list of label arrays
    sizes : list of size of the levels

    Returns
    -------
    tuple of (comp_ids, obs_group_ids)
    """
    ids = get_group_index(labels, sizes, sort=True, xnull=False)
    return compress_group_index(ids, sort=True)


def is_int64_overflow_possible(shape) -> bool:
    the_prod = 1
    for x in shape:
        the_prod *= int(x)

    return the_prod >= _INT64_MAX


def decons_group_index(comp_labels, shape):
    # reconstruct labels
    if is_int64_overflow_possible(shape):
        # at some point group indices are factorized,
        # and may not be deconstructed here! wrong path!
        raise ValueError("cannot deconstruct factorized group indices!")

    label_list = []
    factor = 1
    y = 0
    x = comp_labels
    for i in reversed(range(len(shape))):
        labels = (x - y) % (factor * shape[i]) // factor
        np.putmask(labels, comp_labels < 0, -1)
        label_list.append(labels)
        y = labels * factor
        factor *= shape[i]
    return label_list[::-1]


def decons_obs_group_ids(comp_ids, obs_ids, shape, labels, xnull: bool):
    """
    Reconstruct labels from observed group ids.

    Parameters
    ----------
    comp_ids : np.ndarray[np.intp]
    xnull : bool
        If nulls are excluded; i.e. -1 labels are passed through.
    """
    if not xnull:
        lift = np.fromiter(((a == -1).any() for a in labels), dtype="i8")
        shape = np.asarray(shape, dtype="i8") + lift

    if not is_int64_overflow_possible(shape):
        # obs ids are deconstructable! take the fast route!
        out = decons_group_index(obs_ids, shape)
        return out if xnull or not lift.any() else [x - y for x, y in zip(out, lift)]

    # TODO: unique_label_indices only used here, should take ndarray[np.intp]
    i = unique_label_indices(ensure_int64(comp_ids))
    i8copy = lambda a: a.astype("i8", subok=False, copy=True)
    return [i8copy(lab[i]) for lab in labels]


def indexer_from_factorized(labels, shape, compress: bool = True):
    ids = get_group_index(labels, shape, sort=True, xnull=False)

    if not compress:
        ngroups = (ids.size and ids.max()) + 1
    else:
        ids, obs = compress_group_index(ids, sort=True)
        ngroups = len(obs)

    return get_group_index_sorter(ids, ngroups)


def lexsort_indexer(
    keys, orders=None, na_position: str = "last", key: Callable | None = None
):
    """
    Performs lexical sorting on a set of keys

    Parameters
    ----------
    keys : sequence of arrays
        Sequence of ndarrays to be sorted by the indexer
    orders : bool or list of booleans, optional
        Determines the sorting order for each element in keys. If a list,
        it must be the same length as keys. This determines whether the
        corresponding element in keys should be sorted in ascending
        (True) or descending (False) order. if bool, applied to all
        elements as above. if None, defaults to True.
    na_position : {'first', 'last'}, default 'last'
        Determines placement of NA elements in the sorted list ("last" or "first")
    key : Callable, optional
        Callable key function applied to every element in keys before sorting

        .. versionadded:: 1.0.0
    """
    from pandas.core.arrays import Categorical

    labels = []
    shape = []
    if isinstance(orders, bool):
        orders = [orders] * len(keys)
    elif orders is None:
        orders = [True] * len(keys)

    keys = [ensure_key_mapped(k, key) for k in keys]

    for k, order in zip(keys, orders):
        cat = Categorical(k, ordered=True)

        if na_position not in ["last", "first"]:
            raise ValueError(f"invalid na_position: {na_position}")

        n = len(cat.categories)
        codes = cat.codes.copy()

        mask = cat.codes == -1
        if order:  # ascending
            if na_position == "last":
                codes = np.where(mask, n, codes)
            elif na_position == "first":
                codes += 1
        else:  # not order means descending
            if na_position == "last":
                codes = np.where(mask, n, n - codes - 1)
            elif na_position == "first":
                codes = np.where(mask, 0, n - codes)
        if mask.any():
            n += 1

        shape.append(n)
        labels.append(codes)

    return indexer_from_factorized(labels, shape)


def nargsort(
    items,
    kind: str = "quicksort",
    ascending: bool = True,
    na_position: str = "last",
    key: Callable | None = None,
    mask: np.ndarray | None = None,
):
    """
    Intended to be a drop-in replacement for np.argsort which handles NaNs.

    Adds ascending, na_position, and key parameters.

    (GH #6399, #5231, #27237)

    Parameters
    ----------
    kind : str, default 'quicksort'
    ascending : bool, default True
    na_position : {'first', 'last'}, default 'last'
    key : Optional[Callable], default None
    mask : Optional[np.ndarray], default None
        Passed when called by ExtensionArray.argsort.
    """

    if key is not None:
        items = ensure_key_mapped(items, key)
        return nargsort(
            items,
            kind=kind,
            ascending=ascending,
            na_position=na_position,
            key=None,
            mask=mask,
        )

    if isinstance(items, ABCRangeIndex):
        return items.argsort(ascending=ascending)  # TODO: test coverage with key?
    elif not isinstance(items, ABCMultiIndex):
        items = extract_array(items)
    if mask is None:
        mask = np.asarray(isna(items))  # TODO: does this exclude MultiIndex too?

    if is_extension_array_dtype(items):
        return items.argsort(ascending=ascending, kind=kind, na_position=na_position)
    else:
        items = np.asanyarray(items)

    idx = np.arange(len(items))
    non_nans = items[~mask]
    non_nan_idx = idx[~mask]

    nan_idx = np.nonzero(mask)[0]
    if not ascending:
        non_nans = non_nans[::-1]
        non_nan_idx = non_nan_idx[::-1]
    indexer = non_nan_idx[non_nans.argsort(kind=kind)]
    if not ascending:
        indexer = indexer[::-1]
    # Finally, place the NaNs at the end or the beginning according to
    # na_position
    if na_position == "last":
        indexer = np.concatenate([indexer, nan_idx])
    elif na_position == "first":
        indexer = np.concatenate([nan_idx, indexer])
    else:
        raise ValueError(f"invalid na_position: {na_position}")
    return indexer


def nargminmax(values, method: str, axis: int = 0):
    """
    Implementation of np.argmin/argmax but for ExtensionArray and which
    handles missing values.

    Parameters
    ----------
    values : ExtensionArray
    method : {"argmax", "argmin"}
    axis: int, default 0

    Returns
    -------
    int
    """
    assert method in {"argmax", "argmin"}
    func = np.argmax if method == "argmax" else np.argmin

    mask = np.asarray(isna(values))
    values = values._values_for_argsort()

    if values.ndim > 1:
        if mask.any():
            if axis == 1:
                zipped = zip(values, mask)
            else:
                zipped = zip(values.T, mask.T)
            return np.array([_nanargminmax(v, m, func) for v, m in zipped])
        return func(values, axis=axis)

    return _nanargminmax(values, mask, func)


def _nanargminmax(values, mask, func) -> int:
    """
    See nanargminmax.__doc__.
    """
    idx = np.arange(values.shape[0])
    non_nans = values[~mask]
    non_nan_idx = idx[~mask]

    return non_nan_idx[func(non_nans)]


def _ensure_key_mapped_multiindex(
    index: MultiIndex, key: Callable, level=None
) -> MultiIndex:
    """
    Returns a new MultiIndex in which key has been applied
    to all levels specified in level (or all levels if level
    is None). Used for key sorting for MultiIndex.

    Parameters
    ----------
    index : MultiIndex
        Index to which to apply the key function on the
        specified levels.
    key : Callable
        Function that takes an Index and returns an Index of
        the same shape. This key is applied to each level
        separately. The name of the level can be used to
        distinguish different levels for application.
    level : list-like, int or str, default None
        Level or list of levels to apply the key function to.
        If None, key function is applied to all levels. Other
        levels are left unchanged.

    Returns
    -------
    labels : MultiIndex
        Resulting MultiIndex with modified levels.
    """

    if level is not None:
        if isinstance(level, (str, int)):
            sort_levels = [level]
        else:
            sort_levels = level

        sort_levels = [index._get_level_number(lev) for lev in sort_levels]
    else:
        sort_levels = list(range(index.nlevels))  # satisfies mypy

    mapped = [
        ensure_key_mapped(index._get_level_values(level), key)
        if level in sort_levels
        else index._get_level_values(level)
        for level in range(index.nlevels)
    ]

    return type(index).from_arrays(mapped)


def ensure_key_mapped(values, key: Callable | None, levels=None):
    """
    Applies a callable key function to the values function and checks
    that the resulting value has the same shape. Can be called on Index
    subclasses, Series, DataFrames, or ndarrays.

    Parameters
    ----------
    values : Series, DataFrame, Index subclass, or ndarray
    key : Optional[Callable], key to be called on the values array
    levels : Optional[List], if values is a MultiIndex, list of levels to
    apply the key to.
    """
    from pandas.core.indexes.api import Index

    if not key:
        return values

    if isinstance(values, ABCMultiIndex):
        return _ensure_key_mapped_multiindex(values, key, level=levels)

    result = key(values.copy())
    if len(result) != len(values):
        raise ValueError(
            "User-provided `key` function must not change the shape of the array."
        )

    try:
        if isinstance(
            values, Index
        ):  # convert to a new Index subclass, not necessarily the same
            result = Index(result)
        else:
            type_of_values = type(values)
            result = type_of_values(result)  # try to revert to original type otherwise
    except TypeError:
        raise TypeError(
            f"User-provided `key` function returned an invalid type {type(result)} \
            which could not be converted to {type(values)}."
        )

    return result


def get_flattened_list(
    comp_ids: np.ndarray,  # np.ndarray[np.intp]
    ngroups: int,
    levels: Iterable[Index],
    labels: Iterable[np.ndarray],
) -> list[tuple]:
    """Map compressed group id -> key tuple."""
    comp_ids = comp_ids.astype(np.int64, copy=False)
    arrays: DefaultDict[int, list[int]] = defaultdict(list)
    for labs, level in zip(labels, levels):
        table = hashtable.Int64HashTable(ngroups)
        table.map(comp_ids, labs.astype(np.int64, copy=False))
        for i in range(ngroups):
            arrays[i].append(level[table.get_item(i)])
    return [tuple(array) for array in arrays.values()]


def get_indexer_dict(
    label_list: list[np.ndarray], keys: list[Index]
) -> dict[str | tuple, np.ndarray]:
    """
    Returns
    -------
    dict:
        Labels mapped to indexers.
    """
    shape = [len(x) for x in keys]

    group_index = get_group_index(label_list, shape, sort=True, xnull=True)
    if np.all(group_index == -1):
        # Short-circuit, lib.indices_fast will return the same
        return {}
    ngroups = (
        ((group_index.size and group_index.max()) + 1)
        if is_int64_overflow_possible(shape)
        else np.prod(shape, dtype="i8")
    )

    sorter = get_group_index_sorter(group_index, ngroups)

    sorted_labels = [lab.take(sorter) for lab in label_list]
    group_index = group_index.take(sorter)

    return lib.indices_fast(sorter, group_index, keys, sorted_labels)


# ----------------------------------------------------------------------
# sorting levels...cleverly?


def get_group_index_sorter(
    group_index: np.ndarray, ngroups: int | None = None
) -> np.ndarray:
    """
    algos.groupsort_indexer implements `counting sort` and it is at least
    O(ngroups), where
        ngroups = prod(shape)
        shape = map(len, keys)
    that is, linear in the number of combinations (cartesian product) of unique
    values of groupby keys. This can be huge when doing multi-key groupby.
    np.argsort(kind='mergesort') is O(count x log(count)) where count is the
    length of the data-frame;
    Both algorithms are `stable` sort and that is necessary for correctness of
    groupby operations. e.g. consider:
        df.groupby(key)[col].transform('first')

    Parameters
    ----------
    group_index : np.ndarray[np.intp]
        signed integer dtype
    ngroups : int or None, default None

    Returns
    -------
    np.ndarray[np.intp]
    """
    if ngroups is None:
        # error: Incompatible types in assignment (expression has type "number[Any]",
        # variable has type "Optional[int]")
        ngroups = 1 + group_index.max()  # type: ignore[assignment]
    count = len(group_index)
    alpha = 0.0  # taking complexities literally; there may be
    beta = 1.0  # some room for fine-tuning these parameters
    # error: Unsupported operand types for * ("float" and "None")
    do_groupsort = count > 0 and (
        (alpha + beta * ngroups) < (count * np.log(count))  # type: ignore[operator]
    )
    if do_groupsort:
<<<<<<< HEAD
        sorter, _ = algos.groupsort_indexer(ensure_int64(group_index), ngroups)
=======
        # Argument 2 to "groupsort_indexer" has incompatible type
        # "Optional[int]"; expected "int"
        sorter, _ = algos.groupsort_indexer(
            ensure_platform_int(group_index),
            ngroups,  # type: ignore[arg-type]
        )
>>>>>>> 4c86d353
        # sorter _should_ already be intp, but mypy is not yet able to verify
    else:
        sorter = group_index.argsort(kind="mergesort")
    return ensure_platform_int(sorter)


def compress_group_index(group_index, sort: bool = True):
    """
    Group_index is offsets into cartesian product of all possible labels. This
    space can be huge, so this function compresses it, by computing offsets
    (comp_ids) into the list of unique labels (obs_group_ids).
    """
    size_hint = len(group_index)
    table = hashtable.Int64HashTable(size_hint)

    group_index = ensure_int64(group_index)

    # note, group labels come out ascending (ie, 1,2,3 etc)
    comp_ids, obs_group_ids = table.get_labels_groupby(group_index)

    if sort and len(obs_group_ids) > 0:
        obs_group_ids, comp_ids = _reorder_by_uniques(obs_group_ids, comp_ids)

    return ensure_int64(comp_ids), ensure_int64(obs_group_ids)


def _reorder_by_uniques(uniques, labels):
    # sorter is index where elements ought to go
    sorter = uniques.argsort()

    # reverse_indexer is where elements came from
    reverse_indexer = np.empty(len(sorter), dtype=np.int64)
    reverse_indexer.put(sorter, np.arange(len(sorter)))

    mask = labels < 0

    # move labels to right locations (ie, unsort ascending labels)
    labels = algorithms.take_nd(reverse_indexer, labels, allow_fill=False)
    np.putmask(labels, mask, -1)

    # sort observed ids
    uniques = algorithms.take_nd(uniques, sorter, allow_fill=False)

    return uniques, labels<|MERGE_RESOLUTION|>--- conflicted
+++ resolved
@@ -31,11 +31,7 @@
 )
 from pandas.core.dtypes.missing import isna
 
-<<<<<<< HEAD
-import pandas.core.algorithms as algorithms
-=======
 from pandas.core import algorithms
->>>>>>> 4c86d353
 from pandas.core.construction import extract_array
 
 if TYPE_CHECKING:
@@ -629,16 +625,12 @@
         (alpha + beta * ngroups) < (count * np.log(count))  # type: ignore[operator]
     )
     if do_groupsort:
-<<<<<<< HEAD
-        sorter, _ = algos.groupsort_indexer(ensure_int64(group_index), ngroups)
-=======
         # Argument 2 to "groupsort_indexer" has incompatible type
         # "Optional[int]"; expected "int"
         sorter, _ = algos.groupsort_indexer(
             ensure_platform_int(group_index),
             ngroups,  # type: ignore[arg-type]
         )
->>>>>>> 4c86d353
         # sorter _should_ already be intp, but mypy is not yet able to verify
     else:
         sorter = group_index.argsort(kind="mergesort")
