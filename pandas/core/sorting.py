--- conflicted
+++ resolved
@@ -5,12 +5,8 @@
 
 from pandas._libs import algos, hashtable, lib
 from pandas._libs.hashtable import unique_label_indices
-<<<<<<< HEAD
-from pandas.compat import PY3, long, string_types
+from pandas.compat import PY3, string_types
 from pandas.errors import SortError
-=======
-from pandas.compat import PY3, string_types
->>>>>>> ac318d26
 
 from pandas.core.dtypes.cast import infer_dtype_from_array
 from pandas.core.dtypes.common import (
