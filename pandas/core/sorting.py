""" miscellaneous sorting / groupby utilities """
from __future__ import annotations

from collections import defaultdict
from typing import (
    TYPE_CHECKING,
    Callable,
    DefaultDict,
    Hashable,
    Iterable,
    Sequence,
)
import warnings

import numpy as np

from pandas._libs import (
    algos,
    hashtable,
    lib,
)
from pandas._libs.hashtable import unique_label_indices
from pandas._typing import (
    IndexKeyFunc,
    Shape,
    npt,
)

from pandas.core.dtypes.common import (
    ensure_int64,
    ensure_platform_int,
    is_extension_array_dtype,
)
from pandas.core.dtypes.generic import (
    ABCMultiIndex,
    ABCRangeIndex,
)
from pandas.core.dtypes.missing import isna

from pandas.core.construction import extract_array

if TYPE_CHECKING:
    from pandas import MultiIndex
    from pandas.core.arrays import ExtensionArray
    from pandas.core.indexes.base import Index


def get_indexer_indexer(
    target: Index,
    level: str | int | list[str] | list[int],
    ascending: Sequence[bool | int] | bool | int,
    kind: str,
    na_position: str,
    sort_remaining: bool,
    key: IndexKeyFunc,
) -> npt.NDArray[np.intp] | None:
    """
    Helper method that return the indexer according to input parameters for
    the sort_index method of DataFrame and Series.

    Parameters
    ----------
    target : Index
    level : int or level name or list of ints or list of level names
    ascending : bool or list of bools, default True
    kind : {'quicksort', 'mergesort', 'heapsort', 'stable'}, default 'quicksort'
    na_position : {'first', 'last'}, default 'last'
    sort_remaining : bool, default True
    key : callable, optional

    Returns
    -------
    Optional[ndarray[intp]]
        The indexer for the new index.
    """

    target = ensure_key_mapped(target, key, levels=level)
    target = target._sort_levels_monotonic()

    if level is not None:
        _, indexer = target.sortlevel(
            level, ascending=ascending, sort_remaining=sort_remaining
        )
    elif isinstance(target, ABCMultiIndex):
        indexer = lexsort_indexer(
            target._get_codes_for_sorting(), orders=ascending, na_position=na_position
        )
    else:
        # Check monotonic-ness before sort an index (GH 11080)
        if (ascending and target.is_monotonic_increasing) or (
            not ascending and target.is_monotonic_decreasing
        ):
            return None

        indexer = nargsort(
            target, kind=kind, ascending=ascending, na_position=na_position
        )
    return indexer


def get_group_index(
    labels, shape: Shape, sort: bool, xnull: bool
) -> npt.NDArray[np.int64]:
    """
    For the particular label_list, gets the offsets into the hypothetical list
    representing the totally ordered cartesian product of all possible label
    combinations, *as long as* this space fits within int64 bounds;
    otherwise, though group indices identify unique combinations of
    labels, they cannot be deconstructed.
    - If `sort`, rank of returned ids preserve lexical ranks of labels.
      i.e. returned id's can be used to do lexical sort on labels;
    - If `xnull` nulls (-1 labels) are passed through.

    Parameters
    ----------
    labels : sequence of arrays
        Integers identifying levels at each location
    shape : tuple[int, ...]
        Number of unique levels at each location
    sort : bool
        If the ranks of returned ids should match lexical ranks of labels
    xnull : bool
        If true nulls are excluded. i.e. -1 values in the labels are
        passed through.

    Returns
    -------
    An array of type int64 where two elements are equal if their corresponding
    labels are equal at all location.

    Notes
    -----
    The length of `labels` and `shape` must be identical.
    """

    def _int64_cut_off(shape) -> int:
        acc = 1
        for i, mul in enumerate(shape):
            acc *= int(mul)
            if not acc < lib.i8max:
                return i
        return len(shape)

    def maybe_lift(lab, size) -> tuple[np.ndarray, int]:
        # promote nan values (assigned -1 label in lab array)
        # so that all output values are non-negative
        return (lab + 1, size + 1) if (lab == -1).any() else (lab, size)

    labels = [ensure_int64(x) for x in labels]
    lshape = list(shape)
    if not xnull:
        for i, (lab, size) in enumerate(zip(labels, shape)):
            lab, size = maybe_lift(lab, size)
            labels[i] = lab
            lshape[i] = size

    labels = list(labels)

    # Iteratively process all the labels in chunks sized so less
    # than lib.i8max unique int ids will be required for each chunk
    while True:
        # how many levels can be done without overflow:
        nlev = _int64_cut_off(lshape)

        # compute flat ids for the first `nlev` levels
        stride = np.prod(lshape[1:nlev], dtype="i8")
        out = stride * labels[0].astype("i8", subok=False, copy=False)

        for i in range(1, nlev):
            if lshape[i] == 0:
                stride = np.int64(0)
            else:
                stride //= lshape[i]
            out += labels[i] * stride

        if xnull:  # exclude nulls
            mask = labels[0] == -1
            for lab in labels[1:nlev]:
                mask |= lab == -1
            out[mask] = -1

        if nlev == len(lshape):  # all levels done!
            break

        # compress what has been done so far in order to avoid overflow
        # to retain lexical ranks, obs_ids should be sorted
        comp_ids, obs_ids = compress_group_index(out, sort=sort)

        labels = [comp_ids] + labels[nlev:]
        lshape = [len(obs_ids)] + lshape[nlev:]

    return out


def get_compressed_ids(
    labels, sizes: Shape
) -> tuple[npt.NDArray[np.intp], npt.NDArray[np.int64]]:
    """
    Group_index is offsets into cartesian product of all possible labels. This
    space can be huge, so this function compresses it, by computing offsets
    (comp_ids) into the list of unique labels (obs_group_ids).

    Parameters
    ----------
    labels : list of label arrays
    sizes : tuple[int] of size of the levels

    Returns
    -------
    np.ndarray[np.intp]
        comp_ids
    np.ndarray[np.int64]
        obs_group_ids
    """
    ids = get_group_index(labels, sizes, sort=True, xnull=False)
    return compress_group_index(ids, sort=True)


def is_int64_overflow_possible(shape: Shape) -> bool:
    the_prod = 1
    for x in shape:
        the_prod *= int(x)

    return the_prod >= lib.i8max


<<<<<<< HEAD
def _decons_group_index(
    comp_labels: npt.NDArray[np.intp], shape: Shape
) -> list[npt.NDArray[np.intp]]:
=======
def decons_group_index(comp_labels, shape: Shape):
>>>>>>> 19aa5ab5
    # reconstruct labels
    if is_int64_overflow_possible(shape):
        # at some point group indices are factorized,
        # and may not be deconstructed here! wrong path!
        raise ValueError("cannot deconstruct factorized group indices!")

    label_list = []
    factor = 1
    y = np.array(0)
    x = comp_labels
    for i in reversed(range(len(shape))):
        labels = (x - y) % (factor * shape[i]) // factor
        np.putmask(labels, comp_labels < 0, -1)
        label_list.append(labels)
        y = labels * factor
        factor *= shape[i]
    return label_list[::-1]


def decons_obs_group_ids(
<<<<<<< HEAD
    comp_ids: npt.NDArray[np.intp],
    obs_ids: npt.NDArray[np.intp],
    shape: Shape,
    labels: Sequence[npt.NDArray[np.signedinteger]],
    xnull: bool,
) -> list[npt.NDArray[np.intp]]:
=======
    comp_ids: npt.NDArray[np.intp], obs_ids, shape: Shape, labels, xnull: bool
):
>>>>>>> 19aa5ab5
    """
    Reconstruct labels from observed group ids.

    Parameters
    ----------
    comp_ids : np.ndarray[np.intp]
    obs_ids: np.ndarray[np.intp]
    shape : tuple[int]
    labels : Sequence[np.ndarray[np.signedinteger]]
    xnull : bool
        If nulls are excluded; i.e. -1 labels are passed through.
    """
    if not xnull:
        lift = np.fromiter(((a == -1).any() for a in labels), dtype=np.intp)
        arr_shape = np.asarray(shape, dtype=np.intp) + lift
        shape = tuple(arr_shape)

    if not is_int64_overflow_possible(shape):
        # obs ids are deconstructable! take the fast route!
        out = _decons_group_index(obs_ids, shape)
        return out if xnull or not lift.any() else [x - y for x, y in zip(out, lift)]

    indexer = unique_label_indices(comp_ids)
    return [lab[indexer].astype(np.intp, subok=False, copy=True) for lab in labels]


def indexer_from_factorized(
    labels, shape: Shape, compress: bool = True
) -> npt.NDArray[np.intp]:
    ids = get_group_index(labels, shape, sort=True, xnull=False)

    if not compress:
        ngroups = (ids.size and ids.max()) + 1
    else:
        ids, obs = compress_group_index(ids, sort=True)
        ngroups = len(obs)

    return get_group_index_sorter(ids, ngroups)


def lexsort_indexer(
    keys, orders=None, na_position: str = "last", key: Callable | None = None
) -> npt.NDArray[np.intp]:
    """
    Performs lexical sorting on a set of keys

    Parameters
    ----------
    keys : sequence of arrays
        Sequence of ndarrays to be sorted by the indexer
    orders : bool or list of booleans, optional
        Determines the sorting order for each element in keys. If a list,
        it must be the same length as keys. This determines whether the
        corresponding element in keys should be sorted in ascending
        (True) or descending (False) order. if bool, applied to all
        elements as above. if None, defaults to True.
    na_position : {'first', 'last'}, default 'last'
        Determines placement of NA elements in the sorted list ("last" or "first")
    key : Callable, optional
        Callable key function applied to every element in keys before sorting

        .. versionadded:: 1.0.0

    Returns
    -------
    np.ndarray[np.intp]
    """
    from pandas.core.arrays import Categorical

    labels = []
    shape = []
    if isinstance(orders, bool):
        orders = [orders] * len(keys)
    elif orders is None:
        orders = [True] * len(keys)

    keys = [ensure_key_mapped(k, key) for k in keys]

    for k, order in zip(keys, orders):
        with warnings.catch_warnings():
            # TODO(2.0): unnecessary once deprecation is enforced
            # GH#45618 don't issue warning user can't do anything about
            warnings.filterwarnings("ignore", ".*SparseArray.*", category=FutureWarning)

            cat = Categorical(k, ordered=True)

        if na_position not in ["last", "first"]:
            raise ValueError(f"invalid na_position: {na_position}")

        n = len(cat.categories)
        codes = cat.codes.copy()

        mask = cat.codes == -1
        if order:  # ascending
            if na_position == "last":
                codes = np.where(mask, n, codes)
            elif na_position == "first":
                codes += 1
        else:  # not order means descending
            if na_position == "last":
                codes = np.where(mask, n, n - codes - 1)
            elif na_position == "first":
                codes = np.where(mask, 0, n - codes)
        if mask.any():
            n += 1

        shape.append(n)
        labels.append(codes)

    return indexer_from_factorized(labels, tuple(shape))


def nargsort(
    items,
    kind: str = "quicksort",
    ascending: bool = True,
    na_position: str = "last",
    key: Callable | None = None,
    mask: npt.NDArray[np.bool_] | None = None,
) -> npt.NDArray[np.intp]:
    """
    Intended to be a drop-in replacement for np.argsort which handles NaNs.

    Adds ascending, na_position, and key parameters.

    (GH #6399, #5231, #27237)

    Parameters
    ----------
    kind : str, default 'quicksort'
    ascending : bool, default True
    na_position : {'first', 'last'}, default 'last'
    key : Optional[Callable], default None
    mask : Optional[np.ndarray[bool]], default None
        Passed when called by ExtensionArray.argsort.

    Returns
    -------
    np.ndarray[np.intp]
    """

    if key is not None:
        items = ensure_key_mapped(items, key)
        return nargsort(
            items,
            kind=kind,
            ascending=ascending,
            na_position=na_position,
            key=None,
            mask=mask,
        )

    if isinstance(items, ABCRangeIndex):
        return items.argsort(ascending=ascending)  # TODO: test coverage with key?
    elif not isinstance(items, ABCMultiIndex):
        items = extract_array(items)
    if mask is None:
        mask = np.asarray(isna(items))  # TODO: does this exclude MultiIndex too?

    if is_extension_array_dtype(items):
        return items.argsort(ascending=ascending, kind=kind, na_position=na_position)
    else:
        items = np.asanyarray(items)

    idx = np.arange(len(items))
    non_nans = items[~mask]
    non_nan_idx = idx[~mask]

    nan_idx = np.nonzero(mask)[0]
    if not ascending:
        non_nans = non_nans[::-1]
        non_nan_idx = non_nan_idx[::-1]
    indexer = non_nan_idx[non_nans.argsort(kind=kind)]
    if not ascending:
        indexer = indexer[::-1]
    # Finally, place the NaNs at the end or the beginning according to
    # na_position
    if na_position == "last":
        indexer = np.concatenate([indexer, nan_idx])
    elif na_position == "first":
        indexer = np.concatenate([nan_idx, indexer])
    else:
        raise ValueError(f"invalid na_position: {na_position}")
    return ensure_platform_int(indexer)


def nargminmax(values: ExtensionArray, method: str, axis: int = 0):
    """
    Implementation of np.argmin/argmax but for ExtensionArray and which
    handles missing values.

    Parameters
    ----------
    values : ExtensionArray
    method : {"argmax", "argmin"}
    axis : int, default 0

    Returns
    -------
    int
    """
    assert method in {"argmax", "argmin"}
    func = np.argmax if method == "argmax" else np.argmin

    mask = np.asarray(isna(values))
    arr_values = values._values_for_argsort()

    if arr_values.ndim > 1:
        if mask.any():
            if axis == 1:
                zipped = zip(arr_values, mask)
            else:
                zipped = zip(arr_values.T, mask.T)
            return np.array([_nanargminmax(v, m, func) for v, m in zipped])
        return func(arr_values, axis=axis)

    return _nanargminmax(arr_values, mask, func)


def _nanargminmax(values: np.ndarray, mask: npt.NDArray[np.bool_], func) -> int:
    """
    See nanargminmax.__doc__.
    """
    idx = np.arange(values.shape[0])
    non_nans = values[~mask]
    non_nan_idx = idx[~mask]

    return non_nan_idx[func(non_nans)]


def _ensure_key_mapped_multiindex(
    index: MultiIndex, key: Callable, level=None
) -> MultiIndex:
    """
    Returns a new MultiIndex in which key has been applied
    to all levels specified in level (or all levels if level
    is None). Used for key sorting for MultiIndex.

    Parameters
    ----------
    index : MultiIndex
        Index to which to apply the key function on the
        specified levels.
    key : Callable
        Function that takes an Index and returns an Index of
        the same shape. This key is applied to each level
        separately. The name of the level can be used to
        distinguish different levels for application.
    level : list-like, int or str, default None
        Level or list of levels to apply the key function to.
        If None, key function is applied to all levels. Other
        levels are left unchanged.

    Returns
    -------
    labels : MultiIndex
        Resulting MultiIndex with modified levels.
    """

    if level is not None:
        if isinstance(level, (str, int)):
            sort_levels = [level]
        else:
            sort_levels = level

        sort_levels = [index._get_level_number(lev) for lev in sort_levels]
    else:
        sort_levels = list(range(index.nlevels))  # satisfies mypy

    mapped = [
        ensure_key_mapped(index._get_level_values(level), key)
        if level in sort_levels
        else index._get_level_values(level)
        for level in range(index.nlevels)
    ]

    return type(index).from_arrays(mapped)


def ensure_key_mapped(values, key: Callable | None, levels=None):
    """
    Applies a callable key function to the values function and checks
    that the resulting value has the same shape. Can be called on Index
    subclasses, Series, DataFrames, or ndarrays.

    Parameters
    ----------
    values : Series, DataFrame, Index subclass, or ndarray
    key : Optional[Callable], key to be called on the values array
    levels : Optional[List], if values is a MultiIndex, list of levels to
    apply the key to.
    """
    from pandas.core.indexes.api import Index

    if not key:
        return values

    if isinstance(values, ABCMultiIndex):
        return _ensure_key_mapped_multiindex(values, key, level=levels)

    result = key(values.copy())
    if len(result) != len(values):
        raise ValueError(
            "User-provided `key` function must not change the shape of the array."
        )

    try:
        if isinstance(
            values, Index
        ):  # convert to a new Index subclass, not necessarily the same
            result = Index(result)
        else:
            type_of_values = type(values)
            result = type_of_values(result)  # try to revert to original type otherwise
    except TypeError:
        raise TypeError(
            f"User-provided `key` function returned an invalid type {type(result)} \
            which could not be converted to {type(values)}."
        )

    return result


def get_flattened_list(
    comp_ids: npt.NDArray[np.intp],
    ngroups: int,
    levels: Iterable[Index],
    labels: Iterable[np.ndarray],
) -> list[tuple]:
    """Map compressed group id -> key tuple."""
    comp_ids = comp_ids.astype(np.int64, copy=False)
    arrays: DefaultDict[int, list[int]] = defaultdict(list)
    for labs, level in zip(labels, levels):
        table = hashtable.Int64HashTable(ngroups)
        table.map_keys_to_values(comp_ids, labs.astype(np.int64, copy=False))
        for i in range(ngroups):
            arrays[i].append(level[table.get_item(i)])
    return [tuple(array) for array in arrays.values()]


def get_indexer_dict(
    label_list: list[np.ndarray], keys: list[Index]
) -> dict[Hashable, npt.NDArray[np.intp]]:
    """
    Returns
    -------
    dict:
        Labels mapped to indexers.
    """
    shape = tuple(len(x) for x in keys)

    group_index = get_group_index(label_list, shape, sort=True, xnull=True)
    if np.all(group_index == -1):
        # Short-circuit, lib.indices_fast will return the same
        return {}
    ngroups = (
        ((group_index.size and group_index.max()) + 1)
        if is_int64_overflow_possible(shape)
        else np.prod(shape, dtype="i8")
    )

    sorter = get_group_index_sorter(group_index, ngroups)

    sorted_labels = [lab.take(sorter) for lab in label_list]
    group_index = group_index.take(sorter)

    return lib.indices_fast(sorter, group_index, keys, sorted_labels)


# ----------------------------------------------------------------------
# sorting levels...cleverly?


def get_group_index_sorter(
    group_index: npt.NDArray[np.intp], ngroups: int | None = None
) -> npt.NDArray[np.intp]:
    """
    algos.groupsort_indexer implements `counting sort` and it is at least
    O(ngroups), where
        ngroups = prod(shape)
        shape = map(len, keys)
    that is, linear in the number of combinations (cartesian product) of unique
    values of groupby keys. This can be huge when doing multi-key groupby.
    np.argsort(kind='mergesort') is O(count x log(count)) where count is the
    length of the data-frame;
    Both algorithms are `stable` sort and that is necessary for correctness of
    groupby operations. e.g. consider:
        df.groupby(key)[col].transform('first')

    Parameters
    ----------
    group_index : np.ndarray[np.intp]
        signed integer dtype
    ngroups : int or None, default None

    Returns
    -------
    np.ndarray[np.intp]
    """
    if ngroups is None:
        ngroups = 1 + group_index.max()
    count = len(group_index)
    alpha = 0.0  # taking complexities literally; there may be
    beta = 1.0  # some room for fine-tuning these parameters
    do_groupsort = count > 0 and ((alpha + beta * ngroups) < (count * np.log(count)))
    if do_groupsort:
        sorter, _ = algos.groupsort_indexer(
            ensure_platform_int(group_index),
            ngroups,
        )
        # sorter _should_ already be intp, but mypy is not yet able to verify
    else:
        sorter = group_index.argsort(kind="mergesort")
    return ensure_platform_int(sorter)


def compress_group_index(
    group_index: npt.NDArray[np.int64], sort: bool = True
) -> tuple[npt.NDArray[np.int64], npt.NDArray[np.int64]]:
    """
    Group_index is offsets into cartesian product of all possible labels. This
    space can be huge, so this function compresses it, by computing offsets
    (comp_ids) into the list of unique labels (obs_group_ids).
    """
    size_hint = len(group_index)
    table = hashtable.Int64HashTable(size_hint)

    group_index = ensure_int64(group_index)

    # note, group labels come out ascending (ie, 1,2,3 etc)
    comp_ids, obs_group_ids = table.get_labels_groupby(group_index)

    if sort and len(obs_group_ids) > 0:
        obs_group_ids, comp_ids = _reorder_by_uniques(obs_group_ids, comp_ids)

    return ensure_int64(comp_ids), ensure_int64(obs_group_ids)


def _reorder_by_uniques(
    uniques: npt.NDArray[np.int64], labels: npt.NDArray[np.intp]
) -> tuple[npt.NDArray[np.int64], npt.NDArray[np.intp]]:
    """
    Parameters
    ----------
    uniques : np.ndarray[np.int64]
    labels : np.ndarray[np.intp]

    Returns
    -------
    np.ndarray[np.int64]
    np.ndarray[np.intp]
    """
    # sorter is index where elements ought to go
    sorter = uniques.argsort()

    # reverse_indexer is where elements came from
    reverse_indexer = np.empty(len(sorter), dtype=np.intp)
    reverse_indexer.put(sorter, np.arange(len(sorter)))

    mask = labels < 0

    # move labels to right locations (ie, unsort ascending labels)
    labels = reverse_indexer.take(labels)
    np.putmask(labels, mask, -1)

    # sort observed ids
    uniques = uniques.take(sorter)

    return uniques, labels<|MERGE_RESOLUTION|>--- conflicted
+++ resolved
@@ -224,13 +224,9 @@
     return the_prod >= lib.i8max
 
 
-<<<<<<< HEAD
 def _decons_group_index(
     comp_labels: npt.NDArray[np.intp], shape: Shape
 ) -> list[npt.NDArray[np.intp]]:
-=======
-def decons_group_index(comp_labels, shape: Shape):
->>>>>>> 19aa5ab5
     # reconstruct labels
     if is_int64_overflow_possible(shape):
         # at some point group indices are factorized,
@@ -251,17 +247,12 @@
 
 
 def decons_obs_group_ids(
-<<<<<<< HEAD
     comp_ids: npt.NDArray[np.intp],
     obs_ids: npt.NDArray[np.intp],
     shape: Shape,
     labels: Sequence[npt.NDArray[np.signedinteger]],
     xnull: bool,
 ) -> list[npt.NDArray[np.intp]]:
-=======
-    comp_ids: npt.NDArray[np.intp], obs_ids, shape: Shape, labels, xnull: bool
-):
->>>>>>> 19aa5ab5
     """
     Reconstruct labels from observed group ids.
 
