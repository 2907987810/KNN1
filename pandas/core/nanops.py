import functools
import itertools
import operator
from typing import Any, Optional, Tuple, Union, cast
import warnings

import numpy as np

from pandas._config import get_option

from pandas._libs import NaT, Timedelta, Timestamp, iNaT, lib
from pandas._typing import ArrayLike, Dtype, DtypeObj, F, Scalar
from pandas.compat._optional import import_optional_dependency

from pandas.core.dtypes.cast import maybe_upcast_putmask
from pandas.core.dtypes.common import (
    get_dtype,
    is_any_int_dtype,
    is_bool_dtype,
    is_complex,
    is_datetime64_any_dtype,
    is_float,
    is_float_dtype,
    is_integer,
    is_integer_dtype,
    is_numeric_dtype,
    is_object_dtype,
    is_scalar,
    is_timedelta64_dtype,
    needs_i8_conversion,
    pandas_dtype,
)
from pandas.core.dtypes.dtypes import PeriodDtype
from pandas.core.dtypes.missing import isna, na_value_for_dtype, notna

from pandas.core.construction import extract_array

bn = import_optional_dependency("bottleneck", raise_on_missing=False, on_version="warn")
_BOTTLENECK_INSTALLED = bn is not None
_USE_BOTTLENECK = False


def set_use_bottleneck(v: bool = True) -> None:
    # set/unset to use bottleneck
    global _USE_BOTTLENECK
    if _BOTTLENECK_INSTALLED:
        _USE_BOTTLENECK = v


set_use_bottleneck(get_option("compute.use_bottleneck"))


class disallow:
    def __init__(self, *dtypes):
        super().__init__()
        self.dtypes = tuple(pandas_dtype(dtype).type for dtype in dtypes)

    def check(self, obj) -> bool:
        return hasattr(obj, "dtype") and issubclass(obj.dtype.type, self.dtypes)

    def __call__(self, f: F) -> F:
        @functools.wraps(f)
        def _f(*args, **kwargs):
            obj_iter = itertools.chain(args, kwargs.values())
            if any(self.check(obj) for obj in obj_iter):
                f_name = f.__name__.replace("nan", "")
                raise TypeError(
                    f"reduction operation '{f_name}' not allowed for this dtype"
                )
            try:
                with np.errstate(invalid="ignore"):
                    return f(*args, **kwargs)
            except ValueError as e:
                # we want to transform an object array
                # ValueError message to the more typical TypeError
                # e.g. this is normally a disallowed function on
                # object arrays that contain strings
                if is_object_dtype(args[0]):
                    raise TypeError(e) from e
                raise

        return cast(F, _f)


class bottleneck_switch:
    def __init__(self, name=None, **kwargs):
        self.name = name
        self.kwargs = kwargs

    def __call__(self, alt: F) -> F:
        bn_name = self.name or alt.__name__

        try:
            bn_func = getattr(bn, bn_name)
        except (AttributeError, NameError):  # pragma: no cover
            bn_func = None

        @functools.wraps(alt)
        def f(
            values: np.ndarray, axis: Optional[int] = None, skipna: bool = True, **kwds
        ):
            if len(self.kwargs) > 0:
                for k, v in self.kwargs.items():
                    if k not in kwds:
                        kwds[k] = v

            if values.size == 0 and kwds.get("min_count") is None:
                # We are empty, returning NA for our type
                # Only applies for the default `min_count` of None
                # since that affects how empty arrays are handled.
                # TODO(GH-18976) update all the nanops methods to
                # correctly handle empty inputs and remove this check.
                # It *may* just be `var`
                return _na_for_min_count(values, axis)

            if _USE_BOTTLENECK and skipna and _bn_ok_dtype(values.dtype, bn_name):
                if kwds.get("mask", None) is None:
                    # `mask` is not recognised by bottleneck, would raise
                    #  TypeError if called
                    kwds.pop("mask", None)
                    result = bn_func(values, axis=axis, **kwds)

                    # prefer to treat inf/-inf as NA, but must compute the func
                    # twice :(
                    if _has_infs(result):
                        result = alt(values, axis=axis, skipna=skipna, **kwds)
                else:
                    result = alt(values, axis=axis, skipna=skipna, **kwds)
            else:
                result = alt(values, axis=axis, skipna=skipna, **kwds)

            return result

        return cast(F, f)


def _bn_ok_dtype(dtype: DtypeObj, name: str) -> bool:
    # Bottleneck chokes on datetime64, PeriodDtype (or and EA)
    if not is_object_dtype(dtype) and not needs_i8_conversion(dtype):

        # GH 15507
        # bottleneck does not properly upcast during the sum
        # so can overflow

        # GH 9422
        # further we also want to preserve NaN when all elements
        # are NaN, unlike bottleneck/numpy which consider this
        # to be 0
        if name in ["nansum", "nanprod"]:
            return False

        return True
    return False


def _has_infs(result) -> bool:
    if isinstance(result, np.ndarray):
        if result.dtype == "f8":
            return lib.has_infs_f8(result.ravel("K"))
        elif result.dtype == "f4":
            return lib.has_infs_f4(result.ravel("K"))
    try:
        return np.isinf(result).any()
    except (TypeError, NotImplementedError):
        # if it doesn't support infs, then it can't have infs
        return False


def _get_fill_value(
    dtype: DtypeObj, fill_value: Optional[Scalar] = None, fill_value_typ=None
):
    """ return the correct fill value for the dtype of the values """
    if fill_value is not None:
        return fill_value
    if _na_ok_dtype(dtype):
        if fill_value_typ is None:
            return np.nan
        else:
            if fill_value_typ == "+inf":
                return np.inf
            else:
                return -np.inf
    else:
        if fill_value_typ is None:
            return iNaT
        else:
            if fill_value_typ == "+inf":
                # need the max int here
                return np.iinfo(np.int64).max
            else:
                return iNaT


def _maybe_get_mask(
    values: np.ndarray, skipna: bool, mask: Optional[np.ndarray]
) -> Optional[np.ndarray]:
    """
    Compute a mask if and only if necessary.

    This function will compute a mask iff it is necessary. Otherwise,
    return the provided mask (potentially None) when a mask does not need to be
    computed.

    A mask is never necessary if the values array is of boolean or integer
    dtypes, as these are incapable of storing NaNs. If passing a NaN-capable
    dtype that is interpretable as either boolean or integer data (eg,
    timedelta64), a mask must be provided.

    If the skipna parameter is False, a new mask will not be computed.

    The mask is computed using isna() by default. Setting invert=True selects
    notna() as the masking function.

    Parameters
    ----------
    values : ndarray
        input array to potentially compute mask for
    skipna : bool
        boolean for whether NaNs should be skipped
    mask : Optional[ndarray]
        nan-mask if known

    Returns
    -------
    Optional[np.ndarray]
    """
    if mask is None:
        if is_bool_dtype(values.dtype) or is_integer_dtype(values.dtype):
            # Boolean data cannot contain nulls, so signal via mask being None
            return None

        if skipna or needs_i8_conversion(values.dtype):
            mask = isna(values)

    return mask


def _get_values(
    values: np.ndarray,
    skipna: bool,
    fill_value: Any = None,
    fill_value_typ: Optional[str] = None,
    mask: Optional[np.ndarray] = None,
) -> Tuple[np.ndarray, Optional[np.ndarray], np.dtype, np.dtype, Any]:
    """
    Utility to get the values view, mask, dtype, dtype_max, and fill_value.

    If both mask and fill_value/fill_value_typ are not None and skipna is True,
    the values array will be copied.

    For input arrays of boolean or integer dtypes, copies will only occur if a
    precomputed mask, a fill_value/fill_value_typ, and skipna=True are
    provided.

    Parameters
    ----------
    values : ndarray
        input array to potentially compute mask for
    skipna : bool
        boolean for whether NaNs should be skipped
    fill_value : Any
        value to fill NaNs with
    fill_value_typ : str
        Set to '+inf' or '-inf' to handle dtype-specific infinities
    mask : Optional[np.ndarray]
        nan-mask if known

    Returns
    -------
    values : ndarray
        Potential copy of input value array
    mask : Optional[ndarray[bool]]
        Mask for values, if deemed necessary to compute
    dtype : np.dtype
        dtype for values
    dtype_max : np.dtype
        platform independent dtype
    fill_value : Any
        fill value used
    """
    # In _get_values is only called from within nanops, and in all cases
    #  with scalar fill_value.  This guarantee is important for the
    #  maybe_upcast_putmask call below
    assert is_scalar(fill_value)
    values = extract_array(values, extract_numpy=True)

    mask = _maybe_get_mask(values, skipna, mask)

    dtype = values.dtype

    if needs_i8_conversion(values.dtype):
        # changing timedelta64/datetime64 to int64 needs to happen after
        #  finding `mask` above
        values = np.asarray(values.view("i8"))

    dtype_ok = _na_ok_dtype(dtype)

    # get our fill value (in case we need to provide an alternative
    # dtype for it)
    fill_value = _get_fill_value(
        dtype, fill_value=fill_value, fill_value_typ=fill_value_typ
    )

    if skipna and (mask is not None) and (fill_value is not None):
        values = values.copy()
        if dtype_ok and mask.any():
            np.putmask(values, mask, fill_value)

        # promote if needed
        else:
            values, _ = maybe_upcast_putmask(values, mask, fill_value)

    # return a platform independent precision dtype
    dtype_max = dtype
    if is_integer_dtype(dtype) or is_bool_dtype(dtype):
        dtype_max = np.dtype(np.int64)
    elif is_float_dtype(dtype):
        dtype_max = np.dtype(np.float64)

    return values, mask, dtype, dtype_max, fill_value


def _na_ok_dtype(dtype: DtypeObj) -> bool:
    if needs_i8_conversion(dtype):
        return False
    return not issubclass(dtype.type, np.integer)


def _wrap_results(result, dtype: DtypeObj, fill_value=None):
    """ wrap our results if needed """
    if result is NaT:
        pass

    elif is_datetime64_any_dtype(dtype):
        if fill_value is None:
            # GH#24293
            fill_value = iNaT
        if not isinstance(result, np.ndarray):
            tz = getattr(dtype, "tz", None)
            assert not isna(fill_value), "Expected non-null fill_value"
            if result == fill_value:
                result = np.nan
            if tz is not None:
<<<<<<< HEAD
=======
                # we get here e.g. via nanmean when we call it on a DTA[tz]
>>>>>>> 10e5ad71
                result = Timestamp(result, tz=tz)
            elif isna(result):
                result = np.datetime64("NaT", "ns")
            else:
                result = np.int64(result).view("datetime64[ns]")
        else:
            # If we have float dtype, taking a view will give the wrong result
            result = result.astype(dtype)
    elif is_timedelta64_dtype(dtype):
        if not isinstance(result, np.ndarray):
            if result == fill_value:
                result = np.nan

            # raise if we have a timedelta64[ns] which is too large
            if np.fabs(result) > np.iinfo(np.int64).max:
                raise ValueError("overflow in timedelta operation")

            result = Timedelta(result, unit="ns")
        else:
            result = result.astype("m8[ns]").view(dtype)

    return result


def _na_for_min_count(
    values: np.ndarray, axis: Optional[int]
) -> Union[Scalar, np.ndarray]:
    """
    Return the missing value for `values`.

    Parameters
    ----------
    values : ndarray
    axis : int or None
        axis for the reduction, required if values.ndim > 1.

    Returns
    -------
    result : scalar or ndarray
        For 1-D values, returns a scalar of the correct missing type.
        For 2-D values, returns a 1-D array where each element is missing.
    """
    # we either return np.nan or pd.NaT
    if is_numeric_dtype(values):
        values = values.astype("float64")
    fill_value = na_value_for_dtype(values.dtype)
    if fill_value is NaT:
        fill_value = values.dtype.type("NaT", "ns")

    if values.ndim == 1:
        return fill_value
    elif axis is None:
        return fill_value
    else:
        result_shape = values.shape[:axis] + values.shape[axis + 1 :]

        result = np.full(result_shape, fill_value, dtype=values.dtype)
        return result


def nanany(
    values: np.ndarray,
    axis: Optional[int] = None,
    skipna: bool = True,
    mask: Optional[np.ndarray] = None,
) -> bool:
    """
    Check if any elements along an axis evaluate to True.

    Parameters
    ----------
    values : ndarray
    axis : int, optional
    skipna : bool, default True
    mask : ndarray[bool], optional
        nan-mask if known

    Returns
    -------
    result : bool

    Examples
    --------
    >>> import pandas.core.nanops as nanops
    >>> s = pd.Series([1, 2])
    >>> nanops.nanany(s)
    True

    >>> import pandas.core.nanops as nanops
    >>> s = pd.Series([np.nan])
    >>> nanops.nanany(s)
    False
    """
    values, _, _, _, _ = _get_values(values, skipna, fill_value=False, mask=mask)
    return values.any(axis)


def nanall(
    values: np.ndarray,
    axis: Optional[int] = None,
    skipna: bool = True,
    mask: Optional[np.ndarray] = None,
) -> bool:
    """
    Check if all elements along an axis evaluate to True.

    Parameters
    ----------
    values : ndarray
    axis: int, optional
    skipna : bool, default True
    mask : ndarray[bool], optional
        nan-mask if known

    Returns
    -------
    result : bool

    Examples
    --------
    >>> import pandas.core.nanops as nanops
    >>> s = pd.Series([1, 2, np.nan])
    >>> nanops.nanall(s)
    True

    >>> import pandas.core.nanops as nanops
    >>> s = pd.Series([1, 0])
    >>> nanops.nanall(s)
    False
    """
    values, _, _, _, _ = _get_values(values, skipna, fill_value=True, mask=mask)
    return values.all(axis)


@disallow("M8")
def nansum(
    values: np.ndarray,
    axis: Optional[int] = None,
    skipna: bool = True,
    min_count: int = 0,
    mask: Optional[np.ndarray] = None,
) -> float:
    """
    Sum the elements along an axis ignoring NaNs

    Parameters
    ----------
    values : ndarray[dtype]
    axis: int, optional
    skipna : bool, default True
    min_count: int, default 0
    mask : ndarray[bool], optional
        nan-mask if known

    Returns
    -------
    result : dtype

    Examples
    --------
    >>> import pandas.core.nanops as nanops
    >>> s = pd.Series([1, 2, np.nan])
    >>> nanops.nansum(s)
    3.0
    """
    orig_values = values

    values, mask, dtype, dtype_max, _ = _get_values(
        values, skipna, fill_value=0, mask=mask
    )
    dtype_sum = dtype_max
    datetimelike = False
    if is_float_dtype(dtype):
        dtype_sum = dtype
    elif is_timedelta64_dtype(dtype):
        datetimelike = True
        dtype_sum = np.float64

    the_sum = values.sum(axis, dtype=dtype_sum)
    the_sum = _maybe_null_out(the_sum, axis, mask, values.shape, min_count=min_count)

    the_sum = _wrap_results(the_sum, dtype)
    if datetimelike and not skipna:
        the_sum = _mask_datetimelike_result(the_sum, axis, mask, orig_values)
    return the_sum


def _mask_datetimelike_result(
    result: Union[np.ndarray, np.datetime64, np.timedelta64],
    axis: Optional[int],
    mask: np.ndarray,
    orig_values: np.ndarray,
):
    if isinstance(result, np.ndarray):
        # we need to apply the mask
        result = result.astype("i8").view(orig_values.dtype)
        axis_mask = mask.any(axis=axis)
        result[axis_mask] = iNaT
    else:
        if mask.any():
            result = NaT
    return result


@disallow(PeriodDtype)
@bottleneck_switch()
def nanmean(
    values: np.ndarray,
    axis: Optional[int] = None,
    skipna: bool = True,
    mask: Optional[np.ndarray] = None,
) -> float:
    """
    Compute the mean of the element along an axis ignoring NaNs

    Parameters
    ----------
    values : ndarray
    axis: int, optional
    skipna : bool, default True
    mask : ndarray[bool], optional
        nan-mask if known

    Returns
    -------
    float
        Unless input is a float array, in which case use the same
        precision as the input array.

    Examples
    --------
    >>> import pandas.core.nanops as nanops
    >>> s = pd.Series([1, 2, np.nan])
    >>> nanops.nanmean(s)
    1.5
    """
    orig_values = values

    values, mask, dtype, dtype_max, _ = _get_values(
        values, skipna, fill_value=0, mask=mask
    )
    dtype_sum = dtype_max
    dtype_count = np.float64

    # not using needs_i8_conversion because that includes period
    datetimelike = False
    if dtype.kind in ["m", "M"]:
        datetimelike = True
        dtype_sum = np.float64
    elif is_integer_dtype(dtype):
        dtype_sum = np.float64
    elif is_float_dtype(dtype):
        dtype_sum = dtype
        dtype_count = dtype

    count = _get_counts(values.shape, mask, axis, dtype=dtype_count)
    the_sum = _ensure_numeric(values.sum(axis, dtype=dtype_sum))

    if axis is not None and getattr(the_sum, "ndim", False):
        count = cast(np.ndarray, count)
        with np.errstate(all="ignore"):
            # suppress division by zero warnings
            the_mean = the_sum / count
        ct_mask = count == 0
        if ct_mask.any():
            the_mean[ct_mask] = np.nan
    else:
        the_mean = the_sum / count if count > 0 else np.nan

    the_mean = _wrap_results(the_mean, dtype)
    if datetimelike and not skipna:
        the_mean = _mask_datetimelike_result(the_mean, axis, mask, orig_values)
    return the_mean


@bottleneck_switch()
def nanmedian(values, axis=None, skipna=True, mask=None):
    """
    Parameters
    ----------
    values : ndarray
    axis: int, optional
    skipna : bool, default True
    mask : ndarray[bool], optional
        nan-mask if known

    Returns
    -------
    result : float
        Unless input is a float array, in which case use the same
        precision as the input array.

    Examples
    --------
    >>> import pandas.core.nanops as nanops
    >>> s = pd.Series([1, np.nan, 2, 2])
    >>> nanops.nanmedian(s)
    2.0
    """

    def get_median(x):
        mask = notna(x)
        if not skipna and not mask.all():
            return np.nan
        with warnings.catch_warnings():
            # Suppress RuntimeWarning about All-NaN slice
            warnings.filterwarnings("ignore", "All-NaN slice encountered")
            res = np.nanmedian(x[mask])
        return res

    values, mask, dtype, _, _ = _get_values(values, skipna, mask=mask)
    if not is_float_dtype(values.dtype):
        try:
            values = values.astype("f8")
        except ValueError as err:
            # e.g. "could not convert string to float: 'a'"
            raise TypeError from err
        if mask is not None:
            values[mask] = np.nan

    if axis is None:
        values = values.ravel("K")

    notempty = values.size

    # an array from a frame
    if values.ndim > 1:

        # there's a non-empty array to apply over otherwise numpy raises
        if notempty:
            if not skipna:
                return _wrap_results(
                    np.apply_along_axis(get_median, axis, values), dtype
                )

            # fastpath for the skipna case
            with warnings.catch_warnings():
                # Suppress RuntimeWarning about All-NaN slice
                warnings.filterwarnings("ignore", "All-NaN slice encountered")
                res = np.nanmedian(values, axis)
            return _wrap_results(res, dtype)

        # must return the correct shape, but median is not defined for the
        # empty set so return nans of shape "everything but the passed axis"
        # since "axis" is where the reduction would occur if we had a nonempty
        # array
        ret = get_empty_reduction_result(values.shape, axis, np.float_, np.nan)
        return _wrap_results(ret, dtype)

    # otherwise return a scalar value
    return _wrap_results(get_median(values) if notempty else np.nan, dtype)


def get_empty_reduction_result(
    shape: Tuple[int, ...], axis: int, dtype: np.dtype, fill_value: Any
) -> np.ndarray:
    """
    The result from a reduction on an empty ndarray.

    Parameters
    ----------
    shape : Tuple[int]
    axis : int
    dtype : np.dtype
    fill_value : Any

    Returns
    -------
    np.ndarray
    """
    shp = np.array(shape)
    dims = np.arange(len(shape))
    ret = np.empty(shp[dims != axis], dtype=dtype)
    ret.fill(fill_value)
    return ret


def _get_counts_nanvar(
    value_counts: Tuple[int],
    mask: Optional[np.ndarray],
    axis: Optional[int],
    ddof: int,
    dtype: Dtype = float,
) -> Tuple[Union[int, np.ndarray], Union[int, np.ndarray]]:
    """
    Get the count of non-null values along an axis, accounting
    for degrees of freedom.

    Parameters
    ----------
    values_shape : Tuple[int]
        shape tuple from values ndarray, used if mask is None
    mask : Optional[ndarray[bool]]
        locations in values that should be considered missing
    axis : Optional[int]
        axis to count along
    ddof : int
        degrees of freedom
    dtype : type, optional
        type to use for count

    Returns
    -------
    count : scalar or array
    d : scalar or array
    """
    dtype = get_dtype(dtype)
    count = _get_counts(value_counts, mask, axis, dtype=dtype)
    d = count - dtype.type(ddof)

    # always return NaN, never inf
    if is_scalar(count):
        if count <= ddof:
            count = np.nan
            d = np.nan
    else:
        mask2: np.ndarray = count <= ddof
        if mask2.any():
            np.putmask(d, mask2, np.nan)
            np.putmask(count, mask2, np.nan)
    return count, d


@disallow("M8")
@bottleneck_switch(ddof=1)
def nanstd(values, axis=None, skipna=True, ddof=1, mask=None):
    """
    Compute the standard deviation along given axis while ignoring NaNs

    Parameters
    ----------
    values : ndarray
    axis: int, optional
    skipna : bool, default True
    ddof : int, default 1
        Delta Degrees of Freedom. The divisor used in calculations is N - ddof,
        where N represents the number of elements.
    mask : ndarray[bool], optional
        nan-mask if known

    Returns
    -------
    result : float
        Unless input is a float array, in which case use the same
        precision as the input array.

    Examples
    --------
    >>> import pandas.core.nanops as nanops
    >>> s = pd.Series([1, np.nan, 2, 3])
    >>> nanops.nanstd(s)
    1.0
    """
    orig_dtype = values.dtype
    values, mask, _, _, _ = _get_values(values, skipna, mask=mask)

    result = np.sqrt(nanvar(values, axis=axis, skipna=skipna, ddof=ddof, mask=mask))
    return _wrap_results(result, orig_dtype)


@disallow("M8", "m8")
@bottleneck_switch(ddof=1)
def nanvar(values, axis=None, skipna=True, ddof=1, mask=None):
    """
    Compute the variance along given axis while ignoring NaNs

    Parameters
    ----------
    values : ndarray
    axis: int, optional
    skipna : bool, default True
    ddof : int, default 1
        Delta Degrees of Freedom. The divisor used in calculations is N - ddof,
        where N represents the number of elements.
    mask : ndarray[bool], optional
        nan-mask if known

    Returns
    -------
    result : float
        Unless input is a float array, in which case use the same
        precision as the input array.

    Examples
    --------
    >>> import pandas.core.nanops as nanops
    >>> s = pd.Series([1, np.nan, 2, 3])
    >>> nanops.nanvar(s)
    1.0
    """
    values = extract_array(values, extract_numpy=True)
    dtype = values.dtype
    mask = _maybe_get_mask(values, skipna, mask)
    if is_any_int_dtype(dtype):
        values = values.astype("f8")
        if mask is not None:
            values[mask] = np.nan

    if is_float_dtype(values.dtype):
        count, d = _get_counts_nanvar(values.shape, mask, axis, ddof, values.dtype)
    else:
        count, d = _get_counts_nanvar(values.shape, mask, axis, ddof)

    if skipna and mask is not None:
        values = values.copy()
        np.putmask(values, mask, 0)

    # xref GH10242
    # Compute variance via two-pass algorithm, which is stable against
    # cancellation errors and relatively accurate for small numbers of
    # observations.
    #
    # See https://en.wikipedia.org/wiki/Algorithms_for_calculating_variance
    avg = _ensure_numeric(values.sum(axis=axis, dtype=np.float64)) / count
    if axis is not None:
        avg = np.expand_dims(avg, axis)
    sqr = _ensure_numeric((avg - values) ** 2)
    if mask is not None:
        np.putmask(sqr, mask, 0)
    result = sqr.sum(axis=axis, dtype=np.float64) / d

    # Return variance as np.float64 (the datatype used in the accumulator),
    # unless we were dealing with a float array, in which case use the same
    # precision as the original values array.
    if is_float_dtype(dtype):
        result = result.astype(dtype)
    return _wrap_results(result, values.dtype)


@disallow("M8", "m8")
def nansem(
    values: np.ndarray,
    axis: Optional[int] = None,
    skipna: bool = True,
    ddof: int = 1,
    mask: Optional[np.ndarray] = None,
) -> float:
    """
    Compute the standard error in the mean along given axis while ignoring NaNs

    Parameters
    ----------
    values : ndarray
    axis: int, optional
    skipna : bool, default True
    ddof : int, default 1
        Delta Degrees of Freedom. The divisor used in calculations is N - ddof,
        where N represents the number of elements.
    mask : ndarray[bool], optional
        nan-mask if known

    Returns
    -------
    result : float64
        Unless input is a float array, in which case use the same
        precision as the input array.

    Examples
    --------
    >>> import pandas.core.nanops as nanops
    >>> s = pd.Series([1, np.nan, 2, 3])
    >>> nanops.nansem(s)
     0.5773502691896258
    """
    # This checks if non-numeric-like data is passed with numeric_only=False
    # and raises a TypeError otherwise
    nanvar(values, axis, skipna, ddof=ddof, mask=mask)

    mask = _maybe_get_mask(values, skipna, mask)
    if not is_float_dtype(values.dtype):
        values = values.astype("f8")

    count, _ = _get_counts_nanvar(values.shape, mask, axis, ddof, values.dtype)
    var = nanvar(values, axis, skipna, ddof=ddof)

    return np.sqrt(var) / np.sqrt(count)


def _nanminmax(meth, fill_value_typ):
    @bottleneck_switch(name="nan" + meth)
    def reduction(
        values: np.ndarray,
        axis: Optional[int] = None,
        skipna: bool = True,
        mask: Optional[np.ndarray] = None,
    ) -> Dtype:

        orig_values = values
        values, mask, dtype, dtype_max, fill_value = _get_values(
            values, skipna, fill_value_typ=fill_value_typ, mask=mask
        )

        datetimelike = orig_values.dtype.kind in ["m", "M"]

        if (axis is not None and values.shape[axis] == 0) or values.size == 0:
            try:
                result = getattr(values, meth)(axis, dtype=dtype_max)
                result.fill(np.nan)
            except (AttributeError, TypeError, ValueError):
                result = np.nan
        else:
            result = getattr(values, meth)(axis)

        result = _wrap_results(result, dtype, fill_value)
        result = _maybe_null_out(result, axis, mask, values.shape)

        if datetimelike and not skipna:
            result = _mask_datetimelike_result(result, axis, mask, orig_values)

        return result

    return reduction


nanmin = _nanminmax("min", fill_value_typ="+inf")
nanmax = _nanminmax("max", fill_value_typ="-inf")


@disallow("O")
def nanargmax(
    values: np.ndarray,
    axis: Optional[int] = None,
    skipna: bool = True,
    mask: Optional[np.ndarray] = None,
) -> Union[int, np.ndarray]:
    """
    Parameters
    ----------
    values : ndarray
    axis: int, optional
    skipna : bool, default True
    mask : ndarray[bool], optional
        nan-mask if known

    Returns
    -------
    result : int or ndarray[int]
        The index/indices  of max value in specified axis or -1 in the NA case

    Examples
    --------
    >>> import pandas.core.nanops as nanops
    >>> arr = np.array([1, 2, 3, np.nan, 4])
    >>> nanops.nanargmax(arr)
    4

    >>> arr = np.array(range(12), dtype=np.float64).reshape(4, 3)
    >>> arr[2:, 2] = np.nan
    >>> arr
    array([[ 0.,  1.,  2.],
           [ 3.,  4.,  5.],
           [ 6.,  7., nan],
           [ 9., 10., nan]])
    >>> nanops.nanargmax(arr, axis=1)
    array([2, 2, 1, 1], dtype=int64)
    """
    values, mask, _, _, _ = _get_values(values, True, fill_value_typ="-inf", mask=mask)
    result = values.argmax(axis)
    result = _maybe_arg_null_out(result, axis, mask, skipna)
    return result


@disallow("O")
def nanargmin(
    values: np.ndarray,
    axis: Optional[int] = None,
    skipna: bool = True,
    mask: Optional[np.ndarray] = None,
) -> Union[int, np.ndarray]:
    """
    Parameters
    ----------
    values : ndarray
    axis: int, optional
    skipna : bool, default True
    mask : ndarray[bool], optional
        nan-mask if known

    Returns
    -------
    result : int or ndarray[int]
        The index/indices of min value in specified axis or -1 in the NA case

    Examples
    --------
    >>> import pandas.core.nanops as nanops
    >>> arr = np.array([1, 2, 3, np.nan, 4])
    >>> nanops.nanargmin(arr)
    0

    >>> arr = np.array(range(12), dtype=np.float64).reshape(4, 3)
    >>> arr[2:, 0] = np.nan
    >>> arr
    array([[ 0.,  1.,  2.],
           [ 3.,  4.,  5.],
           [nan,  7.,  8.],
           [nan, 10., 11.]])
    >>> nanops.nanargmin(arr, axis=1)
    array([0, 0, 1, 1], dtype=int64)
    """
    values, mask, _, _, _ = _get_values(values, True, fill_value_typ="+inf", mask=mask)
    result = values.argmin(axis)
    result = _maybe_arg_null_out(result, axis, mask, skipna)
    return result


@disallow("M8", "m8")
def nanskew(
    values: np.ndarray,
    axis: Optional[int] = None,
    skipna: bool = True,
    mask: Optional[np.ndarray] = None,
) -> float:
    """
    Compute the sample skewness.

    The statistic computed here is the adjusted Fisher-Pearson standardized
    moment coefficient G1. The algorithm computes this coefficient directly
    from the second and third central moment.

    Parameters
    ----------
    values : ndarray
    axis: int, optional
    skipna : bool, default True
    mask : ndarray[bool], optional
        nan-mask if known

    Returns
    -------
    result : float64
        Unless input is a float array, in which case use the same
        precision as the input array.

    Examples
    --------
    >>> import pandas.core.nanops as nanops
    >>> s = pd.Series([1, np.nan, 1, 2])
    >>> nanops.nanskew(s)
    1.7320508075688787
    """
    values = extract_array(values, extract_numpy=True)
    mask = _maybe_get_mask(values, skipna, mask)
    if not is_float_dtype(values.dtype):
        values = values.astype("f8")
        count = _get_counts(values.shape, mask, axis)
    else:
        count = _get_counts(values.shape, mask, axis, dtype=values.dtype)

    if skipna and mask is not None:
        values = values.copy()
        np.putmask(values, mask, 0)

    mean = values.sum(axis, dtype=np.float64) / count
    if axis is not None:
        mean = np.expand_dims(mean, axis)

    adjusted = values - mean
    if skipna and mask is not None:
        np.putmask(adjusted, mask, 0)
    adjusted2 = adjusted ** 2
    adjusted3 = adjusted2 * adjusted
    m2 = adjusted2.sum(axis, dtype=np.float64)
    m3 = adjusted3.sum(axis, dtype=np.float64)

    # floating point error
    #
    # #18044 in _libs/windows.pyx calc_skew follow this behavior
    # to fix the fperr to treat m2 <1e-14 as zero
    m2 = _zero_out_fperr(m2)
    m3 = _zero_out_fperr(m3)

    with np.errstate(invalid="ignore", divide="ignore"):
        result = (count * (count - 1) ** 0.5 / (count - 2)) * (m3 / m2 ** 1.5)

    dtype = values.dtype
    if is_float_dtype(dtype):
        result = result.astype(dtype)

    if isinstance(result, np.ndarray):
        result = np.where(m2 == 0, 0, result)
        result[count < 3] = np.nan
        return result
    else:
        result = 0 if m2 == 0 else result
        if count < 3:
            return np.nan
        return result


@disallow("M8", "m8")
def nankurt(
    values: np.ndarray,
    axis: Optional[int] = None,
    skipna: bool = True,
    mask: Optional[np.ndarray] = None,
) -> float:
    """
    Compute the sample excess kurtosis

    The statistic computed here is the adjusted Fisher-Pearson standardized
    moment coefficient G2, computed directly from the second and fourth
    central moment.

    Parameters
    ----------
    values : ndarray
    axis: int, optional
    skipna : bool, default True
    mask : ndarray[bool], optional
        nan-mask if known

    Returns
    -------
    result : float64
        Unless input is a float array, in which case use the same
        precision as the input array.

    Examples
    --------
    >>> import pandas.core.nanops as nanops
    >>> s = pd.Series([1, np.nan, 1, 3, 2])
    >>> nanops.nankurt(s)
    -1.2892561983471076
    """
    values = extract_array(values, extract_numpy=True)
    mask = _maybe_get_mask(values, skipna, mask)
    if not is_float_dtype(values.dtype):
        values = values.astype("f8")
        count = _get_counts(values.shape, mask, axis)
    else:
        count = _get_counts(values.shape, mask, axis, dtype=values.dtype)

    if skipna and mask is not None:
        values = values.copy()
        np.putmask(values, mask, 0)

    mean = values.sum(axis, dtype=np.float64) / count
    if axis is not None:
        mean = np.expand_dims(mean, axis)

    adjusted = values - mean
    if skipna and mask is not None:
        np.putmask(adjusted, mask, 0)
    adjusted2 = adjusted ** 2
    adjusted4 = adjusted2 ** 2
    m2 = adjusted2.sum(axis, dtype=np.float64)
    m4 = adjusted4.sum(axis, dtype=np.float64)

    with np.errstate(invalid="ignore", divide="ignore"):
        adj = 3 * (count - 1) ** 2 / ((count - 2) * (count - 3))
        numer = count * (count + 1) * (count - 1) * m4
        denom = (count - 2) * (count - 3) * m2 ** 2

    # floating point error
    #
    # #18044 in _libs/windows.pyx calc_kurt follow this behavior
    # to fix the fperr to treat denom <1e-14 as zero
    numer = _zero_out_fperr(numer)
    denom = _zero_out_fperr(denom)

    if not isinstance(denom, np.ndarray):
        # if ``denom`` is a scalar, check these corner cases first before
        # doing division
        if count < 4:
            return np.nan
        if denom == 0:
            return 0

    with np.errstate(invalid="ignore", divide="ignore"):
        result = numer / denom - adj

    dtype = values.dtype
    if is_float_dtype(dtype):
        result = result.astype(dtype)

    if isinstance(result, np.ndarray):
        result = np.where(denom == 0, 0, result)
        result[count < 4] = np.nan

    return result


@disallow("M8", "m8")
def nanprod(
    values: np.ndarray,
    axis: Optional[int] = None,
    skipna: bool = True,
    min_count: int = 0,
    mask: Optional[np.ndarray] = None,
) -> float:
    """
    Parameters
    ----------
    values : ndarray[dtype]
    axis: int, optional
    skipna : bool, default True
    min_count: int, default 0
    mask : ndarray[bool], optional
        nan-mask if known

    Returns
    -------
    Dtype
        The product of all elements on a given axis. ( NaNs are treated as 1)

    Examples
    --------
    >>> import pandas.core.nanops as nanops
    >>> s = pd.Series([1, 2, 3, np.nan])
    >>> nanops.nanprod(s)
    6.0
    """
    mask = _maybe_get_mask(values, skipna, mask)

    if skipna and mask is not None:
        values = values.copy()
        values[mask] = 1
    result = values.prod(axis)
    return _maybe_null_out(result, axis, mask, values.shape, min_count=min_count)


def _maybe_arg_null_out(
    result: np.ndarray, axis: Optional[int], mask: Optional[np.ndarray], skipna: bool
) -> Union[np.ndarray, int]:
    # helper function for nanargmin/nanargmax
    if mask is None:
        return result

    if axis is None or not getattr(result, "ndim", False):
        if skipna:
            if mask.all():
                result = -1
        else:
            if mask.any():
                result = -1
    else:
        if skipna:
            na_mask = mask.all(axis)
        else:
            na_mask = mask.any(axis)
        if na_mask.any():
            result[na_mask] = -1
    return result


def _get_counts(
    values_shape: Tuple[int, ...],
    mask: Optional[np.ndarray],
    axis: Optional[int],
    dtype: Dtype = float,
) -> Union[int, float, np.ndarray]:
    """
    Get the count of non-null values along an axis

    Parameters
    ----------
    values_shape : tuple of int
        shape tuple from values ndarray, used if mask is None
    mask : Optional[ndarray[bool]]
        locations in values that should be considered missing
    axis : Optional[int]
        axis to count along
    dtype : type, optional
        type to use for count

    Returns
    -------
    count : scalar or array
    """
    dtype = get_dtype(dtype)
    if axis is None:
        if mask is not None:
            n = mask.size - mask.sum()
        else:
            n = np.prod(values_shape)
        return dtype.type(n)

    if mask is not None:
        count = mask.shape[axis] - mask.sum(axis)
    else:
        count = values_shape[axis]

    if is_scalar(count):
        return dtype.type(count)
    try:
        return count.astype(dtype)
    except AttributeError:
        return np.array(count, dtype=dtype)


def _maybe_null_out(
    result: np.ndarray,
    axis: Optional[int],
    mask: Optional[np.ndarray],
    shape: Tuple[int, ...],
    min_count: int = 1,
) -> float:
    """
    Returns
    -------
    Dtype
        The product of all elements on a given axis. ( NaNs are treated as 1)
    """
    if mask is not None and axis is not None and getattr(result, "ndim", False):
        null_mask = (mask.shape[axis] - mask.sum(axis) - min_count) < 0
        if np.any(null_mask):
            if is_numeric_dtype(result):
                if np.iscomplexobj(result):
                    result = result.astype("c16")
                else:
                    result = result.astype("f8")
                result[null_mask] = np.nan
            else:
                # GH12941, use None to auto cast null
                result[null_mask] = None
    elif result is not NaT:
        if check_below_min_count(shape, mask, min_count):
            result = np.nan

    return result


def check_below_min_count(
    shape: Tuple[int, ...], mask: Optional[np.ndarray], min_count: int
) -> bool:
    """
    Check for the `min_count` keyword. Returns True if below `min_count` (when
    missing value should be returned from the reduction).

    Parameters
    ----------
    shape : tuple
        The shape of the values (`values.shape`).
    mask : ndarray or None
        Boolean numpy array (typically of same shape as `shape`) or None.
    min_count : int
        Keyword passed through from sum/prod call.

    Returns
    -------
    bool
    """
    if min_count > 0:
        if mask is None:
            # no missing values, only check size
            non_nulls = np.prod(shape)
        else:
            non_nulls = mask.size - mask.sum()
        if non_nulls < min_count:
            return True
    return False


def _zero_out_fperr(arg):
    # #18044 reference this behavior to fix rolling skew/kurt issue
    if isinstance(arg, np.ndarray):
        with np.errstate(invalid="ignore"):
            return np.where(np.abs(arg) < 1e-14, 0, arg)
    else:
        return arg.dtype.type(0) if np.abs(arg) < 1e-14 else arg


@disallow("M8", "m8")
def nancorr(
    a: np.ndarray, b: np.ndarray, method="pearson", min_periods: Optional[int] = None
):
    """
    a, b: ndarrays
    """
    if len(a) != len(b):
        raise AssertionError("Operands to nancorr must have same size")

    if min_periods is None:
        min_periods = 1

    valid = notna(a) & notna(b)
    if not valid.all():
        a = a[valid]
        b = b[valid]

    if len(a) < min_periods:
        return np.nan

    f = get_corr_func(method)
    return f(a, b)


def get_corr_func(method):
    if method == "kendall":
        from scipy.stats import kendalltau

        def func(a, b):
            return kendalltau(a, b)[0]

        return func
    elif method == "spearman":
        from scipy.stats import spearmanr

        def func(a, b):
            return spearmanr(a, b)[0]

        return func
    elif method == "pearson":

        def func(a, b):
            return np.corrcoef(a, b)[0, 1]

        return func
    elif callable(method):
        return method

    raise ValueError(
        f"Unknown method '{method}', expected one of "
        "'kendall', 'spearman', 'pearson', or callable"
    )


@disallow("M8", "m8")
def nancov(
    a: np.ndarray,
    b: np.ndarray,
    min_periods: Optional[int] = None,
    ddof: Optional[int] = 1,
):
    if len(a) != len(b):
        raise AssertionError("Operands to nancov must have same size")

    if min_periods is None:
        min_periods = 1

    valid = notna(a) & notna(b)
    if not valid.all():
        a = a[valid]
        b = b[valid]

    if len(a) < min_periods:
        return np.nan

    return np.cov(a, b, ddof=ddof)[0, 1]


def _ensure_numeric(x):
    if isinstance(x, np.ndarray):
        if is_integer_dtype(x) or is_bool_dtype(x):
            x = x.astype(np.float64)
        elif is_object_dtype(x):
            try:
                x = x.astype(np.complex128)
            except (TypeError, ValueError):
                try:
                    x = x.astype(np.float64)
                except ValueError as err:
                    # GH#29941 we get here with object arrays containing strs
                    raise TypeError(f"Could not convert {x} to numeric") from err
            else:
                if not np.any(np.imag(x)):
                    x = x.real
    elif not (is_float(x) or is_integer(x) or is_complex(x)):
        try:
            x = float(x)
        except ValueError:
            # e.g. "1+1j" or "foo"
            try:
                x = complex(x)
            except ValueError as err:
                # e.g. "foo"
                raise TypeError(f"Could not convert {x} to numeric") from err
    return x


# NA-friendly array comparisons


def make_nancomp(op):
    def f(x, y):
        xmask = isna(x)
        ymask = isna(y)
        mask = xmask | ymask

        with np.errstate(all="ignore"):
            result = op(x, y)

        if mask.any():
            if is_bool_dtype(result):
                result = result.astype("O")
            np.putmask(result, mask, np.nan)

        return result

    return f


nangt = make_nancomp(operator.gt)
nange = make_nancomp(operator.ge)
nanlt = make_nancomp(operator.lt)
nanle = make_nancomp(operator.le)
naneq = make_nancomp(operator.eq)
nanne = make_nancomp(operator.ne)


def _nanpercentile_1d(
    values: np.ndarray, mask: np.ndarray, q, na_value: Scalar, interpolation
) -> Union[Scalar, np.ndarray]:
    """
    Wrapper for np.percentile that skips missing values, specialized to
    1-dimensional case.

    Parameters
    ----------
    values : array over which to find quantiles
    mask : ndarray[bool]
        locations in values that should be considered missing
    q : scalar or array of quantile indices to find
    na_value : scalar
        value to return for empty or all-null values
    interpolation : str

    Returns
    -------
    quantiles : scalar or array
    """
    # mask is Union[ExtensionArray, ndarray]
    values = values[~mask]

    if len(values) == 0:
        if lib.is_scalar(q):
            return na_value
        else:
            return np.array([na_value] * len(q), dtype=values.dtype)

    return np.percentile(values, q, interpolation=interpolation)


def nanpercentile(
    values: np.ndarray,
    q,
    axis: int,
    na_value,
    mask: np.ndarray,
    ndim: int,
    interpolation,
):
    """
    Wrapper for np.percentile that skips missing values.

    Parameters
    ----------
    values : array over which to find quantiles
    q : scalar or array of quantile indices to find
    axis : {0, 1}
    na_value : scalar
        value to return for empty or all-null values
    mask : ndarray[bool]
        locations in values that should be considered missing
    ndim : {1, 2}
    interpolation : str

    Returns
    -------
    quantiles : scalar or array
    """
    if values.dtype.kind in ["m", "M"]:
        # need to cast to integer to avoid rounding errors in numpy
        result = nanpercentile(
            values.view("i8"), q, axis, na_value.view("i8"), mask, ndim, interpolation
        )

        # Note: we have to do do `astype` and not view because in general we
        #  have float result at this point, not i8
        return result.astype(values.dtype)

    if not lib.is_scalar(mask) and mask.any():
        if ndim == 1:
            return _nanpercentile_1d(
                values, mask, q, na_value, interpolation=interpolation
            )
        else:
            # for nonconsolidatable blocks mask is 1D, but values 2D
            if mask.ndim < values.ndim:
                mask = mask.reshape(values.shape)
            if axis == 0:
                values = values.T
                mask = mask.T
            result = [
                _nanpercentile_1d(val, m, q, na_value, interpolation=interpolation)
                for (val, m) in zip(list(values), list(mask))
            ]
            result = np.array(result, dtype=values.dtype, copy=False).T
            return result
    else:
        return np.percentile(values, q, axis=axis, interpolation=interpolation)


def na_accum_func(values: ArrayLike, accum_func, skipna: bool) -> ArrayLike:
    """
    Cumulative function with skipna support.

    Parameters
    ----------
    values : np.ndarray or ExtensionArray
    accum_func : {np.cumprod, np.maximum.accumulate, np.cumsum, np.minimum.accumulate}
    skipna : bool

    Returns
    -------
    np.ndarray or ExtensionArray
    """
    mask_a, mask_b = {
        np.cumprod: (1.0, np.nan),
        np.maximum.accumulate: (-np.inf, np.nan),
        np.cumsum: (0.0, np.nan),
        np.minimum.accumulate: (np.inf, np.nan),
    }[accum_func]

    # We will be applying this function to block values
    if values.dtype.kind in ["m", "M"]:
        # GH#30460, GH#29058
        # numpy 1.18 started sorting NaTs at the end instead of beginning,
        #  so we need to work around to maintain backwards-consistency.
        orig_dtype = values.dtype

        # We need to define mask before masking NaTs
        mask = isna(values)

        if accum_func == np.minimum.accumulate:
            # Note: the accum_func comparison fails as an "is" comparison
            y = values.view("i8")
            y[mask] = np.iinfo(np.int64).max
            changed = True
        else:
            y = values
            changed = False

        result = accum_func(y.view("i8"), axis=0)
        if skipna:
            result[mask] = iNaT
        elif accum_func == np.minimum.accumulate:
            # Restore NaTs that we masked previously
            nz = (~np.asarray(mask)).nonzero()[0]
            if len(nz):
                # everything up to the first non-na entry stays NaT
                result[: nz[0]] = iNaT

        if changed:
            # restore NaT elements
            y[mask] = iNaT  # TODO: could try/finally for this?

        if isinstance(values, np.ndarray):
            result = result.view(orig_dtype)
        else:
            # DatetimeArray
            result = type(values)._simple_new(  # type: ignore[attr-defined]
                result, dtype=orig_dtype
            )

    elif skipna and not issubclass(values.dtype.type, (np.integer, np.bool_)):
        vals = values.copy()
        mask = isna(vals)
        vals[mask] = mask_a
        result = accum_func(vals, axis=0)
        result[mask] = mask_b
    else:
        result = accum_func(values, axis=0)

    return result<|MERGE_RESOLUTION|>--- conflicted
+++ resolved
@@ -341,10 +341,7 @@
             if result == fill_value:
                 result = np.nan
             if tz is not None:
-<<<<<<< HEAD
-=======
                 # we get here e.g. via nanmean when we call it on a DTA[tz]
->>>>>>> 10e5ad71
                 result = Timestamp(result, tz=tz)
             elif isna(result):
                 result = np.datetime64("NaT", "ns")
