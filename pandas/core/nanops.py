--- conflicted
+++ resolved
@@ -32,12 +32,10 @@
 )
 from pandas.core.dtypes.missing import isna, na_value_for_dtype, notna
 
-<<<<<<< HEAD
+from pandas.core.construction import extract_array
+
 if TYPE_CHECKING:
     from pandas.core.arrays import ExtensionArray  # noqa: F401
-=======
-from pandas.core.construction import extract_array
->>>>>>> 37659d47
 
 bn = import_optional_dependency("bottleneck", raise_on_missing=False, on_version="warn")
 _BOTTLENECK_INSTALLED = bn is not None
