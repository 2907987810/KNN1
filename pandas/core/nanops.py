import functools
import itertools
import operator
from typing import Any, Optional, Tuple, Union, cast

import numpy as np

from pandas._config import get_option

<<<<<<< HEAD
from pandas._libs import NaT, Period, Timedelta, Timestamp, iNaT, lib
from pandas._typing import ArrayLike, Dtype, F, Scalar
=======
from pandas._libs import NaT, Timedelta, Timestamp, iNaT, lib
from pandas._typing import ArrayLike, Dtype, Scalar
>>>>>>> 0db2286c
from pandas.compat._optional import import_optional_dependency

from pandas.core.dtypes.cast import _int64_max, maybe_upcast_putmask
from pandas.core.dtypes.common import (
    _get_dtype,
    is_any_int_dtype,
    is_bool_dtype,
    is_complex,
    is_datetime64_any_dtype,
    is_float,
    is_float_dtype,
    is_integer,
    is_integer_dtype,
    is_numeric_dtype,
    is_object_dtype,
    is_scalar,
    is_timedelta64_dtype,
    needs_i8_conversion,
    pandas_dtype,
)
from pandas.core.dtypes.dtypes import PeriodDtype
from pandas.core.dtypes.missing import isna, na_value_for_dtype, notna

from pandas.core.construction import extract_array

bn = import_optional_dependency("bottleneck", raise_on_missing=False, on_version="warn")
_BOTTLENECK_INSTALLED = bn is not None
_USE_BOTTLENECK = False


def set_use_bottleneck(v: bool = True) -> None:
    # set/unset to use bottleneck
    global _USE_BOTTLENECK
    if _BOTTLENECK_INSTALLED:
        _USE_BOTTLENECK = v


set_use_bottleneck(get_option("compute.use_bottleneck"))


class disallow:
    def __init__(self, *dtypes):
        super().__init__()
        self.dtypes = tuple(pandas_dtype(dtype).type for dtype in dtypes)

    def check(self, obj) -> bool:
        return hasattr(obj, "dtype") and issubclass(obj.dtype.type, self.dtypes)

    def __call__(self, f: F) -> F:
        @functools.wraps(f)
        def _f(*args, **kwargs):
            obj_iter = itertools.chain(args, kwargs.values())
            if any(self.check(obj) for obj in obj_iter):
                f_name = f.__name__.replace("nan", "")
                raise TypeError(
                    f"reduction operation '{f_name}' not allowed for this dtype"
                )
            try:
                with np.errstate(invalid="ignore"):
                    return f(*args, **kwargs)
            except ValueError as e:
                # we want to transform an object array
                # ValueError message to the more typical TypeError
                # e.g. this is normally a disallowed function on
                # object arrays that contain strings
                if is_object_dtype(args[0]):
                    raise TypeError(e) from e
                raise

        return cast(F, _f)


class bottleneck_switch:
    def __init__(self, name=None, **kwargs):
        self.name = name
        self.kwargs = kwargs

    def __call__(self, alt):
        bn_name = self.name or alt.__name__

        try:
            bn_func = getattr(bn, bn_name)
        except (AttributeError, NameError):  # pragma: no cover
            bn_func = None

        @functools.wraps(alt)
        def f(
            values: np.ndarray, axis: Optional[int] = None, skipna: bool = True, **kwds
        ):
            if len(self.kwargs) > 0:
                for k, v in self.kwargs.items():
                    if k not in kwds:
                        kwds[k] = v

            if values.size == 0 and kwds.get("min_count") is None:
                # We are empty, returning NA for our type
                # Only applies for the default `min_count` of None
                # since that affects how empty arrays are handled.
                # TODO(GH-18976) update all the nanops methods to
                # correctly handle empty inputs and remove this check.
                # It *may* just be `var`
                return _na_for_min_count(values, axis)

            if _USE_BOTTLENECK and skipna and _bn_ok_dtype(values.dtype, bn_name):
                if kwds.get("mask", None) is None:
                    # `mask` is not recognised by bottleneck, would raise
                    #  TypeError if called
                    kwds.pop("mask", None)
                    result = bn_func(values, axis=axis, **kwds)

                    # prefer to treat inf/-inf as NA, but must compute the func
                    # twice :(
                    if _has_infs(result):
                        result = alt(values, axis=axis, skipna=skipna, **kwds)
                else:
                    result = alt(values, axis=axis, skipna=skipna, **kwds)
            else:
                result = alt(values, axis=axis, skipna=skipna, **kwds)

            return result

        return f


def _bn_ok_dtype(dtype: Dtype, name: str) -> bool:
    # Bottleneck chokes on datetime64, PeriodDtype (or and EA)
    if not is_object_dtype(dtype) and not needs_i8_conversion(dtype):

        # GH 15507
        # bottleneck does not properly upcast during the sum
        # so can overflow

        # GH 9422
        # further we also want to preserve NaN when all elements
        # are NaN, unlinke bottleneck/numpy which consider this
        # to be 0
        if name in ["nansum", "nanprod"]:
            return False

        return True
    return False


def _has_infs(result) -> bool:
    if isinstance(result, np.ndarray):
        if result.dtype == "f8":
            return lib.has_infs_f8(result.ravel())
        elif result.dtype == "f4":
            return lib.has_infs_f4(result.ravel())
    try:
        return np.isinf(result).any()
    except (TypeError, NotImplementedError):
        # if it doesn't support infs, then it can't have infs
        return False


def _get_fill_value(
    dtype: Dtype, fill_value: Optional[Scalar] = None, fill_value_typ=None
):
    """ return the correct fill value for the dtype of the values """
    if fill_value is not None:
        return fill_value
    if _na_ok_dtype(dtype):
        if fill_value_typ is None:
            return np.nan
        else:
            if fill_value_typ == "+inf":
                return np.inf
            else:
                return -np.inf
    else:
        if fill_value_typ is None:
            return iNaT
        else:
            if fill_value_typ == "+inf":
                # need the max int here
                return _int64_max
            else:
                return iNaT


def _maybe_get_mask(
    values: np.ndarray, skipna: bool, mask: Optional[np.ndarray]
) -> Optional[np.ndarray]:
    """
    Compute a mask if and only if necessary.

    This function will compute a mask iff it is necessary. Otherwise,
    return the provided mask (potentially None) when a mask does not need to be
    computed.

    A mask is never necessary if the values array is of boolean or integer
    dtypes, as these are incapable of storing NaNs. If passing a NaN-capable
    dtype that is interpretable as either boolean or integer data (eg,
    timedelta64), a mask must be provided.

    If the skipna parameter is False, a new mask will not be computed.

    The mask is computed using isna() by default. Setting invert=True selects
    notna() as the masking function.

    Parameters
    ----------
    values : ndarray
        input array to potentially compute mask for
    skipna : bool
        boolean for whether NaNs should be skipped
    mask : Optional[ndarray]
        nan-mask if known

    Returns
    -------
    Optional[np.ndarray]
    """
    if mask is None:
        if is_bool_dtype(values.dtype) or is_integer_dtype(values.dtype):
            # Boolean data cannot contain nulls, so signal via mask being None
            return None

        if skipna:
            mask = isna(values)

    return mask


def _get_values(
    values: np.ndarray,
    skipna: bool,
    fill_value: Any = None,
    fill_value_typ: Optional[str] = None,
    mask: Optional[np.ndarray] = None,
) -> Tuple[np.ndarray, Optional[np.ndarray], np.dtype, np.dtype, Any]:
    """
    Utility to get the values view, mask, dtype, dtype_max, and fill_value.

    If both mask and fill_value/fill_value_typ are not None and skipna is True,
    the values array will be copied.

    For input arrays of boolean or integer dtypes, copies will only occur if a
    precomputed mask, a fill_value/fill_value_typ, and skipna=True are
    provided.

    Parameters
    ----------
    values : ndarray
        input array to potentially compute mask for
    skipna : bool
        boolean for whether NaNs should be skipped
    fill_value : Any
        value to fill NaNs with
    fill_value_typ : str
        Set to '+inf' or '-inf' to handle dtype-specific infinities
    mask : Optional[np.ndarray]
        nan-mask if known

    Returns
    -------
    values : ndarray
        Potential copy of input value array
    mask : Optional[ndarray[bool]]
        Mask for values, if deemed necessary to compute
    dtype : dtype
        dtype for values
    dtype_max : dtype
        platform independent dtype
    fill_value : Any
        fill value used
    """
    # In _get_values is only called from within nanops, and in all cases
    #  with scalar fill_value.  This guarantee is important for the
    #  maybe_upcast_putmask call below
    assert is_scalar(fill_value)
    values = extract_array(values, extract_numpy=True)

    mask = _maybe_get_mask(values, skipna, mask)

    dtype = values.dtype

    if needs_i8_conversion(values):
        # changing timedelta64/datetime64 to int64 needs to happen after
        #  finding `mask` above
        values = np.asarray(values.view("i8"))

    dtype_ok = _na_ok_dtype(dtype)

    # get our fill value (in case we need to provide an alternative
    # dtype for it)
    fill_value = _get_fill_value(
        dtype, fill_value=fill_value, fill_value_typ=fill_value_typ
    )

    if skipna and (mask is not None) and (fill_value is not None):
        values = values.copy()
        if dtype_ok and mask.any():
            np.putmask(values, mask, fill_value)

        # promote if needed
        else:
            values, _ = maybe_upcast_putmask(values, mask, fill_value)

    # return a platform independent precision dtype
    dtype_max = dtype
    if is_integer_dtype(dtype) or is_bool_dtype(dtype):
        dtype_max = np.int64
    elif is_float_dtype(dtype):
        dtype_max = np.float64

    return values, mask, dtype, dtype_max, fill_value


def _na_ok_dtype(dtype) -> bool:
    if needs_i8_conversion(dtype):
        return False
    return not issubclass(dtype.type, np.integer)


def _wrap_results(result, dtype: Dtype, fill_value=None):
    """ wrap our results if needed """
    if is_datetime64_any_dtype(dtype):
        if fill_value is None:
            # GH#24293
            fill_value = iNaT
        if not isinstance(result, np.ndarray):
            tz = getattr(dtype, "tz", None)
            assert not isna(fill_value), "Expected non-null fill_value"
            if result == fill_value:
                result = np.nan
            result = Timestamp(result, tz=tz)
        else:
            # If we have float dtype, taking a view will give the wrong result
            result = result.astype(dtype)
    elif is_timedelta64_dtype(dtype):
        if not isinstance(result, np.ndarray):
            if result == fill_value:
                result = np.nan

            # raise if we have a timedelta64[ns] which is too large
            if np.fabs(result) > _int64_max:
                raise ValueError("overflow in timedelta operation")

            result = Timedelta(result, unit="ns")
        else:
            result = result.astype("m8[ns]").view(dtype)

    return result


def _na_for_min_count(
    values: np.ndarray, axis: Optional[int]
) -> Union[Scalar, np.ndarray]:
    """
    Return the missing value for `values`.

    Parameters
    ----------
    values : ndarray
    axis : int or None
        axis for the reduction, required if values.ndim > 1.

    Returns
    -------
    result : scalar or ndarray
        For 1-D values, returns a scalar of the correct missing type.
        For 2-D values, returns a 1-D array where each element is missing.
    """
    # we either return np.nan or pd.NaT
    if is_numeric_dtype(values):
        values = values.astype("float64")
    fill_value = na_value_for_dtype(values.dtype)

    if values.ndim == 1:
        return fill_value
    else:
        assert axis is not None  # assertion to make mypy happy
        result_shape = values.shape[:axis] + values.shape[axis + 1 :]
        result = np.empty(result_shape, dtype=values.dtype)
        result.fill(fill_value)
        return result


def nanany(
    values: np.ndarray,
    axis: Optional[int] = None,
    skipna: bool = True,
    mask: Optional[np.ndarray] = None,
) -> bool:
    """
    Check if any elements along an axis evaluate to True.

    Parameters
    ----------
    values : ndarray
    axis : int, optional
    skipna : bool, default True
    mask : ndarray[bool], optional
        nan-mask if known

    Returns
    -------
    result : bool

    Examples
    --------
    >>> import pandas.core.nanops as nanops
    >>> s = pd.Series([1, 2])
    >>> nanops.nanany(s)
    True

    >>> import pandas.core.nanops as nanops
    >>> s = pd.Series([np.nan])
    >>> nanops.nanany(s)
    False
    """
    values, _, _, _, _ = _get_values(values, skipna, fill_value=False, mask=mask)
    return values.any(axis)


def nanall(
    values: np.ndarray,
    axis: Optional[int] = None,
    skipna: bool = True,
    mask: Optional[np.ndarray] = None,
) -> bool:
    """
    Check if all elements along an axis evaluate to True.

    Parameters
    ----------
    values : ndarray
    axis: int, optional
    skipna : bool, default True
    mask : ndarray[bool], optional
        nan-mask if known

    Returns
    -------
    result : bool

    Examples
    --------
    >>> import pandas.core.nanops as nanops
    >>> s = pd.Series([1, 2, np.nan])
    >>> nanops.nanall(s)
    True

    >>> import pandas.core.nanops as nanops
    >>> s = pd.Series([1, 0])
    >>> nanops.nanall(s)
    False
    """
    values, _, _, _, _ = _get_values(values, skipna, fill_value=True, mask=mask)
    return values.all(axis)


@disallow("M8")
def nansum(
    values: np.ndarray,
    axis: Optional[int] = None,
    skipna: bool = True,
    min_count: int = 0,
    mask: Optional[np.ndarray] = None,
) -> float:
    """
    Sum the elements along an axis ignoring NaNs

    Parameters
    ----------
    values : ndarray[dtype]
    axis: int, optional
    skipna : bool, default True
    min_count: int, default 0
    mask : ndarray[bool], optional
        nan-mask if known

    Returns
    -------
    result : dtype

    Examples
    --------
    >>> import pandas.core.nanops as nanops
    >>> s = pd.Series([1, 2, np.nan])
    >>> nanops.nansum(s)
    3.0
    """
    values, mask, dtype, dtype_max, _ = _get_values(
        values, skipna, fill_value=0, mask=mask
    )
    dtype_sum = dtype_max
    if is_float_dtype(dtype):
        dtype_sum = dtype
    elif is_timedelta64_dtype(dtype):
        dtype_sum = np.float64
    the_sum = values.sum(axis, dtype=dtype_sum)
    the_sum = _maybe_null_out(the_sum, axis, mask, values.shape, min_count=min_count)

    return _wrap_results(the_sum, dtype)


@disallow(PeriodDtype)
@bottleneck_switch()
def nanmean(values, axis=None, skipna=True, mask=None):
    """
    Compute the mean of the element along an axis ignoring NaNs

    Parameters
    ----------
    values : ndarray
    axis: int, optional
    skipna : bool, default True
    mask : ndarray[bool], optional
        nan-mask if known

    Returns
    -------
    result : float
        Unless input is a float array, in which case use the same
        precision as the input array.

    Examples
    --------
    >>> import pandas.core.nanops as nanops
    >>> s = pd.Series([1, 2, np.nan])
    >>> nanops.nanmean(s)
    1.5
    """
    values, mask, dtype, dtype_max, _ = _get_values(
        values, skipna, fill_value=0, mask=mask
    )
    dtype_sum = dtype_max
    dtype_count = np.float64
    # not using needs_i8_conversion because that includes period
    if (
        is_integer_dtype(dtype)
        or is_datetime64_any_dtype(dtype)
        or is_timedelta64_dtype(dtype)
    ):
        dtype_sum = np.float64
    elif is_float_dtype(dtype):
        dtype_sum = dtype
        dtype_count = dtype
    count = _get_counts(values.shape, mask, axis, dtype=dtype_count)
    the_sum = _ensure_numeric(values.sum(axis, dtype=dtype_sum))

    if axis is not None and getattr(the_sum, "ndim", False):
        with np.errstate(all="ignore"):
            # suppress division by zero warnings
            the_mean = the_sum / count
        ct_mask = count == 0
        if ct_mask.any():
            the_mean[ct_mask] = np.nan
    else:
        the_mean = the_sum / count if count > 0 else np.nan

    return _wrap_results(the_mean, dtype)


@bottleneck_switch()
def nanmedian(values, axis=None, skipna=True, mask=None):
    """
    Parameters
    ----------
    values : ndarray
    axis: int, optional
    skipna : bool, default True
    mask : ndarray[bool], optional
        nan-mask if known

    Returns
    -------
    result : float
        Unless input is a float array, in which case use the same
        precision as the input array.

    Examples
    --------
    >>> import pandas.core.nanops as nanops
    >>> s = pd.Series([1, np.nan, 2, 2])
    >>> nanops.nanmedian(s)
    2.0
    """

    def get_median(x):
        mask = notna(x)
        if not skipna and not mask.all():
            return np.nan
        return np.nanmedian(x[mask])

    values, mask, dtype, dtype_max, _ = _get_values(values, skipna, mask=mask)
    if not is_float_dtype(values.dtype):
        try:
            values = values.astype("f8")
        except ValueError as err:
            # e.g. "could not convert string to float: 'a'"
            raise TypeError from err
        if mask is not None:
            values[mask] = np.nan

    if axis is None:
        values = values.ravel()

    notempty = values.size

    # an array from a frame
    if values.ndim > 1:

        # there's a non-empty array to apply over otherwise numpy raises
        if notempty:
            if not skipna:
                return _wrap_results(
                    np.apply_along_axis(get_median, axis, values), dtype
                )

            # fastpath for the skipna case
            return _wrap_results(np.nanmedian(values, axis), dtype)

        # must return the correct shape, but median is not defined for the
        # empty set so return nans of shape "everything but the passed axis"
        # since "axis" is where the reduction would occur if we had a nonempty
        # array
        shp = np.array(values.shape)
        dims = np.arange(values.ndim)
        ret = np.empty(shp[dims != axis])
        ret.fill(np.nan)
        return _wrap_results(ret, dtype)

    # otherwise return a scalar value
    return _wrap_results(get_median(values) if notempty else np.nan, dtype)


def _get_counts_nanvar(
    value_counts: Tuple[int],
    mask: Optional[np.ndarray],
    axis: Optional[int],
    ddof: int,
    dtype: Dtype = float,
) -> Tuple[Union[int, np.ndarray], Union[int, np.ndarray]]:
    """
    Get the count of non-null values along an axis, accounting
    for degrees of freedom.

    Parameters
    ----------
    values_shape : Tuple[int]
        shape tuple from values ndarray, used if mask is None
    mask : Optional[ndarray[bool]]
        locations in values that should be considered missing
    axis : Optional[int]
        axis to count along
    ddof : int
        degrees of freedom
    dtype : type, optional
        type to use for count

    Returns
    -------
    count : scalar or array
    d : scalar or array
    """
    dtype = _get_dtype(dtype)
    count = _get_counts(value_counts, mask, axis, dtype=dtype)
    d = count - dtype.type(ddof)

    # always return NaN, never inf
    if is_scalar(count):
        if count <= ddof:
            count = np.nan
            d = np.nan
    else:
        mask2: np.ndarray = count <= ddof
        if mask2.any():
            np.putmask(d, mask2, np.nan)
            np.putmask(count, mask2, np.nan)
    return count, d


@disallow("M8")
@bottleneck_switch(ddof=1)
def nanstd(values, axis=None, skipna=True, ddof=1, mask=None):
    """
    Compute the standard deviation along given axis while ignoring NaNs

    Parameters
    ----------
    values : ndarray
    axis: int, optional
    skipna : bool, default True
    ddof : int, default 1
        Delta Degrees of Freedom. The divisor used in calculations is N - ddof,
        where N represents the number of elements.
    mask : ndarray[bool], optional
        nan-mask if known

    Returns
    -------
    result : float
        Unless input is a float array, in which case use the same
        precision as the input array.

    Examples
    --------
    >>> import pandas.core.nanops as nanops
    >>> s = pd.Series([1, np.nan, 2, 3])
    >>> nanops.nanstd(s)
    1.0
    """
    orig_dtype = values.dtype
    values, mask, dtype, dtype_max, fill_value = _get_values(values, skipna, mask=mask)

    result = np.sqrt(nanvar(values, axis=axis, skipna=skipna, ddof=ddof, mask=mask))
    return _wrap_results(result, orig_dtype)


@disallow("M8", "m8")
@bottleneck_switch(ddof=1)
def nanvar(values, axis=None, skipna=True, ddof=1, mask=None):
    """
    Compute the variance along given axis while ignoring NaNs

    Parameters
    ----------
    values : ndarray
    axis: int, optional
    skipna : bool, default True
    ddof : int, default 1
        Delta Degrees of Freedom. The divisor used in calculations is N - ddof,
        where N represents the number of elements.
    mask : ndarray[bool], optional
        nan-mask if known

    Returns
    -------
    result : float
        Unless input is a float array, in which case use the same
        precision as the input array.

    Examples
    --------
    >>> import pandas.core.nanops as nanops
    >>> s = pd.Series([1, np.nan, 2, 3])
    >>> nanops.nanvar(s)
    1.0
    """
    values = extract_array(values, extract_numpy=True)
    dtype = values.dtype
    mask = _maybe_get_mask(values, skipna, mask)
    if is_any_int_dtype(values):
        values = values.astype("f8")
        if mask is not None:
            values[mask] = np.nan

    if is_float_dtype(values):
        count, d = _get_counts_nanvar(values.shape, mask, axis, ddof, values.dtype)
    else:
        count, d = _get_counts_nanvar(values.shape, mask, axis, ddof)

    if skipna and mask is not None:
        values = values.copy()
        np.putmask(values, mask, 0)

    # xref GH10242
    # Compute variance via two-pass algorithm, which is stable against
    # cancellation errors and relatively accurate for small numbers of
    # observations.
    #
    # See https://en.wikipedia.org/wiki/Algorithms_for_calculating_variance
    avg = _ensure_numeric(values.sum(axis=axis, dtype=np.float64)) / count
    if axis is not None:
        avg = np.expand_dims(avg, axis)
    sqr = _ensure_numeric((avg - values) ** 2)
    if mask is not None:
        np.putmask(sqr, mask, 0)
    result = sqr.sum(axis=axis, dtype=np.float64) / d

    # Return variance as np.float64 (the datatype used in the accumulator),
    # unless we were dealing with a float array, in which case use the same
    # precision as the original values array.
    if is_float_dtype(dtype):
        result = result.astype(dtype)
    return _wrap_results(result, values.dtype)


@disallow("M8", "m8")
def nansem(
    values: np.ndarray,
    axis: Optional[int] = None,
    skipna: bool = True,
    ddof: int = 1,
    mask: Optional[np.ndarray] = None,
) -> float:
    """
    Compute the standard error in the mean along given axis while ignoring NaNs

    Parameters
    ----------
    values : ndarray
    axis: int, optional
    skipna : bool, default True
    ddof : int, default 1
        Delta Degrees of Freedom. The divisor used in calculations is N - ddof,
        where N represents the number of elements.
    mask : ndarray[bool], optional
        nan-mask if known

    Returns
    -------
    result : float64
        Unless input is a float array, in which case use the same
        precision as the input array.

    Examples
    --------
    >>> import pandas.core.nanops as nanops
    >>> s = pd.Series([1, np.nan, 2, 3])
    >>> nanops.nansem(s)
     0.5773502691896258
    """
    # This checks if non-numeric-like data is passed with numeric_only=False
    # and raises a TypeError otherwise
    nanvar(values, axis, skipna, ddof=ddof, mask=mask)

    mask = _maybe_get_mask(values, skipna, mask)
    if not is_float_dtype(values.dtype):
        values = values.astype("f8")

    count, _ = _get_counts_nanvar(values.shape, mask, axis, ddof, values.dtype)
    var = nanvar(values, axis, skipna, ddof=ddof)

    return np.sqrt(var) / np.sqrt(count)


def _nanminmax(meth, fill_value_typ):
    @bottleneck_switch(name="nan" + meth)
    def reduction(
        values: np.ndarray,
        axis: Optional[int] = None,
        skipna: bool = True,
        mask: Optional[np.ndarray] = None,
    ) -> Dtype:

        values, mask, dtype, dtype_max, fill_value = _get_values(
            values, skipna, fill_value_typ=fill_value_typ, mask=mask
        )

        if (axis is not None and values.shape[axis] == 0) or values.size == 0:
            try:
                result = getattr(values, meth)(axis, dtype=dtype_max)
                result.fill(np.nan)
            except (AttributeError, TypeError, ValueError):
                result = np.nan
        else:
            result = getattr(values, meth)(axis)

        result = _wrap_results(result, dtype, fill_value)
        return _maybe_null_out(result, axis, mask, values.shape)

    return reduction


nanmin = _nanminmax("min", fill_value_typ="+inf")
nanmax = _nanminmax("max", fill_value_typ="-inf")


@disallow("O")
def nanargmax(
    values: np.ndarray,
    axis: Optional[int] = None,
    skipna: bool = True,
    mask: Optional[np.ndarray] = None,
) -> Union[int, np.ndarray]:
    """
    Parameters
    ----------
    values : ndarray
    axis: int, optional
    skipna : bool, default True
    mask : ndarray[bool], optional
        nan-mask if known

    Returns
    -------
    result : int or ndarray[int]
        The index/indices  of max value in specified axis or -1 in the NA case

    Examples
    --------
    >>> import pandas.core.nanops as nanops
    >>> arr = np.array([1, 2, 3, np.nan, 4])
    >>> nanops.nanargmax(arr)
    4

    >>> arr = np.array(range(12), dtype=np.float64).reshape(4, 3)
    >>> arr[2:, 2] = np.nan
    >>> arr
    array([[ 0.,  1.,  2.],
           [ 3.,  4.,  5.],
           [ 6.,  7., nan],
           [ 9., 10., nan]])
    >>> nanops.nanargmax(arr, axis=1)
    array([2, 2, 1, 1], dtype=int64)
    """
    values, mask, dtype, _, _ = _get_values(
        values, True, fill_value_typ="-inf", mask=mask
    )
    result = values.argmax(axis)
    result = _maybe_arg_null_out(result, axis, mask, skipna)
    return result


@disallow("O")
def nanargmin(
    values: np.ndarray,
    axis: Optional[int] = None,
    skipna: bool = True,
    mask: Optional[np.ndarray] = None,
) -> Union[int, np.ndarray]:
    """
    Parameters
    ----------
    values : ndarray
    axis: int, optional
    skipna : bool, default True
    mask : ndarray[bool], optional
        nan-mask if known

    Returns
    -------
    result : int or ndarray[int]
        The index/indices of min value in specified axis or -1 in the NA case

    Examples
    --------
    >>> import pandas.core.nanops as nanops
    >>> arr = np.array([1, 2, 3, np.nan, 4])
    >>> nanops.nanargmin(arr)
    0

    >>> arr = np.array(range(12), dtype=np.float64).reshape(4, 3)
    >>> arr[2:, 0] = np.nan
    >>> arr
    array([[ 0.,  1.,  2.],
           [ 3.,  4.,  5.],
           [nan,  7.,  8.],
           [nan, 10., 11.]])
    >>> nanops.nanargmin(arr, axis=1)
    array([0, 0, 1, 1], dtype=int64)
    """
    values, mask, dtype, _, _ = _get_values(
        values, True, fill_value_typ="+inf", mask=mask
    )
    result = values.argmin(axis)
    result = _maybe_arg_null_out(result, axis, mask, skipna)
    return result


@disallow("M8", "m8")
def nanskew(
    values: np.ndarray,
    axis: Optional[int] = None,
    skipna: bool = True,
    mask: Optional[np.ndarray] = None,
) -> float:
    """
    Compute the sample skewness.

    The statistic computed here is the adjusted Fisher-Pearson standardized
    moment coefficient G1. The algorithm computes this coefficient directly
    from the second and third central moment.

    Parameters
    ----------
    values : ndarray
    axis: int, optional
    skipna : bool, default True
    mask : ndarray[bool], optional
        nan-mask if known

    Returns
    -------
    result : float64
        Unless input is a float array, in which case use the same
        precision as the input array.

    Examples
    --------
    >>> import pandas.core.nanops as nanops
    >>> s = pd.Series([1, np.nan, 1, 2])
    >>> nanops.nanskew(s)
    1.7320508075688787
    """
    values = extract_array(values, extract_numpy=True)
    mask = _maybe_get_mask(values, skipna, mask)
    if not is_float_dtype(values.dtype):
        values = values.astype("f8")
        count = _get_counts(values.shape, mask, axis)
    else:
        count = _get_counts(values.shape, mask, axis, dtype=values.dtype)

    if skipna and mask is not None:
        values = values.copy()
        np.putmask(values, mask, 0)

    mean = values.sum(axis, dtype=np.float64) / count
    if axis is not None:
        mean = np.expand_dims(mean, axis)

    adjusted = values - mean
    if skipna and mask is not None:
        np.putmask(adjusted, mask, 0)
    adjusted2 = adjusted ** 2
    adjusted3 = adjusted2 * adjusted
    m2 = adjusted2.sum(axis, dtype=np.float64)
    m3 = adjusted3.sum(axis, dtype=np.float64)

    # floating point error
    #
    # #18044 in _libs/windows.pyx calc_skew follow this behavior
    # to fix the fperr to treat m2 <1e-14 as zero
    m2 = _zero_out_fperr(m2)
    m3 = _zero_out_fperr(m3)

    with np.errstate(invalid="ignore", divide="ignore"):
        result = (count * (count - 1) ** 0.5 / (count - 2)) * (m3 / m2 ** 1.5)

    dtype = values.dtype
    if is_float_dtype(dtype):
        result = result.astype(dtype)

    if isinstance(result, np.ndarray):
        result = np.where(m2 == 0, 0, result)
        result[count < 3] = np.nan
        return result
    else:
        result = 0 if m2 == 0 else result
        if count < 3:
            return np.nan
        return result


@disallow("M8", "m8")
def nankurt(
    values: np.ndarray,
    axis: Optional[int] = None,
    skipna: bool = True,
    mask: Optional[np.ndarray] = None,
) -> float:
    """
    Compute the sample excess kurtosis

    The statistic computed here is the adjusted Fisher-Pearson standardized
    moment coefficient G2, computed directly from the second and fourth
    central moment.

    Parameters
    ----------
    values : ndarray
    axis: int, optional
    skipna : bool, default True
    mask : ndarray[bool], optional
        nan-mask if known

    Returns
    -------
    result : float64
        Unless input is a float array, in which case use the same
        precision as the input array.

    Examples
    --------
    >>> import pandas.core.nanops as nanops
    >>> s = pd.Series([1, np.nan, 1, 3, 2])
    >>> nanops.nankurt(s)
    -1.2892561983471076
    """
    values = extract_array(values, extract_numpy=True)
    mask = _maybe_get_mask(values, skipna, mask)
    if not is_float_dtype(values.dtype):
        values = values.astype("f8")
        count = _get_counts(values.shape, mask, axis)
    else:
        count = _get_counts(values.shape, mask, axis, dtype=values.dtype)

    if skipna and mask is not None:
        values = values.copy()
        np.putmask(values, mask, 0)

    mean = values.sum(axis, dtype=np.float64) / count
    if axis is not None:
        mean = np.expand_dims(mean, axis)

    adjusted = values - mean
    if skipna and mask is not None:
        np.putmask(adjusted, mask, 0)
    adjusted2 = adjusted ** 2
    adjusted4 = adjusted2 ** 2
    m2 = adjusted2.sum(axis, dtype=np.float64)
    m4 = adjusted4.sum(axis, dtype=np.float64)

    with np.errstate(invalid="ignore", divide="ignore"):
        adj = 3 * (count - 1) ** 2 / ((count - 2) * (count - 3))
        numer = count * (count + 1) * (count - 1) * m4
        denom = (count - 2) * (count - 3) * m2 ** 2

    # floating point error
    #
    # #18044 in _libs/windows.pyx calc_kurt follow this behavior
    # to fix the fperr to treat denom <1e-14 as zero
    numer = _zero_out_fperr(numer)
    denom = _zero_out_fperr(denom)

    if not isinstance(denom, np.ndarray):
        # if ``denom`` is a scalar, check these corner cases first before
        # doing division
        if count < 4:
            return np.nan
        if denom == 0:
            return 0

    with np.errstate(invalid="ignore", divide="ignore"):
        result = numer / denom - adj

    dtype = values.dtype
    if is_float_dtype(dtype):
        result = result.astype(dtype)

    if isinstance(result, np.ndarray):
        result = np.where(denom == 0, 0, result)
        result[count < 4] = np.nan

    return result


@disallow("M8", "m8")
def nanprod(
    values: np.ndarray,
    axis: Optional[int] = None,
    skipna: bool = True,
    min_count: int = 0,
    mask: Optional[np.ndarray] = None,
) -> float:
    """
    Parameters
    ----------
    values : ndarray[dtype]
    axis: int, optional
    skipna : bool, default True
    min_count: int, default 0
    mask : ndarray[bool], optional
        nan-mask if known

    Returns
    -------
    Dtype
        The product of all elements on a given axis. ( NaNs are treated as 1)

    Examples
    --------
    >>> import pandas.core.nanops as nanops
    >>> s = pd.Series([1, 2, 3, np.nan])
    >>> nanops.nanprod(s)
    6.0
    """
    mask = _maybe_get_mask(values, skipna, mask)

    if skipna and mask is not None:
        values = values.copy()
        values[mask] = 1
    result = values.prod(axis)
    return _maybe_null_out(result, axis, mask, values.shape, min_count=min_count)


def _maybe_arg_null_out(
    result: np.ndarray, axis: Optional[int], mask: Optional[np.ndarray], skipna: bool
) -> Union[np.ndarray, int]:
    # helper function for nanargmin/nanargmax
    if mask is None:
        return result

    if axis is None or not getattr(result, "ndim", False):
        if skipna:
            if mask.all():
                result = -1
        else:
            if mask.any():
                result = -1
    else:
        if skipna:
            na_mask = mask.all(axis)
        else:
            na_mask = mask.any(axis)
        if na_mask.any():
            result[na_mask] = -1
    return result


def _get_counts(
    values_shape: Tuple[int],
    mask: Optional[np.ndarray],
    axis: Optional[int],
    dtype: Dtype = float,
) -> Union[int, np.ndarray]:
    """
    Get the count of non-null values along an axis

    Parameters
    ----------
    values_shape : Tuple[int]
        shape tuple from values ndarray, used if mask is None
    mask : Optional[ndarray[bool]]
        locations in values that should be considered missing
    axis : Optional[int]
        axis to count along
    dtype : type, optional
        type to use for count

    Returns
    -------
    count : scalar or array
    """
    dtype = _get_dtype(dtype)
    if axis is None:
        if mask is not None:
            n = mask.size - mask.sum()
        else:
            n = np.prod(values_shape)
        return dtype.type(n)

    if mask is not None:
        count = mask.shape[axis] - mask.sum(axis)
    else:
        count = values_shape[axis]

    if is_scalar(count):
        return dtype.type(count)
    try:
        return count.astype(dtype)
    except AttributeError:
        return np.array(count, dtype=dtype)


def _maybe_null_out(
    result: np.ndarray,
    axis: Optional[int],
    mask: Optional[np.ndarray],
    shape: Tuple[int, ...],
    min_count: int = 1,
) -> float:
    """
    Returns
    -------
    Dtype
        The product of all elements on a given axis. ( NaNs are treated as 1)
    """
    if mask is not None and axis is not None and getattr(result, "ndim", False):
        null_mask = (mask.shape[axis] - mask.sum(axis) - min_count) < 0
        if np.any(null_mask):
            if is_numeric_dtype(result):
                if np.iscomplexobj(result):
                    result = result.astype("c16")
                else:
                    result = result.astype("f8")
                result[null_mask] = np.nan
            else:
                # GH12941, use None to auto cast null
                result[null_mask] = None
    elif result is not NaT:
        if check_below_min_count(shape, mask, min_count):
            result = np.nan

    return result


def check_below_min_count(
    shape: Tuple[int, ...], mask: Optional[np.ndarray], min_count: int
):
    """
    Check for the `min_count` keyword. Returns True if below `min_count` (when
    missing value should be returned from the reduction).

    Parameters
    ----------
    shape : tuple
        The shape of the values (`values.shape`).
    mask : ndarray or None
        Boolean numpy array (typically of same shape as `shape`) or None.
    min_count : int
        Keyword passed through from sum/prod call.

    Returns
    -------
    bool
    """
    if min_count > 0:
        if mask is None:
            # no missing values, only check size
            non_nulls = np.prod(shape)
        else:
            non_nulls = mask.size - mask.sum()
        if non_nulls < min_count:
            return True
    return False


def _zero_out_fperr(arg):
    # #18044 reference this behavior to fix rolling skew/kurt issue
    if isinstance(arg, np.ndarray):
        with np.errstate(invalid="ignore"):
            return np.where(np.abs(arg) < 1e-14, 0, arg)
    else:
        return arg.dtype.type(0) if np.abs(arg) < 1e-14 else arg


@disallow("M8", "m8")
def nancorr(
    a: np.ndarray, b: np.ndarray, method="pearson", min_periods: Optional[int] = None,
):
    """
    a, b: ndarrays
    """
    if len(a) != len(b):
        raise AssertionError("Operands to nancorr must have same size")

    if min_periods is None:
        min_periods = 1

    valid = notna(a) & notna(b)
    if not valid.all():
        a = a[valid]
        b = b[valid]

    if len(a) < min_periods:
        return np.nan

    f = get_corr_func(method)
    return f(a, b)


def get_corr_func(method):
    if method == "kendall":
        from scipy.stats import kendalltau

        def func(a, b):
            return kendalltau(a, b)[0]

        return func
    elif method == "spearman":
        from scipy.stats import spearmanr

        def func(a, b):
            return spearmanr(a, b)[0]

        return func
    elif method == "pearson":

        def func(a, b):
            return np.corrcoef(a, b)[0, 1]

        return func
    elif callable(method):
        return method

    raise ValueError(
        f"Unknown method '{method}', expected one of "
        "'kendall', 'spearman', 'pearson', or callable"
    )


@disallow("M8", "m8")
def nancov(a: np.ndarray, b: np.ndarray, min_periods: Optional[int] = None):
    if len(a) != len(b):
        raise AssertionError("Operands to nancov must have same size")

    if min_periods is None:
        min_periods = 1

    valid = notna(a) & notna(b)
    if not valid.all():
        a = a[valid]
        b = b[valid]

    if len(a) < min_periods:
        return np.nan

    return np.cov(a, b)[0, 1]


def _ensure_numeric(x):
    if isinstance(x, np.ndarray):
        if is_integer_dtype(x) or is_bool_dtype(x):
            x = x.astype(np.float64)
        elif is_object_dtype(x):
            try:
                x = x.astype(np.complex128)
            except (TypeError, ValueError):
                try:
                    x = x.astype(np.float64)
                except ValueError as err:
                    # GH#29941 we get here with object arrays containing strs
                    raise TypeError(f"Could not convert {x} to numeric") from err
            else:
                if not np.any(np.imag(x)):
                    x = x.real
    elif not (is_float(x) or is_integer(x) or is_complex(x)):
        try:
            x = float(x)
        except ValueError:
            # e.g. "1+1j" or "foo"
            try:
                x = complex(x)
            except ValueError as err:
                # e.g. "foo"
                raise TypeError(f"Could not convert {x} to numeric") from err
    return x


# NA-friendly array comparisons


def make_nancomp(op):
    def f(x, y):
        xmask = isna(x)
        ymask = isna(y)
        mask = xmask | ymask

        with np.errstate(all="ignore"):
            result = op(x, y)

        if mask.any():
            if is_bool_dtype(result):
                result = result.astype("O")
            np.putmask(result, mask, np.nan)

        return result

    return f


nangt = make_nancomp(operator.gt)
nange = make_nancomp(operator.ge)
nanlt = make_nancomp(operator.lt)
nanle = make_nancomp(operator.le)
naneq = make_nancomp(operator.eq)
nanne = make_nancomp(operator.ne)


def _nanpercentile_1d(
    values: np.ndarray, mask: np.ndarray, q, na_value: Scalar, interpolation
) -> Union[Scalar, np.ndarray]:
    """
    Wrapper for np.percentile that skips missing values, specialized to
    1-dimensional case.

    Parameters
    ----------
    values : array over which to find quantiles
    mask : ndarray[bool]
        locations in values that should be considered missing
    q : scalar or array of quantile indices to find
    na_value : scalar
        value to return for empty or all-null values
    interpolation : str

    Returns
    -------
    quantiles : scalar or array
    """
    # mask is Union[ExtensionArray, ndarray]
    values = values[~mask]

    if len(values) == 0:
        if lib.is_scalar(q):
            return na_value
        else:
            return np.array([na_value] * len(q), dtype=values.dtype)

    return np.percentile(values, q, interpolation=interpolation)


def nanpercentile(
    values: np.ndarray,
    q,
    axis: int,
    na_value,
    mask: np.ndarray,
    ndim: int,
    interpolation,
):
    """
    Wrapper for np.percentile that skips missing values.

    Parameters
    ----------
    values : array over which to find quantiles
    q : scalar or array of quantile indices to find
    axis : {0, 1}
    na_value : scalar
        value to return for empty or all-null values
    mask : ndarray[bool]
        locations in values that should be considered missing
    ndim : {1, 2}
    interpolation : str

    Returns
    -------
    quantiles : scalar or array
    """
    if values.dtype.kind in ["m", "M"]:
        # need to cast to integer to avoid rounding errors in numpy
        result = nanpercentile(
            values.view("i8"), q, axis, na_value.view("i8"), mask, ndim, interpolation
        )

        # Note: we have to do do `astype` and not view because in general we
        #  have float result at this point, not i8
        return result.astype(values.dtype)

    if not lib.is_scalar(mask) and mask.any():
        if ndim == 1:
            return _nanpercentile_1d(
                values, mask, q, na_value, interpolation=interpolation
            )
        else:
            # for nonconsolidatable blocks mask is 1D, but values 2D
            if mask.ndim < values.ndim:
                mask = mask.reshape(values.shape)
            if axis == 0:
                values = values.T
                mask = mask.T
            result = [
                _nanpercentile_1d(val, m, q, na_value, interpolation=interpolation)
                for (val, m) in zip(list(values), list(mask))
            ]
            result = np.array(result, dtype=values.dtype, copy=False).T
            return result
    else:
        return np.percentile(values, q, axis=axis, interpolation=interpolation)


def na_accum_func(values: ArrayLike, accum_func, skipna: bool) -> ArrayLike:
    """
    Cumulative function with skipna support.

    Parameters
    ----------
    values : np.ndarray or ExtensionArray
    accum_func : {np.cumprod, np.maximum.accumulate, np.cumsum, np.minimum.accumulate}
    skipna : bool

    Returns
    -------
    np.ndarray or ExtensionArray
    """
    mask_a, mask_b = {
        np.cumprod: (1.0, np.nan),
        np.maximum.accumulate: (-np.inf, np.nan),
        np.cumsum: (0.0, np.nan),
        np.minimum.accumulate: (np.inf, np.nan),
    }[accum_func]

    # We will be applying this function to block values
    if values.dtype.kind in ["m", "M"]:
        # GH#30460, GH#29058
        # numpy 1.18 started sorting NaTs at the end instead of beginning,
        #  so we need to work around to maintain backwards-consistency.
        orig_dtype = values.dtype

        # We need to define mask before masking NaTs
        mask = isna(values)

        if accum_func == np.minimum.accumulate:
            # Note: the accum_func comparison fails as an "is" comparison
            y = values.view("i8")
            y[mask] = np.iinfo(np.int64).max
            changed = True
        else:
            y = values
            changed = False

        result = accum_func(y.view("i8"), axis=0)
        if skipna:
            result[mask] = iNaT
        elif accum_func == np.minimum.accumulate:
            # Restore NaTs that we masked previously
            nz = (~np.asarray(mask)).nonzero()[0]
            if len(nz):
                # everything up to the first non-na entry stays NaT
                result[: nz[0]] = iNaT

        if changed:
            # restore NaT elements
            y[mask] = iNaT  # TODO: could try/finally for this?

        if isinstance(values, np.ndarray):
            result = result.view(orig_dtype)
        else:
            # DatetimeArray
            result = type(values)._from_sequence(result, dtype=orig_dtype)

    elif skipna and not issubclass(values.dtype.type, (np.integer, np.bool_)):
        vals = values.copy()
        mask = isna(vals)
        vals[mask] = mask_a
        result = accum_func(vals, axis=0)
        result[mask] = mask_b
    else:
        result = accum_func(values, axis=0)

    return result<|MERGE_RESOLUTION|>--- conflicted
+++ resolved
@@ -7,13 +7,8 @@
 
 from pandas._config import get_option
 
-<<<<<<< HEAD
-from pandas._libs import NaT, Period, Timedelta, Timestamp, iNaT, lib
+from pandas._libs import NaT, Timedelta, Timestamp, iNaT, lib
 from pandas._typing import ArrayLike, Dtype, F, Scalar
-=======
-from pandas._libs import NaT, Timedelta, Timestamp, iNaT, lib
-from pandas._typing import ArrayLike, Dtype, Scalar
->>>>>>> 0db2286c
 from pandas.compat._optional import import_optional_dependency
 
 from pandas.core.dtypes.cast import _int64_max, maybe_upcast_putmask
