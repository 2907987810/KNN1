--- conflicted
+++ resolved
@@ -4720,14 +4720,8 @@
     if len(items_dict['DatetimeTZBlock']):
         dttz_blocks = [make_block(array,
                                   klass=DatetimeTZBlock,
-<<<<<<< HEAD
-                                  placement=[i])
-                       for i, _, array in datetime_tz_items]
-=======
-                                  fastpath=True,
                                   placement=[i])
                        for i, _, array in items_dict['DatetimeTZBlock']]
->>>>>>> 4086e420
         blocks.extend(dttz_blocks)
 
     if len(items_dict['BoolBlock']):
@@ -4742,13 +4736,8 @@
         sparse_blocks = _sparse_blockify(items_dict['SparseBlock'])
         blocks.extend(sparse_blocks)
 
-<<<<<<< HEAD
-    if len(cat_items) > 0:
+    if len(items_dict['CategoricalBlock']) > 0:
         cat_blocks = [make_block(array, klass=CategoricalBlock,
-=======
-    if len(items_dict['CategoricalBlock']) > 0:
-        cat_blocks = [make_block(array, klass=CategoricalBlock, fastpath=True,
->>>>>>> 4086e420
                                  placement=[i])
                       for i, _, array in items_dict['CategoricalBlock']]
         blocks.extend(cat_blocks)
