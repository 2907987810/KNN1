from typing import Dict

_shared_docs: Dict[str, str] = dict()

_shared_docs[
    "aggregate"
] = """
Aggregate using one or more operations over the specified axis.

Parameters
----------
func : function, str, list or dict
    Function to use for aggregating the data. If a function, must either
    work when passed a {klass} or when passed to {klass}.apply.

    Accepted combinations are:

    - function
    - string function name
    - list of functions and/or function names, e.g. ``[np.sum, 'mean']``
    - dict of axis labels -> functions, function names or list of such.
{axis}
*args
    Positional arguments to pass to `func`.
**kwargs
    Keyword arguments to pass to `func`.

Returns
-------
scalar, Series or DataFrame

    The return can be:

    * scalar : when Series.agg is called with single function
    * Series : when DataFrame.agg is called with a single function
    * DataFrame : when DataFrame.agg is called with several functions

    Return scalar, Series or DataFrame.
{see_also}
Notes
-----
`agg` is an alias for `aggregate`. Use the alias.

A passed user-defined-function will be passed a Series for evaluation.
{examples}"""

_shared_docs[
    "compare"
] = """
Compare to another {klass} and show the differences.

.. versionadded:: 1.1.0

Parameters
----------
other : {klass}
    Object to compare with.

align_axis : {{0 or 'index', 1 or 'columns'}}, default 1
    Determine which axis to align the comparison on.

    * 0, or 'index' : Resulting differences are stacked vertically
        with rows drawn alternately from self and other.
    * 1, or 'columns' : Resulting differences are aligned horizontally
        with columns drawn alternately from self and other.

keep_shape : bool, default False
    If true, all rows and columns are kept.
    Otherwise, only the ones with different values are kept.

keep_equal : bool, default False
    If true, the result keeps values that are equal.
    Otherwise, equal values are shown as NaNs.
"""

_shared_docs[
    "groupby"
] = """
Group %(klass)s using a mapper or by a Series of columns.

A groupby operation involves some combination of splitting the
object, applying a function, and combining the results. This can be
used to group large amounts of data and compute operations on these
groups.

Parameters
----------
by : mapping, function, label, or list of labels
    Used to determine the groups for the groupby.
    If ``by`` is a function, it's called on each value of the object's
    index. If a dict or Series is passed, the Series or dict VALUES
    will be used to determine the groups (the Series' values are first
    aligned; see ``.align()`` method). If an ndarray is passed, the
    values are used as-is to determine the groups. A label or list of
    labels may be passed to group by the columns in ``self``. Notice
    that a tuple is interpreted as a (single) key.
axis : {0 or 'index', 1 or 'columns'}, default 0
    Split along rows (0) or columns (1).
level : int, level name, or sequence of such, default None
    If the axis is a MultiIndex (hierarchical), group by a particular
    level or levels.
as_index : bool, default True
    For aggregated output, return object with group labels as the
    index. Only relevant for DataFrame input. as_index=False is
    effectively "SQL-style" grouped output.
sort : bool, default True
    Sort group keys. Get better performance by turning this off.
    Note this does not influence the order of observations within each
    group. Groupby preserves the order of rows within each group.
group_keys : bool, default True
    When calling apply, add group keys to index to identify pieces.
squeeze : bool, default False
    Reduce the dimensionality of the return type if possible,
    otherwise return a consistent type.

    .. deprecated:: 1.1.0

observed : bool, default False
    This only applies if any of the groupers are Categoricals.
    If True: only show observed values for categorical groupers.
    If False: show all values for categorical groupers.
dropna : bool, default True
    If True, and if group keys contain NA values, NA values together
    with row/column will be dropped.
    If False, NA values will also be treated as the key in groups

    .. versionadded:: 1.1.0

Returns
-------
%(klass)sGroupBy
    Returns a groupby object that contains information about the groups.

See Also
--------
resample : Convenience method for frequency conversion and resampling
    of time series.

Notes
-----
See the `user guide
<https://pandas.pydata.org/pandas-docs/stable/groupby.html>`_ for more.
"""

_shared_docs[
    "melt"
] = """
<<<<<<< HEAD
    Unpivot a DataFrame from wide to long format, optionally leaving identifiers set.

    This function is useful to massage a DataFrame into a format where one
    or more columns are identifier variables (`id_vars`), while all other
    columns, considered measured variables (`value_vars`), are "unpivoted" to
    the row axis, leaving just two non-identifier columns, 'variable' and
    'value'.
    %(versionadded)s
    Parameters
    ----------
    id_vars : tuple, list, or ndarray, optional
        Column(s) to use as identifier variables.
    value_vars : tuple, list, or ndarray, optional
        Column(s) to unpivot. If not specified, uses all columns that
        are not set as `id_vars`.
    var_name : scalar
        Name to use for the 'variable' column. If None it uses
        ``frame.columns.name`` or 'variable'.
    value_name : scalar, default 'value'
        Name to use for the 'value' column.
    col_level : int or str, optional
        If columns are a MultiIndex then use this level to melt.
    ignore_index : bool, default True
        If True, original index is ignored. If False, the original index is retained.
        Index labels will be repeated as necessary.

        .. versionadded:: 1.1.0

    Returns
    -------
    DataFrame
        Unpivoted DataFrame.

    See Also
    --------
    %(other)s : Identical method.
    pivot_table : Create a spreadsheet-style pivot table as a DataFrame.
    DataFrame.pivot : Return reshaped DataFrame organized
        by given index / column values.
    DataFrame.explode : Explode a DataFrame from list-like
            columns to long format.

    Examples
    --------
    >>> df = pd.DataFrame({'A': {0: 'a', 1: 'b', 2: 'c'},
    ...                    'B': {0: 1, 1: 3, 2: 5},
    ...                    'C': {0: 2, 1: 4, 2: 6}})
    >>> df
       A  B  C
    0  a  1  2
    1  b  3  4
    2  c  5  6

    >>> %(caller)sid_vars=['A'], value_vars=['B'])
       A variable  value
    0  a        B      1
    1  b        B      3
    2  c        B      5

    >>> %(caller)sid_vars=['A'], value_vars=['B', 'C'])
       A variable  value
    0  a        B      1
    1  b        B      3
    2  c        B      5
    3  a        C      2
    4  b        C      4
    5  c        C      6

    The names of 'variable' and 'value' columns can be customized:

    >>> %(caller)sid_vars=['A'], value_vars=['B'],
    ...         var_name='myVarname', value_name='myValname')
       A myVarname  myValname
    0  a         B          1
    1  b         B          3
    2  c         B          5

    Original index values can be kept around:

    >>> %(caller)sid_vars=['A'], value_vars=['B', 'C'], ignore_index=False)
       A variable  value
    0  a        B      1
    1  b        B      3
    2  c        B      5
    0  a        C      2
    1  b        C      4
    2  c        C      6

    If you have multi-index columns:

    >>> df.columns = [list('ABC'), list('DEF')]
    >>> df
       A  B  C
       D  E  F
    0  a  1  2
    1  b  3  4
    2  c  5  6

    >>> %(caller)scol_level=0, id_vars=['A'], value_vars=['B'])
       A variable  value
    0  a        B      1
    1  b        B      3
    2  c        B      5

    >>> %(caller)sid_vars=[('A', 'D')], value_vars=[('B', 'E')])
      (A, D) variable_0 variable_1  value
    0      a          B          E      1
    1      b          B          E      3
    2      c          B          E      5
    """

_shared_docs[
    "to_replace"
] = """
    Replace values given in `to_replace` with `value`.

    Values of the {klass} are replaced with other values dynamically.
    {replace_iloc}

    Parameters
    ----------
    to_replace : str, regex, list, dict, Series, int, float, or None
        How to find the values that will be replaced.

        * numeric, str or regex:

            - numeric: numeric values equal to `to_replace` will be
                replaced with `value`
            - str: string exactly matching `to_replace` will be replaced
                with `value`
            - regex: regexs matching `to_replace` will be replaced with
                `value`

        * list of str, regex, or numeric:

            - First, if `to_replace` and `value` are both lists, they
                **must** be the same length.
            - Second, if ``regex=True`` then all of the strings in **both**
                lists will be interpreted as regexs otherwise they will match
                directly. This doesn't matter much for `value` since there
                are only a few possible substitution regexes you can use.
            - str, regex and numeric rules apply as above.

        * dict:

            - Dicts can be used to specify different replacement values
                for different existing values. For example,
                ``{{'a': 'b', 'y': 'z'}}`` replaces the value 'a' with 'b' and
                'y' with 'z'. To use a dict in this way the `value`
                parameter should be `None`.
            - For a DataFrame a dict can specify that different values
                should be replaced in different columns. For example,
                ``{{'a': 1, 'b': 'z'}}`` looks for the value 1 in column 'a'
                and the value 'z' in column 'b' and replaces these values
                with whatever is specified in `value`. The `value` parameter
                should not be ``None`` in this case. You can treat this as a
                special case of passing two lists except that you are
                specifying the column to search in.
            - For a DataFrame nested dictionaries, e.g.,
                ``{{'a': {{'b': np.nan}}}}``, are read as follows: look in column
                'a' for the value 'b' and replace it with NaN. The `value`
                parameter should be ``None`` to use a nested dict in this
                way. You can nest regular expressions as well. Note that
                column names (the top-level dictionary keys in a nested
                dictionary) **cannot** be regular expressions.

        * None:

            - This means that the `regex` argument must be a string,
                compiled regular expression, or list, dict, ndarray or
                Series of such elements. If `value` is also ``None`` then
                this **must** be a nested dictionary or Series.

        See the examples section for examples of each of these.
    value : scalar, dict, list, str, regex, default None
        Value to replace any values matching `to_replace` with.
        For a DataFrame a dict of values can be used to specify which
        value to use for each column (columns not in the dict will not be
        filled). Regular expressions, strings and lists or dicts of such
        objects are also allowed.
    {inplace}
    limit : int, default None
        Maximum size gap to forward or backward fill.
    regex : bool or same types as `to_replace`, default False
        Whether to interpret `to_replace` and/or `value` as regular
        expressions. If this is ``True`` then `to_replace` *must* be a
        string. Alternatively, this could be a regular expression or a
        list, dict, or array of regular expressions in which case
        `to_replace` must be ``None``.
    method : {{'pad', 'ffill', 'bfill', `None`}}
        The method to use when for replacement, when `to_replace` is a
        scalar, list or tuple and `value` is ``None``.

        .. versionchanged:: 0.23.0
            Added to DataFrame.

    Returns
    -------
    {klass}
        Object after replacement.

    Raises
    ------
    AssertionError
        * If `regex` is not a ``bool`` and `to_replace` is not
            ``None``.

    TypeError
        * If `to_replace` is not a scalar, array-like, ``dict``, or ``None``
        * If `to_replace` is a ``dict`` and `value` is not a ``list``,
            ``dict``, ``ndarray``, or ``Series``
        * If `to_replace` is ``None`` and `regex` is not compilable
            into a regular expression or is a list, dict, ndarray, or
            Series.
        * When replacing multiple ``bool`` or ``datetime64`` objects and
            the arguments to `to_replace` does not match the type of the
            value being replaced

    ValueError
        * If a ``list`` or an ``ndarray`` is passed to `to_replace` and
            `value` but they are not the same length.

    See Also
    --------
    {klass}.fillna : Fill NA values.
    {klass}.where : Replace values based on boolean condition.
    Series.str.replace : Simple string replacement.

    Notes
    -----
    * Regex substitution is performed under the hood with ``re.sub``. The
        rules for substitution for ``re.sub`` are the same.
    * Regular expressions will only substitute on strings, meaning you
        cannot provide, for example, a regular expression matching floating
        point numbers and expect the columns in your frame that have a
        numeric dtype to be matched. However, if those floating point
        numbers *are* strings, then you can do this.
    * This method has *a lot* of options. You are encouraged to experiment
        and play with this method to gain intuition about how it works.
    * When dict is used as the `to_replace` value, it is like
        key(s) in the dict are the to_replace part and
        value(s) in the dict are the value parameter.

    Examples
    --------

    **Scalar `to_replace` and `value`**

    >>> s = pd.Series([0, 1, 2, 3, 4])
    >>> s.replace(0, 5)
    0    5
    1    1
    2    2
    3    3
    4    4
    dtype: int64

    >>> df = pd.DataFrame({{'A': [0, 1, 2, 3, 4],
    ...                    'B': [5, 6, 7, 8, 9],
    ...                    'C': ['a', 'b', 'c', 'd', 'e']}})
    >>> df.replace(0, 5)
        A  B  C
    0  5  5  a
    1  1  6  b
    2  2  7  c
    3  3  8  d
    4  4  9  e

    **List-like `to_replace`**

    >>> df.replace([0, 1, 2, 3], 4)
        A  B  C
    0  4  5  a
    1  4  6  b
    2  4  7  c
    3  4  8  d
    4  4  9  e

    >>> df.replace([0, 1, 2, 3], [4, 3, 2, 1])
        A  B  C
    0  4  5  a
    1  3  6  b
    2  2  7  c
    3  1  8  d
    4  4  9  e

    >>> s.replace([1, 2], method='bfill')
    0    0
    1    3
    2    3
    3    3
    4    4
    dtype: int64

    **dict-like `to_replace`**

    >>> df.replace({{0: 10, 1: 100}})
            A  B  C
    0   10  5  a
    1  100  6  b
    2    2  7  c
    3    3  8  d
    4    4  9  e

    >>> df.replace({{'A': 0, 'B': 5}}, 100)
            A    B  C
    0  100  100  a
    1    1    6  b
    2    2    7  c
    3    3    8  d
    4    4    9  e

    >>> df.replace({{'A': {{0: 100, 4: 400}}}})
            A  B  C
    0  100  5  a
    1    1  6  b
    2    2  7  c
    3    3  8  d
    4  400  9  e

    **Regular expression `to_replace`**

    >>> df = pd.DataFrame({{'A': ['bat', 'foo', 'bait'],
    ...                    'B': ['abc', 'bar', 'xyz']}})
    >>> df.replace(to_replace=r'^ba.$', value='new', regex=True)
            A    B
    0   new  abc
    1   foo  new
    2  bait  xyz

    >>> df.replace({{'A': r'^ba.$'}}, {{'A': 'new'}}, regex=True)
            A    B
    0   new  abc
    1   foo  bar
    2  bait  xyz

    >>> df.replace(regex=r'^ba.$', value='new')
            A    B
    0   new  abc
    1   foo  new
    2  bait  xyz

    >>> df.replace(regex={{r'^ba.$': 'new', 'foo': 'xyz'}})
            A    B
    0   new  abc
    1   xyz  new
    2  bait  xyz

    >>> df.replace(regex=[r'^ba.$', 'foo'], value='new')
            A    B
    0   new  abc
    1   new  new
    2  bait  xyz

    Note that when replacing multiple ``bool`` or ``datetime64`` objects,
    the data types in the `to_replace` parameter must match the data
    type of the value being replaced:

    >>> df = pd.DataFrame({{'A': [True, False, True],
    ...                    'B': [False, True, False]}})
    >>> df.replace({{'a string': 'new value', True: False}})  # raises
    Traceback (most recent call last):
        ...
    TypeError: Cannot compare types 'ndarray(dtype=bool)' and 'str'

    This raises a ``TypeError`` because one of the ``dict`` keys is not of
    the correct type for replacement.

    Compare the behavior of ``s.replace({{'a': None}})`` and
    ``s.replace('a', None)`` to understand the peculiarities
    of the `to_replace` parameter:

    >>> s = pd.Series([10, 'a', 'a', 'b', 'a'])

    When one uses a dict as the `to_replace` value, it is like the
    value(s) in the dict are equal to the `value` parameter.
    ``s.replace({{'a': None}})`` is equivalent to
    ``s.replace(to_replace={{'a': None}}, value=None, method=None)``:

    >>> s.replace({{'a': None}})
    0      10
    1    None
    2    None
    3       b
    4    None
    dtype: object

    When ``value=None`` and `to_replace` is a scalar, list or
    tuple, `replace` uses the method parameter (default 'pad') to do the
    replacement. So this is why the 'a' values are being replaced by 10
    in rows 1 and 2 and 'b' in row 4 in this case.
    The command ``s.replace('a', None)`` is actually equivalent to
    ``s.replace(to_replace='a', value=None, method='pad')``:

    >>> s.replace('a', None)
    0    10
    1    10
    2    10
    3     b
    4     b
    dtype: object
"""

_shared_doc_kwargs: Dict[str, str] = dict(
    inplace="""
    inplace : boolean, default False
        If True, performs operation inplace and returns None.""",
    replace_iloc="""
    This differs from updating with ``.loc`` or ``.iloc``, which require
    you to specify a location to update with some value.""",
)
=======
Unpivot a DataFrame from wide to long format, optionally leaving identifiers set.

This function is useful to massage a DataFrame into a format where one
or more columns are identifier variables (`id_vars`), while all other
columns, considered measured variables (`value_vars`), are "unpivoted" to
the row axis, leaving just two non-identifier columns, 'variable' and
'value'.

Parameters
----------
id_vars : tuple, list, or ndarray, optional
    Column(s) to use as identifier variables.
value_vars : tuple, list, or ndarray, optional
    Column(s) to unpivot. If not specified, uses all columns that
    are not set as `id_vars`.
var_name : scalar
    Name to use for the 'variable' column. If None it uses
    ``frame.columns.name`` or 'variable'.
value_name : scalar, default 'value'
    Name to use for the 'value' column.
col_level : int or str, optional
    If columns are a MultiIndex then use this level to melt.
ignore_index : bool, default True
    If True, original index is ignored. If False, the original index is retained.
    Index labels will be repeated as necessary.

    .. versionadded:: 1.1.0

Returns
-------
DataFrame
    Unpivoted DataFrame.

See Also
--------
%(other)s : Identical method.
pivot_table : Create a spreadsheet-style pivot table as a DataFrame.
DataFrame.pivot : Return reshaped DataFrame organized
    by given index / column values.
DataFrame.explode : Explode a DataFrame from list-like
        columns to long format.

Examples
--------
>>> df = pd.DataFrame({'A': {0: 'a', 1: 'b', 2: 'c'},
...                    'B': {0: 1, 1: 3, 2: 5},
...                    'C': {0: 2, 1: 4, 2: 6}})
>>> df
   A  B  C
0  a  1  2
1  b  3  4
2  c  5  6

>>> %(caller)sid_vars=['A'], value_vars=['B'])
   A variable  value
0  a        B      1
1  b        B      3
2  c        B      5

>>> %(caller)sid_vars=['A'], value_vars=['B', 'C'])
   A variable  value
0  a        B      1
1  b        B      3
2  c        B      5
3  a        C      2
4  b        C      4
5  c        C      6

The names of 'variable' and 'value' columns can be customized:

>>> %(caller)sid_vars=['A'], value_vars=['B'],
...         var_name='myVarname', value_name='myValname')
   A myVarname  myValname
0  a         B          1
1  b         B          3
2  c         B          5

Original index values can be kept around:

>>> %(caller)sid_vars=['A'], value_vars=['B', 'C'], ignore_index=False)
   A variable  value
0  a        B      1
1  b        B      3
2  c        B      5
0  a        C      2
1  b        C      4
2  c        C      6

If you have multi-index columns:

>>> df.columns = [list('ABC'), list('DEF')]
>>> df
   A  B  C
   D  E  F
0  a  1  2
1  b  3  4
2  c  5  6

>>> %(caller)scol_level=0, id_vars=['A'], value_vars=['B'])
   A variable  value
0  a        B      1
1  b        B      3
2  c        B      5

>>> %(caller)sid_vars=[('A', 'D')], value_vars=[('B', 'E')])
  (A, D) variable_0 variable_1  value
0      a          B          E      1
1      b          B          E      3
2      c          B          E      5
"""

_shared_docs[
    "transform"
] = """
Call ``func`` on self producing a {klass} with transformed values.

Produced {klass} will have same axis length as self.

Parameters
----------
func : function, str, list-like or dict-like
    Function to use for transforming the data. If a function, must either
    work when passed a {klass} or when passed to {klass}.apply. If func
    is both list-like and dict-like, dict-like behavior takes precedence.

    Accepted combinations are:

    - function
    - string function name
    - list-like of functions and/or function names, e.g. ``[np.exp, 'sqrt']``
    - dict-like of axis labels -> functions, function names or list-like of such.
{axis}
*args
    Positional arguments to pass to `func`.
**kwargs
    Keyword arguments to pass to `func`.

Returns
-------
{klass}
    A {klass} that must have the same length as self.

Raises
------
ValueError : If the returned {klass} has a different length than self.

See Also
--------
{klass}.agg : Only perform aggregating type operations.
{klass}.apply : Invoke function on a {klass}.

Examples
--------
>>> df = pd.DataFrame({{'A': range(3), 'B': range(1, 4)}})
>>> df
   A  B
0  0  1
1  1  2
2  2  3
>>> df.transform(lambda x: x + 1)
   A  B
0  1  2
1  2  3
2  3  4

Even though the resulting {klass} must have the same length as the
input {klass}, it is possible to provide several input functions:

>>> s = pd.Series(range(3))
>>> s
0    0
1    1
2    2
dtype: int64
>>> s.transform([np.sqrt, np.exp])
       sqrt        exp
0  0.000000   1.000000
1  1.000000   2.718282
2  1.414214   7.389056
"""
>>>>>>> 50b34a4a
<|MERGE_RESOLUTION|>--- conflicted
+++ resolved
@@ -145,7 +145,6 @@
 _shared_docs[
     "melt"
 ] = """
-<<<<<<< HEAD
     Unpivot a DataFrame from wide to long format, optionally leaving identifiers set.
 
     This function is useful to massage a DataFrame into a format where one
@@ -153,7 +152,7 @@
     columns, considered measured variables (`value_vars`), are "unpivoted" to
     the row axis, leaving just two non-identifier columns, 'variable' and
     'value'.
-    %(versionadded)s
+
     Parameters
     ----------
     id_vars : tuple, list, or ndarray, optional
@@ -194,19 +193,19 @@
     ...                    'B': {0: 1, 1: 3, 2: 5},
     ...                    'C': {0: 2, 1: 4, 2: 6}})
     >>> df
-       A  B  C
+    A  B  C
     0  a  1  2
     1  b  3  4
     2  c  5  6
 
     >>> %(caller)sid_vars=['A'], value_vars=['B'])
-       A variable  value
+    A variable  value
     0  a        B      1
     1  b        B      3
     2  c        B      5
 
     >>> %(caller)sid_vars=['A'], value_vars=['B', 'C'])
-       A variable  value
+    A variable  value
     0  a        B      1
     1  b        B      3
     2  c        B      5
@@ -218,7 +217,7 @@
 
     >>> %(caller)sid_vars=['A'], value_vars=['B'],
     ...         var_name='myVarname', value_name='myValname')
-       A myVarname  myValname
+    A myVarname  myValname
     0  a         B          1
     1  b         B          3
     2  c         B          5
@@ -226,7 +225,7 @@
     Original index values can be kept around:
 
     >>> %(caller)sid_vars=['A'], value_vars=['B', 'C'], ignore_index=False)
-       A variable  value
+    A variable  value
     0  a        B      1
     1  b        B      3
     2  c        B      5
@@ -238,24 +237,94 @@
 
     >>> df.columns = [list('ABC'), list('DEF')]
     >>> df
-       A  B  C
-       D  E  F
+    A  B  C
+    D  E  F
     0  a  1  2
     1  b  3  4
     2  c  5  6
 
     >>> %(caller)scol_level=0, id_vars=['A'], value_vars=['B'])
-       A variable  value
+    A variable  value
     0  a        B      1
     1  b        B      3
     2  c        B      5
 
     >>> %(caller)sid_vars=[('A', 'D')], value_vars=[('B', 'E')])
-      (A, D) variable_0 variable_1  value
+    (A, D) variable_0 variable_1  value
     0      a          B          E      1
     1      b          B          E      3
     2      c          B          E      5
-    """
+"""
+
+_shared_docs[
+    "transform"
+] = """
+Call ``func`` on self producing a {klass} with transformed values.
+
+Produced {klass} will have same axis length as self.
+
+Parameters
+----------
+func : function, str, list-like or dict-like
+    Function to use for transforming the data. If a function, must either
+    work when passed a {klass} or when passed to {klass}.apply. If func
+    is both list-like and dict-like, dict-like behavior takes precedence.
+
+    Accepted combinations are:
+
+    - function
+    - string function name
+    - list-like of functions and/or function names, e.g. ``[np.exp, 'sqrt']``
+    - dict-like of axis labels -> functions, function names or list-like of such.
+{axis}
+*args
+    Positional arguments to pass to `func`.
+**kwargs
+    Keyword arguments to pass to `func`.
+
+Returns
+-------
+{klass}
+    A {klass} that must have the same length as self.
+
+Raises
+------
+ValueError : If the returned {klass} has a different length than self.
+
+See Also
+--------
+{klass}.agg : Only perform aggregating type operations.
+{klass}.apply : Invoke function on a {klass}.
+
+Examples
+--------
+>>> df = pd.DataFrame({{'A': range(3), 'B': range(1, 4)}})
+>>> df
+   A  B
+0  0  1
+1  1  2
+2  2  3
+>>> df.transform(lambda x: x + 1)
+   A  B
+0  1  2
+1  2  3
+2  3  4
+
+Even though the resulting {klass} must have the same length as the
+input {klass}, it is possible to provide several input functions:
+
+>>> s = pd.Series(range(3))
+>>> s
+0    0
+1    1
+2    2
+dtype: int64
+>>> s.transform([np.sqrt, np.exp])
+       sqrt        exp
+0  0.000000   1.000000
+1  1.000000   2.718282
+2  1.414214   7.389056
+"""
 
 _shared_docs[
     "to_replace"
@@ -556,186 +625,4 @@
     replace_iloc="""
     This differs from updating with ``.loc`` or ``.iloc``, which require
     you to specify a location to update with some value.""",
-)
-=======
-Unpivot a DataFrame from wide to long format, optionally leaving identifiers set.
-
-This function is useful to massage a DataFrame into a format where one
-or more columns are identifier variables (`id_vars`), while all other
-columns, considered measured variables (`value_vars`), are "unpivoted" to
-the row axis, leaving just two non-identifier columns, 'variable' and
-'value'.
-
-Parameters
-----------
-id_vars : tuple, list, or ndarray, optional
-    Column(s) to use as identifier variables.
-value_vars : tuple, list, or ndarray, optional
-    Column(s) to unpivot. If not specified, uses all columns that
-    are not set as `id_vars`.
-var_name : scalar
-    Name to use for the 'variable' column. If None it uses
-    ``frame.columns.name`` or 'variable'.
-value_name : scalar, default 'value'
-    Name to use for the 'value' column.
-col_level : int or str, optional
-    If columns are a MultiIndex then use this level to melt.
-ignore_index : bool, default True
-    If True, original index is ignored. If False, the original index is retained.
-    Index labels will be repeated as necessary.
-
-    .. versionadded:: 1.1.0
-
-Returns
--------
-DataFrame
-    Unpivoted DataFrame.
-
-See Also
---------
-%(other)s : Identical method.
-pivot_table : Create a spreadsheet-style pivot table as a DataFrame.
-DataFrame.pivot : Return reshaped DataFrame organized
-    by given index / column values.
-DataFrame.explode : Explode a DataFrame from list-like
-        columns to long format.
-
-Examples
---------
->>> df = pd.DataFrame({'A': {0: 'a', 1: 'b', 2: 'c'},
-...                    'B': {0: 1, 1: 3, 2: 5},
-...                    'C': {0: 2, 1: 4, 2: 6}})
->>> df
-   A  B  C
-0  a  1  2
-1  b  3  4
-2  c  5  6
-
->>> %(caller)sid_vars=['A'], value_vars=['B'])
-   A variable  value
-0  a        B      1
-1  b        B      3
-2  c        B      5
-
->>> %(caller)sid_vars=['A'], value_vars=['B', 'C'])
-   A variable  value
-0  a        B      1
-1  b        B      3
-2  c        B      5
-3  a        C      2
-4  b        C      4
-5  c        C      6
-
-The names of 'variable' and 'value' columns can be customized:
-
->>> %(caller)sid_vars=['A'], value_vars=['B'],
-...         var_name='myVarname', value_name='myValname')
-   A myVarname  myValname
-0  a         B          1
-1  b         B          3
-2  c         B          5
-
-Original index values can be kept around:
-
->>> %(caller)sid_vars=['A'], value_vars=['B', 'C'], ignore_index=False)
-   A variable  value
-0  a        B      1
-1  b        B      3
-2  c        B      5
-0  a        C      2
-1  b        C      4
-2  c        C      6
-
-If you have multi-index columns:
-
->>> df.columns = [list('ABC'), list('DEF')]
->>> df
-   A  B  C
-   D  E  F
-0  a  1  2
-1  b  3  4
-2  c  5  6
-
->>> %(caller)scol_level=0, id_vars=['A'], value_vars=['B'])
-   A variable  value
-0  a        B      1
-1  b        B      3
-2  c        B      5
-
->>> %(caller)sid_vars=[('A', 'D')], value_vars=[('B', 'E')])
-  (A, D) variable_0 variable_1  value
-0      a          B          E      1
-1      b          B          E      3
-2      c          B          E      5
-"""
-
-_shared_docs[
-    "transform"
-] = """
-Call ``func`` on self producing a {klass} with transformed values.
-
-Produced {klass} will have same axis length as self.
-
-Parameters
-----------
-func : function, str, list-like or dict-like
-    Function to use for transforming the data. If a function, must either
-    work when passed a {klass} or when passed to {klass}.apply. If func
-    is both list-like and dict-like, dict-like behavior takes precedence.
-
-    Accepted combinations are:
-
-    - function
-    - string function name
-    - list-like of functions and/or function names, e.g. ``[np.exp, 'sqrt']``
-    - dict-like of axis labels -> functions, function names or list-like of such.
-{axis}
-*args
-    Positional arguments to pass to `func`.
-**kwargs
-    Keyword arguments to pass to `func`.
-
-Returns
--------
-{klass}
-    A {klass} that must have the same length as self.
-
-Raises
-------
-ValueError : If the returned {klass} has a different length than self.
-
-See Also
---------
-{klass}.agg : Only perform aggregating type operations.
-{klass}.apply : Invoke function on a {klass}.
-
-Examples
---------
->>> df = pd.DataFrame({{'A': range(3), 'B': range(1, 4)}})
->>> df
-   A  B
-0  0  1
-1  1  2
-2  2  3
->>> df.transform(lambda x: x + 1)
-   A  B
-0  1  2
-1  2  3
-2  3  4
-
-Even though the resulting {klass} must have the same length as the
-input {klass}, it is possible to provide several input functions:
-
->>> s = pd.Series(range(3))
->>> s
-0    0
-1    1
-2    2
-dtype: int64
->>> s.transform([np.sqrt, np.exp])
-       sqrt        exp
-0  0.000000   1.000000
-1  1.000000   2.718282
-2  1.414214   7.389056
-"""
->>>>>>> 50b34a4a
+)