--- conflicted
+++ resolved
@@ -107,7 +107,6 @@
     Sort group keys. Get better performance by turning this off.
     Note this does not influence the order of observations within each
     group. Groupby preserves the order of rows within each group.
-<<<<<<< HEAD
 group_keys : bool, optional
     When calling apply, add group keys to index to identify pieces.
     By default group keys are not included when the result's index
@@ -119,11 +118,6 @@
        result from ``apply`` is a like-indexed Series or DataFrame.
        Specify ``group_keys`` explicitly to include the group keys or
        not.
-
-=======
-group_keys : bool, default True
-    When calling apply, add group keys to index to identify pieces.
->>>>>>> 2c4c9f3b
 squeeze : bool, default False
     Reduce the dimensionality of the return type if possible,
     otherwise return a consistent type.
