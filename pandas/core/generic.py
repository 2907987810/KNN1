--- conflicted
+++ resolved
@@ -1864,17 +1864,12 @@
     def keys(self):
         """Get the 'info axis' (see Indexing for more)
 
-<<<<<<< HEAD
-        This is index for Series, columns for DataFrame and major_axis for
-        Panel.
+        This is index for Series, columns for DataFrame.
 
         Returns
         -------
         Index
             Info axis.
-=======
-        This is index for Series, columns for DataFrame.
->>>>>>> fe98ba82
         """
         return self._info_axis
 
