from __future__ import annotations

import collections
from datetime import timedelta
import functools
import gc
import json
import operator
import pickle
import re
from typing import (
    TYPE_CHECKING,
    Any,
    Callable,
    Dict,
    FrozenSet,
    Hashable,
    List,
    Mapping,
    Optional,
    Sequence,
    Set,
    Tuple,
    Type,
    Union,
    cast,
)
import warnings
import weakref

import numpy as np

from pandas._config import config

from pandas._libs import lib
from pandas._libs.tslibs import (
    Period,
    Tick,
    Timestamp,
    to_offset,
)
from pandas._typing import (
    Axis,
    CompressionOptions,
    Dtype,
    DtypeArg,
    FilePathOrBuffer,
    FrameOrSeries,
    IndexKeyFunc,
    IndexLabel,
    JSONSerializable,
    Level,
    Manager,
    NpDtype,
    Renamer,
    StorageOptions,
    T,
    TimedeltaConvertibleTypes,
    TimestampConvertibleTypes,
    ValueKeyFunc,
    final,
)
from pandas.compat._optional import import_optional_dependency
from pandas.compat.numpy import function as nv
<<<<<<< HEAD
from pandas.errors import AbstractMethodError, InvalidIndexError
from pandas.util._decorators import doc, rewrite_axis_style_signature
from pandas.util._validators import (
    validate_ascending,
=======
from pandas.errors import (
    AbstractMethodError,
    InvalidIndexError,
)
from pandas.util._decorators import (
    doc,
    rewrite_axis_style_signature,
)
from pandas.util._validators import (
>>>>>>> cf8c7d5a
    validate_bool_kwarg,
    validate_fillna_kwargs,
)

from pandas.core.dtypes.common import (
    ensure_int64,
    ensure_object,
    ensure_str,
    is_bool,
    is_bool_dtype,
    is_datetime64_any_dtype,
    is_datetime64tz_dtype,
    is_dict_like,
    is_dtype_equal,
    is_extension_array_dtype,
    is_float,
    is_list_like,
    is_number,
    is_numeric_dtype,
    is_object_dtype,
    is_re_compilable,
    is_scalar,
    is_timedelta64_dtype,
    pandas_dtype,
)
from pandas.core.dtypes.generic import (
    ABCDataFrame,
    ABCSeries,
)
from pandas.core.dtypes.inference import is_hashable
from pandas.core.dtypes.missing import (
    isna,
    notna,
)

from pandas.core import (
    arraylike,
    indexing,
    missing,
    nanops,
)
import pandas.core.algorithms as algos
from pandas.core.arrays import ExtensionArray
from pandas.core.base import (
    PandasObject,
    SelectionMixin,
)
import pandas.core.common as com
from pandas.core.construction import (
    create_series_with_explicit_dtype,
    extract_array,
)
from pandas.core.describe import describe_ndframe
from pandas.core.flags import Flags
from pandas.core.indexes import base as ibase
from pandas.core.indexes.api import (
    DatetimeIndex,
    Index,
    MultiIndex,
    PeriodIndex,
    RangeIndex,
    ensure_index,
)
from pandas.core.internals import (
    ArrayManager,
    BlockManager,
)
from pandas.core.missing import find_valid_index
from pandas.core.ops import align_method_FRAME
from pandas.core.reshape.concat import concat
from pandas.core.shared_docs import _shared_docs
from pandas.core.sorting import get_indexer_indexer
from pandas.core.window import (
    Expanding,
    ExponentialMovingWindow,
    Rolling,
    Window,
)

from pandas.io.formats import format as fmt
from pandas.io.formats.format import (
    DataFrameFormatter,
    DataFrameRenderer,
)
from pandas.io.formats.printing import pprint_thing

if TYPE_CHECKING:
    from pandas._libs.tslibs import BaseOffset

    from pandas.core.frame import DataFrame
    from pandas.core.resample import Resampler
    from pandas.core.series import Series
    from pandas.core.window.indexers import BaseIndexer

# goal is to be able to define the docs close to function, while still being
# able to share
_shared_docs = {**_shared_docs}
_shared_doc_kwargs = {
    "axes": "keywords for axes",
    "klass": "Series/DataFrame",
    "axes_single_arg": "int or labels for object",
    "args_transpose": "axes to permute (int or label for object)",
    "inplace": """
    inplace : boolean, default False
        If True, performs operation inplace and returns None.""",
    "optional_by": """
        by : str or list of str
            Name or list of names to sort by""",
    "replace_iloc": """
    This differs from updating with ``.loc`` or ``.iloc``, which require
    you to specify a location to update with some value.""",
}


bool_t = bool  # Need alias because NDFrame has def bool:


class NDFrame(PandasObject, SelectionMixin, indexing.IndexingMixin):
    """
    N-dimensional analogue of DataFrame. Store multi-dimensional in a
    size-mutable, labeled data structure

    Parameters
    ----------
    data : BlockManager
    axes : list
    copy : bool, default False
    """

    _internal_names: List[str] = [
        "_mgr",
        "_cacher",
        "_item_cache",
        "_cache",
        "_is_copy",
        "_subtyp",
        "_name",
        "_index",
        "_default_kind",
        "_default_fill_value",
        "_metadata",
        "__array_struct__",
        "__array_interface__",
        "_flags",
    ]
    _internal_names_set: Set[str] = set(_internal_names)
    _accessors: Set[str] = set()
    _hidden_attrs: FrozenSet[str] = frozenset(
        ["_AXIS_NAMES", "_AXIS_NUMBERS", "get_values", "tshift"]
    )
    _metadata: List[str] = []
    _is_copy: Optional[weakref.ReferenceType[NDFrame]] = None
    _mgr: Manager
    _attrs: Dict[Optional[Hashable], Any]
    _typ: str

    # ----------------------------------------------------------------------
    # Constructors

    def __init__(
        self,
        data: Manager,
        copy: bool = False,
        attrs: Optional[Mapping[Optional[Hashable], Any]] = None,
    ):
        # copy kwarg is retained for mypy compat, is not used

        object.__setattr__(self, "_is_copy", None)
        object.__setattr__(self, "_mgr", data)
        object.__setattr__(self, "_item_cache", {})
        if attrs is None:
            attrs = {}
        else:
            attrs = dict(attrs)
        object.__setattr__(self, "_attrs", attrs)
        object.__setattr__(self, "_flags", Flags(self, allows_duplicate_labels=True))

    @classmethod
    def _init_mgr(
        cls, mgr, axes, dtype: Optional[Dtype] = None, copy: bool = False
    ) -> Manager:
        """ passed a manager and a axes dict """
        for a, axe in axes.items():
            if axe is not None:
                axe = ensure_index(axe)
                bm_axis = cls._get_block_manager_axis(a)
                mgr = mgr.reindex_axis(axe, axis=bm_axis, copy=False)

        # make a copy if explicitly requested
        if copy:
            mgr = mgr.copy()
        if dtype is not None:
            # avoid further copies if we can
            if (
                isinstance(mgr, BlockManager)
                and len(mgr.blocks) == 1
                and mgr.blocks[0].values.dtype == dtype
            ):
                pass
            else:
                mgr = mgr.astype(dtype=dtype)
        return mgr

    # ----------------------------------------------------------------------
    # attrs and flags

    @property
    def attrs(self) -> Dict[Optional[Hashable], Any]:
        """
        Dictionary of global attributes of this dataset.

        .. warning::

           attrs is experimental and may change without warning.

        See Also
        --------
        DataFrame.flags : Global flags applying to this object.
        """
        if self._attrs is None:
            self._attrs = {}
        return self._attrs

    @attrs.setter
    def attrs(self, value: Mapping[Optional[Hashable], Any]) -> None:
        self._attrs = dict(value)

    @final
    @property
    def flags(self) -> Flags:
        """
        Get the properties associated with this pandas object.

        The available flags are

        * :attr:`Flags.allows_duplicate_labels`

        See Also
        --------
        Flags : Flags that apply to pandas objects.
        DataFrame.attrs : Global metadata applying to this dataset.

        Notes
        -----
        "Flags" differ from "metadata". Flags reflect properties of the
        pandas object (the Series or DataFrame). Metadata refer to properties
        of the dataset, and should be stored in :attr:`DataFrame.attrs`.

        Examples
        --------
        >>> df = pd.DataFrame({"A": [1, 2]})
        >>> df.flags
        <Flags(allows_duplicate_labels=True)>

        Flags can be get or set using ``.``

        >>> df.flags.allows_duplicate_labels
        True
        >>> df.flags.allows_duplicate_labels = False

        Or by slicing with a key

        >>> df.flags["allows_duplicate_labels"]
        False
        >>> df.flags["allows_duplicate_labels"] = True
        """
        return self._flags

    @final
    def set_flags(
        self: FrameOrSeries,
        *,
        copy: bool = False,
        allows_duplicate_labels: Optional[bool] = None,
    ) -> FrameOrSeries:
        """
        Return a new object with updated flags.

        Parameters
        ----------
        allows_duplicate_labels : bool, optional
            Whether the returned object allows duplicate labels.

        Returns
        -------
        Series or DataFrame
            The same type as the caller.

        See Also
        --------
        DataFrame.attrs : Global metadata applying to this dataset.
        DataFrame.flags : Global flags applying to this object.

        Notes
        -----
        This method returns a new object that's a view on the same data
        as the input. Mutating the input or the output values will be reflected
        in the other.

        This method is intended to be used in method chains.

        "Flags" differ from "metadata". Flags reflect properties of the
        pandas object (the Series or DataFrame). Metadata refer to properties
        of the dataset, and should be stored in :attr:`DataFrame.attrs`.

        Examples
        --------
        >>> df = pd.DataFrame({"A": [1, 2]})
        >>> df.flags.allows_duplicate_labels
        True
        >>> df2 = df.set_flags(allows_duplicate_labels=False)
        >>> df2.flags.allows_duplicate_labels
        False
        """
        df = self.copy(deep=copy)
        if allows_duplicate_labels is not None:
            df.flags["allows_duplicate_labels"] = allows_duplicate_labels
        return df

    @final
    @classmethod
    def _validate_dtype(cls, dtype):
        """ validate the passed dtype """
        if dtype is not None:
            dtype = pandas_dtype(dtype)

            # a compound dtype
            if dtype.kind == "V":
                raise NotImplementedError(
                    "compound dtypes are not implemented "
                    f"in the {cls.__name__} constructor"
                )

        return dtype

    # ----------------------------------------------------------------------
    # Construction

    @property
    def _constructor(self: FrameOrSeries) -> Type[FrameOrSeries]:
        """
        Used when a manipulation result has the same dimensions as the
        original.
        """
        raise AbstractMethodError(self)

    # ----------------------------------------------------------------------
    # Internals

    @final
    @property
    def _data(self):
        # GH#33054 retained because some downstream packages uses this,
        #  e.g. fastparquet
        return self._mgr

    # ----------------------------------------------------------------------
    # Axis
    _stat_axis_number = 0
    _stat_axis_name = "index"
    _AXIS_ORDERS: List[str]
    _AXIS_TO_AXIS_NUMBER: Dict[Axis, int] = {0: 0, "index": 0, "rows": 0}
    _AXIS_REVERSED: bool
    _info_axis_number: int
    _info_axis_name: str
    _AXIS_LEN: int

    @property
    def _AXIS_NUMBERS(self) -> Dict[str, int]:
        """.. deprecated:: 1.1.0"""
        warnings.warn("_AXIS_NUMBERS has been deprecated.", FutureWarning, stacklevel=3)
        return {"index": 0}

    @property
    def _AXIS_NAMES(self) -> Dict[int, str]:
        """.. deprecated:: 1.1.0"""
        warnings.warn("_AXIS_NAMES has been deprecated.", FutureWarning, stacklevel=3)
        return {0: "index"}

    @final
    def _construct_axes_dict(self, axes=None, **kwargs):
        """Return an axes dictionary for myself."""
        d = {a: self._get_axis(a) for a in (axes or self._AXIS_ORDERS)}
        d.update(kwargs)
        return d

    @final
    @classmethod
    def _construct_axes_from_arguments(
        cls, args, kwargs, require_all: bool = False, sentinel=None
    ):
        """
        Construct and returns axes if supplied in args/kwargs.

        If require_all, raise if all axis arguments are not supplied
        return a tuple of (axes, kwargs).

        sentinel specifies the default parameter when an axis is not
        supplied; useful to distinguish when a user explicitly passes None
        in scenarios where None has special meaning.
        """
        # construct the args
        args = list(args)
        for a in cls._AXIS_ORDERS:

            # look for a argument by position
            if a not in kwargs:
                try:
                    kwargs[a] = args.pop(0)
                except IndexError as err:
                    if require_all:
                        raise TypeError(
                            "not enough/duplicate arguments specified!"
                        ) from err

        axes = {a: kwargs.pop(a, sentinel) for a in cls._AXIS_ORDERS}
        return axes, kwargs

    @final
    @classmethod
    def _get_axis_number(cls, axis: Axis) -> int:
        try:
            return cls._AXIS_TO_AXIS_NUMBER[axis]
        except KeyError:
            raise ValueError(f"No axis named {axis} for object type {cls.__name__}")

    @final
    @classmethod
    def _get_axis_name(cls, axis: Axis) -> str:
        axis_number = cls._get_axis_number(axis)
        return cls._AXIS_ORDERS[axis_number]

    @final
    def _get_axis(self, axis: Axis) -> Index:
        axis_number = self._get_axis_number(axis)
        assert axis_number in {0, 1}
        return self.index if axis_number == 0 else self.columns

    @final
    @classmethod
    def _get_block_manager_axis(cls, axis: Axis) -> int:
        """Map the axis to the block_manager axis."""
        axis = cls._get_axis_number(axis)
        if cls._AXIS_REVERSED:
            m = cls._AXIS_LEN - 1
            return m - axis
        return axis

    @final
    def _get_axis_resolvers(self, axis: str) -> Dict[str, Union[Series, MultiIndex]]:
        # index or columns
        axis_index = getattr(self, axis)
        d = {}
        prefix = axis[0]

        for i, name in enumerate(axis_index.names):
            if name is not None:
                key = level = name
            else:
                # prefix with 'i' or 'c' depending on the input axis
                # e.g., you must do ilevel_0 for the 0th level of an unnamed
                # multiiindex
                key = f"{prefix}level_{i}"
                level = i

            level_values = axis_index.get_level_values(level)
            s = level_values.to_series()
            s.index = axis_index
            d[key] = s

        # put the index/columns itself in the dict
        if isinstance(axis_index, MultiIndex):
            dindex = axis_index
        else:
            dindex = axis_index.to_series()

        d[axis] = dindex
        return d

    @final
    def _get_index_resolvers(self) -> Dict[Hashable, Union[Series, MultiIndex]]:
        from pandas.core.computation.parsing import clean_column_name

        d: Dict[str, Union[Series, MultiIndex]] = {}
        for axis_name in self._AXIS_ORDERS:
            d.update(self._get_axis_resolvers(axis_name))

        return {clean_column_name(k): v for k, v in d.items() if not isinstance(k, int)}

    @final
    def _get_cleaned_column_resolvers(self) -> Dict[Hashable, Series]:
        """
        Return the special character free column resolvers of a dataframe.

        Column names with special characters are 'cleaned up' so that they can
        be referred to by backtick quoting.
        Used in :meth:`DataFrame.eval`.
        """
        from pandas.core.computation.parsing import clean_column_name

        if isinstance(self, ABCSeries):
            return {clean_column_name(self.name): self}

        return {
            clean_column_name(k): v for k, v in self.items() if not isinstance(k, int)
        }

    @property
    def _info_axis(self) -> Index:
        return getattr(self, self._info_axis_name)

    @property
    def _stat_axis(self) -> Index:
        return getattr(self, self._stat_axis_name)

    @property
    def shape(self) -> Tuple[int, ...]:
        """
        Return a tuple of axis dimensions
        """
        return tuple(len(self._get_axis(a)) for a in self._AXIS_ORDERS)

    @property
    def axes(self) -> List[Index]:
        """
        Return index label(s) of the internal NDFrame
        """
        # we do it this way because if we have reversed axes, then
        # the block manager shows then reversed
        return [self._get_axis(a) for a in self._AXIS_ORDERS]

    @property
    def ndim(self) -> int:
        """
        Return an int representing the number of axes / array dimensions.

        Return 1 if Series. Otherwise return 2 if DataFrame.

        See Also
        --------
        ndarray.ndim : Number of array dimensions.

        Examples
        --------
        >>> s = pd.Series({'a': 1, 'b': 2, 'c': 3})
        >>> s.ndim
        1

        >>> df = pd.DataFrame({'col1': [1, 2], 'col2': [3, 4]})
        >>> df.ndim
        2
        """
        return self._mgr.ndim

    @property
    def size(self) -> int:
        """
        Return an int representing the number of elements in this object.

        Return the number of rows if Series. Otherwise return the number of
        rows times number of columns if DataFrame.

        See Also
        --------
        ndarray.size : Number of elements in the array.

        Examples
        --------
        >>> s = pd.Series({'a': 1, 'b': 2, 'c': 3})
        >>> s.size
        3

        >>> df = pd.DataFrame({'col1': [1, 2], 'col2': [3, 4]})
        >>> df.size
        4
        """
        return np.prod(self.shape)

    @final
    @property
    def _selected_obj(self: FrameOrSeries) -> FrameOrSeries:
        """ internal compat with SelectionMixin """
        return self

    @final
    @property
    def _obj_with_exclusions(self: FrameOrSeries) -> FrameOrSeries:
        """ internal compat with SelectionMixin """
        return self

    def set_axis(self, labels, axis: Axis = 0, inplace: bool = False):
        """
        Assign desired index to given axis.

        Indexes for%(extended_summary_sub)s row labels can be changed by assigning
        a list-like or Index.

        Parameters
        ----------
        labels : list-like, Index
            The values for the new index.

        axis : %(axes_single_arg)s, default 0
            The axis to update. The value 0 identifies the rows%(axis_description_sub)s.

        inplace : bool, default False
            Whether to return a new %(klass)s instance.

        Returns
        -------
        renamed : %(klass)s or None
            An object of type %(klass)s or None if ``inplace=True``.

        See Also
        --------
        %(klass)s.rename_axis : Alter the name of the index%(see_also_sub)s.
        """
        self._check_inplace_and_allows_duplicate_labels(inplace)
        return self._set_axis_nocheck(labels, axis, inplace)

    @final
    def _set_axis_nocheck(self, labels, axis: Axis, inplace: bool):
        # NDFrame.rename with inplace=False calls set_axis(inplace=True) on a copy.
        if inplace:
            setattr(self, self._get_axis_name(axis), labels)
        else:
            obj = self.copy()
            obj.set_axis(labels, axis=axis, inplace=True)
            return obj

    def _set_axis(self, axis: int, labels: Index) -> None:
        labels = ensure_index(labels)
        self._mgr.set_axis(axis, labels)
        self._clear_item_cache()

    @final
    def swapaxes(self: FrameOrSeries, axis1, axis2, copy=True) -> FrameOrSeries:
        """
        Interchange axes and swap values axes appropriately.

        Returns
        -------
        y : same as input
        """
        i = self._get_axis_number(axis1)
        j = self._get_axis_number(axis2)

        if i == j:
            if copy:
                return self.copy()
            return self

        mapping = {i: j, j: i}

        new_axes = (self._get_axis(mapping.get(k, k)) for k in range(self._AXIS_LEN))
        new_values = self.values.swapaxes(i, j)
        if copy:
            new_values = new_values.copy()

        # ignore needed because of NDFrame constructor is different than
        # DataFrame/Series constructors.
        return self._constructor(
            new_values, *new_axes  # type: ignore[arg-type]
        ).__finalize__(self, method="swapaxes")

    @final
    @doc(klass=_shared_doc_kwargs["klass"])
    def droplevel(self: FrameOrSeries, level, axis=0) -> FrameOrSeries:
        """
        Return {klass} with requested index / column level(s) removed.

        .. versionadded:: 0.24.0

        Parameters
        ----------
        level : int, str, or list-like
            If a string is given, must be the name of a level
            If list-like, elements must be names or positional indexes
            of levels.

        axis : {{0 or 'index', 1 or 'columns'}}, default 0
            Axis along which the level(s) is removed:

            * 0 or 'index': remove level(s) in column.
            * 1 or 'columns': remove level(s) in row.

        Returns
        -------
        {klass}
            {klass} with requested index / column level(s) removed.

        Examples
        --------
        >>> df = pd.DataFrame([
        ...     [1, 2, 3, 4],
        ...     [5, 6, 7, 8],
        ...     [9, 10, 11, 12]
        ... ]).set_index([0, 1]).rename_axis(['a', 'b'])

        >>> df.columns = pd.MultiIndex.from_tuples([
        ...     ('c', 'e'), ('d', 'f')
        ... ], names=['level_1', 'level_2'])

        >>> df
        level_1   c   d
        level_2   e   f
        a b
        1 2      3   4
        5 6      7   8
        9 10    11  12

        >>> df.droplevel('a')
        level_1   c   d
        level_2   e   f
        b
        2        3   4
        6        7   8
        10      11  12

        >>> df.droplevel('level_2', axis=1)
        level_1   c   d
        a b
        1 2      3   4
        5 6      7   8
        9 10    11  12
        """
        labels = self._get_axis(axis)
        new_labels = labels.droplevel(level)
        return self.set_axis(new_labels, axis=axis, inplace=False)

    def pop(self, item: Hashable) -> Union[Series, Any]:
        result = self[item]
        del self[item]
        if self.ndim == 2:
            result._reset_cacher()

        return result

    @final
    def squeeze(self, axis=None):
        """
        Squeeze 1 dimensional axis objects into scalars.

        Series or DataFrames with a single element are squeezed to a scalar.
        DataFrames with a single column or a single row are squeezed to a
        Series. Otherwise the object is unchanged.

        This method is most useful when you don't know if your
        object is a Series or DataFrame, but you do know it has just a single
        column. In that case you can safely call `squeeze` to ensure you have a
        Series.

        Parameters
        ----------
        axis : {0 or 'index', 1 or 'columns', None}, default None
            A specific axis to squeeze. By default, all length-1 axes are
            squeezed.

        Returns
        -------
        DataFrame, Series, or scalar
            The projection after squeezing `axis` or all the axes.

        See Also
        --------
        Series.iloc : Integer-location based indexing for selecting scalars.
        DataFrame.iloc : Integer-location based indexing for selecting Series.
        Series.to_frame : Inverse of DataFrame.squeeze for a
            single-column DataFrame.

        Examples
        --------
        >>> primes = pd.Series([2, 3, 5, 7])

        Slicing might produce a Series with a single value:

        >>> even_primes = primes[primes % 2 == 0]
        >>> even_primes
        0    2
        dtype: int64

        >>> even_primes.squeeze()
        2

        Squeezing objects with more than one value in every axis does nothing:

        >>> odd_primes = primes[primes % 2 == 1]
        >>> odd_primes
        1    3
        2    5
        3    7
        dtype: int64

        >>> odd_primes.squeeze()
        1    3
        2    5
        3    7
        dtype: int64

        Squeezing is even more effective when used with DataFrames.

        >>> df = pd.DataFrame([[1, 2], [3, 4]], columns=['a', 'b'])
        >>> df
           a  b
        0  1  2
        1  3  4

        Slicing a single column will produce a DataFrame with the columns
        having only one value:

        >>> df_a = df[['a']]
        >>> df_a
           a
        0  1
        1  3

        So the columns can be squeezed down, resulting in a Series:

        >>> df_a.squeeze('columns')
        0    1
        1    3
        Name: a, dtype: int64

        Slicing a single row from a single column will produce a single
        scalar DataFrame:

        >>> df_0a = df.loc[df.index < 1, ['a']]
        >>> df_0a
           a
        0  1

        Squeezing the rows produces a single scalar Series:

        >>> df_0a.squeeze('rows')
        a    1
        Name: 0, dtype: int64

        Squeezing all axes will project directly into a scalar:

        >>> df_0a.squeeze()
        1
        """
        axis = range(self._AXIS_LEN) if axis is None else (self._get_axis_number(axis),)
        return self.iloc[
            tuple(
                0 if i in axis and len(a) == 1 else slice(None)
                for i, a in enumerate(self.axes)
            )
        ]

    # ----------------------------------------------------------------------
    # Rename

    def rename(
        self: FrameOrSeries,
        mapper: Optional[Renamer] = None,
        *,
        index: Optional[Renamer] = None,
        columns: Optional[Renamer] = None,
        axis: Optional[Axis] = None,
        copy: bool = True,
        inplace: bool = False,
        level: Optional[Level] = None,
        errors: str = "ignore",
    ) -> Optional[FrameOrSeries]:
        """
        Alter axes input function or functions. Function / dict values must be
        unique (1-to-1). Labels not contained in a dict / Series will be left
        as-is. Extra labels listed don't throw an error. Alternatively, change
        ``Series.name`` with a scalar value (Series only).

        Parameters
        ----------
        %(axes)s : scalar, list-like, dict-like or function, optional
            Scalar or list-like will alter the ``Series.name`` attribute,
            and raise on DataFrame.
            dict-like or functions are transformations to apply to
            that axis' values
        copy : bool, default True
            Also copy underlying data.
        inplace : bool, default False
            Whether to return a new {klass}. If True then value of copy is
            ignored.
        level : int or level name, default None
            In case of a MultiIndex, only rename labels in the specified
            level.
        errors : {'ignore', 'raise'}, default 'ignore'
            If 'raise', raise a `KeyError` when a dict-like `mapper`, `index`,
            or `columns` contains labels that are not present in the Index
            being transformed.
            If 'ignore', existing keys will be renamed and extra keys will be
            ignored.

        Returns
        -------
        renamed : {klass} (new object)

        Raises
        ------
        KeyError
            If any of the labels is not found in the selected axis and
            "errors='raise'".

        See Also
        --------
        NDFrame.rename_axis

        Examples
        --------
        >>> s = pd.Series([1, 2, 3])
        >>> s
        0    1
        1    2
        2    3
        dtype: int64
        >>> s.rename("my_name") # scalar, changes Series.name
        0    1
        1    2
        2    3
        Name: my_name, dtype: int64
        >>> s.rename(lambda x: x ** 2)  # function, changes labels
        0    1
        1    2
        4    3
        dtype: int64
        >>> s.rename({1: 3, 2: 5})  # mapping, changes labels
        0    1
        3    2
        5    3
        dtype: int64

        Since ``DataFrame`` doesn't have a ``.name`` attribute,
        only mapping-type arguments are allowed.

        >>> df = pd.DataFrame({"A": [1, 2, 3], "B": [4, 5, 6]})
        >>> df.rename(2)
        Traceback (most recent call last):
        ...
        TypeError: 'int' object is not callable

        ``DataFrame.rename`` supports two calling conventions

        * ``(index=index_mapper, columns=columns_mapper, ...)``
        * ``(mapper, axis={'index', 'columns'}, ...)``

        We *highly* recommend using keyword arguments to clarify your
        intent.

        >>> df.rename(index=str, columns={"A": "a", "B": "c"})
           a  c
        0  1  4
        1  2  5
        2  3  6

        >>> df.rename(index=str, columns={"A": "a", "C": "c"})
           a  B
        0  1  4
        1  2  5
        2  3  6

        Using axis-style parameters

        >>> df.rename(str.lower, axis='columns')
           a  b
        0  1  4
        1  2  5
        2  3  6

        >>> df.rename({1: 2, 2: 4}, axis='index')
           A  B
        0  1  4
        2  2  5
        4  3  6

        See the :ref:`user guide <basics.rename>` for more.
        """
        if mapper is None and index is None and columns is None:
            raise TypeError("must pass an index to rename")

        if index is not None or columns is not None:
            if axis is not None:
                raise TypeError(
                    "Cannot specify both 'axis' and any of 'index' or 'columns'"
                )
            elif mapper is not None:
                raise TypeError(
                    "Cannot specify both 'mapper' and any of 'index' or 'columns'"
                )
        else:
            # use the mapper argument
            if axis and self._get_axis_number(axis) == 1:
                columns = mapper
            else:
                index = mapper

        self._check_inplace_and_allows_duplicate_labels(inplace)
        result = self if inplace else self.copy(deep=copy)

        for axis_no, replacements in enumerate((index, columns)):
            if replacements is None:
                continue

            ax = self._get_axis(axis_no)
            f = com.get_rename_function(replacements)

            if level is not None:
                level = ax._get_level_number(level)

            # GH 13473
            if not callable(replacements):
                indexer = ax.get_indexer_for(replacements)
                if errors == "raise" and len(indexer[indexer == -1]):
                    missing_labels = [
                        label
                        for index, label in enumerate(replacements)
                        if indexer[index] == -1
                    ]
                    raise KeyError(f"{missing_labels} not found in axis")

            new_index = ax._transform_index(f, level)
            result._set_axis_nocheck(new_index, axis=axis_no, inplace=True)
            result._clear_item_cache()

        if inplace:
            self._update_inplace(result)
            return None
        else:
            return result.__finalize__(self, method="rename")

    @rewrite_axis_style_signature("mapper", [("copy", True), ("inplace", False)])
    def rename_axis(self, mapper=lib.no_default, **kwargs):
        """
        Set the name of the axis for the index or columns.

        Parameters
        ----------
        mapper : scalar, list-like, optional
            Value to set the axis name attribute.
        index, columns : scalar, list-like, dict-like or function, optional
            A scalar, list-like, dict-like or functions transformations to
            apply to that axis' values.
            Note that the ``columns`` parameter is not allowed if the
            object is a Series. This parameter only apply for DataFrame
            type objects.

            Use either ``mapper`` and ``axis`` to
            specify the axis to target with ``mapper``, or ``index``
            and/or ``columns``.

            .. versionchanged:: 0.24.0

        axis : {0 or 'index', 1 or 'columns'}, default 0
            The axis to rename.
        copy : bool, default True
            Also copy underlying data.
        inplace : bool, default False
            Modifies the object directly, instead of creating a new Series
            or DataFrame.

        Returns
        -------
        Series, DataFrame, or None
            The same type as the caller or None if ``inplace=True``.

        See Also
        --------
        Series.rename : Alter Series index labels or name.
        DataFrame.rename : Alter DataFrame index labels or name.
        Index.rename : Set new names on index.

        Notes
        -----
        ``DataFrame.rename_axis`` supports two calling conventions

        * ``(index=index_mapper, columns=columns_mapper, ...)``
        * ``(mapper, axis={'index', 'columns'}, ...)``

        The first calling convention will only modify the names of
        the index and/or the names of the Index object that is the columns.
        In this case, the parameter ``copy`` is ignored.

        The second calling convention will modify the names of the
        corresponding index if mapper is a list or a scalar.
        However, if mapper is dict-like or a function, it will use the
        deprecated behavior of modifying the axis *labels*.

        We *highly* recommend using keyword arguments to clarify your
        intent.

        Examples
        --------
        **Series**

        >>> s = pd.Series(["dog", "cat", "monkey"])
        >>> s
        0       dog
        1       cat
        2    monkey
        dtype: object
        >>> s.rename_axis("animal")
        animal
        0    dog
        1    cat
        2    monkey
        dtype: object

        **DataFrame**

        >>> df = pd.DataFrame({"num_legs": [4, 4, 2],
        ...                    "num_arms": [0, 0, 2]},
        ...                   ["dog", "cat", "monkey"])
        >>> df
                num_legs  num_arms
        dog            4         0
        cat            4         0
        monkey         2         2
        >>> df = df.rename_axis("animal")
        >>> df
                num_legs  num_arms
        animal
        dog            4         0
        cat            4         0
        monkey         2         2
        >>> df = df.rename_axis("limbs", axis="columns")
        >>> df
        limbs   num_legs  num_arms
        animal
        dog            4         0
        cat            4         0
        monkey         2         2

        **MultiIndex**

        >>> df.index = pd.MultiIndex.from_product([['mammal'],
        ...                                        ['dog', 'cat', 'monkey']],
        ...                                       names=['type', 'name'])
        >>> df
        limbs          num_legs  num_arms
        type   name
        mammal dog            4         0
               cat            4         0
               monkey         2         2

        >>> df.rename_axis(index={'type': 'class'})
        limbs          num_legs  num_arms
        class  name
        mammal dog            4         0
               cat            4         0
               monkey         2         2

        >>> df.rename_axis(columns=str.upper)
        LIMBS          num_legs  num_arms
        type   name
        mammal dog            4         0
               cat            4         0
               monkey         2         2
        """
        axes, kwargs = self._construct_axes_from_arguments(
            (), kwargs, sentinel=lib.no_default
        )
        copy = kwargs.pop("copy", True)
        inplace = kwargs.pop("inplace", False)
        axis = kwargs.pop("axis", 0)
        if axis is not None:
            axis = self._get_axis_number(axis)

        if kwargs:
            raise TypeError(
                "rename_axis() got an unexpected keyword "
                f'argument "{list(kwargs.keys())[0]}"'
            )

        inplace = validate_bool_kwarg(inplace, "inplace")

        if mapper is not lib.no_default:
            # Use v0.23 behavior if a scalar or list
            non_mapper = is_scalar(mapper) or (
                is_list_like(mapper) and not is_dict_like(mapper)
            )
            if non_mapper:
                return self._set_axis_name(mapper, axis=axis, inplace=inplace)
            else:
                raise ValueError("Use `.rename` to alter labels with a mapper.")
        else:
            # Use new behavior.  Means that index and/or columns
            # is specified
            result = self if inplace else self.copy(deep=copy)

            for axis in range(self._AXIS_LEN):
                v = axes.get(self._get_axis_name(axis))
                if v is lib.no_default:
                    continue
                non_mapper = is_scalar(v) or (is_list_like(v) and not is_dict_like(v))
                if non_mapper:
                    newnames = v
                else:
                    f = com.get_rename_function(v)
                    curnames = self._get_axis(axis).names
                    newnames = [f(name) for name in curnames]
                result._set_axis_name(newnames, axis=axis, inplace=True)
            if not inplace:
                return result

    @final
    def _set_axis_name(self, name, axis=0, inplace=False):
        """
        Set the name(s) of the axis.

        Parameters
        ----------
        name : str or list of str
            Name(s) to set.
        axis : {0 or 'index', 1 or 'columns'}, default 0
            The axis to set the label. The value 0 or 'index' specifies index,
            and the value 1 or 'columns' specifies columns.
        inplace : bool, default False
            If `True`, do operation inplace and return None.

        Returns
        -------
        Series, DataFrame, or None
            The same type as the caller or `None` if `inplace` is `True`.

        See Also
        --------
        DataFrame.rename : Alter the axis labels of :class:`DataFrame`.
        Series.rename : Alter the index labels or set the index name
            of :class:`Series`.
        Index.rename : Set the name of :class:`Index` or :class:`MultiIndex`.

        Examples
        --------
        >>> df = pd.DataFrame({"num_legs": [4, 4, 2]},
        ...                   ["dog", "cat", "monkey"])
        >>> df
                num_legs
        dog            4
        cat            4
        monkey         2
        >>> df._set_axis_name("animal")
                num_legs
        animal
        dog            4
        cat            4
        monkey         2
        >>> df.index = pd.MultiIndex.from_product(
        ...                [["mammal"], ['dog', 'cat', 'monkey']])
        >>> df._set_axis_name(["type", "name"])
                       num_legs
        type   name
        mammal dog        4
               cat        4
               monkey     2
        """
        axis = self._get_axis_number(axis)
        idx = self._get_axis(axis).set_names(name)

        inplace = validate_bool_kwarg(inplace, "inplace")
        renamed = self if inplace else self.copy()
        renamed.set_axis(idx, axis=axis, inplace=True)
        if not inplace:
            return renamed

    # ----------------------------------------------------------------------
    # Comparison Methods

    @final
    def _indexed_same(self, other) -> bool:
        return all(
            self._get_axis(a).equals(other._get_axis(a)) for a in self._AXIS_ORDERS
        )

    @final
    def equals(self, other: object) -> bool:
        """
        Test whether two objects contain the same elements.

        This function allows two Series or DataFrames to be compared against
        each other to see if they have the same shape and elements. NaNs in
        the same location are considered equal.

        The row/column index do not need to have the same type, as long
        as the values are considered equal. Corresponding columns must be of
        the same dtype.

        Parameters
        ----------
        other : Series or DataFrame
            The other Series or DataFrame to be compared with the first.

        Returns
        -------
        bool
            True if all elements are the same in both objects, False
            otherwise.

        See Also
        --------
        Series.eq : Compare two Series objects of the same length
            and return a Series where each element is True if the element
            in each Series is equal, False otherwise.
        DataFrame.eq : Compare two DataFrame objects of the same shape and
            return a DataFrame where each element is True if the respective
            element in each DataFrame is equal, False otherwise.
        testing.assert_series_equal : Raises an AssertionError if left and
            right are not equal. Provides an easy interface to ignore
            inequality in dtypes, indexes and precision among others.
        testing.assert_frame_equal : Like assert_series_equal, but targets
            DataFrames.
        numpy.array_equal : Return True if two arrays have the same shape
            and elements, False otherwise.

        Examples
        --------
        >>> df = pd.DataFrame({1: [10], 2: [20]})
        >>> df
            1   2
        0  10  20

        DataFrames df and exactly_equal have the same types and values for
        their elements and column labels, which will return True.

        >>> exactly_equal = pd.DataFrame({1: [10], 2: [20]})
        >>> exactly_equal
            1   2
        0  10  20
        >>> df.equals(exactly_equal)
        True

        DataFrames df and different_column_type have the same element
        types and values, but have different types for the column labels,
        which will still return True.

        >>> different_column_type = pd.DataFrame({1.0: [10], 2.0: [20]})
        >>> different_column_type
           1.0  2.0
        0   10   20
        >>> df.equals(different_column_type)
        True

        DataFrames df and different_data_type have different types for the
        same values for their elements, and will return False even though
        their column labels are the same values and types.

        >>> different_data_type = pd.DataFrame({1: [10.0], 2: [20.0]})
        >>> different_data_type
              1     2
        0  10.0  20.0
        >>> df.equals(different_data_type)
        False
        """
        if not (isinstance(other, type(self)) or isinstance(self, type(other))):
            return False
        other = cast(NDFrame, other)
        return self._mgr.equals(other._mgr)

    # -------------------------------------------------------------------------
    # Unary Methods

    @final
    def __neg__(self):
        values = self._values
        if is_bool_dtype(values):
            arr = operator.inv(values)
        elif (
            is_numeric_dtype(values)
            or is_timedelta64_dtype(values)
            or is_object_dtype(values)
        ):
            arr = operator.neg(values)
        else:
            raise TypeError(f"Unary negative expects numeric dtype, not {values.dtype}")
        return self.__array_wrap__(arr)

    @final
    def __pos__(self):
        values = self._values
        if is_bool_dtype(values):
            arr = values
        elif (
            is_numeric_dtype(values)
            or is_timedelta64_dtype(values)
            or is_object_dtype(values)
        ):
            arr = operator.pos(values)
        else:
            raise TypeError(
                "Unary plus expects bool, numeric, timedelta, "
                f"or object dtype, not {values.dtype}"
            )
        return self.__array_wrap__(arr)

    @final
    def __invert__(self):
        if not self.size:
            # inv fails with 0 len
            return self

        new_data = self._mgr.apply(operator.invert)
        return self._constructor(new_data).__finalize__(self, method="__invert__")

    @final
    def __nonzero__(self):
        raise ValueError(
            f"The truth value of a {type(self).__name__} is ambiguous. "
            "Use a.empty, a.bool(), a.item(), a.any() or a.all()."
        )

    __bool__ = __nonzero__

    @final
    def bool(self):
        """
        Return the bool of a single element Series or DataFrame.

        This must be a boolean scalar value, either True or False. It will raise a
        ValueError if the Series or DataFrame does not have exactly 1 element, or that
        element is not boolean (integer values 0 and 1 will also raise an exception).

        Returns
        -------
        bool
            The value in the Series or DataFrame.

        See Also
        --------
        Series.astype : Change the data type of a Series, including to boolean.
        DataFrame.astype : Change the data type of a DataFrame, including to boolean.
        numpy.bool_ : NumPy boolean data type, used by pandas for boolean values.

        Examples
        --------
        The method will only work for single element objects with a boolean value:

        >>> pd.Series([True]).bool()
        True
        >>> pd.Series([False]).bool()
        False

        >>> pd.DataFrame({'col': [True]}).bool()
        True
        >>> pd.DataFrame({'col': [False]}).bool()
        False
        """
        v = self.squeeze()
        if isinstance(v, (bool, np.bool_)):
            return bool(v)
        elif is_scalar(v):
            raise ValueError(
                "bool cannot act on a non-boolean single element "
                f"{type(self).__name__}"
            )

        self.__nonzero__()

    @final
    def __abs__(self: FrameOrSeries) -> FrameOrSeries:
        return self.abs()

    @final
    def __round__(self: FrameOrSeries, decimals: int = 0) -> FrameOrSeries:
        return self.round(decimals)

    # -------------------------------------------------------------------------
    # Label or Level Combination Helpers
    #
    # A collection of helper methods for DataFrame/Series operations that
    # accept a combination of column/index labels and levels.  All such
    # operations should utilize/extend these methods when possible so that we
    # have consistent precedence and validation logic throughout the library.

    @final
    def _is_level_reference(self, key, axis=0):
        """
        Test whether a key is a level reference for a given axis.

        To be considered a level reference, `key` must be a string that:
          - (axis=0): Matches the name of an index level and does NOT match
            a column label.
          - (axis=1): Matches the name of a column level and does NOT match
            an index label.

        Parameters
        ----------
        key : str
            Potential level name for the given axis
        axis : int, default 0
            Axis that levels are associated with (0 for index, 1 for columns)

        Returns
        -------
        is_level : bool
        """
        axis = self._get_axis_number(axis)

        return (
            key is not None
            and is_hashable(key)
            and key in self.axes[axis].names
            and not self._is_label_reference(key, axis=axis)
        )

    @final
    def _is_label_reference(self, key, axis=0) -> bool_t:
        """
        Test whether a key is a label reference for a given axis.

        To be considered a label reference, `key` must be a string that:
          - (axis=0): Matches a column label
          - (axis=1): Matches an index label

        Parameters
        ----------
        key: str
            Potential label name
        axis: int, default 0
            Axis perpendicular to the axis that labels are associated with
            (0 means search for column labels, 1 means search for index labels)

        Returns
        -------
        is_label: bool
        """
        axis = self._get_axis_number(axis)
        other_axes = (ax for ax in range(self._AXIS_LEN) if ax != axis)

        return (
            key is not None
            and is_hashable(key)
            and any(key in self.axes[ax] for ax in other_axes)
        )

    @final
    def _is_label_or_level_reference(self, key: str, axis: int = 0) -> bool_t:
        """
        Test whether a key is a label or level reference for a given axis.

        To be considered either a label or a level reference, `key` must be a
        string that:
          - (axis=0): Matches a column label or an index level
          - (axis=1): Matches an index label or a column level

        Parameters
        ----------
        key: str
            Potential label or level name
        axis: int, default 0
            Axis that levels are associated with (0 for index, 1 for columns)

        Returns
        -------
        is_label_or_level: bool
        """
        return self._is_level_reference(key, axis=axis) or self._is_label_reference(
            key, axis=axis
        )

    @final
    def _check_label_or_level_ambiguity(self, key, axis: int = 0) -> None:
        """
        Check whether `key` is ambiguous.

        By ambiguous, we mean that it matches both a level of the input
        `axis` and a label of the other axis.

        Parameters
        ----------
        key: str or object
            Label or level name.
        axis: int, default 0
            Axis that levels are associated with (0 for index, 1 for columns).

        Raises
        ------
        ValueError: `key` is ambiguous
        """
        axis = self._get_axis_number(axis)
        other_axes = (ax for ax in range(self._AXIS_LEN) if ax != axis)

        if (
            key is not None
            and is_hashable(key)
            and key in self.axes[axis].names
            and any(key in self.axes[ax] for ax in other_axes)
        ):

            # Build an informative and grammatical warning
            level_article, level_type = (
                ("an", "index") if axis == 0 else ("a", "column")
            )

            label_article, label_type = (
                ("a", "column") if axis == 0 else ("an", "index")
            )

            msg = (
                f"'{key}' is both {level_article} {level_type} level and "
                f"{label_article} {label_type} label, which is ambiguous."
            )
            raise ValueError(msg)

    @final
    def _get_label_or_level_values(self, key: str, axis: int = 0) -> np.ndarray:
        """
        Return a 1-D array of values associated with `key`, a label or level
        from the given `axis`.

        Retrieval logic:
          - (axis=0): Return column values if `key` matches a column label.
            Otherwise return index level values if `key` matches an index
            level.
          - (axis=1): Return row values if `key` matches an index label.
            Otherwise return column level values if 'key' matches a column
            level

        Parameters
        ----------
        key: str
            Label or level name.
        axis: int, default 0
            Axis that levels are associated with (0 for index, 1 for columns)

        Returns
        -------
        values: np.ndarray

        Raises
        ------
        KeyError
            if `key` matches neither a label nor a level
        ValueError
            if `key` matches multiple labels
        FutureWarning
            if `key` is ambiguous. This will become an ambiguity error in a
            future version
        """
        axis = self._get_axis_number(axis)
        other_axes = [ax for ax in range(self._AXIS_LEN) if ax != axis]

        if self._is_label_reference(key, axis=axis):
            self._check_label_or_level_ambiguity(key, axis=axis)
            values = self.xs(key, axis=other_axes[0])._values
        elif self._is_level_reference(key, axis=axis):
            values = self.axes[axis].get_level_values(key)._values
        else:
            raise KeyError(key)

        # Check for duplicates
        if values.ndim > 1:

            if other_axes and isinstance(self._get_axis(other_axes[0]), MultiIndex):
                multi_message = (
                    "\n"
                    "For a multi-index, the label must be a "
                    "tuple with elements corresponding to each level."
                )
            else:
                multi_message = ""

            label_axis_name = "column" if axis == 0 else "index"
            raise ValueError(
                f"The {label_axis_name} label '{key}' is not unique.{multi_message}"
            )

        return values

    @final
    def _drop_labels_or_levels(self, keys, axis: int = 0):
        """
        Drop labels and/or levels for the given `axis`.

        For each key in `keys`:
          - (axis=0): If key matches a column label then drop the column.
            Otherwise if key matches an index level then drop the level.
          - (axis=1): If key matches an index label then drop the row.
            Otherwise if key matches a column level then drop the level.

        Parameters
        ----------
        keys: str or list of str
            labels or levels to drop
        axis: int, default 0
            Axis that levels are associated with (0 for index, 1 for columns)

        Returns
        -------
        dropped: DataFrame

        Raises
        ------
        ValueError
            if any `keys` match neither a label nor a level
        """
        axis = self._get_axis_number(axis)

        # Validate keys
        keys = com.maybe_make_list(keys)
        invalid_keys = [
            k for k in keys if not self._is_label_or_level_reference(k, axis=axis)
        ]

        if invalid_keys:
            raise ValueError(
                "The following keys are not valid labels or "
                f"levels for axis {axis}: {invalid_keys}"
            )

        # Compute levels and labels to drop
        levels_to_drop = [k for k in keys if self._is_level_reference(k, axis=axis)]

        labels_to_drop = [k for k in keys if not self._is_level_reference(k, axis=axis)]

        # Perform copy upfront and then use inplace operations below.
        # This ensures that we always perform exactly one copy.
        # ``copy`` and/or ``inplace`` options could be added in the future.
        dropped = self.copy()

        if axis == 0:
            # Handle dropping index levels
            if levels_to_drop:
                dropped.reset_index(levels_to_drop, drop=True, inplace=True)

            # Handle dropping columns labels
            if labels_to_drop:
                dropped.drop(labels_to_drop, axis=1, inplace=True)
        else:
            # Handle dropping column levels
            if levels_to_drop:
                if isinstance(dropped.columns, MultiIndex):
                    # Drop the specified levels from the MultiIndex
                    dropped.columns = dropped.columns.droplevel(levels_to_drop)
                else:
                    # Drop the last level of Index by replacing with
                    # a RangeIndex
                    dropped.columns = RangeIndex(dropped.columns.size)

            # Handle dropping index labels
            if labels_to_drop:
                dropped.drop(labels_to_drop, axis=0, inplace=True)

        return dropped

    # ----------------------------------------------------------------------
    # Iteration

    def __hash__(self) -> int:
        raise TypeError(
            f"{repr(type(self).__name__)} objects are mutable, "
            f"thus they cannot be hashed"
        )

    def __iter__(self):
        """
        Iterate over info axis.

        Returns
        -------
        iterator
            Info axis as iterator.
        """
        return iter(self._info_axis)

    # can we get a better explanation of this?
    def keys(self):
        """
        Get the 'info axis' (see Indexing for more).

        This is index for Series, columns for DataFrame.

        Returns
        -------
        Index
            Info axis.
        """
        return self._info_axis

    def items(self):
        """
        Iterate over (label, values) on info axis

        This is index for Series and columns for DataFrame.

        Returns
        -------
        Generator
        """
        for h in self._info_axis:
            yield h, self[h]

    @doc(items)
    def iteritems(self):
        return self.items()

    def __len__(self) -> int:
        """Returns length of info axis"""
        return len(self._info_axis)

    @final
    def __contains__(self, key) -> bool_t:
        """True if the key is in the info axis"""
        return key in self._info_axis

    @property
    def empty(self) -> bool_t:
        """
        Indicator whether DataFrame is empty.

        True if DataFrame is entirely empty (no items), meaning any of the
        axes are of length 0.

        Returns
        -------
        bool
            If DataFrame is empty, return True, if not return False.

        See Also
        --------
        Series.dropna : Return series without null values.
        DataFrame.dropna : Return DataFrame with labels on given axis omitted
            where (all or any) data are missing.

        Notes
        -----
        If DataFrame contains only NaNs, it is still not considered empty. See
        the example below.

        Examples
        --------
        An example of an actual empty DataFrame. Notice the index is empty:

        >>> df_empty = pd.DataFrame({'A' : []})
        >>> df_empty
        Empty DataFrame
        Columns: [A]
        Index: []
        >>> df_empty.empty
        True

        If we only have NaNs in our DataFrame, it is not considered empty! We
        will need to drop the NaNs to make the DataFrame empty:

        >>> df = pd.DataFrame({'A' : [np.nan]})
        >>> df
            A
        0 NaN
        >>> df.empty
        False
        >>> df.dropna().empty
        True
        """
        return any(len(self._get_axis(a)) == 0 for a in self._AXIS_ORDERS)

    # ----------------------------------------------------------------------
    # Array Interface

    # This is also set in IndexOpsMixin
    # GH#23114 Ensure ndarray.__op__(DataFrame) returns NotImplemented
    __array_priority__ = 1000

    def __array__(self, dtype: Optional[NpDtype] = None) -> np.ndarray:
        return np.asarray(self._values, dtype=dtype)

    def __array_wrap__(
        self,
        result: np.ndarray,
        context: Optional[Tuple[Callable, Tuple[Any, ...], int]] = None,
    ):
        """
        Gets called after a ufunc and other functions.

        Parameters
        ----------
        result: np.ndarray
            The result of the ufunc or other function called on the NumPy array
            returned by __array__
        context: tuple of (func, tuple, int)
            This parameter is returned by ufuncs as a 3-element tuple: (name of the
            ufunc, arguments of the ufunc, domain of the ufunc), but is not set by
            other numpy functions.q

        Notes
        -----
        Series implements __array_ufunc_ so this not called for ufunc on Series.
        """
        result = lib.item_from_zerodim(result)
        if is_scalar(result):
            # e.g. we get here with np.ptp(series)
            # ptp also requires the item_from_zerodim
            return result
        d = self._construct_axes_dict(self._AXIS_ORDERS, copy=False)
        return self._constructor(result, **d).__finalize__(
            self, method="__array_wrap__"
        )

    def __array_ufunc__(
        self, ufunc: Callable, method: str, *inputs: Any, **kwargs: Any
    ):
        return arraylike.array_ufunc(self, ufunc, method, *inputs, **kwargs)

    # ideally we would define this to avoid the getattr checks, but
    # is slower
    # @property
    # def __array_interface__(self):
    #    """ provide numpy array interface method """
    #    values = self.values
    #    return dict(typestr=values.dtype.str,shape=values.shape,data=values)

    # ----------------------------------------------------------------------
    # Picklability

    @final
    def __getstate__(self) -> Dict[str, Any]:
        meta = {k: getattr(self, k, None) for k in self._metadata}
        return {
            "_mgr": self._mgr,
            "_typ": self._typ,
            "_metadata": self._metadata,
            "attrs": self.attrs,
            "_flags": {k: self.flags[k] for k in self.flags._keys},
            **meta,
        }

    @final
    def __setstate__(self, state):
        if isinstance(state, BlockManager):
            self._mgr = state
        elif isinstance(state, dict):
            if "_data" in state and "_mgr" not in state:
                # compat for older pickles
                state["_mgr"] = state.pop("_data")
            typ = state.get("_typ")
            if typ is not None:
                attrs = state.get("_attrs", {})
                object.__setattr__(self, "_attrs", attrs)
                flags = state.get("_flags", {"allows_duplicate_labels": True})
                object.__setattr__(self, "_flags", Flags(self, **flags))

                # set in the order of internal names
                # to avoid definitional recursion
                # e.g. say fill_value needing _mgr to be
                # defined
                meta = set(self._internal_names + self._metadata)
                for k in list(meta):
                    if k in state and k != "_flags":
                        v = state[k]
                        object.__setattr__(self, k, v)

                for k, v in state.items():
                    if k not in meta:
                        object.__setattr__(self, k, v)

            else:
                raise NotImplementedError("Pre-0.12 pickles are no longer supported")
        elif len(state) == 2:
            raise NotImplementedError("Pre-0.12 pickles are no longer supported")

        self._item_cache = {}

    # ----------------------------------------------------------------------
    # Rendering Methods

    def __repr__(self) -> str:
        # string representation based upon iterating over self
        # (since, by definition, `PandasContainers` are iterable)
        prepr = f"[{','.join(map(pprint_thing, self))}]"
        return f"{type(self).__name__}({prepr})"

    @final
    def _repr_latex_(self):
        """
        Returns a LaTeX representation for a particular object.
        Mainly for use with nbconvert (jupyter notebook conversion to pdf).
        """
        if config.get_option("display.latex.repr"):
            return self.to_latex()
        else:
            return None

    @final
    def _repr_data_resource_(self):
        """
        Not a real Jupyter special repr method, but we use the same
        naming convention.
        """
        if config.get_option("display.html.table_schema"):
            data = self.head(config.get_option("display.max_rows"))

            as_json = data.to_json(orient="table")
            as_json = cast(str, as_json)
            return json.loads(as_json, object_pairs_hook=collections.OrderedDict)

    # ----------------------------------------------------------------------
    # I/O Methods

    @final
    @doc(klass="object", storage_options=_shared_docs["storage_options"])
    def to_excel(
        self,
        excel_writer,
        sheet_name: str = "Sheet1",
        na_rep: str = "",
        float_format: Optional[str] = None,
        columns=None,
        header=True,
        index=True,
        index_label=None,
        startrow=0,
        startcol=0,
        engine=None,
        merge_cells=True,
        encoding=None,
        inf_rep="inf",
        verbose=True,
        freeze_panes=None,
        storage_options: StorageOptions = None,
    ) -> None:
        """
        Write {klass} to an Excel sheet.

        To write a single {klass} to an Excel .xlsx file it is only necessary to
        specify a target file name. To write to multiple sheets it is necessary to
        create an `ExcelWriter` object with a target file name, and specify a sheet
        in the file to write to.

        Multiple sheets may be written to by specifying unique `sheet_name`.
        With all data written to the file it is necessary to save the changes.
        Note that creating an `ExcelWriter` object with a file name that already
        exists will result in the contents of the existing file being erased.

        Parameters
        ----------
        excel_writer : path-like, file-like, or ExcelWriter object
            File path or existing ExcelWriter.
        sheet_name : str, default 'Sheet1'
            Name of sheet which will contain DataFrame.
        na_rep : str, default ''
            Missing data representation.
        float_format : str, optional
            Format string for floating point numbers. For example
            ``float_format="%.2f"`` will format 0.1234 to 0.12.
        columns : sequence or list of str, optional
            Columns to write.
        header : bool or list of str, default True
            Write out the column names. If a list of string is given it is
            assumed to be aliases for the column names.
        index : bool, default True
            Write row names (index).
        index_label : str or sequence, optional
            Column label for index column(s) if desired. If not specified, and
            `header` and `index` are True, then the index names are used. A
            sequence should be given if the DataFrame uses MultiIndex.
        startrow : int, default 0
            Upper left cell row to dump data frame.
        startcol : int, default 0
            Upper left cell column to dump data frame.
        engine : str, optional
            Write engine to use, 'openpyxl' or 'xlsxwriter'. You can also set this
            via the options ``io.excel.xlsx.writer``, ``io.excel.xls.writer``, and
            ``io.excel.xlsm.writer``.

            .. deprecated:: 1.2.0

                As the `xlwt <https://pypi.org/project/xlwt/>`__ package is no longer
                maintained, the ``xlwt`` engine will be removed in a future version
                of pandas.

        merge_cells : bool, default True
            Write MultiIndex and Hierarchical Rows as merged cells.
        encoding : str, optional
            Encoding of the resulting excel file. Only necessary for xlwt,
            other writers support unicode natively.
        inf_rep : str, default 'inf'
            Representation for infinity (there is no native representation for
            infinity in Excel).
        verbose : bool, default True
            Display more information in the error logs.
        freeze_panes : tuple of int (length 2), optional
            Specifies the one-based bottommost row and rightmost column that
            is to be frozen.
        {storage_options}

            .. versionadded:: 1.2.0

        See Also
        --------
        to_csv : Write DataFrame to a comma-separated values (csv) file.
        ExcelWriter : Class for writing DataFrame objects into excel sheets.
        read_excel : Read an Excel file into a pandas DataFrame.
        read_csv : Read a comma-separated values (csv) file into DataFrame.

        Notes
        -----
        For compatibility with :meth:`~DataFrame.to_csv`,
        to_excel serializes lists and dicts to strings before writing.

        Once a workbook has been saved it is not possible write further data
        without rewriting the whole workbook.

        Examples
        --------

        Create, write to and save a workbook:

        >>> df1 = pd.DataFrame([['a', 'b'], ['c', 'd']],
        ...                    index=['row 1', 'row 2'],
        ...                    columns=['col 1', 'col 2'])
        >>> df1.to_excel("output.xlsx")  # doctest: +SKIP

        To specify the sheet name:

        >>> df1.to_excel("output.xlsx",
        ...              sheet_name='Sheet_name_1')  # doctest: +SKIP

        If you wish to write to more than one sheet in the workbook, it is
        necessary to specify an ExcelWriter object:

        >>> df2 = df1.copy()
        >>> with pd.ExcelWriter('output.xlsx') as writer:  # doctest: +SKIP
        ...     df1.to_excel(writer, sheet_name='Sheet_name_1')
        ...     df2.to_excel(writer, sheet_name='Sheet_name_2')

        ExcelWriter can also be used to append to an existing Excel file:

        >>> with pd.ExcelWriter('output.xlsx',
        ...                     mode='a') as writer:  # doctest: +SKIP
        ...     df.to_excel(writer, sheet_name='Sheet_name_3')

        To set the library that is used to write the Excel file,
        you can pass the `engine` keyword (the default engine is
        automatically chosen depending on the file extension):

        >>> df1.to_excel('output1.xlsx', engine='xlsxwriter')  # doctest: +SKIP
        """

        df = self if isinstance(self, ABCDataFrame) else self.to_frame()

        from pandas.io.formats.excel import ExcelFormatter

        formatter = ExcelFormatter(
            df,
            na_rep=na_rep,
            cols=columns,
            header=header,
            float_format=float_format,
            index=index,
            index_label=index_label,
            merge_cells=merge_cells,
            inf_rep=inf_rep,
        )
        formatter.write(
            excel_writer,
            sheet_name=sheet_name,
            startrow=startrow,
            startcol=startcol,
            freeze_panes=freeze_panes,
            engine=engine,
            storage_options=storage_options,
        )

    @final
    @doc(storage_options=_shared_docs["storage_options"])
    def to_json(
        self,
        path_or_buf: Optional[FilePathOrBuffer] = None,
        orient: Optional[str] = None,
        date_format: Optional[str] = None,
        double_precision: int = 10,
        force_ascii: bool_t = True,
        date_unit: str = "ms",
        default_handler: Optional[Callable[[Any], JSONSerializable]] = None,
        lines: bool_t = False,
        compression: CompressionOptions = "infer",
        index: bool_t = True,
        indent: Optional[int] = None,
        storage_options: StorageOptions = None,
    ) -> Optional[str]:
        """
        Convert the object to a JSON string.

        Note NaN's and None will be converted to null and datetime objects
        will be converted to UNIX timestamps.

        Parameters
        ----------
        path_or_buf : str or file handle, optional
            File path or object. If not specified, the result is returned as
            a string.
        orient : str
            Indication of expected JSON string format.

            * Series:

                - default is 'index'
                - allowed values are: {{'split', 'records', 'index', 'table'}}.

            * DataFrame:

                - default is 'columns'
                - allowed values are: {{'split', 'records', 'index', 'columns',
                  'values', 'table'}}.

            * The format of the JSON string:

                - 'split' : dict like {{'index' -> [index], 'columns' -> [columns],
                  'data' -> [values]}}
                - 'records' : list like [{{column -> value}}, ... , {{column -> value}}]
                - 'index' : dict like {{index -> {{column -> value}}}}
                - 'columns' : dict like {{column -> {{index -> value}}}}
                - 'values' : just the values array
                - 'table' : dict like {{'schema': {{schema}}, 'data': {{data}}}}

                Describing the data, where data component is like ``orient='records'``.

        date_format : {{None, 'epoch', 'iso'}}
            Type of date conversion. 'epoch' = epoch milliseconds,
            'iso' = ISO8601. The default depends on the `orient`. For
            ``orient='table'``, the default is 'iso'. For all other orients,
            the default is 'epoch'.
        double_precision : int, default 10
            The number of decimal places to use when encoding
            floating point values.
        force_ascii : bool, default True
            Force encoded string to be ASCII.
        date_unit : str, default 'ms' (milliseconds)
            The time unit to encode to, governs timestamp and ISO8601
            precision.  One of 's', 'ms', 'us', 'ns' for second, millisecond,
            microsecond, and nanosecond respectively.
        default_handler : callable, default None
            Handler to call if object cannot otherwise be converted to a
            suitable format for JSON. Should receive a single argument which is
            the object to convert and return a serialisable object.
        lines : bool, default False
            If 'orient' is 'records' write out line delimited json format. Will
            throw ValueError if incorrect 'orient' since others are not list
            like.

        compression : {{'infer', 'gzip', 'bz2', 'zip', 'xz', None}}

            A string representing the compression to use in the output file,
            only used when the first argument is a filename. By default, the
            compression is inferred from the filename.

            .. versionchanged:: 0.24.0
               'infer' option added and set to default
        index : bool, default True
            Whether to include the index values in the JSON string. Not
            including the index (``index=False``) is only supported when
            orient is 'split' or 'table'.
        indent : int, optional
           Length of whitespace used to indent each record.

           .. versionadded:: 1.0.0

        {storage_options}

            .. versionadded:: 1.2.0

        Returns
        -------
        None or str
            If path_or_buf is None, returns the resulting json format as a
            string. Otherwise returns None.

        See Also
        --------
        read_json : Convert a JSON string to pandas object.

        Notes
        -----
        The behavior of ``indent=0`` varies from the stdlib, which does not
        indent the output but does insert newlines. Currently, ``indent=0``
        and the default ``indent=None`` are equivalent in pandas, though this
        may change in a future release.

        ``orient='table'`` contains a 'pandas_version' field under 'schema'.
        This stores the version of `pandas` used in the latest revision of the
        schema.

        Examples
        --------
        >>> import json
        >>> df = pd.DataFrame(
        ...     [["a", "b"], ["c", "d"]],
        ...     index=["row 1", "row 2"],
        ...     columns=["col 1", "col 2"],
        ... )

        >>> result = df.to_json(orient="split")
        >>> parsed = json.loads(result)
        >>> json.dumps(parsed, indent=4)  # doctest: +SKIP
        {{
            "columns": [
                "col 1",
                "col 2"
            ],
            "index": [
                "row 1",
                "row 2"
            ],
            "data": [
                [
                    "a",
                    "b"
                ],
                [
                    "c",
                    "d"
                ]
            ]
        }}

        Encoding/decoding a Dataframe using ``'records'`` formatted JSON.
        Note that index labels are not preserved with this encoding.

        >>> result = df.to_json(orient="records")
        >>> parsed = json.loads(result)
        >>> json.dumps(parsed, indent=4)  # doctest: +SKIP
        [
            {{
                "col 1": "a",
                "col 2": "b"
            }},
            {{
                "col 1": "c",
                "col 2": "d"
            }}
        ]

        Encoding/decoding a Dataframe using ``'index'`` formatted JSON:

        >>> result = df.to_json(orient="index")
        >>> parsed = json.loads(result)
        >>> json.dumps(parsed, indent=4)  # doctest: +SKIP
        {{
            "row 1": {{
                "col 1": "a",
                "col 2": "b"
            }},
            "row 2": {{
                "col 1": "c",
                "col 2": "d"
            }}
        }}

        Encoding/decoding a Dataframe using ``'columns'`` formatted JSON:

        >>> result = df.to_json(orient="columns")
        >>> parsed = json.loads(result)
        >>> json.dumps(parsed, indent=4)  # doctest: +SKIP
        {{
            "col 1": {{
                "row 1": "a",
                "row 2": "c"
            }},
            "col 2": {{
                "row 1": "b",
                "row 2": "d"
            }}
        }}

        Encoding/decoding a Dataframe using ``'values'`` formatted JSON:

        >>> result = df.to_json(orient="values")
        >>> parsed = json.loads(result)
        >>> json.dumps(parsed, indent=4)  # doctest: +SKIP
        [
            [
                "a",
                "b"
            ],
            [
                "c",
                "d"
            ]
        ]

        Encoding with Table Schema:

        >>> result = df.to_json(orient="table")
        >>> parsed = json.loads(result)
        >>> json.dumps(parsed, indent=4)  # doctest: +SKIP
        {{
            "schema": {{
                "fields": [
                    {{
                        "name": "index",
                        "type": "string"
                    }},
                    {{
                        "name": "col 1",
                        "type": "string"
                    }},
                    {{
                        "name": "col 2",
                        "type": "string"
                    }}
                ],
                "primaryKey": [
                    "index"
                ],
                "pandas_version": "0.20.0"
            }},
            "data": [
                {{
                    "index": "row 1",
                    "col 1": "a",
                    "col 2": "b"
                }},
                {{
                    "index": "row 2",
                    "col 1": "c",
                    "col 2": "d"
                }}
            ]
        }}
        """
        from pandas.io import json

        if date_format is None and orient == "table":
            date_format = "iso"
        elif date_format is None:
            date_format = "epoch"

        config.is_nonnegative_int(indent)
        indent = indent or 0

        return json.to_json(
            path_or_buf=path_or_buf,
            obj=self,
            orient=orient,
            date_format=date_format,
            double_precision=double_precision,
            force_ascii=force_ascii,
            date_unit=date_unit,
            default_handler=default_handler,
            lines=lines,
            compression=compression,
            index=index,
            indent=indent,
            storage_options=storage_options,
        )

    @final
    def to_hdf(
        self,
        path_or_buf,
        key: str,
        mode: str = "a",
        complevel: Optional[int] = None,
        complib: Optional[str] = None,
        append: bool_t = False,
        format: Optional[str] = None,
        index: bool_t = True,
        min_itemsize: Optional[Union[int, Dict[str, int]]] = None,
        nan_rep=None,
        dropna: Optional[bool_t] = None,
        data_columns: Optional[Union[bool_t, List[str]]] = None,
        errors: str = "strict",
        encoding: str = "UTF-8",
    ) -> None:
        """
        Write the contained data to an HDF5 file using HDFStore.

        Hierarchical Data Format (HDF) is self-describing, allowing an
        application to interpret the structure and contents of a file with
        no outside information. One HDF file can hold a mix of related objects
        which can be accessed as a group or as individual objects.

        In order to add another DataFrame or Series to an existing HDF file
        please use append mode and a different a key.

        .. warning::

           One can store a subclass of ``DataFrame`` or ``Series`` to HDF5,
           but the type of the subclass is lost upon storing.

        For more information see the :ref:`user guide <io.hdf5>`.

        Parameters
        ----------
        path_or_buf : str or pandas.HDFStore
            File path or HDFStore object.
        key : str
            Identifier for the group in the store.
        mode : {'a', 'w', 'r+'}, default 'a'
            Mode to open file:

            - 'w': write, a new file is created (an existing file with
              the same name would be deleted).
            - 'a': append, an existing file is opened for reading and
              writing, and if the file does not exist it is created.
            - 'r+': similar to 'a', but the file must already exist.
        complevel : {0-9}, optional
            Specifies a compression level for data.
            A value of 0 disables compression.
        complib : {'zlib', 'lzo', 'bzip2', 'blosc'}, default 'zlib'
            Specifies the compression library to be used.
            As of v0.20.2 these additional compressors for Blosc are supported
            (default if no compressor specified: 'blosc:blosclz'):
            {'blosc:blosclz', 'blosc:lz4', 'blosc:lz4hc', 'blosc:snappy',
            'blosc:zlib', 'blosc:zstd'}.
            Specifying a compression library which is not available issues
            a ValueError.
        append : bool, default False
            For Table formats, append the input data to the existing.
        format : {'fixed', 'table', None}, default 'fixed'
            Possible values:

            - 'fixed': Fixed format. Fast writing/reading. Not-appendable,
              nor searchable.
            - 'table': Table format. Write as a PyTables Table structure
              which may perform worse but allow more flexible operations
              like searching / selecting subsets of the data.
            - If None, pd.get_option('io.hdf.default_format') is checked,
              followed by fallback to "fixed"
        errors : str, default 'strict'
            Specifies how encoding and decoding errors are to be handled.
            See the errors argument for :func:`open` for a full list
            of options.
        encoding : str, default "UTF-8"
        min_itemsize : dict or int, optional
            Map column names to minimum string sizes for columns.
        nan_rep : Any, optional
            How to represent null values as str.
            Not allowed with append=True.
        data_columns : list of columns or True, optional
            List of columns to create as indexed data columns for on-disk
            queries, or True to use all columns. By default only the axes
            of the object are indexed. See :ref:`io.hdf5-query-data-columns`.
            Applicable only to format='table'.

        See Also
        --------
        read_hdf : Read from HDF file.
        DataFrame.to_parquet : Write a DataFrame to the binary parquet format.
        DataFrame.to_sql : Write to a sql table.
        DataFrame.to_feather : Write out feather-format for DataFrames.
        DataFrame.to_csv : Write out to a csv file.

        Examples
        --------
        >>> df = pd.DataFrame({'A': [1, 2, 3], 'B': [4, 5, 6]},
        ...                   index=['a', 'b', 'c'])
        >>> df.to_hdf('data.h5', key='df', mode='w')

        We can add another object to the same file:

        >>> s = pd.Series([1, 2, 3, 4])
        >>> s.to_hdf('data.h5', key='s')

        Reading from HDF file:

        >>> pd.read_hdf('data.h5', 'df')
        A  B
        a  1  4
        b  2  5
        c  3  6
        >>> pd.read_hdf('data.h5', 's')
        0    1
        1    2
        2    3
        3    4
        dtype: int64

        Deleting file with data:

        >>> import os
        >>> os.remove('data.h5')
        """
        from pandas.io import pytables

        pytables.to_hdf(
            path_or_buf,
            key,
            self,
            mode=mode,
            complevel=complevel,
            complib=complib,
            append=append,
            format=format,
            index=index,
            min_itemsize=min_itemsize,
            nan_rep=nan_rep,
            dropna=dropna,
            data_columns=data_columns,
            errors=errors,
            encoding=encoding,
        )

    @final
    def to_sql(
        self,
        name: str,
        con,
        schema=None,
        if_exists: str = "fail",
        index: bool_t = True,
        index_label=None,
        chunksize=None,
        dtype: Optional[DtypeArg] = None,
        method=None,
    ) -> None:
        """
        Write records stored in a DataFrame to a SQL database.

        Databases supported by SQLAlchemy [1]_ are supported. Tables can be
        newly created, appended to, or overwritten.

        Parameters
        ----------
        name : str
            Name of SQL table.
        con : sqlalchemy.engine.(Engine or Connection) or sqlite3.Connection
            Using SQLAlchemy makes it possible to use any DB supported by that
            library. Legacy support is provided for sqlite3.Connection objects. The user
            is responsible for engine disposal and connection closure for the SQLAlchemy
            connectable See `here \
                <https://docs.sqlalchemy.org/en/13/core/connections.html>`_.

        schema : str, optional
            Specify the schema (if database flavor supports this). If None, use
            default schema.
        if_exists : {'fail', 'replace', 'append'}, default 'fail'
            How to behave if the table already exists.

            * fail: Raise a ValueError.
            * replace: Drop the table before inserting new values.
            * append: Insert new values to the existing table.

        index : bool, default True
            Write DataFrame index as a column. Uses `index_label` as the column
            name in the table.
        index_label : str or sequence, default None
            Column label for index column(s). If None is given (default) and
            `index` is True, then the index names are used.
            A sequence should be given if the DataFrame uses MultiIndex.
        chunksize : int, optional
            Specify the number of rows in each batch to be written at a time.
            By default, all rows will be written at once.
        dtype : dict or scalar, optional
            Specifying the datatype for columns. If a dictionary is used, the
            keys should be the column names and the values should be the
            SQLAlchemy types or strings for the sqlite3 legacy mode. If a
            scalar is provided, it will be applied to all columns.
        method : {None, 'multi', callable}, optional
            Controls the SQL insertion clause used:

            * None : Uses standard SQL ``INSERT`` clause (one per row).
            * 'multi': Pass multiple values in a single ``INSERT`` clause.
            * callable with signature ``(pd_table, conn, keys, data_iter)``.

            Details and a sample callable implementation can be found in the
            section :ref:`insert method <io.sql.method>`.

            .. versionadded:: 0.24.0

        Raises
        ------
        ValueError
            When the table already exists and `if_exists` is 'fail' (the
            default).

        See Also
        --------
        read_sql : Read a DataFrame from a table.

        Notes
        -----
        Timezone aware datetime columns will be written as
        ``Timestamp with timezone`` type with SQLAlchemy if supported by the
        database. Otherwise, the datetimes will be stored as timezone unaware
        timestamps local to the original timezone.

        .. versionadded:: 0.24.0

        References
        ----------
        .. [1] https://docs.sqlalchemy.org
        .. [2] https://www.python.org/dev/peps/pep-0249/

        Examples
        --------
        Create an in-memory SQLite database.

        >>> from sqlalchemy import create_engine
        >>> engine = create_engine('sqlite://', echo=False)

        Create a table from scratch with 3 rows.

        >>> df = pd.DataFrame({'name' : ['User 1', 'User 2', 'User 3']})
        >>> df
             name
        0  User 1
        1  User 2
        2  User 3

        >>> df.to_sql('users', con=engine)
        >>> engine.execute("SELECT * FROM users").fetchall()
        [(0, 'User 1'), (1, 'User 2'), (2, 'User 3')]

        An `sqlalchemy.engine.Connection` can also be passed to `con`:

        >>> with engine.begin() as connection:
        ...     df1 = pd.DataFrame({'name' : ['User 4', 'User 5']})
        ...     df1.to_sql('users', con=connection, if_exists='append')

        This is allowed to support operations that require that the same
        DBAPI connection is used for the entire operation.

        >>> df2 = pd.DataFrame({'name' : ['User 6', 'User 7']})
        >>> df2.to_sql('users', con=engine, if_exists='append')
        >>> engine.execute("SELECT * FROM users").fetchall()
        [(0, 'User 1'), (1, 'User 2'), (2, 'User 3'),
         (0, 'User 4'), (1, 'User 5'), (0, 'User 6'),
         (1, 'User 7')]

        Overwrite the table with just ``df2``.

        >>> df2.to_sql('users', con=engine, if_exists='replace',
        ...            index_label='id')
        >>> engine.execute("SELECT * FROM users").fetchall()
        [(0, 'User 6'), (1, 'User 7')]

        Specify the dtype (especially useful for integers with missing values).
        Notice that while pandas is forced to store the data as floating point,
        the database supports nullable integers. When fetching the data with
        Python, we get back integer scalars.

        >>> df = pd.DataFrame({"A": [1, None, 2]})
        >>> df
             A
        0  1.0
        1  NaN
        2  2.0

        >>> from sqlalchemy.types import Integer
        >>> df.to_sql('integers', con=engine, index=False,
        ...           dtype={"A": Integer()})

        >>> engine.execute("SELECT * FROM integers").fetchall()
        [(1,), (None,), (2,)]
        """
        from pandas.io import sql

        sql.to_sql(
            self,
            name,
            con,
            schema=schema,
            if_exists=if_exists,
            index=index,
            index_label=index_label,
            chunksize=chunksize,
            dtype=dtype,
            method=method,
        )

    @final
    @doc(storage_options=_shared_docs["storage_options"])
    def to_pickle(
        self,
        path,
        compression: CompressionOptions = "infer",
        protocol: int = pickle.HIGHEST_PROTOCOL,
        storage_options: StorageOptions = None,
    ) -> None:
        """
        Pickle (serialize) object to file.

        Parameters
        ----------
        path : str
            File path where the pickled object will be stored.
        compression : {{'infer', 'gzip', 'bz2', 'zip', 'xz', None}}, \
        default 'infer'
            A string representing the compression to use in the output file. By
            default, infers from the file extension in specified path.
            Compression mode may be any of the following possible
            values: {{‘infer’, ‘gzip’, ‘bz2’, ‘zip’, ‘xz’, None}}. If compression
            mode is ‘infer’ and path_or_buf is path-like, then detect
            compression mode from the following extensions:
            ‘.gz’, ‘.bz2’, ‘.zip’ or ‘.xz’. (otherwise no compression).
            If dict given and mode is ‘zip’ or inferred as ‘zip’, other entries
            passed as additional compression options.
        protocol : int
            Int which indicates which protocol should be used by the pickler,
            default HIGHEST_PROTOCOL (see [1]_ paragraph 12.1.2). The possible
            values are 0, 1, 2, 3, 4, 5. A negative value for the protocol
            parameter is equivalent to setting its value to HIGHEST_PROTOCOL.

            .. [1] https://docs.python.org/3/library/pickle.html.

        {storage_options}

            .. versionadded:: 1.2.0

        See Also
        --------
        read_pickle : Load pickled pandas object (or any object) from file.
        DataFrame.to_hdf : Write DataFrame to an HDF5 file.
        DataFrame.to_sql : Write DataFrame to a SQL database.
        DataFrame.to_parquet : Write a DataFrame to the binary parquet format.

        Examples
        --------
        >>> original_df = pd.DataFrame({{"foo": range(5), "bar": range(5, 10)}})
        >>> original_df
           foo  bar
        0    0    5
        1    1    6
        2    2    7
        3    3    8
        4    4    9
        >>> original_df.to_pickle("./dummy.pkl")

        >>> unpickled_df = pd.read_pickle("./dummy.pkl")
        >>> unpickled_df
           foo  bar
        0    0    5
        1    1    6
        2    2    7
        3    3    8
        4    4    9

        >>> import os
        >>> os.remove("./dummy.pkl")
        """
        from pandas.io.pickle import to_pickle

        to_pickle(
            self,
            path,
            compression=compression,
            protocol=protocol,
            storage_options=storage_options,
        )

    @final
    def to_clipboard(
        self, excel: bool_t = True, sep: Optional[str] = None, **kwargs
    ) -> None:
        r"""
        Copy object to the system clipboard.

        Write a text representation of object to the system clipboard.
        This can be pasted into Excel, for example.

        Parameters
        ----------
        excel : bool, default True
            Produce output in a csv format for easy pasting into excel.

            - True, use the provided separator for csv pasting.
            - False, write a string representation of the object to the clipboard.

        sep : str, default ``'\t'``
            Field delimiter.
        **kwargs
            These parameters will be passed to DataFrame.to_csv.

        See Also
        --------
        DataFrame.to_csv : Write a DataFrame to a comma-separated values
            (csv) file.
        read_clipboard : Read text from clipboard and pass to read_table.

        Notes
        -----
        Requirements for your platform.

          - Linux : `xclip`, or `xsel` (with `PyQt4` modules)
          - Windows : none
          - OS X : none

        Examples
        --------
        Copy the contents of a DataFrame to the clipboard.

        >>> df = pd.DataFrame([[1, 2, 3], [4, 5, 6]], columns=['A', 'B', 'C'])

        >>> df.to_clipboard(sep=',')  # doctest: +SKIP
        ... # Wrote the following to the system clipboard:
        ... # ,A,B,C
        ... # 0,1,2,3
        ... # 1,4,5,6

        We can omit the index by passing the keyword `index` and setting
        it to false.

        >>> df.to_clipboard(sep=',', index=False)  # doctest: +SKIP
        ... # Wrote the following to the system clipboard:
        ... # A,B,C
        ... # 1,2,3
        ... # 4,5,6
        """
        from pandas.io import clipboards

        clipboards.to_clipboard(self, excel=excel, sep=sep, **kwargs)

    @final
    def to_xarray(self):
        """
        Return an xarray object from the pandas object.

        Returns
        -------
        xarray.DataArray or xarray.Dataset
            Data in the pandas structure converted to Dataset if the object is
            a DataFrame, or a DataArray if the object is a Series.

        See Also
        --------
        DataFrame.to_hdf : Write DataFrame to an HDF5 file.
        DataFrame.to_parquet : Write a DataFrame to the binary parquet format.

        Notes
        -----
        See the `xarray docs <https://xarray.pydata.org/en/stable/>`__

        Examples
        --------
        >>> df = pd.DataFrame([('falcon', 'bird', 389.0, 2),
        ...                    ('parrot', 'bird', 24.0, 2),
        ...                    ('lion', 'mammal', 80.5, 4),
        ...                    ('monkey', 'mammal', np.nan, 4)],
        ...                   columns=['name', 'class', 'max_speed',
        ...                            'num_legs'])
        >>> df
             name   class  max_speed  num_legs
        0  falcon    bird      389.0         2
        1  parrot    bird       24.0         2
        2    lion  mammal       80.5         4
        3  monkey  mammal        NaN         4

        >>> df.to_xarray()
        <xarray.Dataset>
        Dimensions:    (index: 4)
        Coordinates:
          * index      (index) int64 0 1 2 3
        Data variables:
            name       (index) object 'falcon' 'parrot' 'lion' 'monkey'
            class      (index) object 'bird' 'bird' 'mammal' 'mammal'
            max_speed  (index) float64 389.0 24.0 80.5 nan
            num_legs   (index) int64 2 2 4 4

        >>> df['max_speed'].to_xarray()
        <xarray.DataArray 'max_speed' (index: 4)>
        array([389. ,  24. ,  80.5,   nan])
        Coordinates:
          * index    (index) int64 0 1 2 3

        >>> dates = pd.to_datetime(['2018-01-01', '2018-01-01',
        ...                         '2018-01-02', '2018-01-02'])
        >>> df_multiindex = pd.DataFrame({'date': dates,
        ...                               'animal': ['falcon', 'parrot',
        ...                                          'falcon', 'parrot'],
        ...                               'speed': [350, 18, 361, 15]})
        >>> df_multiindex = df_multiindex.set_index(['date', 'animal'])

        >>> df_multiindex
                           speed
        date       animal
        2018-01-01 falcon    350
                   parrot     18
        2018-01-02 falcon    361
                   parrot     15

        >>> df_multiindex.to_xarray()
        <xarray.Dataset>
        Dimensions:  (animal: 2, date: 2)
        Coordinates:
          * date     (date) datetime64[ns] 2018-01-01 2018-01-02
          * animal   (animal) object 'falcon' 'parrot'
        Data variables:
            speed    (date, animal) int64 350 18 361 15
        """
        xarray = import_optional_dependency("xarray")

        if self.ndim == 1:
            return xarray.DataArray.from_series(self)
        else:
            return xarray.Dataset.from_dataframe(self)

    @final
    @doc(returns=fmt.return_docstring)
    def to_latex(
        self,
        buf=None,
        columns=None,
        col_space=None,
        header=True,
        index=True,
        na_rep="NaN",
        formatters=None,
        float_format=None,
        sparsify=None,
        index_names=True,
        bold_rows=False,
        column_format=None,
        longtable=None,
        escape=None,
        encoding=None,
        decimal=".",
        multicolumn=None,
        multicolumn_format=None,
        multirow=None,
        caption=None,
        label=None,
        position=None,
    ):
        r"""
        Render object to a LaTeX tabular, longtable, or nested table/tabular.

        Requires ``\usepackage{{booktabs}}``.  The output can be copy/pasted
        into a main LaTeX document or read from an external file
        with ``\input{{table.tex}}``.

        .. versionchanged:: 1.0.0
           Added caption and label arguments.

        .. versionchanged:: 1.2.0
           Added position argument, changed meaning of caption argument.

        Parameters
        ----------
        buf : str, Path or StringIO-like, optional, default None
            Buffer to write to. If None, the output is returned as a string.
        columns : list of label, optional
            The subset of columns to write. Writes all columns by default.
        col_space : int, optional
            The minimum width of each column.
        header : bool or list of str, default True
            Write out the column names. If a list of strings is given,
            it is assumed to be aliases for the column names.
        index : bool, default True
            Write row names (index).
        na_rep : str, default 'NaN'
            Missing data representation.
        formatters : list of functions or dict of {{str: function}}, optional
            Formatter functions to apply to columns' elements by position or
            name. The result of each function must be a unicode string.
            List must be of length equal to the number of columns.
        float_format : one-parameter function or str, optional, default None
            Formatter for floating point numbers. For example
            ``float_format="%.2f"`` and ``float_format="{{:0.2f}}".format`` will
            both result in 0.1234 being formatted as 0.12.
        sparsify : bool, optional
            Set to False for a DataFrame with a hierarchical index to print
            every multiindex key at each row. By default, the value will be
            read from the config module.
        index_names : bool, default True
            Prints the names of the indexes.
        bold_rows : bool, default False
            Make the row labels bold in the output.
        column_format : str, optional
            The columns format as specified in `LaTeX table format
            <https://en.wikibooks.org/wiki/LaTeX/Tables>`__ e.g. 'rcl' for 3
            columns. By default, 'l' will be used for all columns except
            columns of numbers, which default to 'r'.
        longtable : bool, optional
            By default, the value will be read from the pandas config
            module. Use a longtable environment instead of tabular. Requires
            adding a \usepackage{{longtable}} to your LaTeX preamble.
        escape : bool, optional
            By default, the value will be read from the pandas config
            module. When set to False prevents from escaping latex special
            characters in column names.
        encoding : str, optional
            A string representing the encoding to use in the output file,
            defaults to 'utf-8'.
        decimal : str, default '.'
            Character recognized as decimal separator, e.g. ',' in Europe.
        multicolumn : bool, default True
            Use \multicolumn to enhance MultiIndex columns.
            The default will be read from the config module.
        multicolumn_format : str, default 'l'
            The alignment for multicolumns, similar to `column_format`
            The default will be read from the config module.
        multirow : bool, default False
            Use \multirow to enhance MultiIndex rows. Requires adding a
            \usepackage{{multirow}} to your LaTeX preamble. Will print
            centered labels (instead of top-aligned) across the contained
            rows, separating groups via clines. The default will be read
            from the pandas config module.
        caption : str or tuple, optional
            Tuple (full_caption, short_caption),
            which results in ``\caption[short_caption]{{full_caption}}``;
            if a single string is passed, no short caption will be set.

            .. versionadded:: 1.0.0

            .. versionchanged:: 1.2.0
               Optionally allow caption to be a tuple ``(full_caption, short_caption)``.

        label : str, optional
            The LaTeX label to be placed inside ``\label{{}}`` in the output.
            This is used with ``\ref{{}}`` in the main ``.tex`` file.

            .. versionadded:: 1.0.0
        position : str, optional
            The LaTeX positional argument for tables, to be placed after
            ``\begin{{}}`` in the output.

            .. versionadded:: 1.2.0
        {returns}
        See Also
        --------
        DataFrame.to_string : Render a DataFrame to a console-friendly
            tabular output.
        DataFrame.to_html : Render a DataFrame as an HTML table.

        Examples
        --------
        >>> df = pd.DataFrame(dict(name=['Raphael', 'Donatello'],
        ...                   mask=['red', 'purple'],
        ...                   weapon=['sai', 'bo staff']))
        >>> print(df.to_latex(index=False))  # doctest: +NORMALIZE_WHITESPACE
        \begin{{tabular}}{{lll}}
         \toprule
               name &    mask &    weapon \\
         \midrule
            Raphael &     red &       sai \\
          Donatello &  purple &  bo staff \\
        \bottomrule
        \end{{tabular}}
        """
        # Get defaults from the pandas config
        if self.ndim == 1:
            self = self.to_frame()
        if longtable is None:
            longtable = config.get_option("display.latex.longtable")
        if escape is None:
            escape = config.get_option("display.latex.escape")
        if multicolumn is None:
            multicolumn = config.get_option("display.latex.multicolumn")
        if multicolumn_format is None:
            multicolumn_format = config.get_option("display.latex.multicolumn_format")
        if multirow is None:
            multirow = config.get_option("display.latex.multirow")

        self = cast("DataFrame", self)
        formatter = DataFrameFormatter(
            self,
            columns=columns,
            col_space=col_space,
            na_rep=na_rep,
            header=header,
            index=index,
            formatters=formatters,
            float_format=float_format,
            bold_rows=bold_rows,
            sparsify=sparsify,
            index_names=index_names,
            escape=escape,
            decimal=decimal,
        )
        return DataFrameRenderer(formatter).to_latex(
            buf=buf,
            column_format=column_format,
            longtable=longtable,
            encoding=encoding,
            multicolumn=multicolumn,
            multicolumn_format=multicolumn_format,
            multirow=multirow,
            caption=caption,
            label=label,
            position=position,
        )

    @final
    @doc(storage_options=_shared_docs["storage_options"])
    def to_csv(
        self,
        path_or_buf: Optional[FilePathOrBuffer] = None,
        sep: str = ",",
        na_rep: str = "",
        float_format: Optional[str] = None,
        columns: Optional[Sequence[Hashable]] = None,
        header: Union[bool_t, List[str]] = True,
        index: bool_t = True,
        index_label: Optional[IndexLabel] = None,
        mode: str = "w",
        encoding: Optional[str] = None,
        compression: CompressionOptions = "infer",
        quoting: Optional[int] = None,
        quotechar: str = '"',
        line_terminator: Optional[str] = None,
        chunksize: Optional[int] = None,
        date_format: Optional[str] = None,
        doublequote: bool_t = True,
        escapechar: Optional[str] = None,
        decimal: str = ".",
        errors: str = "strict",
        storage_options: StorageOptions = None,
    ) -> Optional[str]:
        r"""
        Write object to a comma-separated values (csv) file.

        .. versionchanged:: 0.24.0
            The order of arguments for Series was changed.

        Parameters
        ----------
        path_or_buf : str or file handle, default None
            File path or object, if None is provided the result is returned as
            a string.  If a non-binary file object is passed, it should be opened
            with `newline=''`, disabling universal newlines. If a binary
            file object is passed, `mode` might need to contain a `'b'`.

            .. versionchanged:: 0.24.0

               Was previously named "path" for Series.

            .. versionchanged:: 1.2.0

               Support for binary file objects was introduced.

        sep : str, default ','
            String of length 1. Field delimiter for the output file.
        na_rep : str, default ''
            Missing data representation.
        float_format : str, default None
            Format string for floating point numbers.
        columns : sequence, optional
            Columns to write.
        header : bool or list of str, default True
            Write out the column names. If a list of strings is given it is
            assumed to be aliases for the column names.

            .. versionchanged:: 0.24.0

               Previously defaulted to False for Series.

        index : bool, default True
            Write row names (index).
        index_label : str or sequence, or False, default None
            Column label for index column(s) if desired. If None is given, and
            `header` and `index` are True, then the index names are used. A
            sequence should be given if the object uses MultiIndex. If
            False do not print fields for index names. Use index_label=False
            for easier importing in R.
        mode : str
            Python write mode, default 'w'.
        encoding : str, optional
            A string representing the encoding to use in the output file,
            defaults to 'utf-8'. `encoding` is not supported if `path_or_buf`
            is a non-binary file object.
        compression : str or dict, default 'infer'
            If str, represents compression mode. If dict, value at 'method' is
            the compression mode. Compression mode may be any of the following
            possible values: {{'infer', 'gzip', 'bz2', 'zip', 'xz', None}}. If
            compression mode is 'infer' and `path_or_buf` is path-like, then
            detect compression mode from the following extensions: '.gz',
            '.bz2', '.zip' or '.xz'. (otherwise no compression). If dict given
            and mode is one of {{'zip', 'gzip', 'bz2'}}, or inferred as
            one of the above, other entries passed as
            additional compression options.

            .. versionchanged:: 1.0.0

               May now be a dict with key 'method' as compression mode
               and other entries as additional compression options if
               compression mode is 'zip'.

            .. versionchanged:: 1.1.0

               Passing compression options as keys in dict is
               supported for compression modes 'gzip' and 'bz2'
               as well as 'zip'.

            .. versionchanged:: 1.2.0

                Compression is supported for binary file objects.

            .. versionchanged:: 1.2.0

                Previous versions forwarded dict entries for 'gzip' to
                `gzip.open` instead of `gzip.GzipFile` which prevented
                setting `mtime`.

        quoting : optional constant from csv module
            Defaults to csv.QUOTE_MINIMAL. If you have set a `float_format`
            then floats are converted to strings and thus csv.QUOTE_NONNUMERIC
            will treat them as non-numeric.
        quotechar : str, default '\"'
            String of length 1. Character used to quote fields.
        line_terminator : str, optional
            The newline character or character sequence to use in the output
            file. Defaults to `os.linesep`, which depends on the OS in which
            this method is called ('\n' for linux, '\r\n' for Windows, i.e.).

            .. versionchanged:: 0.24.0
        chunksize : int or None
            Rows to write at a time.
        date_format : str, default None
            Format string for datetime objects.
        doublequote : bool, default True
            Control quoting of `quotechar` inside a field.
        escapechar : str, default None
            String of length 1. Character used to escape `sep` and `quotechar`
            when appropriate.
        decimal : str, default '.'
            Character recognized as decimal separator. E.g. use ',' for
            European data.
        errors : str, default 'strict'
            Specifies how encoding and decoding errors are to be handled.
            See the errors argument for :func:`open` for a full list
            of options.

            .. versionadded:: 1.1.0

        {storage_options}

            .. versionadded:: 1.2.0

        Returns
        -------
        None or str
            If path_or_buf is None, returns the resulting csv format as a
            string. Otherwise returns None.

        See Also
        --------
        read_csv : Load a CSV file into a DataFrame.
        to_excel : Write DataFrame to an Excel file.

        Examples
        --------
        >>> df = pd.DataFrame({{'name': ['Raphael', 'Donatello'],
        ...                    'mask': ['red', 'purple'],
        ...                    'weapon': ['sai', 'bo staff']}})
        >>> df.to_csv(index=False)
        'name,mask,weapon\nRaphael,red,sai\nDonatello,purple,bo staff\n'

        Create 'out.zip' containing 'out.csv'

        >>> compression_opts = dict(method='zip',
        ...                         archive_name='out.csv')  # doctest: +SKIP
        >>> df.to_csv('out.zip', index=False,
        ...           compression=compression_opts)  # doctest: +SKIP
        """
        df = self if isinstance(self, ABCDataFrame) else self.to_frame()

        formatter = DataFrameFormatter(
            frame=df,
            header=header,
            index=index,
            na_rep=na_rep,
            float_format=float_format,
            decimal=decimal,
        )

        return DataFrameRenderer(formatter).to_csv(
            path_or_buf,
            line_terminator=line_terminator,
            sep=sep,
            encoding=encoding,
            errors=errors,
            compression=compression,
            quoting=quoting,
            columns=columns,
            index_label=index_label,
            mode=mode,
            chunksize=chunksize,
            quotechar=quotechar,
            date_format=date_format,
            doublequote=doublequote,
            escapechar=escapechar,
            storage_options=storage_options,
        )

    # ----------------------------------------------------------------------
    # Lookup Caching

    @final
    def _set_as_cached(self, item, cacher) -> None:
        """
        Set the _cacher attribute on the calling object with a weakref to
        cacher.
        """
        self._cacher = (item, weakref.ref(cacher))

    @final
    def _reset_cacher(self) -> None:
        """
        Reset the cacher.
        """
        if hasattr(self, "_cacher"):
            del self._cacher

    @final
    def _maybe_cache_changed(self, item, value) -> None:
        """
        The object has called back to us saying maybe it has changed.
        """
        loc = self._info_axis.get_loc(item)
        self._mgr.iset(loc, value)

    @final
    @property
    def _is_cached(self) -> bool_t:
        """Return boolean indicating if self is cached or not."""
        return getattr(self, "_cacher", None) is not None

    @final
    def _get_cacher(self):
        """return my cacher or None"""
        cacher = getattr(self, "_cacher", None)
        if cacher is not None:
            cacher = cacher[1]()
        return cacher

    @final
    def _maybe_update_cacher(
        self, clear: bool_t = False, verify_is_copy: bool_t = True
    ) -> None:
        """
        See if we need to update our parent cacher if clear, then clear our
        cache.

        Parameters
        ----------
        clear : bool, default False
            Clear the item cache.
        verify_is_copy : bool, default True
            Provide is_copy checks.
        """
        cacher = getattr(self, "_cacher", None)
        if cacher is not None:
            ref = cacher[1]()

            # we are trying to reference a dead referent, hence
            # a copy
            if ref is None:
                del self._cacher
            else:
                if len(self) == len(ref):
                    # otherwise, either self or ref has swapped in new arrays
                    ref._maybe_cache_changed(cacher[0], self)
                else:
                    # GH#33675 we have swapped in a new array, so parent
                    #  reference to self is now invalid
                    ref._item_cache.pop(cacher[0], None)

        if verify_is_copy:
            self._check_setitem_copy(stacklevel=5, t="referent")

        if clear:
            self._clear_item_cache()

    @final
    def _clear_item_cache(self) -> None:
        self._item_cache.clear()

    # ----------------------------------------------------------------------
    # Indexing Methods

    def take(
        self: FrameOrSeries, indices, axis=0, is_copy: Optional[bool_t] = None, **kwargs
    ) -> FrameOrSeries:
        """
        Return the elements in the given *positional* indices along an axis.

        This means that we are not indexing according to actual values in
        the index attribute of the object. We are indexing according to the
        actual position of the element in the object.

        Parameters
        ----------
        indices : array-like
            An array of ints indicating which positions to take.
        axis : {0 or 'index', 1 or 'columns', None}, default 0
            The axis on which to select elements. ``0`` means that we are
            selecting rows, ``1`` means that we are selecting columns.
        is_copy : bool
            Before pandas 1.0, ``is_copy=False`` can be specified to ensure
            that the return value is an actual copy. Starting with pandas 1.0,
            ``take`` always returns a copy, and the keyword is therefore
            deprecated.

            .. deprecated:: 1.0.0
        **kwargs
            For compatibility with :meth:`numpy.take`. Has no effect on the
            output.

        Returns
        -------
        taken : same type as caller
            An array-like containing the elements taken from the object.

        See Also
        --------
        DataFrame.loc : Select a subset of a DataFrame by labels.
        DataFrame.iloc : Select a subset of a DataFrame by positions.
        numpy.take : Take elements from an array along an axis.

        Examples
        --------
        >>> df = pd.DataFrame([('falcon', 'bird', 389.0),
        ...                    ('parrot', 'bird', 24.0),
        ...                    ('lion', 'mammal', 80.5),
        ...                    ('monkey', 'mammal', np.nan)],
        ...                   columns=['name', 'class', 'max_speed'],
        ...                   index=[0, 2, 3, 1])
        >>> df
             name   class  max_speed
        0  falcon    bird      389.0
        2  parrot    bird       24.0
        3    lion  mammal       80.5
        1  monkey  mammal        NaN

        Take elements at positions 0 and 3 along the axis 0 (default).

        Note how the actual indices selected (0 and 1) do not correspond to
        our selected indices 0 and 3. That's because we are selecting the 0th
        and 3rd rows, not rows whose indices equal 0 and 3.

        >>> df.take([0, 3])
             name   class  max_speed
        0  falcon    bird      389.0
        1  monkey  mammal        NaN

        Take elements at indices 1 and 2 along the axis 1 (column selection).

        >>> df.take([1, 2], axis=1)
            class  max_speed
        0    bird      389.0
        2    bird       24.0
        3  mammal       80.5
        1  mammal        NaN

        We may take elements using negative integers for positive indices,
        starting from the end of the object, just like with Python lists.

        >>> df.take([-1, -2])
             name   class  max_speed
        1  monkey  mammal        NaN
        3    lion  mammal       80.5
        """
        if is_copy is not None:
            warnings.warn(
                "is_copy is deprecated and will be removed in a future version. "
                "'take' always returns a copy, so there is no need to specify this.",
                FutureWarning,
                stacklevel=2,
            )

        nv.validate_take((), kwargs)

        self._consolidate_inplace()

        new_data = self._mgr.take(
            indices, axis=self._get_block_manager_axis(axis), verify=True
        )
        return self._constructor(new_data).__finalize__(self, method="take")

    @final
    def _take_with_is_copy(self: FrameOrSeries, indices, axis=0) -> FrameOrSeries:
        """
        Internal version of the `take` method that sets the `_is_copy`
        attribute to keep track of the parent dataframe (using in indexing
        for the SettingWithCopyWarning).

        See the docstring of `take` for full explanation of the parameters.
        """
        result = self.take(indices=indices, axis=axis)
        # Maybe set copy if we didn't actually change the index.
        if not result._get_axis(axis).equals(self._get_axis(axis)):
            result._set_is_copy(self)
        return result

    @final
    def xs(self, key, axis=0, level=None, drop_level: bool_t = True):
        """
        Return cross-section from the Series/DataFrame.

        This method takes a `key` argument to select data at a particular
        level of a MultiIndex.

        Parameters
        ----------
        key : label or tuple of label
            Label contained in the index, or partially in a MultiIndex.
        axis : {0 or 'index', 1 or 'columns'}, default 0
            Axis to retrieve cross-section on.
        level : object, defaults to first n levels (n=1 or len(key))
            In case of a key partially contained in a MultiIndex, indicate
            which levels are used. Levels can be referred by label or position.
        drop_level : bool, default True
            If False, returns object with same levels as self.

        Returns
        -------
        Series or DataFrame
            Cross-section from the original Series or DataFrame
            corresponding to the selected index levels.

        See Also
        --------
        DataFrame.loc : Access a group of rows and columns
            by label(s) or a boolean array.
        DataFrame.iloc : Purely integer-location based indexing
            for selection by position.

        Notes
        -----
        `xs` can not be used to set values.

        MultiIndex Slicers is a generic way to get/set values on
        any level or levels.
        It is a superset of `xs` functionality, see
        :ref:`MultiIndex Slicers <advanced.mi_slicers>`.

        Examples
        --------
        >>> d = {'num_legs': [4, 4, 2, 2],
        ...      'num_wings': [0, 0, 2, 2],
        ...      'class': ['mammal', 'mammal', 'mammal', 'bird'],
        ...      'animal': ['cat', 'dog', 'bat', 'penguin'],
        ...      'locomotion': ['walks', 'walks', 'flies', 'walks']}
        >>> df = pd.DataFrame(data=d)
        >>> df = df.set_index(['class', 'animal', 'locomotion'])
        >>> df
                                   num_legs  num_wings
        class  animal  locomotion
        mammal cat     walks              4          0
               dog     walks              4          0
               bat     flies              2          2
        bird   penguin walks              2          2

        Get values at specified index

        >>> df.xs('mammal')
                           num_legs  num_wings
        animal locomotion
        cat    walks              4          0
        dog    walks              4          0
        bat    flies              2          2

        Get values at several indexes

        >>> df.xs(('mammal', 'dog'))
                    num_legs  num_wings
        locomotion
        walks              4          0

        Get values at specified index and level

        >>> df.xs('cat', level=1)
                           num_legs  num_wings
        class  locomotion
        mammal walks              4          0

        Get values at several indexes and levels

        >>> df.xs(('bird', 'walks'),
        ...       level=[0, 'locomotion'])
                 num_legs  num_wings
        animal
        penguin         2          2

        Get values at specified column and axis

        >>> df.xs('num_wings', axis=1)
        class   animal   locomotion
        mammal  cat      walks         0
                dog      walks         0
                bat      flies         2
        bird    penguin  walks         2
        Name: num_wings, dtype: int64
        """
        axis = self._get_axis_number(axis)
        labels = self._get_axis(axis)
        if level is not None:
            if not isinstance(labels, MultiIndex):
                raise TypeError("Index must be a MultiIndex")
            loc, new_ax = labels.get_loc_level(key, level=level, drop_level=drop_level)

            # create the tuple of the indexer
            _indexer = [slice(None)] * self.ndim
            _indexer[axis] = loc
            indexer = tuple(_indexer)

            result = self.iloc[indexer]
            setattr(result, result._get_axis_name(axis), new_ax)
            return result

        if axis == 1:
            if drop_level:
                return self[key]
            index = self.columns
        else:
            index = self.index

        self._consolidate_inplace()

        if isinstance(index, MultiIndex):
            try:
                loc, new_index = index._get_loc_level(
                    key, level=0, drop_level=drop_level
                )
            except TypeError as e:
                raise TypeError(f"Expected label or tuple of labels, got {key}") from e
        else:
            loc = index.get_loc(key)

            if isinstance(loc, np.ndarray):
                if loc.dtype == np.bool_:
                    (inds,) = loc.nonzero()
                    return self._take_with_is_copy(inds, axis=axis)
                else:
                    return self._take_with_is_copy(loc, axis=axis)

            if not is_scalar(loc):
                new_index = index[loc]

        if is_scalar(loc) and axis == 0:
            # In this case loc should be an integer
            if self.ndim == 1:
                # if we encounter an array-like and we only have 1 dim
                # that means that their are list/ndarrays inside the Series!
                # so just return them (GH 6394)
                return self._values[loc]

            new_values = self._mgr.fast_xs(loc)

            result = self._constructor_sliced(
                new_values,
                index=self.columns,
                name=self.index[loc],
                dtype=new_values.dtype,
            )
        elif is_scalar(loc):
            result = self.iloc[:, slice(loc, loc + 1)]
        elif axis == 1:
            result = self.iloc[:, loc]
        else:
            result = self.iloc[loc]
            result.index = new_index

        # this could be a view
        # but only in a single-dtyped view sliceable case
        result._set_is_copy(self, copy=not result._is_view)
        return result

    def __getitem__(self, item):
        raise AbstractMethodError(self)

    @final
    def _get_item_cache(self, item):
        """Return the cached item, item represents a label indexer."""
        cache = self._item_cache
        res = cache.get(item)
        if res is None:
            # All places that call _get_item_cache have unique columns,
            #  pending resolution of GH#33047

            loc = self.columns.get_loc(item)
            values = self._mgr.iget(loc)
            res = self._box_col_values(values, loc).__finalize__(self)

            cache[item] = res
            res._set_as_cached(item, self)

            # for a chain
            res._is_copy = self._is_copy
        return res

    def _slice(self: FrameOrSeries, slobj: slice, axis=0) -> FrameOrSeries:
        """
        Construct a slice of this container.

        Slicing with this method is *always* positional.
        """
        assert isinstance(slobj, slice), type(slobj)
        axis = self._get_block_manager_axis(axis)
        result = self._constructor(self._mgr.get_slice(slobj, axis=axis))
        result = result.__finalize__(self)

        # this could be a view
        # but only in a single-dtyped view sliceable case
        is_copy = axis != 0 or result._is_view
        result._set_is_copy(self, copy=is_copy)
        return result

    @final
    def _set_is_copy(self, ref: FrameOrSeries, copy: bool_t = True) -> None:
        if not copy:
            self._is_copy = None
        else:
            assert ref is not None
            self._is_copy = weakref.ref(ref)

    @final
    def _check_is_chained_assignment_possible(self) -> bool_t:
        """
        Check if we are a view, have a cacher, and are of mixed type.
        If so, then force a setitem_copy check.

        Should be called just near setting a value

        Will return a boolean if it we are a view and are cached, but a
        single-dtype meaning that the cacher should be updated following
        setting.
        """
        if self._is_view and self._is_cached:
            ref = self._get_cacher()
            if ref is not None and ref._is_mixed_type:
                self._check_setitem_copy(stacklevel=4, t="referent", force=True)
            return True
        elif self._is_copy:
            self._check_setitem_copy(stacklevel=4, t="referent")
        return False

    @final
    def _check_setitem_copy(self, stacklevel=4, t="setting", force=False):
        """

        Parameters
        ----------
        stacklevel : int, default 4
           the level to show of the stack when the error is output
        t : str, the type of setting error
        force : bool, default False
           If True, then force showing an error.

        validate if we are doing a setitem on a chained copy.

        If you call this function, be sure to set the stacklevel such that the
        user will see the error *at the level of setting*

        It is technically possible to figure out that we are setting on
        a copy even WITH a multi-dtyped pandas object. In other words, some
        blocks may be views while other are not. Currently _is_view will ALWAYS
        return False for multi-blocks to avoid having to handle this case.

        df = DataFrame(np.arange(0,9), columns=['count'])
        df['group'] = 'b'

        # This technically need not raise SettingWithCopy if both are view
        # (which is not # generally guaranteed but is usually True.  However,
        # this is in general not a good practice and we recommend using .loc.
        df.iloc[0:5]['group'] = 'a'

        """
        # return early if the check is not needed
        if not (force or self._is_copy):
            return

        value = config.get_option("mode.chained_assignment")
        if value is None:
            return

        # see if the copy is not actually referred; if so, then dissolve
        # the copy weakref
        if self._is_copy is not None and not isinstance(self._is_copy, str):
            r = self._is_copy()
            if not gc.get_referents(r) or (r is not None and r.shape == self.shape):
                self._is_copy = None
                return

        # a custom message
        if isinstance(self._is_copy, str):
            t = self._is_copy

        elif t == "referent":
            t = (
                "\n"
                "A value is trying to be set on a copy of a slice from a "
                "DataFrame\n\n"
                "See the caveats in the documentation: "
                "https://pandas.pydata.org/pandas-docs/stable/user_guide/"
                "indexing.html#returning-a-view-versus-a-copy"
            )

        else:
            t = (
                "\n"
                "A value is trying to be set on a copy of a slice from a "
                "DataFrame.\n"
                "Try using .loc[row_indexer,col_indexer] = value "
                "instead\n\nSee the caveats in the documentation: "
                "https://pandas.pydata.org/pandas-docs/stable/user_guide/"
                "indexing.html#returning-a-view-versus-a-copy"
            )

        if value == "raise":
            raise com.SettingWithCopyError(t)
        elif value == "warn":
            warnings.warn(t, com.SettingWithCopyWarning, stacklevel=stacklevel)

    def __delitem__(self, key) -> None:
        """
        Delete item
        """
        deleted = False

        maybe_shortcut = False
        if self.ndim == 2 and isinstance(self.columns, MultiIndex):
            try:
                maybe_shortcut = key not in self.columns._engine
            except TypeError:
                pass

        if maybe_shortcut:
            # Allow shorthand to delete all columns whose first len(key)
            # elements match key:
            if not isinstance(key, tuple):
                key = (key,)
            for col in self.columns:
                if isinstance(col, tuple) and col[: len(key)] == key:
                    del self[col]
                    deleted = True
        if not deleted:
            # If the above loop ran and didn't delete anything because
            # there was no match, this call should raise the appropriate
            # exception:
            loc = self.axes[-1].get_loc(key)
            self._mgr.idelete(loc)

        # delete from the caches
        try:
            del self._item_cache[key]
        except KeyError:
            pass

    # ----------------------------------------------------------------------
    # Unsorted

    @final
    def _check_inplace_and_allows_duplicate_labels(self, inplace):
        if inplace and not self.flags.allows_duplicate_labels:
            raise ValueError(
                "Cannot specify 'inplace=True' when "
                "'self.flags.allows_duplicate_labels' is False."
            )

    @final
    def get(self, key, default=None):
        """
        Get item from object for given key (ex: DataFrame column).

        Returns default value if not found.

        Parameters
        ----------
        key : object

        Returns
        -------
        value : same type as items contained in object
        """
        try:
            return self[key]
        except (KeyError, ValueError, IndexError):
            return default

    @final
    @property
    def _is_view(self) -> bool_t:
        """Return boolean indicating if self is view of another array """
        return self._mgr.is_view

    @final
    def reindex_like(
        self: FrameOrSeries,
        other,
        method: Optional[str] = None,
        copy: bool_t = True,
        limit=None,
        tolerance=None,
    ) -> FrameOrSeries:
        """
        Return an object with matching indices as other object.

        Conform the object to the same index on all axes. Optional
        filling logic, placing NaN in locations having no value
        in the previous index. A new object is produced unless the
        new index is equivalent to the current one and copy=False.

        Parameters
        ----------
        other : Object of the same data type
            Its row and column indices are used to define the new indices
            of this object.
        method : {None, 'backfill'/'bfill', 'pad'/'ffill', 'nearest'}
            Method to use for filling holes in reindexed DataFrame.
            Please note: this is only applicable to DataFrames/Series with a
            monotonically increasing/decreasing index.

            * None (default): don't fill gaps
            * pad / ffill: propagate last valid observation forward to next
              valid
            * backfill / bfill: use next valid observation to fill gap
            * nearest: use nearest valid observations to fill gap.

        copy : bool, default True
            Return a new object, even if the passed indexes are the same.
        limit : int, default None
            Maximum number of consecutive labels to fill for inexact matches.
        tolerance : optional
            Maximum distance between original and new labels for inexact
            matches. The values of the index at the matching locations must
            satisfy the equation ``abs(index[indexer] - target) <= tolerance``.

            Tolerance may be a scalar value, which applies the same tolerance
            to all values, or list-like, which applies variable tolerance per
            element. List-like includes list, tuple, array, Series, and must be
            the same size as the index and its dtype must exactly match the
            index's type.

        Returns
        -------
        Series or DataFrame
            Same type as caller, but with changed indices on each axis.

        See Also
        --------
        DataFrame.set_index : Set row labels.
        DataFrame.reset_index : Remove row labels or move them to new columns.
        DataFrame.reindex : Change to new indices or expand indices.

        Notes
        -----
        Same as calling
        ``.reindex(index=other.index, columns=other.columns,...)``.

        Examples
        --------
        >>> df1 = pd.DataFrame([[24.3, 75.7, 'high'],
        ...                     [31, 87.8, 'high'],
        ...                     [22, 71.6, 'medium'],
        ...                     [35, 95, 'medium']],
        ...                    columns=['temp_celsius', 'temp_fahrenheit',
        ...                             'windspeed'],
        ...                    index=pd.date_range(start='2014-02-12',
        ...                                        end='2014-02-15', freq='D'))

        >>> df1
                    temp_celsius  temp_fahrenheit windspeed
        2014-02-12          24.3             75.7      high
        2014-02-13          31.0             87.8      high
        2014-02-14          22.0             71.6    medium
        2014-02-15          35.0             95.0    medium

        >>> df2 = pd.DataFrame([[28, 'low'],
        ...                     [30, 'low'],
        ...                     [35.1, 'medium']],
        ...                    columns=['temp_celsius', 'windspeed'],
        ...                    index=pd.DatetimeIndex(['2014-02-12', '2014-02-13',
        ...                                            '2014-02-15']))

        >>> df2
                    temp_celsius windspeed
        2014-02-12          28.0       low
        2014-02-13          30.0       low
        2014-02-15          35.1    medium

        >>> df2.reindex_like(df1)
                    temp_celsius  temp_fahrenheit windspeed
        2014-02-12          28.0              NaN       low
        2014-02-13          30.0              NaN       low
        2014-02-14           NaN              NaN       NaN
        2014-02-15          35.1              NaN    medium
        """
        d = other._construct_axes_dict(
            axes=self._AXIS_ORDERS,
            method=method,
            copy=copy,
            limit=limit,
            tolerance=tolerance,
        )

        return self.reindex(**d)

    def drop(
        self,
        labels=None,
        axis=0,
        index=None,
        columns=None,
        level=None,
        inplace: bool_t = False,
        errors: str = "raise",
    ):

        inplace = validate_bool_kwarg(inplace, "inplace")

        if labels is not None:
            if index is not None or columns is not None:
                raise ValueError("Cannot specify both 'labels' and 'index'/'columns'")
            axis_name = self._get_axis_name(axis)
            axes = {axis_name: labels}
        elif index is not None or columns is not None:
            axes, _ = self._construct_axes_from_arguments((index, columns), {})
        else:
            raise ValueError(
                "Need to specify at least one of 'labels', 'index' or 'columns'"
            )

        obj = self

        for axis, labels in axes.items():
            if labels is not None:
                obj = obj._drop_axis(labels, axis, level=level, errors=errors)

        if inplace:
            self._update_inplace(obj)
        else:
            return obj

    @final
    def _drop_axis(
        self: FrameOrSeries, labels, axis, level=None, errors: str = "raise"
    ) -> FrameOrSeries:
        """
        Drop labels from specified axis. Used in the ``drop`` method
        internally.

        Parameters
        ----------
        labels : single label or list-like
        axis : int or axis name
        level : int or level name, default None
            For MultiIndex
        errors : {'ignore', 'raise'}, default 'raise'
            If 'ignore', suppress error and existing labels are dropped.

        """
        axis = self._get_axis_number(axis)
        axis_name = self._get_axis_name(axis)
        axis = self._get_axis(axis)

        if axis.is_unique:
            if level is not None:
                if not isinstance(axis, MultiIndex):
                    raise AssertionError("axis must be a MultiIndex")
                new_axis = axis.drop(labels, level=level, errors=errors)
            else:
                new_axis = axis.drop(labels, errors=errors)
            result = self.reindex(**{axis_name: new_axis})

        # Case for non-unique axis
        else:
            labels = ensure_object(com.index_labels_to_array(labels))
            if level is not None:
                if not isinstance(axis, MultiIndex):
                    raise AssertionError("axis must be a MultiIndex")
                indexer = ~axis.get_level_values(level).isin(labels)

                # GH 18561 MultiIndex.drop should raise if label is absent
                if errors == "raise" and indexer.all():
                    raise KeyError(f"{labels} not found in axis")
            elif isinstance(axis, MultiIndex) and labels.dtype == "object":
                # Set level to zero in case of MultiIndex and label is string,
                #  because isin can't handle strings for MultiIndexes GH#36293
                indexer = ~axis.get_level_values(0).isin(labels)
            else:
                indexer = ~axis.isin(labels)
                # Check if label doesn't exist along axis
                labels_missing = (axis.get_indexer_for(labels) == -1).any()
                if errors == "raise" and labels_missing:
                    raise KeyError(f"{labels} not found in axis")

            slicer = [slice(None)] * self.ndim
            slicer[self._get_axis_number(axis_name)] = indexer

            result = self.loc[tuple(slicer)]

        return result

    @final
    def _update_inplace(self, result, verify_is_copy: bool_t = True) -> None:
        """
        Replace self internals with result.

        Parameters
        ----------
        result : same type as self
        verify_is_copy : bool, default True
            Provide is_copy checks.
        """
        # NOTE: This does *not* call __finalize__ and that's an explicit
        # decision that we may revisit in the future.
        self._reset_cache()
        self._clear_item_cache()
        self._mgr = result._mgr
        self._maybe_update_cacher(verify_is_copy=verify_is_copy)

    @final
    def add_prefix(self: FrameOrSeries, prefix: str) -> FrameOrSeries:
        """
        Prefix labels with string `prefix`.

        For Series, the row labels are prefixed.
        For DataFrame, the column labels are prefixed.

        Parameters
        ----------
        prefix : str
            The string to add before each label.

        Returns
        -------
        Series or DataFrame
            New Series or DataFrame with updated labels.

        See Also
        --------
        Series.add_suffix: Suffix row labels with string `suffix`.
        DataFrame.add_suffix: Suffix column labels with string `suffix`.

        Examples
        --------
        >>> s = pd.Series([1, 2, 3, 4])
        >>> s
        0    1
        1    2
        2    3
        3    4
        dtype: int64

        >>> s.add_prefix('item_')
        item_0    1
        item_1    2
        item_2    3
        item_3    4
        dtype: int64

        >>> df = pd.DataFrame({'A': [1, 2, 3, 4], 'B': [3, 4, 5, 6]})
        >>> df
           A  B
        0  1  3
        1  2  4
        2  3  5
        3  4  6

        >>> df.add_prefix('col_')
             col_A  col_B
        0       1       3
        1       2       4
        2       3       5
        3       4       6
        """
        f = functools.partial("{prefix}{}".format, prefix=prefix)

        mapper = {self._info_axis_name: f}
        # error: Incompatible return value type (got "Optional[FrameOrSeries]",
        # expected "FrameOrSeries")
        # error: Argument 1 to "rename" of "NDFrame" has incompatible type
        # "**Dict[str, partial[str]]"; expected "Union[str, int, None]"
        return self.rename(**mapper)  # type: ignore[return-value, arg-type]

    @final
    def add_suffix(self: FrameOrSeries, suffix: str) -> FrameOrSeries:
        """
        Suffix labels with string `suffix`.

        For Series, the row labels are suffixed.
        For DataFrame, the column labels are suffixed.

        Parameters
        ----------
        suffix : str
            The string to add after each label.

        Returns
        -------
        Series or DataFrame
            New Series or DataFrame with updated labels.

        See Also
        --------
        Series.add_prefix: Prefix row labels with string `prefix`.
        DataFrame.add_prefix: Prefix column labels with string `prefix`.

        Examples
        --------
        >>> s = pd.Series([1, 2, 3, 4])
        >>> s
        0    1
        1    2
        2    3
        3    4
        dtype: int64

        >>> s.add_suffix('_item')
        0_item    1
        1_item    2
        2_item    3
        3_item    4
        dtype: int64

        >>> df = pd.DataFrame({'A': [1, 2, 3, 4], 'B': [3, 4, 5, 6]})
        >>> df
           A  B
        0  1  3
        1  2  4
        2  3  5
        3  4  6

        >>> df.add_suffix('_col')
             A_col  B_col
        0       1       3
        1       2       4
        2       3       5
        3       4       6
        """
        f = functools.partial("{}{suffix}".format, suffix=suffix)

        mapper = {self._info_axis_name: f}
        # error: Incompatible return value type (got "Optional[FrameOrSeries]",
        # expected "FrameOrSeries")
        # error: Argument 1 to "rename" of "NDFrame" has incompatible type
        # "**Dict[str, partial[str]]"; expected "Union[str, int, None]"
        return self.rename(**mapper)  # type: ignore[return-value, arg-type]

    def sort_values(
        self,
        axis=0,
        ascending=True,
        inplace: bool_t = False,
        kind: str = "quicksort",
        na_position: str = "last",
        ignore_index: bool_t = False,
        key: ValueKeyFunc = None,
    ):
        """
        Sort by the values along either axis.

        Parameters
        ----------%(optional_by)s
        axis : %(axes_single_arg)s, default 0
             Axis to be sorted.
        ascending : bool or list of bool, default True
             Sort ascending vs. descending. Specify list for multiple sort
             orders.  If this is a list of bools, must match the length of
             the by.
        inplace : bool, default False
             If True, perform operation in-place.
        kind : {'quicksort', 'mergesort', 'heapsort', 'stable'}, default 'quicksort'
             Choice of sorting algorithm. See also :func:`numpy.sort` for more
             information. `mergesort` and `stable` are the only stable algorithms. For
             DataFrames, this option is only applied when sorting on a single
             column or label.
        na_position : {'first', 'last'}, default 'last'
             Puts NaNs at the beginning if `first`; `last` puts NaNs at the
             end.
        ignore_index : bool, default False
             If True, the resulting axis will be labeled 0, 1, …, n - 1.

             .. versionadded:: 1.0.0

        key : callable, optional
            Apply the key function to the values
            before sorting. This is similar to the `key` argument in the
            builtin :meth:`sorted` function, with the notable difference that
            this `key` function should be *vectorized*. It should expect a
            ``Series`` and return a Series with the same shape as the input.
            It will be applied to each column in `by` independently.

            .. versionadded:: 1.1.0

        Returns
        -------
        DataFrame or None
            DataFrame with sorted values or None if ``inplace=True``.

        See Also
        --------
        DataFrame.sort_index : Sort a DataFrame by the index.
        Series.sort_values : Similar method for a Series.

        Examples
        --------
        >>> df = pd.DataFrame({
        ...     'col1': ['A', 'A', 'B', np.nan, 'D', 'C'],
        ...     'col2': [2, 1, 9, 8, 7, 4],
        ...     'col3': [0, 1, 9, 4, 2, 3],
        ...     'col4': ['a', 'B', 'c', 'D', 'e', 'F']
        ... })
        >>> df
          col1  col2  col3 col4
        0    A     2     0    a
        1    A     1     1    B
        2    B     9     9    c
        3  NaN     8     4    D
        4    D     7     2    e
        5    C     4     3    F

        Sort by col1

        >>> df.sort_values(by=['col1'])
          col1  col2  col3 col4
        0    A     2     0    a
        1    A     1     1    B
        2    B     9     9    c
        5    C     4     3    F
        4    D     7     2    e
        3  NaN     8     4    D

        Sort by multiple columns

        >>> df.sort_values(by=['col1', 'col2'])
          col1  col2  col3 col4
        1    A     1     1    B
        0    A     2     0    a
        2    B     9     9    c
        5    C     4     3    F
        4    D     7     2    e
        3  NaN     8     4    D

        Sort Descending

        >>> df.sort_values(by='col1', ascending=False)
          col1  col2  col3 col4
        4    D     7     2    e
        5    C     4     3    F
        2    B     9     9    c
        0    A     2     0    a
        1    A     1     1    B
        3  NaN     8     4    D

        Putting NAs first

        >>> df.sort_values(by='col1', ascending=False, na_position='first')
          col1  col2  col3 col4
        3  NaN     8     4    D
        4    D     7     2    e
        5    C     4     3    F
        2    B     9     9    c
        0    A     2     0    a
        1    A     1     1    B

        Sorting with a key function

        >>> df.sort_values(by='col4', key=lambda col: col.str.lower())
           col1  col2  col3 col4
        0    A     2     0    a
        1    A     1     1    B
        2    B     9     9    c
        3  NaN     8     4    D
        4    D     7     2    e
        5    C     4     3    F

        Natural sort with the key argument,
        using the `natsort <https://github.com/SethMMorton/natsort>` package.

        >>> df = pd.DataFrame({
        ...    "time": ['0hr', '128hr', '72hr', '48hr', '96hr'],
        ...    "value": [10, 20, 30, 40, 50]
        ... })
        >>> df
            time  value
        0    0hr     10
        1  128hr     20
        2   72hr     30
        3   48hr     40
        4   96hr     50
        >>> from natsort import index_natsorted
        >>> df.sort_values(
        ...    by="time",
        ...    key=lambda x: np.argsort(index_natsorted(df["time"]))
        ... )
            time  value
        0    0hr     10
        3   48hr     40
        2   72hr     30
        4   96hr     50
        1  128hr     20
        """
        raise AbstractMethodError(self)

    def sort_index(
        self,
        axis=0,
        level=None,
        ascending: Union[Union[bool_t, int], Sequence[Union[bool_t, int]]] = True,
        inplace: bool_t = False,
        kind: str = "quicksort",
        na_position: str = "last",
        sort_remaining: bool_t = True,
        ignore_index: bool_t = False,
        key: IndexKeyFunc = None,
    ):

        inplace = validate_bool_kwarg(inplace, "inplace")
        axis = self._get_axis_number(axis)
        ascending = validate_ascending(ascending)

        target = self._get_axis(axis)

        indexer = get_indexer_indexer(
            target, level, ascending, kind, na_position, sort_remaining, key
        )

        if indexer is None:
            if inplace:
                return
            else:
                return self.copy()

        baxis = self._get_block_manager_axis(axis)
        new_data = self._mgr.take(indexer, axis=baxis, verify=False)

        # reconstruct axis if needed
        new_data.set_axis(baxis, new_data.axes[baxis]._sort_levels_monotonic())

        if ignore_index:
            axis = 1 if isinstance(self, ABCDataFrame) else 0
            new_data.set_axis(axis, ibase.default_index(len(indexer)))

        result = self._constructor(new_data)

        if inplace:
            return self._update_inplace(result)
        else:
            return result.__finalize__(self, method="sort_index")

    @doc(
        klass=_shared_doc_kwargs["klass"],
        axes=_shared_doc_kwargs["axes"],
        optional_labels="",
        optional_axis="",
    )
    def reindex(self: FrameOrSeries, *args, **kwargs) -> FrameOrSeries:
        """
        Conform {klass} to new index with optional filling logic.

        Places NA/NaN in locations having no value in the previous index. A new object
        is produced unless the new index is equivalent to the current one and
        ``copy=False``.

        Parameters
        ----------
        {optional_labels}
        {axes} : array-like, optional
            New labels / index to conform to, should be specified using
            keywords. Preferably an Index object to avoid duplicating data.
        {optional_axis}
        method : {{None, 'backfill'/'bfill', 'pad'/'ffill', 'nearest'}}
            Method to use for filling holes in reindexed DataFrame.
            Please note: this is only applicable to DataFrames/Series with a
            monotonically increasing/decreasing index.

            * None (default): don't fill gaps
            * pad / ffill: Propagate last valid observation forward to next
              valid.
            * backfill / bfill: Use next valid observation to fill gap.
            * nearest: Use nearest valid observations to fill gap.

        copy : bool, default True
            Return a new object, even if the passed indexes are the same.
        level : int or name
            Broadcast across a level, matching Index values on the
            passed MultiIndex level.
        fill_value : scalar, default np.NaN
            Value to use for missing values. Defaults to NaN, but can be any
            "compatible" value.
        limit : int, default None
            Maximum number of consecutive elements to forward or backward fill.
        tolerance : optional
            Maximum distance between original and new labels for inexact
            matches. The values of the index at the matching locations most
            satisfy the equation ``abs(index[indexer] - target) <= tolerance``.

            Tolerance may be a scalar value, which applies the same tolerance
            to all values, or list-like, which applies variable tolerance per
            element. List-like includes list, tuple, array, Series, and must be
            the same size as the index and its dtype must exactly match the
            index's type.

        Returns
        -------
        {klass} with changed index.

        See Also
        --------
        DataFrame.set_index : Set row labels.
        DataFrame.reset_index : Remove row labels or move them to new columns.
        DataFrame.reindex_like : Change to same indices as other DataFrame.

        Examples
        --------
        ``DataFrame.reindex`` supports two calling conventions

        * ``(index=index_labels, columns=column_labels, ...)``
        * ``(labels, axis={{'index', 'columns'}}, ...)``

        We *highly* recommend using keyword arguments to clarify your
        intent.

        Create a dataframe with some fictional data.

        >>> index = ['Firefox', 'Chrome', 'Safari', 'IE10', 'Konqueror']
        >>> df = pd.DataFrame({{'http_status': [200, 200, 404, 404, 301],
        ...                   'response_time': [0.04, 0.02, 0.07, 0.08, 1.0]}},
        ...                   index=index)
        >>> df
                   http_status  response_time
        Firefox            200           0.04
        Chrome             200           0.02
        Safari             404           0.07
        IE10               404           0.08
        Konqueror          301           1.00

        Create a new index and reindex the dataframe. By default
        values in the new index that do not have corresponding
        records in the dataframe are assigned ``NaN``.

        >>> new_index = ['Safari', 'Iceweasel', 'Comodo Dragon', 'IE10',
        ...              'Chrome']
        >>> df.reindex(new_index)
                       http_status  response_time
        Safari               404.0           0.07
        Iceweasel              NaN            NaN
        Comodo Dragon          NaN            NaN
        IE10                 404.0           0.08
        Chrome               200.0           0.02

        We can fill in the missing values by passing a value to
        the keyword ``fill_value``. Because the index is not monotonically
        increasing or decreasing, we cannot use arguments to the keyword
        ``method`` to fill the ``NaN`` values.

        >>> df.reindex(new_index, fill_value=0)
                       http_status  response_time
        Safari                 404           0.07
        Iceweasel                0           0.00
        Comodo Dragon            0           0.00
        IE10                   404           0.08
        Chrome                 200           0.02

        >>> df.reindex(new_index, fill_value='missing')
                      http_status response_time
        Safari                404          0.07
        Iceweasel         missing       missing
        Comodo Dragon     missing       missing
        IE10                  404          0.08
        Chrome                200          0.02

        We can also reindex the columns.

        >>> df.reindex(columns=['http_status', 'user_agent'])
                   http_status  user_agent
        Firefox            200         NaN
        Chrome             200         NaN
        Safari             404         NaN
        IE10               404         NaN
        Konqueror          301         NaN

        Or we can use "axis-style" keyword arguments

        >>> df.reindex(['http_status', 'user_agent'], axis="columns")
                   http_status  user_agent
        Firefox            200         NaN
        Chrome             200         NaN
        Safari             404         NaN
        IE10               404         NaN
        Konqueror          301         NaN

        To further illustrate the filling functionality in
        ``reindex``, we will create a dataframe with a
        monotonically increasing index (for example, a sequence
        of dates).

        >>> date_index = pd.date_range('1/1/2010', periods=6, freq='D')
        >>> df2 = pd.DataFrame({{"prices": [100, 101, np.nan, 100, 89, 88]}},
        ...                    index=date_index)
        >>> df2
                    prices
        2010-01-01   100.0
        2010-01-02   101.0
        2010-01-03     NaN
        2010-01-04   100.0
        2010-01-05    89.0
        2010-01-06    88.0

        Suppose we decide to expand the dataframe to cover a wider
        date range.

        >>> date_index2 = pd.date_range('12/29/2009', periods=10, freq='D')
        >>> df2.reindex(date_index2)
                    prices
        2009-12-29     NaN
        2009-12-30     NaN
        2009-12-31     NaN
        2010-01-01   100.0
        2010-01-02   101.0
        2010-01-03     NaN
        2010-01-04   100.0
        2010-01-05    89.0
        2010-01-06    88.0
        2010-01-07     NaN

        The index entries that did not have a value in the original data frame
        (for example, '2009-12-29') are by default filled with ``NaN``.
        If desired, we can fill in the missing values using one of several
        options.

        For example, to back-propagate the last valid value to fill the ``NaN``
        values, pass ``bfill`` as an argument to the ``method`` keyword.

        >>> df2.reindex(date_index2, method='bfill')
                    prices
        2009-12-29   100.0
        2009-12-30   100.0
        2009-12-31   100.0
        2010-01-01   100.0
        2010-01-02   101.0
        2010-01-03     NaN
        2010-01-04   100.0
        2010-01-05    89.0
        2010-01-06    88.0
        2010-01-07     NaN

        Please note that the ``NaN`` value present in the original dataframe
        (at index value 2010-01-03) will not be filled by any of the
        value propagation schemes. This is because filling while reindexing
        does not look at dataframe values, but only compares the original and
        desired indexes. If you do want to fill in the ``NaN`` values present
        in the original dataframe, use the ``fillna()`` method.

        See the :ref:`user guide <basics.reindexing>` for more.
        """
        # TODO: Decide if we care about having different examples for different
        # kinds

        # construct the args
        axes, kwargs = self._construct_axes_from_arguments(args, kwargs)
        method = missing.clean_reindex_fill_method(kwargs.pop("method", None))
        level = kwargs.pop("level", None)
        copy = kwargs.pop("copy", True)
        limit = kwargs.pop("limit", None)
        tolerance = kwargs.pop("tolerance", None)
        fill_value = kwargs.pop("fill_value", None)

        # Series.reindex doesn't use / need the axis kwarg
        # We pop and ignore it here, to make writing Series/Frame generic code
        # easier
        kwargs.pop("axis", None)

        if kwargs:
            raise TypeError(
                "reindex() got an unexpected keyword "
                f'argument "{list(kwargs.keys())[0]}"'
            )

        self._consolidate_inplace()

        # if all axes that are requested to reindex are equal, then only copy
        # if indicated must have index names equal here as well as values
        if all(
            self._get_axis(axis).identical(ax)
            for axis, ax in axes.items()
            if ax is not None
        ):
            if copy:
                return self.copy()
            return self

        # check if we are a multi reindex
        if self._needs_reindex_multi(axes, method, level):
            return self._reindex_multi(axes, copy, fill_value)

        # perform the reindex on the axes
        return self._reindex_axes(
            axes, level, limit, tolerance, method, fill_value, copy
        ).__finalize__(self, method="reindex")

    @final
    def _reindex_axes(
        self: FrameOrSeries, axes, level, limit, tolerance, method, fill_value, copy
    ) -> FrameOrSeries:
        """Perform the reindex for all the axes."""
        obj = self
        for a in self._AXIS_ORDERS:
            labels = axes[a]
            if labels is None:
                continue

            ax = self._get_axis(a)
            new_index, indexer = ax.reindex(
                labels, level=level, limit=limit, tolerance=tolerance, method=method
            )

            axis = self._get_axis_number(a)
            obj = obj._reindex_with_indexers(
                {axis: [new_index, indexer]},
                fill_value=fill_value,
                copy=copy,
                allow_dups=False,
            )

        return obj

    @final
    def _needs_reindex_multi(self, axes, method, level) -> bool_t:
        """Check if we do need a multi reindex."""
        return (
            (com.count_not_none(*axes.values()) == self._AXIS_LEN)
            and method is None
            and level is None
            and not self._is_mixed_type
        )

    def _reindex_multi(self, axes, copy, fill_value):
        raise AbstractMethodError(self)

    @final
    def _reindex_with_indexers(
        self: FrameOrSeries,
        reindexers,
        fill_value=None,
        copy: bool_t = False,
        allow_dups: bool_t = False,
    ) -> FrameOrSeries:
        """allow_dups indicates an internal call here """
        # reindex doing multiple operations on different axes if indicated
        new_data = self._mgr
        for axis in sorted(reindexers.keys()):
            index, indexer = reindexers[axis]
            baxis = self._get_block_manager_axis(axis)

            if index is None:
                continue

            index = ensure_index(index)
            if indexer is not None:
                indexer = ensure_int64(indexer)

            # TODO: speed up on homogeneous DataFrame objects
            new_data = new_data.reindex_indexer(
                index,
                indexer,
                axis=baxis,
                fill_value=fill_value,
                allow_dups=allow_dups,
                copy=copy,
            )
            # If we've made a copy once, no need to make another one
            copy = False

        if copy and new_data is self._mgr:
            new_data = new_data.copy()

        return self._constructor(new_data).__finalize__(self)

    def filter(
        self: FrameOrSeries,
        items=None,
        like: Optional[str] = None,
        regex: Optional[str] = None,
        axis=None,
    ) -> FrameOrSeries:
        """
        Subset the dataframe rows or columns according to the specified index labels.

        Note that this routine does not filter a dataframe on its
        contents. The filter is applied to the labels of the index.

        Parameters
        ----------
        items : list-like
            Keep labels from axis which are in items.
        like : str
            Keep labels from axis for which "like in label == True".
        regex : str (regular expression)
            Keep labels from axis for which re.search(regex, label) == True.
        axis : {0 or ‘index’, 1 or ‘columns’, None}, default None
            The axis to filter on, expressed either as an index (int)
            or axis name (str). By default this is the info axis,
            'index' for Series, 'columns' for DataFrame.

        Returns
        -------
        same type as input object

        See Also
        --------
        DataFrame.loc : Access a group of rows and columns
            by label(s) or a boolean array.

        Notes
        -----
        The ``items``, ``like``, and ``regex`` parameters are
        enforced to be mutually exclusive.

        ``axis`` defaults to the info axis that is used when indexing
        with ``[]``.

        Examples
        --------
        >>> df = pd.DataFrame(np.array(([1, 2, 3], [4, 5, 6])),
        ...                   index=['mouse', 'rabbit'],
        ...                   columns=['one', 'two', 'three'])
        >>> df
                one  two  three
        mouse     1    2      3
        rabbit    4    5      6

        >>> # select columns by name
        >>> df.filter(items=['one', 'three'])
                 one  three
        mouse     1      3
        rabbit    4      6

        >>> # select columns by regular expression
        >>> df.filter(regex='e$', axis=1)
                 one  three
        mouse     1      3
        rabbit    4      6

        >>> # select rows containing 'bbi'
        >>> df.filter(like='bbi', axis=0)
                 one  two  three
        rabbit    4    5      6
        """
        nkw = com.count_not_none(items, like, regex)
        if nkw > 1:
            raise TypeError(
                "Keyword arguments `items`, `like`, or `regex` "
                "are mutually exclusive"
            )

        if axis is None:
            axis = self._info_axis_name
        labels = self._get_axis(axis)

        if items is not None:
            name = self._get_axis_name(axis)
            return self.reindex(**{name: [r for r in items if r in labels]})
        elif like:

            def f(x) -> bool:
                assert like is not None  # needed for mypy
                return like in ensure_str(x)

            values = labels.map(f)
            return self.loc(axis=axis)[values]
        elif regex:

            def f(x) -> bool:
                return matcher.search(ensure_str(x)) is not None

            matcher = re.compile(regex)
            values = labels.map(f)
            return self.loc(axis=axis)[values]
        else:
            raise TypeError("Must pass either `items`, `like`, or `regex`")

    @final
    def head(self: FrameOrSeries, n: int = 5) -> FrameOrSeries:
        """
        Return the first `n` rows.

        This function returns the first `n` rows for the object based
        on position. It is useful for quickly testing if your object
        has the right type of data in it.

        For negative values of `n`, this function returns all rows except
        the last `n` rows, equivalent to ``df[:-n]``.

        Parameters
        ----------
        n : int, default 5
            Number of rows to select.

        Returns
        -------
        same type as caller
            The first `n` rows of the caller object.

        See Also
        --------
        DataFrame.tail: Returns the last `n` rows.

        Examples
        --------
        >>> df = pd.DataFrame({'animal': ['alligator', 'bee', 'falcon', 'lion',
        ...                    'monkey', 'parrot', 'shark', 'whale', 'zebra']})
        >>> df
              animal
        0  alligator
        1        bee
        2     falcon
        3       lion
        4     monkey
        5     parrot
        6      shark
        7      whale
        8      zebra

        Viewing the first 5 lines

        >>> df.head()
              animal
        0  alligator
        1        bee
        2     falcon
        3       lion
        4     monkey

        Viewing the first `n` lines (three in this case)

        >>> df.head(3)
              animal
        0  alligator
        1        bee
        2     falcon

        For negative values of `n`

        >>> df.head(-3)
              animal
        0  alligator
        1        bee
        2     falcon
        3       lion
        4     monkey
        5     parrot
        """
        return self.iloc[:n]

    @final
    def tail(self: FrameOrSeries, n: int = 5) -> FrameOrSeries:
        """
        Return the last `n` rows.

        This function returns last `n` rows from the object based on
        position. It is useful for quickly verifying data, for example,
        after sorting or appending rows.

        For negative values of `n`, this function returns all rows except
        the first `n` rows, equivalent to ``df[n:]``.

        Parameters
        ----------
        n : int, default 5
            Number of rows to select.

        Returns
        -------
        type of caller
            The last `n` rows of the caller object.

        See Also
        --------
        DataFrame.head : The first `n` rows of the caller object.

        Examples
        --------
        >>> df = pd.DataFrame({'animal': ['alligator', 'bee', 'falcon', 'lion',
        ...                    'monkey', 'parrot', 'shark', 'whale', 'zebra']})
        >>> df
              animal
        0  alligator
        1        bee
        2     falcon
        3       lion
        4     monkey
        5     parrot
        6      shark
        7      whale
        8      zebra

        Viewing the last 5 lines

        >>> df.tail()
           animal
        4  monkey
        5  parrot
        6   shark
        7   whale
        8   zebra

        Viewing the last `n` lines (three in this case)

        >>> df.tail(3)
          animal
        6  shark
        7  whale
        8  zebra

        For negative values of `n`

        >>> df.tail(-3)
           animal
        3    lion
        4  monkey
        5  parrot
        6   shark
        7   whale
        8   zebra
        """
        if n == 0:
            return self.iloc[0:0]
        return self.iloc[-n:]

    @final
    def sample(
        self: FrameOrSeries,
        n=None,
        frac=None,
        replace=False,
        weights=None,
        random_state=None,
        axis=None,
    ) -> FrameOrSeries:
        """
        Return a random sample of items from an axis of object.

        You can use `random_state` for reproducibility.

        Parameters
        ----------
        n : int, optional
            Number of items from axis to return. Cannot be used with `frac`.
            Default = 1 if `frac` = None.
        frac : float, optional
            Fraction of axis items to return. Cannot be used with `n`.
        replace : bool, default False
            Allow or disallow sampling of the same row more than once.
        weights : str or ndarray-like, optional
            Default 'None' results in equal probability weighting.
            If passed a Series, will align with target object on index. Index
            values in weights not found in sampled object will be ignored and
            index values in sampled object not in weights will be assigned
            weights of zero.
            If called on a DataFrame, will accept the name of a column
            when axis = 0.
            Unless weights are a Series, weights must be same length as axis
            being sampled.
            If weights do not sum to 1, they will be normalized to sum to 1.
            Missing values in the weights column will be treated as zero.
            Infinite values not allowed.
        random_state : int, array-like, BitGenerator, np.random.RandomState, optional
            If int, array-like, or BitGenerator (NumPy>=1.17), seed for
            random number generator
            If np.random.RandomState, use as numpy RandomState object.

            .. versionchanged:: 1.1.0

                array-like and BitGenerator (for NumPy>=1.17) object now passed to
                np.random.RandomState() as seed

        axis : {0 or ‘index’, 1 or ‘columns’, None}, default None
            Axis to sample. Accepts axis number or name. Default is stat axis
            for given data type (0 for Series and DataFrames).

        Returns
        -------
        Series or DataFrame
            A new object of same type as caller containing `n` items randomly
            sampled from the caller object.

        See Also
        --------
        DataFrameGroupBy.sample: Generates random samples from each group of a
            DataFrame object.
        SeriesGroupBy.sample: Generates random samples from each group of a
            Series object.
        numpy.random.choice: Generates a random sample from a given 1-D numpy
            array.

        Notes
        -----
        If `frac` > 1, `replacement` should be set to `True`.

        Examples
        --------
        >>> df = pd.DataFrame({'num_legs': [2, 4, 8, 0],
        ...                    'num_wings': [2, 0, 0, 0],
        ...                    'num_specimen_seen': [10, 2, 1, 8]},
        ...                   index=['falcon', 'dog', 'spider', 'fish'])
        >>> df
                num_legs  num_wings  num_specimen_seen
        falcon         2          2                 10
        dog            4          0                  2
        spider         8          0                  1
        fish           0          0                  8

        Extract 3 random elements from the ``Series`` ``df['num_legs']``:
        Note that we use `random_state` to ensure the reproducibility of
        the examples.

        >>> df['num_legs'].sample(n=3, random_state=1)
        fish      0
        spider    8
        falcon    2
        Name: num_legs, dtype: int64

        A random 50% sample of the ``DataFrame`` with replacement:

        >>> df.sample(frac=0.5, replace=True, random_state=1)
              num_legs  num_wings  num_specimen_seen
        dog          4          0                  2
        fish         0          0                  8

        An upsample sample of the ``DataFrame`` with replacement:
        Note that `replace` parameter has to be `True` for `frac` parameter > 1.

        >>> df.sample(frac=2, replace=True, random_state=1)
                num_legs  num_wings  num_specimen_seen
        dog            4          0                  2
        fish           0          0                  8
        falcon         2          2                 10
        falcon         2          2                 10
        fish           0          0                  8
        dog            4          0                  2
        fish           0          0                  8
        dog            4          0                  2

        Using a DataFrame column as weights. Rows with larger value in the
        `num_specimen_seen` column are more likely to be sampled.

        >>> df.sample(n=2, weights='num_specimen_seen', random_state=1)
                num_legs  num_wings  num_specimen_seen
        falcon         2          2                 10
        fish           0          0                  8
        """
        if axis is None:
            axis = self._stat_axis_number

        axis = self._get_axis_number(axis)
        axis_length = self.shape[axis]

        # Process random_state argument
        rs = com.random_state(random_state)

        # Check weights for compliance
        if weights is not None:

            # If a series, align with frame
            if isinstance(weights, ABCSeries):
                weights = weights.reindex(self.axes[axis])

            # Strings acceptable if a dataframe and axis = 0
            if isinstance(weights, str):
                if isinstance(self, ABCDataFrame):
                    if axis == 0:
                        try:
                            weights = self[weights]
                        except KeyError as err:
                            raise KeyError(
                                "String passed to weights not a valid column"
                            ) from err
                    else:
                        raise ValueError(
                            "Strings can only be passed to "
                            "weights when sampling from rows on "
                            "a DataFrame"
                        )
                else:
                    raise ValueError(
                        "Strings cannot be passed as weights "
                        "when sampling from a Series."
                    )

            if isinstance(self, ABCSeries):
                func = self._constructor
            else:
                func = self._constructor_sliced
            weights = func(weights, dtype="float64")

            if len(weights) != axis_length:
                raise ValueError(
                    "Weights and axis to be sampled must be of same length"
                )

            if (weights == np.inf).any() or (weights == -np.inf).any():
                raise ValueError("weight vector may not include `inf` values")

            if (weights < 0).any():
                raise ValueError("weight vector many not include negative values")

            # If has nan, set to zero.
            weights = weights.fillna(0)

            # Renormalize if don't sum to 1
            if weights.sum() != 1:
                if weights.sum() != 0:
                    weights = weights / weights.sum()
                else:
                    raise ValueError("Invalid weights: weights sum to zero")

            weights = weights._values

        # If no frac or n, default to n=1.
        if n is None and frac is None:
            n = 1
        elif frac is not None and frac > 1 and not replace:
            raise ValueError(
                "Replace has to be set to `True` when "
                "upsampling the population `frac` > 1."
            )
        elif frac is None and n % 1 != 0:
            raise ValueError("Only integers accepted as `n` values")
        elif n is None and frac is not None:
            n = round(frac * axis_length)
        elif frac is not None:
            raise ValueError("Please enter a value for `frac` OR `n`, not both")

        # Check for negative sizes
        if n < 0:
            raise ValueError(
                "A negative number of rows requested. Please provide positive value."
            )

        locs = rs.choice(axis_length, size=n, replace=replace, p=weights)
        return self.take(locs, axis=axis)

    @final
    @doc(klass=_shared_doc_kwargs["klass"])
    def pipe(
        self,
        func: Union[Callable[..., T], Tuple[Callable[..., T], str]],
        *args,
        **kwargs,
    ) -> T:
        r"""
        Apply func(self, \*args, \*\*kwargs).

        Parameters
        ----------
        func : function
            Function to apply to the {klass}.
            ``args``, and ``kwargs`` are passed into ``func``.
            Alternatively a ``(callable, data_keyword)`` tuple where
            ``data_keyword`` is a string indicating the keyword of
            ``callable`` that expects the {klass}.
        args : iterable, optional
            Positional arguments passed into ``func``.
        kwargs : mapping, optional
            A dictionary of keyword arguments passed into ``func``.

        Returns
        -------
        object : the return type of ``func``.

        See Also
        --------
        DataFrame.apply : Apply a function along input axis of DataFrame.
        DataFrame.applymap : Apply a function elementwise on a whole DataFrame.
        Series.map : Apply a mapping correspondence on a
            :class:`~pandas.Series`.

        Notes
        -----
        Use ``.pipe`` when chaining together functions that expect
        Series, DataFrames or GroupBy objects. Instead of writing

        >>> func(g(h(df), arg1=a), arg2=b, arg3=c)  # doctest: +SKIP

        You can write

        >>> (df.pipe(h)
        ...    .pipe(g, arg1=a)
        ...    .pipe(func, arg2=b, arg3=c)
        ... )  # doctest: +SKIP

        If you have a function that takes the data as (say) the second
        argument, pass a tuple indicating which keyword expects the
        data. For example, suppose ``f`` takes its data as ``arg2``:

        >>> (df.pipe(h)
        ...    .pipe(g, arg1=a)
        ...    .pipe((func, 'arg2'), arg1=a, arg3=c)
        ...  )  # doctest: +SKIP
        """
        return com.pipe(self, func, *args, **kwargs)

    # ----------------------------------------------------------------------
    # Attribute access

    @final
    def __finalize__(
        self: FrameOrSeries, other, method: Optional[str] = None, **kwargs
    ) -> FrameOrSeries:
        """
        Propagate metadata from other to self.

        Parameters
        ----------
        other : the object from which to get the attributes that we are going
            to propagate
        method : str, optional
            A passed method name providing context on where ``__finalize__``
            was called.

            .. warning::

               The value passed as `method` are not currently considered
               stable across pandas releases.
        """
        if isinstance(other, NDFrame):
            for name in other.attrs:
                self.attrs[name] = other.attrs[name]

            self.flags.allows_duplicate_labels = other.flags.allows_duplicate_labels
            # For subclasses using _metadata.
            for name in set(self._metadata) & set(other._metadata):
                assert isinstance(name, str)
                object.__setattr__(self, name, getattr(other, name, None))

        if method == "concat":
            allows_duplicate_labels = all(
                x.flags.allows_duplicate_labels for x in other.objs
            )
            self.flags.allows_duplicate_labels = allows_duplicate_labels

        return self

    def __getattr__(self, name: str):
        """
        After regular attribute access, try looking up the name
        This allows simpler access to columns for interactive use.
        """
        # Note: obj.x will always call obj.__getattribute__('x') prior to
        # calling obj.__getattr__('x').
        if (
            name not in self._internal_names_set
            and name not in self._metadata
            and name not in self._accessors
            and self._info_axis._can_hold_identifiers_and_holds_name(name)
        ):
            return self[name]
        return object.__getattribute__(self, name)

    def __setattr__(self, name: str, value) -> None:
        """
        After regular attribute access, try setting the name
        This allows simpler access to columns for interactive use.
        """
        # first try regular attribute access via __getattribute__, so that
        # e.g. ``obj.x`` and ``obj.x = 4`` will always reference/modify
        # the same attribute.

        try:
            object.__getattribute__(self, name)
            return object.__setattr__(self, name, value)
        except AttributeError:
            pass

        # if this fails, go on to more involved attribute setting
        # (note that this matches __getattr__, above).
        if name in self._internal_names_set:
            object.__setattr__(self, name, value)
        elif name in self._metadata:
            object.__setattr__(self, name, value)
        else:
            try:
                existing = getattr(self, name)
                if isinstance(existing, Index):
                    object.__setattr__(self, name, value)
                elif name in self._info_axis:
                    self[name] = value
                else:
                    object.__setattr__(self, name, value)
            except (AttributeError, TypeError):
                if isinstance(self, ABCDataFrame) and (is_list_like(value)):
                    warnings.warn(
                        "Pandas doesn't allow columns to be "
                        "created via a new attribute name - see "
                        "https://pandas.pydata.org/pandas-docs/"
                        "stable/indexing.html#attribute-access",
                        stacklevel=2,
                    )
                object.__setattr__(self, name, value)

    @final
    def _dir_additions(self) -> Set[str]:
        """
        add the string-like attributes from the info_axis.
        If info_axis is a MultiIndex, its first level values are used.
        """
        additions = super()._dir_additions()
        if self._info_axis._can_hold_strings:
            additions.update(self._info_axis._dir_additions_for_owner)
        return additions

    # ----------------------------------------------------------------------
    # Consolidation of internals

    @final
    def _protect_consolidate(self, f):
        """
        Consolidate _mgr -- if the blocks have changed, then clear the
        cache
        """
        if isinstance(self._mgr, ArrayManager):
            return f()
        blocks_before = len(self._mgr.blocks)
        result = f()
        if len(self._mgr.blocks) != blocks_before:
            self._clear_item_cache()
        return result

    @final
    def _consolidate_inplace(self) -> None:
        """Consolidate data in place and return None"""

        def f():
            self._mgr = self._mgr.consolidate()

        self._protect_consolidate(f)

    @final
    def _consolidate(self):
        """
        Compute NDFrame with "consolidated" internals (data of each dtype
        grouped together in a single ndarray).

        Returns
        -------
        consolidated : same type as caller
        """
        f = lambda: self._mgr.consolidate()
        cons_data = self._protect_consolidate(f)
        return self._constructor(cons_data).__finalize__(self)

    @final
    @property
    def _is_mixed_type(self) -> bool_t:
        if self._mgr.is_single_block:
            return False

        if self._mgr.any_extension_types:
            # Even if they have the same dtype, we can't consolidate them,
            #  so we pretend this is "mixed'"
            return True

        return self.dtypes.nunique() > 1

    @final
    def _check_inplace_setting(self, value) -> bool_t:
        """ check whether we allow in-place setting with this type of value """
        if self._is_mixed_type and not self._mgr.is_numeric_mixed_type:

            # allow an actual np.nan thru
            if is_float(value) and np.isnan(value):
                return True

            raise TypeError(
                "Cannot do inplace boolean setting on "
                "mixed-types with a non np.nan value"
            )

        return True

    @final
    def _get_numeric_data(self):
        return self._constructor(self._mgr.get_numeric_data()).__finalize__(self)

    @final
    def _get_bool_data(self):
        return self._constructor(self._mgr.get_bool_data()).__finalize__(self)

    # ----------------------------------------------------------------------
    # Internal Interface Methods

    @property
    def values(self) -> np.ndarray:
        """
        Return a Numpy representation of the DataFrame.

        .. warning::

           We recommend using :meth:`DataFrame.to_numpy` instead.

        Only the values in the DataFrame will be returned, the axes labels
        will be removed.

        Returns
        -------
        numpy.ndarray
            The values of the DataFrame.

        See Also
        --------
        DataFrame.to_numpy : Recommended alternative to this method.
        DataFrame.index : Retrieve the index labels.
        DataFrame.columns : Retrieving the column names.

        Notes
        -----
        The dtype will be a lower-common-denominator dtype (implicit
        upcasting); that is to say if the dtypes (even of numeric types)
        are mixed, the one that accommodates all will be chosen. Use this
        with care if you are not dealing with the blocks.

        e.g. If the dtypes are float16 and float32, dtype will be upcast to
        float32.  If dtypes are int32 and uint8, dtype will be upcast to
        int32. By :func:`numpy.find_common_type` convention, mixing int64
        and uint64 will result in a float64 dtype.

        Examples
        --------
        A DataFrame where all columns are the same type (e.g., int64) results
        in an array of the same type.

        >>> df = pd.DataFrame({'age':    [ 3,  29],
        ...                    'height': [94, 170],
        ...                    'weight': [31, 115]})
        >>> df
           age  height  weight
        0    3      94      31
        1   29     170     115
        >>> df.dtypes
        age       int64
        height    int64
        weight    int64
        dtype: object
        >>> df.values
        array([[  3,  94,  31],
               [ 29, 170, 115]])

        A DataFrame with mixed type columns(e.g., str/object, int64, float32)
        results in an ndarray of the broadest type that accommodates these
        mixed types (e.g., object).

        >>> df2 = pd.DataFrame([('parrot',   24.0, 'second'),
        ...                     ('lion',     80.5, 1),
        ...                     ('monkey', np.nan, None)],
        ...                   columns=('name', 'max_speed', 'rank'))
        >>> df2.dtypes
        name          object
        max_speed    float64
        rank          object
        dtype: object
        >>> df2.values
        array([['parrot', 24.0, 'second'],
               ['lion', 80.5, 1],
               ['monkey', nan, None]], dtype=object)
        """
        self._consolidate_inplace()
        return self._mgr.as_array(transpose=self._AXIS_REVERSED)

    @property
    def _values(self) -> np.ndarray:
        """internal implementation"""
        return self.values

    @property
    def dtypes(self):
        """
        Return the dtypes in the DataFrame.

        This returns a Series with the data type of each column.
        The result's index is the original DataFrame's columns. Columns
        with mixed types are stored with the ``object`` dtype. See
        :ref:`the User Guide <basics.dtypes>` for more.

        Returns
        -------
        pandas.Series
            The data type of each column.

        Examples
        --------
        >>> df = pd.DataFrame({'float': [1.0],
        ...                    'int': [1],
        ...                    'datetime': [pd.Timestamp('20180310')],
        ...                    'string': ['foo']})
        >>> df.dtypes
        float              float64
        int                  int64
        datetime    datetime64[ns]
        string              object
        dtype: object
        """
        data = self._mgr.get_dtypes()
        return self._constructor_sliced(data, index=self._info_axis, dtype=np.object_)

    @final
    def _to_dict_of_blocks(self, copy: bool_t = True):
        """
        Return a dict of dtype -> Constructor Types that
        each is a homogeneous dtype.

        Internal ONLY - only works for BlockManager
        """
        mgr = self._mgr
        mgr = cast(BlockManager, mgr)
        return {
            k: self._constructor(v).__finalize__(self)
            for k, v, in mgr.to_dict(copy=copy).items()
        }

    def astype(
        self: FrameOrSeries, dtype, copy: bool_t = True, errors: str = "raise"
    ) -> FrameOrSeries:
        """
        Cast a pandas object to a specified dtype ``dtype``.

        Parameters
        ----------
        dtype : data type, or dict of column name -> data type
            Use a numpy.dtype or Python type to cast entire pandas object to
            the same type. Alternatively, use {col: dtype, ...}, where col is a
            column label and dtype is a numpy.dtype or Python type to cast one
            or more of the DataFrame's columns to column-specific types.
        copy : bool, default True
            Return a copy when ``copy=True`` (be very careful setting
            ``copy=False`` as changes to values then may propagate to other
            pandas objects).
        errors : {'raise', 'ignore'}, default 'raise'
            Control raising of exceptions on invalid data for provided dtype.

            - ``raise`` : allow exceptions to be raised
            - ``ignore`` : suppress exceptions. On error return original object.

        Returns
        -------
        casted : same type as caller

        See Also
        --------
        to_datetime : Convert argument to datetime.
        to_timedelta : Convert argument to timedelta.
        to_numeric : Convert argument to a numeric type.
        numpy.ndarray.astype : Cast a numpy array to a specified type.

        Examples
        --------
        Create a DataFrame:

        >>> d = {'col1': [1, 2], 'col2': [3, 4]}
        >>> df = pd.DataFrame(data=d)
        >>> df.dtypes
        col1    int64
        col2    int64
        dtype: object

        Cast all columns to int32:

        >>> df.astype('int32').dtypes
        col1    int32
        col2    int32
        dtype: object

        Cast col1 to int32 using a dictionary:

        >>> df.astype({'col1': 'int32'}).dtypes
        col1    int32
        col2    int64
        dtype: object

        Create a series:

        >>> ser = pd.Series([1, 2], dtype='int32')
        >>> ser
        0    1
        1    2
        dtype: int32
        >>> ser.astype('int64')
        0    1
        1    2
        dtype: int64

        Convert to categorical type:

        >>> ser.astype('category')
        0    1
        1    2
        dtype: category
        Categories (2, int64): [1, 2]

        Convert to ordered categorical type with custom ordering:

        >>> from pandas.api.types import CategoricalDtype
        >>> cat_dtype = CategoricalDtype(
        ...     categories=[2, 1], ordered=True)
        >>> ser.astype(cat_dtype)
        0    1
        1    2
        dtype: category
        Categories (2, int64): [2 < 1]

        Note that using ``copy=False`` and changing data on a new
        pandas object may propagate changes:

        >>> s1 = pd.Series([1, 2])
        >>> s2 = s1.astype('int64', copy=False)
        >>> s2[0] = 10
        >>> s1  # note that s1[0] has changed too
        0    10
        1     2
        dtype: int64

        Create a series of dates:

        >>> ser_date = pd.Series(pd.date_range('20200101', periods=3))
        >>> ser_date
        0   2020-01-01
        1   2020-01-02
        2   2020-01-03
        dtype: datetime64[ns]

        Datetimes are localized to UTC first before
        converting to the specified timezone:

        >>> ser_date.astype('datetime64[ns, US/Eastern]')
        0   2019-12-31 19:00:00-05:00
        1   2020-01-01 19:00:00-05:00
        2   2020-01-02 19:00:00-05:00
        dtype: datetime64[ns, US/Eastern]
        """
        if is_dict_like(dtype):
            if self.ndim == 1:  # i.e. Series
                if len(dtype) > 1 or self.name not in dtype:
                    raise KeyError(
                        "Only the Series name can be used for "
                        "the key in Series dtype mappings."
                    )
                new_type = dtype[self.name]
                return self.astype(new_type, copy, errors)

            for col_name in dtype.keys():
                if col_name not in self:
                    raise KeyError(
                        "Only a column name can be used for the "
                        "key in a dtype mappings argument."
                    )
            results = []
            for col_name, col in self.items():
                if col_name in dtype:
                    results.append(
                        col.astype(dtype=dtype[col_name], copy=copy, errors=errors)
                    )
                else:
                    results.append(col.copy() if copy else col)

        elif is_extension_array_dtype(dtype) and self.ndim > 1:
            # GH 18099/22869: columnwise conversion to extension dtype
            # GH 24704: use iloc to handle duplicate column names
            # TODO(EA2D): special case not needed with 2D EAs
            results = [
                self.iloc[:, i].astype(dtype, copy=copy)
                for i in range(len(self.columns))
            ]

        else:
            # else, only a single dtype is given
            new_data = self._mgr.astype(dtype=dtype, copy=copy, errors=errors)
            return self._constructor(new_data).__finalize__(self, method="astype")

        # GH 33113: handle empty frame or series
        if not results:
            return self.copy()

        # GH 19920: retain column metadata after concat
        result = concat(results, axis=1, copy=False)
        result.columns = self.columns
        return result

    @final
    def copy(self: FrameOrSeries, deep: bool_t = True) -> FrameOrSeries:
        """
        Make a copy of this object's indices and data.

        When ``deep=True`` (default), a new object will be created with a
        copy of the calling object's data and indices. Modifications to
        the data or indices of the copy will not be reflected in the
        original object (see notes below).

        When ``deep=False``, a new object will be created without copying
        the calling object's data or index (only references to the data
        and index are copied). Any changes to the data of the original
        will be reflected in the shallow copy (and vice versa).

        Parameters
        ----------
        deep : bool, default True
            Make a deep copy, including a copy of the data and the indices.
            With ``deep=False`` neither the indices nor the data are copied.

        Returns
        -------
        copy : Series or DataFrame
            Object type matches caller.

        Notes
        -----
        When ``deep=True``, data is copied but actual Python objects
        will not be copied recursively, only the reference to the object.
        This is in contrast to `copy.deepcopy` in the Standard Library,
        which recursively copies object data (see examples below).

        While ``Index`` objects are copied when ``deep=True``, the underlying
        numpy array is not copied for performance reasons. Since ``Index`` is
        immutable, the underlying data can be safely shared and a copy
        is not needed.

        Examples
        --------
        >>> s = pd.Series([1, 2], index=["a", "b"])
        >>> s
        a    1
        b    2
        dtype: int64

        >>> s_copy = s.copy()
        >>> s_copy
        a    1
        b    2
        dtype: int64

        **Shallow copy versus default (deep) copy:**

        >>> s = pd.Series([1, 2], index=["a", "b"])
        >>> deep = s.copy()
        >>> shallow = s.copy(deep=False)

        Shallow copy shares data and index with original.

        >>> s is shallow
        False
        >>> s.values is shallow.values and s.index is shallow.index
        True

        Deep copy has own copy of data and index.

        >>> s is deep
        False
        >>> s.values is deep.values or s.index is deep.index
        False

        Updates to the data shared by shallow copy and original is reflected
        in both; deep copy remains unchanged.

        >>> s[0] = 3
        >>> shallow[1] = 4
        >>> s
        a    3
        b    4
        dtype: int64
        >>> shallow
        a    3
        b    4
        dtype: int64
        >>> deep
        a    1
        b    2
        dtype: int64

        Note that when copying an object containing Python objects, a deep copy
        will copy the data, but will not do so recursively. Updating a nested
        data object will be reflected in the deep copy.

        >>> s = pd.Series([[1, 2], [3, 4]])
        >>> deep = s.copy()
        >>> s[0][0] = 10
        >>> s
        0    [10, 2]
        1     [3, 4]
        dtype: object
        >>> deep
        0    [10, 2]
        1     [3, 4]
        dtype: object
        """
        data = self._mgr.copy(deep=deep)
        self._clear_item_cache()
        return self._constructor(data).__finalize__(self, method="copy")

    @final
    def __copy__(self: FrameOrSeries, deep: bool_t = True) -> FrameOrSeries:
        return self.copy(deep=deep)

    @final
    def __deepcopy__(self: FrameOrSeries, memo=None) -> FrameOrSeries:
        """
        Parameters
        ----------
        memo, default None
            Standard signature. Unused
        """
        return self.copy(deep=True)

    @final
    def _convert(
        self: FrameOrSeries,
        datetime: bool_t = False,
        numeric: bool_t = False,
        timedelta: bool_t = False,
    ) -> FrameOrSeries:
        """
        Attempt to infer better dtype for object columns

        Parameters
        ----------
        datetime : bool, default False
            If True, convert to date where possible.
        numeric : bool, default False
            If True, attempt to convert to numbers (including strings), with
            unconvertible values becoming NaN.
        timedelta : bool, default False
            If True, convert to timedelta where possible.

        Returns
        -------
        converted : same as input object
        """
        validate_bool_kwarg(datetime, "datetime")
        validate_bool_kwarg(numeric, "numeric")
        validate_bool_kwarg(timedelta, "timedelta")
        return self._constructor(
            self._mgr.convert(
                datetime=datetime,
                numeric=numeric,
                timedelta=timedelta,
                copy=True,
            )
        ).__finalize__(self)

    @final
    def infer_objects(self: FrameOrSeries) -> FrameOrSeries:
        """
        Attempt to infer better dtypes for object columns.

        Attempts soft conversion of object-dtyped
        columns, leaving non-object and unconvertible
        columns unchanged. The inference rules are the
        same as during normal Series/DataFrame construction.

        Returns
        -------
        converted : same type as input object

        See Also
        --------
        to_datetime : Convert argument to datetime.
        to_timedelta : Convert argument to timedelta.
        to_numeric : Convert argument to numeric type.
        convert_dtypes : Convert argument to best possible dtype.

        Examples
        --------
        >>> df = pd.DataFrame({"A": ["a", 1, 2, 3]})
        >>> df = df.iloc[1:]
        >>> df
           A
        1  1
        2  2
        3  3

        >>> df.dtypes
        A    object
        dtype: object

        >>> df.infer_objects().dtypes
        A    int64
        dtype: object
        """
        # numeric=False necessary to only soft convert;
        # python objects will still be converted to
        # native numpy numeric types
        return self._constructor(
            self._mgr.convert(datetime=True, numeric=False, timedelta=True, copy=True)
        ).__finalize__(self, method="infer_objects")

    @final
    def convert_dtypes(
        self: FrameOrSeries,
        infer_objects: bool_t = True,
        convert_string: bool_t = True,
        convert_integer: bool_t = True,
        convert_boolean: bool_t = True,
        convert_floating: bool_t = True,
    ) -> FrameOrSeries:
        """
        Convert columns to best possible dtypes using dtypes supporting ``pd.NA``.

        .. versionadded:: 1.0.0

        Parameters
        ----------
        infer_objects : bool, default True
            Whether object dtypes should be converted to the best possible types.
        convert_string : bool, default True
            Whether object dtypes should be converted to ``StringDtype()``.
        convert_integer : bool, default True
            Whether, if possible, conversion can be done to integer extension types.
        convert_boolean : bool, defaults True
            Whether object dtypes should be converted to ``BooleanDtypes()``.
        convert_floating : bool, defaults True
            Whether, if possible, conversion can be done to floating extension types.
            If `convert_integer` is also True, preference will be give to integer
            dtypes if the floats can be faithfully casted to integers.

            .. versionadded:: 1.2.0

        Returns
        -------
        Series or DataFrame
            Copy of input object with new dtype.

        See Also
        --------
        infer_objects : Infer dtypes of objects.
        to_datetime : Convert argument to datetime.
        to_timedelta : Convert argument to timedelta.
        to_numeric : Convert argument to a numeric type.

        Notes
        -----
        By default, ``convert_dtypes`` will attempt to convert a Series (or each
        Series in a DataFrame) to dtypes that support ``pd.NA``. By using the options
        ``convert_string``, ``convert_integer``, ``convert_boolean`` and
        ``convert_boolean``, it is possible to turn off individual conversions
        to ``StringDtype``, the integer extension types, ``BooleanDtype``
        or floating extension types, respectively.

        For object-dtyped columns, if ``infer_objects`` is ``True``, use the inference
        rules as during normal Series/DataFrame construction.  Then, if possible,
        convert to ``StringDtype``, ``BooleanDtype`` or an appropriate integer
        or floating extension type, otherwise leave as ``object``.

        If the dtype is integer, convert to an appropriate integer extension type.

        If the dtype is numeric, and consists of all integers, convert to an
        appropriate integer extension type. Otherwise, convert to an
        appropriate floating extension type.

        .. versionchanged:: 1.2
            Starting with pandas 1.2, this method also converts float columns
            to the nullable floating extension type.

        In the future, as new dtypes are added that support ``pd.NA``, the results
        of this method will change to support those new dtypes.

        Examples
        --------
        >>> df = pd.DataFrame(
        ...     {
        ...         "a": pd.Series([1, 2, 3], dtype=np.dtype("int32")),
        ...         "b": pd.Series(["x", "y", "z"], dtype=np.dtype("O")),
        ...         "c": pd.Series([True, False, np.nan], dtype=np.dtype("O")),
        ...         "d": pd.Series(["h", "i", np.nan], dtype=np.dtype("O")),
        ...         "e": pd.Series([10, np.nan, 20], dtype=np.dtype("float")),
        ...         "f": pd.Series([np.nan, 100.5, 200], dtype=np.dtype("float")),
        ...     }
        ... )

        Start with a DataFrame with default dtypes.

        >>> df
           a  b      c    d     e      f
        0  1  x   True    h  10.0    NaN
        1  2  y  False    i   NaN  100.5
        2  3  z    NaN  NaN  20.0  200.0

        >>> df.dtypes
        a      int32
        b     object
        c     object
        d     object
        e    float64
        f    float64
        dtype: object

        Convert the DataFrame to use best possible dtypes.

        >>> dfn = df.convert_dtypes()
        >>> dfn
           a  b      c     d     e      f
        0  1  x   True     h    10   <NA>
        1  2  y  False     i  <NA>  100.5
        2  3  z   <NA>  <NA>    20  200.0

        >>> dfn.dtypes
        a      Int32
        b     string
        c    boolean
        d     string
        e      Int64
        f    Float64
        dtype: object

        Start with a Series of strings and missing data represented by ``np.nan``.

        >>> s = pd.Series(["a", "b", np.nan])
        >>> s
        0      a
        1      b
        2    NaN
        dtype: object

        Obtain a Series with dtype ``StringDtype``.

        >>> s.convert_dtypes()
        0       a
        1       b
        2    <NA>
        dtype: string
        """
        if self.ndim == 1:
            return self._convert_dtypes(
                infer_objects,
                convert_string,
                convert_integer,
                convert_boolean,
                convert_floating,
            )
        else:
            results = [
                col._convert_dtypes(
                    infer_objects,
                    convert_string,
                    convert_integer,
                    convert_boolean,
                    convert_floating,
                )
                for col_name, col in self.items()
            ]
            return concat(results, axis=1, copy=False)

    # ----------------------------------------------------------------------
    # Filling NA's

    @doc(**_shared_doc_kwargs)
    def fillna(
        self: FrameOrSeries,
        value=None,
        method=None,
        axis=None,
        inplace: bool_t = False,
        limit=None,
        downcast=None,
    ) -> Optional[FrameOrSeries]:
        """
        Fill NA/NaN values using the specified method.

        Parameters
        ----------
        value : scalar, dict, Series, or DataFrame
            Value to use to fill holes (e.g. 0), alternately a
            dict/Series/DataFrame of values specifying which value to use for
            each index (for a Series) or column (for a DataFrame).  Values not
            in the dict/Series/DataFrame will not be filled. This value cannot
            be a list.
        method : {{'backfill', 'bfill', 'pad', 'ffill', None}}, default None
            Method to use for filling holes in reindexed Series
            pad / ffill: propagate last valid observation forward to next valid
            backfill / bfill: use next valid observation to fill gap.
        axis : {axes_single_arg}
            Axis along which to fill missing values.
        inplace : bool, default False
            If True, fill in-place. Note: this will modify any
            other views on this object (e.g., a no-copy slice for a column in a
            DataFrame).
        limit : int, default None
            If method is specified, this is the maximum number of consecutive
            NaN values to forward/backward fill. In other words, if there is
            a gap with more than this number of consecutive NaNs, it will only
            be partially filled. If method is not specified, this is the
            maximum number of entries along the entire axis where NaNs will be
            filled. Must be greater than 0 if not None.
        downcast : dict, default is None
            A dict of item->dtype of what to downcast if possible,
            or the string 'infer' which will try to downcast to an appropriate
            equal type (e.g. float64 to int64 if possible).

        Returns
        -------
        {klass} or None
            Object with missing values filled or None if ``inplace=True``.

        See Also
        --------
        interpolate : Fill NaN values using interpolation.
        reindex : Conform object to new index.
        asfreq : Convert TimeSeries to specified frequency.

        Examples
        --------
        >>> df = pd.DataFrame([[np.nan, 2, np.nan, 0],
        ...                    [3, 4, np.nan, 1],
        ...                    [np.nan, np.nan, np.nan, 5],
        ...                    [np.nan, 3, np.nan, 4]],
        ...                   columns=list("ABCD"))
        >>> df
             A    B   C  D
        0  NaN  2.0 NaN  0
        1  3.0  4.0 NaN  1
        2  NaN  NaN NaN  5
        3  NaN  3.0 NaN  4

        Replace all NaN elements with 0s.

        >>> df.fillna(0)
            A   B   C   D
        0   0.0 2.0 0.0 0
        1   3.0 4.0 0.0 1
        2   0.0 0.0 0.0 5
        3   0.0 3.0 0.0 4

        We can also propagate non-null values forward or backward.

        >>> df.fillna(method="ffill")
            A   B   C   D
        0   NaN 2.0 NaN 0
        1   3.0 4.0 NaN 1
        2   3.0 4.0 NaN 5
        3   3.0 3.0 NaN 4

        Replace all NaN elements in column 'A', 'B', 'C', and 'D', with 0, 1,
        2, and 3 respectively.

        >>> values = {{"A": 0, "B": 1, "C": 2, "D": 3}}
        >>> df.fillna(value=values)
            A   B   C   D
        0   0.0 2.0 2.0 0
        1   3.0 4.0 2.0 1
        2   0.0 1.0 2.0 5
        3   0.0 3.0 2.0 4

        Only replace the first NaN element.

        >>> df.fillna(value=values, limit=1)
            A   B   C   D
        0   0.0 2.0 2.0 0
        1   3.0 4.0 NaN 1
        2   NaN 1.0 NaN 5
        3   NaN 3.0 NaN 4

        When filling using a DataFrame, replacement happens along
        the same column names and same indices

        >>> df2 = pd.DataFrame(np.zeros((4, 4)), columns=list("ABCE"))
        >>> df.fillna(df2)
            A   B   C   D
        0   0.0 2.0 0.0 0
        1   3.0 4.0 0.0 1
        2   0.0 0.0 0.0 5
        3   0.0 3.0 0.0 4
        """
        inplace = validate_bool_kwarg(inplace, "inplace")
        value, method = validate_fillna_kwargs(value, method)

        self._consolidate_inplace()

        # set the default here, so functions examining the signaure
        # can detect if something was set (e.g. in groupby) (GH9221)
        if axis is None:
            axis = 0
        axis = self._get_axis_number(axis)

        if value is None:
            if not self._mgr.is_single_block and axis == 1:
                if inplace:
                    raise NotImplementedError()
                result = self.T.fillna(method=method, limit=limit).T

                # need to downcast here because of all of the transposes
                result._mgr = result._mgr.downcast()

                return result

            new_data = self._mgr.interpolate(
                method=method,
                axis=axis,
                limit=limit,
                inplace=inplace,
                coerce=True,
                downcast=downcast,
            )
        else:
            if self.ndim == 1:
                if isinstance(value, (dict, ABCSeries)):
                    value = create_series_with_explicit_dtype(
                        value, dtype_if_empty=object
                    )
                    value = value.reindex(self.index, copy=False)
                    value = value._values
                elif not is_list_like(value):
                    pass
                else:
                    raise TypeError(
                        '"value" parameter must be a scalar, dict '
                        "or Series, but you passed a "
                        f'"{type(value).__name__}"'
                    )

                new_data = self._mgr.fillna(
                    value=value, limit=limit, inplace=inplace, downcast=downcast
                )

            elif isinstance(value, (dict, ABCSeries)):
                if axis == 1:
                    raise NotImplementedError(
                        "Currently only can fill "
                        "with dict/Series column "
                        "by column"
                    )

                result = self if inplace else self.copy()
                for k, v in value.items():
                    if k not in result:
                        continue
                    obj = result[k]
                    obj.fillna(v, limit=limit, inplace=True, downcast=downcast)
                return result if not inplace else None

            elif not is_list_like(value):
                new_data = self._mgr.fillna(
                    value=value, limit=limit, inplace=inplace, downcast=downcast
                )
            elif isinstance(value, ABCDataFrame) and self.ndim == 2:
                new_data = self.where(self.notna(), value)._data
            else:
                raise ValueError(f"invalid fill value with a {type(value)}")

        result = self._constructor(new_data)
        if inplace:
            return self._update_inplace(result)
        else:
            return result.__finalize__(self, method="fillna")

    @final
    @doc(klass=_shared_doc_kwargs["klass"])
    def ffill(
        self: FrameOrSeries,
        axis=None,
        inplace: bool_t = False,
        limit=None,
        downcast=None,
    ) -> Optional[FrameOrSeries]:
        """
        Synonym for :meth:`DataFrame.fillna` with ``method='ffill'``.

        Returns
        -------
        {klass} or None
            Object with missing values filled or None if ``inplace=True``.
        """
        return self.fillna(
            method="ffill", axis=axis, inplace=inplace, limit=limit, downcast=downcast
        )

    pad = ffill

    @final
    @doc(klass=_shared_doc_kwargs["klass"])
    def bfill(
        self: FrameOrSeries,
        axis=None,
        inplace: bool_t = False,
        limit=None,
        downcast=None,
    ) -> Optional[FrameOrSeries]:
        """
        Synonym for :meth:`DataFrame.fillna` with ``method='bfill'``.

        Returns
        -------
        {klass} or None
            Object with missing values filled or None if ``inplace=True``.
        """
        return self.fillna(
            method="bfill", axis=axis, inplace=inplace, limit=limit, downcast=downcast
        )

    backfill = bfill

    @doc(
        _shared_docs["replace"],
        klass=_shared_doc_kwargs["klass"],
        inplace=_shared_doc_kwargs["inplace"],
        replace_iloc=_shared_doc_kwargs["replace_iloc"],
    )
    def replace(
        self,
        to_replace=None,
        value=None,
        inplace: bool_t = False,
        limit: Optional[int] = None,
        regex=False,
        method="pad",
    ):
        if not (
            is_scalar(to_replace)
            or is_re_compilable(to_replace)
            or is_list_like(to_replace)
        ):
            raise TypeError(
                "Expecting 'to_replace' to be either a scalar, array-like, "
                "dict or None, got invalid type "
                f"{repr(type(to_replace).__name__)}"
            )

        inplace = validate_bool_kwarg(inplace, "inplace")
        if not is_bool(regex) and to_replace is not None:
            raise ValueError("'to_replace' must be 'None' if 'regex' is not a bool")

        self._consolidate_inplace()

        if value is None:
            # passing a single value that is scalar like
            # when value is None (GH5319), for compat
            if not is_dict_like(to_replace) and not is_dict_like(regex):
                to_replace = [to_replace]

            if isinstance(to_replace, (tuple, list)):
                if isinstance(self, ABCDataFrame):
                    return self.apply(
                        self._constructor_sliced._replace_single,
                        args=(to_replace, method, inplace, limit),
                    )
                self = cast("Series", self)
                return self._replace_single(to_replace, method, inplace, limit)

            if not is_dict_like(to_replace):
                if not is_dict_like(regex):
                    raise TypeError(
                        'If "to_replace" and "value" are both None '
                        'and "to_replace" is not a list, then '
                        "regex must be a mapping"
                    )
                to_replace = regex
                regex = True

            items = list(to_replace.items())
            if items:
                keys, values = zip(*items)
            else:
                keys, values = ([], [])

            are_mappings = [is_dict_like(v) for v in values]

            if any(are_mappings):
                if not all(are_mappings):
                    raise TypeError(
                        "If a nested mapping is passed, all values "
                        "of the top level mapping must be mappings"
                    )
                # passed a nested dict/Series
                to_rep_dict = {}
                value_dict = {}

                for k, v in items:
                    keys, values = list(zip(*v.items())) or ([], [])

                    to_rep_dict[k] = list(keys)
                    value_dict[k] = list(values)

                to_replace, value = to_rep_dict, value_dict
            else:
                to_replace, value = keys, values

            return self.replace(
                to_replace, value, inplace=inplace, limit=limit, regex=regex
            )
        else:

            # need a non-zero len on all axes
            if not self.size:
                if inplace:
                    return
                return self.copy()

            if is_dict_like(to_replace):
                if is_dict_like(value):  # {'A' : NA} -> {'A' : 0}
                    # Note: Checking below for `in foo.keys()` instead of
                    #  `in foo` is needed for when we have a Series and not dict
                    mapping = {
                        col: (to_replace[col], value[col])
                        for col in to_replace.keys()
                        if col in value.keys() and col in self
                    }
                    return self._replace_columnwise(mapping, inplace, regex)

                # {'A': NA} -> 0
                elif not is_list_like(value):
                    # Operate column-wise
                    if self.ndim == 1:
                        raise ValueError(
                            "Series.replace cannot use dict-like to_replace "
                            "and non-None value"
                        )
                    mapping = {
                        col: (to_rep, value) for col, to_rep in to_replace.items()
                    }
                    return self._replace_columnwise(mapping, inplace, regex)
                else:
                    raise TypeError("value argument must be scalar, dict, or Series")

            elif is_list_like(to_replace):
                if not is_list_like(value):
                    # e.g. to_replace = [NA, ''] and value is 0,
                    #  so we replace NA with 0 and then replace '' with 0
                    value = [value] * len(to_replace)

                # e.g. we have to_replace = [NA, ''] and value = [0, 'missing']
                if len(to_replace) != len(value):
                    raise ValueError(
                        f"Replacement lists must match in length. "
                        f"Expecting {len(to_replace)} got {len(value)} "
                    )
                new_data = self._mgr.replace_list(
                    src_list=to_replace,
                    dest_list=value,
                    inplace=inplace,
                    regex=regex,
                )

            elif to_replace is None:
                if not (
                    is_re_compilable(regex)
                    or is_list_like(regex)
                    or is_dict_like(regex)
                ):
                    raise TypeError(
                        f"'regex' must be a string or a compiled regular expression "
                        f"or a list or dict of strings or regular expressions, "
                        f"you passed a {repr(type(regex).__name__)}"
                    )
                return self.replace(
                    regex, value, inplace=inplace, limit=limit, regex=True
                )
            else:

                # dest iterable dict-like
                if is_dict_like(value):  # NA -> {'A' : 0, 'B' : -1}
                    # Operate column-wise
                    if self.ndim == 1:
                        raise ValueError(
                            "Series.replace cannot use dict-value and "
                            "non-None to_replace"
                        )
                    mapping = {col: (to_replace, val) for col, val in value.items()}
                    return self._replace_columnwise(mapping, inplace, regex)

                elif not is_list_like(value):  # NA -> 0
                    new_data = self._mgr.replace(
                        to_replace=to_replace, value=value, inplace=inplace, regex=regex
                    )
                else:
                    raise TypeError(
                        f'Invalid "to_replace" type: {repr(type(to_replace).__name__)}'
                    )

        result = self._constructor(new_data)
        if inplace:
            return self._update_inplace(result)
        else:
            return result.__finalize__(self, method="replace")

    @final
    def interpolate(
        self: FrameOrSeries,
        method: str = "linear",
        axis: Axis = 0,
        limit: Optional[int] = None,
        inplace: bool_t = False,
        limit_direction: Optional[str] = None,
        limit_area: Optional[str] = None,
        downcast: Optional[str] = None,
        **kwargs,
    ) -> Optional[FrameOrSeries]:
        """
        Fill NaN values using an interpolation method.

        Please note that only ``method='linear'`` is supported for
        DataFrame/Series with a MultiIndex.

        Parameters
        ----------
        method : str, default 'linear'
            Interpolation technique to use. One of:

            * 'linear': Ignore the index and treat the values as equally
              spaced. This is the only method supported on MultiIndexes.
            * 'time': Works on daily and higher resolution data to interpolate
              given length of interval.
            * 'index', 'values': use the actual numerical values of the index.
            * 'pad': Fill in NaNs using existing values.
            * 'nearest', 'zero', 'slinear', 'quadratic', 'cubic', 'spline',
              'barycentric', 'polynomial': Passed to
              `scipy.interpolate.interp1d`. These methods use the numerical
              values of the index.  Both 'polynomial' and 'spline' require that
              you also specify an `order` (int), e.g.
              ``df.interpolate(method='polynomial', order=5)``.
            * 'krogh', 'piecewise_polynomial', 'spline', 'pchip', 'akima',
              'cubicspline': Wrappers around the SciPy interpolation methods of
              similar names. See `Notes`.
            * 'from_derivatives': Refers to
              `scipy.interpolate.BPoly.from_derivatives` which
              replaces 'piecewise_polynomial' interpolation method in
              scipy 0.18.

        axis : {{0 or 'index', 1 or 'columns', None}}, default None
            Axis to interpolate along.
        limit : int, optional
            Maximum number of consecutive NaNs to fill. Must be greater than
            0.
        inplace : bool, default False
            Update the data in place if possible.
        limit_direction : {{'forward', 'backward', 'both'}}, Optional
            Consecutive NaNs will be filled in this direction.

            If limit is specified:
                * If 'method' is 'pad' or 'ffill', 'limit_direction' must be 'forward'.
                * If 'method' is 'backfill' or 'bfill', 'limit_direction' must be
                  'backwards'.

            If 'limit' is not specified:
                * If 'method' is 'backfill' or 'bfill', the default is 'backward'
                * else the default is 'forward'

            .. versionchanged:: 1.1.0
                raises ValueError if `limit_direction` is 'forward' or 'both' and
                    method is 'backfill' or 'bfill'.
                raises ValueError if `limit_direction` is 'backward' or 'both' and
                    method is 'pad' or 'ffill'.

        limit_area : {{`None`, 'inside', 'outside'}}, default None
            If limit is specified, consecutive NaNs will be filled with this
            restriction.

            * ``None``: No fill restriction.
            * 'inside': Only fill NaNs surrounded by valid values
              (interpolate).
            * 'outside': Only fill NaNs outside valid values (extrapolate).

        downcast : optional, 'infer' or None, defaults to None
            Downcast dtypes if possible.
        ``**kwargs`` : optional
            Keyword arguments to pass on to the interpolating function.

        Returns
        -------
        Series or DataFrame or None
            Returns the same object type as the caller, interpolated at
            some or all ``NaN`` values or None if ``inplace=True``.

        See Also
        --------
        fillna : Fill missing values using different methods.
        scipy.interpolate.Akima1DInterpolator : Piecewise cubic polynomials
            (Akima interpolator).
        scipy.interpolate.BPoly.from_derivatives : Piecewise polynomial in the
            Bernstein basis.
        scipy.interpolate.interp1d : Interpolate a 1-D function.
        scipy.interpolate.KroghInterpolator : Interpolate polynomial (Krogh
            interpolator).
        scipy.interpolate.PchipInterpolator : PCHIP 1-d monotonic cubic
            interpolation.
        scipy.interpolate.CubicSpline : Cubic spline data interpolator.

        Notes
        -----
        The 'krogh', 'piecewise_polynomial', 'spline', 'pchip' and 'akima'
        methods are wrappers around the respective SciPy implementations of
        similar names. These use the actual numerical values of the index.
        For more information on their behavior, see the
        `SciPy documentation
        <https://docs.scipy.org/doc/scipy/reference/interpolate.html#univariate-interpolation>`__
        and `SciPy tutorial
        <https://docs.scipy.org/doc/scipy/reference/tutorial/interpolate.html>`__.

        Examples
        --------
        Filling in ``NaN`` in a :class:`~pandas.Series` via linear
        interpolation.

        >>> s = pd.Series([0, 1, np.nan, 3])
        >>> s
        0    0.0
        1    1.0
        2    NaN
        3    3.0
        dtype: float64
        >>> s.interpolate()
        0    0.0
        1    1.0
        2    2.0
        3    3.0
        dtype: float64

        Filling in ``NaN`` in a Series by padding, but filling at most two
        consecutive ``NaN`` at a time.

        >>> s = pd.Series([np.nan, "single_one", np.nan,
        ...                "fill_two_more", np.nan, np.nan, np.nan,
        ...                4.71, np.nan])
        >>> s
        0              NaN
        1       single_one
        2              NaN
        3    fill_two_more
        4              NaN
        5              NaN
        6              NaN
        7             4.71
        8              NaN
        dtype: object
        >>> s.interpolate(method='pad', limit=2)
        0              NaN
        1       single_one
        2       single_one
        3    fill_two_more
        4    fill_two_more
        5    fill_two_more
        6              NaN
        7             4.71
        8             4.71
        dtype: object

        Filling in ``NaN`` in a Series via polynomial interpolation or splines:
        Both 'polynomial' and 'spline' methods require that you also specify
        an ``order`` (int).

        >>> s = pd.Series([0, 2, np.nan, 8])
        >>> s.interpolate(method='polynomial', order=2)
        0    0.000000
        1    2.000000
        2    4.666667
        3    8.000000
        dtype: float64

        Fill the DataFrame forward (that is, going down) along each column
        using linear interpolation.

        Note how the last entry in column 'a' is interpolated differently,
        because there is no entry after it to use for interpolation.
        Note how the first entry in column 'b' remains ``NaN``, because there
        is no entry before it to use for interpolation.

        >>> df = pd.DataFrame([(0.0, np.nan, -1.0, 1.0),
        ...                    (np.nan, 2.0, np.nan, np.nan),
        ...                    (2.0, 3.0, np.nan, 9.0),
        ...                    (np.nan, 4.0, -4.0, 16.0)],
        ...                   columns=list('abcd'))
        >>> df
             a    b    c     d
        0  0.0  NaN -1.0   1.0
        1  NaN  2.0  NaN   NaN
        2  2.0  3.0  NaN   9.0
        3  NaN  4.0 -4.0  16.0
        >>> df.interpolate(method='linear', limit_direction='forward', axis=0)
             a    b    c     d
        0  0.0  NaN -1.0   1.0
        1  1.0  2.0 -2.0   5.0
        2  2.0  3.0 -3.0   9.0
        3  2.0  4.0 -4.0  16.0

        Using polynomial interpolation.

        >>> df['d'].interpolate(method='polynomial', order=2)
        0     1.0
        1     4.0
        2     9.0
        3    16.0
        Name: d, dtype: float64
        """
        inplace = validate_bool_kwarg(inplace, "inplace")

        axis = self._get_axis_number(axis)

        fillna_methods = ["ffill", "bfill", "pad", "backfill"]
        should_transpose = axis == 1 and method not in fillna_methods

        obj = self.T if should_transpose else self

        if obj.empty:
            return self.copy()

        if method not in fillna_methods:
            axis = self._info_axis_number

        if isinstance(obj.index, MultiIndex) and method != "linear":
            raise ValueError(
                "Only `method=linear` interpolation is supported on MultiIndexes."
            )

        # Set `limit_direction` depending on `method`
        if limit_direction is None:
            limit_direction = (
                "backward" if method in ("backfill", "bfill") else "forward"
            )
        else:
            if method in ("pad", "ffill") and limit_direction != "forward":
                raise ValueError(
                    f"`limit_direction` must be 'forward' for method `{method}`"
                )
            if method in ("backfill", "bfill") and limit_direction != "backward":
                raise ValueError(
                    f"`limit_direction` must be 'backward' for method `{method}`"
                )

        if obj.ndim == 2 and np.all(obj.dtypes == np.dtype(object)):
            raise TypeError(
                "Cannot interpolate with all object-dtype columns "
                "in the DataFrame. Try setting at least one "
                "column to a numeric dtype."
            )

        # create/use the index
        if method == "linear":
            # prior default
            index = np.arange(len(obj.index))
            index = Index(index)
        else:
            index = obj.index
            methods = {"index", "values", "nearest", "time"}
            is_numeric_or_datetime = (
                is_numeric_dtype(index.dtype)
                or is_datetime64_any_dtype(index.dtype)
                or is_timedelta64_dtype(index.dtype)
            )
            if method not in methods and not is_numeric_or_datetime:
                raise ValueError(
                    "Index column must be numeric or datetime type when "
                    f"using {method} method other than linear. "
                    "Try setting a numeric or datetime index column before "
                    "interpolating."
                )

        if isna(index).any():
            raise NotImplementedError(
                "Interpolation with NaNs in the index "
                "has not been implemented. Try filling "
                "those NaNs before interpolating."
            )
        new_data = obj._mgr.interpolate(
            method=method,
            axis=axis,
            index=index,
            limit=limit,
            limit_direction=limit_direction,
            limit_area=limit_area,
            inplace=inplace,
            downcast=downcast,
            **kwargs,
        )

        result = self._constructor(new_data)
        if should_transpose:
            result = result.T
        if inplace:
            return self._update_inplace(result)
        else:
            return result.__finalize__(self, method="interpolate")

    # ----------------------------------------------------------------------
    # Timeseries methods Methods

    @final
    def asof(self, where, subset=None):
        """
        Return the last row(s) without any NaNs before `where`.

        The last row (for each element in `where`, if list) without any
        NaN is taken.
        In case of a :class:`~pandas.DataFrame`, the last row without NaN
        considering only the subset of columns (if not `None`)

        If there is no good value, NaN is returned for a Series or
        a Series of NaN values for a DataFrame

        Parameters
        ----------
        where : date or array-like of dates
            Date(s) before which the last row(s) are returned.
        subset : str or array-like of str, default `None`
            For DataFrame, if not `None`, only use these columns to
            check for NaNs.

        Returns
        -------
        scalar, Series, or DataFrame

            The return can be:

            * scalar : when `self` is a Series and `where` is a scalar
            * Series: when `self` is a Series and `where` is an array-like,
              or when `self` is a DataFrame and `where` is a scalar
            * DataFrame : when `self` is a DataFrame and `where` is an
              array-like

            Return scalar, Series, or DataFrame.

        See Also
        --------
        merge_asof : Perform an asof merge. Similar to left join.

        Notes
        -----
        Dates are assumed to be sorted. Raises if this is not the case.

        Examples
        --------
        A Series and a scalar `where`.

        >>> s = pd.Series([1, 2, np.nan, 4], index=[10, 20, 30, 40])
        >>> s
        10    1.0
        20    2.0
        30    NaN
        40    4.0
        dtype: float64

        >>> s.asof(20)
        2.0

        For a sequence `where`, a Series is returned. The first value is
        NaN, because the first element of `where` is before the first
        index value.

        >>> s.asof([5, 20])
        5     NaN
        20    2.0
        dtype: float64

        Missing values are not considered. The following is ``2.0``, not
        NaN, even though NaN is at the index location for ``30``.

        >>> s.asof(30)
        2.0

        Take all columns into consideration

        >>> df = pd.DataFrame({'a': [10, 20, 30, 40, 50],
        ...                    'b': [None, None, None, None, 500]},
        ...                   index=pd.DatetimeIndex(['2018-02-27 09:01:00',
        ...                                           '2018-02-27 09:02:00',
        ...                                           '2018-02-27 09:03:00',
        ...                                           '2018-02-27 09:04:00',
        ...                                           '2018-02-27 09:05:00']))
        >>> df.asof(pd.DatetimeIndex(['2018-02-27 09:03:30',
        ...                           '2018-02-27 09:04:30']))
                              a   b
        2018-02-27 09:03:30 NaN NaN
        2018-02-27 09:04:30 NaN NaN

        Take a single column into consideration

        >>> df.asof(pd.DatetimeIndex(['2018-02-27 09:03:30',
        ...                           '2018-02-27 09:04:30']),
        ...         subset=['a'])
                                 a   b
        2018-02-27 09:03:30   30.0 NaN
        2018-02-27 09:04:30   40.0 NaN
        """
        if isinstance(where, str):
            where = Timestamp(where)

        if not self.index.is_monotonic:
            raise ValueError("asof requires a sorted index")

        is_series = isinstance(self, ABCSeries)
        if is_series:
            if subset is not None:
                raise ValueError("subset is not valid for Series")
        else:
            if subset is None:
                subset = self.columns
            if not is_list_like(subset):
                subset = [subset]

        is_list = is_list_like(where)
        if not is_list:
            start = self.index[0]
            if isinstance(self.index, PeriodIndex):
                where = Period(where, freq=self.index.freq)

            if where < start:
                if not is_series:
                    return self._constructor_sliced(
                        index=self.columns, name=where, dtype=np.float64
                    )
                return np.nan

            # It's always much faster to use a *while* loop here for
            # Series than pre-computing all the NAs. However a
            # *while* loop is extremely expensive for DataFrame
            # so we later pre-compute all the NAs and use the same
            # code path whether *where* is a scalar or list.
            # See PR: https://github.com/pandas-dev/pandas/pull/14476
            if is_series:
                loc = self.index.searchsorted(where, side="right")
                if loc > 0:
                    loc -= 1

                values = self._values
                while loc > 0 and isna(values[loc]):
                    loc -= 1
                return values[loc]

        if not isinstance(where, Index):
            where = Index(where) if is_list else Index([where])

        nulls = self.isna() if is_series else self[subset].isna().any(1)
        if nulls.all():
            if is_series:
                self = cast("Series", self)
                return self._constructor(np.nan, index=where, name=self.name)
            elif is_list:
                self = cast("DataFrame", self)
                return self._constructor(np.nan, index=where, columns=self.columns)
            else:
                self = cast("DataFrame", self)
                return self._constructor_sliced(
                    np.nan, index=self.columns, name=where[0]
                )

        locs = self.index.asof_locs(where, ~(nulls._values))

        # mask the missing
        missing = locs == -1
        data = self.take(locs)
        data.index = where
        data.loc[missing] = np.nan
        return data if is_list else data.iloc[-1]

    # ----------------------------------------------------------------------
    # Action Methods

    @doc(klass=_shared_doc_kwargs["klass"])
    def isna(self: FrameOrSeries) -> FrameOrSeries:
        """
        Detect missing values.

        Return a boolean same-sized object indicating if the values are NA.
        NA values, such as None or :attr:`numpy.NaN`, gets mapped to True
        values.
        Everything else gets mapped to False values. Characters such as empty
        strings ``''`` or :attr:`numpy.inf` are not considered NA values
        (unless you set ``pandas.options.mode.use_inf_as_na = True``).

        Returns
        -------
        {klass}
            Mask of bool values for each element in {klass} that
            indicates whether an element is an NA value.

        See Also
        --------
        {klass}.isnull : Alias of isna.
        {klass}.notna : Boolean inverse of isna.
        {klass}.dropna : Omit axes labels with missing values.
        isna : Top-level isna.

        Examples
        --------
        Show which entries in a DataFrame are NA.

        >>> df = pd.DataFrame(dict(age=[5, 6, np.NaN],
        ...                    born=[pd.NaT, pd.Timestamp('1939-05-27'),
        ...                          pd.Timestamp('1940-04-25')],
        ...                    name=['Alfred', 'Batman', ''],
        ...                    toy=[None, 'Batmobile', 'Joker']))
        >>> df
           age       born    name        toy
        0  5.0        NaT  Alfred       None
        1  6.0 1939-05-27  Batman  Batmobile
        2  NaN 1940-04-25              Joker

        >>> df.isna()
             age   born   name    toy
        0  False   True  False   True
        1  False  False  False  False
        2   True  False  False  False

        Show which entries in a Series are NA.

        >>> ser = pd.Series([5, 6, np.NaN])
        >>> ser
        0    5.0
        1    6.0
        2    NaN
        dtype: float64

        >>> ser.isna()
        0    False
        1    False
        2     True
        dtype: bool
        """
        return isna(self).__finalize__(self, method="isna")

    @doc(isna, klass=_shared_doc_kwargs["klass"])
    def isnull(self: FrameOrSeries) -> FrameOrSeries:
        return isna(self).__finalize__(self, method="isnull")

    @doc(klass=_shared_doc_kwargs["klass"])
    def notna(self: FrameOrSeries) -> FrameOrSeries:
        """
        Detect existing (non-missing) values.

        Return a boolean same-sized object indicating if the values are not NA.
        Non-missing values get mapped to True. Characters such as empty
        strings ``''`` or :attr:`numpy.inf` are not considered NA values
        (unless you set ``pandas.options.mode.use_inf_as_na = True``).
        NA values, such as None or :attr:`numpy.NaN`, get mapped to False
        values.

        Returns
        -------
        {klass}
            Mask of bool values for each element in {klass} that
            indicates whether an element is not an NA value.

        See Also
        --------
        {klass}.notnull : Alias of notna.
        {klass}.isna : Boolean inverse of notna.
        {klass}.dropna : Omit axes labels with missing values.
        notna : Top-level notna.

        Examples
        --------
        Show which entries in a DataFrame are not NA.

        >>> df = pd.DataFrame(dict(age=[5, 6, np.NaN],
        ...                    born=[pd.NaT, pd.Timestamp('1939-05-27'),
        ...                          pd.Timestamp('1940-04-25')],
        ...                    name=['Alfred', 'Batman', ''],
        ...                    toy=[None, 'Batmobile', 'Joker']))
        >>> df
           age       born    name        toy
        0  5.0        NaT  Alfred       None
        1  6.0 1939-05-27  Batman  Batmobile
        2  NaN 1940-04-25              Joker

        >>> df.notna()
             age   born  name    toy
        0   True  False  True  False
        1   True   True  True   True
        2  False   True  True   True

        Show which entries in a Series are not NA.

        >>> ser = pd.Series([5, 6, np.NaN])
        >>> ser
        0    5.0
        1    6.0
        2    NaN
        dtype: float64

        >>> ser.notna()
        0     True
        1     True
        2    False
        dtype: bool
        """
        return notna(self).__finalize__(self, method="notna")

    @doc(notna, klass=_shared_doc_kwargs["klass"])
    def notnull(self: FrameOrSeries) -> FrameOrSeries:
        return notna(self).__finalize__(self, method="notnull")

    @final
    def _clip_with_scalar(self, lower, upper, inplace: bool_t = False):
        if (lower is not None and np.any(isna(lower))) or (
            upper is not None and np.any(isna(upper))
        ):
            raise ValueError("Cannot use an NA value as a clip threshold")

        result = self
        mask = isna(self._values)

        with np.errstate(all="ignore"):
            if upper is not None:
                subset = self.to_numpy() <= upper
                result = result.where(subset, upper, axis=None, inplace=False)
            if lower is not None:
                subset = self.to_numpy() >= lower
                result = result.where(subset, lower, axis=None, inplace=False)

        if np.any(mask):
            result[mask] = np.nan

        if inplace:
            return self._update_inplace(result)
        else:
            return result

    @final
    def _clip_with_one_bound(self, threshold, method, axis, inplace):

        if axis is not None:
            axis = self._get_axis_number(axis)

        # method is self.le for upper bound and self.ge for lower bound
        if is_scalar(threshold) and is_number(threshold):
            if method.__name__ == "le":
                return self._clip_with_scalar(None, threshold, inplace=inplace)
            return self._clip_with_scalar(threshold, None, inplace=inplace)

        subset = method(threshold, axis=axis) | isna(self)

        # GH #15390
        # In order for where method to work, the threshold must
        # be transformed to NDFrame from other array like structure.
        if (not isinstance(threshold, ABCSeries)) and is_list_like(threshold):
            if isinstance(self, ABCSeries):
                threshold = self._constructor(threshold, index=self.index)
            else:
                threshold = align_method_FRAME(self, threshold, axis, flex=None)[1]
        return self.where(subset, threshold, axis=axis, inplace=inplace)

    @final
    def clip(
        self: FrameOrSeries,
        lower=None,
        upper=None,
        axis=None,
        inplace: bool_t = False,
        *args,
        **kwargs,
    ) -> FrameOrSeries:
        """
        Trim values at input threshold(s).

        Assigns values outside boundary to boundary values. Thresholds
        can be singular values or array like, and in the latter case
        the clipping is performed element-wise in the specified axis.

        Parameters
        ----------
        lower : float or array_like, default None
            Minimum threshold value. All values below this
            threshold will be set to it.
        upper : float or array_like, default None
            Maximum threshold value. All values above this
            threshold will be set to it.
        axis : int or str axis name, optional
            Align object with lower and upper along the given axis.
        inplace : bool, default False
            Whether to perform the operation in place on the data.
        *args, **kwargs
            Additional keywords have no effect but might be accepted
            for compatibility with numpy.

        Returns
        -------
        Series or DataFrame or None
            Same type as calling object with the values outside the
            clip boundaries replaced or None if ``inplace=True``.

        See Also
        --------
        Series.clip : Trim values at input threshold in series.
        DataFrame.clip : Trim values at input threshold in dataframe.
        numpy.clip : Clip (limit) the values in an array.

        Examples
        --------
        >>> data = {'col_0': [9, -3, 0, -1, 5], 'col_1': [-2, -7, 6, 8, -5]}
        >>> df = pd.DataFrame(data)
        >>> df
           col_0  col_1
        0      9     -2
        1     -3     -7
        2      0      6
        3     -1      8
        4      5     -5

        Clips per column using lower and upper thresholds:

        >>> df.clip(-4, 6)
           col_0  col_1
        0      6     -2
        1     -3     -4
        2      0      6
        3     -1      6
        4      5     -4

        Clips using specific lower and upper thresholds per column element:

        >>> t = pd.Series([2, -4, -1, 6, 3])
        >>> t
        0    2
        1   -4
        2   -1
        3    6
        4    3
        dtype: int64

        >>> df.clip(t, t + 4, axis=0)
           col_0  col_1
        0      6      2
        1     -3     -4
        2      0      3
        3      6      8
        4      5      3
        """
        inplace = validate_bool_kwarg(inplace, "inplace")

        axis = nv.validate_clip_with_axis(axis, args, kwargs)
        if axis is not None:
            axis = self._get_axis_number(axis)

        # GH 17276
        # numpy doesn't like NaN as a clip value
        # so ignore
        # GH 19992
        # numpy doesn't drop a list-like bound containing NaN
        if not is_list_like(lower) and np.any(isna(lower)):
            lower = None
        if not is_list_like(upper) and np.any(isna(upper)):
            upper = None

        # GH 2747 (arguments were reversed)
        if (
            lower is not None
            and upper is not None
            and is_scalar(lower)
            and is_scalar(upper)
        ):
            lower, upper = min(lower, upper), max(lower, upper)

        # fast-path for scalars
        if (lower is None or (is_scalar(lower) and is_number(lower))) and (
            upper is None or (is_scalar(upper) and is_number(upper))
        ):
            return self._clip_with_scalar(lower, upper, inplace=inplace)

        result = self
        if lower is not None:
            result = result._clip_with_one_bound(
                lower, method=self.ge, axis=axis, inplace=inplace
            )
        if upper is not None:
            if inplace:
                result = self
            result = result._clip_with_one_bound(
                upper, method=self.le, axis=axis, inplace=inplace
            )

        return result

    @doc(**_shared_doc_kwargs)
    def asfreq(
        self: FrameOrSeries,
        freq,
        method=None,
        how: Optional[str] = None,
        normalize: bool_t = False,
        fill_value=None,
    ) -> FrameOrSeries:
        """
        Convert time series to specified frequency.

        Returns the original data conformed to a new index with the specified
        frequency.

        If the index of this {klass} is a :class:`~pandas.PeriodIndex`, the new index
        is the result of transforming the original index with
        :meth:`PeriodIndex.asfreq <pandas.PeriodIndex.asfreq>` (so the original index
        will map one-to-one to the new index).

        Otherwise, the new index will be equivalent to ``pd.date_range(start, end,
        freq=freq)`` where ``start`` and ``end`` are, respectively, the first and
        last entries in the original index (see :func:`pandas.date_range`). The
        values corresponding to any timesteps in the new index which were not present
        in the original index will be null (``NaN``), unless a method for filling
        such unknowns is provided (see the ``method`` parameter below).

        The :meth:`resample` method is more appropriate if an operation on each group of
        timesteps (such as an aggregate) is necessary to represent the data at the new
        frequency.

        Parameters
        ----------
        freq : DateOffset or str
            Frequency DateOffset or string.
        method : {{'backfill'/'bfill', 'pad'/'ffill'}}, default None
            Method to use for filling holes in reindexed Series (note this
            does not fill NaNs that already were present):

            * 'pad' / 'ffill': propagate last valid observation forward to next
              valid
            * 'backfill' / 'bfill': use NEXT valid observation to fill.
        how : {{'start', 'end'}}, default end
            For PeriodIndex only (see PeriodIndex.asfreq).
        normalize : bool, default False
            Whether to reset output index to midnight.
        fill_value : scalar, optional
            Value to use for missing values, applied during upsampling (note
            this does not fill NaNs that already were present).

        Returns
        -------
        {klass}
            {klass} object reindexed to the specified frequency.

        See Also
        --------
        reindex : Conform DataFrame to new index with optional filling logic.

        Notes
        -----
        To learn more about the frequency strings, please see `this link
        <https://pandas.pydata.org/pandas-docs/stable/user_guide/timeseries.html#offset-aliases>`__.

        Examples
        --------
        Start by creating a series with 4 one minute timestamps.

        >>> index = pd.date_range('1/1/2000', periods=4, freq='T')
        >>> series = pd.Series([0.0, None, 2.0, 3.0], index=index)
        >>> df = pd.DataFrame({{'s': series}})
        >>> df
                               s
        2000-01-01 00:00:00    0.0
        2000-01-01 00:01:00    NaN
        2000-01-01 00:02:00    2.0
        2000-01-01 00:03:00    3.0

        Upsample the series into 30 second bins.

        >>> df.asfreq(freq='30S')
                               s
        2000-01-01 00:00:00    0.0
        2000-01-01 00:00:30    NaN
        2000-01-01 00:01:00    NaN
        2000-01-01 00:01:30    NaN
        2000-01-01 00:02:00    2.0
        2000-01-01 00:02:30    NaN
        2000-01-01 00:03:00    3.0

        Upsample again, providing a ``fill value``.

        >>> df.asfreq(freq='30S', fill_value=9.0)
                               s
        2000-01-01 00:00:00    0.0
        2000-01-01 00:00:30    9.0
        2000-01-01 00:01:00    NaN
        2000-01-01 00:01:30    9.0
        2000-01-01 00:02:00    2.0
        2000-01-01 00:02:30    9.0
        2000-01-01 00:03:00    3.0

        Upsample again, providing a ``method``.

        >>> df.asfreq(freq='30S', method='bfill')
                               s
        2000-01-01 00:00:00    0.0
        2000-01-01 00:00:30    NaN
        2000-01-01 00:01:00    NaN
        2000-01-01 00:01:30    2.0
        2000-01-01 00:02:00    2.0
        2000-01-01 00:02:30    3.0
        2000-01-01 00:03:00    3.0
        """
        from pandas.core.resample import asfreq

        return asfreq(
            self,
            freq,
            method=method,
            how=how,
            normalize=normalize,
            fill_value=fill_value,
        )

    @final
    def at_time(
        self: FrameOrSeries, time, asof: bool_t = False, axis=None
    ) -> FrameOrSeries:
        """
        Select values at particular time of day (e.g., 9:30AM).

        Parameters
        ----------
        time : datetime.time or str
        axis : {0 or 'index', 1 or 'columns'}, default 0

            .. versionadded:: 0.24.0

        Returns
        -------
        Series or DataFrame

        Raises
        ------
        TypeError
            If the index is not  a :class:`DatetimeIndex`

        See Also
        --------
        between_time : Select values between particular times of the day.
        first : Select initial periods of time series based on a date offset.
        last : Select final periods of time series based on a date offset.
        DatetimeIndex.indexer_at_time : Get just the index locations for
            values at particular time of the day.

        Examples
        --------
        >>> i = pd.date_range('2018-04-09', periods=4, freq='12H')
        >>> ts = pd.DataFrame({'A': [1, 2, 3, 4]}, index=i)
        >>> ts
                             A
        2018-04-09 00:00:00  1
        2018-04-09 12:00:00  2
        2018-04-10 00:00:00  3
        2018-04-10 12:00:00  4

        >>> ts.at_time('12:00')
                             A
        2018-04-09 12:00:00  2
        2018-04-10 12:00:00  4
        """
        if axis is None:
            axis = self._stat_axis_number
        axis = self._get_axis_number(axis)

        index = self._get_axis(axis)

        if not isinstance(index, DatetimeIndex):
            raise TypeError("Index must be DatetimeIndex")

        indexer = index.indexer_at_time(time, asof=asof)
        return self._take_with_is_copy(indexer, axis=axis)

    @final
    def between_time(
        self: FrameOrSeries,
        start_time,
        end_time,
        include_start: bool_t = True,
        include_end: bool_t = True,
        axis=None,
    ) -> FrameOrSeries:
        """
        Select values between particular times of the day (e.g., 9:00-9:30 AM).

        By setting ``start_time`` to be later than ``end_time``,
        you can get the times that are *not* between the two times.

        Parameters
        ----------
        start_time : datetime.time or str
            Initial time as a time filter limit.
        end_time : datetime.time or str
            End time as a time filter limit.
        include_start : bool, default True
            Whether the start time needs to be included in the result.
        include_end : bool, default True
            Whether the end time needs to be included in the result.
        axis : {0 or 'index', 1 or 'columns'}, default 0
            Determine range time on index or columns value.

            .. versionadded:: 0.24.0

        Returns
        -------
        Series or DataFrame
            Data from the original object filtered to the specified dates range.

        Raises
        ------
        TypeError
            If the index is not  a :class:`DatetimeIndex`

        See Also
        --------
        at_time : Select values at a particular time of the day.
        first : Select initial periods of time series based on a date offset.
        last : Select final periods of time series based on a date offset.
        DatetimeIndex.indexer_between_time : Get just the index locations for
            values between particular times of the day.

        Examples
        --------
        >>> i = pd.date_range('2018-04-09', periods=4, freq='1D20min')
        >>> ts = pd.DataFrame({'A': [1, 2, 3, 4]}, index=i)
        >>> ts
                             A
        2018-04-09 00:00:00  1
        2018-04-10 00:20:00  2
        2018-04-11 00:40:00  3
        2018-04-12 01:00:00  4

        >>> ts.between_time('0:15', '0:45')
                             A
        2018-04-10 00:20:00  2
        2018-04-11 00:40:00  3

        You get the times that are *not* between two times by setting
        ``start_time`` later than ``end_time``:

        >>> ts.between_time('0:45', '0:15')
                             A
        2018-04-09 00:00:00  1
        2018-04-12 01:00:00  4
        """
        if axis is None:
            axis = self._stat_axis_number
        axis = self._get_axis_number(axis)

        index = self._get_axis(axis)
        if not isinstance(index, DatetimeIndex):
            raise TypeError("Index must be DatetimeIndex")

        indexer = index.indexer_between_time(
            start_time, end_time, include_start=include_start, include_end=include_end
        )
        return self._take_with_is_copy(indexer, axis=axis)

    @doc(**_shared_doc_kwargs)
    def resample(
        self,
        rule,
        axis=0,
        closed: Optional[str] = None,
        label: Optional[str] = None,
        convention: str = "start",
        kind: Optional[str] = None,
        loffset=None,
        base: Optional[int] = None,
        on=None,
        level=None,
        origin: Union[str, TimestampConvertibleTypes] = "start_day",
        offset: Optional[TimedeltaConvertibleTypes] = None,
    ) -> Resampler:
        """
        Resample time-series data.

        Convenience method for frequency conversion and resampling of time series.
        The object must have a datetime-like index (`DatetimeIndex`, `PeriodIndex`,
        or `TimedeltaIndex`), or the caller must pass the label of a datetime-like
        series/index to the ``on``/``level`` keyword parameter.

        Parameters
        ----------
        rule : DateOffset, Timedelta or str
            The offset string or object representing target conversion.
        axis : {{0 or 'index', 1 or 'columns'}}, default 0
            Which axis to use for up- or down-sampling. For `Series` this
            will default to 0, i.e. along the rows. Must be
            `DatetimeIndex`, `TimedeltaIndex` or `PeriodIndex`.
        closed : {{'right', 'left'}}, default None
            Which side of bin interval is closed. The default is 'left'
            for all frequency offsets except for 'M', 'A', 'Q', 'BM',
            'BA', 'BQ', and 'W' which all have a default of 'right'.
        label : {{'right', 'left'}}, default None
            Which bin edge label to label bucket with. The default is 'left'
            for all frequency offsets except for 'M', 'A', 'Q', 'BM',
            'BA', 'BQ', and 'W' which all have a default of 'right'.
        convention : {{'start', 'end', 's', 'e'}}, default 'start'
            For `PeriodIndex` only, controls whether to use the start or
            end of `rule`.
        kind : {{'timestamp', 'period'}}, optional, default None
            Pass 'timestamp' to convert the resulting index to a
            `DateTimeIndex` or 'period' to convert it to a `PeriodIndex`.
            By default the input representation is retained.
        loffset : timedelta, default None
            Adjust the resampled time labels.

            .. deprecated:: 1.1.0
                You should add the loffset to the `df.index` after the resample.
                See below.

        base : int, default 0
            For frequencies that evenly subdivide 1 day, the "origin" of the
            aggregated intervals. For example, for '5min' frequency, base could
            range from 0 through 4. Defaults to 0.

            .. deprecated:: 1.1.0
                The new arguments that you should use are 'offset' or 'origin'.

        on : str, optional
            For a DataFrame, column to use instead of index for resampling.
            Column must be datetime-like.
        level : str or int, optional
            For a MultiIndex, level (name or number) to use for
            resampling. `level` must be datetime-like.
        origin : {{'epoch', 'start', 'start_day', 'end', 'end_day'}}, Timestamp
            or str, default 'start_day'
            The timestamp on which to adjust the grouping. The timezone of origin
            must match the timezone of the index.
            If a timestamp is not used, these values are also supported:

            - 'epoch': `origin` is 1970-01-01
            - 'start': `origin` is the first value of the timeseries
            - 'start_day': `origin` is the first day at midnight of the timeseries

            .. versionadded:: 1.1.0

            - 'end': `origin` is the last value of the timeseries
            - 'end_day': `origin` is the ceiling midnight of the last day

            .. versionadded:: 1.3.0

        offset : Timedelta or str, default is None
            An offset timedelta added to the origin.

            .. versionadded:: 1.1.0

        Returns
        -------
        pandas.core.Resampler
            :class:`~pandas.core.Resampler` object.

        See Also
        --------
        Series.resample : Resample a Series.
        DataFrame.resample : Resample a DataFrame.
        groupby : Group {klass} by mapping, function, label, or list of labels.
        asfreq : Reindex a {klass} with the given frequency without grouping.

        Notes
        -----
        See the `user guide
        <https://pandas.pydata.org/pandas-docs/stable/user_guide/timeseries.html#resampling>`_
        for more.

        To learn more about the offset strings, please see `this link
        <https://pandas.pydata.org/pandas-docs/stable/user_guide/timeseries.html#dateoffset-objects>`__.

        Examples
        --------
        Start by creating a series with 9 one minute timestamps.

        >>> index = pd.date_range('1/1/2000', periods=9, freq='T')
        >>> series = pd.Series(range(9), index=index)
        >>> series
        2000-01-01 00:00:00    0
        2000-01-01 00:01:00    1
        2000-01-01 00:02:00    2
        2000-01-01 00:03:00    3
        2000-01-01 00:04:00    4
        2000-01-01 00:05:00    5
        2000-01-01 00:06:00    6
        2000-01-01 00:07:00    7
        2000-01-01 00:08:00    8
        Freq: T, dtype: int64

        Downsample the series into 3 minute bins and sum the values
        of the timestamps falling into a bin.

        >>> series.resample('3T').sum()
        2000-01-01 00:00:00     3
        2000-01-01 00:03:00    12
        2000-01-01 00:06:00    21
        Freq: 3T, dtype: int64

        Downsample the series into 3 minute bins as above, but label each
        bin using the right edge instead of the left. Please note that the
        value in the bucket used as the label is not included in the bucket,
        which it labels. For example, in the original series the
        bucket ``2000-01-01 00:03:00`` contains the value 3, but the summed
        value in the resampled bucket with the label ``2000-01-01 00:03:00``
        does not include 3 (if it did, the summed value would be 6, not 3).
        To include this value close the right side of the bin interval as
        illustrated in the example below this one.

        >>> series.resample('3T', label='right').sum()
        2000-01-01 00:03:00     3
        2000-01-01 00:06:00    12
        2000-01-01 00:09:00    21
        Freq: 3T, dtype: int64

        Downsample the series into 3 minute bins as above, but close the right
        side of the bin interval.

        >>> series.resample('3T', label='right', closed='right').sum()
        2000-01-01 00:00:00     0
        2000-01-01 00:03:00     6
        2000-01-01 00:06:00    15
        2000-01-01 00:09:00    15
        Freq: 3T, dtype: int64

        Upsample the series into 30 second bins.

        >>> series.resample('30S').asfreq()[0:5]   # Select first 5 rows
        2000-01-01 00:00:00   0.0
        2000-01-01 00:00:30   NaN
        2000-01-01 00:01:00   1.0
        2000-01-01 00:01:30   NaN
        2000-01-01 00:02:00   2.0
        Freq: 30S, dtype: float64

        Upsample the series into 30 second bins and fill the ``NaN``
        values using the ``pad`` method.

        >>> series.resample('30S').pad()[0:5]
        2000-01-01 00:00:00    0
        2000-01-01 00:00:30    0
        2000-01-01 00:01:00    1
        2000-01-01 00:01:30    1
        2000-01-01 00:02:00    2
        Freq: 30S, dtype: int64

        Upsample the series into 30 second bins and fill the
        ``NaN`` values using the ``bfill`` method.

        >>> series.resample('30S').bfill()[0:5]
        2000-01-01 00:00:00    0
        2000-01-01 00:00:30    1
        2000-01-01 00:01:00    1
        2000-01-01 00:01:30    2
        2000-01-01 00:02:00    2
        Freq: 30S, dtype: int64

        Pass a custom function via ``apply``

        >>> def custom_resampler(array_like):
        ...     return np.sum(array_like) + 5
        ...
        >>> series.resample('3T').apply(custom_resampler)
        2000-01-01 00:00:00     8
        2000-01-01 00:03:00    17
        2000-01-01 00:06:00    26
        Freq: 3T, dtype: int64

        For a Series with a PeriodIndex, the keyword `convention` can be
        used to control whether to use the start or end of `rule`.

        Resample a year by quarter using 'start' `convention`. Values are
        assigned to the first quarter of the period.

        >>> s = pd.Series([1, 2], index=pd.period_range('2012-01-01',
        ...                                             freq='A',
        ...                                             periods=2))
        >>> s
        2012    1
        2013    2
        Freq: A-DEC, dtype: int64
        >>> s.resample('Q', convention='start').asfreq()
        2012Q1    1.0
        2012Q2    NaN
        2012Q3    NaN
        2012Q4    NaN
        2013Q1    2.0
        2013Q2    NaN
        2013Q3    NaN
        2013Q4    NaN
        Freq: Q-DEC, dtype: float64

        Resample quarters by month using 'end' `convention`. Values are
        assigned to the last month of the period.

        >>> q = pd.Series([1, 2, 3, 4], index=pd.period_range('2018-01-01',
        ...                                                   freq='Q',
        ...                                                   periods=4))
        >>> q
        2018Q1    1
        2018Q2    2
        2018Q3    3
        2018Q4    4
        Freq: Q-DEC, dtype: int64
        >>> q.resample('M', convention='end').asfreq()
        2018-03    1.0
        2018-04    NaN
        2018-05    NaN
        2018-06    2.0
        2018-07    NaN
        2018-08    NaN
        2018-09    3.0
        2018-10    NaN
        2018-11    NaN
        2018-12    4.0
        Freq: M, dtype: float64

        For DataFrame objects, the keyword `on` can be used to specify the
        column instead of the index for resampling.

        >>> d = {{'price': [10, 11, 9, 13, 14, 18, 17, 19],
        ...      'volume': [50, 60, 40, 100, 50, 100, 40, 50]}}
        >>> df = pd.DataFrame(d)
        >>> df['week_starting'] = pd.date_range('01/01/2018',
        ...                                     periods=8,
        ...                                     freq='W')
        >>> df
           price  volume week_starting
        0     10      50    2018-01-07
        1     11      60    2018-01-14
        2      9      40    2018-01-21
        3     13     100    2018-01-28
        4     14      50    2018-02-04
        5     18     100    2018-02-11
        6     17      40    2018-02-18
        7     19      50    2018-02-25
        >>> df.resample('M', on='week_starting').mean()
                       price  volume
        week_starting
        2018-01-31     10.75    62.5
        2018-02-28     17.00    60.0

        For a DataFrame with MultiIndex, the keyword `level` can be used to
        specify on which level the resampling needs to take place.

        >>> days = pd.date_range('1/1/2000', periods=4, freq='D')
        >>> d2 = {{'price': [10, 11, 9, 13, 14, 18, 17, 19],
        ...       'volume': [50, 60, 40, 100, 50, 100, 40, 50]}}
        >>> df2 = pd.DataFrame(
        ...     d2,
        ...     index=pd.MultiIndex.from_product(
        ...         [days, ['morning', 'afternoon']]
        ...     )
        ... )
        >>> df2
                              price  volume
        2000-01-01 morning       10      50
                   afternoon     11      60
        2000-01-02 morning        9      40
                   afternoon     13     100
        2000-01-03 morning       14      50
                   afternoon     18     100
        2000-01-04 morning       17      40
                   afternoon     19      50
        >>> df2.resample('D', level=0).sum()
                    price  volume
        2000-01-01     21     110
        2000-01-02     22     140
        2000-01-03     32     150
        2000-01-04     36      90

        If you want to adjust the start of the bins based on a fixed timestamp:

        >>> start, end = '2000-10-01 23:30:00', '2000-10-02 00:30:00'
        >>> rng = pd.date_range(start, end, freq='7min')
        >>> ts = pd.Series(np.arange(len(rng)) * 3, index=rng)
        >>> ts
        2000-10-01 23:30:00     0
        2000-10-01 23:37:00     3
        2000-10-01 23:44:00     6
        2000-10-01 23:51:00     9
        2000-10-01 23:58:00    12
        2000-10-02 00:05:00    15
        2000-10-02 00:12:00    18
        2000-10-02 00:19:00    21
        2000-10-02 00:26:00    24
        Freq: 7T, dtype: int64

        >>> ts.resample('17min').sum()
        2000-10-01 23:14:00     0
        2000-10-01 23:31:00     9
        2000-10-01 23:48:00    21
        2000-10-02 00:05:00    54
        2000-10-02 00:22:00    24
        Freq: 17T, dtype: int64

        >>> ts.resample('17min', origin='epoch').sum()
        2000-10-01 23:18:00     0
        2000-10-01 23:35:00    18
        2000-10-01 23:52:00    27
        2000-10-02 00:09:00    39
        2000-10-02 00:26:00    24
        Freq: 17T, dtype: int64

        >>> ts.resample('17min', origin='2000-01-01').sum()
        2000-10-01 23:24:00     3
        2000-10-01 23:41:00    15
        2000-10-01 23:58:00    45
        2000-10-02 00:15:00    45
        Freq: 17T, dtype: int64

        If you want to adjust the start of the bins with an `offset` Timedelta, the two
        following lines are equivalent:

        >>> ts.resample('17min', origin='start').sum()
        2000-10-01 23:30:00     9
        2000-10-01 23:47:00    21
        2000-10-02 00:04:00    54
        2000-10-02 00:21:00    24
        Freq: 17T, dtype: int64

        >>> ts.resample('17min', offset='23h30min').sum()
        2000-10-01 23:30:00     9
        2000-10-01 23:47:00    21
        2000-10-02 00:04:00    54
        2000-10-02 00:21:00    24
        Freq: 17T, dtype: int64

        If you want to take the largest Timestamp as the end of the bins:

        >>> ts.resample('17min', origin='end').sum()
        2000-10-01 23:35:00     0
        2000-10-01 23:52:00    18
        2000-10-02 00:09:00    27
        2000-10-02 00:26:00    63
        Freq: 17T, dtype: int64

        In contrast with the `start_day`, you can use `end_day` to take the ceiling
        midnight of the largest Timestamp as the end of the bins and drop the bins
        not containing data:

        >>> ts.resample('17min', origin='end_day').sum()
        2000-10-01 23:38:00     3
        2000-10-01 23:55:00    15
        2000-10-02 00:12:00    45
        2000-10-02 00:29:00    45
        Freq: 17T, dtype: int64

        To replace the use of the deprecated `base` argument, you can now use `offset`,
        in this example it is equivalent to have `base=2`:

        >>> ts.resample('17min', offset='2min').sum()
        2000-10-01 23:16:00     0
        2000-10-01 23:33:00     9
        2000-10-01 23:50:00    36
        2000-10-02 00:07:00    39
        2000-10-02 00:24:00    24
        Freq: 17T, dtype: int64

        To replace the use of the deprecated `loffset` argument:

        >>> from pandas.tseries.frequencies import to_offset
        >>> loffset = '19min'
        >>> ts_out = ts.resample('17min').sum()
        >>> ts_out.index = ts_out.index + to_offset(loffset)
        >>> ts_out
        2000-10-01 23:33:00     0
        2000-10-01 23:50:00     9
        2000-10-02 00:07:00    21
        2000-10-02 00:24:00    54
        2000-10-02 00:41:00    24
        Freq: 17T, dtype: int64
        """
        from pandas.core.resample import get_resampler

        axis = self._get_axis_number(axis)
        return get_resampler(
            self,
            freq=rule,
            label=label,
            closed=closed,
            axis=axis,
            kind=kind,
            loffset=loffset,
            convention=convention,
            base=base,
            key=on,
            level=level,
            origin=origin,
            offset=offset,
        )

    @final
    def first(self: FrameOrSeries, offset) -> FrameOrSeries:
        """
        Select initial periods of time series data based on a date offset.

        When having a DataFrame with dates as index, this function can
        select the first few rows based on a date offset.

        Parameters
        ----------
        offset : str, DateOffset or dateutil.relativedelta
            The offset length of the data that will be selected. For instance,
            '1M' will display all the rows having their index within the first month.

        Returns
        -------
        Series or DataFrame
            A subset of the caller.

        Raises
        ------
        TypeError
            If the index is not  a :class:`DatetimeIndex`

        See Also
        --------
        last : Select final periods of time series based on a date offset.
        at_time : Select values at a particular time of the day.
        between_time : Select values between particular times of the day.

        Examples
        --------
        >>> i = pd.date_range('2018-04-09', periods=4, freq='2D')
        >>> ts = pd.DataFrame({'A': [1, 2, 3, 4]}, index=i)
        >>> ts
                    A
        2018-04-09  1
        2018-04-11  2
        2018-04-13  3
        2018-04-15  4

        Get the rows for the first 3 days:

        >>> ts.first('3D')
                    A
        2018-04-09  1
        2018-04-11  2

        Notice the data for 3 first calendar days were returned, not the first
        3 days observed in the dataset, and therefore data for 2018-04-13 was
        not returned.
        """
        if not isinstance(self.index, DatetimeIndex):
            raise TypeError("'first' only supports a DatetimeIndex index")

        if len(self.index) == 0:
            return self

        offset = to_offset(offset)
        if not isinstance(offset, Tick) and offset.is_on_offset(self.index[0]):
            # GH#29623 if first value is end of period, remove offset with n = 1
            #  before adding the real offset
            end_date = end = self.index[0] - offset.base + offset
        else:
            end_date = end = self.index[0] + offset

        # Tick-like, e.g. 3 weeks
        if isinstance(offset, Tick) and end_date in self.index:
            end = self.index.searchsorted(end_date, side="left")
            return self.iloc[:end]

        return self.loc[:end]

    @final
    def last(self: FrameOrSeries, offset) -> FrameOrSeries:
        """
        Select final periods of time series data based on a date offset.

        For a DataFrame with a sorted DatetimeIndex, this function
        selects the last few rows based on a date offset.

        Parameters
        ----------
        offset : str, DateOffset, dateutil.relativedelta
            The offset length of the data that will be selected. For instance,
            '3D' will display all the rows having their index within the last 3 days.

        Returns
        -------
        Series or DataFrame
            A subset of the caller.

        Raises
        ------
        TypeError
            If the index is not  a :class:`DatetimeIndex`

        See Also
        --------
        first : Select initial periods of time series based on a date offset.
        at_time : Select values at a particular time of the day.
        between_time : Select values between particular times of the day.

        Examples
        --------
        >>> i = pd.date_range('2018-04-09', periods=4, freq='2D')
        >>> ts = pd.DataFrame({'A': [1, 2, 3, 4]}, index=i)
        >>> ts
                    A
        2018-04-09  1
        2018-04-11  2
        2018-04-13  3
        2018-04-15  4

        Get the rows for the last 3 days:

        >>> ts.last('3D')
                    A
        2018-04-13  3
        2018-04-15  4

        Notice the data for 3 last calendar days were returned, not the last
        3 observed days in the dataset, and therefore data for 2018-04-11 was
        not returned.
        """
        if not isinstance(self.index, DatetimeIndex):
            raise TypeError("'last' only supports a DatetimeIndex index")

        if len(self.index) == 0:
            return self

        offset = to_offset(offset)

        start_date = self.index[-1] - offset
        start = self.index.searchsorted(start_date, side="right")
        return self.iloc[start:]

    @final
    def rank(
        self: FrameOrSeries,
        axis=0,
        method: str = "average",
        numeric_only: Optional[bool_t] = None,
        na_option: str = "keep",
        ascending: bool_t = True,
        pct: bool_t = False,
    ) -> FrameOrSeries:
        """
        Compute numerical data ranks (1 through n) along axis.

        By default, equal values are assigned a rank that is the average of the
        ranks of those values.

        Parameters
        ----------
        axis : {0 or 'index', 1 or 'columns'}, default 0
            Index to direct ranking.
        method : {'average', 'min', 'max', 'first', 'dense'}, default 'average'
            How to rank the group of records that have the same value (i.e. ties):

            * average: average rank of the group
            * min: lowest rank in the group
            * max: highest rank in the group
            * first: ranks assigned in order they appear in the array
            * dense: like 'min', but rank always increases by 1 between groups.

        numeric_only : bool, optional
            For DataFrame objects, rank only numeric columns if set to True.
        na_option : {'keep', 'top', 'bottom'}, default 'keep'
            How to rank NaN values:

            * keep: assign NaN rank to NaN values
            * top: assign smallest rank to NaN values if ascending
            * bottom: assign highest rank to NaN values if ascending.

        ascending : bool, default True
            Whether or not the elements should be ranked in ascending order.
        pct : bool, default False
            Whether or not to display the returned rankings in percentile
            form.

        Returns
        -------
        same type as caller
            Return a Series or DataFrame with data ranks as values.

        See Also
        --------
        core.groupby.GroupBy.rank : Rank of values within each group.

        Examples
        --------
        >>> df = pd.DataFrame(data={'Animal': ['cat', 'penguin', 'dog',
        ...                                    'spider', 'snake'],
        ...                         'Number_legs': [4, 2, 4, 8, np.nan]})
        >>> df
            Animal  Number_legs
        0      cat          4.0
        1  penguin          2.0
        2      dog          4.0
        3   spider          8.0
        4    snake          NaN

        The following example shows how the method behaves with the above
        parameters:

        * default_rank: this is the default behaviour obtained without using
          any parameter.
        * max_rank: setting ``method = 'max'`` the records that have the
          same values are ranked using the highest rank (e.g.: since 'cat'
          and 'dog' are both in the 2nd and 3rd position, rank 3 is assigned.)
        * NA_bottom: choosing ``na_option = 'bottom'``, if there are records
          with NaN values they are placed at the bottom of the ranking.
        * pct_rank: when setting ``pct = True``, the ranking is expressed as
          percentile rank.

        >>> df['default_rank'] = df['Number_legs'].rank()
        >>> df['max_rank'] = df['Number_legs'].rank(method='max')
        >>> df['NA_bottom'] = df['Number_legs'].rank(na_option='bottom')
        >>> df['pct_rank'] = df['Number_legs'].rank(pct=True)
        >>> df
            Animal  Number_legs  default_rank  max_rank  NA_bottom  pct_rank
        0      cat          4.0           2.5       3.0        2.5     0.625
        1  penguin          2.0           1.0       1.0        1.0     0.250
        2      dog          4.0           2.5       3.0        2.5     0.625
        3   spider          8.0           4.0       4.0        4.0     1.000
        4    snake          NaN           NaN       NaN        5.0       NaN
        """
        axis = self._get_axis_number(axis)

        if na_option not in {"keep", "top", "bottom"}:
            msg = "na_option must be one of 'keep', 'top', or 'bottom'"
            raise ValueError(msg)

        def ranker(data):
            ranks = algos.rank(
                data.values,
                axis=axis,
                method=method,
                ascending=ascending,
                na_option=na_option,
                pct=pct,
            )
            ranks = self._constructor(ranks, **data._construct_axes_dict())
            return ranks.__finalize__(self, method="rank")

        # if numeric_only is None, and we can't get anything, we try with
        # numeric_only=True
        if numeric_only is None:
            try:
                return ranker(self)
            except TypeError:
                numeric_only = True

        if numeric_only:
            data = self._get_numeric_data()
        else:
            data = self

        return ranker(data)

    @doc(_shared_docs["compare"], klass=_shared_doc_kwargs["klass"])
    def compare(
        self,
        other,
        align_axis: Axis = 1,
        keep_shape: bool_t = False,
        keep_equal: bool_t = False,
    ):
        from pandas.core.reshape.concat import concat

        if type(self) is not type(other):
            cls_self, cls_other = type(self).__name__, type(other).__name__
            raise TypeError(
                f"can only compare '{cls_self}' (not '{cls_other}') with '{cls_self}'"
            )

        mask = ~((self == other) | (self.isna() & other.isna()))
        keys = ["self", "other"]

        if not keep_equal:
            self = self.where(mask)
            other = other.where(mask)

        if not keep_shape:
            if isinstance(self, ABCDataFrame):
                cmask = mask.any()
                rmask = mask.any(axis=1)
                self = self.loc[rmask, cmask]
                other = other.loc[rmask, cmask]
            else:
                self = self[mask]
                other = other[mask]

        if align_axis in (1, "columns"):  # This is needed for Series
            axis = 1
        else:
            axis = self._get_axis_number(align_axis)

        diff = concat([self, other], axis=axis, keys=keys)

        if axis >= self.ndim:
            # No need to reorganize data if stacking on new axis
            # This currently applies for stacking two Series on columns
            return diff

        ax = diff._get_axis(axis)
        ax_names = np.array(ax.names)

        # set index names to positions to avoid confusion
        ax.names = np.arange(len(ax_names))

        # bring self-other to inner level
        order = list(range(1, ax.nlevels)) + [0]
        if isinstance(diff, ABCDataFrame):
            diff = diff.reorder_levels(order, axis=axis)
        else:
            diff = diff.reorder_levels(order)

        # restore the index names in order
        diff._get_axis(axis=axis).names = ax_names[order]

        # reorder axis to keep things organized
        indices = (
            np.arange(diff.shape[axis]).reshape([2, diff.shape[axis] // 2]).T.flatten()
        )
        diff = diff.take(indices, axis=axis)

        return diff

    @doc(**_shared_doc_kwargs)
    def align(
        self,
        other,
        join="outer",
        axis=None,
        level=None,
        copy=True,
        fill_value=None,
        method=None,
        limit=None,
        fill_axis=0,
        broadcast_axis=None,
    ):
        """
        Align two objects on their axes with the specified join method.

        Join method is specified for each axis Index.

        Parameters
        ----------
        other : DataFrame or Series
        join : {{'outer', 'inner', 'left', 'right'}}, default 'outer'
        axis : allowed axis of the other object, default None
            Align on index (0), columns (1), or both (None).
        level : int or level name, default None
            Broadcast across a level, matching Index values on the
            passed MultiIndex level.
        copy : bool, default True
            Always returns new objects. If copy=False and no reindexing is
            required then original objects are returned.
        fill_value : scalar, default np.NaN
            Value to use for missing values. Defaults to NaN, but can be any
            "compatible" value.
        method : {{'backfill', 'bfill', 'pad', 'ffill', None}}, default None
            Method to use for filling holes in reindexed Series:

            - pad / ffill: propagate last valid observation forward to next valid.
            - backfill / bfill: use NEXT valid observation to fill gap.

        limit : int, default None
            If method is specified, this is the maximum number of consecutive
            NaN values to forward/backward fill. In other words, if there is
            a gap with more than this number of consecutive NaNs, it will only
            be partially filled. If method is not specified, this is the
            maximum number of entries along the entire axis where NaNs will be
            filled. Must be greater than 0 if not None.
        fill_axis : {axes_single_arg}, default 0
            Filling axis, method and limit.
        broadcast_axis : {axes_single_arg}, default None
            Broadcast values along this axis, if aligning two objects of
            different dimensions.

        Returns
        -------
        (left, right) : ({klass}, type of other)
            Aligned objects.
        """

        method = missing.clean_fill_method(method)

        if broadcast_axis == 1 and self.ndim != other.ndim:
            if isinstance(self, ABCSeries):
                # this means other is a DataFrame, and we need to broadcast
                # self
                cons = self._constructor_expanddim
                df = cons(
                    {c: self for c in other.columns}, **other._construct_axes_dict()
                )
                return df._align_frame(
                    other,
                    join=join,
                    axis=axis,
                    level=level,
                    copy=copy,
                    fill_value=fill_value,
                    method=method,
                    limit=limit,
                    fill_axis=fill_axis,
                )
            elif isinstance(other, ABCSeries):
                # this means self is a DataFrame, and we need to broadcast
                # other
                cons = other._constructor_expanddim
                df = cons(
                    {c: other for c in self.columns}, **self._construct_axes_dict()
                )
                return self._align_frame(
                    df,
                    join=join,
                    axis=axis,
                    level=level,
                    copy=copy,
                    fill_value=fill_value,
                    method=method,
                    limit=limit,
                    fill_axis=fill_axis,
                )

        if axis is not None:
            axis = self._get_axis_number(axis)
        if isinstance(other, ABCDataFrame):
            return self._align_frame(
                other,
                join=join,
                axis=axis,
                level=level,
                copy=copy,
                fill_value=fill_value,
                method=method,
                limit=limit,
                fill_axis=fill_axis,
            )
        elif isinstance(other, ABCSeries):
            return self._align_series(
                other,
                join=join,
                axis=axis,
                level=level,
                copy=copy,
                fill_value=fill_value,
                method=method,
                limit=limit,
                fill_axis=fill_axis,
            )
        else:  # pragma: no cover
            raise TypeError(f"unsupported type: {type(other)}")

    @final
    def _align_frame(
        self,
        other,
        join="outer",
        axis=None,
        level=None,
        copy: bool_t = True,
        fill_value=None,
        method=None,
        limit=None,
        fill_axis=0,
    ):
        # defaults
        join_index, join_columns = None, None
        ilidx, iridx = None, None
        clidx, cridx = None, None

        is_series = isinstance(self, ABCSeries)

        if (axis is None or axis == 0) and not self.index.equals(other.index):
            join_index, ilidx, iridx = self.index.join(
                other.index, how=join, level=level, return_indexers=True
            )

        if (
            (axis is None or axis == 1)
            and not is_series
            and not self.columns.equals(other.columns)
        ):
            join_columns, clidx, cridx = self.columns.join(
                other.columns, how=join, level=level, return_indexers=True
            )

        if is_series:
            reindexers = {0: [join_index, ilidx]}
        else:
            reindexers = {0: [join_index, ilidx], 1: [join_columns, clidx]}

        left = self._reindex_with_indexers(
            reindexers, copy=copy, fill_value=fill_value, allow_dups=True
        )
        # other must be always DataFrame
        right = other._reindex_with_indexers(
            {0: [join_index, iridx], 1: [join_columns, cridx]},
            copy=copy,
            fill_value=fill_value,
            allow_dups=True,
        )

        if method is not None:
            _left = left.fillna(method=method, axis=fill_axis, limit=limit)
            assert _left is not None  # needed for mypy
            left = _left
            right = right.fillna(method=method, axis=fill_axis, limit=limit)

        # if DatetimeIndex have different tz, convert to UTC
        if is_datetime64tz_dtype(left.index.dtype):
            if left.index.tz != right.index.tz:
                if join_index is not None:
                    # GH#33671 ensure we don't change the index on
                    #  our original Series (NB: by default deep=False)
                    left = left.copy()
                    right = right.copy()
                    left.index = join_index
                    right.index = join_index

        return (
            left.__finalize__(self),
            right.__finalize__(other),
        )

    @final
    def _align_series(
        self,
        other,
        join="outer",
        axis=None,
        level=None,
        copy: bool_t = True,
        fill_value=None,
        method=None,
        limit=None,
        fill_axis=0,
    ):

        is_series = isinstance(self, ABCSeries)

        # series/series compat, other must always be a Series
        if is_series:
            if axis:
                raise ValueError("cannot align series to a series other than axis 0")

            # equal
            if self.index.equals(other.index):
                join_index, lidx, ridx = None, None, None
            else:
                join_index, lidx, ridx = self.index.join(
                    other.index, how=join, level=level, return_indexers=True
                )

            left = self._reindex_indexer(join_index, lidx, copy)
            right = other._reindex_indexer(join_index, ridx, copy)

        else:
            # one has > 1 ndim
            fdata = self._mgr
            if axis == 0:
                join_index = self.index
                lidx, ridx = None, None
                if not self.index.equals(other.index):
                    join_index, lidx, ridx = self.index.join(
                        other.index, how=join, level=level, return_indexers=True
                    )

                if lidx is not None:
                    fdata = fdata.reindex_indexer(join_index, lidx, axis=1)

            elif axis == 1:
                join_index = self.columns
                lidx, ridx = None, None
                if not self.columns.equals(other.index):
                    join_index, lidx, ridx = self.columns.join(
                        other.index, how=join, level=level, return_indexers=True
                    )

                if lidx is not None:
                    fdata = fdata.reindex_indexer(join_index, lidx, axis=0)
            else:
                raise ValueError("Must specify axis=0 or 1")

            if copy and fdata is self._mgr:
                fdata = fdata.copy()

            left = self._constructor(fdata)

            if ridx is None:
                right = other
            else:
                right = other.reindex(join_index, level=level)

        # fill
        fill_na = notna(fill_value) or (method is not None)
        if fill_na:
            left = left.fillna(fill_value, method=method, limit=limit, axis=fill_axis)
            right = right.fillna(fill_value, method=method, limit=limit)

        # if DatetimeIndex have different tz, convert to UTC
        if is_series or (not is_series and axis == 0):
            if is_datetime64tz_dtype(left.index.dtype):
                if left.index.tz != right.index.tz:
                    if join_index is not None:
                        # GH#33671 ensure we don't change the index on
                        #  our original Series (NB: by default deep=False)
                        left = left.copy()
                        right = right.copy()
                        left.index = join_index
                        right.index = join_index

        return (
            left.__finalize__(self),
            right.__finalize__(other),
        )

    @final
    def _where(
        self,
        cond,
        other=np.nan,
        inplace=False,
        axis=None,
        level=None,
        errors="raise",
    ):
        """
        Equivalent to public method `where`, except that `other` is not
        applied as a function even if callable. Used in __setitem__.
        """
        inplace = validate_bool_kwarg(inplace, "inplace")

        if axis is not None:
            axis = self._get_axis_number(axis)

        # align the cond to same shape as myself
        cond = com.apply_if_callable(cond, self)
        if isinstance(cond, NDFrame):
            cond, _ = cond.align(self, join="right", broadcast_axis=1)
        else:
            if not hasattr(cond, "shape"):
                cond = np.asanyarray(cond)
            if cond.shape != self.shape:
                raise ValueError("Array conditional must be same shape as self")
            cond = self._constructor(cond, **self._construct_axes_dict())

        # make sure we are boolean
        fill_value = bool(inplace)
        cond = cond.fillna(fill_value)

        msg = "Boolean array expected for the condition, not {dtype}"

        if not cond.empty:
            if not isinstance(cond, ABCDataFrame):
                # This is a single-dimensional object.
                if not is_bool_dtype(cond):
                    raise ValueError(msg.format(dtype=cond.dtype))
            else:
                for dt in cond.dtypes:
                    if not is_bool_dtype(dt):
                        raise ValueError(msg.format(dtype=dt))
        else:
            # GH#21947 we have an empty DataFrame/Series, could be object-dtype
            cond = cond.astype(bool)

        cond = -cond if inplace else cond

        # try to align with other
        if isinstance(other, NDFrame):

            # align with me
            if other.ndim <= self.ndim:

                _, other = self.align(
                    other,
                    join="left",
                    axis=axis,
                    level=level,
                    fill_value=np.nan,
                    copy=False,
                )

                # if we are NOT aligned, raise as we cannot where index
                if axis is None and not other._indexed_same(self):
                    raise InvalidIndexError

                elif other.ndim < self.ndim:
                    # TODO(EA2D): avoid object-dtype cast in EA case GH#38729
                    other = other._values
                    if axis == 0:
                        other = np.reshape(other, (-1, 1))
                    elif axis == 1:
                        other = np.reshape(other, (1, -1))

                    other = np.broadcast_to(other, self.shape)

            # slice me out of the other
            else:
                raise NotImplementedError(
                    "cannot align with a higher dimensional NDFrame"
                )

        if not isinstance(other, (MultiIndex, NDFrame)):
            # mainly just catching Index here
            other = extract_array(other, extract_numpy=True)

        if isinstance(other, (np.ndarray, ExtensionArray)):

            if other.shape != self.shape:
                if self.ndim != 1:
                    # In the ndim == 1 case we may have
                    #  other length 1, which we treat as scalar (GH#2745, GH#4192)
                    #  or len(other) == icond.sum(), which we treat like
                    #  __setitem__ (GH#3235)
                    raise ValueError(
                        "other must be the same shape as self when an ndarray"
                    )

            # we are the same shape, so create an actual object for alignment
            else:
                other = self._constructor(other, **self._construct_axes_dict())

        if axis is None:
            axis = 0

        if self.ndim == getattr(other, "ndim", 0):
            align = True
        else:
            align = self._get_axis_number(axis) == 1

        if isinstance(cond, NDFrame):
            cond = cond.reindex(
                self._info_axis, axis=self._info_axis_number, copy=False
            )

        block_axis = self._get_block_manager_axis(axis)

        if inplace:
            # we may have different type blocks come out of putmask, so
            # reconstruct the block manager

            self._check_inplace_setting(other)
            new_data = self._mgr.putmask(mask=cond, new=other, align=align)
            result = self._constructor(new_data)
            return self._update_inplace(result)

        else:
            new_data = self._mgr.where(
                other=other,
                cond=cond,
                align=align,
                errors=errors,
                axis=block_axis,
            )
            result = self._constructor(new_data)
            return result.__finalize__(self)

    @final
    @doc(
        klass=_shared_doc_kwargs["klass"],
        cond="True",
        cond_rev="False",
        name="where",
        name_other="mask",
    )
    def where(
        self,
        cond,
        other=np.nan,
        inplace=False,
        axis=None,
        level=None,
        errors="raise",
        try_cast=lib.no_default,
    ):
        """
        Replace values where the condition is {cond_rev}.

        Parameters
        ----------
        cond : bool {klass}, array-like, or callable
            Where `cond` is {cond}, keep the original value. Where
            {cond_rev}, replace with corresponding value from `other`.
            If `cond` is callable, it is computed on the {klass} and
            should return boolean {klass} or array. The callable must
            not change input {klass} (though pandas doesn't check it).
        other : scalar, {klass}, or callable
            Entries where `cond` is {cond_rev} are replaced with
            corresponding value from `other`.
            If other is callable, it is computed on the {klass} and
            should return scalar or {klass}. The callable must not
            change input {klass} (though pandas doesn't check it).
        inplace : bool, default False
            Whether to perform the operation in place on the data.
        axis : int, default None
            Alignment axis if needed.
        level : int, default None
            Alignment level if needed.
        errors : str, {{'raise', 'ignore'}}, default 'raise'
            Note that currently this parameter won't affect
            the results and will always coerce to a suitable dtype.

            - 'raise' : allow exceptions to be raised.
            - 'ignore' : suppress exceptions. On error return original object.

        try_cast : bool, default None
            Try to cast the result back to the input type (if possible).

            .. deprecated:: 1.3.0
                Manually cast back if necessary.

        Returns
        -------
        Same type as caller or None if ``inplace=True``.

        See Also
        --------
        :func:`DataFrame.{name_other}` : Return an object of same shape as
            self.

        Notes
        -----
        The {name} method is an application of the if-then idiom. For each
        element in the calling DataFrame, if ``cond`` is ``{cond}`` the
        element is used; otherwise the corresponding element from the DataFrame
        ``other`` is used.

        The signature for :func:`DataFrame.where` differs from
        :func:`numpy.where`. Roughly ``df1.where(m, df2)`` is equivalent to
        ``np.where(m, df1, df2)``.

        For further details and examples see the ``{name}`` documentation in
        :ref:`indexing <indexing.where_mask>`.

        Examples
        --------
        >>> s = pd.Series(range(5))
        >>> s.where(s > 0)
        0    NaN
        1    1.0
        2    2.0
        3    3.0
        4    4.0
        dtype: float64
        >>> s.mask(s > 0)
        0    0.0
        1    NaN
        2    NaN
        3    NaN
        4    NaN
        dtype: float64

        >>> s.where(s > 1, 10)
        0    10
        1    10
        2    2
        3    3
        4    4
        dtype: int64
        >>> s.mask(s > 1, 10)
        0     0
        1     1
        2    10
        3    10
        4    10
        dtype: int64

        >>> df = pd.DataFrame(np.arange(10).reshape(-1, 2), columns=['A', 'B'])
        >>> df
           A  B
        0  0  1
        1  2  3
        2  4  5
        3  6  7
        4  8  9
        >>> m = df % 3 == 0
        >>> df.where(m, -df)
           A  B
        0  0 -1
        1 -2  3
        2 -4 -5
        3  6 -7
        4 -8  9
        >>> df.where(m, -df) == np.where(m, df, -df)
              A     B
        0  True  True
        1  True  True
        2  True  True
        3  True  True
        4  True  True
        >>> df.where(m, -df) == df.mask(~m, -df)
              A     B
        0  True  True
        1  True  True
        2  True  True
        3  True  True
        4  True  True
        """
        other = com.apply_if_callable(other, self)

        if try_cast is not lib.no_default:
            warnings.warn(
                "try_cast keyword is deprecated and will be removed in a "
                "future version",
                FutureWarning,
                stacklevel=2,
            )

        return self._where(cond, other, inplace, axis, level, errors=errors)

    @final
    @doc(
        where,
        klass=_shared_doc_kwargs["klass"],
        cond="False",
        cond_rev="True",
        name="mask",
        name_other="where",
    )
    def mask(
        self,
        cond,
        other=np.nan,
        inplace=False,
        axis=None,
        level=None,
        errors="raise",
        try_cast=lib.no_default,
    ):

        inplace = validate_bool_kwarg(inplace, "inplace")
        cond = com.apply_if_callable(cond, self)

        if try_cast is not lib.no_default:
            warnings.warn(
                "try_cast keyword is deprecated and will be removed in a "
                "future version",
                FutureWarning,
                stacklevel=2,
            )

        # see gh-21891
        if not hasattr(cond, "__invert__"):
            cond = np.array(cond)

        return self.where(
            ~cond,
            other=other,
            inplace=inplace,
            axis=axis,
            level=level,
            errors=errors,
        )

    @doc(klass=_shared_doc_kwargs["klass"])
    def shift(
        self: FrameOrSeries, periods=1, freq=None, axis=0, fill_value=None
    ) -> FrameOrSeries:
        """
        Shift index by desired number of periods with an optional time `freq`.

        When `freq` is not passed, shift the index without realigning the data.
        If `freq` is passed (in this case, the index must be date or datetime,
        or it will raise a `NotImplementedError`), the index will be
        increased using the periods and the `freq`. `freq` can be inferred
        when specified as "infer" as long as either freq or inferred_freq
        attribute is set in the index.

        Parameters
        ----------
        periods : int
            Number of periods to shift. Can be positive or negative.
        freq : DateOffset, tseries.offsets, timedelta, or str, optional
            Offset to use from the tseries module or time rule (e.g. 'EOM').
            If `freq` is specified then the index values are shifted but the
            data is not realigned. That is, use `freq` if you would like to
            extend the index when shifting and preserve the original data.
            If `freq` is specified as "infer" then it will be inferred from
            the freq or inferred_freq attributes of the index. If neither of
            those attributes exist, a ValueError is thrown.
        axis : {{0 or 'index', 1 or 'columns', None}}, default None
            Shift direction.
        fill_value : object, optional
            The scalar value to use for newly introduced missing values.
            the default depends on the dtype of `self`.
            For numeric data, ``np.nan`` is used.
            For datetime, timedelta, or period data, etc. :attr:`NaT` is used.
            For extension dtypes, ``self.dtype.na_value`` is used.

            .. versionchanged:: 1.1.0

        Returns
        -------
        {klass}
            Copy of input object, shifted.

        See Also
        --------
        Index.shift : Shift values of Index.
        DatetimeIndex.shift : Shift values of DatetimeIndex.
        PeriodIndex.shift : Shift values of PeriodIndex.
        tshift : Shift the time index, using the index's frequency if
            available.

        Examples
        --------
        >>> df = pd.DataFrame({{"Col1": [10, 20, 15, 30, 45],
        ...                    "Col2": [13, 23, 18, 33, 48],
        ...                    "Col3": [17, 27, 22, 37, 52]}},
        ...                   index=pd.date_range("2020-01-01", "2020-01-05"))
        >>> df
                    Col1  Col2  Col3
        2020-01-01    10    13    17
        2020-01-02    20    23    27
        2020-01-03    15    18    22
        2020-01-04    30    33    37
        2020-01-05    45    48    52

        >>> df.shift(periods=3)
                    Col1  Col2  Col3
        2020-01-01   NaN   NaN   NaN
        2020-01-02   NaN   NaN   NaN
        2020-01-03   NaN   NaN   NaN
        2020-01-04  10.0  13.0  17.0
        2020-01-05  20.0  23.0  27.0

        >>> df.shift(periods=1, axis="columns")
                    Col1  Col2  Col3
        2020-01-01   NaN    10    13
        2020-01-02   NaN    20    23
        2020-01-03   NaN    15    18
        2020-01-04   NaN    30    33
        2020-01-05   NaN    45    48

        >>> df.shift(periods=3, fill_value=0)
                    Col1  Col2  Col3
        2020-01-01     0     0     0
        2020-01-02     0     0     0
        2020-01-03     0     0     0
        2020-01-04    10    13    17
        2020-01-05    20    23    27

        >>> df.shift(periods=3, freq="D")
                    Col1  Col2  Col3
        2020-01-04    10    13    17
        2020-01-05    20    23    27
        2020-01-06    15    18    22
        2020-01-07    30    33    37
        2020-01-08    45    48    52

        >>> df.shift(periods=3, freq="infer")
                    Col1  Col2  Col3
        2020-01-04    10    13    17
        2020-01-05    20    23    27
        2020-01-06    15    18    22
        2020-01-07    30    33    37
        2020-01-08    45    48    52
        """
        if periods == 0:
            return self.copy()

        if freq is None:
            # when freq is None, data is shifted, index is not
            block_axis = self._get_block_manager_axis(axis)
            new_data = self._mgr.shift(
                periods=periods, axis=block_axis, fill_value=fill_value
            )
            return self._constructor(new_data).__finalize__(self, method="shift")

        # when freq is given, index is shifted, data is not
        index = self._get_axis(axis)

        if freq == "infer":
            freq = getattr(index, "freq", None)

            if freq is None:
                freq = getattr(index, "inferred_freq", None)

            if freq is None:
                msg = "Freq was not set in the index hence cannot be inferred"
                raise ValueError(msg)

        elif isinstance(freq, str):
            freq = to_offset(freq)

        if isinstance(index, PeriodIndex):
            orig_freq = to_offset(index.freq)
            if freq != orig_freq:
                assert orig_freq is not None  # for mypy
                raise ValueError(
                    f"Given freq {freq.rule_code} does not match "
                    f"PeriodIndex freq {orig_freq.rule_code}"
                )
            new_ax = index.shift(periods)
        else:
            new_ax = index.shift(periods, freq)

        result = self.set_axis(new_ax, axis)
        return result.__finalize__(self, method="shift")

    @final
    def slice_shift(self: FrameOrSeries, periods: int = 1, axis=0) -> FrameOrSeries:
        """
        Equivalent to `shift` without copying data.
        The shifted data will not include the dropped periods and the
        shifted axis will be smaller than the original.

        .. deprecated:: 1.2.0
            slice_shift is deprecated,
            use DataFrame/Series.shift instead.

        Parameters
        ----------
        periods : int
            Number of periods to move, can be positive or negative.

        Returns
        -------
        shifted : same type as caller

        Notes
        -----
        While the `slice_shift` is faster than `shift`, you may pay for it
        later during alignment.
        """

        msg = (
            "The 'slice_shift' method is deprecated "
            "and will be removed in a future version. "
            "You can use DataFrame/Series.shift instead"
        )
        warnings.warn(msg, FutureWarning, stacklevel=2)

        if periods == 0:
            return self

        if periods > 0:
            vslicer = slice(None, -periods)
            islicer = slice(periods, None)
        else:
            vslicer = slice(-periods, None)
            islicer = slice(None, periods)

        new_obj = self._slice(vslicer, axis=axis)
        shifted_axis = self._get_axis(axis)[islicer]
        new_obj.set_axis(shifted_axis, axis=axis, inplace=True)

        return new_obj.__finalize__(self, method="slice_shift")

    @final
    def tshift(
        self: FrameOrSeries, periods: int = 1, freq=None, axis: Axis = 0
    ) -> FrameOrSeries:
        """
        Shift the time index, using the index's frequency if available.

        .. deprecated:: 1.1.0
            Use `shift` instead.

        Parameters
        ----------
        periods : int
            Number of periods to move, can be positive or negative.
        freq : DateOffset, timedelta, or str, default None
            Increment to use from the tseries module
            or time rule expressed as a string (e.g. 'EOM').
        axis : {0 or ‘index’, 1 or ‘columns’, None}, default 0
            Corresponds to the axis that contains the Index.

        Returns
        -------
        shifted : Series/DataFrame

        Notes
        -----
        If freq is not specified then tries to use the freq or inferred_freq
        attributes of the index. If neither of those attributes exist, a
        ValueError is thrown
        """
        warnings.warn(
            (
                "tshift is deprecated and will be removed in a future version. "
                "Please use shift instead."
            ),
            FutureWarning,
            stacklevel=2,
        )

        if freq is None:
            freq = "infer"

        return self.shift(periods, freq, axis)

    def truncate(
        self: FrameOrSeries, before=None, after=None, axis=None, copy: bool_t = True
    ) -> FrameOrSeries:
        """
        Truncate a Series or DataFrame before and after some index value.

        This is a useful shorthand for boolean indexing based on index
        values above or below certain thresholds.

        Parameters
        ----------
        before : date, str, int
            Truncate all rows before this index value.
        after : date, str, int
            Truncate all rows after this index value.
        axis : {0 or 'index', 1 or 'columns'}, optional
            Axis to truncate. Truncates the index (rows) by default.
        copy : bool, default is True,
            Return a copy of the truncated section.

        Returns
        -------
        type of caller
            The truncated Series or DataFrame.

        See Also
        --------
        DataFrame.loc : Select a subset of a DataFrame by label.
        DataFrame.iloc : Select a subset of a DataFrame by position.

        Notes
        -----
        If the index being truncated contains only datetime values,
        `before` and `after` may be specified as strings instead of
        Timestamps.

        Examples
        --------
        >>> df = pd.DataFrame({'A': ['a', 'b', 'c', 'd', 'e'],
        ...                    'B': ['f', 'g', 'h', 'i', 'j'],
        ...                    'C': ['k', 'l', 'm', 'n', 'o']},
        ...                   index=[1, 2, 3, 4, 5])
        >>> df
           A  B  C
        1  a  f  k
        2  b  g  l
        3  c  h  m
        4  d  i  n
        5  e  j  o

        >>> df.truncate(before=2, after=4)
           A  B  C
        2  b  g  l
        3  c  h  m
        4  d  i  n

        The columns of a DataFrame can be truncated.

        >>> df.truncate(before="A", after="B", axis="columns")
           A  B
        1  a  f
        2  b  g
        3  c  h
        4  d  i
        5  e  j

        For Series, only rows can be truncated.

        >>> df['A'].truncate(before=2, after=4)
        2    b
        3    c
        4    d
        Name: A, dtype: object

        The index values in ``truncate`` can be datetimes or string
        dates.

        >>> dates = pd.date_range('2016-01-01', '2016-02-01', freq='s')
        >>> df = pd.DataFrame(index=dates, data={'A': 1})
        >>> df.tail()
                             A
        2016-01-31 23:59:56  1
        2016-01-31 23:59:57  1
        2016-01-31 23:59:58  1
        2016-01-31 23:59:59  1
        2016-02-01 00:00:00  1

        >>> df.truncate(before=pd.Timestamp('2016-01-05'),
        ...             after=pd.Timestamp('2016-01-10')).tail()
                             A
        2016-01-09 23:59:56  1
        2016-01-09 23:59:57  1
        2016-01-09 23:59:58  1
        2016-01-09 23:59:59  1
        2016-01-10 00:00:00  1

        Because the index is a DatetimeIndex containing only dates, we can
        specify `before` and `after` as strings. They will be coerced to
        Timestamps before truncation.

        >>> df.truncate('2016-01-05', '2016-01-10').tail()
                             A
        2016-01-09 23:59:56  1
        2016-01-09 23:59:57  1
        2016-01-09 23:59:58  1
        2016-01-09 23:59:59  1
        2016-01-10 00:00:00  1

        Note that ``truncate`` assumes a 0 value for any unspecified time
        component (midnight). This differs from partial string slicing, which
        returns any partially matching dates.

        >>> df.loc['2016-01-05':'2016-01-10', :].tail()
                             A
        2016-01-10 23:59:55  1
        2016-01-10 23:59:56  1
        2016-01-10 23:59:57  1
        2016-01-10 23:59:58  1
        2016-01-10 23:59:59  1
        """
        if axis is None:
            axis = self._stat_axis_number
        axis = self._get_axis_number(axis)
        ax = self._get_axis(axis)

        # GH 17935
        # Check that index is sorted
        if not ax.is_monotonic_increasing and not ax.is_monotonic_decreasing:
            raise ValueError("truncate requires a sorted index")

        # if we have a date index, convert to dates, otherwise
        # treat like a slice
        if ax._is_all_dates:
            from pandas.core.tools.datetimes import to_datetime

            before = to_datetime(before)
            after = to_datetime(after)

        if before is not None and after is not None and before > after:
            raise ValueError(f"Truncate: {after} must be after {before}")

        if len(ax) > 1 and ax.is_monotonic_decreasing:
            before, after = after, before

        slicer = [slice(None, None)] * self._AXIS_LEN
        slicer[axis] = slice(before, after)
        result = self.loc[tuple(slicer)]

        if isinstance(ax, MultiIndex):
            setattr(result, self._get_axis_name(axis), ax.truncate(before, after))

        if copy:
            result = result.copy()

        return result

    @final
    def tz_convert(
        self: FrameOrSeries, tz, axis=0, level=None, copy: bool_t = True
    ) -> FrameOrSeries:
        """
        Convert tz-aware axis to target time zone.

        Parameters
        ----------
        tz : str or tzinfo object
        axis : the axis to convert
        level : int, str, default None
            If axis is a MultiIndex, convert a specific level. Otherwise
            must be None.
        copy : bool, default True
            Also make a copy of the underlying data.

        Returns
        -------
        {klass}
            Object with time zone converted axis.

        Raises
        ------
        TypeError
            If the axis is tz-naive.
        """
        axis = self._get_axis_number(axis)
        ax = self._get_axis(axis)

        def _tz_convert(ax, tz):
            if not hasattr(ax, "tz_convert"):
                if len(ax) > 0:
                    ax_name = self._get_axis_name(axis)
                    raise TypeError(
                        f"{ax_name} is not a valid DatetimeIndex or PeriodIndex"
                    )
                else:
                    ax = DatetimeIndex([], tz=tz)
            else:
                ax = ax.tz_convert(tz)
            return ax

        # if a level is given it must be a MultiIndex level or
        # equivalent to the axis name
        if isinstance(ax, MultiIndex):
            level = ax._get_level_number(level)
            new_level = _tz_convert(ax.levels[level], tz)
            ax = ax.set_levels(new_level, level=level)
        else:
            if level not in (None, 0, ax.name):
                raise ValueError(f"The level {level} is not valid")
            ax = _tz_convert(ax, tz)

        result = self.copy(deep=copy)
        result = result.set_axis(ax, axis=axis, inplace=False)
        return result.__finalize__(self, method="tz_convert")

    @final
    def tz_localize(
        self: FrameOrSeries,
        tz,
        axis=0,
        level=None,
        copy: bool_t = True,
        ambiguous="raise",
        nonexistent: str = "raise",
    ) -> FrameOrSeries:
        """
        Localize tz-naive index of a Series or DataFrame to target time zone.

        This operation localizes the Index. To localize the values in a
        timezone-naive Series, use :meth:`Series.dt.tz_localize`.

        Parameters
        ----------
        tz : str or tzinfo
        axis : the axis to localize
        level : int, str, default None
            If axis ia a MultiIndex, localize a specific level. Otherwise
            must be None.
        copy : bool, default True
            Also make a copy of the underlying data.
        ambiguous : 'infer', bool-ndarray, 'NaT', default 'raise'
            When clocks moved backward due to DST, ambiguous times may arise.
            For example in Central European Time (UTC+01), when going from
            03:00 DST to 02:00 non-DST, 02:30:00 local time occurs both at
            00:30:00 UTC and at 01:30:00 UTC. In such a situation, the
            `ambiguous` parameter dictates how ambiguous times should be
            handled.

            - 'infer' will attempt to infer fall dst-transition hours based on
              order
            - bool-ndarray where True signifies a DST time, False designates
              a non-DST time (note that this flag is only applicable for
              ambiguous times)
            - 'NaT' will return NaT where there are ambiguous times
            - 'raise' will raise an AmbiguousTimeError if there are ambiguous
              times.
        nonexistent : str, default 'raise'
            A nonexistent time does not exist in a particular timezone
            where clocks moved forward due to DST. Valid values are:

            - 'shift_forward' will shift the nonexistent time forward to the
              closest existing time
            - 'shift_backward' will shift the nonexistent time backward to the
              closest existing time
            - 'NaT' will return NaT where there are nonexistent times
            - timedelta objects will shift nonexistent times by the timedelta
            - 'raise' will raise an NonExistentTimeError if there are
              nonexistent times.

            .. versionadded:: 0.24.0

        Returns
        -------
        Series or DataFrame
            Same type as the input.

        Raises
        ------
        TypeError
            If the TimeSeries is tz-aware and tz is not None.

        Examples
        --------
        Localize local times:

        >>> s = pd.Series([1],
        ...               index=pd.DatetimeIndex(['2018-09-15 01:30:00']))
        >>> s.tz_localize('CET')
        2018-09-15 01:30:00+02:00    1
        dtype: int64

        Be careful with DST changes. When there is sequential data, pandas
        can infer the DST time:

        >>> s = pd.Series(range(7),
        ...               index=pd.DatetimeIndex(['2018-10-28 01:30:00',
        ...                                       '2018-10-28 02:00:00',
        ...                                       '2018-10-28 02:30:00',
        ...                                       '2018-10-28 02:00:00',
        ...                                       '2018-10-28 02:30:00',
        ...                                       '2018-10-28 03:00:00',
        ...                                       '2018-10-28 03:30:00']))
        >>> s.tz_localize('CET', ambiguous='infer')
        2018-10-28 01:30:00+02:00    0
        2018-10-28 02:00:00+02:00    1
        2018-10-28 02:30:00+02:00    2
        2018-10-28 02:00:00+01:00    3
        2018-10-28 02:30:00+01:00    4
        2018-10-28 03:00:00+01:00    5
        2018-10-28 03:30:00+01:00    6
        dtype: int64

        In some cases, inferring the DST is impossible. In such cases, you can
        pass an ndarray to the ambiguous parameter to set the DST explicitly

        >>> s = pd.Series(range(3),
        ...               index=pd.DatetimeIndex(['2018-10-28 01:20:00',
        ...                                       '2018-10-28 02:36:00',
        ...                                       '2018-10-28 03:46:00']))
        >>> s.tz_localize('CET', ambiguous=np.array([True, True, False]))
        2018-10-28 01:20:00+02:00    0
        2018-10-28 02:36:00+02:00    1
        2018-10-28 03:46:00+01:00    2
        dtype: int64

        If the DST transition causes nonexistent times, you can shift these
        dates forward or backward with a timedelta object or `'shift_forward'`
        or `'shift_backward'`.

        >>> s = pd.Series(range(2),
        ...               index=pd.DatetimeIndex(['2015-03-29 02:30:00',
        ...                                       '2015-03-29 03:30:00']))
        >>> s.tz_localize('Europe/Warsaw', nonexistent='shift_forward')
        2015-03-29 03:00:00+02:00    0
        2015-03-29 03:30:00+02:00    1
        dtype: int64
        >>> s.tz_localize('Europe/Warsaw', nonexistent='shift_backward')
        2015-03-29 01:59:59.999999999+01:00    0
        2015-03-29 03:30:00+02:00              1
        dtype: int64
        >>> s.tz_localize('Europe/Warsaw', nonexistent=pd.Timedelta('1H'))
        2015-03-29 03:30:00+02:00    0
        2015-03-29 03:30:00+02:00    1
        dtype: int64
        """
        nonexistent_options = ("raise", "NaT", "shift_forward", "shift_backward")
        if nonexistent not in nonexistent_options and not isinstance(
            nonexistent, timedelta
        ):
            raise ValueError(
                "The nonexistent argument must be one of 'raise', "
                "'NaT', 'shift_forward', 'shift_backward' or "
                "a timedelta object"
            )

        axis = self._get_axis_number(axis)
        ax = self._get_axis(axis)

        def _tz_localize(ax, tz, ambiguous, nonexistent):
            if not hasattr(ax, "tz_localize"):
                if len(ax) > 0:
                    ax_name = self._get_axis_name(axis)
                    raise TypeError(
                        f"{ax_name} is not a valid DatetimeIndex or PeriodIndex"
                    )
                else:
                    ax = DatetimeIndex([], tz=tz)
            else:
                ax = ax.tz_localize(tz, ambiguous=ambiguous, nonexistent=nonexistent)
            return ax

        # if a level is given it must be a MultiIndex level or
        # equivalent to the axis name
        if isinstance(ax, MultiIndex):
            level = ax._get_level_number(level)
            new_level = _tz_localize(ax.levels[level], tz, ambiguous, nonexistent)
            ax = ax.set_levels(new_level, level=level)
        else:
            if level not in (None, 0, ax.name):
                raise ValueError(f"The level {level} is not valid")
            ax = _tz_localize(ax, tz, ambiguous, nonexistent)

        result = self.copy(deep=copy)
        result = result.set_axis(ax, axis=axis, inplace=False)
        return result.__finalize__(self, method="tz_localize")

    # ----------------------------------------------------------------------
    # Numeric Methods

    @final
    def abs(self: FrameOrSeries) -> FrameOrSeries:
        """
        Return a Series/DataFrame with absolute numeric value of each element.

        This function only applies to elements that are all numeric.

        Returns
        -------
        abs
            Series/DataFrame containing the absolute value of each element.

        See Also
        --------
        numpy.absolute : Calculate the absolute value element-wise.

        Notes
        -----
        For ``complex`` inputs, ``1.2 + 1j``, the absolute value is
        :math:`\\sqrt{ a^2 + b^2 }`.

        Examples
        --------
        Absolute numeric values in a Series.

        >>> s = pd.Series([-1.10, 2, -3.33, 4])
        >>> s.abs()
        0    1.10
        1    2.00
        2    3.33
        3    4.00
        dtype: float64

        Absolute numeric values in a Series with complex numbers.

        >>> s = pd.Series([1.2 + 1j])
        >>> s.abs()
        0    1.56205
        dtype: float64

        Absolute numeric values in a Series with a Timedelta element.

        >>> s = pd.Series([pd.Timedelta('1 days')])
        >>> s.abs()
        0   1 days
        dtype: timedelta64[ns]

        Select rows with data closest to certain value using argsort (from
        `StackOverflow <https://stackoverflow.com/a/17758115>`__).

        >>> df = pd.DataFrame({
        ...     'a': [4, 5, 6, 7],
        ...     'b': [10, 20, 30, 40],
        ...     'c': [100, 50, -30, -50]
        ... })
        >>> df
             a    b    c
        0    4   10  100
        1    5   20   50
        2    6   30  -30
        3    7   40  -50
        >>> df.loc[(df.c - 43).abs().argsort()]
             a    b    c
        1    5   20   50
        0    4   10  100
        2    6   30  -30
        3    7   40  -50
        """
        return np.abs(self)

    @final
    def describe(
        self: FrameOrSeries,
        percentiles=None,
        include=None,
        exclude=None,
        datetime_is_numeric=False,
    ) -> FrameOrSeries:
        """
        Generate descriptive statistics.

        Descriptive statistics include those that summarize the central
        tendency, dispersion and shape of a
        dataset's distribution, excluding ``NaN`` values.

        Analyzes both numeric and object series, as well
        as ``DataFrame`` column sets of mixed data types. The output
        will vary depending on what is provided. Refer to the notes
        below for more detail.

        Parameters
        ----------
        percentiles : list-like of numbers, optional
            The percentiles to include in the output. All should
            fall between 0 and 1. The default is
            ``[.25, .5, .75]``, which returns the 25th, 50th, and
            75th percentiles.
        include : 'all', list-like of dtypes or None (default), optional
            A white list of data types to include in the result. Ignored
            for ``Series``. Here are the options:

            - 'all' : All columns of the input will be included in the output.
            - A list-like of dtypes : Limits the results to the
              provided data types.
              To limit the result to numeric types submit
              ``numpy.number``. To limit it instead to object columns submit
              the ``numpy.object`` data type. Strings
              can also be used in the style of
              ``select_dtypes`` (e.g. ``df.describe(include=['O'])``). To
              select pandas categorical columns, use ``'category'``
            - None (default) : The result will include all numeric columns.
        exclude : list-like of dtypes or None (default), optional,
            A black list of data types to omit from the result. Ignored
            for ``Series``. Here are the options:

            - A list-like of dtypes : Excludes the provided data types
              from the result. To exclude numeric types submit
              ``numpy.number``. To exclude object columns submit the data
              type ``numpy.object``. Strings can also be used in the style of
              ``select_dtypes`` (e.g. ``df.describe(include=['O'])``). To
              exclude pandas categorical columns, use ``'category'``
            - None (default) : The result will exclude nothing.
        datetime_is_numeric : bool, default False
            Whether to treat datetime dtypes as numeric. This affects statistics
            calculated for the column. For DataFrame input, this also
            controls whether datetime columns are included by default.

            .. versionadded:: 1.1.0

        Returns
        -------
        Series or DataFrame
            Summary statistics of the Series or Dataframe provided.

        See Also
        --------
        DataFrame.count: Count number of non-NA/null observations.
        DataFrame.max: Maximum of the values in the object.
        DataFrame.min: Minimum of the values in the object.
        DataFrame.mean: Mean of the values.
        DataFrame.std: Standard deviation of the observations.
        DataFrame.select_dtypes: Subset of a DataFrame including/excluding
            columns based on their dtype.

        Notes
        -----
        For numeric data, the result's index will include ``count``,
        ``mean``, ``std``, ``min``, ``max`` as well as lower, ``50`` and
        upper percentiles. By default the lower percentile is ``25`` and the
        upper percentile is ``75``. The ``50`` percentile is the
        same as the median.

        For object data (e.g. strings or timestamps), the result's index
        will include ``count``, ``unique``, ``top``, and ``freq``. The ``top``
        is the most common value. The ``freq`` is the most common value's
        frequency. Timestamps also include the ``first`` and ``last`` items.

        If multiple object values have the highest count, then the
        ``count`` and ``top`` results will be arbitrarily chosen from
        among those with the highest count.

        For mixed data types provided via a ``DataFrame``, the default is to
        return only an analysis of numeric columns. If the dataframe consists
        only of object and categorical data without any numeric columns, the
        default is to return an analysis of both the object and categorical
        columns. If ``include='all'`` is provided as an option, the result
        will include a union of attributes of each type.

        The `include` and `exclude` parameters can be used to limit
        which columns in a ``DataFrame`` are analyzed for the output.
        The parameters are ignored when analyzing a ``Series``.

        Examples
        --------
        Describing a numeric ``Series``.

        >>> s = pd.Series([1, 2, 3])
        >>> s.describe()
        count    3.0
        mean     2.0
        std      1.0
        min      1.0
        25%      1.5
        50%      2.0
        75%      2.5
        max      3.0
        dtype: float64

        Describing a categorical ``Series``.

        >>> s = pd.Series(['a', 'a', 'b', 'c'])
        >>> s.describe()
        count     4
        unique    3
        top       a
        freq      2
        dtype: object

        Describing a timestamp ``Series``.

        >>> s = pd.Series([
        ...   np.datetime64("2000-01-01"),
        ...   np.datetime64("2010-01-01"),
        ...   np.datetime64("2010-01-01")
        ... ])
        >>> s.describe(datetime_is_numeric=True)
        count                      3
        mean     2006-09-01 08:00:00
        min      2000-01-01 00:00:00
        25%      2004-12-31 12:00:00
        50%      2010-01-01 00:00:00
        75%      2010-01-01 00:00:00
        max      2010-01-01 00:00:00
        dtype: object

        Describing a ``DataFrame``. By default only numeric fields
        are returned.

        >>> df = pd.DataFrame({'categorical': pd.Categorical(['d','e','f']),
        ...                    'numeric': [1, 2, 3],
        ...                    'object': ['a', 'b', 'c']
        ...                   })
        >>> df.describe()
               numeric
        count      3.0
        mean       2.0
        std        1.0
        min        1.0
        25%        1.5
        50%        2.0
        75%        2.5
        max        3.0

        Describing all columns of a ``DataFrame`` regardless of data type.

        >>> df.describe(include='all')  # doctest: +SKIP
               categorical  numeric object
        count            3      3.0      3
        unique           3      NaN      3
        top              f      NaN      a
        freq             1      NaN      1
        mean           NaN      2.0    NaN
        std            NaN      1.0    NaN
        min            NaN      1.0    NaN
        25%            NaN      1.5    NaN
        50%            NaN      2.0    NaN
        75%            NaN      2.5    NaN
        max            NaN      3.0    NaN

        Describing a column from a ``DataFrame`` by accessing it as
        an attribute.

        >>> df.numeric.describe()
        count    3.0
        mean     2.0
        std      1.0
        min      1.0
        25%      1.5
        50%      2.0
        75%      2.5
        max      3.0
        Name: numeric, dtype: float64

        Including only numeric columns in a ``DataFrame`` description.

        >>> df.describe(include=[np.number])
               numeric
        count      3.0
        mean       2.0
        std        1.0
        min        1.0
        25%        1.5
        50%        2.0
        75%        2.5
        max        3.0

        Including only string columns in a ``DataFrame`` description.

        >>> df.describe(include=[object])  # doctest: +SKIP
               object
        count       3
        unique      3
        top         a
        freq        1

        Including only categorical columns from a ``DataFrame`` description.

        >>> df.describe(include=['category'])
               categorical
        count            3
        unique           3
        top              d
        freq             1

        Excluding numeric columns from a ``DataFrame`` description.

        >>> df.describe(exclude=[np.number])  # doctest: +SKIP
               categorical object
        count            3      3
        unique           3      3
        top              f      a
        freq             1      1

        Excluding object columns from a ``DataFrame`` description.

        >>> df.describe(exclude=[object])  # doctest: +SKIP
               categorical  numeric
        count            3      3.0
        unique           3      NaN
        top              f      NaN
        freq             1      NaN
        mean           NaN      2.0
        std            NaN      1.0
        min            NaN      1.0
        25%            NaN      1.5
        50%            NaN      2.0
        75%            NaN      2.5
        max            NaN      3.0
        """
        return describe_ndframe(
            obj=self,
            include=include,
            exclude=exclude,
            datetime_is_numeric=datetime_is_numeric,
            percentiles=percentiles,
        )

    @final
    def pct_change(
        self: FrameOrSeries,
        periods=1,
        fill_method="pad",
        limit=None,
        freq=None,
        **kwargs,
    ) -> FrameOrSeries:
        """
        Percentage change between the current and a prior element.

        Computes the percentage change from the immediately previous row by
        default. This is useful in comparing the percentage of change in a time
        series of elements.

        Parameters
        ----------
        periods : int, default 1
            Periods to shift for forming percent change.
        fill_method : str, default 'pad'
            How to handle NAs before computing percent changes.
        limit : int, default None
            The number of consecutive NAs to fill before stopping.
        freq : DateOffset, timedelta, or str, optional
            Increment to use from time series API (e.g. 'M' or BDay()).
        **kwargs
            Additional keyword arguments are passed into
            `DataFrame.shift` or `Series.shift`.

        Returns
        -------
        chg : Series or DataFrame
            The same type as the calling object.

        See Also
        --------
        Series.diff : Compute the difference of two elements in a Series.
        DataFrame.diff : Compute the difference of two elements in a DataFrame.
        Series.shift : Shift the index by some number of periods.
        DataFrame.shift : Shift the index by some number of periods.

        Examples
        --------
        **Series**

        >>> s = pd.Series([90, 91, 85])
        >>> s
        0    90
        1    91
        2    85
        dtype: int64

        >>> s.pct_change()
        0         NaN
        1    0.011111
        2   -0.065934
        dtype: float64

        >>> s.pct_change(periods=2)
        0         NaN
        1         NaN
        2   -0.055556
        dtype: float64

        See the percentage change in a Series where filling NAs with last
        valid observation forward to next valid.

        >>> s = pd.Series([90, 91, None, 85])
        >>> s
        0    90.0
        1    91.0
        2     NaN
        3    85.0
        dtype: float64

        >>> s.pct_change(fill_method='ffill')
        0         NaN
        1    0.011111
        2    0.000000
        3   -0.065934
        dtype: float64

        **DataFrame**

        Percentage change in French franc, Deutsche Mark, and Italian lira from
        1980-01-01 to 1980-03-01.

        >>> df = pd.DataFrame({
        ...     'FR': [4.0405, 4.0963, 4.3149],
        ...     'GR': [1.7246, 1.7482, 1.8519],
        ...     'IT': [804.74, 810.01, 860.13]},
        ...     index=['1980-01-01', '1980-02-01', '1980-03-01'])
        >>> df
                        FR      GR      IT
        1980-01-01  4.0405  1.7246  804.74
        1980-02-01  4.0963  1.7482  810.01
        1980-03-01  4.3149  1.8519  860.13

        >>> df.pct_change()
                          FR        GR        IT
        1980-01-01       NaN       NaN       NaN
        1980-02-01  0.013810  0.013684  0.006549
        1980-03-01  0.053365  0.059318  0.061876

        Percentage of change in GOOG and APPL stock volume. Shows computing
        the percentage change between columns.

        >>> df = pd.DataFrame({
        ...     '2016': [1769950, 30586265],
        ...     '2015': [1500923, 40912316],
        ...     '2014': [1371819, 41403351]},
        ...     index=['GOOG', 'APPL'])
        >>> df
                  2016      2015      2014
        GOOG   1769950   1500923   1371819
        APPL  30586265  40912316  41403351

        >>> df.pct_change(axis='columns')
              2016      2015      2014
        GOOG   NaN -0.151997 -0.086016
        APPL   NaN  0.337604  0.012002
        """
        axis = self._get_axis_number(kwargs.pop("axis", self._stat_axis_name))
        if fill_method is None:
            data = self
        else:
            _data = self.fillna(method=fill_method, axis=axis, limit=limit)
            assert _data is not None  # needed for mypy
            data = _data

        rs = data.div(data.shift(periods=periods, freq=freq, axis=axis, **kwargs)) - 1
        if freq is not None:
            # Shift method is implemented differently when freq is not None
            # We want to restore the original index
            rs = rs.loc[~rs.index.duplicated()]
            rs = rs.reindex_like(data)
        return rs

    @final
    def _agg_by_level(self, name, axis=0, level=0, skipna=True, **kwargs):
        if axis is None:
            raise ValueError("Must specify 'axis' when aggregating by level.")
        grouped = self.groupby(level=level, axis=axis, sort=False)
        if hasattr(grouped, name) and skipna:
            return getattr(grouped, name)(**kwargs)
        axis = self._get_axis_number(axis)
        method = getattr(type(self), name)
        applyf = lambda x: method(x, axis=axis, skipna=skipna, **kwargs)
        return grouped.aggregate(applyf)

    @final
    def _logical_func(
        self, name: str, func, axis=0, bool_only=None, skipna=True, level=None, **kwargs
    ):
        nv.validate_logical_func((), kwargs, fname=name)
        if level is not None:
            if bool_only is not None:
                raise NotImplementedError(
                    "Option bool_only is not implemented with option level."
                )
            return self._agg_by_level(name, axis=axis, level=level, skipna=skipna)

        if self.ndim > 1 and axis is None:
            # Reduce along one dimension then the other, to simplify DataFrame._reduce
            res = self._logical_func(
                name, func, axis=0, bool_only=bool_only, skipna=skipna, **kwargs
            )
            return res._logical_func(name, func, skipna=skipna, **kwargs)

        return self._reduce(
            func,
            name=name,
            axis=axis,
            skipna=skipna,
            numeric_only=bool_only,
            filter_type="bool",
        )

    def any(self, axis=0, bool_only=None, skipna=True, level=None, **kwargs):
        return self._logical_func(
            "any", nanops.nanany, axis, bool_only, skipna, level, **kwargs
        )

    def all(self, axis=0, bool_only=None, skipna=True, level=None, **kwargs):
        return self._logical_func(
            "all", nanops.nanall, axis, bool_only, skipna, level, **kwargs
        )

    @final
    def _accum_func(self, name: str, func, axis=None, skipna=True, *args, **kwargs):
        skipna = nv.validate_cum_func_with_skipna(skipna, args, kwargs, name)
        if axis is None:
            axis = self._stat_axis_number
        else:
            axis = self._get_axis_number(axis)

        if axis == 1:
            return self.T._accum_func(
                name, func, axis=0, skipna=skipna, *args, **kwargs
            ).T

        def block_accum_func(blk_values):
            values = blk_values.T if hasattr(blk_values, "T") else blk_values

            result = nanops.na_accum_func(values, func, skipna=skipna)

            result = result.T if hasattr(result, "T") else result
            return result

        result = self._mgr.apply(block_accum_func)

        return self._constructor(result).__finalize__(self, method=name)

    def cummax(self, axis=None, skipna=True, *args, **kwargs):
        return self._accum_func(
            "cummax", np.maximum.accumulate, axis, skipna, *args, **kwargs
        )

    def cummin(self, axis=None, skipna=True, *args, **kwargs):
        return self._accum_func(
            "cummin", np.minimum.accumulate, axis, skipna, *args, **kwargs
        )

    def cumsum(self, axis=None, skipna=True, *args, **kwargs):
        return self._accum_func("cumsum", np.cumsum, axis, skipna, *args, **kwargs)

    def cumprod(self, axis=None, skipna=True, *args, **kwargs):
        return self._accum_func("cumprod", np.cumprod, axis, skipna, *args, **kwargs)

    @final
    def _stat_function_ddof(
        self,
        name: str,
        func,
        axis=None,
        skipna=None,
        level=None,
        ddof=1,
        numeric_only=None,
        **kwargs,
    ):
        nv.validate_stat_ddof_func((), kwargs, fname=name)
        if skipna is None:
            skipna = True
        if axis is None:
            axis = self._stat_axis_number
        if level is not None:
            return self._agg_by_level(
                name, axis=axis, level=level, skipna=skipna, ddof=ddof
            )
        return self._reduce(
            func, name, axis=axis, numeric_only=numeric_only, skipna=skipna, ddof=ddof
        )

    def sem(
        self, axis=None, skipna=None, level=None, ddof=1, numeric_only=None, **kwargs
    ):
        return self._stat_function_ddof(
            "sem", nanops.nansem, axis, skipna, level, ddof, numeric_only, **kwargs
        )

    def var(
        self, axis=None, skipna=None, level=None, ddof=1, numeric_only=None, **kwargs
    ):
        return self._stat_function_ddof(
            "var", nanops.nanvar, axis, skipna, level, ddof, numeric_only, **kwargs
        )

    def std(
        self, axis=None, skipna=None, level=None, ddof=1, numeric_only=None, **kwargs
    ):
        return self._stat_function_ddof(
            "std", nanops.nanstd, axis, skipna, level, ddof, numeric_only, **kwargs
        )

    @final
    def _stat_function(
        self,
        name: str,
        func,
        axis=None,
        skipna=None,
        level=None,
        numeric_only=None,
        **kwargs,
    ):
        if name == "median":
            nv.validate_median((), kwargs)
        else:
            nv.validate_stat_func((), kwargs, fname=name)
        if skipna is None:
            skipna = True
        if axis is None:
            axis = self._stat_axis_number
        if level is not None:
            return self._agg_by_level(name, axis=axis, level=level, skipna=skipna)
        return self._reduce(
            func, name=name, axis=axis, skipna=skipna, numeric_only=numeric_only
        )

    def min(self, axis=None, skipna=None, level=None, numeric_only=None, **kwargs):
        return self._stat_function(
            "min", nanops.nanmin, axis, skipna, level, numeric_only, **kwargs
        )

    def max(self, axis=None, skipna=None, level=None, numeric_only=None, **kwargs):
        return self._stat_function(
            "max", nanops.nanmax, axis, skipna, level, numeric_only, **kwargs
        )

    def mean(self, axis=None, skipna=None, level=None, numeric_only=None, **kwargs):
        return self._stat_function(
            "mean", nanops.nanmean, axis, skipna, level, numeric_only, **kwargs
        )

    def median(self, axis=None, skipna=None, level=None, numeric_only=None, **kwargs):
        return self._stat_function(
            "median", nanops.nanmedian, axis, skipna, level, numeric_only, **kwargs
        )

    def skew(self, axis=None, skipna=None, level=None, numeric_only=None, **kwargs):
        return self._stat_function(
            "skew", nanops.nanskew, axis, skipna, level, numeric_only, **kwargs
        )

    def kurt(self, axis=None, skipna=None, level=None, numeric_only=None, **kwargs):
        return self._stat_function(
            "kurt", nanops.nankurt, axis, skipna, level, numeric_only, **kwargs
        )

    kurtosis = kurt

    @final
    def _min_count_stat_function(
        self,
        name: str,
        func,
        axis=None,
        skipna=None,
        level=None,
        numeric_only=None,
        min_count=0,
        **kwargs,
    ):
        if name == "sum":
            nv.validate_sum((), kwargs)
        elif name == "prod":
            nv.validate_prod((), kwargs)
        else:
            nv.validate_stat_func((), kwargs, fname=name)
        if skipna is None:
            skipna = True
        if axis is None:
            axis = self._stat_axis_number
        if level is not None:
            return self._agg_by_level(
                name, axis=axis, level=level, skipna=skipna, min_count=min_count
            )
        return self._reduce(
            func,
            name=name,
            axis=axis,
            skipna=skipna,
            numeric_only=numeric_only,
            min_count=min_count,
        )

    def sum(
        self,
        axis=None,
        skipna=None,
        level=None,
        numeric_only=None,
        min_count=0,
        **kwargs,
    ):
        return self._min_count_stat_function(
            "sum", nanops.nansum, axis, skipna, level, numeric_only, min_count, **kwargs
        )

    def prod(
        self,
        axis=None,
        skipna=None,
        level=None,
        numeric_only=None,
        min_count=0,
        **kwargs,
    ):
        return self._min_count_stat_function(
            "prod",
            nanops.nanprod,
            axis,
            skipna,
            level,
            numeric_only,
            min_count,
            **kwargs,
        )

    product = prod

    def mad(self, axis=None, skipna=None, level=None):
        """
        {desc}

        Parameters
        ----------
        axis : {axis_descr}
            Axis for the function to be applied on.
        skipna : bool, default None
            Exclude NA/null values when computing the result.
        level : int or level name, default None
            If the axis is a MultiIndex (hierarchical), count along a
            particular level, collapsing into a {name1}.

        Returns
        -------
        {name1} or {name2} (if level specified)\
        {see_also}\
        {examples}
        """
        if skipna is None:
            skipna = True
        if axis is None:
            axis = self._stat_axis_number
        if level is not None:
            return self._agg_by_level("mad", axis=axis, level=level, skipna=skipna)

        data = self._get_numeric_data()
        if axis == 0:
            demeaned = data - data.mean(axis=0)
        else:
            demeaned = data.sub(data.mean(axis=1), axis=0)
        return np.abs(demeaned).mean(axis=axis, skipna=skipna)

    @classmethod
    def _add_numeric_operations(cls):
        """
        Add the operations to the cls; evaluate the doc strings again
        """
        axis_descr, name1, name2 = _doc_params(cls)

        @doc(
            _bool_doc,
            desc=_any_desc,
            name1=name1,
            name2=name2,
            axis_descr=axis_descr,
            see_also=_any_see_also,
            examples=_any_examples,
            empty_value=False,
        )
        def any(self, axis=0, bool_only=None, skipna=True, level=None, **kwargs):
            return NDFrame.any(self, axis, bool_only, skipna, level, **kwargs)

        # error: Cannot assign to a method
        cls.any = any  # type: ignore[assignment]

        @doc(
            _bool_doc,
            desc=_all_desc,
            name1=name1,
            name2=name2,
            axis_descr=axis_descr,
            see_also=_all_see_also,
            examples=_all_examples,
            empty_value=True,
        )
        def all(self, axis=0, bool_only=None, skipna=True, level=None, **kwargs):
            return NDFrame.all(self, axis, bool_only, skipna, level, **kwargs)

        # error: Cannot assign to a method

        # error: Incompatible types in assignment (expression has type
        # "Callable[[Iterable[object]], bool]", variable has type "Callable[[NDFrame,
        # Any, Any, Any, Any, KwArg(Any)], Any]")
        cls.all = all  # type: ignore[assignment]

        # error: Argument 1 to "doc" has incompatible type "Optional[str]"; expected
        # "Union[str, Callable[..., Any]]"
        @doc(
            NDFrame.mad.__doc__,  # type: ignore[arg-type]
            desc="Return the mean absolute deviation of the values "
            "over the requested axis.",
            name1=name1,
            name2=name2,
            axis_descr=axis_descr,
            see_also="",
            examples="",
        )
        def mad(self, axis=None, skipna=None, level=None):
            return NDFrame.mad(self, axis, skipna, level)

        # error: Cannot assign to a method
        cls.mad = mad  # type: ignore[assignment]

        @doc(
            _num_ddof_doc,
            desc="Return unbiased standard error of the mean over requested "
            "axis.\n\nNormalized by N-1 by default. This can be changed "
            "using the ddof argument",
            name1=name1,
            name2=name2,
            axis_descr=axis_descr,
        )
        def sem(
            self,
            axis=None,
            skipna=None,
            level=None,
            ddof=1,
            numeric_only=None,
            **kwargs,
        ):
            return NDFrame.sem(self, axis, skipna, level, ddof, numeric_only, **kwargs)

        # error: Cannot assign to a method
        cls.sem = sem  # type: ignore[assignment]

        @doc(
            _num_ddof_doc,
            desc="Return unbiased variance over requested axis.\n\nNormalized by "
            "N-1 by default. This can be changed using the ddof argument",
            name1=name1,
            name2=name2,
            axis_descr=axis_descr,
        )
        def var(
            self,
            axis=None,
            skipna=None,
            level=None,
            ddof=1,
            numeric_only=None,
            **kwargs,
        ):
            return NDFrame.var(self, axis, skipna, level, ddof, numeric_only, **kwargs)

        # error: Cannot assign to a method
        cls.var = var  # type: ignore[assignment]

        @doc(
            _num_ddof_doc,
            desc="Return sample standard deviation over requested axis."
            "\n\nNormalized by N-1 by default. This can be changed using the "
            "ddof argument",
            name1=name1,
            name2=name2,
            axis_descr=axis_descr,
        )
        def std(
            self,
            axis=None,
            skipna=None,
            level=None,
            ddof=1,
            numeric_only=None,
            **kwargs,
        ):
            return NDFrame.std(self, axis, skipna, level, ddof, numeric_only, **kwargs)

        # error: Cannot assign to a method
        cls.std = std  # type: ignore[assignment]

        @doc(
            _cnum_doc,
            desc="minimum",
            name1=name1,
            name2=name2,
            axis_descr=axis_descr,
            accum_func_name="min",
            examples=_cummin_examples,
        )
        def cummin(self, axis=None, skipna=True, *args, **kwargs):
            return NDFrame.cummin(self, axis, skipna, *args, **kwargs)

        # error: Cannot assign to a method
        cls.cummin = cummin  # type: ignore[assignment]

        @doc(
            _cnum_doc,
            desc="maximum",
            name1=name1,
            name2=name2,
            axis_descr=axis_descr,
            accum_func_name="max",
            examples=_cummax_examples,
        )
        def cummax(self, axis=None, skipna=True, *args, **kwargs):
            return NDFrame.cummax(self, axis, skipna, *args, **kwargs)

        # error: Cannot assign to a method
        cls.cummax = cummax  # type: ignore[assignment]

        @doc(
            _cnum_doc,
            desc="sum",
            name1=name1,
            name2=name2,
            axis_descr=axis_descr,
            accum_func_name="sum",
            examples=_cumsum_examples,
        )
        def cumsum(self, axis=None, skipna=True, *args, **kwargs):
            return NDFrame.cumsum(self, axis, skipna, *args, **kwargs)

        # error: Cannot assign to a method
        cls.cumsum = cumsum  # type: ignore[assignment]

        @doc(
            _cnum_doc,
            desc="product",
            name1=name1,
            name2=name2,
            axis_descr=axis_descr,
            accum_func_name="prod",
            examples=_cumprod_examples,
        )
        def cumprod(self, axis=None, skipna=True, *args, **kwargs):
            return NDFrame.cumprod(self, axis, skipna, *args, **kwargs)

        # error: Cannot assign to a method
        cls.cumprod = cumprod  # type: ignore[assignment]

        @doc(
            _num_doc,
            desc="Return the sum of the values over the requested axis.\n\n"
            "This is equivalent to the method ``numpy.sum``.",
            name1=name1,
            name2=name2,
            axis_descr=axis_descr,
            min_count=_min_count_stub,
            see_also=_stat_func_see_also,
            examples=_sum_examples,
        )
        def sum(
            self,
            axis=None,
            skipna=None,
            level=None,
            numeric_only=None,
            min_count=0,
            **kwargs,
        ):
            return NDFrame.sum(
                self, axis, skipna, level, numeric_only, min_count, **kwargs
            )

        # error: Cannot assign to a method
        cls.sum = sum  # type: ignore[assignment]

        @doc(
            _num_doc,
            desc="Return the product of the values over the requested axis.",
            name1=name1,
            name2=name2,
            axis_descr=axis_descr,
            min_count=_min_count_stub,
            see_also=_stat_func_see_also,
            examples=_prod_examples,
        )
        def prod(
            self,
            axis=None,
            skipna=None,
            level=None,
            numeric_only=None,
            min_count=0,
            **kwargs,
        ):
            return NDFrame.prod(
                self, axis, skipna, level, numeric_only, min_count, **kwargs
            )

        # error: Cannot assign to a method
        cls.prod = prod  # type: ignore[assignment]
        cls.product = prod

        @doc(
            _num_doc,
            desc="Return the mean of the values over the requested axis.",
            name1=name1,
            name2=name2,
            axis_descr=axis_descr,
            min_count="",
            see_also="",
            examples="",
        )
        def mean(self, axis=None, skipna=None, level=None, numeric_only=None, **kwargs):
            return NDFrame.mean(self, axis, skipna, level, numeric_only, **kwargs)

        # error: Cannot assign to a method
        cls.mean = mean  # type: ignore[assignment]

        @doc(
            _num_doc,
            desc="Return unbiased skew over requested axis.\n\nNormalized by N-1.",
            name1=name1,
            name2=name2,
            axis_descr=axis_descr,
            min_count="",
            see_also="",
            examples="",
        )
        def skew(self, axis=None, skipna=None, level=None, numeric_only=None, **kwargs):
            return NDFrame.skew(self, axis, skipna, level, numeric_only, **kwargs)

        # error: Cannot assign to a method
        cls.skew = skew  # type: ignore[assignment]

        @doc(
            _num_doc,
            desc="Return unbiased kurtosis over requested axis.\n\n"
            "Kurtosis obtained using Fisher's definition of\n"
            "kurtosis (kurtosis of normal == 0.0). Normalized "
            "by N-1.",
            name1=name1,
            name2=name2,
            axis_descr=axis_descr,
            min_count="",
            see_also="",
            examples="",
        )
        def kurt(self, axis=None, skipna=None, level=None, numeric_only=None, **kwargs):
            return NDFrame.kurt(self, axis, skipna, level, numeric_only, **kwargs)

        # error: Cannot assign to a method
        cls.kurt = kurt  # type: ignore[assignment]
        cls.kurtosis = kurt

        @doc(
            _num_doc,
            desc="Return the median of the values over the requested axis.",
            name1=name1,
            name2=name2,
            axis_descr=axis_descr,
            min_count="",
            see_also="",
            examples="",
        )
        def median(
            self, axis=None, skipna=None, level=None, numeric_only=None, **kwargs
        ):
            return NDFrame.median(self, axis, skipna, level, numeric_only, **kwargs)

        # error: Cannot assign to a method
        cls.median = median  # type: ignore[assignment]

        @doc(
            _num_doc,
            desc="Return the maximum of the values over the requested axis.\n\n"
            "If you want the *index* of the maximum, use ``idxmax``. This is"
            "the equivalent of the ``numpy.ndarray`` method ``argmax``.",
            name1=name1,
            name2=name2,
            axis_descr=axis_descr,
            min_count="",
            see_also=_stat_func_see_also,
            examples=_max_examples,
        )
        def max(self, axis=None, skipna=None, level=None, numeric_only=None, **kwargs):
            return NDFrame.max(self, axis, skipna, level, numeric_only, **kwargs)

        # error: Cannot assign to a method
        cls.max = max  # type: ignore[assignment]

        @doc(
            _num_doc,
            desc="Return the minimum of the values over the requested axis.\n\n"
            "If you want the *index* of the minimum, use ``idxmin``. This is"
            "the equivalent of the ``numpy.ndarray`` method ``argmin``.",
            name1=name1,
            name2=name2,
            axis_descr=axis_descr,
            min_count="",
            see_also=_stat_func_see_also,
            examples=_min_examples,
        )
        def min(self, axis=None, skipna=None, level=None, numeric_only=None, **kwargs):
            return NDFrame.min(self, axis, skipna, level, numeric_only, **kwargs)

        # error: Cannot assign to a method
        cls.min = min  # type: ignore[assignment]

    @final
    @doc(Rolling)
    def rolling(
        self,
        window: Union[int, timedelta, BaseOffset, BaseIndexer],
        min_periods: Optional[int] = None,
        center: bool_t = False,
        win_type: Optional[str] = None,
        on: Optional[str] = None,
        axis: Axis = 0,
        closed: Optional[str] = None,
        method: str = "single",
    ):
        axis = self._get_axis_number(axis)

        if win_type is not None:
            return Window(
                self,
                window=window,
                min_periods=min_periods,
                center=center,
                win_type=win_type,
                on=on,
                axis=axis,
                closed=closed,
                method=method,
            )

        return Rolling(
            self,
            window=window,
            min_periods=min_periods,
            center=center,
            win_type=win_type,
            on=on,
            axis=axis,
            closed=closed,
            method=method,
        )

    @final
    @doc(Expanding)
    def expanding(
        self,
        min_periods: int = 1,
        center: Optional[bool_t] = None,
        axis: Axis = 0,
        method: str = "single",
    ) -> Expanding:
        axis = self._get_axis_number(axis)
        if center is not None:
            warnings.warn(
                "The `center` argument on `expanding` will be removed in the future",
                FutureWarning,
                stacklevel=2,
            )
        else:
            center = False

        return Expanding(
            self, min_periods=min_periods, center=center, axis=axis, method=method
        )

    @final
    @doc(ExponentialMovingWindow)
    def ewm(
        self,
        com: Optional[float] = None,
        span: Optional[float] = None,
        halflife: Optional[Union[float, TimedeltaConvertibleTypes]] = None,
        alpha: Optional[float] = None,
        min_periods: int = 0,
        adjust: bool_t = True,
        ignore_na: bool_t = False,
        axis: Axis = 0,
        times: Optional[Union[str, np.ndarray, FrameOrSeries]] = None,
    ) -> ExponentialMovingWindow:
        axis = self._get_axis_number(axis)
        return ExponentialMovingWindow(
            self,
            com=com,
            span=span,
            halflife=halflife,
            alpha=alpha,
            min_periods=min_periods,
            adjust=adjust,
            ignore_na=ignore_na,
            axis=axis,
            times=times,
        )

    # ----------------------------------------------------------------------
    # Arithmetic Methods

    @final
    def _inplace_method(self, other, op):
        """
        Wrap arithmetic method to operate inplace.
        """
        result = op(self, other)

        if (
            self.ndim == 1
            and result._indexed_same(self)
            and is_dtype_equal(result.dtype, self.dtype)
        ):
            # GH#36498 this inplace op can _actually_ be inplace.
            self._values[:] = result._values
            return self

        # Delete cacher
        self._reset_cacher()

        # this makes sure that we are aligned like the input
        # we are updating inplace so we want to ignore is_copy
        self._update_inplace(
            result.reindex_like(self, copy=False), verify_is_copy=False
        )
        return self

    def __iadd__(self, other):
        return self._inplace_method(other, type(self).__add__)  # type: ignore[operator]

    def __isub__(self, other):
        return self._inplace_method(other, type(self).__sub__)  # type: ignore[operator]

    def __imul__(self, other):
        return self._inplace_method(other, type(self).__mul__)  # type: ignore[operator]

    def __itruediv__(self, other):
        return self._inplace_method(
            other, type(self).__truediv__  # type: ignore[operator]
        )

    def __ifloordiv__(self, other):
        return self._inplace_method(
            other, type(self).__floordiv__  # type: ignore[operator]
        )

    def __imod__(self, other):
        return self._inplace_method(other, type(self).__mod__)  # type: ignore[operator]

    def __ipow__(self, other):
        return self._inplace_method(other, type(self).__pow__)  # type: ignore[operator]

    def __iand__(self, other):
        return self._inplace_method(other, type(self).__and__)  # type: ignore[operator]

    def __ior__(self, other):
        return self._inplace_method(other, type(self).__or__)  # type: ignore[operator]

    def __ixor__(self, other):
        return self._inplace_method(other, type(self).__xor__)  # type: ignore[operator]

    # ----------------------------------------------------------------------
    # Misc methods

    @final
    def _find_valid_index(self, how: str):
        """
        Retrieves the index of the first valid value.

        Parameters
        ----------
        how : {'first', 'last'}
            Use this parameter to change between the first or last valid index.

        Returns
        -------
        idx_first_valid : type of index
        """
        idxpos = find_valid_index(self._values, how)
        if idxpos is None:
            return None
        return self.index[idxpos]

    @final
    @doc(position="first", klass=_shared_doc_kwargs["klass"])
    def first_valid_index(self):
        """
        Return index for {position} non-NA/null value.

        Returns
        -------
        scalar : type of index

        Notes
        -----
        If all elements are non-NA/null, returns None.
        Also returns None for empty {klass}.
        """
        return self._find_valid_index("first")

    @final
    @doc(first_valid_index, position="last", klass=_shared_doc_kwargs["klass"])
    def last_valid_index(self):
        return self._find_valid_index("last")


def _doc_params(cls):
    """Return a tuple of the doc params."""
    axis_descr = (
        f"{{{', '.join(f'{a} ({i})' for i, a in enumerate(cls._AXIS_ORDERS))}}}"
    )
    name = cls._constructor_sliced.__name__ if cls._AXIS_LEN > 1 else "scalar"
    name2 = cls.__name__
    return axis_descr, name, name2


_num_doc = """
{desc}

Parameters
----------
axis : {axis_descr}
    Axis for the function to be applied on.
skipna : bool, default True
    Exclude NA/null values when computing the result.
level : int or level name, default None
    If the axis is a MultiIndex (hierarchical), count along a
    particular level, collapsing into a {name1}.
numeric_only : bool, default None
    Include only float, int, boolean columns. If None, will attempt to use
    everything, then use only numeric data. Not implemented for Series.
{min_count}\
**kwargs
    Additional keyword arguments to be passed to the function.

Returns
-------
{name1} or {name2} (if level specified)\
{see_also}\
{examples}
"""

_num_ddof_doc = """
{desc}

Parameters
----------
axis : {axis_descr}
skipna : bool, default True
    Exclude NA/null values. If an entire row/column is NA, the result
    will be NA.
level : int or level name, default None
    If the axis is a MultiIndex (hierarchical), count along a
    particular level, collapsing into a {name1}.
ddof : int, default 1
    Delta Degrees of Freedom. The divisor used in calculations is N - ddof,
    where N represents the number of elements.
numeric_only : bool, default None
    Include only float, int, boolean columns. If None, will attempt to use
    everything, then use only numeric data. Not implemented for Series.

Returns
-------
{name1} or {name2} (if level specified)

Notes
-----
To have the same behaviour as `numpy.std`, use `ddof=0` (instead of the
default `ddof=1`)\n"""

_bool_doc = """
{desc}

Parameters
----------
axis : {{0 or 'index', 1 or 'columns', None}}, default 0
    Indicate which axis or axes should be reduced.

    * 0 / 'index' : reduce the index, return a Series whose index is the
      original column labels.
    * 1 / 'columns' : reduce the columns, return a Series whose index is the
      original index.
    * None : reduce all axes, return a scalar.

bool_only : bool, default None
    Include only boolean columns. If None, will attempt to use everything,
    then use only boolean data. Not implemented for Series.
skipna : bool, default True
    Exclude NA/null values. If the entire row/column is NA and skipna is
    True, then the result will be {empty_value}, as for an empty row/column.
    If skipna is False, then NA are treated as True, because these are not
    equal to zero.
level : int or level name, default None
    If the axis is a MultiIndex (hierarchical), count along a
    particular level, collapsing into a {name1}.
**kwargs : any, default None
    Additional keywords have no effect but might be accepted for
    compatibility with NumPy.

Returns
-------
{name1} or {name2}
    If level is specified, then, {name2} is returned; otherwise, {name1}
    is returned.

{see_also}
{examples}"""

_all_desc = """\
Return whether all elements are True, potentially over an axis.

Returns True unless there at least one element within a series or
along a Dataframe axis that is False or equivalent (e.g. zero or
empty)."""

_all_examples = """\
Examples
--------
**Series**

>>> pd.Series([True, True]).all()
True
>>> pd.Series([True, False]).all()
False
>>> pd.Series([]).all()
True
>>> pd.Series([np.nan]).all()
True
>>> pd.Series([np.nan]).all(skipna=False)
True

**DataFrames**

Create a dataframe from a dictionary.

>>> df = pd.DataFrame({'col1': [True, True], 'col2': [True, False]})
>>> df
   col1   col2
0  True   True
1  True  False

Default behaviour checks if column-wise values all return True.

>>> df.all()
col1     True
col2    False
dtype: bool

Specify ``axis='columns'`` to check if row-wise values all return True.

>>> df.all(axis='columns')
0     True
1    False
dtype: bool

Or ``axis=None`` for whether every value is True.

>>> df.all(axis=None)
False
"""

_all_see_also = """\
See Also
--------
Series.all : Return True if all elements are True.
DataFrame.any : Return True if one (or more) elements are True.
"""

_cnum_doc = """
Return cumulative {desc} over a DataFrame or Series axis.

Returns a DataFrame or Series of the same size containing the cumulative
{desc}.

Parameters
----------
axis : {{0 or 'index', 1 or 'columns'}}, default 0
    The index or the name of the axis. 0 is equivalent to None or 'index'.
skipna : bool, default True
    Exclude NA/null values. If an entire row/column is NA, the result
    will be NA.
*args, **kwargs
    Additional keywords have no effect but might be accepted for
    compatibility with NumPy.

Returns
-------
{name1} or {name2}
    Return cumulative {desc} of {name1} or {name2}.

See Also
--------
core.window.Expanding.{accum_func_name} : Similar functionality
    but ignores ``NaN`` values.
{name2}.{accum_func_name} : Return the {desc} over
    {name2} axis.
{name2}.cummax : Return cumulative maximum over {name2} axis.
{name2}.cummin : Return cumulative minimum over {name2} axis.
{name2}.cumsum : Return cumulative sum over {name2} axis.
{name2}.cumprod : Return cumulative product over {name2} axis.

{examples}"""

_cummin_examples = """\
Examples
--------
**Series**

>>> s = pd.Series([2, np.nan, 5, -1, 0])
>>> s
0    2.0
1    NaN
2    5.0
3   -1.0
4    0.0
dtype: float64

By default, NA values are ignored.

>>> s.cummin()
0    2.0
1    NaN
2    2.0
3   -1.0
4   -1.0
dtype: float64

To include NA values in the operation, use ``skipna=False``

>>> s.cummin(skipna=False)
0    2.0
1    NaN
2    NaN
3    NaN
4    NaN
dtype: float64

**DataFrame**

>>> df = pd.DataFrame([[2.0, 1.0],
...                    [3.0, np.nan],
...                    [1.0, 0.0]],
...                    columns=list('AB'))
>>> df
     A    B
0  2.0  1.0
1  3.0  NaN
2  1.0  0.0

By default, iterates over rows and finds the minimum
in each column. This is equivalent to ``axis=None`` or ``axis='index'``.

>>> df.cummin()
     A    B
0  2.0  1.0
1  2.0  NaN
2  1.0  0.0

To iterate over columns and find the minimum in each row,
use ``axis=1``

>>> df.cummin(axis=1)
     A    B
0  2.0  1.0
1  3.0  NaN
2  1.0  0.0
"""

_cumsum_examples = """\
Examples
--------
**Series**

>>> s = pd.Series([2, np.nan, 5, -1, 0])
>>> s
0    2.0
1    NaN
2    5.0
3   -1.0
4    0.0
dtype: float64

By default, NA values are ignored.

>>> s.cumsum()
0    2.0
1    NaN
2    7.0
3    6.0
4    6.0
dtype: float64

To include NA values in the operation, use ``skipna=False``

>>> s.cumsum(skipna=False)
0    2.0
1    NaN
2    NaN
3    NaN
4    NaN
dtype: float64

**DataFrame**

>>> df = pd.DataFrame([[2.0, 1.0],
...                    [3.0, np.nan],
...                    [1.0, 0.0]],
...                    columns=list('AB'))
>>> df
     A    B
0  2.0  1.0
1  3.0  NaN
2  1.0  0.0

By default, iterates over rows and finds the sum
in each column. This is equivalent to ``axis=None`` or ``axis='index'``.

>>> df.cumsum()
     A    B
0  2.0  1.0
1  5.0  NaN
2  6.0  1.0

To iterate over columns and find the sum in each row,
use ``axis=1``

>>> df.cumsum(axis=1)
     A    B
0  2.0  3.0
1  3.0  NaN
2  1.0  1.0
"""

_cumprod_examples = """\
Examples
--------
**Series**

>>> s = pd.Series([2, np.nan, 5, -1, 0])
>>> s
0    2.0
1    NaN
2    5.0
3   -1.0
4    0.0
dtype: float64

By default, NA values are ignored.

>>> s.cumprod()
0     2.0
1     NaN
2    10.0
3   -10.0
4    -0.0
dtype: float64

To include NA values in the operation, use ``skipna=False``

>>> s.cumprod(skipna=False)
0    2.0
1    NaN
2    NaN
3    NaN
4    NaN
dtype: float64

**DataFrame**

>>> df = pd.DataFrame([[2.0, 1.0],
...                    [3.0, np.nan],
...                    [1.0, 0.0]],
...                    columns=list('AB'))
>>> df
     A    B
0  2.0  1.0
1  3.0  NaN
2  1.0  0.0

By default, iterates over rows and finds the product
in each column. This is equivalent to ``axis=None`` or ``axis='index'``.

>>> df.cumprod()
     A    B
0  2.0  1.0
1  6.0  NaN
2  6.0  0.0

To iterate over columns and find the product in each row,
use ``axis=1``

>>> df.cumprod(axis=1)
     A    B
0  2.0  2.0
1  3.0  NaN
2  1.0  0.0
"""

_cummax_examples = """\
Examples
--------
**Series**

>>> s = pd.Series([2, np.nan, 5, -1, 0])
>>> s
0    2.0
1    NaN
2    5.0
3   -1.0
4    0.0
dtype: float64

By default, NA values are ignored.

>>> s.cummax()
0    2.0
1    NaN
2    5.0
3    5.0
4    5.0
dtype: float64

To include NA values in the operation, use ``skipna=False``

>>> s.cummax(skipna=False)
0    2.0
1    NaN
2    NaN
3    NaN
4    NaN
dtype: float64

**DataFrame**

>>> df = pd.DataFrame([[2.0, 1.0],
...                    [3.0, np.nan],
...                    [1.0, 0.0]],
...                    columns=list('AB'))
>>> df
     A    B
0  2.0  1.0
1  3.0  NaN
2  1.0  0.0

By default, iterates over rows and finds the maximum
in each column. This is equivalent to ``axis=None`` or ``axis='index'``.

>>> df.cummax()
     A    B
0  2.0  1.0
1  3.0  NaN
2  3.0  1.0

To iterate over columns and find the maximum in each row,
use ``axis=1``

>>> df.cummax(axis=1)
     A    B
0  2.0  2.0
1  3.0  NaN
2  1.0  1.0
"""

_any_see_also = """\
See Also
--------
numpy.any : Numpy version of this method.
Series.any : Return whether any element is True.
Series.all : Return whether all elements are True.
DataFrame.any : Return whether any element is True over requested axis.
DataFrame.all : Return whether all elements are True over requested axis.
"""

_any_desc = """\
Return whether any element is True, potentially over an axis.

Returns False unless there is at least one element within a series or
along a Dataframe axis that is True or equivalent (e.g. non-zero or
non-empty)."""

_any_examples = """\
Examples
--------
**Series**

For Series input, the output is a scalar indicating whether any element
is True.

>>> pd.Series([False, False]).any()
False
>>> pd.Series([True, False]).any()
True
>>> pd.Series([]).any()
False
>>> pd.Series([np.nan]).any()
False
>>> pd.Series([np.nan]).any(skipna=False)
True

**DataFrame**

Whether each column contains at least one True element (the default).

>>> df = pd.DataFrame({"A": [1, 2], "B": [0, 2], "C": [0, 0]})
>>> df
   A  B  C
0  1  0  0
1  2  2  0

>>> df.any()
A     True
B     True
C    False
dtype: bool

Aggregating over the columns.

>>> df = pd.DataFrame({"A": [True, False], "B": [1, 2]})
>>> df
       A  B
0   True  1
1  False  2

>>> df.any(axis='columns')
0    True
1    True
dtype: bool

>>> df = pd.DataFrame({"A": [True, False], "B": [1, 0]})
>>> df
       A  B
0   True  1
1  False  0

>>> df.any(axis='columns')
0    True
1    False
dtype: bool

Aggregating over the entire DataFrame with ``axis=None``.

>>> df.any(axis=None)
True

`any` for an empty DataFrame is an empty Series.

>>> pd.DataFrame([]).any()
Series([], dtype: bool)
"""

_shared_docs[
    "stat_func_example"
] = """

Examples
--------
>>> idx = pd.MultiIndex.from_arrays([
...     ['warm', 'warm', 'cold', 'cold'],
...     ['dog', 'falcon', 'fish', 'spider']],
...     names=['blooded', 'animal'])
>>> s = pd.Series([4, 2, 0, 8], name='legs', index=idx)
>>> s
blooded  animal
warm     dog       4
         falcon    2
cold     fish      0
         spider    8
Name: legs, dtype: int64

>>> s.{stat_func}()
{default_output}

{verb} using level names, as well as indices.

>>> s.{stat_func}(level='blooded')
blooded
warm    {level_output_0}
cold    {level_output_1}
Name: legs, dtype: int64

>>> s.{stat_func}(level=0)
blooded
warm    {level_output_0}
cold    {level_output_1}
Name: legs, dtype: int64"""

_sum_examples = _shared_docs["stat_func_example"].format(
    stat_func="sum", verb="Sum", default_output=14, level_output_0=6, level_output_1=8
)

_sum_examples += """

By default, the sum of an empty or all-NA Series is ``0``.

>>> pd.Series([]).sum()  # min_count=0 is the default
0.0

This can be controlled with the ``min_count`` parameter. For example, if
you'd like the sum of an empty series to be NaN, pass ``min_count=1``.

>>> pd.Series([]).sum(min_count=1)
nan

Thanks to the ``skipna`` parameter, ``min_count`` handles all-NA and
empty series identically.

>>> pd.Series([np.nan]).sum()
0.0

>>> pd.Series([np.nan]).sum(min_count=1)
nan"""

_max_examples = _shared_docs["stat_func_example"].format(
    stat_func="max", verb="Max", default_output=8, level_output_0=4, level_output_1=8
)

_min_examples = _shared_docs["stat_func_example"].format(
    stat_func="min", verb="Min", default_output=0, level_output_0=2, level_output_1=0
)

_stat_func_see_also = """

See Also
--------
Series.sum : Return the sum.
Series.min : Return the minimum.
Series.max : Return the maximum.
Series.idxmin : Return the index of the minimum.
Series.idxmax : Return the index of the maximum.
DataFrame.sum : Return the sum over the requested axis.
DataFrame.min : Return the minimum over the requested axis.
DataFrame.max : Return the maximum over the requested axis.
DataFrame.idxmin : Return the index of the minimum over the requested axis.
DataFrame.idxmax : Return the index of the maximum over the requested axis."""

_prod_examples = """

Examples
--------
By default, the product of an empty or all-NA Series is ``1``

>>> pd.Series([]).prod()
1.0

This can be controlled with the ``min_count`` parameter

>>> pd.Series([]).prod(min_count=1)
nan

Thanks to the ``skipna`` parameter, ``min_count`` handles all-NA and
empty series identically.

>>> pd.Series([np.nan]).prod()
1.0

>>> pd.Series([np.nan]).prod(min_count=1)
nan"""

_min_count_stub = """\
min_count : int, default 0
    The required number of valid values to perform the operation. If fewer than
    ``min_count`` non-NA values are present the result will be NA.
"""<|MERGE_RESOLUTION|>--- conflicted
+++ resolved
@@ -62,12 +62,6 @@
 )
 from pandas.compat._optional import import_optional_dependency
 from pandas.compat.numpy import function as nv
-<<<<<<< HEAD
-from pandas.errors import AbstractMethodError, InvalidIndexError
-from pandas.util._decorators import doc, rewrite_axis_style_signature
-from pandas.util._validators import (
-    validate_ascending,
-=======
 from pandas.errors import (
     AbstractMethodError,
     InvalidIndexError,
@@ -77,7 +71,7 @@
     rewrite_axis_style_signature,
 )
 from pandas.util._validators import (
->>>>>>> cf8c7d5a
+    validate_ascending,
     validate_bool_kwarg,
     validate_fillna_kwargs,
 )
