import collections
from datetime import timedelta
import functools
import gc
import json
import operator
import pickle
import re
from textwrap import dedent
from typing import (
    TYPE_CHECKING,
    Any,
    Callable,
    Dict,
    FrozenSet,
    Hashable,
    List,
    Mapping,
    Optional,
    Sequence,
    Set,
    Tuple,
    Type,
    Union,
)
import warnings
import weakref

import numpy as np

from pandas._config import config

from pandas._libs import Timestamp, lib
from pandas._typing import (
    Axis,
    FilePathOrBuffer,
    FrameOrSeries,
    JSONSerializable,
    Label,
    Level,
    Renamer,
)
from pandas.compat import set_function_name
from pandas.compat._optional import import_optional_dependency
from pandas.compat.numpy import function as nv
from pandas.errors import AbstractMethodError
from pandas.util._decorators import (
    Appender,
    Substitution,
    doc,
    rewrite_axis_style_signature,
)
from pandas.util._validators import (
    validate_bool_kwarg,
    validate_fillna_kwargs,
    validate_percentile,
)

from pandas.core.dtypes.common import (
    ensure_int64,
    ensure_object,
    ensure_str,
    is_bool,
    is_bool_dtype,
    is_datetime64_any_dtype,
    is_datetime64tz_dtype,
    is_dict_like,
    is_extension_array_dtype,
    is_float,
    is_integer,
    is_list_like,
    is_number,
    is_numeric_dtype,
    is_object_dtype,
    is_re_compilable,
    is_scalar,
    is_timedelta64_dtype,
    pandas_dtype,
)
from pandas.core.dtypes.generic import ABCDataFrame, ABCSeries
from pandas.core.dtypes.inference import is_hashable
from pandas.core.dtypes.missing import isna, notna

import pandas as pd
from pandas.core import missing, nanops
import pandas.core.algorithms as algos
from pandas.core.base import PandasObject, SelectionMixin
import pandas.core.common as com
from pandas.core.construction import create_series_with_explicit_dtype
from pandas.core.indexes.api import (
    Index,
    InvalidIndexError,
    MultiIndex,
    RangeIndex,
    ensure_index,
)
from pandas.core.indexes.datetimes import DatetimeIndex
from pandas.core.indexes.period import Period, PeriodIndex
import pandas.core.indexing as indexing
from pandas.core.internals import BlockManager
from pandas.core.missing import find_valid_index
from pandas.core.ops import _align_method_FRAME

from pandas.io.formats import format as fmt
from pandas.io.formats.format import DataFrameFormatter, format_percentiles
from pandas.io.formats.printing import pprint_thing
from pandas.tseries.frequencies import to_offset

if TYPE_CHECKING:
    from pandas.core.resample import Resampler

# goal is to be able to define the docs close to function, while still being
# able to share
_shared_docs: Dict[str, str] = dict()
_shared_doc_kwargs = dict(
    axes="keywords for axes",
    klass="Series/DataFrame",
    axes_single_arg="int or labels for object",
    args_transpose="axes to permute (int or label for object)",
    optional_by="""
        by : str or list of str
            Name or list of names to sort by""",
)


def _single_replace(self, to_replace, method, inplace, limit):
    """
    Replaces values in a Series using the fill method specified when no
    replacement value is given in the replace method
    """
    if self.ndim != 1:
        raise TypeError(
            f"cannot replace {to_replace} with method {method} on a "
            f"{type(self).__name__}"
        )

    orig_dtype = self.dtype
    result = self if inplace else self.copy()
    fill_f = missing.get_fill_func(method)

    mask = missing.mask_missing(result.values, to_replace)
    values = fill_f(result.values, limit=limit, mask=mask)

    if values.dtype == orig_dtype and inplace:
        return

    result = pd.Series(values, index=self.index, dtype=self.dtype).__finalize__(self)

    if inplace:
        self._update_inplace(result._mgr)
        return

    return result


bool_t = bool  # Need alias because NDFrame has def bool:


class NDFrame(PandasObject, SelectionMixin, indexing.IndexingMixin):
    """
    N-dimensional analogue of DataFrame. Store multi-dimensional in a
    size-mutable, labeled data structure

    Parameters
    ----------
    data : BlockManager
    axes : list
    copy : bool, default False
    """

    _internal_names: List[str] = [
        "_mgr",
        "_cacher",
        "_item_cache",
        "_cache",
        "_is_copy",
        "_subtyp",
        "_name",
        "_index",
        "_default_kind",
        "_default_fill_value",
        "_metadata",
        "__array_struct__",
        "__array_interface__",
    ]
    _internal_names_set: Set[str] = set(_internal_names)
    _accessors: Set[str] = set()
    _deprecations: FrozenSet[str] = frozenset(["get_values"])
    _metadata: List[str] = []
    _is_copy = None
    _mgr: BlockManager
    _attrs: Dict[Optional[Hashable], Any]
    _typ: str

    # ----------------------------------------------------------------------
    # Constructors

    def __init__(
        self,
        data: BlockManager,
        copy: bool = False,
        attrs: Optional[Mapping[Optional[Hashable], Any]] = None,
    ):
        # copy kwarg is retained for mypy compat, is not used

        object.__setattr__(self, "_is_copy", None)
        object.__setattr__(self, "_mgr", data)
        object.__setattr__(self, "_item_cache", {})
        if attrs is None:
            attrs = {}
        else:
            attrs = dict(attrs)
        object.__setattr__(self, "_attrs", attrs)

    @classmethod
    def _init_mgr(cls, mgr, axes=None, dtype=None, copy=False):
        """ passed a manager and a axes dict """
        for a, axe in axes.items():
            if axe is not None:
                mgr = mgr.reindex_axis(
                    axe, axis=cls._get_block_manager_axis(a), copy=False
                )

        # make a copy if explicitly requested
        if copy:
            mgr = mgr.copy()
        if dtype is not None:
            # avoid further copies if we can
            if len(mgr.blocks) > 1 or mgr.blocks[0].values.dtype != dtype:
                mgr = mgr.astype(dtype=dtype)
        return mgr

    # ----------------------------------------------------------------------

    @property
    def attrs(self) -> Dict[Optional[Hashable], Any]:
        """
        Dictionary of global attributes on this object.

        .. warning::

           attrs is experimental and may change without warning.
        """
        if self._attrs is None:
            self._attrs = {}
        return self._attrs

    @attrs.setter
    def attrs(self, value: Mapping[Optional[Hashable], Any]) -> None:
        self._attrs = dict(value)

    @classmethod
    def _validate_dtype(cls, dtype):
        """ validate the passed dtype """
        if dtype is not None:
            dtype = pandas_dtype(dtype)

            # a compound dtype
            if dtype.kind == "V":
                raise NotImplementedError(
                    "compound dtypes are not implemented "
                    f"in the {cls.__name__} constructor"
                )

        return dtype

    # ----------------------------------------------------------------------
    # Construction

    @property
    def _constructor(self: FrameOrSeries) -> Type[FrameOrSeries]:
        """
        Used when a manipulation result has the same dimensions as the
        original.
        """
        raise AbstractMethodError(self)

    @property
    def _constructor_sliced(self):
        """
        Used when a manipulation result has one lower dimension(s) as the
        original, such as DataFrame single columns slicing.
        """
        raise AbstractMethodError(self)

    @property
    def _constructor_expanddim(self):
        """
        Used when a manipulation result has one higher dimension as the
        original, such as Series.to_frame()
        """
        raise NotImplementedError

    # ----------------------------------------------------------------------
    # Internals

    @property
    def _data(self):
        warnings.warn(
            "_data is a deprecated alias for _mgr; pretty please "
            "do not use it directly."
        )
        return self._mgr

    # ----------------------------------------------------------------------
    # Axis
    _AXIS_ALIASES = {"rows": 0}
    _AXIS_IALIASES = {0: "rows"}
    _stat_axis_number = 0
    _stat_axis_name = "index"
    _ix = None
    _AXIS_ORDERS: List[str]
    _AXIS_NUMBERS: Dict[str, int]
    _AXIS_NAMES: Dict[int, str]
    _AXIS_REVERSED: bool
    _info_axis_number: int
    _info_axis_name: str
    _AXIS_LEN: int

    def _construct_axes_dict(self, axes=None, **kwargs):
        """Return an axes dictionary for myself."""
        d = {a: self._get_axis(a) for a in (axes or self._AXIS_ORDERS)}
        d.update(kwargs)
        return d

    @classmethod
    def _construct_axes_from_arguments(
        cls, args, kwargs, require_all: bool = False, sentinel=None
    ):
        """
        Construct and returns axes if supplied in args/kwargs.

        If require_all, raise if all axis arguments are not supplied
        return a tuple of (axes, kwargs).

        sentinel specifies the default parameter when an axis is not
        supplied; useful to distinguish when a user explicitly passes None
        in scenarios where None has special meaning.
        """
        # construct the args
        args = list(args)
        for a in cls._AXIS_ORDERS:

            # look for a argument by position
            if a not in kwargs:
                try:
                    kwargs[a] = args.pop(0)
                except IndexError as err:
                    if require_all:
                        raise TypeError(
                            "not enough/duplicate arguments specified!"
                        ) from err

        axes = {a: kwargs.pop(a, sentinel) for a in cls._AXIS_ORDERS}
        return axes, kwargs

    @classmethod
    def _get_axis_number(cls, axis):
        axis = cls._AXIS_ALIASES.get(axis, axis)
        if is_integer(axis):
            if axis in cls._AXIS_NAMES:
                return axis
        else:
            try:
                return cls._AXIS_NUMBERS[axis]
            except KeyError:
                pass
        raise ValueError(f"No axis named {axis} for object type {cls.__name__}")

    @classmethod
    def _get_axis_name(cls, axis):
        axis = cls._AXIS_ALIASES.get(axis, axis)
        if isinstance(axis, str):
            if axis in cls._AXIS_NUMBERS:
                return axis
        else:
            try:
                return cls._AXIS_NAMES[axis]
            except KeyError:
                pass
        raise ValueError(f"No axis named {axis} for object type {cls.__name__}")

    def _get_axis(self, axis):
        name = self._get_axis_name(axis)
        return getattr(self, name)

    @classmethod
    def _get_block_manager_axis(cls, axis):
        """Map the axis to the block_manager axis."""
        axis = cls._get_axis_number(axis)
        if cls._AXIS_REVERSED:
            m = cls._AXIS_LEN - 1
            return m - axis
        return axis

    def _get_axis_resolvers(self, axis: str) -> Dict[str, ABCSeries]:
        # index or columns
        axis_index = getattr(self, axis)
        d = dict()
        prefix = axis[0]

        for i, name in enumerate(axis_index.names):
            if name is not None:
                key = level = name
            else:
                # prefix with 'i' or 'c' depending on the input axis
                # e.g., you must do ilevel_0 for the 0th level of an unnamed
                # multiiindex
                key = f"{prefix}level_{i}"
                level = i

            level_values = axis_index.get_level_values(level)
            s = level_values.to_series()
            s.index = axis_index
            d[key] = s

        # put the index/columns itself in the dict
        if isinstance(axis_index, MultiIndex):
            dindex = axis_index
        else:
            dindex = axis_index.to_series()

        d[axis] = dindex
        return d

    def _get_index_resolvers(self) -> Dict[str, ABCSeries]:
        from pandas.core.computation.parsing import clean_column_name

        d: Dict[str, ABCSeries] = {}
        for axis_name in self._AXIS_ORDERS:
            d.update(self._get_axis_resolvers(axis_name))

        return {clean_column_name(k): v for k, v in d.items() if not isinstance(k, int)}

    def _get_cleaned_column_resolvers(self) -> Dict[str, ABCSeries]:
        """
        Return the special character free column resolvers of a dataframe.

        Column names with special characters are 'cleaned up' so that they can
        be referred to by backtick quoting.
        Used in :meth:`DataFrame.eval`.
        """
        from pandas.core.computation.parsing import clean_column_name

        if isinstance(self, ABCSeries):
            return {clean_column_name(self.name): self}

        return {
            clean_column_name(k): v for k, v in self.items() if not isinstance(k, int)
        }

    @property
    def _info_axis(self):
        return getattr(self, self._info_axis_name)

    @property
    def _stat_axis(self):
        return getattr(self, self._stat_axis_name)

    @property
    def shape(self) -> Tuple[int, ...]:
        """
        Return a tuple of axis dimensions
        """
        return tuple(len(self._get_axis(a)) for a in self._AXIS_ORDERS)

    @property
    def axes(self) -> List[Index]:
        """
        Return index label(s) of the internal NDFrame
        """
        # we do it this way because if we have reversed axes, then
        # the block manager shows then reversed
        return [self._get_axis(a) for a in self._AXIS_ORDERS]

    @property
    def ndim(self) -> int:
        """
        Return an int representing the number of axes / array dimensions.

        Return 1 if Series. Otherwise return 2 if DataFrame.

        See Also
        --------
        ndarray.ndim : Number of array dimensions.

        Examples
        --------
        >>> s = pd.Series({'a': 1, 'b': 2, 'c': 3})
        >>> s.ndim
        1

        >>> df = pd.DataFrame({'col1': [1, 2], 'col2': [3, 4]})
        >>> df.ndim
        2
        """
        return self._mgr.ndim

    @property
    def size(self) -> int:
        """
        Return an int representing the number of elements in this object.

        Return the number of rows if Series. Otherwise return the number of
        rows times number of columns if DataFrame.

        See Also
        --------
        ndarray.size : Number of elements in the array.

        Examples
        --------
        >>> s = pd.Series({'a': 1, 'b': 2, 'c': 3})
        >>> s.size
        3

        >>> df = pd.DataFrame({'col1': [1, 2], 'col2': [3, 4]})
        >>> df.size
        4
        """
        return np.prod(self.shape)

    @property
    def _selected_obj(self: FrameOrSeries) -> FrameOrSeries:
        """ internal compat with SelectionMixin """
        return self

    @property
    def _obj_with_exclusions(self: FrameOrSeries) -> FrameOrSeries:
        """ internal compat with SelectionMixin """
        return self

    def set_axis(self, labels, axis: Axis = 0, inplace: bool = False):
        """
        Assign desired index to given axis.

        Indexes for%(extended_summary_sub)s row labels can be changed by assigning
        a list-like or Index.

        .. versionchanged:: 0.21.0

           The signature is now `labels` and `axis`, consistent with
           the rest of pandas API. Previously, the `axis` and `labels`
           arguments were respectively the first and second positional
           arguments.

        Parameters
        ----------
        labels : list-like, Index
            The values for the new index.

        axis : %(axes_single_arg)s, default 0
            The axis to update. The value 0 identifies the rows%(axis_description_sub)s.

        inplace : bool, default False
            Whether to return a new %(klass)s instance.

        Returns
        -------
        renamed : %(klass)s or None
            An object of type %(klass)s if inplace=False, None otherwise.

        See Also
        --------
        %(klass)s.rename_axis : Alter the name of the index%(see_also_sub)s.
        """
        if inplace:
            setattr(self, self._get_axis_name(axis), labels)
        else:
            obj = self.copy()
            obj.set_axis(labels, axis=axis, inplace=True)
            return obj

    def _set_axis(self, axis: int, labels: Index) -> None:
        labels = ensure_index(labels)
        self._mgr.set_axis(axis, labels)
        self._clear_item_cache()

    def swapaxes(self: FrameOrSeries, axis1, axis2, copy=True) -> FrameOrSeries:
        """
        Interchange axes and swap values axes appropriately.

        Returns
        -------
        y : same as input
        """
        i = self._get_axis_number(axis1)
        j = self._get_axis_number(axis2)

        if i == j:
            if copy:
                return self.copy()
            return self

        mapping = {i: j, j: i}

        new_axes = (self._get_axis(mapping.get(k, k)) for k in range(self._AXIS_LEN))
        new_values = self.values.swapaxes(i, j)
        if copy:
            new_values = new_values.copy()

        return self._constructor(new_values, *new_axes).__finalize__(self)

    def droplevel(self: FrameOrSeries, level, axis=0) -> FrameOrSeries:
        """
        Return DataFrame with requested index / column level(s) removed.

        .. versionadded:: 0.24.0

        Parameters
        ----------
        level : int, str, or list-like
            If a string is given, must be the name of a level
            If list-like, elements must be names or positional indexes
            of levels.

        axis : {0 or 'index', 1 or 'columns'}, default 0
            Axis along which the level(s) is removed:

            * 0 or 'index': remove level(s) in column.
            * 1 or 'columns': remove level(s) in row.

        Returns
        -------
        DataFrame
            DataFrame with requested index / column level(s) removed.

        Examples
        --------
        >>> df = pd.DataFrame([
        ...     [1, 2, 3, 4],
        ...     [5, 6, 7, 8],
        ...     [9, 10, 11, 12]
        ... ]).set_index([0, 1]).rename_axis(['a', 'b'])

        >>> df.columns = pd.MultiIndex.from_tuples([
        ...     ('c', 'e'), ('d', 'f')
        ... ], names=['level_1', 'level_2'])

        >>> df
        level_1   c   d
        level_2   e   f
        a b
        1 2      3   4
        5 6      7   8
        9 10    11  12

        >>> df.droplevel('a')
        level_1   c   d
        level_2   e   f
        b
        2        3   4
        6        7   8
        10      11  12

        >>> df.droplevel('level_2', axis=1)
        level_1   c   d
        a b
        1 2      3   4
        5 6      7   8
        9 10    11  12
        """
        labels = self._get_axis(axis)
        new_labels = labels.droplevel(level)
        result = self.set_axis(new_labels, axis=axis, inplace=False)
        return result

    def pop(self: FrameOrSeries, item) -> FrameOrSeries:
        """
        Return item and drop from frame. Raise KeyError if not found.

        Parameters
        ----------
        item : str
            Label of column to be popped.

        Returns
        -------
        Series

        Examples
        --------
        >>> df = pd.DataFrame([('falcon', 'bird', 389.0),
        ...                    ('parrot', 'bird', 24.0),
        ...                    ('lion', 'mammal', 80.5),
        ...                    ('monkey', 'mammal', np.nan)],
        ...                   columns=('name', 'class', 'max_speed'))
        >>> df
             name   class  max_speed
        0  falcon    bird      389.0
        1  parrot    bird       24.0
        2    lion  mammal       80.5
        3  monkey  mammal        NaN

        >>> df.pop('class')
        0      bird
        1      bird
        2    mammal
        3    mammal
        Name: class, dtype: object

        >>> df
             name  max_speed
        0  falcon      389.0
        1  parrot       24.0
        2    lion       80.5
        3  monkey        NaN
        """
        result = self[item]
        del self[item]
        try:
            result._reset_cacher()
        except AttributeError:
            pass

        return result

    def squeeze(self, axis=None):
        """
        Squeeze 1 dimensional axis objects into scalars.

        Series or DataFrames with a single element are squeezed to a scalar.
        DataFrames with a single column or a single row are squeezed to a
        Series. Otherwise the object is unchanged.

        This method is most useful when you don't know if your
        object is a Series or DataFrame, but you do know it has just a single
        column. In that case you can safely call `squeeze` to ensure you have a
        Series.

        Parameters
        ----------
        axis : {0 or 'index', 1 or 'columns', None}, default None
            A specific axis to squeeze. By default, all length-1 axes are
            squeezed.

        Returns
        -------
        DataFrame, Series, or scalar
            The projection after squeezing `axis` or all the axes.

        See Also
        --------
        Series.iloc : Integer-location based indexing for selecting scalars.
        DataFrame.iloc : Integer-location based indexing for selecting Series.
        Series.to_frame : Inverse of DataFrame.squeeze for a
            single-column DataFrame.

        Examples
        --------
        >>> primes = pd.Series([2, 3, 5, 7])

        Slicing might produce a Series with a single value:

        >>> even_primes = primes[primes % 2 == 0]
        >>> even_primes
        0    2
        dtype: int64

        >>> even_primes.squeeze()
        2

        Squeezing objects with more than one value in every axis does nothing:

        >>> odd_primes = primes[primes % 2 == 1]
        >>> odd_primes
        1    3
        2    5
        3    7
        dtype: int64

        >>> odd_primes.squeeze()
        1    3
        2    5
        3    7
        dtype: int64

        Squeezing is even more effective when used with DataFrames.

        >>> df = pd.DataFrame([[1, 2], [3, 4]], columns=['a', 'b'])
        >>> df
           a  b
        0  1  2
        1  3  4

        Slicing a single column will produce a DataFrame with the columns
        having only one value:

        >>> df_a = df[['a']]
        >>> df_a
           a
        0  1
        1  3

        So the columns can be squeezed down, resulting in a Series:

        >>> df_a.squeeze('columns')
        0    1
        1    3
        Name: a, dtype: int64

        Slicing a single row from a single column will produce a single
        scalar DataFrame:

        >>> df_0a = df.loc[df.index < 1, ['a']]
        >>> df_0a
           a
        0  1

        Squeezing the rows produces a single scalar Series:

        >>> df_0a.squeeze('rows')
        a    1
        Name: 0, dtype: int64

        Squeezing all axes will project directly into a scalar:

        >>> df_0a.squeeze()
        1
        """
        axis = self._AXIS_NAMES if axis is None else (self._get_axis_number(axis),)
        return self.iloc[
            tuple(
                0 if i in axis and len(a) == 1 else slice(None)
                for i, a in enumerate(self.axes)
            )
        ]

    # ----------------------------------------------------------------------
    # Rename

    def rename(
        self: FrameOrSeries,
        mapper: Optional[Renamer] = None,
        *,
        index: Optional[Renamer] = None,
        columns: Optional[Renamer] = None,
        axis: Optional[Axis] = None,
        copy: bool = True,
        inplace: bool = False,
        level: Optional[Level] = None,
        errors: str = "ignore",
    ) -> Optional[FrameOrSeries]:
        """
        Alter axes input function or functions. Function / dict values must be
        unique (1-to-1). Labels not contained in a dict / Series will be left
        as-is. Extra labels listed don't throw an error. Alternatively, change
        ``Series.name`` with a scalar value (Series only).

        Parameters
        ----------
        %(axes)s : scalar, list-like, dict-like or function, optional
            Scalar or list-like will alter the ``Series.name`` attribute,
            and raise on DataFrame.
            dict-like or functions are transformations to apply to
            that axis' values
        copy : bool, default True
            Also copy underlying data.
        inplace : bool, default False
            Whether to return a new %(klass)s. If True then value of copy is
            ignored.
        level : int or level name, default None
            In case of a MultiIndex, only rename labels in the specified
            level.
        errors : {'ignore', 'raise'}, default 'ignore'
            If 'raise', raise a `KeyError` when a dict-like `mapper`, `index`,
            or `columns` contains labels that are not present in the Index
            being transformed.
            If 'ignore', existing keys will be renamed and extra keys will be
            ignored.

        Returns
        -------
        renamed : %(klass)s (new object)

        Raises
        ------
        KeyError
            If any of the labels is not found in the selected axis and
            "errors='raise'".

        See Also
        --------
        NDFrame.rename_axis

        Examples
        --------
        >>> s = pd.Series([1, 2, 3])
        >>> s
        0    1
        1    2
        2    3
        dtype: int64
        >>> s.rename("my_name") # scalar, changes Series.name
        0    1
        1    2
        2    3
        Name: my_name, dtype: int64
        >>> s.rename(lambda x: x ** 2)  # function, changes labels
        0    1
        1    2
        4    3
        dtype: int64
        >>> s.rename({1: 3, 2: 5})  # mapping, changes labels
        0    1
        3    2
        5    3
        dtype: int64

        Since ``DataFrame`` doesn't have a ``.name`` attribute,
        only mapping-type arguments are allowed.

        >>> df = pd.DataFrame({"A": [1, 2, 3], "B": [4, 5, 6]})
        >>> df.rename(2)
        Traceback (most recent call last):
        ...
        TypeError: 'int' object is not callable

        ``DataFrame.rename`` supports two calling conventions

        * ``(index=index_mapper, columns=columns_mapper, ...)``
        * ``(mapper, axis={'index', 'columns'}, ...)``

        We *highly* recommend using keyword arguments to clarify your
        intent.

        >>> df.rename(index=str, columns={"A": "a", "B": "c"})
           a  c
        0  1  4
        1  2  5
        2  3  6

        >>> df.rename(index=str, columns={"A": "a", "C": "c"})
           a  B
        0  1  4
        1  2  5
        2  3  6

        Using axis-style parameters

        >>> df.rename(str.lower, axis='columns')
           a  b
        0  1  4
        1  2  5
        2  3  6

        >>> df.rename({1: 2, 2: 4}, axis='index')
           A  B
        0  1  4
        2  2  5
        4  3  6

        See the :ref:`user guide <basics.rename>` for more.
        """
        if mapper is None and index is None and columns is None:
            raise TypeError("must pass an index to rename")

        if index is not None or columns is not None:
            if axis is not None:
                raise TypeError(
                    "Cannot specify both 'axis' and any of 'index' or 'columns'"
                )
            elif mapper is not None:
                raise TypeError(
                    "Cannot specify both 'mapper' and any of 'index' or 'columns'"
                )
        else:
            # use the mapper argument
            if axis and self._get_axis_number(axis) == 1:
                columns = mapper
            else:
                index = mapper

        result = self if inplace else self.copy(deep=copy)

        for axis_no, replacements in enumerate((index, columns)):
            if replacements is None:
                continue

            ax = self._get_axis(axis_no)
            f = com.get_rename_function(replacements)

            if level is not None:
                level = ax._get_level_number(level)

            # GH 13473
            if not callable(replacements):
                indexer = ax.get_indexer_for(replacements)
                if errors == "raise" and len(indexer[indexer == -1]):
                    missing_labels = [
                        label
                        for index, label in enumerate(replacements)
                        if indexer[index] == -1
                    ]
                    raise KeyError(f"{missing_labels} not found in axis")

            new_index = ax._transform_index(f, level)
            result.set_axis(new_index, axis=axis_no, inplace=True)
            result._clear_item_cache()

        if inplace:
            self._update_inplace(result._mgr)
            return None
        else:
            return result.__finalize__(self)

    @rewrite_axis_style_signature("mapper", [("copy", True), ("inplace", False)])
    def rename_axis(self, mapper=lib.no_default, **kwargs):
        """
        Set the name of the axis for the index or columns.

        Parameters
        ----------
        mapper : scalar, list-like, optional
            Value to set the axis name attribute.
        index, columns : scalar, list-like, dict-like or function, optional
            A scalar, list-like, dict-like or functions transformations to
            apply to that axis' values.

            Use either ``mapper`` and ``axis`` to
            specify the axis to target with ``mapper``, or ``index``
            and/or ``columns``.

            .. versionchanged:: 0.24.0

        axis : {0 or 'index', 1 or 'columns'}, default 0
            The axis to rename.
        copy : bool, default True
            Also copy underlying data.
        inplace : bool, default False
            Modifies the object directly, instead of creating a new Series
            or DataFrame.

        Returns
        -------
        Series, DataFrame, or None
            The same type as the caller or None if `inplace` is True.

        See Also
        --------
        Series.rename : Alter Series index labels or name.
        DataFrame.rename : Alter DataFrame index labels or name.
        Index.rename : Set new names on index.

        Notes
        -----
        ``DataFrame.rename_axis`` supports two calling conventions

        * ``(index=index_mapper, columns=columns_mapper, ...)``
        * ``(mapper, axis={'index', 'columns'}, ...)``

        The first calling convention will only modify the names of
        the index and/or the names of the Index object that is the columns.
        In this case, the parameter ``copy`` is ignored.

        The second calling convention will modify the names of the
        the corresponding index if mapper is a list or a scalar.
        However, if mapper is dict-like or a function, it will use the
        deprecated behavior of modifying the axis *labels*.

        We *highly* recommend using keyword arguments to clarify your
        intent.

        Examples
        --------
        **Series**

        >>> s = pd.Series(["dog", "cat", "monkey"])
        >>> s
        0       dog
        1       cat
        2    monkey
        dtype: object
        >>> s.rename_axis("animal")
        animal
        0    dog
        1    cat
        2    monkey
        dtype: object

        **DataFrame**

        >>> df = pd.DataFrame({"num_legs": [4, 4, 2],
        ...                    "num_arms": [0, 0, 2]},
        ...                   ["dog", "cat", "monkey"])
        >>> df
                num_legs  num_arms
        dog            4         0
        cat            4         0
        monkey         2         2
        >>> df = df.rename_axis("animal")
        >>> df
                num_legs  num_arms
        animal
        dog            4         0
        cat            4         0
        monkey         2         2
        >>> df = df.rename_axis("limbs", axis="columns")
        >>> df
        limbs   num_legs  num_arms
        animal
        dog            4         0
        cat            4         0
        monkey         2         2

        **MultiIndex**

        >>> df.index = pd.MultiIndex.from_product([['mammal'],
        ...                                        ['dog', 'cat', 'monkey']],
        ...                                       names=['type', 'name'])
        >>> df
        limbs          num_legs  num_arms
        type   name
        mammal dog            4         0
               cat            4         0
               monkey         2         2

        >>> df.rename_axis(index={'type': 'class'})
        limbs          num_legs  num_arms
        class  name
        mammal dog            4         0
               cat            4         0
               monkey         2         2

        >>> df.rename_axis(columns=str.upper)
        LIMBS          num_legs  num_arms
        type   name
        mammal dog            4         0
               cat            4         0
               monkey         2         2
        """
        axes, kwargs = self._construct_axes_from_arguments(
            (), kwargs, sentinel=lib.no_default
        )
        copy = kwargs.pop("copy", True)
        inplace = kwargs.pop("inplace", False)
        axis = kwargs.pop("axis", 0)
        if axis is not None:
            axis = self._get_axis_number(axis)

        if kwargs:
            raise TypeError(
                "rename_axis() got an unexpected keyword "
                f'argument "{list(kwargs.keys())[0]}"'
            )

        inplace = validate_bool_kwarg(inplace, "inplace")

        if mapper is not lib.no_default:
            # Use v0.23 behavior if a scalar or list
            non_mapper = is_scalar(mapper) or (
                is_list_like(mapper) and not is_dict_like(mapper)
            )
            if non_mapper:
                return self._set_axis_name(mapper, axis=axis, inplace=inplace)
            else:
                raise ValueError("Use `.rename` to alter labels with a mapper.")
        else:
            # Use new behavior.  Means that index and/or columns
            # is specified
            result = self if inplace else self.copy(deep=copy)

            for axis in range(self._AXIS_LEN):
                v = axes.get(self._AXIS_NAMES[axis])
                if v is lib.no_default:
                    continue
                non_mapper = is_scalar(v) or (is_list_like(v) and not is_dict_like(v))
                if non_mapper:
                    newnames = v
                else:
                    f = com.get_rename_function(v)
                    curnames = self._get_axis(axis).names
                    newnames = [f(name) for name in curnames]
                result._set_axis_name(newnames, axis=axis, inplace=True)
            if not inplace:
                return result

    def _set_axis_name(self, name, axis=0, inplace=False):
        """
        Set the name(s) of the axis.

        Parameters
        ----------
        name : str or list of str
            Name(s) to set.
        axis : {0 or 'index', 1 or 'columns'}, default 0
            The axis to set the label. The value 0 or 'index' specifies index,
            and the value 1 or 'columns' specifies columns.
        inplace : bool, default False
            If `True`, do operation inplace and return None.

            .. versionadded:: 0.21.0

        Returns
        -------
        Series, DataFrame, or None
            The same type as the caller or `None` if `inplace` is `True`.

        See Also
        --------
        DataFrame.rename : Alter the axis labels of :class:`DataFrame`.
        Series.rename : Alter the index labels or set the index name
            of :class:`Series`.
        Index.rename : Set the name of :class:`Index` or :class:`MultiIndex`.

        Examples
        --------
        >>> df = pd.DataFrame({"num_legs": [4, 4, 2]},
        ...                   ["dog", "cat", "monkey"])
        >>> df
                num_legs
        dog            4
        cat            4
        monkey         2
        >>> df._set_axis_name("animal")
                num_legs
        animal
        dog            4
        cat            4
        monkey         2
        >>> df.index = pd.MultiIndex.from_product(
        ...                [["mammal"], ['dog', 'cat', 'monkey']])
        >>> df._set_axis_name(["type", "name"])
                       num_legs
        type   name
        mammal dog        4
               cat        4
               monkey     2
        """
        axis = self._get_axis_number(axis)
        idx = self._get_axis(axis).set_names(name)

        inplace = validate_bool_kwarg(inplace, "inplace")
        renamed = self if inplace else self.copy()
        renamed.set_axis(idx, axis=axis, inplace=True)
        if not inplace:
            return renamed

    # ----------------------------------------------------------------------
    # Comparison Methods

    def _indexed_same(self, other) -> bool:
        return all(
            self._get_axis(a).equals(other._get_axis(a)) for a in self._AXIS_ORDERS
        )

    def equals(self, other):
        """
        Test whether two objects contain the same elements.

        This function allows two Series or DataFrames to be compared against
        each other to see if they have the same shape and elements. NaNs in
        the same location are considered equal. The column headers do not
        need to have the same type, but the elements within the columns must
        be the same dtype.

        Parameters
        ----------
        other : Series or DataFrame
            The other Series or DataFrame to be compared with the first.

        Returns
        -------
        bool
            True if all elements are the same in both objects, False
            otherwise.

        See Also
        --------
        Series.eq : Compare two Series objects of the same length
            and return a Series where each element is True if the element
            in each Series is equal, False otherwise.
        DataFrame.eq : Compare two DataFrame objects of the same shape and
            return a DataFrame where each element is True if the respective
            element in each DataFrame is equal, False otherwise.
        testing.assert_series_equal : Raises an AssertionError if left and
            right are not equal. Provides an easy interface to ignore
            inequality in dtypes, indexes and precision among others.
        testing.assert_frame_equal : Like assert_series_equal, but targets
            DataFrames.
        numpy.array_equal : Return True if two arrays have the same shape
            and elements, False otherwise.

        Notes
        -----
        This function requires that the elements have the same dtype as their
        respective elements in the other Series or DataFrame. However, the
        column labels do not need to have the same type, as long as they are
        still considered equal.

        Examples
        --------
        >>> df = pd.DataFrame({1: [10], 2: [20]})
        >>> df
            1   2
        0  10  20

        DataFrames df and exactly_equal have the same types and values for
        their elements and column labels, which will return True.

        >>> exactly_equal = pd.DataFrame({1: [10], 2: [20]})
        >>> exactly_equal
            1   2
        0  10  20
        >>> df.equals(exactly_equal)
        True

        DataFrames df and different_column_type have the same element
        types and values, but have different types for the column labels,
        which will still return True.

        >>> different_column_type = pd.DataFrame({1.0: [10], 2.0: [20]})
        >>> different_column_type
           1.0  2.0
        0   10   20
        >>> df.equals(different_column_type)
        True

        DataFrames df and different_data_type have different types for the
        same values for their elements, and will return False even though
        their column labels are the same values and types.

        >>> different_data_type = pd.DataFrame({1: [10.0], 2: [20.0]})
        >>> different_data_type
              1     2
        0  10.0  20.0
        >>> df.equals(different_data_type)
        False
        """
        if not isinstance(other, self._constructor):
            return False
        return self._mgr.equals(other._mgr)

    # -------------------------------------------------------------------------
    # Unary Methods

    def __neg__(self):
        values = self._values
        if is_bool_dtype(values):
            arr = operator.inv(values)
        elif (
            is_numeric_dtype(values)
            or is_timedelta64_dtype(values)
            or is_object_dtype(values)
        ):
            arr = operator.neg(values)
        else:
            raise TypeError(f"Unary negative expects numeric dtype, not {values.dtype}")
        return self.__array_wrap__(arr)

    def __pos__(self):
        values = self._values
        if is_bool_dtype(values):
            arr = values
        elif (
            is_numeric_dtype(values)
            or is_timedelta64_dtype(values)
            or is_object_dtype(values)
        ):
            arr = operator.pos(values)
        else:
            raise TypeError(f"Unary plus expects numeric dtype, not {values.dtype}")
        return self.__array_wrap__(arr)

    def __invert__(self):
        if not self.size:
            # inv fails with 0 len
            return self

        new_data = self._mgr.apply(operator.invert)
        result = self._constructor(new_data).__finalize__(self)
        return result

    def __nonzero__(self):
        raise ValueError(
            f"The truth value of a {type(self).__name__} is ambiguous. "
            "Use a.empty, a.bool(), a.item(), a.any() or a.all()."
        )

    __bool__ = __nonzero__

    def bool(self):
        """
        Return the bool of a single element PandasObject.

        This must be a boolean scalar value, either True or False.  Raise a
        ValueError if the PandasObject does not have exactly 1 element, or that
        element is not boolean

        Returns
        -------
        bool
            Same single boolean value converted to bool type.
        """
        v = self.squeeze()
        if isinstance(v, (bool, np.bool_)):
            return bool(v)
        elif is_scalar(v):
            raise ValueError(
                "bool cannot act on a non-boolean single element "
                f"{type(self).__name__}"
            )

        self.__nonzero__()

    def __abs__(self: FrameOrSeries) -> FrameOrSeries:
        return self.abs()

    def __round__(self: FrameOrSeries, decimals: int = 0) -> FrameOrSeries:
        return self.round(decimals)

    # -------------------------------------------------------------------------
    # Label or Level Combination Helpers
    #
    # A collection of helper methods for DataFrame/Series operations that
    # accept a combination of column/index labels and levels.  All such
    # operations should utilize/extend these methods when possible so that we
    # have consistent precedence and validation logic throughout the library.

    def _is_level_reference(self, key, axis=0):
        """
        Test whether a key is a level reference for a given axis.

        To be considered a level reference, `key` must be a string that:
          - (axis=0): Matches the name of an index level and does NOT match
            a column label.
          - (axis=1): Matches the name of a column level and does NOT match
            an index label.

        Parameters
        ----------
        key : str
            Potential level name for the given axis
        axis : int, default 0
            Axis that levels are associated with (0 for index, 1 for columns)

        Returns
        -------
        is_level : bool
        """
        axis = self._get_axis_number(axis)

        return (
            key is not None
            and is_hashable(key)
            and key in self.axes[axis].names
            and not self._is_label_reference(key, axis=axis)
        )

    def _is_label_reference(self, key, axis=0) -> bool_t:
        """
        Test whether a key is a label reference for a given axis.

        To be considered a label reference, `key` must be a string that:
          - (axis=0): Matches a column label
          - (axis=1): Matches an index label

        Parameters
        ----------
        key: str
            Potential label name
        axis: int, default 0
            Axis perpendicular to the axis that labels are associated with
            (0 means search for column labels, 1 means search for index labels)

        Returns
        -------
        is_label: bool
        """
        axis = self._get_axis_number(axis)
        other_axes = (ax for ax in range(self._AXIS_LEN) if ax != axis)

        return (
            key is not None
            and is_hashable(key)
            and any(key in self.axes[ax] for ax in other_axes)
        )

    def _is_label_or_level_reference(self, key: str, axis: int = 0) -> bool_t:
        """
        Test whether a key is a label or level reference for a given axis.

        To be considered either a label or a level reference, `key` must be a
        string that:
          - (axis=0): Matches a column label or an index level
          - (axis=1): Matches an index label or a column level

        Parameters
        ----------
        key: str
            Potential label or level name
        axis: int, default 0
            Axis that levels are associated with (0 for index, 1 for columns)

        Returns
        -------
        is_label_or_level: bool
        """
        return self._is_level_reference(key, axis=axis) or self._is_label_reference(
            key, axis=axis
        )

    def _check_label_or_level_ambiguity(self, key, axis: int = 0) -> None:
        """
        Check whether `key` is ambiguous.

        By ambiguous, we mean that it matches both a level of the input
        `axis` and a label of the other axis.

        Parameters
        ----------
        key: str or object
            Label or level name.
        axis: int, default 0
            Axis that levels are associated with (0 for index, 1 for columns).

        Raises
        ------
        ValueError: `key` is ambiguous
        """
        axis = self._get_axis_number(axis)
        other_axes = (ax for ax in range(self._AXIS_LEN) if ax != axis)

        if (
            key is not None
            and is_hashable(key)
            and key in self.axes[axis].names
            and any(key in self.axes[ax] for ax in other_axes)
        ):

            # Build an informative and grammatical warning
            level_article, level_type = (
                ("an", "index") if axis == 0 else ("a", "column")
            )

            label_article, label_type = (
                ("a", "column") if axis == 0 else ("an", "index")
            )

            msg = (
                f"'{key}' is both {level_article} {level_type} level and "
                f"{label_article} {label_type} label, which is ambiguous."
            )
            raise ValueError(msg)

    def _get_label_or_level_values(self, key: str, axis: int = 0) -> np.ndarray:
        """
        Return a 1-D array of values associated with `key`, a label or level
        from the given `axis`.

        Retrieval logic:
          - (axis=0): Return column values if `key` matches a column label.
            Otherwise return index level values if `key` matches an index
            level.
          - (axis=1): Return row values if `key` matches an index label.
            Otherwise return column level values if 'key' matches a column
            level

        Parameters
        ----------
        key: str
            Label or level name.
        axis: int, default 0
            Axis that levels are associated with (0 for index, 1 for columns)

        Returns
        -------
        values: np.ndarray

        Raises
        ------
        KeyError
            if `key` matches neither a label nor a level
        ValueError
            if `key` matches multiple labels
        FutureWarning
            if `key` is ambiguous. This will become an ambiguity error in a
            future version
        """
        axis = self._get_axis_number(axis)
        other_axes = [ax for ax in range(self._AXIS_LEN) if ax != axis]

        if self._is_label_reference(key, axis=axis):
            self._check_label_or_level_ambiguity(key, axis=axis)
            values = self.xs(key, axis=other_axes[0])._values
        elif self._is_level_reference(key, axis=axis):
            values = self.axes[axis].get_level_values(key)._values
        else:
            raise KeyError(key)

        # Check for duplicates
        if values.ndim > 1:

            if other_axes and isinstance(self._get_axis(other_axes[0]), MultiIndex):
                multi_message = (
                    "\n"
                    "For a multi-index, the label must be a "
                    "tuple with elements corresponding to each level."
                )
            else:
                multi_message = ""

            label_axis_name = "column" if axis == 0 else "index"
            raise ValueError(
                (
                    f"The {label_axis_name} label '{key}' "
                    f"is not unique.{multi_message}"
                )
            )

        return values

    def _drop_labels_or_levels(self, keys, axis: int = 0):
        """
        Drop labels and/or levels for the given `axis`.

        For each key in `keys`:
          - (axis=0): If key matches a column label then drop the column.
            Otherwise if key matches an index level then drop the level.
          - (axis=1): If key matches an index label then drop the row.
            Otherwise if key matches a column level then drop the level.

        Parameters
        ----------
        keys: str or list of str
            labels or levels to drop
        axis: int, default 0
            Axis that levels are associated with (0 for index, 1 for columns)

        Returns
        -------
        dropped: DataFrame

        Raises
        ------
        ValueError
            if any `keys` match neither a label nor a level
        """
        axis = self._get_axis_number(axis)

        # Validate keys
        keys = com.maybe_make_list(keys)
        invalid_keys = [
            k for k in keys if not self._is_label_or_level_reference(k, axis=axis)
        ]

        if invalid_keys:
            raise ValueError(
                (
                    "The following keys are not valid labels or "
                    f"levels for axis {axis}: {invalid_keys}"
                )
            )

        # Compute levels and labels to drop
        levels_to_drop = [k for k in keys if self._is_level_reference(k, axis=axis)]

        labels_to_drop = [k for k in keys if not self._is_level_reference(k, axis=axis)]

        # Perform copy upfront and then use inplace operations below.
        # This ensures that we always perform exactly one copy.
        # ``copy`` and/or ``inplace`` options could be added in the future.
        dropped = self.copy()

        if axis == 0:
            # Handle dropping index levels
            if levels_to_drop:
                dropped.reset_index(levels_to_drop, drop=True, inplace=True)

            # Handle dropping columns labels
            if labels_to_drop:
                dropped.drop(labels_to_drop, axis=1, inplace=True)
        else:
            # Handle dropping column levels
            if levels_to_drop:
                if isinstance(dropped.columns, MultiIndex):
                    # Drop the specified levels from the MultiIndex
                    dropped.columns = dropped.columns.droplevel(levels_to_drop)
                else:
                    # Drop the last level of Index by replacing with
                    # a RangeIndex
                    dropped.columns = RangeIndex(dropped.columns.size)

            # Handle dropping index labels
            if labels_to_drop:
                dropped.drop(labels_to_drop, axis=0, inplace=True)

        return dropped

    # ----------------------------------------------------------------------
    # Iteration

    def __hash__(self):
        raise TypeError(
            f"{repr(type(self).__name__)} objects are mutable, "
            f"thus they cannot be hashed"
        )

    def __iter__(self):
        """
        Iterate over info axis.

        Returns
        -------
        iterator
            Info axis as iterator.
        """
        return iter(self._info_axis)

    # can we get a better explanation of this?
    def keys(self):
        """
        Get the 'info axis' (see Indexing for more).

        This is index for Series, columns for DataFrame.

        Returns
        -------
        Index
            Info axis.
        """
        return self._info_axis

    def items(self):
        """
        Iterate over (label, values) on info axis

        This is index for Series and columns for DataFrame.

        Returns
        -------
        Generator
        """
        for h in self._info_axis:
            yield h, self[h]

    @Appender(items.__doc__)
    def iteritems(self):
        return self.items()

    def __len__(self) -> int:
        """Returns length of info axis"""
        return len(self._info_axis)

    def __contains__(self, key) -> bool_t:
        """True if the key is in the info axis"""
        return key in self._info_axis

    @property
    def empty(self) -> bool_t:
        """
        Indicator whether DataFrame is empty.

        True if DataFrame is entirely empty (no items), meaning any of the
        axes are of length 0.

        Returns
        -------
        bool
            If DataFrame is empty, return True, if not return False.

        See Also
        --------
        Series.dropna : Return series without null values.
        DataFrame.dropna : Return DataFrame with labels on given axis omitted
            where (all or any) data are missing.

        Notes
        -----
        If DataFrame contains only NaNs, it is still not considered empty. See
        the example below.

        Examples
        --------
        An example of an actual empty DataFrame. Notice the index is empty:

        >>> df_empty = pd.DataFrame({'A' : []})
        >>> df_empty
        Empty DataFrame
        Columns: [A]
        Index: []
        >>> df_empty.empty
        True

        If we only have NaNs in our DataFrame, it is not considered empty! We
        will need to drop the NaNs to make the DataFrame empty:

        >>> df = pd.DataFrame({'A' : [np.nan]})
        >>> df
            A
        0 NaN
        >>> df.empty
        False
        >>> df.dropna().empty
        True
        """
        return any(len(self._get_axis(a)) == 0 for a in self._AXIS_ORDERS)

    # ----------------------------------------------------------------------
    # Array Interface

    # This is also set in IndexOpsMixin
    # GH#23114 Ensure ndarray.__op__(DataFrame) returns NotImplemented
    __array_priority__ = 1000

    def __array__(self, dtype=None) -> np.ndarray:
        return np.asarray(self._values, dtype=dtype)

    def __array_wrap__(self, result, context=None):
        result = lib.item_from_zerodim(result)
        if is_scalar(result):
            # e.g. we get here with np.ptp(series)
            # ptp also requires the item_from_zerodim
            return result
        d = self._construct_axes_dict(self._AXIS_ORDERS, copy=False)
        return self._constructor(result, **d).__finalize__(self)

    # ideally we would define this to avoid the getattr checks, but
    # is slower
    # @property
    # def __array_interface__(self):
    #    """ provide numpy array interface method """
    #    values = self.values
    #    return dict(typestr=values.dtype.str,shape=values.shape,data=values)

    # ----------------------------------------------------------------------
    # Picklability

    def __getstate__(self) -> Dict[str, Any]:
        meta = {k: getattr(self, k, None) for k in self._metadata}
        return dict(
            _mgr=self._mgr,
            _typ=self._typ,
            _metadata=self._metadata,
            attrs=self.attrs,
            **meta,
        )

    def __setstate__(self, state):

        if isinstance(state, BlockManager):
            self._mgr = state
        elif isinstance(state, dict):
            if "_data" in state and "_mgr" not in state:
                # compat for older pickles
                state["_mgr"] = state.pop("_data")
            typ = state.get("_typ")
            if typ is not None:
                attrs = state.get("_attrs", {})
                object.__setattr__(self, "_attrs", attrs)

                # set in the order of internal names
                # to avoid definitional recursion
                # e.g. say fill_value needing _mgr to be
                # defined
                meta = set(self._internal_names + self._metadata)
                for k in list(meta):
                    if k in state:
                        v = state[k]
                        object.__setattr__(self, k, v)

                for k, v in state.items():
                    if k not in meta:
                        object.__setattr__(self, k, v)

            else:
                raise NotImplementedError("Pre-0.12 pickles are no longer supported")
        elif len(state) == 2:
            raise NotImplementedError("Pre-0.12 pickles are no longer supported")

        self._item_cache = {}

    # ----------------------------------------------------------------------
    # Rendering Methods

    def __repr__(self) -> str:
        # string representation based upon iterating over self
        # (since, by definition, `PandasContainers` are iterable)
        prepr = f"[{','.join(map(pprint_thing, self))}]"
        return f"{type(self).__name__}({prepr})"

    def _repr_latex_(self):
        """
        Returns a LaTeX representation for a particular object.
        Mainly for use with nbconvert (jupyter notebook conversion to pdf).
        """
        if config.get_option("display.latex.repr"):
            return self.to_latex()
        else:
            return None

    def _repr_data_resource_(self):
        """
        Not a real Jupyter special repr method, but we use the same
        naming convention.
        """
        if config.get_option("display.html.table_schema"):
            data = self.head(config.get_option("display.max_rows"))
            payload = json.loads(
                data.to_json(orient="table"), object_pairs_hook=collections.OrderedDict
            )
            return payload

    # ----------------------------------------------------------------------
    # I/O Methods

    _shared_docs[
        "to_markdown"
    ] = """
    Print %(klass)s in Markdown-friendly format.

    .. versionadded:: 1.0.0

    Parameters
    ----------
    buf : str, Path or StringIO-like, optional, default None
        Buffer to write to. If None, the output is returned as a string.
    mode : str, optional
        Mode in which file is opened.
    **kwargs
        These parameters will be passed to `tabulate`.

    Returns
    -------
    str
        %(klass)s in Markdown-friendly format.
    """

    @doc(klass="object")
    def to_excel(
        self,
        excel_writer,
        sheet_name="Sheet1",
        na_rep="",
        float_format=None,
        columns=None,
        header=True,
        index=True,
        index_label=None,
        startrow=0,
        startcol=0,
        engine=None,
        merge_cells=True,
        encoding=None,
        inf_rep="inf",
        verbose=True,
        freeze_panes=None,
    ) -> None:
        """
        Write {klass} to an Excel sheet.

        To write a single {klass} to an Excel .xlsx file it is only necessary to
        specify a target file name. To write to multiple sheets it is necessary to
        create an `ExcelWriter` object with a target file name, and specify a sheet
        in the file to write to.

        Multiple sheets may be written to by specifying unique `sheet_name`.
        With all data written to the file it is necessary to save the changes.
        Note that creating an `ExcelWriter` object with a file name that already
        exists will result in the contents of the existing file being erased.

        Parameters
        ----------
        excel_writer : str or ExcelWriter object
            File path or existing ExcelWriter.
        sheet_name : str, default 'Sheet1'
            Name of sheet which will contain DataFrame.
        na_rep : str, default ''
            Missing data representation.
        float_format : str, optional
            Format string for floating point numbers. For example
            ``float_format="%.2f"`` will format 0.1234 to 0.12.
        columns : sequence or list of str, optional
            Columns to write.
        header : bool or list of str, default True
            Write out the column names. If a list of string is given it is
            assumed to be aliases for the column names.
        index : bool, default True
            Write row names (index).
        index_label : str or sequence, optional
            Column label for index column(s) if desired. If not specified, and
            `header` and `index` are True, then the index names are used. A
            sequence should be given if the DataFrame uses MultiIndex.
        startrow : int, default 0
            Upper left cell row to dump data frame.
        startcol : int, default 0
            Upper left cell column to dump data frame.
        engine : str, optional
            Write engine to use, 'openpyxl' or 'xlsxwriter'. You can also set this
            via the options ``io.excel.xlsx.writer``, ``io.excel.xls.writer``, and
            ``io.excel.xlsm.writer``.
        merge_cells : bool, default True
            Write MultiIndex and Hierarchical Rows as merged cells.
        encoding : str, optional
            Encoding of the resulting excel file. Only necessary for xlwt,
            other writers support unicode natively.
        inf_rep : str, default 'inf'
            Representation for infinity (there is no native representation for
            infinity in Excel).
        verbose : bool, default True
            Display more information in the error logs.
        freeze_panes : tuple of int (length 2), optional
            Specifies the one-based bottommost row and rightmost column that
            is to be frozen.

        See Also
        --------
        to_csv : Write DataFrame to a comma-separated values (csv) file.
        ExcelWriter : Class for writing DataFrame objects into excel sheets.
        read_excel : Read an Excel file into a pandas DataFrame.
        read_csv : Read a comma-separated values (csv) file into DataFrame.

        Notes
        -----
        For compatibility with :meth:`~DataFrame.to_csv`,
        to_excel serializes lists and dicts to strings before writing.

        Once a workbook has been saved it is not possible write further data
        without rewriting the whole workbook.

        Examples
        --------

        Create, write to and save a workbook:

        >>> df1 = pd.DataFrame([['a', 'b'], ['c', 'd']],
        ...                    index=['row 1', 'row 2'],
        ...                    columns=['col 1', 'col 2'])
        >>> df1.to_excel("output.xlsx")  # doctest: +SKIP

        To specify the sheet name:

        >>> df1.to_excel("output.xlsx",
        ...              sheet_name='Sheet_name_1')  # doctest: +SKIP

        If you wish to write to more than one sheet in the workbook, it is
        necessary to specify an ExcelWriter object:

        >>> df2 = df1.copy()
        >>> with pd.ExcelWriter('output.xlsx') as writer:  # doctest: +SKIP
        ...     df1.to_excel(writer, sheet_name='Sheet_name_1')
        ...     df2.to_excel(writer, sheet_name='Sheet_name_2')

        ExcelWriter can also be used to append to an existing Excel file:

        >>> with pd.ExcelWriter('output.xlsx',
        ...                     mode='a') as writer:  # doctest: +SKIP
        ...     df.to_excel(writer, sheet_name='Sheet_name_3')

        To set the library that is used to write the Excel file,
        you can pass the `engine` keyword (the default engine is
        automatically chosen depending on the file extension):

        >>> df1.to_excel('output1.xlsx', engine='xlsxwriter')  # doctest: +SKIP
        """

        df = self if isinstance(self, ABCDataFrame) else self.to_frame()

        from pandas.io.formats.excel import ExcelFormatter

        formatter = ExcelFormatter(
            df,
            na_rep=na_rep,
            cols=columns,
            header=header,
            float_format=float_format,
            index=index,
            index_label=index_label,
            merge_cells=merge_cells,
            inf_rep=inf_rep,
        )
        formatter.write(
            excel_writer,
            sheet_name=sheet_name,
            startrow=startrow,
            startcol=startcol,
            freeze_panes=freeze_panes,
            engine=engine,
        )

    def to_json(
        self,
        path_or_buf: Optional[FilePathOrBuffer] = None,
        orient: Optional[str] = None,
        date_format: Optional[str] = None,
        double_precision: int = 10,
        force_ascii: bool_t = True,
        date_unit: str = "ms",
        default_handler: Optional[Callable[[Any], JSONSerializable]] = None,
        lines: bool_t = False,
        compression: Optional[str] = "infer",
        index: bool_t = True,
        indent: Optional[int] = None,
    ) -> Optional[str]:
        """
        Convert the object to a JSON string.

        Note NaN's and None will be converted to null and datetime objects
        will be converted to UNIX timestamps.

        Parameters
        ----------
        path_or_buf : str or file handle, optional
            File path or object. If not specified, the result is returned as
            a string.
        orient : str
            Indication of expected JSON string format.

            * Series:

                - default is 'index'
                - allowed values are: {'split','records','index','table'}.

            * DataFrame:

                - default is 'columns'
                - allowed values are: {'split', 'records', 'index', 'columns',
                  'values', 'table'}.

            * The format of the JSON string:

                - 'split' : dict like {'index' -> [index], 'columns' -> [columns],
                  'data' -> [values]}
                - 'records' : list like [{column -> value}, ... , {column -> value}]
                - 'index' : dict like {index -> {column -> value}}
                - 'columns' : dict like {column -> {index -> value}}
                - 'values' : just the values array
                - 'table' : dict like {'schema': {schema}, 'data': {data}}

                Describing the data, where data component is like ``orient='records'``.

            .. versionchanged:: 0.20.0

        date_format : {None, 'epoch', 'iso'}
            Type of date conversion. 'epoch' = epoch milliseconds,
            'iso' = ISO8601. The default depends on the `orient`. For
            ``orient='table'``, the default is 'iso'. For all other orients,
            the default is 'epoch'.
        double_precision : int, default 10
            The number of decimal places to use when encoding
            floating point values.
        force_ascii : bool, default True
            Force encoded string to be ASCII.
        date_unit : str, default 'ms' (milliseconds)
            The time unit to encode to, governs timestamp and ISO8601
            precision.  One of 's', 'ms', 'us', 'ns' for second, millisecond,
            microsecond, and nanosecond respectively.
        default_handler : callable, default None
            Handler to call if object cannot otherwise be converted to a
            suitable format for JSON. Should receive a single argument which is
            the object to convert and return a serialisable object.
        lines : bool, default False
            If 'orient' is 'records' write out line delimited json format. Will
            throw ValueError if incorrect 'orient' since others are not list
            like.

        compression : {'infer', 'gzip', 'bz2', 'zip', 'xz', None}

            A string representing the compression to use in the output file,
            only used when the first argument is a filename. By default, the
            compression is inferred from the filename.

            .. versionadded:: 0.21.0
            .. versionchanged:: 0.24.0
               'infer' option added and set to default
        index : bool, default True
            Whether to include the index values in the JSON string. Not
            including the index (``index=False``) is only supported when
            orient is 'split' or 'table'.

            .. versionadded:: 0.23.0

        indent : int, optional
           Length of whitespace used to indent each record.

           .. versionadded:: 1.0.0

        Returns
        -------
        None or str
            If path_or_buf is None, returns the resulting json format as a
            string. Otherwise returns None.

        See Also
        --------
        read_json : Convert a JSON string to pandas object.

        Notes
        -----
        The behavior of ``indent=0`` varies from the stdlib, which does not
        indent the output but does insert newlines. Currently, ``indent=0``
        and the default ``indent=None`` are equivalent in pandas, though this
        may change in a future release.

        Examples
        --------
        >>> import json
        >>> df = pd.DataFrame(
        ...     [["a", "b"], ["c", "d"]],
        ...     index=["row 1", "row 2"],
        ...     columns=["col 1", "col 2"],
        ... )

        >>> result = df.to_json(orient="split")
        >>> parsed = json.loads(result)
        >>> json.dumps(parsed, indent=4)  # doctest: +SKIP
        {
            "columns": [
                "col 1",
                "col 2"
            ],
            "index": [
                "row 1",
                "row 2"
            ],
            "data": [
                [
                    "a",
                    "b"
                ],
                [
                    "c",
                    "d"
                ]
            ]
        }

        Encoding/decoding a Dataframe using ``'records'`` formatted JSON.
        Note that index labels are not preserved with this encoding.

        >>> result = df.to_json(orient="records")
        >>> parsed = json.loads(result)
        >>> json.dumps(parsed, indent=4)  # doctest: +SKIP
        [
            {
                "col 1": "a",
                "col 2": "b"
            },
            {
                "col 1": "c",
                "col 2": "d"
            }
        ]

        Encoding/decoding a Dataframe using ``'index'`` formatted JSON:

        >>> result = df.to_json(orient="index")
        >>> parsed = json.loads(result)
        >>> json.dumps(parsed, indent=4)  # doctest: +SKIP
        {
            "row 1": {
                "col 1": "a",
                "col 2": "b"
            },
            "row 2": {
                "col 1": "c",
                "col 2": "d"
            }
        }

        Encoding/decoding a Dataframe using ``'columns'`` formatted JSON:

        >>> result = df.to_json(orient="columns")
        >>> parsed = json.loads(result)
        >>> json.dumps(parsed, indent=4)  # doctest: +SKIP
        {
            "col 1": {
                "row 1": "a",
                "row 2": "c"
            },
            "col 2": {
                "row 1": "b",
                "row 2": "d"
            }
        }

        Encoding/decoding a Dataframe using ``'values'`` formatted JSON:

        >>> result = df.to_json(orient="values")
        >>> parsed = json.loads(result)
        >>> json.dumps(parsed, indent=4)  # doctest: +SKIP
        [
            [
                "a",
                "b"
            ],
            [
                "c",
                "d"
            ]
        ]

        Encoding with Table Schema:

        >>> result = df.to_json(orient="table")
        >>> parsed = json.loads(result)
        >>> json.dumps(parsed, indent=4)  # doctest: +SKIP
        {
            "schema": {
                "fields": [
                    {
                        "name": "index",
                        "type": "string"
                    },
                    {
                        "name": "col 1",
                        "type": "string"
                    },
                    {
                        "name": "col 2",
                        "type": "string"
                    }
                ],
                "primaryKey": [
                    "index"
                ],
                "pandas_version": "0.20.0"
            },
            "data": [
                {
                    "index": "row 1",
                    "col 1": "a",
                    "col 2": "b"
                },
                {
                    "index": "row 2",
                    "col 1": "c",
                    "col 2": "d"
                }
            ]
        }
        """
        from pandas.io import json

        if date_format is None and orient == "table":
            date_format = "iso"
        elif date_format is None:
            date_format = "epoch"

        config.is_nonnegative_int(indent)
        indent = indent or 0

        return json.to_json(
            path_or_buf=path_or_buf,
            obj=self,
            orient=orient,
            date_format=date_format,
            double_precision=double_precision,
            force_ascii=force_ascii,
            date_unit=date_unit,
            default_handler=default_handler,
            lines=lines,
            compression=compression,
            index=index,
            indent=indent,
        )

    def to_hdf(
        self,
        path_or_buf,
        key: str,
        mode: str = "a",
        complevel: Optional[int] = None,
        complib: Optional[str] = None,
        append: bool_t = False,
        format: Optional[str] = None,
        index: bool_t = True,
        min_itemsize: Optional[Union[int, Dict[str, int]]] = None,
        nan_rep=None,
        dropna: Optional[bool_t] = None,
        data_columns: Optional[List[str]] = None,
        errors: str = "strict",
        encoding: str = "UTF-8",
    ) -> None:
        """
        Write the contained data to an HDF5 file using HDFStore.

        Hierarchical Data Format (HDF) is self-describing, allowing an
        application to interpret the structure and contents of a file with
        no outside information. One HDF file can hold a mix of related objects
        which can be accessed as a group or as individual objects.

        In order to add another DataFrame or Series to an existing HDF file
        please use append mode and a different a key.

        For more information see the :ref:`user guide <io.hdf5>`.

        Parameters
        ----------
        path_or_buf : str or pandas.HDFStore
            File path or HDFStore object.
        key : str
            Identifier for the group in the store.
        mode : {'a', 'w', 'r+'}, default 'a'
            Mode to open file:

            - 'w': write, a new file is created (an existing file with
              the same name would be deleted).
            - 'a': append, an existing file is opened for reading and
              writing, and if the file does not exist it is created.
            - 'r+': similar to 'a', but the file must already exist.
        complevel : {0-9}, optional
            Specifies a compression level for data.
            A value of 0 disables compression.
        complib : {'zlib', 'lzo', 'bzip2', 'blosc'}, default 'zlib'
            Specifies the compression library to be used.
            As of v0.20.2 these additional compressors for Blosc are supported
            (default if no compressor specified: 'blosc:blosclz'):
            {'blosc:blosclz', 'blosc:lz4', 'blosc:lz4hc', 'blosc:snappy',
            'blosc:zlib', 'blosc:zstd'}.
            Specifying a compression library which is not available issues
            a ValueError.
        append : bool, default False
            For Table formats, append the input data to the existing.
        format : {'fixed', 'table', None}, default 'fixed'
            Possible values:

            - 'fixed': Fixed format. Fast writing/reading. Not-appendable,
              nor searchable.
            - 'table': Table format. Write as a PyTables Table structure
              which may perform worse but allow more flexible operations
              like searching / selecting subsets of the data.
            - If None, pd.get_option('io.hdf.default_format') is checked,
              followed by fallback to "fixed"
        errors : str, default 'strict'
            Specifies how encoding and decoding errors are to be handled.
            See the errors argument for :func:`open` for a full list
            of options.
        encoding : str, default "UTF-8"
        min_itemsize : dict or int, optional
            Map column names to minimum string sizes for columns.
        nan_rep : Any, optional
            How to represent null values as str.
            Not allowed with append=True.
        data_columns : list of columns or True, optional
            List of columns to create as indexed data columns for on-disk
            queries, or True to use all columns. By default only the axes
            of the object are indexed. See :ref:`io.hdf5-query-data-columns`.
            Applicable only to format='table'.

        See Also
        --------
        DataFrame.read_hdf : Read from HDF file.
        DataFrame.to_parquet : Write a DataFrame to the binary parquet format.
        DataFrame.to_sql : Write to a sql table.
        DataFrame.to_feather : Write out feather-format for DataFrames.
        DataFrame.to_csv : Write out to a csv file.

        Examples
        --------
        >>> df = pd.DataFrame({'A': [1, 2, 3], 'B': [4, 5, 6]},
        ...                   index=['a', 'b', 'c'])
        >>> df.to_hdf('data.h5', key='df', mode='w')

        We can add another object to the same file:

        >>> s = pd.Series([1, 2, 3, 4])
        >>> s.to_hdf('data.h5', key='s')

        Reading from HDF file:

        >>> pd.read_hdf('data.h5', 'df')
        A  B
        a  1  4
        b  2  5
        c  3  6
        >>> pd.read_hdf('data.h5', 's')
        0    1
        1    2
        2    3
        3    4
        dtype: int64

        Deleting file with data:

        >>> import os
        >>> os.remove('data.h5')
        """
        from pandas.io import pytables

        pytables.to_hdf(
            path_or_buf,
            key,
            self,
            mode=mode,
            complevel=complevel,
            complib=complib,
            append=append,
            format=format,
            index=index,
            min_itemsize=min_itemsize,
            nan_rep=nan_rep,
            dropna=dropna,
            data_columns=data_columns,
            errors=errors,
            encoding=encoding,
        )

    def to_sql(
        self,
        name: str,
        con,
        schema=None,
        if_exists: str = "fail",
        index: bool_t = True,
        index_label=None,
        chunksize=None,
        dtype=None,
        method=None,
    ) -> None:
        """
        Write records stored in a DataFrame to a SQL database.

        Databases supported by SQLAlchemy [1]_ are supported. Tables can be
        newly created, appended to, or overwritten.

        Parameters
        ----------
        name : str
            Name of SQL table.
        con : sqlalchemy.engine.Engine or sqlite3.Connection
            Using SQLAlchemy makes it possible to use any DB supported by that
            library. Legacy support is provided for sqlite3.Connection objects. The user
            is responsible for engine disposal and connection closure for the SQLAlchemy
            connectable See `here \
                <https://docs.sqlalchemy.org/en/13/core/connections.html>`_.

        schema : str, optional
            Specify the schema (if database flavor supports this). If None, use
            default schema.
        if_exists : {'fail', 'replace', 'append'}, default 'fail'
            How to behave if the table already exists.

            * fail: Raise a ValueError.
            * replace: Drop the table before inserting new values.
            * append: Insert new values to the existing table.

        index : bool, default True
            Write DataFrame index as a column. Uses `index_label` as the column
            name in the table.
        index_label : str or sequence, default None
            Column label for index column(s). If None is given (default) and
            `index` is True, then the index names are used.
            A sequence should be given if the DataFrame uses MultiIndex.
        chunksize : int, optional
            Specify the number of rows in each batch to be written at a time.
            By default, all rows will be written at once.
        dtype : dict or scalar, optional
            Specifying the datatype for columns. If a dictionary is used, the
            keys should be the column names and the values should be the
            SQLAlchemy types or strings for the sqlite3 legacy mode. If a
            scalar is provided, it will be applied to all columns.
        method : {None, 'multi', callable}, optional
            Controls the SQL insertion clause used:

            * None : Uses standard SQL ``INSERT`` clause (one per row).
            * 'multi': Pass multiple values in a single ``INSERT`` clause.
            * callable with signature ``(pd_table, conn, keys, data_iter)``.

            Details and a sample callable implementation can be found in the
            section :ref:`insert method <io.sql.method>`.

            .. versionadded:: 0.24.0

        Raises
        ------
        ValueError
            When the table already exists and `if_exists` is 'fail' (the
            default).

        See Also
        --------
        read_sql : Read a DataFrame from a table.

        Notes
        -----
        Timezone aware datetime columns will be written as
        ``Timestamp with timezone`` type with SQLAlchemy if supported by the
        database. Otherwise, the datetimes will be stored as timezone unaware
        timestamps local to the original timezone.

        .. versionadded:: 0.24.0

        References
        ----------
        .. [1] https://docs.sqlalchemy.org
        .. [2] https://www.python.org/dev/peps/pep-0249/

        Examples
        --------
        Create an in-memory SQLite database.

        >>> from sqlalchemy import create_engine
        >>> engine = create_engine('sqlite://', echo=False)

        Create a table from scratch with 3 rows.

        >>> df = pd.DataFrame({'name' : ['User 1', 'User 2', 'User 3']})
        >>> df
             name
        0  User 1
        1  User 2
        2  User 3

        >>> df.to_sql('users', con=engine)
        >>> engine.execute("SELECT * FROM users").fetchall()
        [(0, 'User 1'), (1, 'User 2'), (2, 'User 3')]

        >>> df1 = pd.DataFrame({'name' : ['User 4', 'User 5']})
        >>> df1.to_sql('users', con=engine, if_exists='append')
        >>> engine.execute("SELECT * FROM users").fetchall()
        [(0, 'User 1'), (1, 'User 2'), (2, 'User 3'),
         (0, 'User 4'), (1, 'User 5')]

        Overwrite the table with just ``df1``.

        >>> df1.to_sql('users', con=engine, if_exists='replace',
        ...            index_label='id')
        >>> engine.execute("SELECT * FROM users").fetchall()
        [(0, 'User 4'), (1, 'User 5')]

        Specify the dtype (especially useful for integers with missing values).
        Notice that while pandas is forced to store the data as floating point,
        the database supports nullable integers. When fetching the data with
        Python, we get back integer scalars.

        >>> df = pd.DataFrame({"A": [1, None, 2]})
        >>> df
             A
        0  1.0
        1  NaN
        2  2.0

        >>> from sqlalchemy.types import Integer
        >>> df.to_sql('integers', con=engine, index=False,
        ...           dtype={"A": Integer()})

        >>> engine.execute("SELECT * FROM integers").fetchall()
        [(1,), (None,), (2,)]
        """
        from pandas.io import sql

        sql.to_sql(
            self,
            name,
            con,
            schema=schema,
            if_exists=if_exists,
            index=index,
            index_label=index_label,
            chunksize=chunksize,
            dtype=dtype,
            method=method,
        )

    def to_pickle(
        self,
        path,
        compression: Optional[str] = "infer",
        protocol: int = pickle.HIGHEST_PROTOCOL,
    ) -> None:
        """
        Pickle (serialize) object to file.

        Parameters
        ----------
        path : str
            File path where the pickled object will be stored.
        compression : {'infer', 'gzip', 'bz2', 'zip', 'xz', None}, \
        default 'infer'
            A string representing the compression to use in the output file. By
            default, infers from the file extension in specified path.
        protocol : int
            Int which indicates which protocol should be used by the pickler,
            default HIGHEST_PROTOCOL (see [1]_ paragraph 12.1.2). The possible
            values are 0, 1, 2, 3, 4. A negative value for the protocol
            parameter is equivalent to setting its value to HIGHEST_PROTOCOL.

            .. [1] https://docs.python.org/3/library/pickle.html.
            .. versionadded:: 0.21.0.

        See Also
        --------
        read_pickle : Load pickled pandas object (or any object) from file.
        DataFrame.to_hdf : Write DataFrame to an HDF5 file.
        DataFrame.to_sql : Write DataFrame to a SQL database.
        DataFrame.to_parquet : Write a DataFrame to the binary parquet format.

        Examples
        --------
        >>> original_df = pd.DataFrame({"foo": range(5), "bar": range(5, 10)})
        >>> original_df
           foo  bar
        0    0    5
        1    1    6
        2    2    7
        3    3    8
        4    4    9
        >>> original_df.to_pickle("./dummy.pkl")

        >>> unpickled_df = pd.read_pickle("./dummy.pkl")
        >>> unpickled_df
           foo  bar
        0    0    5
        1    1    6
        2    2    7
        3    3    8
        4    4    9

        >>> import os
        >>> os.remove("./dummy.pkl")
        """
        from pandas.io.pickle import to_pickle

        to_pickle(self, path, compression=compression, protocol=protocol)

    def to_clipboard(
        self, excel: bool_t = True, sep: Optional[str] = None, **kwargs
    ) -> None:
        r"""
        Copy object to the system clipboard.

        Write a text representation of object to the system clipboard.
        This can be pasted into Excel, for example.

        Parameters
        ----------
        excel : bool, default True
            Produce output in a csv format for easy pasting into excel.

            - True, use the provided separator for csv pasting.
            - False, write a string representation of the object to the clipboard.

        sep : str, default ``'\t'``
            Field delimiter.
        **kwargs
            These parameters will be passed to DataFrame.to_csv.

        See Also
        --------
        DataFrame.to_csv : Write a DataFrame to a comma-separated values
            (csv) file.
        read_clipboard : Read text from clipboard and pass to read_table.

        Notes
        -----
        Requirements for your platform.

          - Linux : `xclip`, or `xsel` (with `PyQt4` modules)
          - Windows : none
          - OS X : none

        Examples
        --------
        Copy the contents of a DataFrame to the clipboard.

        >>> df = pd.DataFrame([[1, 2, 3], [4, 5, 6]], columns=['A', 'B', 'C'])

        >>> df.to_clipboard(sep=',')  # doctest: +SKIP
        ... # Wrote the following to the system clipboard:
        ... # ,A,B,C
        ... # 0,1,2,3
        ... # 1,4,5,6

        We can omit the index by passing the keyword `index` and setting
        it to false.

        >>> df.to_clipboard(sep=',', index=False)  # doctest: +SKIP
        ... # Wrote the following to the system clipboard:
        ... # A,B,C
        ... # 1,2,3
        ... # 4,5,6
        """
        from pandas.io import clipboards

        clipboards.to_clipboard(self, excel=excel, sep=sep, **kwargs)

    def to_xarray(self):
        """
        Return an xarray object from the pandas object.

        Returns
        -------
        xarray.DataArray or xarray.Dataset
            Data in the pandas structure converted to Dataset if the object is
            a DataFrame, or a DataArray if the object is a Series.

        See Also
        --------
        DataFrame.to_hdf : Write DataFrame to an HDF5 file.
        DataFrame.to_parquet : Write a DataFrame to the binary parquet format.

        Notes
        -----
        See the `xarray docs <https://xarray.pydata.org/en/stable/>`__

        Examples
        --------
        >>> df = pd.DataFrame([('falcon', 'bird', 389.0, 2),
        ...                    ('parrot', 'bird', 24.0, 2),
        ...                    ('lion', 'mammal', 80.5, 4),
        ...                    ('monkey', 'mammal', np.nan, 4)],
        ...                   columns=['name', 'class', 'max_speed',
        ...                            'num_legs'])
        >>> df
             name   class  max_speed  num_legs
        0  falcon    bird      389.0         2
        1  parrot    bird       24.0         2
        2    lion  mammal       80.5         4
        3  monkey  mammal        NaN         4

        >>> df.to_xarray()
        <xarray.Dataset>
        Dimensions:    (index: 4)
        Coordinates:
          * index      (index) int64 0 1 2 3
        Data variables:
            name       (index) object 'falcon' 'parrot' 'lion' 'monkey'
            class      (index) object 'bird' 'bird' 'mammal' 'mammal'
            max_speed  (index) float64 389.0 24.0 80.5 nan
            num_legs   (index) int64 2 2 4 4

        >>> df['max_speed'].to_xarray()
        <xarray.DataArray 'max_speed' (index: 4)>
        array([389. ,  24. ,  80.5,   nan])
        Coordinates:
          * index    (index) int64 0 1 2 3

        >>> dates = pd.to_datetime(['2018-01-01', '2018-01-01',
        ...                         '2018-01-02', '2018-01-02'])
        >>> df_multiindex = pd.DataFrame({'date': dates,
        ...                               'animal': ['falcon', 'parrot',
        ...                                          'falcon', 'parrot'],
        ...                               'speed': [350, 18, 361, 15]})
        >>> df_multiindex = df_multiindex.set_index(['date', 'animal'])

        >>> df_multiindex
                           speed
        date       animal
        2018-01-01 falcon    350
                   parrot     18
        2018-01-02 falcon    361
                   parrot     15

        >>> df_multiindex.to_xarray()
        <xarray.Dataset>
        Dimensions:  (animal: 2, date: 2)
        Coordinates:
          * date     (date) datetime64[ns] 2018-01-01 2018-01-02
          * animal   (animal) object 'falcon' 'parrot'
        Data variables:
            speed    (date, animal) int64 350 18 361 15
        """
        xarray = import_optional_dependency("xarray")

        if self.ndim == 1:
            return xarray.DataArray.from_series(self)
        else:
            return xarray.Dataset.from_dataframe(self)

    @Substitution(returns=fmt.return_docstring)
    def to_latex(
        self,
        buf=None,
        columns=None,
        col_space=None,
        header=True,
        index=True,
        na_rep="NaN",
        formatters=None,
        float_format=None,
        sparsify=None,
        index_names=True,
        bold_rows=False,
        column_format=None,
        longtable=None,
        escape=None,
        encoding=None,
        decimal=".",
        multicolumn=None,
        multicolumn_format=None,
        multirow=None,
        caption=None,
        label=None,
    ):
        r"""
        Render object to a LaTeX tabular, longtable, or nested table/tabular.

        Requires ``\usepackage{booktabs}``.  The output can be copy/pasted
        into a main LaTeX document or read from an external file
        with ``\input{table.tex}``.

        .. versionchanged:: 0.20.2
           Added to Series.

        .. versionchanged:: 1.0.0
           Added caption and label arguments.

        Parameters
        ----------
        buf : str, Path or StringIO-like, optional, default None
            Buffer to write to. If None, the output is returned as a string.
        columns : list of label, optional
            The subset of columns to write. Writes all columns by default.
        col_space : int, optional
            The minimum width of each column.
        header : bool or list of str, default True
            Write out the column names. If a list of strings is given,
            it is assumed to be aliases for the column names.
        index : bool, default True
            Write row names (index).
        na_rep : str, default 'NaN'
            Missing data representation.
        formatters : list of functions or dict of {str: function}, optional
            Formatter functions to apply to columns' elements by position or
            name. The result of each function must be a unicode string.
            List must be of length equal to the number of columns.
        float_format : one-parameter function or str, optional, default None
            Formatter for floating point numbers. For example
            ``float_format="%%.2f"`` and ``float_format="{:0.2f}".format`` will
            both result in 0.1234 being formatted as 0.12.
        sparsify : bool, optional
            Set to False for a DataFrame with a hierarchical index to print
            every multiindex key at each row. By default, the value will be
            read from the config module.
        index_names : bool, default True
            Prints the names of the indexes.
        bold_rows : bool, default False
            Make the row labels bold in the output.
        column_format : str, optional
            The columns format as specified in `LaTeX table format
            <https://en.wikibooks.org/wiki/LaTeX/Tables>`__ e.g. 'rcl' for 3
            columns. By default, 'l' will be used for all columns except
            columns of numbers, which default to 'r'.
        longtable : bool, optional
            By default, the value will be read from the pandas config
            module. Use a longtable environment instead of tabular. Requires
            adding a \usepackage{longtable} to your LaTeX preamble.
        escape : bool, optional
            By default, the value will be read from the pandas config
            module. When set to False prevents from escaping latex special
            characters in column names.
        encoding : str, optional
            A string representing the encoding to use in the output file,
            defaults to 'utf-8'.
        decimal : str, default '.'
            Character recognized as decimal separator, e.g. ',' in Europe.
        multicolumn : bool, default True
            Use \multicolumn to enhance MultiIndex columns.
            The default will be read from the config module.
        multicolumn_format : str, default 'l'
            The alignment for multicolumns, similar to `column_format`
            The default will be read from the config module.
        multirow : bool, default False
            Use \multirow to enhance MultiIndex rows. Requires adding a
            \usepackage{multirow} to your LaTeX preamble. Will print
            centered labels (instead of top-aligned) across the contained
            rows, separating groups via clines. The default will be read
            from the pandas config module.
        caption : str, optional
            The LaTeX caption to be placed inside ``\caption{}`` in the output.

            .. versionadded:: 1.0.0

        label : str, optional
            The LaTeX label to be placed inside ``\label{}`` in the output.
            This is used with ``\ref{}`` in the main ``.tex`` file.

            .. versionadded:: 1.0.0
        %(returns)s
        See Also
        --------
        DataFrame.to_string : Render a DataFrame to a console-friendly
            tabular output.
        DataFrame.to_html : Render a DataFrame as an HTML table.

        Examples
        --------
        >>> df = pd.DataFrame({'name': ['Raphael', 'Donatello'],
        ...                    'mask': ['red', 'purple'],
        ...                    'weapon': ['sai', 'bo staff']})
        >>> print(df.to_latex(index=False))  # doctest: +NORMALIZE_WHITESPACE
        \begin{tabular}{lll}
         \toprule
               name &    mask &    weapon \\
         \midrule
            Raphael &     red &       sai \\
          Donatello &  purple &  bo staff \\
        \bottomrule
        \end{tabular}
        """
        # Get defaults from the pandas config
        if self.ndim == 1:
            self = self.to_frame()
        if longtable is None:
            longtable = config.get_option("display.latex.longtable")
        if escape is None:
            escape = config.get_option("display.latex.escape")
        if multicolumn is None:
            multicolumn = config.get_option("display.latex.multicolumn")
        if multicolumn_format is None:
            multicolumn_format = config.get_option("display.latex.multicolumn_format")
        if multirow is None:
            multirow = config.get_option("display.latex.multirow")

        formatter = DataFrameFormatter(
            self,
            columns=columns,
            col_space=col_space,
            na_rep=na_rep,
            header=header,
            index=index,
            formatters=formatters,
            float_format=float_format,
            bold_rows=bold_rows,
            sparsify=sparsify,
            index_names=index_names,
            escape=escape,
            decimal=decimal,
        )
        return formatter.to_latex(
            buf=buf,
            column_format=column_format,
            longtable=longtable,
            encoding=encoding,
            multicolumn=multicolumn,
            multicolumn_format=multicolumn_format,
            multirow=multirow,
            caption=caption,
            label=label,
        )

    def to_csv(
        self,
        path_or_buf: Optional[FilePathOrBuffer] = None,
        sep: str = ",",
        na_rep: str = "",
        float_format: Optional[str] = None,
        columns: Optional[Sequence[Label]] = None,
        header: Union[bool_t, List[str]] = True,
        index: bool_t = True,
        index_label: Optional[Union[bool_t, str, Sequence[Label]]] = None,
        mode: str = "w",
        encoding: Optional[str] = None,
        compression: Optional[Union[str, Mapping[str, str]]] = "infer",
        quoting: Optional[int] = None,
        quotechar: str = '"',
        line_terminator: Optional[str] = None,
        chunksize: Optional[int] = None,
        date_format: Optional[str] = None,
        doublequote: bool_t = True,
        escapechar: Optional[str] = None,
        decimal: Optional[str] = ".",
    ) -> Optional[str]:
        r"""
        Write object to a comma-separated values (csv) file.

        .. versionchanged:: 0.24.0
            The order of arguments for Series was changed.

        Parameters
        ----------
        path_or_buf : str or file handle, default None
            File path or object, if None is provided the result is returned as
            a string.  If a file object is passed it should be opened with
            `newline=''`, disabling universal newlines.

            .. versionchanged:: 0.24.0

               Was previously named "path" for Series.

        sep : str, default ','
            String of length 1. Field delimiter for the output file.
        na_rep : str, default ''
            Missing data representation.
        float_format : str, default None
            Format string for floating point numbers.
        columns : sequence, optional
            Columns to write.
        header : bool or list of str, default True
            Write out the column names. If a list of strings is given it is
            assumed to be aliases for the column names.

            .. versionchanged:: 0.24.0

               Previously defaulted to False for Series.

        index : bool, default True
            Write row names (index).
        index_label : str or sequence, or False, default None
            Column label for index column(s) if desired. If None is given, and
            `header` and `index` are True, then the index names are used. A
            sequence should be given if the object uses MultiIndex. If
            False do not print fields for index names. Use index_label=False
            for easier importing in R.
        mode : str
            Python write mode, default 'w'.
        encoding : str, optional
            A string representing the encoding to use in the output file,
            defaults to 'utf-8'.
        compression : str or dict, default 'infer'
            If str, represents compression mode. If dict, value at 'method' is
            the compression mode. Compression mode may be any of the following
            possible values: {'infer', 'gzip', 'bz2', 'zip', 'xz', None}. If
            compression mode is 'infer' and `path_or_buf` is path-like, then
            detect compression mode from the following extensions: '.gz',
            '.bz2', '.zip' or '.xz'. (otherwise no compression). If dict given
            and mode is 'zip' or inferred as 'zip', other entries passed as
            additional compression options.

            .. versionchanged:: 1.0.0

               May now be a dict with key 'method' as compression mode
               and other entries as additional compression options if
               compression mode is 'zip'.

        quoting : optional constant from csv module
            Defaults to csv.QUOTE_MINIMAL. If you have set a `float_format`
            then floats are converted to strings and thus csv.QUOTE_NONNUMERIC
            will treat them as non-numeric.
        quotechar : str, default '\"'
            String of length 1. Character used to quote fields.
        line_terminator : str, optional
            The newline character or character sequence to use in the output
            file. Defaults to `os.linesep`, which depends on the OS in which
            this method is called ('\n' for linux, '\r\n' for Windows, i.e.).

            .. versionchanged:: 0.24.0
        chunksize : int or None
            Rows to write at a time.
        date_format : str, default None
            Format string for datetime objects.
        doublequote : bool, default True
            Control quoting of `quotechar` inside a field.
        escapechar : str, default None
            String of length 1. Character used to escape `sep` and `quotechar`
            when appropriate.
        decimal : str, default '.'
            Character recognized as decimal separator. E.g. use ',' for
            European data.

        Returns
        -------
        None or str
            If path_or_buf is None, returns the resulting csv format as a
            string. Otherwise returns None.

        See Also
        --------
        read_csv : Load a CSV file into a DataFrame.
        to_excel : Write DataFrame to an Excel file.

        Examples
        --------
        >>> df = pd.DataFrame({'name': ['Raphael', 'Donatello'],
        ...                    'mask': ['red', 'purple'],
        ...                    'weapon': ['sai', 'bo staff']})
        >>> df.to_csv(index=False)
        'name,mask,weapon\nRaphael,red,sai\nDonatello,purple,bo staff\n'

        Create 'out.zip' containing 'out.csv'

        >>> compression_opts = dict(method='zip',
        ...                         archive_name='out.csv')  # doctest: +SKIP
        >>> df.to_csv('out.zip', index=False,
        ...           compression=compression_opts)  # doctest: +SKIP
        """
        df = self if isinstance(self, ABCDataFrame) else self.to_frame()

        from pandas.io.formats.csvs import CSVFormatter

        formatter = CSVFormatter(
            df,
            path_or_buf,
            line_terminator=line_terminator,
            sep=sep,
            encoding=encoding,
            compression=compression,
            quoting=quoting,
            na_rep=na_rep,
            float_format=float_format,
            cols=columns,
            header=header,
            index=index,
            index_label=index_label,
            mode=mode,
            chunksize=chunksize,
            quotechar=quotechar,
            date_format=date_format,
            doublequote=doublequote,
            escapechar=escapechar,
            decimal=decimal,
        )
        formatter.save()

        if path_or_buf is None:
            return formatter.path_or_buf.getvalue()

        return None

    # ----------------------------------------------------------------------
    # Lookup Caching

    def _set_as_cached(self, item, cacher) -> None:
        """
        Set the _cacher attribute on the calling object with a weakref to
        cacher.
        """
        self._cacher = (item, weakref.ref(cacher))

    def _reset_cacher(self) -> None:
        """
        Reset the cacher.
        """
        if hasattr(self, "_cacher"):
            del self._cacher

    def _maybe_cache_changed(self, item, value) -> None:
        """
        The object has called back to us saying maybe it has changed.
        """
        self._mgr.set(item, value)

    @property
    def _is_cached(self) -> bool_t:
        """Return boolean indicating if self is cached or not."""
        return getattr(self, "_cacher", None) is not None

    def _get_cacher(self):
        """return my cacher or None"""
        cacher = getattr(self, "_cacher", None)
        if cacher is not None:
            cacher = cacher[1]()
        return cacher

    def _maybe_update_cacher(
        self, clear: bool_t = False, verify_is_copy: bool_t = True
    ) -> None:
        """
        See if we need to update our parent cacher if clear, then clear our
        cache.

        Parameters
        ----------
        clear : bool, default False
            Clear the item cache.
        verify_is_copy : bool, default True
            Provide is_copy checks.
        """
        cacher = getattr(self, "_cacher", None)
        if cacher is not None:
            ref = cacher[1]()

            # we are trying to reference a dead referant, hence
            # a copy
            if ref is None:
                del self._cacher
            else:
                # Note: we need to call ref._maybe_cache_changed even in the
                #  case where it will raise.  (Uh, not clear why)
                try:
                    ref._maybe_cache_changed(cacher[0], self)
                except AssertionError:
                    # ref._mgr.setitem can raise
                    #  AssertionError because of shape mismatch
                    pass

        if verify_is_copy:
            self._check_setitem_copy(stacklevel=5, t="referant")

        if clear:
            self._clear_item_cache()

    def _clear_item_cache(self) -> None:
        self._item_cache.clear()

    # ----------------------------------------------------------------------
    # Indexing Methods

    def take(
        self: FrameOrSeries, indices, axis=0, is_copy: Optional[bool_t] = None, **kwargs
    ) -> FrameOrSeries:
        """
        Return the elements in the given *positional* indices along an axis.

        This means that we are not indexing according to actual values in
        the index attribute of the object. We are indexing according to the
        actual position of the element in the object.

        Parameters
        ----------
        indices : array-like
            An array of ints indicating which positions to take.
        axis : {0 or 'index', 1 or 'columns', None}, default 0
            The axis on which to select elements. ``0`` means that we are
            selecting rows, ``1`` means that we are selecting columns.
        is_copy : bool
            Before pandas 1.0, ``is_copy=False`` can be specified to ensure
            that the return value is an actual copy. Starting with pandas 1.0,
            ``take`` always returns a copy, and the keyword is therefore
            deprecated.

            .. deprecated:: 1.0.0
        **kwargs
            For compatibility with :meth:`numpy.take`. Has no effect on the
            output.

        Returns
        -------
        taken : same type as caller
            An array-like containing the elements taken from the object.

        See Also
        --------
        DataFrame.loc : Select a subset of a DataFrame by labels.
        DataFrame.iloc : Select a subset of a DataFrame by positions.
        numpy.take : Take elements from an array along an axis.

        Examples
        --------
        >>> df = pd.DataFrame([('falcon', 'bird', 389.0),
        ...                    ('parrot', 'bird', 24.0),
        ...                    ('lion', 'mammal', 80.5),
        ...                    ('monkey', 'mammal', np.nan)],
        ...                   columns=['name', 'class', 'max_speed'],
        ...                   index=[0, 2, 3, 1])
        >>> df
             name   class  max_speed
        0  falcon    bird      389.0
        2  parrot    bird       24.0
        3    lion  mammal       80.5
        1  monkey  mammal        NaN

        Take elements at positions 0 and 3 along the axis 0 (default).

        Note how the actual indices selected (0 and 1) do not correspond to
        our selected indices 0 and 3. That's because we are selecting the 0th
        and 3rd rows, not rows whose indices equal 0 and 3.

        >>> df.take([0, 3])
             name   class  max_speed
        0  falcon    bird      389.0
        1  monkey  mammal        NaN

        Take elements at indices 1 and 2 along the axis 1 (column selection).

        >>> df.take([1, 2], axis=1)
            class  max_speed
        0    bird      389.0
        2    bird       24.0
        3  mammal       80.5
        1  mammal        NaN

        We may take elements using negative integers for positive indices,
        starting from the end of the object, just like with Python lists.

        >>> df.take([-1, -2])
             name   class  max_speed
        1  monkey  mammal        NaN
        3    lion  mammal       80.5
        """
        if is_copy is not None:
            warnings.warn(
                "is_copy is deprecated and will be removed in a future version. "
                "'take' always returns a copy, so there is no need to specify this.",
                FutureWarning,
                stacklevel=2,
            )

        nv.validate_take(tuple(), kwargs)

        self._consolidate_inplace()

        new_data = self._mgr.take(
            indices, axis=self._get_block_manager_axis(axis), verify=True
        )
        return self._constructor(new_data).__finalize__(self)

    def _take_with_is_copy(self: FrameOrSeries, indices, axis=0) -> FrameOrSeries:
        """
        Internal version of the `take` method that sets the `_is_copy`
        attribute to keep track of the parent dataframe (using in indexing
        for the SettingWithCopyWarning).

        See the docstring of `take` for full explanation of the parameters.
        """
        result = self.take(indices=indices, axis=axis)
        # Maybe set copy if we didn't actually change the index.
        if not result._get_axis(axis).equals(self._get_axis(axis)):
            result._set_is_copy(self)
        return result

    def xs(self, key, axis=0, level=None, drop_level: bool_t = True):
        """
        Return cross-section from the Series/DataFrame.

        This method takes a `key` argument to select data at a particular
        level of a MultiIndex.

        Parameters
        ----------
        key : label or tuple of label
            Label contained in the index, or partially in a MultiIndex.
        axis : {0 or 'index', 1 or 'columns'}, default 0
            Axis to retrieve cross-section on.
        level : object, defaults to first n levels (n=1 or len(key))
            In case of a key partially contained in a MultiIndex, indicate
            which levels are used. Levels can be referred by label or position.
        drop_level : bool, default True
            If False, returns object with same levels as self.

        Returns
        -------
        Series or DataFrame
            Cross-section from the original Series or DataFrame
            corresponding to the selected index levels.

        See Also
        --------
        DataFrame.loc : Access a group of rows and columns
            by label(s) or a boolean array.
        DataFrame.iloc : Purely integer-location based indexing
            for selection by position.

        Notes
        -----
        `xs` can not be used to set values.

        MultiIndex Slicers is a generic way to get/set values on
        any level or levels.
        It is a superset of `xs` functionality, see
        :ref:`MultiIndex Slicers <advanced.mi_slicers>`.

        Examples
        --------
        >>> d = {'num_legs': [4, 4, 2, 2],
        ...      'num_wings': [0, 0, 2, 2],
        ...      'class': ['mammal', 'mammal', 'mammal', 'bird'],
        ...      'animal': ['cat', 'dog', 'bat', 'penguin'],
        ...      'locomotion': ['walks', 'walks', 'flies', 'walks']}
        >>> df = pd.DataFrame(data=d)
        >>> df = df.set_index(['class', 'animal', 'locomotion'])
        >>> df
                                   num_legs  num_wings
        class  animal  locomotion
        mammal cat     walks              4          0
               dog     walks              4          0
               bat     flies              2          2
        bird   penguin walks              2          2

        Get values at specified index

        >>> df.xs('mammal')
                           num_legs  num_wings
        animal locomotion
        cat    walks              4          0
        dog    walks              4          0
        bat    flies              2          2

        Get values at several indexes

        >>> df.xs(('mammal', 'dog'))
                    num_legs  num_wings
        locomotion
        walks              4          0

        Get values at specified index and level

        >>> df.xs('cat', level=1)
                           num_legs  num_wings
        class  locomotion
        mammal walks              4          0

        Get values at several indexes and levels

        >>> df.xs(('bird', 'walks'),
        ...       level=[0, 'locomotion'])
                 num_legs  num_wings
        animal
        penguin         2          2

        Get values at specified column and axis

        >>> df.xs('num_wings', axis=1)
        class   animal   locomotion
        mammal  cat      walks         0
                dog      walks         0
                bat      flies         2
        bird    penguin  walks         2
        Name: num_wings, dtype: int64
        """
        axis = self._get_axis_number(axis)
        labels = self._get_axis(axis)
        if level is not None:
            loc, new_ax = labels.get_loc_level(key, level=level, drop_level=drop_level)

            # create the tuple of the indexer
            _indexer = [slice(None)] * self.ndim
            _indexer[axis] = loc
            indexer = tuple(_indexer)

            result = self.iloc[indexer]
            setattr(result, result._get_axis_name(axis), new_ax)
            return result

        if axis == 1:
            return self[key]

        self._consolidate_inplace()

        index = self.index
        if isinstance(index, MultiIndex):
            loc, new_index = self.index.get_loc_level(key, drop_level=drop_level)
        else:
            loc = self.index.get_loc(key)

            if isinstance(loc, np.ndarray):
                if loc.dtype == np.bool_:
                    (inds,) = loc.nonzero()
                    return self._take_with_is_copy(inds, axis=axis)
                else:
                    return self._take_with_is_copy(loc, axis=axis)

            if not is_scalar(loc):
                new_index = self.index[loc]

        if is_scalar(loc):
            # In this case loc should be an integer
            if self.ndim == 1:
                # if we encounter an array-like and we only have 1 dim
                # that means that their are list/ndarrays inside the Series!
                # so just return them (GH 6394)
                return self._values[loc]

            new_values = self._mgr.fast_xs(loc)

            result = self._constructor_sliced(
                new_values,
                index=self.columns,
                name=self.index[loc],
                dtype=new_values.dtype,
            )

        else:
            result = self.iloc[loc]
            result.index = new_index

        # this could be a view
        # but only in a single-dtyped view sliceable case
        result._set_is_copy(self, copy=not result._is_view)
        return result

    _xs: Callable = xs

    def __getitem__(self, item):
        raise AbstractMethodError(self)

    def _get_item_cache(self, item):
        """Return the cached item, item represents a label indexer."""
        cache = self._item_cache
        res = cache.get(item)
        if res is None:
            values = self._mgr.get(item)
            res = self._box_item_values(item, values)
            cache[item] = res
            res._set_as_cached(item, self)

            # for a chain
            res._is_copy = self._is_copy
        return res

    def _box_item_values(self, key, values):
        raise AbstractMethodError(self)

    def _slice(self: FrameOrSeries, slobj: slice, axis=0) -> FrameOrSeries:
        """
        Construct a slice of this container.

        Slicing with this method is *always* positional.
        """
        assert isinstance(slobj, slice), type(slobj)
        axis = self._get_block_manager_axis(axis)
        result = self._constructor(self._mgr.get_slice(slobj, axis=axis))
        result = result.__finalize__(self)

        # this could be a view
        # but only in a single-dtyped view sliceable case
        is_copy = axis != 0 or result._is_view
        result._set_is_copy(self, copy=is_copy)
        return result

    def _iset_item(self, loc: int, value) -> None:
        self._mgr.iset(loc, value)
        self._clear_item_cache()

    def _set_item(self, key, value) -> None:
        self._mgr.set(key, value)
        self._clear_item_cache()

    def _set_is_copy(self, ref, copy: bool_t = True) -> None:
        if not copy:
            self._is_copy = None
        else:
            assert ref is not None
            self._is_copy = weakref.ref(ref)

    def _check_is_chained_assignment_possible(self) -> bool_t:
        """
        Check if we are a view, have a cacher, and are of mixed type.
        If so, then force a setitem_copy check.

        Should be called just near setting a value

        Will return a boolean if it we are a view and are cached, but a
        single-dtype meaning that the cacher should be updated following
        setting.
        """
        if self._is_view and self._is_cached:
            ref = self._get_cacher()
            if ref is not None and ref._is_mixed_type:
                self._check_setitem_copy(stacklevel=4, t="referant", force=True)
            return True
        elif self._is_copy:
            self._check_setitem_copy(stacklevel=4, t="referant")
        return False

    def _check_setitem_copy(self, stacklevel=4, t="setting", force=False):
        """

        Parameters
        ----------
        stacklevel : int, default 4
           the level to show of the stack when the error is output
        t : str, the type of setting error
        force : bool, default False
           If True, then force showing an error.

        validate if we are doing a setitem on a chained copy.

        If you call this function, be sure to set the stacklevel such that the
        user will see the error *at the level of setting*

        It is technically possible to figure out that we are setting on
        a copy even WITH a multi-dtyped pandas object. In other words, some
        blocks may be views while other are not. Currently _is_view will ALWAYS
        return False for multi-blocks to avoid having to handle this case.

        df = DataFrame(np.arange(0,9), columns=['count'])
        df['group'] = 'b'

        # This technically need not raise SettingWithCopy if both are view
        # (which is not # generally guaranteed but is usually True.  However,
        # this is in general not a good practice and we recommend using .loc.
        df.iloc[0:5]['group'] = 'a'

        """
        # return early if the check is not needed
        if not (force or self._is_copy):
            return

        value = config.get_option("mode.chained_assignment")
        if value is None:
            return

        # see if the copy is not actually referred; if so, then dissolve
        # the copy weakref
        if self._is_copy is not None and not isinstance(self._is_copy, str):
            r = self._is_copy()
            if not gc.get_referents(r) or r.shape == self.shape:
                self._is_copy = None
                return

        # a custom message
        if isinstance(self._is_copy, str):
            t = self._is_copy

        elif t == "referant":
            t = (
                "\n"
                "A value is trying to be set on a copy of a slice from a "
                "DataFrame\n\n"
                "See the caveats in the documentation: "
                "https://pandas.pydata.org/pandas-docs/stable/user_guide/"
                "indexing.html#returning-a-view-versus-a-copy"
            )

        else:
            t = (
                "\n"
                "A value is trying to be set on a copy of a slice from a "
                "DataFrame.\n"
                "Try using .loc[row_indexer,col_indexer] = value "
                "instead\n\nSee the caveats in the documentation: "
                "https://pandas.pydata.org/pandas-docs/stable/user_guide/"
                "indexing.html#returning-a-view-versus-a-copy"
            )

        if value == "raise":
            raise com.SettingWithCopyError(t)
        elif value == "warn":
            warnings.warn(t, com.SettingWithCopyWarning, stacklevel=stacklevel)

    def __delitem__(self, key) -> None:
        """
        Delete item
        """
        deleted = False

        maybe_shortcut = False
        if self.ndim == 2 and isinstance(self.columns, MultiIndex):
            try:
                maybe_shortcut = key not in self.columns._engine
            except TypeError:
                pass

        if maybe_shortcut:
            # Allow shorthand to delete all columns whose first len(key)
            # elements match key:
            if not isinstance(key, tuple):
                key = (key,)
            for col in self.columns:
                if isinstance(col, tuple) and col[: len(key)] == key:
                    del self[col]
                    deleted = True
        if not deleted:
            # If the above loop ran and didn't delete anything because
            # there was no match, this call should raise the appropriate
            # exception:
            self._mgr.delete(key)

        # delete from the caches
        try:
            del self._item_cache[key]
        except KeyError:
            pass

    # ----------------------------------------------------------------------
    # Unsorted

    def get(self, key, default=None):
        """
        Get item from object for given key (ex: DataFrame column).

        Returns default value if not found.

        Parameters
        ----------
        key : object

        Returns
        -------
        value : same type as items contained in object
        """
        try:
            return self[key]
        except (KeyError, ValueError, IndexError):
            return default

    @property
    def _is_view(self) -> bool_t:
        """Return boolean indicating if self is view of another array """
        return self._mgr.is_view

    def reindex_like(
        self: FrameOrSeries,
        other,
        method: Optional[str] = None,
        copy: bool_t = True,
        limit=None,
        tolerance=None,
    ) -> FrameOrSeries:
        """
        Return an object with matching indices as other object.

        Conform the object to the same index on all axes. Optional
        filling logic, placing NaN in locations having no value
        in the previous index. A new object is produced unless the
        new index is equivalent to the current one and copy=False.

        Parameters
        ----------
        other : Object of the same data type
            Its row and column indices are used to define the new indices
            of this object.
        method : {None, 'backfill'/'bfill', 'pad'/'ffill', 'nearest'}
            Method to use for filling holes in reindexed DataFrame.
            Please note: this is only applicable to DataFrames/Series with a
            monotonically increasing/decreasing index.

            * None (default): don't fill gaps
            * pad / ffill: propagate last valid observation forward to next
              valid
            * backfill / bfill: use next valid observation to fill gap
            * nearest: use nearest valid observations to fill gap.

        copy : bool, default True
            Return a new object, even if the passed indexes are the same.
        limit : int, default None
            Maximum number of consecutive labels to fill for inexact matches.
        tolerance : optional
            Maximum distance between original and new labels for inexact
            matches. The values of the index at the matching locations most
            satisfy the equation ``abs(index[indexer] - target) <= tolerance``.

            Tolerance may be a scalar value, which applies the same tolerance
            to all values, or list-like, which applies variable tolerance per
            element. List-like includes list, tuple, array, Series, and must be
            the same size as the index and its dtype must exactly match the
            index's type.

            .. versionadded:: 0.21.0 (list-like tolerance)

        Returns
        -------
        Series or DataFrame
            Same type as caller, but with changed indices on each axis.

        See Also
        --------
        DataFrame.set_index : Set row labels.
        DataFrame.reset_index : Remove row labels or move them to new columns.
        DataFrame.reindex : Change to new indices or expand indices.

        Notes
        -----
        Same as calling
        ``.reindex(index=other.index, columns=other.columns,...)``.

        Examples
        --------
        >>> df1 = pd.DataFrame([[24.3, 75.7, 'high'],
        ...                     [31, 87.8, 'high'],
        ...                     [22, 71.6, 'medium'],
        ...                     [35, 95, 'medium']],
        ...                    columns=['temp_celsius', 'temp_fahrenheit',
        ...                             'windspeed'],
        ...                    index=pd.date_range(start='2014-02-12',
        ...                                        end='2014-02-15', freq='D'))

        >>> df1
                    temp_celsius  temp_fahrenheit windspeed
        2014-02-12          24.3             75.7      high
        2014-02-13          31.0             87.8      high
        2014-02-14          22.0             71.6    medium
        2014-02-15          35.0             95.0    medium

        >>> df2 = pd.DataFrame([[28, 'low'],
        ...                     [30, 'low'],
        ...                     [35.1, 'medium']],
        ...                    columns=['temp_celsius', 'windspeed'],
        ...                    index=pd.DatetimeIndex(['2014-02-12', '2014-02-13',
        ...                                            '2014-02-15']))

        >>> df2
                    temp_celsius windspeed
        2014-02-12          28.0       low
        2014-02-13          30.0       low
        2014-02-15          35.1    medium

        >>> df2.reindex_like(df1)
                    temp_celsius  temp_fahrenheit windspeed
        2014-02-12          28.0              NaN       low
        2014-02-13          30.0              NaN       low
        2014-02-14           NaN              NaN       NaN
        2014-02-15          35.1              NaN    medium
        """
        d = other._construct_axes_dict(
            axes=self._AXIS_ORDERS,
            method=method,
            copy=copy,
            limit=limit,
            tolerance=tolerance,
        )

        return self.reindex(**d)

    def drop(
        self,
        labels=None,
        axis=0,
        index=None,
        columns=None,
        level=None,
        inplace: bool_t = False,
        errors: str = "raise",
    ):

        inplace = validate_bool_kwarg(inplace, "inplace")

        if labels is not None:
            if index is not None or columns is not None:
                raise ValueError("Cannot specify both 'labels' and 'index'/'columns'")
            axis_name = self._get_axis_name(axis)
            axes = {axis_name: labels}
        elif index is not None or columns is not None:
            axes, _ = self._construct_axes_from_arguments((index, columns), {})
        else:
            raise ValueError(
                "Need to specify at least one of 'labels', 'index' or 'columns'"
            )

        obj = self

        for axis, labels in axes.items():
            if labels is not None:
                obj = obj._drop_axis(labels, axis, level=level, errors=errors)

        if inplace:
            self._update_inplace(obj)
        else:
            return obj

    def _drop_axis(
        self: FrameOrSeries, labels, axis, level=None, errors: str = "raise"
    ) -> FrameOrSeries:
        """
        Drop labels from specified axis. Used in the ``drop`` method
        internally.

        Parameters
        ----------
        labels : single label or list-like
        axis : int or axis name
        level : int or level name, default None
            For MultiIndex
        errors : {'ignore', 'raise'}, default 'raise'
            If 'ignore', suppress error and existing labels are dropped.

        """
        axis = self._get_axis_number(axis)
        axis_name = self._get_axis_name(axis)
        axis = self._get_axis(axis)

        if axis.is_unique:
            if level is not None:
                if not isinstance(axis, MultiIndex):
                    raise AssertionError("axis must be a MultiIndex")
                new_axis = axis.drop(labels, level=level, errors=errors)
            else:
                new_axis = axis.drop(labels, errors=errors)
            result = self.reindex(**{axis_name: new_axis})

        # Case for non-unique axis
        else:
            labels = ensure_object(com.index_labels_to_array(labels))
            if level is not None:
                if not isinstance(axis, MultiIndex):
                    raise AssertionError("axis must be a MultiIndex")
                indexer = ~axis.get_level_values(level).isin(labels)

                # GH 18561 MultiIndex.drop should raise if label is absent
                if errors == "raise" and indexer.all():
                    raise KeyError(f"{labels} not found in axis")
            else:
                indexer = ~axis.isin(labels)
                # Check if label doesn't exist along axis
                labels_missing = (axis.get_indexer_for(labels) == -1).any()
                if errors == "raise" and labels_missing:
                    raise KeyError(f"{labels} not found in axis")

            slicer = [slice(None)] * self.ndim
            slicer[self._get_axis_number(axis_name)] = indexer

            result = self.loc[tuple(slicer)]

        return result

    def _update_inplace(self, result, verify_is_copy: bool_t = True) -> None:
        """
        Replace self internals with result.

        Parameters
        ----------
        verify_is_copy : bool, default True
            Provide is_copy checks.
        """
        # NOTE: This does *not* call __finalize__ and that's an explicit
        # decision that we may revisit in the future.

        self._reset_cache()
        self._clear_item_cache()
        self._mgr = getattr(result, "_mgr", result)
        self._maybe_update_cacher(verify_is_copy=verify_is_copy)

    def add_prefix(self: FrameOrSeries, prefix: str) -> FrameOrSeries:
        """
        Prefix labels with string `prefix`.

        For Series, the row labels are prefixed.
        For DataFrame, the column labels are prefixed.

        Parameters
        ----------
        prefix : str
            The string to add before each label.

        Returns
        -------
        Series or DataFrame
            New Series or DataFrame with updated labels.

        See Also
        --------
        Series.add_suffix: Suffix row labels with string `suffix`.
        DataFrame.add_suffix: Suffix column labels with string `suffix`.

        Examples
        --------
        >>> s = pd.Series([1, 2, 3, 4])
        >>> s
        0    1
        1    2
        2    3
        3    4
        dtype: int64

        >>> s.add_prefix('item_')
        item_0    1
        item_1    2
        item_2    3
        item_3    4
        dtype: int64

        >>> df = pd.DataFrame({'A': [1, 2, 3, 4], 'B': [3, 4, 5, 6]})
        >>> df
           A  B
        0  1  3
        1  2  4
        2  3  5
        3  4  6

        >>> df.add_prefix('col_')
             col_A  col_B
        0       1       3
        1       2       4
        2       3       5
        3       4       6
        """
        f = functools.partial("{prefix}{}".format, prefix=prefix)

        mapper = {self._info_axis_name: f}
        return self.rename(**mapper)  # type: ignore

    def add_suffix(self: FrameOrSeries, suffix: str) -> FrameOrSeries:
        """
        Suffix labels with string `suffix`.

        For Series, the row labels are suffixed.
        For DataFrame, the column labels are suffixed.

        Parameters
        ----------
        suffix : str
            The string to add after each label.

        Returns
        -------
        Series or DataFrame
            New Series or DataFrame with updated labels.

        See Also
        --------
        Series.add_prefix: Prefix row labels with string `prefix`.
        DataFrame.add_prefix: Prefix column labels with string `prefix`.

        Examples
        --------
        >>> s = pd.Series([1, 2, 3, 4])
        >>> s
        0    1
        1    2
        2    3
        3    4
        dtype: int64

        >>> s.add_suffix('_item')
        0_item    1
        1_item    2
        2_item    3
        3_item    4
        dtype: int64

        >>> df = pd.DataFrame({'A': [1, 2, 3, 4], 'B': [3, 4, 5, 6]})
        >>> df
           A  B
        0  1  3
        1  2  4
        2  3  5
        3  4  6

        >>> df.add_suffix('_col')
             A_col  B_col
        0       1       3
        1       2       4
        2       3       5
        3       4       6
        """
        f = functools.partial("{}{suffix}".format, suffix=suffix)

        mapper = {self._info_axis_name: f}
        return self.rename(**mapper)  # type: ignore

    def sort_values(
        self,
        axis=0,
        ascending=True,
        inplace: bool_t = False,
        kind: str = "quicksort",
        na_position: str = "last",
        ignore_index: bool_t = False,
    ):
        """
        Sort by the values along either axis.

        Parameters
        ----------%(optional_by)s
        axis : %(axes_single_arg)s, default 0
             Axis to be sorted.
        ascending : bool or list of bool, default True
             Sort ascending vs. descending. Specify list for multiple sort
             orders.  If this is a list of bools, must match the length of
             the by.
        inplace : bool, default False
             If True, perform operation in-place.
        kind : {'quicksort', 'mergesort', 'heapsort'}, default 'quicksort'
             Choice of sorting algorithm. See also ndarray.np.sort for more
             information.  `mergesort` is the only stable algorithm. For
             DataFrames, this option is only applied when sorting on a single
             column or label.
        na_position : {'first', 'last'}, default 'last'
             Puts NaNs at the beginning if `first`; `last` puts NaNs at the
             end.
        ignore_index : bool, default False
             If True, the resulting axis will be labeled 0, 1, …, n - 1.

             .. versionadded:: 1.0.0

        Returns
        -------
        sorted_obj : DataFrame or None
            DataFrame with sorted values if inplace=False, None otherwise.

        Examples
        --------
        >>> df = pd.DataFrame({
        ...     'col1': ['A', 'A', 'B', np.nan, 'D', 'C'],
        ...     'col2': [2, 1, 9, 8, 7, 4],
        ...     'col3': [0, 1, 9, 4, 2, 3],
        ... })
        >>> df
            col1 col2 col3
        0   A    2    0
        1   A    1    1
        2   B    9    9
        3   NaN  8    4
        4   D    7    2
        5   C    4    3

        Sort by col1

        >>> df.sort_values(by=['col1'])
            col1 col2 col3
        0   A    2    0
        1   A    1    1
        2   B    9    9
        5   C    4    3
        4   D    7    2
        3   NaN  8    4

        Sort by multiple columns

        >>> df.sort_values(by=['col1', 'col2'])
            col1 col2 col3
        1   A    1    1
        0   A    2    0
        2   B    9    9
        5   C    4    3
        4   D    7    2
        3   NaN  8    4

        Sort Descending

        >>> df.sort_values(by='col1', ascending=False)
            col1 col2 col3
        4   D    7    2
        5   C    4    3
        2   B    9    9
        0   A    2    0
        1   A    1    1
        3   NaN  8    4

        Putting NAs first

        >>> df.sort_values(by='col1', ascending=False, na_position='first')
            col1 col2 col3
        3   NaN  8    4
        4   D    7    2
        5   C    4    3
        2   B    9    9
        0   A    2    0
        1   A    1    1
        """
        raise AbstractMethodError(self)

    def reindex(self: FrameOrSeries, *args, **kwargs) -> FrameOrSeries:
        """
        Conform %(klass)s to new index with optional filling logic.

        Places NA/NaN in locations having no value in the previous index. A new object
        is produced unless the new index is equivalent to the current one and
        ``copy=False``.

        Parameters
        ----------
        %(optional_labels)s
        %(axes)s : array-like, optional
            New labels / index to conform to, should be specified using
            keywords. Preferably an Index object to avoid duplicating data.
        %(optional_axis)s
        method : {None, 'backfill'/'bfill', 'pad'/'ffill', 'nearest'}
            Method to use for filling holes in reindexed DataFrame.
            Please note: this is only applicable to DataFrames/Series with a
            monotonically increasing/decreasing index.

            * None (default): don't fill gaps
            * pad / ffill: Propagate last valid observation forward to next
              valid.
            * backfill / bfill: Use next valid observation to fill gap.
            * nearest: Use nearest valid observations to fill gap.

        copy : bool, default True
            Return a new object, even if the passed indexes are the same.
        level : int or name
            Broadcast across a level, matching Index values on the
            passed MultiIndex level.
        fill_value : scalar, default np.NaN
            Value to use for missing values. Defaults to NaN, but can be any
            "compatible" value.
        limit : int, default None
            Maximum number of consecutive elements to forward or backward fill.
        tolerance : optional
            Maximum distance between original and new labels for inexact
            matches. The values of the index at the matching locations most
            satisfy the equation ``abs(index[indexer] - target) <= tolerance``.

            Tolerance may be a scalar value, which applies the same tolerance
            to all values, or list-like, which applies variable tolerance per
            element. List-like includes list, tuple, array, Series, and must be
            the same size as the index and its dtype must exactly match the
            index's type.

            .. versionadded:: 0.21.0 (list-like tolerance)

        Returns
        -------
        %(klass)s with changed index.

        See Also
        --------
        DataFrame.set_index : Set row labels.
        DataFrame.reset_index : Remove row labels or move them to new columns.
        DataFrame.reindex_like : Change to same indices as other DataFrame.

        Examples
        --------
        ``DataFrame.reindex`` supports two calling conventions

        * ``(index=index_labels, columns=column_labels, ...)``
        * ``(labels, axis={'index', 'columns'}, ...)``

        We *highly* recommend using keyword arguments to clarify your
        intent.

        Create a dataframe with some fictional data.

        >>> index = ['Firefox', 'Chrome', 'Safari', 'IE10', 'Konqueror']
        >>> df = pd.DataFrame({'http_status': [200, 200, 404, 404, 301],
        ...                   'response_time': [0.04, 0.02, 0.07, 0.08, 1.0]},
        ...                   index=index)
        >>> df
                   http_status  response_time
        Firefox            200           0.04
        Chrome             200           0.02
        Safari             404           0.07
        IE10               404           0.08
        Konqueror          301           1.00

        Create a new index and reindex the dataframe. By default
        values in the new index that do not have corresponding
        records in the dataframe are assigned ``NaN``.

        >>> new_index = ['Safari', 'Iceweasel', 'Comodo Dragon', 'IE10',
        ...              'Chrome']
        >>> df.reindex(new_index)
                       http_status  response_time
        Safari               404.0           0.07
        Iceweasel              NaN            NaN
        Comodo Dragon          NaN            NaN
        IE10                 404.0           0.08
        Chrome               200.0           0.02

        We can fill in the missing values by passing a value to
        the keyword ``fill_value``. Because the index is not monotonically
        increasing or decreasing, we cannot use arguments to the keyword
        ``method`` to fill the ``NaN`` values.

        >>> df.reindex(new_index, fill_value=0)
                       http_status  response_time
        Safari                 404           0.07
        Iceweasel                0           0.00
        Comodo Dragon            0           0.00
        IE10                   404           0.08
        Chrome                 200           0.02

        >>> df.reindex(new_index, fill_value='missing')
                      http_status response_time
        Safari                404          0.07
        Iceweasel         missing       missing
        Comodo Dragon     missing       missing
        IE10                  404          0.08
        Chrome                200          0.02

        We can also reindex the columns.

        >>> df.reindex(columns=['http_status', 'user_agent'])
                   http_status  user_agent
        Firefox            200         NaN
        Chrome             200         NaN
        Safari             404         NaN
        IE10               404         NaN
        Konqueror          301         NaN

        Or we can use "axis-style" keyword arguments

        >>> df.reindex(['http_status', 'user_agent'], axis="columns")
                   http_status  user_agent
        Firefox            200         NaN
        Chrome             200         NaN
        Safari             404         NaN
        IE10               404         NaN
        Konqueror          301         NaN

        To further illustrate the filling functionality in
        ``reindex``, we will create a dataframe with a
        monotonically increasing index (for example, a sequence
        of dates).

        >>> date_index = pd.date_range('1/1/2010', periods=6, freq='D')
        >>> df2 = pd.DataFrame({"prices": [100, 101, np.nan, 100, 89, 88]},
        ...                    index=date_index)
        >>> df2
                    prices
        2010-01-01   100.0
        2010-01-02   101.0
        2010-01-03     NaN
        2010-01-04   100.0
        2010-01-05    89.0
        2010-01-06    88.0

        Suppose we decide to expand the dataframe to cover a wider
        date range.

        >>> date_index2 = pd.date_range('12/29/2009', periods=10, freq='D')
        >>> df2.reindex(date_index2)
                    prices
        2009-12-29     NaN
        2009-12-30     NaN
        2009-12-31     NaN
        2010-01-01   100.0
        2010-01-02   101.0
        2010-01-03     NaN
        2010-01-04   100.0
        2010-01-05    89.0
        2010-01-06    88.0
        2010-01-07     NaN

        The index entries that did not have a value in the original data frame
        (for example, '2009-12-29') are by default filled with ``NaN``.
        If desired, we can fill in the missing values using one of several
        options.

        For example, to back-propagate the last valid value to fill the ``NaN``
        values, pass ``bfill`` as an argument to the ``method`` keyword.

        >>> df2.reindex(date_index2, method='bfill')
                    prices
        2009-12-29   100.0
        2009-12-30   100.0
        2009-12-31   100.0
        2010-01-01   100.0
        2010-01-02   101.0
        2010-01-03     NaN
        2010-01-04   100.0
        2010-01-05    89.0
        2010-01-06    88.0
        2010-01-07     NaN

        Please note that the ``NaN`` value present in the original dataframe
        (at index value 2010-01-03) will not be filled by any of the
        value propagation schemes. This is because filling while reindexing
        does not look at dataframe values, but only compares the original and
        desired indexes. If you do want to fill in the ``NaN`` values present
        in the original dataframe, use the ``fillna()`` method.

        See the :ref:`user guide <basics.reindexing>` for more.
        """
        # TODO: Decide if we care about having different examples for different
        # kinds

        # construct the args
        axes, kwargs = self._construct_axes_from_arguments(args, kwargs)
        method = missing.clean_reindex_fill_method(kwargs.pop("method", None))
        level = kwargs.pop("level", None)
        copy = kwargs.pop("copy", True)
        limit = kwargs.pop("limit", None)
        tolerance = kwargs.pop("tolerance", None)
        fill_value = kwargs.pop("fill_value", None)

        # Series.reindex doesn't use / need the axis kwarg
        # We pop and ignore it here, to make writing Series/Frame generic code
        # easier
        kwargs.pop("axis", None)

        if kwargs:
            raise TypeError(
                "reindex() got an unexpected keyword "
                f'argument "{list(kwargs.keys())[0]}"'
            )

        self._consolidate_inplace()

        # if all axes that are requested to reindex are equal, then only copy
        # if indicated must have index names equal here as well as values
        if all(
            self._get_axis(axis).identical(ax)
            for axis, ax in axes.items()
            if ax is not None
        ):
            if copy:
                return self.copy()
            return self

        # check if we are a multi reindex
        if self._needs_reindex_multi(axes, method, level):
            return self._reindex_multi(axes, copy, fill_value)

        # perform the reindex on the axes
        return self._reindex_axes(
            axes, level, limit, tolerance, method, fill_value, copy
        ).__finalize__(self)

    def _reindex_axes(
        self: FrameOrSeries, axes, level, limit, tolerance, method, fill_value, copy
    ) -> FrameOrSeries:
        """Perform the reindex for all the axes."""
        obj = self
        for a in self._AXIS_ORDERS:
            labels = axes[a]
            if labels is None:
                continue

            ax = self._get_axis(a)
            new_index, indexer = ax.reindex(
                labels, level=level, limit=limit, tolerance=tolerance, method=method
            )

            axis = self._get_axis_number(a)
            obj = obj._reindex_with_indexers(
                {axis: [new_index, indexer]},
                fill_value=fill_value,
                copy=copy,
                allow_dups=False,
            )

        return obj

    def _needs_reindex_multi(self, axes, method, level) -> bool_t:
        """Check if we do need a multi reindex."""
        return (
            (com.count_not_none(*axes.values()) == self._AXIS_LEN)
            and method is None
            and level is None
            and not self._is_mixed_type
        )

    def _reindex_multi(self, axes, copy, fill_value):
        raise AbstractMethodError(self)

    def _reindex_with_indexers(
        self: FrameOrSeries,
        reindexers,
        fill_value=None,
        copy: bool_t = False,
        allow_dups: bool_t = False,
    ) -> FrameOrSeries:
        """allow_dups indicates an internal call here """
        # reindex doing multiple operations on different axes if indicated
        new_data = self._mgr
        for axis in sorted(reindexers.keys()):
            index, indexer = reindexers[axis]
            baxis = self._get_block_manager_axis(axis)

            if index is None:
                continue

            index = ensure_index(index)
            if indexer is not None:
                indexer = ensure_int64(indexer)

            # TODO: speed up on homogeneous DataFrame objects
            new_data = new_data.reindex_indexer(
                index,
                indexer,
                axis=baxis,
                fill_value=fill_value,
                allow_dups=allow_dups,
                copy=copy,
            )

        if copy and new_data is self._mgr:
            new_data = new_data.copy()

        return self._constructor(new_data).__finalize__(self)

    def filter(
        self: FrameOrSeries,
        items=None,
        like: Optional[str] = None,
        regex: Optional[str] = None,
        axis=None,
    ) -> FrameOrSeries:
        """
        Subset the dataframe rows or columns according to the specified index labels.

        Note that this routine does not filter a dataframe on its
        contents. The filter is applied to the labels of the index.

        Parameters
        ----------
        items : list-like
            Keep labels from axis which are in items.
        like : str
            Keep labels from axis for which "like in label == True".
        regex : str (regular expression)
            Keep labels from axis for which re.search(regex, label) == True.
        axis : {0 or ‘index’, 1 or ‘columns’, None}, default None
            The axis to filter on, expressed either as an index (int)
            or axis name (str). By default this is the info axis,
            'index' for Series, 'columns' for DataFrame.

        Returns
        -------
        same type as input object

        See Also
        --------
        DataFrame.loc : Access a group of rows and columns
            by label(s) or a boolean array.

        Notes
        -----
        The ``items``, ``like``, and ``regex`` parameters are
        enforced to be mutually exclusive.

        ``axis`` defaults to the info axis that is used when indexing
        with ``[]``.

        Examples
        --------
        >>> df = pd.DataFrame(np.array(([1, 2, 3], [4, 5, 6])),
        ...                   index=['mouse', 'rabbit'],
        ...                   columns=['one', 'two', 'three'])
        >>> df
                one  two  three
        mouse     1    2      3
        rabbit    4    5      6

        >>> # select columns by name
        >>> df.filter(items=['one', 'three'])
                 one  three
        mouse     1      3
        rabbit    4      6

        >>> # select columns by regular expression
        >>> df.filter(regex='e$', axis=1)
                 one  three
        mouse     1      3
        rabbit    4      6

        >>> # select rows containing 'bbi'
        >>> df.filter(like='bbi', axis=0)
                 one  two  three
        rabbit    4    5      6
        """
        nkw = com.count_not_none(items, like, regex)
        if nkw > 1:
            raise TypeError(
                "Keyword arguments `items`, `like`, or `regex` "
                "are mutually exclusive"
            )

        if axis is None:
            axis = self._info_axis_name
        labels = self._get_axis(axis)

        if items is not None:
            name = self._get_axis_name(axis)
            return self.reindex(**{name: [r for r in items if r in labels]})
        elif like:

            def f(x):
                return like in ensure_str(x)

            values = labels.map(f)
            return self.loc(axis=axis)[values]
        elif regex:

            def f(x):
                return matcher.search(ensure_str(x)) is not None

            matcher = re.compile(regex)
            values = labels.map(f)
            return self.loc(axis=axis)[values]
        else:
            raise TypeError("Must pass either `items`, `like`, or `regex`")

    def head(self: FrameOrSeries, n: int = 5) -> FrameOrSeries:
        """
        Return the first `n` rows.

        This function returns the first `n` rows for the object based
        on position. It is useful for quickly testing if your object
        has the right type of data in it.

        For negative values of `n`, this function returns all rows except
        the last `n` rows, equivalent to ``df[:-n]``.

        Parameters
        ----------
        n : int, default 5
            Number of rows to select.

        Returns
        -------
        same type as caller
            The first `n` rows of the caller object.

        See Also
        --------
        DataFrame.tail: Returns the last `n` rows.

        Examples
        --------
        >>> df = pd.DataFrame({'animal': ['alligator', 'bee', 'falcon', 'lion',
        ...                    'monkey', 'parrot', 'shark', 'whale', 'zebra']})
        >>> df
              animal
        0  alligator
        1        bee
        2     falcon
        3       lion
        4     monkey
        5     parrot
        6      shark
        7      whale
        8      zebra

        Viewing the first 5 lines

        >>> df.head()
              animal
        0  alligator
        1        bee
        2     falcon
        3       lion
        4     monkey

        Viewing the first `n` lines (three in this case)

        >>> df.head(3)
              animal
        0  alligator
        1        bee
        2     falcon

        For negative values of `n`

        >>> df.head(-3)
              animal
        0  alligator
        1        bee
        2     falcon
        3       lion
        4     monkey
        5     parrot
        """
        return self.iloc[:n]

    def tail(self: FrameOrSeries, n: int = 5) -> FrameOrSeries:
        """
        Return the last `n` rows.

        This function returns last `n` rows from the object based on
        position. It is useful for quickly verifying data, for example,
        after sorting or appending rows.

        For negative values of `n`, this function returns all rows except
        the first `n` rows, equivalent to ``df[n:]``.

        Parameters
        ----------
        n : int, default 5
            Number of rows to select.

        Returns
        -------
        type of caller
            The last `n` rows of the caller object.

        See Also
        --------
        DataFrame.head : The first `n` rows of the caller object.

        Examples
        --------
        >>> df = pd.DataFrame({'animal': ['alligator', 'bee', 'falcon', 'lion',
        ...                    'monkey', 'parrot', 'shark', 'whale', 'zebra']})
        >>> df
              animal
        0  alligator
        1        bee
        2     falcon
        3       lion
        4     monkey
        5     parrot
        6      shark
        7      whale
        8      zebra

        Viewing the last 5 lines

        >>> df.tail()
           animal
        4  monkey
        5  parrot
        6   shark
        7   whale
        8   zebra

        Viewing the last `n` lines (three in this case)

        >>> df.tail(3)
          animal
        6  shark
        7  whale
        8  zebra

        For negative values of `n`

        >>> df.tail(-3)
           animal
        3    lion
        4  monkey
        5  parrot
        6   shark
        7   whale
        8   zebra
        """
        if n == 0:
            return self.iloc[0:0]
        return self.iloc[-n:]

    def sample(
        self: FrameOrSeries,
        n=None,
        frac=None,
        replace=False,
        weights=None,
        random_state=None,
        axis=None,
    ) -> FrameOrSeries:
        """
        Return a random sample of items from an axis of object.

        You can use `random_state` for reproducibility.

        Parameters
        ----------
        n : int, optional
            Number of items from axis to return. Cannot be used with `frac`.
            Default = 1 if `frac` = None.
        frac : float, optional
            Fraction of axis items to return. Cannot be used with `n`.
        replace : bool, default False
            Allow or disallow sampling of the same row more than once.
        weights : str or ndarray-like, optional
            Default 'None' results in equal probability weighting.
            If passed a Series, will align with target object on index. Index
            values in weights not found in sampled object will be ignored and
            index values in sampled object not in weights will be assigned
            weights of zero.
            If called on a DataFrame, will accept the name of a column
            when axis = 0.
            Unless weights are a Series, weights must be same length as axis
            being sampled.
            If weights do not sum to 1, they will be normalized to sum to 1.
            Missing values in the weights column will be treated as zero.
            Infinite values not allowed.
        random_state : int, array-like, BitGenerator, np.random.RandomState, optional
            If int, array-like, or BitGenerator (NumPy>=1.17), seed for
            random number generator
            If np.random.RandomState, use as numpy RandomState object.

            ..versionchanged:: 1.1.0

                array-like and BitGenerator (for NumPy>=1.17) object now passed to
                np.random.RandomState() as seed

        axis : {0 or ‘index’, 1 or ‘columns’, None}, default None
            Axis to sample. Accepts axis number or name. Default is stat axis
            for given data type (0 for Series and DataFrames).

        Returns
        -------
        Series or DataFrame
            A new object of same type as caller containing `n` items randomly
            sampled from the caller object.

        See Also
        --------
        numpy.random.choice: Generates a random sample from a given 1-D numpy
            array.

        Notes
        -----
        If `frac` > 1, `replacement` should be set to `True`.

        Examples
        --------
        >>> df = pd.DataFrame({'num_legs': [2, 4, 8, 0],
        ...                    'num_wings': [2, 0, 0, 0],
        ...                    'num_specimen_seen': [10, 2, 1, 8]},
        ...                   index=['falcon', 'dog', 'spider', 'fish'])
        >>> df
                num_legs  num_wings  num_specimen_seen
        falcon         2          2                 10
        dog            4          0                  2
        spider         8          0                  1
        fish           0          0                  8

        Extract 3 random elements from the ``Series`` ``df['num_legs']``:
        Note that we use `random_state` to ensure the reproducibility of
        the examples.

        >>> df['num_legs'].sample(n=3, random_state=1)
        fish      0
        spider    8
        falcon    2
        Name: num_legs, dtype: int64

        A random 50% sample of the ``DataFrame`` with replacement:

        >>> df.sample(frac=0.5, replace=True, random_state=1)
              num_legs  num_wings  num_specimen_seen
        dog          4          0                  2
        fish         0          0                  8

        An upsample sample of the ``DataFrame`` with replacement:
        Note that `replace` parameter has to be `True` for `frac` parameter > 1.

        >>> df.sample(frac=2, replace=True, random_state=1)
                num_legs  num_wings  num_specimen_seen
        dog            4          0                  2
        fish           0          0                  8
        falcon         2          2                 10
        falcon         2          2                 10
        fish           0          0                  8
        dog            4          0                  2
        fish           0          0                  8
        dog            4          0                  2

        Using a DataFrame column as weights. Rows with larger value in the
        `num_specimen_seen` column are more likely to be sampled.

        >>> df.sample(n=2, weights='num_specimen_seen', random_state=1)
                num_legs  num_wings  num_specimen_seen
        falcon         2          2                 10
        fish           0          0                  8
        """
        if axis is None:
            axis = self._stat_axis_number

        axis = self._get_axis_number(axis)
        axis_length = self.shape[axis]

        # Process random_state argument
        rs = com.random_state(random_state)

        # Check weights for compliance
        if weights is not None:

            # If a series, align with frame
            if isinstance(weights, ABCSeries):
                weights = weights.reindex(self.axes[axis])

            # Strings acceptable if a dataframe and axis = 0
            if isinstance(weights, str):
                if isinstance(self, ABCDataFrame):
                    if axis == 0:
                        try:
                            weights = self[weights]
                        except KeyError as err:
                            raise KeyError(
                                "String passed to weights not a valid column"
                            ) from err
                    else:
                        raise ValueError(
                            "Strings can only be passed to "
                            "weights when sampling from rows on "
                            "a DataFrame"
                        )
                else:
                    raise ValueError(
                        "Strings cannot be passed as weights "
                        "when sampling from a Series."
                    )

            weights = pd.Series(weights, dtype="float64")

            if len(weights) != axis_length:
                raise ValueError(
                    "Weights and axis to be sampled must be of same length"
                )

            if (weights == np.inf).any() or (weights == -np.inf).any():
                raise ValueError("weight vector may not include `inf` values")

            if (weights < 0).any():
                raise ValueError("weight vector many not include negative values")

            # If has nan, set to zero.
            weights = weights.fillna(0)

            # Renormalize if don't sum to 1
            if weights.sum() != 1:
                if weights.sum() != 0:
                    weights = weights / weights.sum()
                else:
                    raise ValueError("Invalid weights: weights sum to zero")

            weights = weights.values

        # If no frac or n, default to n=1.
        if n is None and frac is None:
            n = 1
        elif frac is not None and frac > 1 and not replace:
            raise ValueError(
                "Replace has to be set to `True` when "
                "upsampling the population `frac` > 1."
            )
        elif n is not None and frac is None and n % 1 != 0:
            raise ValueError("Only integers accepted as `n` values")
        elif n is None and frac is not None:
            n = int(round(frac * axis_length))
        elif n is not None and frac is not None:
            raise ValueError("Please enter a value for `frac` OR `n`, not both")

        # Check for negative sizes
        if n < 0:
            raise ValueError(
                "A negative number of rows requested. Please provide positive value."
            )

        locs = rs.choice(axis_length, size=n, replace=replace, p=weights)
        return self.take(locs, axis=axis)

    _shared_docs[
        "pipe"
    ] = r"""
        Apply func(self, \*args, \*\*kwargs).

        Parameters
        ----------
        func : function
            Function to apply to the %(klass)s.
            ``args``, and ``kwargs`` are passed into ``func``.
            Alternatively a ``(callable, data_keyword)`` tuple where
            ``data_keyword`` is a string indicating the keyword of
            ``callable`` that expects the %(klass)s.
        args : iterable, optional
            Positional arguments passed into ``func``.
        kwargs : mapping, optional
            A dictionary of keyword arguments passed into ``func``.

        Returns
        -------
        object : the return type of ``func``.

        See Also
        --------
        DataFrame.apply : Apply a function along input axis of DataFrame.
        DataFrame.applymap : Apply a function elementwise on a whole DataFrame.
        Series.map : Apply a mapping correspondence on a
            :class:`~pandas.Series`.

        Notes
        -----
        Use ``.pipe`` when chaining together functions that expect
        Series, DataFrames or GroupBy objects. Instead of writing

        >>> func(g(h(df), arg1=a), arg2=b, arg3=c)  # doctest: +SKIP

        You can write

        >>> (df.pipe(h)
        ...    .pipe(g, arg1=a)
        ...    .pipe(func, arg2=b, arg3=c)
        ... )  # doctest: +SKIP

        If you have a function that takes the data as (say) the second
        argument, pass a tuple indicating which keyword expects the
        data. For example, suppose ``f`` takes its data as ``arg2``:

        >>> (df.pipe(h)
        ...    .pipe(g, arg1=a)
        ...    .pipe((func, 'arg2'), arg1=a, arg3=c)
        ...  )  # doctest: +SKIP
    """

    @Appender(_shared_docs["pipe"] % _shared_doc_kwargs)
    def pipe(self, func, *args, **kwargs):
        return com.pipe(self, func, *args, **kwargs)

    _shared_docs["aggregate"] = dedent(
        """
    Aggregate using one or more operations over the specified axis.
    %(versionadded)s
    Parameters
    ----------
    func : function, str, list or dict
        Function to use for aggregating the data. If a function, must either
        work when passed a %(klass)s or when passed to %(klass)s.apply.

        Accepted combinations are:

        - function
        - string function name
        - list of functions and/or function names, e.g. ``[np.sum, 'mean']``
        - dict of axis labels -> functions, function names or list of such.
    %(axis)s
    *args
        Positional arguments to pass to `func`.
    **kwargs
        Keyword arguments to pass to `func`.

    Returns
    -------
    scalar, Series or DataFrame

        The return can be:

        * scalar : when Series.agg is called with single function
        * Series : when DataFrame.agg is called with a single function
        * DataFrame : when DataFrame.agg is called with several functions

        Return scalar, Series or DataFrame.
    %(see_also)s
    Notes
    -----
    `agg` is an alias for `aggregate`. Use the alias.

    A passed user-defined-function will be passed a Series for evaluation.
    %(examples)s"""
    )

    _shared_docs[
        "transform"
    ] = """
    Call ``func`` on self producing a %(klass)s with transformed values.

    Produced %(klass)s will have same axis length as self.

    Parameters
    ----------
    func : function, str, list or dict
        Function to use for transforming the data. If a function, must either
        work when passed a %(klass)s or when passed to %(klass)s.apply.

        Accepted combinations are:

        - function
        - string function name
        - list of functions and/or function names, e.g. ``[np.exp. 'sqrt']``
        - dict of axis labels -> functions, function names or list of such.
    %(axis)s
    *args
        Positional arguments to pass to `func`.
    **kwargs
        Keyword arguments to pass to `func`.

    Returns
    -------
    %(klass)s
        A %(klass)s that must have the same length as self.

    Raises
    ------
    ValueError : If the returned %(klass)s has a different length than self.

    See Also
    --------
    %(klass)s.agg : Only perform aggregating type operations.
    %(klass)s.apply : Invoke function on a %(klass)s.

    Examples
    --------
    >>> df = pd.DataFrame({'A': range(3), 'B': range(1, 4)})
    >>> df
       A  B
    0  0  1
    1  1  2
    2  2  3
    >>> df.transform(lambda x: x + 1)
       A  B
    0  1  2
    1  2  3
    2  3  4

    Even though the resulting %(klass)s must have the same length as the
    input %(klass)s, it is possible to provide several input functions:

    >>> s = pd.Series(range(3))
    >>> s
    0    0
    1    1
    2    2
    dtype: int64
    >>> s.transform([np.sqrt, np.exp])
           sqrt        exp
    0  0.000000   1.000000
    1  1.000000   2.718282
    2  1.414214   7.389056
    """

    # ----------------------------------------------------------------------
    # Attribute access

    def __finalize__(
        self: FrameOrSeries, other, method=None, **kwargs
    ) -> FrameOrSeries:
        """
        Propagate metadata from other to self.

        Parameters
        ----------
        other : the object from which to get the attributes that we are going
            to propagate
        method : optional, a passed method name ; possibly to take different
            types of propagation actions based on this

        """
        if isinstance(other, NDFrame):
            for name in other.attrs:
                self.attrs[name] = other.attrs[name]
            # For subclasses using _metadata.
            for name in self._metadata:
                assert isinstance(name, str)
                object.__setattr__(self, name, getattr(other, name, None))
        return self

    def __getattr__(self, name: str):
        """
        After regular attribute access, try looking up the name
        This allows simpler access to columns for interactive use.
        """
        # Note: obj.x will always call obj.__getattribute__('x') prior to
        # calling obj.__getattr__('x').
        if (
            name in self._internal_names_set
            or name in self._metadata
            or name in self._accessors
        ):
            return object.__getattribute__(self, name)
        else:
            if self._info_axis._can_hold_identifiers_and_holds_name(name):
                return self[name]
            return object.__getattribute__(self, name)

    def __setattr__(self, name: str, value) -> None:
        """
        After regular attribute access, try setting the name
        This allows simpler access to columns for interactive use.
        """
        # first try regular attribute access via __getattribute__, so that
        # e.g. ``obj.x`` and ``obj.x = 4`` will always reference/modify
        # the same attribute.

        try:
            object.__getattribute__(self, name)
            return object.__setattr__(self, name, value)
        except AttributeError:
            pass

        # if this fails, go on to more involved attribute setting
        # (note that this matches __getattr__, above).
        if name in self._internal_names_set:
            object.__setattr__(self, name, value)
        elif name in self._metadata:
            object.__setattr__(self, name, value)
        else:
            try:
                existing = getattr(self, name)
                if isinstance(existing, Index):
                    object.__setattr__(self, name, value)
                elif name in self._info_axis:
                    self[name] = value
                else:
                    object.__setattr__(self, name, value)
            except (AttributeError, TypeError):
                if isinstance(self, ABCDataFrame) and (is_list_like(value)):
                    warnings.warn(
                        "Pandas doesn't allow columns to be "
                        "created via a new attribute name - see "
                        "https://pandas.pydata.org/pandas-docs/"
                        "stable/indexing.html#attribute-access",
                        stacklevel=2,
                    )
                object.__setattr__(self, name, value)

    def _dir_additions(self):
        """
        add the string-like attributes from the info_axis.
        If info_axis is a MultiIndex, it's first level values are used.
        """
        additions = {
            c
            for c in self._info_axis.unique(level=0)[:100]
            if isinstance(c, str) and c.isidentifier()
        }
        return super()._dir_additions().union(additions)

    # ----------------------------------------------------------------------
    # Consolidation of internals

    def _protect_consolidate(self, f):
        """
        Consolidate _mgr -- if the blocks have changed, then clear the
        cache
        """
        blocks_before = len(self._mgr.blocks)
        result = f()
        if len(self._mgr.blocks) != blocks_before:
            self._clear_item_cache()
        return result

    def _consolidate_inplace(self) -> None:
        """Consolidate data in place and return None"""

        def f():
            self._mgr = self._mgr.consolidate()

        self._protect_consolidate(f)

    def _consolidate(self, inplace: bool_t = False):
        """
        Compute NDFrame with "consolidated" internals (data of each dtype
        grouped together in a single ndarray).

        Parameters
        ----------
        inplace : bool, default False
            If False return new object, otherwise modify existing object.

        Returns
        -------
        consolidated : same type as caller
        """
        inplace = validate_bool_kwarg(inplace, "inplace")
        if inplace:
            self._consolidate_inplace()
        else:
            f = lambda: self._mgr.consolidate()
            cons_data = self._protect_consolidate(f)
            return self._constructor(cons_data).__finalize__(self)

    @property
    def _is_mixed_type(self) -> bool_t:
        f = lambda: self._mgr.is_mixed_type
        return self._protect_consolidate(f)

    @property
    def _is_numeric_mixed_type(self) -> bool_t:
        f = lambda: self._mgr.is_numeric_mixed_type
        return self._protect_consolidate(f)

    def _check_inplace_setting(self, value) -> bool_t:
        """ check whether we allow in-place setting with this type of value """
        if self._is_mixed_type:
            if not self._is_numeric_mixed_type:

                # allow an actual np.nan thru
                if is_float(value) and np.isnan(value):
                    return True

                raise TypeError(
                    "Cannot do inplace boolean setting on "
                    "mixed-types with a non np.nan value"
                )

        return True

    def _get_numeric_data(self):
        return self._constructor(self._mgr.get_numeric_data()).__finalize__(self)

    def _get_bool_data(self):
        return self._constructor(self._mgr.get_bool_data()).__finalize__(self)

    # ----------------------------------------------------------------------
    # Internal Interface Methods

    @property
    def values(self) -> np.ndarray:
        """
        Return a Numpy representation of the DataFrame.

        .. warning::

           We recommend using :meth:`DataFrame.to_numpy` instead.

        Only the values in the DataFrame will be returned, the axes labels
        will be removed.

        Returns
        -------
        numpy.ndarray
            The values of the DataFrame.

        See Also
        --------
        DataFrame.to_numpy : Recommended alternative to this method.
        DataFrame.index : Retrieve the index labels.
        DataFrame.columns : Retrieving the column names.

        Notes
        -----
        The dtype will be a lower-common-denominator dtype (implicit
        upcasting); that is to say if the dtypes (even of numeric types)
        are mixed, the one that accommodates all will be chosen. Use this
        with care if you are not dealing with the blocks.

        e.g. If the dtypes are float16 and float32, dtype will be upcast to
        float32.  If dtypes are int32 and uint8, dtype will be upcast to
        int32. By :func:`numpy.find_common_type` convention, mixing int64
        and uint64 will result in a float64 dtype.

        Examples
        --------
        A DataFrame where all columns are the same type (e.g., int64) results
        in an array of the same type.

        >>> df = pd.DataFrame({'age':    [ 3,  29],
        ...                    'height': [94, 170],
        ...                    'weight': [31, 115]})
        >>> df
           age  height  weight
        0    3      94      31
        1   29     170     115
        >>> df.dtypes
        age       int64
        height    int64
        weight    int64
        dtype: object
        >>> df.values
        array([[  3,  94,  31],
               [ 29, 170, 115]])

        A DataFrame with mixed type columns(e.g., str/object, int64, float32)
        results in an ndarray of the broadest type that accommodates these
        mixed types (e.g., object).

        >>> df2 = pd.DataFrame([('parrot',   24.0, 'second'),
        ...                     ('lion',     80.5, 1),
        ...                     ('monkey', np.nan, None)],
        ...                   columns=('name', 'max_speed', 'rank'))
        >>> df2.dtypes
        name          object
        max_speed    float64
        rank          object
        dtype: object
        >>> df2.values
        array([['parrot', 24.0, 'second'],
               ['lion', 80.5, 1],
               ['monkey', nan, None]], dtype=object)
        """
        self._consolidate_inplace()
        return self._mgr.as_array(transpose=self._AXIS_REVERSED)

    @property
    def _values(self) -> np.ndarray:
        """internal implementation"""
        return self.values

    @property
    def dtypes(self):
        """
        Return the dtypes in the DataFrame.

        This returns a Series with the data type of each column.
        The result's index is the original DataFrame's columns. Columns
        with mixed types are stored with the ``object`` dtype. See
        :ref:`the User Guide <basics.dtypes>` for more.

        Returns
        -------
        pandas.Series
            The data type of each column.

        Examples
        --------
        >>> df = pd.DataFrame({'float': [1.0],
        ...                    'int': [1],
        ...                    'datetime': [pd.Timestamp('20180310')],
        ...                    'string': ['foo']})
        >>> df.dtypes
        float              float64
        int                  int64
        datetime    datetime64[ns]
        string              object
        dtype: object
        """
        from pandas import Series

        return Series(self._mgr.get_dtypes(), index=self._info_axis, dtype=np.object_)

    def _to_dict_of_blocks(self, copy: bool_t = True):
        """
        Return a dict of dtype -> Constructor Types that
        each is a homogeneous dtype.

        Internal ONLY
        """
        return {
            k: self._constructor(v).__finalize__(self)
            for k, v, in self._mgr.to_dict(copy=copy).items()
        }

    def astype(
        self: FrameOrSeries, dtype, copy: bool_t = True, errors: str = "raise"
    ) -> FrameOrSeries:
        """
        Cast a pandas object to a specified dtype ``dtype``.

        Parameters
        ----------
        dtype : data type, or dict of column name -> data type
            Use a numpy.dtype or Python type to cast entire pandas object to
            the same type. Alternatively, use {col: dtype, ...}, where col is a
            column label and dtype is a numpy.dtype or Python type to cast one
            or more of the DataFrame's columns to column-specific types.
        copy : bool, default True
            Return a copy when ``copy=True`` (be very careful setting
            ``copy=False`` as changes to values then may propagate to other
            pandas objects).
        errors : {'raise', 'ignore'}, default 'raise'
            Control raising of exceptions on invalid data for provided dtype.

            - ``raise`` : allow exceptions to be raised
            - ``ignore`` : suppress exceptions. On error return original object.

        Returns
        -------
        casted : same type as caller

        See Also
        --------
        to_datetime : Convert argument to datetime.
        to_timedelta : Convert argument to timedelta.
        to_numeric : Convert argument to a numeric type.
        numpy.ndarray.astype : Cast a numpy array to a specified type.

        Examples
        --------
        Create a DataFrame:

        >>> d = {'col1': [1, 2], 'col2': [3, 4]}
        >>> df = pd.DataFrame(data=d)
        >>> df.dtypes
        col1    int64
        col2    int64
        dtype: object

        Cast all columns to int32:

        >>> df.astype('int32').dtypes
        col1    int32
        col2    int32
        dtype: object

        Cast col1 to int32 using a dictionary:

        >>> df.astype({'col1': 'int32'}).dtypes
        col1    int32
        col2    int64
        dtype: object

        Create a series:

        >>> ser = pd.Series([1, 2], dtype='int32')
        >>> ser
        0    1
        1    2
        dtype: int32
        >>> ser.astype('int64')
        0    1
        1    2
        dtype: int64

        Convert to categorical type:

        >>> ser.astype('category')
        0    1
        1    2
        dtype: category
        Categories (2, int64): [1, 2]

        Convert to ordered categorical type with custom ordering:

        >>> cat_dtype = pd.api.types.CategoricalDtype(
        ...     categories=[2, 1], ordered=True)
        >>> ser.astype(cat_dtype)
        0    1
        1    2
        dtype: category
        Categories (2, int64): [2 < 1]

        Note that using ``copy=False`` and changing data on a new
        pandas object may propagate changes:

        >>> s1 = pd.Series([1, 2])
        >>> s2 = s1.astype('int64', copy=False)
        >>> s2[0] = 10
        >>> s1  # note that s1[0] has changed too
        0    10
        1     2
        dtype: int64
        """
        if is_dict_like(dtype):
            if self.ndim == 1:  # i.e. Series
                if len(dtype) > 1 or self.name not in dtype:
                    raise KeyError(
                        "Only the Series name can be used for "
                        "the key in Series dtype mappings."
                    )
                new_type = dtype[self.name]
                return self.astype(new_type, copy, errors)

            for col_name in dtype.keys():
                if col_name not in self:
                    raise KeyError(
                        "Only a column name can be used for the "
                        "key in a dtype mappings argument."
                    )
            results = []
            for col_name, col in self.items():
                if col_name in dtype:
                    results.append(
                        col.astype(dtype=dtype[col_name], copy=copy, errors=errors)
                    )
                else:
                    results.append(col.copy() if copy else col)

        elif is_extension_array_dtype(dtype) and self.ndim > 1:
            # GH 18099/22869: columnwise conversion to extension dtype
            # GH 24704: use iloc to handle duplicate column names
            results = [
                self.iloc[:, i].astype(dtype, copy=copy)
                for i in range(len(self.columns))
            ]

        else:
            # else, only a single dtype is given
            new_data = self._mgr.astype(dtype=dtype, copy=copy, errors=errors)
            return self._constructor(new_data).__finalize__(self)

        # GH 19920: retain column metadata after concat
        result = pd.concat(results, axis=1, copy=False)
        result.columns = self.columns
        return result

    def copy(self: FrameOrSeries, deep: bool_t = True) -> FrameOrSeries:
        """
        Make a copy of this object's indices and data.

        When ``deep=True`` (default), a new object will be created with a
        copy of the calling object's data and indices. Modifications to
        the data or indices of the copy will not be reflected in the
        original object (see notes below).

        When ``deep=False``, a new object will be created without copying
        the calling object's data or index (only references to the data
        and index are copied). Any changes to the data of the original
        will be reflected in the shallow copy (and vice versa).

        Parameters
        ----------
        deep : bool, default True
            Make a deep copy, including a copy of the data and the indices.
            With ``deep=False`` neither the indices nor the data are copied.

        Returns
        -------
        copy : Series or DataFrame
            Object type matches caller.

        Notes
        -----
        When ``deep=True``, data is copied but actual Python objects
        will not be copied recursively, only the reference to the object.
        This is in contrast to `copy.deepcopy` in the Standard Library,
        which recursively copies object data (see examples below).

        While ``Index`` objects are copied when ``deep=True``, the underlying
        numpy array is not copied for performance reasons. Since ``Index`` is
        immutable, the underlying data can be safely shared and a copy
        is not needed.

        Examples
        --------
        >>> s = pd.Series([1, 2], index=["a", "b"])
        >>> s
        a    1
        b    2
        dtype: int64

        >>> s_copy = s.copy()
        >>> s_copy
        a    1
        b    2
        dtype: int64

        **Shallow copy versus default (deep) copy:**

        >>> s = pd.Series([1, 2], index=["a", "b"])
        >>> deep = s.copy()
        >>> shallow = s.copy(deep=False)

        Shallow copy shares data and index with original.

        >>> s is shallow
        False
        >>> s.values is shallow.values and s.index is shallow.index
        True

        Deep copy has own copy of data and index.

        >>> s is deep
        False
        >>> s.values is deep.values or s.index is deep.index
        False

        Updates to the data shared by shallow copy and original is reflected
        in both; deep copy remains unchanged.

        >>> s[0] = 3
        >>> shallow[1] = 4
        >>> s
        a    3
        b    4
        dtype: int64
        >>> shallow
        a    3
        b    4
        dtype: int64
        >>> deep
        a    1
        b    2
        dtype: int64

        Note that when copying an object containing Python objects, a deep copy
        will copy the data, but will not do so recursively. Updating a nested
        data object will be reflected in the deep copy.

        >>> s = pd.Series([[1, 2], [3, 4]])
        >>> deep = s.copy()
        >>> s[0][0] = 10
        >>> s
        0    [10, 2]
        1     [3, 4]
        dtype: object
        >>> deep
        0    [10, 2]
        1     [3, 4]
        dtype: object
        """
        data = self._mgr.copy(deep=deep)
        return self._constructor(data).__finalize__(self)

    def __copy__(self: FrameOrSeries, deep: bool_t = True) -> FrameOrSeries:
        return self.copy(deep=deep)

    def __deepcopy__(self: FrameOrSeries, memo=None) -> FrameOrSeries:
        """
        Parameters
        ----------
        memo, default None
            Standard signature. Unused
        """
        return self.copy(deep=True)

    def _convert(
        self: FrameOrSeries,
        datetime: bool_t = False,
        numeric: bool_t = False,
        timedelta: bool_t = False,
        coerce: bool_t = False,
        copy: bool_t = True,
    ) -> FrameOrSeries:
        """
        Attempt to infer better dtype for object columns

        Parameters
        ----------
        datetime : bool, default False
            If True, convert to date where possible.
        numeric : bool, default False
            If True, attempt to convert to numbers (including strings), with
            unconvertible values becoming NaN.
        timedelta : bool, default False
            If True, convert to timedelta where possible.
        coerce : bool, default False
            If True, force conversion with unconvertible values converted to
            nulls (NaN or NaT).
        copy : bool, default True
            If True, return a copy even if no copy is necessary (e.g. no
            conversion was done). Note: This is meant for internal use, and
            should not be confused with inplace.

        Returns
        -------
        converted : same as input object
        """
        validate_bool_kwarg(datetime, "datetime")
        validate_bool_kwarg(numeric, "numeric")
        validate_bool_kwarg(timedelta, "timedelta")
        validate_bool_kwarg(coerce, "coerce")
        validate_bool_kwarg(copy, "copy")
        return self._constructor(
            self._mgr.convert(
                datetime=datetime,
                numeric=numeric,
                timedelta=timedelta,
                coerce=coerce,
                copy=copy,
            )
        ).__finalize__(self)

    def infer_objects(self: FrameOrSeries) -> FrameOrSeries:
        """
        Attempt to infer better dtypes for object columns.

        Attempts soft conversion of object-dtyped
        columns, leaving non-object and unconvertible
        columns unchanged. The inference rules are the
        same as during normal Series/DataFrame construction.

        .. versionadded:: 0.21.0

        Returns
        -------
        converted : same type as input object

        See Also
        --------
        to_datetime : Convert argument to datetime.
        to_timedelta : Convert argument to timedelta.
        to_numeric : Convert argument to numeric type.
        convert_dtypes : Convert argument to best possible dtype.

        Examples
        --------
        >>> df = pd.DataFrame({"A": ["a", 1, 2, 3]})
        >>> df = df.iloc[1:]
        >>> df
           A
        1  1
        2  2
        3  3

        >>> df.dtypes
        A    object
        dtype: object

        >>> df.infer_objects().dtypes
        A    int64
        dtype: object
        """
        # numeric=False necessary to only soft convert;
        # python objects will still be converted to
        # native numpy numeric types
        return self._constructor(
            self._mgr.convert(
                datetime=True, numeric=False, timedelta=True, coerce=False, copy=True
            )
        ).__finalize__(self)

    def convert_dtypes(
        self: FrameOrSeries,
        infer_objects: bool_t = True,
        convert_string: bool_t = True,
        convert_integer: bool_t = True,
        convert_boolean: bool_t = True,
    ) -> FrameOrSeries:
        """
        Convert columns to best possible dtypes using dtypes supporting ``pd.NA``.

        .. versionadded:: 1.0.0

        Parameters
        ----------
        infer_objects : bool, default True
            Whether object dtypes should be converted to the best possible types.
        convert_string : bool, default True
            Whether object dtypes should be converted to ``StringDtype()``.
        convert_integer : bool, default True
            Whether, if possible, conversion can be done to integer extension types.
        convert_boolean : bool, defaults True
            Whether object dtypes should be converted to ``BooleanDtypes()``.

        Returns
        -------
        Series or DataFrame
            Copy of input object with new dtype.

        See Also
        --------
        infer_objects : Infer dtypes of objects.
        to_datetime : Convert argument to datetime.
        to_timedelta : Convert argument to timedelta.
        to_numeric : Convert argument to a numeric type.

        Notes
        -----
        By default, ``convert_dtypes`` will attempt to convert a Series (or each
        Series in a DataFrame) to dtypes that support ``pd.NA``. By using the options
        ``convert_string``, ``convert_integer``, and ``convert_boolean``, it is
        possible to turn off individual conversions to ``StringDtype``, the integer
        extension types or ``BooleanDtype``, respectively.

        For object-dtyped columns, if ``infer_objects`` is ``True``, use the inference
        rules as during normal Series/DataFrame construction.  Then, if possible,
        convert to ``StringDtype``, ``BooleanDtype`` or an appropriate integer extension
        type, otherwise leave as ``object``.

        If the dtype is integer, convert to an appropriate integer extension type.

        If the dtype is numeric, and consists of all integers, convert to an
        appropriate integer extension type.

        In the future, as new dtypes are added that support ``pd.NA``, the results
        of this method will change to support those new dtypes.

        Examples
        --------
        >>> df = pd.DataFrame(
        ...     {
        ...         "a": pd.Series([1, 2, 3], dtype=np.dtype("int32")),
        ...         "b": pd.Series(["x", "y", "z"], dtype=np.dtype("O")),
        ...         "c": pd.Series([True, False, np.nan], dtype=np.dtype("O")),
        ...         "d": pd.Series(["h", "i", np.nan], dtype=np.dtype("O")),
        ...         "e": pd.Series([10, np.nan, 20], dtype=np.dtype("float")),
        ...         "f": pd.Series([np.nan, 100.5, 200], dtype=np.dtype("float")),
        ...     }
        ... )

        Start with a DataFrame with default dtypes.

        >>> df
           a  b      c    d     e      f
        0  1  x   True    h  10.0    NaN
        1  2  y  False    i   NaN  100.5
        2  3  z    NaN  NaN  20.0  200.0

        >>> df.dtypes
        a      int32
        b     object
        c     object
        d     object
        e    float64
        f    float64
        dtype: object

        Convert the DataFrame to use best possible dtypes.

        >>> dfn = df.convert_dtypes()
        >>> dfn
           a  b      c     d     e      f
        0  1  x   True     h    10    NaN
        1  2  y  False     i  <NA>  100.5
        2  3  z   <NA>  <NA>    20  200.0

        >>> dfn.dtypes
        a      Int32
        b     string
        c    boolean
        d     string
        e      Int64
        f    float64
        dtype: object

        Start with a Series of strings and missing data represented by ``np.nan``.

        >>> s = pd.Series(["a", "b", np.nan])
        >>> s
        0      a
        1      b
        2    NaN
        dtype: object

        Obtain a Series with dtype ``StringDtype``.

        >>> s.convert_dtypes()
        0       a
        1       b
        2    <NA>
        dtype: string
        """
        if self.ndim == 1:
            return self._convert_dtypes(
                infer_objects, convert_string, convert_integer, convert_boolean
            )
        else:
            results = [
                col._convert_dtypes(
                    infer_objects, convert_string, convert_integer, convert_boolean
                )
                for col_name, col in self.items()
            ]
            result = pd.concat(results, axis=1, copy=False)
            return result

    # ----------------------------------------------------------------------
    # Filling NA's

    @doc(**_shared_doc_kwargs)
    def fillna(
        self: FrameOrSeries,
        value=None,
        method=None,
        axis=None,
        inplace: bool_t = False,
        limit=None,
        downcast=None,
    ) -> Optional[FrameOrSeries]:
        """
        Fill NA/NaN values using the specified method.

        Parameters
        ----------
        value : scalar, dict, Series, or DataFrame
            Value to use to fill holes (e.g. 0), alternately a
            dict/Series/DataFrame of values specifying which value to use for
            each index (for a Series) or column (for a DataFrame).  Values not
            in the dict/Series/DataFrame will not be filled. This value cannot
            be a list.
        method : {{'backfill', 'bfill', 'pad', 'ffill', None}}, default None
            Method to use for filling holes in reindexed Series
            pad / ffill: propagate last valid observation forward to next valid
            backfill / bfill: use next valid observation to fill gap.
        axis : {axes_single_arg}
            Axis along which to fill missing values.
        inplace : bool, default False
            If True, fill in-place. Note: this will modify any
            other views on this object (e.g., a no-copy slice for a column in a
            DataFrame).
        limit : int, default None
            If method is specified, this is the maximum number of consecutive
            NaN values to forward/backward fill. In other words, if there is
            a gap with more than this number of consecutive NaNs, it will only
            be partially filled. If method is not specified, this is the
            maximum number of entries along the entire axis where NaNs will be
            filled. Must be greater than 0 if not None.
        downcast : dict, default is None
            A dict of item->dtype of what to downcast if possible,
            or the string 'infer' which will try to downcast to an appropriate
            equal type (e.g. float64 to int64 if possible).

        Returns
        -------
        {klass} or None
            Object with missing values filled or None if ``inplace=True``.

        See Also
        --------
        interpolate : Fill NaN values using interpolation.
        reindex : Conform object to new index.
        asfreq : Convert TimeSeries to specified frequency.

        Examples
        --------
        >>> df = pd.DataFrame([[np.nan, 2, np.nan, 0],
        ...                    [3, 4, np.nan, 1],
        ...                    [np.nan, np.nan, np.nan, 5],
        ...                    [np.nan, 3, np.nan, 4]],
        ...                   columns=list('ABCD'))
        >>> df
             A    B   C  D
        0  NaN  2.0 NaN  0
        1  3.0  4.0 NaN  1
        2  NaN  NaN NaN  5
        3  NaN  3.0 NaN  4

        Replace all NaN elements with 0s.

        >>> df.fillna(0)
            A   B   C   D
        0   0.0 2.0 0.0 0
        1   3.0 4.0 0.0 1
        2   0.0 0.0 0.0 5
        3   0.0 3.0 0.0 4

        We can also propagate non-null values forward or backward.

        >>> df.fillna(method='ffill')
            A   B   C   D
        0   NaN 2.0 NaN 0
        1   3.0 4.0 NaN 1
        2   3.0 4.0 NaN 5
        3   3.0 3.0 NaN 4

        Replace all NaN elements in column 'A', 'B', 'C', and 'D', with 0, 1,
        2, and 3 respectively.

        >>> values = {{'A': 0, 'B': 1, 'C': 2, 'D': 3}}
        >>> df.fillna(value=values)
            A   B   C   D
        0   0.0 2.0 2.0 0
        1   3.0 4.0 2.0 1
        2   0.0 1.0 2.0 5
        3   0.0 3.0 2.0 4

        Only replace the first NaN element.

        >>> df.fillna(value=values, limit=1)
            A   B   C   D
        0   0.0 2.0 2.0 0
        1   3.0 4.0 NaN 1
        2   NaN 1.0 NaN 5
        3   NaN 3.0 NaN 4
        """
        inplace = validate_bool_kwarg(inplace, "inplace")
        value, method = validate_fillna_kwargs(value, method)

        self._consolidate_inplace()

        # set the default here, so functions examining the signaure
        # can detect if something was set (e.g. in groupby) (GH9221)
        if axis is None:
            axis = 0
        axis = self._get_axis_number(axis)

        if value is None:

            if self._is_mixed_type and axis == 1:
                if inplace:
                    raise NotImplementedError()
                result = self.T.fillna(method=method, limit=limit).T

                # need to downcast here because of all of the transposes
                result._mgr = result._mgr.downcast()

                return result

            new_data = self._mgr.interpolate(
                method=method,
                axis=axis,
                limit=limit,
                inplace=inplace,
                coerce=True,
                downcast=downcast,
            )
        else:
            if self.ndim == 1:
                if isinstance(value, (dict, ABCSeries)):
                    value = create_series_with_explicit_dtype(
                        value, dtype_if_empty=object
                    )
                    value = value.reindex(self.index, copy=False)
                    value = value._values
                elif not is_list_like(value):
                    pass
                else:
                    raise TypeError(
                        '"value" parameter must be a scalar, dict '
                        "or Series, but you passed a "
                        f'"{type(value).__name__}"'
                    )

                new_data = self._mgr.fillna(
                    value=value, limit=limit, inplace=inplace, downcast=downcast
                )

            elif isinstance(value, (dict, ABCSeries)):
                if axis == 1:
                    raise NotImplementedError(
                        "Currently only can fill "
                        "with dict/Series column "
                        "by column"
                    )

                result = self if inplace else self.copy()
                for k, v in value.items():
                    if k not in result:
                        continue
                    obj = result[k]
                    obj.fillna(v, limit=limit, inplace=True, downcast=downcast)
                return result if not inplace else None

            elif not is_list_like(value):
                new_data = self._mgr.fillna(
                    value=value, limit=limit, inplace=inplace, downcast=downcast
                )
            elif isinstance(value, ABCDataFrame) and self.ndim == 2:
                new_data = self.where(self.notna(), value)
            else:
                raise ValueError(f"invalid fill value with a {type(value)}")

        if inplace:
            self._update_inplace(new_data)
            return None
        else:
            return self._constructor(new_data).__finalize__(self)

    def ffill(
        self: FrameOrSeries,
        axis=None,
        inplace: bool_t = False,
        limit=None,
        downcast=None,
    ) -> Optional[FrameOrSeries]:
        """
        Synonym for :meth:`DataFrame.fillna` with ``method='ffill'``.

        Returns
        -------
        %(klass)s or None
            Object with missing values filled or None if ``inplace=True``.
        """
        return self.fillna(
            method="ffill", axis=axis, inplace=inplace, limit=limit, downcast=downcast
        )

    def bfill(
        self: FrameOrSeries,
        axis=None,
        inplace: bool_t = False,
        limit=None,
        downcast=None,
    ) -> Optional[FrameOrSeries]:
        """
        Synonym for :meth:`DataFrame.fillna` with ``method='bfill'``.

        Returns
        -------
        %(klass)s or None
            Object with missing values filled or None if ``inplace=True``.
        """
        return self.fillna(
            method="bfill", axis=axis, inplace=inplace, limit=limit, downcast=downcast
        )

    _shared_docs[
        "replace"
    ] = """
        Replace values given in `to_replace` with `value`.

        Values of the %(klass)s are replaced with other values dynamically.
        This differs from updating with ``.loc`` or ``.iloc``, which require
        you to specify a location to update with some value.

        Parameters
        ----------
        to_replace : str, regex, list, dict, Series, int, float, or None
            How to find the values that will be replaced.

            * numeric, str or regex:

                - numeric: numeric values equal to `to_replace` will be
                  replaced with `value`
                - str: string exactly matching `to_replace` will be replaced
                  with `value`
                - regex: regexs matching `to_replace` will be replaced with
                  `value`

            * list of str, regex, or numeric:

                - First, if `to_replace` and `value` are both lists, they
                  **must** be the same length.
                - Second, if ``regex=True`` then all of the strings in **both**
                  lists will be interpreted as regexs otherwise they will match
                  directly. This doesn't matter much for `value` since there
                  are only a few possible substitution regexes you can use.
                - str, regex and numeric rules apply as above.

            * dict:

                - Dicts can be used to specify different replacement values
                  for different existing values. For example,
                  ``{'a': 'b', 'y': 'z'}`` replaces the value 'a' with 'b' and
                  'y' with 'z'. To use a dict in this way the `value`
                  parameter should be `None`.
                - For a DataFrame a dict can specify that different values
                  should be replaced in different columns. For example,
                  ``{'a': 1, 'b': 'z'}`` looks for the value 1 in column 'a'
                  and the value 'z' in column 'b' and replaces these values
                  with whatever is specified in `value`. The `value` parameter
                  should not be ``None`` in this case. You can treat this as a
                  special case of passing two lists except that you are
                  specifying the column to search in.
                - For a DataFrame nested dictionaries, e.g.,
                  ``{'a': {'b': np.nan}}``, are read as follows: look in column
                  'a' for the value 'b' and replace it with NaN. The `value`
                  parameter should be ``None`` to use a nested dict in this
                  way. You can nest regular expressions as well. Note that
                  column names (the top-level dictionary keys in a nested
                  dictionary) **cannot** be regular expressions.

            * None:

                - This means that the `regex` argument must be a string,
                  compiled regular expression, or list, dict, ndarray or
                  Series of such elements. If `value` is also ``None`` then
                  this **must** be a nested dictionary or Series.

            See the examples section for examples of each of these.
        value : scalar, dict, list, str, regex, default None
            Value to replace any values matching `to_replace` with.
            For a DataFrame a dict of values can be used to specify which
            value to use for each column (columns not in the dict will not be
            filled). Regular expressions, strings and lists or dicts of such
            objects are also allowed.
        inplace : bool, default False
            If True, in place. Note: this will modify any
            other views on this object (e.g. a column from a DataFrame).
            Returns the caller if this is True.
        limit : int, default None
            Maximum size gap to forward or backward fill.
        regex : bool or same types as `to_replace`, default False
            Whether to interpret `to_replace` and/or `value` as regular
            expressions. If this is ``True`` then `to_replace` *must* be a
            string. Alternatively, this could be a regular expression or a
            list, dict, or array of regular expressions in which case
            `to_replace` must be ``None``.
        method : {'pad', 'ffill', 'bfill', `None`}
            The method to use when for replacement, when `to_replace` is a
            scalar, list or tuple and `value` is ``None``.

            .. versionchanged:: 0.23.0
                Added to DataFrame.

        Returns
        -------
        %(klass)s
            Object after replacement.

        Raises
        ------
        AssertionError
            * If `regex` is not a ``bool`` and `to_replace` is not
              ``None``.

        TypeError
            * If `to_replace` is not a scalar, array-like, ``dict``, or ``None``
            * If `to_replace` is a ``dict`` and `value` is not a ``list``,
              ``dict``, ``ndarray``, or ``Series``
            * If `to_replace` is ``None`` and `regex` is not compilable
              into a regular expression or is a list, dict, ndarray, or
              Series.
            * When replacing multiple ``bool`` or ``datetime64`` objects and
              the arguments to `to_replace` does not match the type of the
              value being replaced

        ValueError
            * If a ``list`` or an ``ndarray`` is passed to `to_replace` and
              `value` but they are not the same length.

        See Also
        --------
        %(klass)s.fillna : Fill NA values.
        %(klass)s.where : Replace values based on boolean condition.
        Series.str.replace : Simple string replacement.

        Notes
        -----
        * Regex substitution is performed under the hood with ``re.sub``. The
          rules for substitution for ``re.sub`` are the same.
        * Regular expressions will only substitute on strings, meaning you
          cannot provide, for example, a regular expression matching floating
          point numbers and expect the columns in your frame that have a
          numeric dtype to be matched. However, if those floating point
          numbers *are* strings, then you can do this.
        * This method has *a lot* of options. You are encouraged to experiment
          and play with this method to gain intuition about how it works.
        * When dict is used as the `to_replace` value, it is like
          key(s) in the dict are the to_replace part and
          value(s) in the dict are the value parameter.

        Examples
        --------

        **Scalar `to_replace` and `value`**

        >>> s = pd.Series([0, 1, 2, 3, 4])
        >>> s.replace(0, 5)
        0    5
        1    1
        2    2
        3    3
        4    4
        dtype: int64

        >>> df = pd.DataFrame({'A': [0, 1, 2, 3, 4],
        ...                    'B': [5, 6, 7, 8, 9],
        ...                    'C': ['a', 'b', 'c', 'd', 'e']})
        >>> df.replace(0, 5)
           A  B  C
        0  5  5  a
        1  1  6  b
        2  2  7  c
        3  3  8  d
        4  4  9  e

        **List-like `to_replace`**

        >>> df.replace([0, 1, 2, 3], 4)
           A  B  C
        0  4  5  a
        1  4  6  b
        2  4  7  c
        3  4  8  d
        4  4  9  e

        >>> df.replace([0, 1, 2, 3], [4, 3, 2, 1])
           A  B  C
        0  4  5  a
        1  3  6  b
        2  2  7  c
        3  1  8  d
        4  4  9  e

        >>> s.replace([1, 2], method='bfill')
        0    0
        1    3
        2    3
        3    3
        4    4
        dtype: int64

        **dict-like `to_replace`**

        >>> df.replace({0: 10, 1: 100})
             A  B  C
        0   10  5  a
        1  100  6  b
        2    2  7  c
        3    3  8  d
        4    4  9  e

        >>> df.replace({'A': 0, 'B': 5}, 100)
             A    B  C
        0  100  100  a
        1    1    6  b
        2    2    7  c
        3    3    8  d
        4    4    9  e

        >>> df.replace({'A': {0: 100, 4: 400}})
             A  B  C
        0  100  5  a
        1    1  6  b
        2    2  7  c
        3    3  8  d
        4  400  9  e

        **Regular expression `to_replace`**

        >>> df = pd.DataFrame({'A': ['bat', 'foo', 'bait'],
        ...                    'B': ['abc', 'bar', 'xyz']})
        >>> df.replace(to_replace=r'^ba.$', value='new', regex=True)
              A    B
        0   new  abc
        1   foo  new
        2  bait  xyz

        >>> df.replace({'A': r'^ba.$'}, {'A': 'new'}, regex=True)
              A    B
        0   new  abc
        1   foo  bar
        2  bait  xyz

        >>> df.replace(regex=r'^ba.$', value='new')
              A    B
        0   new  abc
        1   foo  new
        2  bait  xyz

        >>> df.replace(regex={r'^ba.$': 'new', 'foo': 'xyz'})
              A    B
        0   new  abc
        1   xyz  new
        2  bait  xyz

        >>> df.replace(regex=[r'^ba.$', 'foo'], value='new')
              A    B
        0   new  abc
        1   new  new
        2  bait  xyz

        Note that when replacing multiple ``bool`` or ``datetime64`` objects,
        the data types in the `to_replace` parameter must match the data
        type of the value being replaced:

        >>> df = pd.DataFrame({'A': [True, False, True],
        ...                    'B': [False, True, False]})
        >>> df.replace({'a string': 'new value', True: False})  # raises
        Traceback (most recent call last):
            ...
        TypeError: Cannot compare types 'ndarray(dtype=bool)' and 'str'

        This raises a ``TypeError`` because one of the ``dict`` keys is not of
        the correct type for replacement.

        Compare the behavior of ``s.replace({'a': None})`` and
        ``s.replace('a', None)`` to understand the peculiarities
        of the `to_replace` parameter:

        >>> s = pd.Series([10, 'a', 'a', 'b', 'a'])

        When one uses a dict as the `to_replace` value, it is like the
        value(s) in the dict are equal to the `value` parameter.
        ``s.replace({'a': None})`` is equivalent to
        ``s.replace(to_replace={'a': None}, value=None, method=None)``:

        >>> s.replace({'a': None})
        0      10
        1    None
        2    None
        3       b
        4    None
        dtype: object

        When ``value=None`` and `to_replace` is a scalar, list or
        tuple, `replace` uses the method parameter (default 'pad') to do the
        replacement. So this is why the 'a' values are being replaced by 10
        in rows 1 and 2 and 'b' in row 4 in this case.
        The command ``s.replace('a', None)`` is actually equivalent to
        ``s.replace(to_replace='a', value=None, method='pad')``:

        >>> s.replace('a', None)
        0    10
        1    10
        2    10
        3     b
        4     b
        dtype: object
    """

    @Appender(_shared_docs["replace"] % _shared_doc_kwargs)
    def replace(
        self,
        to_replace=None,
        value=None,
        inplace=False,
        limit=None,
        regex=False,
        method="pad",
    ):
        if not (
            is_scalar(to_replace)
            or isinstance(to_replace, pd.Series)
            or is_re_compilable(to_replace)
            or is_list_like(to_replace)
        ):
            raise TypeError(
                "Expecting 'to_replace' to be either a scalar, array-like, "
                "dict or None, got invalid type "
                f"{repr(type(to_replace).__name__)}"
            )

        inplace = validate_bool_kwarg(inplace, "inplace")
        if not is_bool(regex) and to_replace is not None:
            raise AssertionError("'to_replace' must be 'None' if 'regex' is not a bool")

        self._consolidate_inplace()

        if value is None:
            # passing a single value that is scalar like
            # when value is None (GH5319), for compat
            if not is_dict_like(to_replace) and not is_dict_like(regex):
                to_replace = [to_replace]

            if isinstance(to_replace, (tuple, list)):
                if isinstance(self, ABCDataFrame):
                    return self.apply(
                        _single_replace, args=(to_replace, method, inplace, limit)
                    )
                return _single_replace(self, to_replace, method, inplace, limit)

            if not is_dict_like(to_replace):
                if not is_dict_like(regex):
                    raise TypeError(
                        'If "to_replace" and "value" are both None '
                        'and "to_replace" is not a list, then '
                        "regex must be a mapping"
                    )
                to_replace = regex
                regex = True

            items = list(to_replace.items())
            keys, values = zip(*items) if items else ([], [])

            are_mappings = [is_dict_like(v) for v in values]

            if any(are_mappings):
                if not all(are_mappings):
                    raise TypeError(
                        "If a nested mapping is passed, all values "
                        "of the top level mapping must be mappings"
                    )
                # passed a nested dict/Series
                to_rep_dict = {}
                value_dict = {}

                for k, v in items:
                    keys, values = list(zip(*v.items())) or ([], [])

                    to_rep_dict[k] = list(keys)
                    value_dict[k] = list(values)

                to_replace, value = to_rep_dict, value_dict
            else:
                to_replace, value = keys, values

            return self.replace(
                to_replace, value, inplace=inplace, limit=limit, regex=regex
            )
        else:

            # need a non-zero len on all axes
            if not self.size:
                return self

            new_data = self._mgr
            if is_dict_like(to_replace):
                if is_dict_like(value):  # {'A' : NA} -> {'A' : 0}
                    res = self if inplace else self.copy()
                    for c, src in to_replace.items():
                        if c in value and c in self:
                            # object conversion is handled in
                            # series.replace which is called recursively
                            res[c] = res[c].replace(
                                to_replace=src,
                                value=value[c],
                                inplace=False,
                                regex=regex,
                            )
                    return None if inplace else res

                # {'A': NA} -> 0
                elif not is_list_like(value):
                    keys = [(k, src) for k, src in to_replace.items() if k in self]
                    keys_len = len(keys) - 1
                    for i, (k, src) in enumerate(keys):
                        convert = i == keys_len
                        new_data = new_data.replace(
                            to_replace=src,
                            value=value,
                            filter=[k],
                            inplace=inplace,
                            regex=regex,
                            convert=convert,
                        )
                else:
                    raise TypeError("value argument must be scalar, dict, or Series")

            elif is_list_like(to_replace):  # [NA, ''] -> [0, 'missing']
                if is_list_like(value):
                    if len(to_replace) != len(value):
                        raise ValueError(
                            f"Replacement lists must match in length. "
                            f"Expecting {len(to_replace)} got {len(value)} "
                        )

                    new_data = self._mgr.replace_list(
                        src_list=to_replace,
                        dest_list=value,
                        inplace=inplace,
                        regex=regex,
                    )

                else:  # [NA, ''] -> 0
                    new_data = self._mgr.replace(
                        to_replace=to_replace, value=value, inplace=inplace, regex=regex
                    )
            elif to_replace is None:
                if not (
                    is_re_compilable(regex)
                    or is_list_like(regex)
                    or is_dict_like(regex)
                ):
                    raise TypeError(
                        f"'regex' must be a string or a compiled regular expression "
                        f"or a list or dict of strings or regular expressions, "
                        f"you passed a {repr(type(regex).__name__)}"
                    )
                return self.replace(
                    regex, value, inplace=inplace, limit=limit, regex=True
                )
            else:

                # dest iterable dict-like
                if is_dict_like(value):  # NA -> {'A' : 0, 'B' : -1}
                    new_data = self._mgr

                    for k, v in value.items():
                        if k in self:
                            new_data = new_data.replace(
                                to_replace=to_replace,
                                value=v,
                                filter=[k],
                                inplace=inplace,
                                regex=regex,
                            )

                elif not is_list_like(value):  # NA -> 0
                    new_data = self._mgr.replace(
                        to_replace=to_replace, value=value, inplace=inplace, regex=regex
                    )
                else:
                    raise TypeError(
                        f'Invalid "to_replace" type: {repr(type(to_replace).__name__)}'
                    )

        if inplace:
            self._update_inplace(new_data)
        else:
            return self._constructor(new_data).__finalize__(self)

    _shared_docs[
        "interpolate"
    ] = """
        Please note that only ``method='linear'`` is supported for
        DataFrame/Series with a MultiIndex.

        Parameters
        ----------
        method : str, default 'linear'
            Interpolation technique to use. One of:

            * 'linear': Ignore the index and treat the values as equally
              spaced. This is the only method supported on MultiIndexes.
            * 'time': Works on daily and higher resolution data to interpolate
              given length of interval.
            * 'index', 'values': use the actual numerical values of the index.
            * 'pad': Fill in NaNs using existing values.
            * 'nearest', 'zero', 'slinear', 'quadratic', 'cubic', 'spline',
              'barycentric', 'polynomial': Passed to
              `scipy.interpolate.interp1d`. These methods use the numerical
              values of the index.  Both 'polynomial' and 'spline' require that
              you also specify an `order` (int), e.g.
              ``df.interpolate(method='polynomial', order=5)``.
            * 'krogh', 'piecewise_polynomial', 'spline', 'pchip', 'akima':
              Wrappers around the SciPy interpolation methods of similar
              names. See `Notes`.
            * 'from_derivatives': Refers to
              `scipy.interpolate.BPoly.from_derivatives` which
              replaces 'piecewise_polynomial' interpolation method in
              scipy 0.18.
        axis : {0 or 'index', 1 or 'columns', None}, default None
            Axis to interpolate along.
        limit : int, optional
            Maximum number of consecutive NaNs to fill. Must be greater than
            0.
        inplace : bool, default False
            Update the data in place if possible.
        limit_direction : {'forward', 'backward', 'both'}, default 'forward'
            If limit is specified, consecutive NaNs will be filled in this
            direction.
        limit_area : {`None`, 'inside', 'outside'}, default None
            If limit is specified, consecutive NaNs will be filled with this
            restriction.

            * ``None``: No fill restriction.
            * 'inside': Only fill NaNs surrounded by valid values
              (interpolate).
            * 'outside': Only fill NaNs outside valid values (extrapolate).

            .. versionadded:: 0.23.0

        downcast : optional, 'infer' or None, defaults to None
            Downcast dtypes if possible.
        **kwargs
            Keyword arguments to pass on to the interpolating function.

        Returns
        -------
        Series or DataFrame
            Returns the same object type as the caller, interpolated at
            some or all ``NaN`` values.

        See Also
        --------
        fillna : Fill missing values using different methods.
        scipy.interpolate.Akima1DInterpolator : Piecewise cubic polynomials
            (Akima interpolator).
        scipy.interpolate.BPoly.from_derivatives : Piecewise polynomial in the
            Bernstein basis.
        scipy.interpolate.interp1d : Interpolate a 1-D function.
        scipy.interpolate.KroghInterpolator : Interpolate polynomial (Krogh
            interpolator).
        scipy.interpolate.PchipInterpolator : PCHIP 1-d monotonic cubic
            interpolation.
        scipy.interpolate.CubicSpline : Cubic spline data interpolator.

        Notes
        -----
        The 'krogh', 'piecewise_polynomial', 'spline', 'pchip' and 'akima'
        methods are wrappers around the respective SciPy implementations of
        similar names. These use the actual numerical values of the index.
        For more information on their behavior, see the
        `SciPy documentation
        <https://docs.scipy.org/doc/scipy/reference/interpolate.html#univariate-interpolation>`__
        and `SciPy tutorial
        <https://docs.scipy.org/doc/scipy/reference/tutorial/interpolate.html>`__.

        Examples
        --------
        Filling in ``NaN`` in a :class:`~pandas.Series` via linear
        interpolation.

        >>> s = pd.Series([0, 1, np.nan, 3])
        >>> s
        0    0.0
        1    1.0
        2    NaN
        3    3.0
        dtype: float64
        >>> s.interpolate()
        0    0.0
        1    1.0
        2    2.0
        3    3.0
        dtype: float64

        Filling in ``NaN`` in a Series by padding, but filling at most two
        consecutive ``NaN`` at a time.

        >>> s = pd.Series([np.nan, "single_one", np.nan,
        ...                "fill_two_more", np.nan, np.nan, np.nan,
        ...                4.71, np.nan])
        >>> s
        0              NaN
        1       single_one
        2              NaN
        3    fill_two_more
        4              NaN
        5              NaN
        6              NaN
        7             4.71
        8              NaN
        dtype: object
        >>> s.interpolate(method='pad', limit=2)
        0              NaN
        1       single_one
        2       single_one
        3    fill_two_more
        4    fill_two_more
        5    fill_two_more
        6              NaN
        7             4.71
        8             4.71
        dtype: object

        Filling in ``NaN`` in a Series via polynomial interpolation or splines:
        Both 'polynomial' and 'spline' methods require that you also specify
        an ``order`` (int).

        >>> s = pd.Series([0, 2, np.nan, 8])
        >>> s.interpolate(method='polynomial', order=2)
        0    0.000000
        1    2.000000
        2    4.666667
        3    8.000000
        dtype: float64

        Fill the DataFrame forward (that is, going down) along each column
        using linear interpolation.

        Note how the last entry in column 'a' is interpolated differently,
        because there is no entry after it to use for interpolation.
        Note how the first entry in column 'b' remains ``NaN``, because there
        is no entry before it to use for interpolation.

        >>> df = pd.DataFrame([(0.0, np.nan, -1.0, 1.0),
        ...                    (np.nan, 2.0, np.nan, np.nan),
        ...                    (2.0, 3.0, np.nan, 9.0),
        ...                    (np.nan, 4.0, -4.0, 16.0)],
        ...                   columns=list('abcd'))
        >>> df
             a    b    c     d
        0  0.0  NaN -1.0   1.0
        1  NaN  2.0  NaN   NaN
        2  2.0  3.0  NaN   9.0
        3  NaN  4.0 -4.0  16.0
        >>> df.interpolate(method='linear', limit_direction='forward', axis=0)
             a    b    c     d
        0  0.0  NaN -1.0   1.0
        1  1.0  2.0 -2.0   5.0
        2  2.0  3.0 -3.0   9.0
        3  2.0  4.0 -4.0  16.0

        Using polynomial interpolation.

        >>> df['d'].interpolate(method='polynomial', order=2)
        0     1.0
        1     4.0
        2     9.0
        3    16.0
        Name: d, dtype: float64
        """

    @Appender(_shared_docs["interpolate"] % _shared_doc_kwargs)
    def interpolate(
        self,
        method="linear",
        axis=0,
        limit=None,
        inplace=False,
        limit_direction="forward",
        limit_area=None,
        downcast=None,
        **kwargs,
    ):
        """
        Interpolate values according to different methods.
        """
        inplace = validate_bool_kwarg(inplace, "inplace")

        axis = self._get_axis_number(axis)

        if axis == 0:
            ax = self._info_axis_name
            _maybe_transposed_self = self
        elif axis == 1:
            _maybe_transposed_self = self.T
            ax = 1

        ax = _maybe_transposed_self._get_axis_number(ax)

        if _maybe_transposed_self.ndim == 2:
            alt_ax = 1 - ax
        else:
            alt_ax = ax

        if isinstance(_maybe_transposed_self.index, MultiIndex) and method != "linear":
            raise ValueError(
                "Only `method=linear` interpolation is supported on MultiIndexes."
            )

        if _maybe_transposed_self._mgr.get_dtype_counts().get("object") == len(
            _maybe_transposed_self.T
        ):
            raise TypeError(
                "Cannot interpolate with all object-dtype columns "
                "in the DataFrame. Try setting at least one "
                "column to a numeric dtype."
            )

        # create/use the index
        if method == "linear":
            # prior default
            index = np.arange(len(_maybe_transposed_self._get_axis(alt_ax)))
        else:
            index = _maybe_transposed_self._get_axis(alt_ax)
            methods = {"index", "values", "nearest", "time"}
            is_numeric_or_datetime = (
                is_numeric_dtype(index)
                or is_datetime64_any_dtype(index)
                or is_timedelta64_dtype(index)
            )
            if method not in methods and not is_numeric_or_datetime:
                raise ValueError(
                    "Index column must be numeric or datetime type when "
                    f"using {method} method other than linear. "
                    "Try setting a numeric or datetime index column before "
                    "interpolating."
                )

        if isna(index).any():
            raise NotImplementedError(
                "Interpolation with NaNs in the index "
                "has not been implemented. Try filling "
                "those NaNs before interpolating."
            )
        data = _maybe_transposed_self._mgr
        new_data = data.interpolate(
            method=method,
            axis=ax,
            index=index,
            limit=limit,
            limit_direction=limit_direction,
            limit_area=limit_area,
            inplace=inplace,
            downcast=downcast,
            **kwargs,
        )

        if inplace:
            if axis == 1:
                new_data = self._constructor(new_data).T._mgr
            self._update_inplace(new_data)
        else:
            res = self._constructor(new_data).__finalize__(self)
            if axis == 1:
                res = res.T
            return res

    # ----------------------------------------------------------------------
    # Timeseries methods Methods

    def asof(self, where, subset=None):
        """
        Return the last row(s) without any NaNs before `where`.

        The last row (for each element in `where`, if list) without any
        NaN is taken.
        In case of a :class:`~pandas.DataFrame`, the last row without NaN
        considering only the subset of columns (if not `None`)

        If there is no good value, NaN is returned for a Series or
        a Series of NaN values for a DataFrame

        Parameters
        ----------
        where : date or array-like of dates
            Date(s) before which the last row(s) are returned.
        subset : str or array-like of str, default `None`
            For DataFrame, if not `None`, only use these columns to
            check for NaNs.

        Returns
        -------
        scalar, Series, or DataFrame

            The return can be:

            * scalar : when `self` is a Series and `where` is a scalar
            * Series: when `self` is a Series and `where` is an array-like,
              or when `self` is a DataFrame and `where` is a scalar
            * DataFrame : when `self` is a DataFrame and `where` is an
              array-like

            Return scalar, Series, or DataFrame.

        See Also
        --------
        merge_asof : Perform an asof merge. Similar to left join.

        Notes
        -----
        Dates are assumed to be sorted. Raises if this is not the case.

        Examples
        --------
        A Series and a scalar `where`.

        >>> s = pd.Series([1, 2, np.nan, 4], index=[10, 20, 30, 40])
        >>> s
        10    1.0
        20    2.0
        30    NaN
        40    4.0
        dtype: float64

        >>> s.asof(20)
        2.0

        For a sequence `where`, a Series is returned. The first value is
        NaN, because the first element of `where` is before the first
        index value.

        >>> s.asof([5, 20])
        5     NaN
        20    2.0
        dtype: float64

        Missing values are not considered. The following is ``2.0``, not
        NaN, even though NaN is at the index location for ``30``.

        >>> s.asof(30)
        2.0

        Take all columns into consideration

        >>> df = pd.DataFrame({'a': [10, 20, 30, 40, 50],
        ...                    'b': [None, None, None, None, 500]},
        ...                   index=pd.DatetimeIndex(['2018-02-27 09:01:00',
        ...                                           '2018-02-27 09:02:00',
        ...                                           '2018-02-27 09:03:00',
        ...                                           '2018-02-27 09:04:00',
        ...                                           '2018-02-27 09:05:00']))
        >>> df.asof(pd.DatetimeIndex(['2018-02-27 09:03:30',
        ...                           '2018-02-27 09:04:30']))
                              a   b
        2018-02-27 09:03:30 NaN NaN
        2018-02-27 09:04:30 NaN NaN

        Take a single column into consideration

        >>> df.asof(pd.DatetimeIndex(['2018-02-27 09:03:30',
        ...                           '2018-02-27 09:04:30']),
        ...         subset=['a'])
                                 a   b
        2018-02-27 09:03:30   30.0 NaN
        2018-02-27 09:04:30   40.0 NaN
        """
        if isinstance(where, str):
            where = Timestamp(where)

        if not self.index.is_monotonic:
            raise ValueError("asof requires a sorted index")

        is_series = isinstance(self, ABCSeries)
        if is_series:
            if subset is not None:
                raise ValueError("subset is not valid for Series")
        else:
            if subset is None:
                subset = self.columns
            if not is_list_like(subset):
                subset = [subset]

        is_list = is_list_like(where)
        if not is_list:
            start = self.index[0]
            if isinstance(self.index, PeriodIndex):
                where = Period(where, freq=self.index.freq)

            if where < start:
                if not is_series:
                    from pandas import Series

                    return Series(index=self.columns, name=where, dtype=np.float64)
                return np.nan

            # It's always much faster to use a *while* loop here for
            # Series than pre-computing all the NAs. However a
            # *while* loop is extremely expensive for DataFrame
            # so we later pre-compute all the NAs and use the same
            # code path whether *where* is a scalar or list.
            # See PR: https://github.com/pandas-dev/pandas/pull/14476
            if is_series:
                loc = self.index.searchsorted(where, side="right")
                if loc > 0:
                    loc -= 1

                values = self._values
                while loc > 0 and isna(values[loc]):
                    loc -= 1
                return values[loc]

        if not isinstance(where, Index):
            where = Index(where) if is_list else Index([where])

        nulls = self.isna() if is_series else self[subset].isna().any(1)
        if nulls.all():
            if is_series:
                return self._constructor(np.nan, index=where, name=self.name)
            elif is_list:
                from pandas import DataFrame

                return DataFrame(np.nan, index=where, columns=self.columns)
            else:
                from pandas import Series

                return Series(np.nan, index=self.columns, name=where[0])

        locs = self.index.asof_locs(where, ~(nulls._values))

        # mask the missing
        missing = locs == -1
        data = self.take(locs)
        data.index = where
        data.loc[missing] = np.nan
        return data if is_list else data.iloc[-1]

    # ----------------------------------------------------------------------
    # Action Methods

    _shared_docs[
        "isna"
    ] = """
        Detect missing values.

        Return a boolean same-sized object indicating if the values are NA.
        NA values, such as None or :attr:`numpy.NaN`, gets mapped to True
        values.
        Everything else gets mapped to False values. Characters such as empty
        strings ``''`` or :attr:`numpy.inf` are not considered NA values
        (unless you set ``pandas.options.mode.use_inf_as_na = True``).

        Returns
        -------
        %(klass)s
            Mask of bool values for each element in %(klass)s that
            indicates whether an element is not an NA value.

        See Also
        --------
        %(klass)s.isnull : Alias of isna.
        %(klass)s.notna : Boolean inverse of isna.
        %(klass)s.dropna : Omit axes labels with missing values.
        isna : Top-level isna.

        Examples
        --------
        Show which entries in a DataFrame are NA.

        >>> df = pd.DataFrame({'age': [5, 6, np.NaN],
        ...                    'born': [pd.NaT, pd.Timestamp('1939-05-27'),
        ...                             pd.Timestamp('1940-04-25')],
        ...                    'name': ['Alfred', 'Batman', ''],
        ...                    'toy': [None, 'Batmobile', 'Joker']})
        >>> df
           age       born    name        toy
        0  5.0        NaT  Alfred       None
        1  6.0 1939-05-27  Batman  Batmobile
        2  NaN 1940-04-25              Joker

        >>> df.isna()
             age   born   name    toy
        0  False   True  False   True
        1  False  False  False  False
        2   True  False  False  False

        Show which entries in a Series are NA.

        >>> ser = pd.Series([5, 6, np.NaN])
        >>> ser
        0    5.0
        1    6.0
        2    NaN
        dtype: float64

        >>> ser.isna()
        0    False
        1    False
        2     True
        dtype: bool
        """

    @Appender(_shared_docs["isna"] % _shared_doc_kwargs)
    def isna(self: FrameOrSeries) -> FrameOrSeries:
        return isna(self).__finalize__(self)

    @Appender(_shared_docs["isna"] % _shared_doc_kwargs)
    def isnull(self: FrameOrSeries) -> FrameOrSeries:
        return isna(self).__finalize__(self)

    _shared_docs[
        "notna"
    ] = """
        Detect existing (non-missing) values.

        Return a boolean same-sized object indicating if the values are not NA.
        Non-missing values get mapped to True. Characters such as empty
        strings ``''`` or :attr:`numpy.inf` are not considered NA values
        (unless you set ``pandas.options.mode.use_inf_as_na = True``).
        NA values, such as None or :attr:`numpy.NaN`, get mapped to False
        values.

        Returns
        -------
        %(klass)s
            Mask of bool values for each element in %(klass)s that
            indicates whether an element is not an NA value.

        See Also
        --------
        %(klass)s.notnull : Alias of notna.
        %(klass)s.isna : Boolean inverse of notna.
        %(klass)s.dropna : Omit axes labels with missing values.
        notna : Top-level notna.

        Examples
        --------
        Show which entries in a DataFrame are not NA.

        >>> df = pd.DataFrame({'age': [5, 6, np.NaN],
        ...                    'born': [pd.NaT, pd.Timestamp('1939-05-27'),
        ...                             pd.Timestamp('1940-04-25')],
        ...                    'name': ['Alfred', 'Batman', ''],
        ...                    'toy': [None, 'Batmobile', 'Joker']})
        >>> df
           age       born    name        toy
        0  5.0        NaT  Alfred       None
        1  6.0 1939-05-27  Batman  Batmobile
        2  NaN 1940-04-25              Joker

        >>> df.notna()
             age   born  name    toy
        0   True  False  True  False
        1   True   True  True   True
        2  False   True  True   True

        Show which entries in a Series are not NA.

        >>> ser = pd.Series([5, 6, np.NaN])
        >>> ser
        0    5.0
        1    6.0
        2    NaN
        dtype: float64

        >>> ser.notna()
        0     True
        1     True
        2    False
        dtype: bool
        """

    @Appender(_shared_docs["notna"] % _shared_doc_kwargs)
    def notna(self: FrameOrSeries) -> FrameOrSeries:
        return notna(self).__finalize__(self)

    @Appender(_shared_docs["notna"] % _shared_doc_kwargs)
    def notnull(self: FrameOrSeries) -> FrameOrSeries:
        return notna(self).__finalize__(self)

    def _clip_with_scalar(self, lower, upper, inplace: bool_t = False):
        if (lower is not None and np.any(isna(lower))) or (
            upper is not None and np.any(isna(upper))
        ):
            raise ValueError("Cannot use an NA value as a clip threshold")

        result = self
        mask = isna(self._values)

        with np.errstate(all="ignore"):
            if upper is not None:
                subset = self.to_numpy() <= upper
                result = result.where(subset, upper, axis=None, inplace=False)
            if lower is not None:
                subset = self.to_numpy() >= lower
                result = result.where(subset, lower, axis=None, inplace=False)

        if np.any(mask):
            result[mask] = np.nan

        if inplace:
            self._update_inplace(result)
        else:
            return result

    def _clip_with_one_bound(self, threshold, method, axis, inplace):

        if axis is not None:
            axis = self._get_axis_number(axis)

        # method is self.le for upper bound and self.ge for lower bound
        if is_scalar(threshold) and is_number(threshold):
            if method.__name__ == "le":
                return self._clip_with_scalar(None, threshold, inplace=inplace)
            return self._clip_with_scalar(threshold, None, inplace=inplace)

        subset = method(threshold, axis=axis) | isna(self)

        # GH #15390
        # In order for where method to work, the threshold must
        # be transformed to NDFrame from other array like structure.
        if (not isinstance(threshold, ABCSeries)) and is_list_like(threshold):
            if isinstance(self, ABCSeries):
                threshold = self._constructor(threshold, index=self.index)
            else:
                threshold = _align_method_FRAME(self, threshold, axis, flex=None)[1]
        return self.where(subset, threshold, axis=axis, inplace=inplace)

    def clip(
        self: FrameOrSeries,
        lower=None,
        upper=None,
        axis=None,
        inplace: bool_t = False,
        *args,
        **kwargs,
    ) -> FrameOrSeries:
        """
        Trim values at input threshold(s).

        Assigns values outside boundary to boundary values. Thresholds
        can be singular values or array like, and in the latter case
        the clipping is performed element-wise in the specified axis.

        Parameters
        ----------
        lower : float or array_like, default None
            Minimum threshold value. All values below this
            threshold will be set to it.
        upper : float or array_like, default None
            Maximum threshold value. All values above this
            threshold will be set to it.
        axis : int or str axis name, optional
            Align object with lower and upper along the given axis.
        inplace : bool, default False
            Whether to perform the operation in place on the data.

            .. versionadded:: 0.21.0
        *args, **kwargs
            Additional keywords have no effect but might be accepted
            for compatibility with numpy.

        Returns
        -------
        Series or DataFrame
            Same type as calling object with the values outside the
            clip boundaries replaced.

        Examples
        --------
        >>> data = {'col_0': [9, -3, 0, -1, 5], 'col_1': [-2, -7, 6, 8, -5]}
        >>> df = pd.DataFrame(data)
        >>> df
           col_0  col_1
        0      9     -2
        1     -3     -7
        2      0      6
        3     -1      8
        4      5     -5

        Clips per column using lower and upper thresholds:

        >>> df.clip(-4, 6)
           col_0  col_1
        0      6     -2
        1     -3     -4
        2      0      6
        3     -1      6
        4      5     -4

        Clips using specific lower and upper thresholds per column element:

        >>> t = pd.Series([2, -4, -1, 6, 3])
        >>> t
        0    2
        1   -4
        2   -1
        3    6
        4    3
        dtype: int64

        >>> df.clip(t, t + 4, axis=0)
           col_0  col_1
        0      6      2
        1     -3     -4
        2      0      3
        3      6      8
        4      5      3
        """
        inplace = validate_bool_kwarg(inplace, "inplace")

        axis = nv.validate_clip_with_axis(axis, args, kwargs)
        if axis is not None:
            axis = self._get_axis_number(axis)

        # GH 17276
        # numpy doesn't like NaN as a clip value
        # so ignore
        # GH 19992
        # numpy doesn't drop a list-like bound containing NaN
        if not is_list_like(lower) and np.any(isna(lower)):
            lower = None
        if not is_list_like(upper) and np.any(isna(upper)):
            upper = None

        # GH 2747 (arguments were reversed)
        if lower is not None and upper is not None:
            if is_scalar(lower) and is_scalar(upper):
                lower, upper = min(lower, upper), max(lower, upper)

        # fast-path for scalars
        if (lower is None or (is_scalar(lower) and is_number(lower))) and (
            upper is None or (is_scalar(upper) and is_number(upper))
        ):
            return self._clip_with_scalar(lower, upper, inplace=inplace)

        result = self
        if lower is not None:
            result = result._clip_with_one_bound(
                lower, method=self.ge, axis=axis, inplace=inplace
            )
        if upper is not None:
            if inplace:
                result = self
            result = result._clip_with_one_bound(
                upper, method=self.le, axis=axis, inplace=inplace
            )

        return result

    _shared_docs[
        "groupby"
    ] = """
        Group %(klass)s using a mapper or by a Series of columns.

        A groupby operation involves some combination of splitting the
        object, applying a function, and combining the results. This can be
        used to group large amounts of data and compute operations on these
        groups.

        Parameters
        ----------
        by : mapping, function, label, or list of labels
            Used to determine the groups for the groupby.
            If ``by`` is a function, it's called on each value of the object's
            index. If a dict or Series is passed, the Series or dict VALUES
            will be used to determine the groups (the Series' values are first
            aligned; see ``.align()`` method). If an ndarray is passed, the
            values are used as-is determine the groups. A label or list of
            labels may be passed to group by the columns in ``self``. Notice
            that a tuple is interpreted as a (single) key.
        axis : {0 or 'index', 1 or 'columns'}, default 0
            Split along rows (0) or columns (1).
        level : int, level name, or sequence of such, default None
            If the axis is a MultiIndex (hierarchical), group by a particular
            level or levels.
        as_index : bool, default True
            For aggregated output, return object with group labels as the
            index. Only relevant for DataFrame input. as_index=False is
            effectively "SQL-style" grouped output.
        sort : bool, default True
            Sort group keys. Get better performance by turning this off.
            Note this does not influence the order of observations within each
            group. Groupby preserves the order of rows within each group.
        group_keys : bool, default True
            When calling apply, add group keys to index to identify pieces.
        squeeze : bool, default False
            Reduce the dimensionality of the return type if possible,
            otherwise return a consistent type.
        observed : bool, default False
            This only applies if any of the groupers are Categoricals.
            If True: only show observed values for categorical groupers.
            If False: show all values for categorical groupers.

            .. versionadded:: 0.23.0

        Returns
        -------
        %(klass)sGroupBy
            Returns a groupby object that contains information about the groups.

        See Also
        --------
        resample : Convenience method for frequency conversion and resampling
            of time series.

        Notes
        -----
        See the `user guide
        <https://pandas.pydata.org/pandas-docs/stable/groupby.html>`_ for more.
        """

    def asfreq(
        self: FrameOrSeries,
        freq,
        method=None,
        how: Optional[str] = None,
        normalize: bool_t = False,
        fill_value=None,
    ) -> FrameOrSeries:
        """
        Convert TimeSeries to specified frequency.

        Optionally provide filling method to pad/backfill missing values.

        Returns the original data conformed to a new index with the specified
        frequency. ``resample`` is more appropriate if an operation, such as
        summarization, is necessary to represent the data at the new frequency.

        Parameters
        ----------
        freq : DateOffset or str
            Frequency DateOffset or string.
        method : {'backfill'/'bfill', 'pad'/'ffill'}, default None
            Method to use for filling holes in reindexed Series (note this
            does not fill NaNs that already were present):

            * 'pad' / 'ffill': propagate last valid observation forward to next
              valid
            * 'backfill' / 'bfill': use NEXT valid observation to fill.
        how : {'start', 'end'}, default end
            For PeriodIndex only (see PeriodIndex.asfreq).
        normalize : bool, default False
            Whether to reset output index to midnight.
        fill_value : scalar, optional
            Value to use for missing values, applied during upsampling (note
            this does not fill NaNs that already were present).

        Returns
        -------
        Same type as caller
            Object converted to the specified frequency.

        See Also
        --------
        reindex : Conform DataFrame to new index with optional filling logic.

        Notes
        -----
        To learn more about the frequency strings, please see `this link
        <https://pandas.pydata.org/pandas-docs/stable/user_guide/timeseries.html#offset-aliases>`__.

        Examples
        --------
        Start by creating a series with 4 one minute timestamps.

        >>> index = pd.date_range('1/1/2000', periods=4, freq='T')
        >>> series = pd.Series([0.0, None, 2.0, 3.0], index=index)
        >>> df = pd.DataFrame({'s':series})
        >>> df
                               s
        2000-01-01 00:00:00    0.0
        2000-01-01 00:01:00    NaN
        2000-01-01 00:02:00    2.0
        2000-01-01 00:03:00    3.0

        Upsample the series into 30 second bins.

        >>> df.asfreq(freq='30S')
                               s
        2000-01-01 00:00:00    0.0
        2000-01-01 00:00:30    NaN
        2000-01-01 00:01:00    NaN
        2000-01-01 00:01:30    NaN
        2000-01-01 00:02:00    2.0
        2000-01-01 00:02:30    NaN
        2000-01-01 00:03:00    3.0

        Upsample again, providing a ``fill value``.

        >>> df.asfreq(freq='30S', fill_value=9.0)
                               s
        2000-01-01 00:00:00    0.0
        2000-01-01 00:00:30    9.0
        2000-01-01 00:01:00    NaN
        2000-01-01 00:01:30    9.0
        2000-01-01 00:02:00    2.0
        2000-01-01 00:02:30    9.0
        2000-01-01 00:03:00    3.0

        Upsample again, providing a ``method``.

        >>> df.asfreq(freq='30S', method='bfill')
                               s
        2000-01-01 00:00:00    0.0
        2000-01-01 00:00:30    NaN
        2000-01-01 00:01:00    NaN
        2000-01-01 00:01:30    2.0
        2000-01-01 00:02:00    2.0
        2000-01-01 00:02:30    3.0
        2000-01-01 00:03:00    3.0
        """
        from pandas.core.resample import asfreq

        return asfreq(
            self,
            freq,
            method=method,
            how=how,
            normalize=normalize,
            fill_value=fill_value,
        )

    def at_time(
        self: FrameOrSeries, time, asof: bool_t = False, axis=None
    ) -> FrameOrSeries:
        """
        Select values at particular time of day (e.g., 9:30AM).

        Parameters
        ----------
        time : datetime.time or str
        axis : {0 or 'index', 1 or 'columns'}, default 0

            .. versionadded:: 0.24.0

        Returns
        -------
        Series or DataFrame

        Raises
        ------
        TypeError
            If the index is not  a :class:`DatetimeIndex`

        See Also
        --------
        between_time : Select values between particular times of the day.
        first : Select initial periods of time series based on a date offset.
        last : Select final periods of time series based on a date offset.
        DatetimeIndex.indexer_at_time : Get just the index locations for
            values at particular time of the day.

        Examples
        --------
        >>> i = pd.date_range('2018-04-09', periods=4, freq='12H')
        >>> ts = pd.DataFrame({'A': [1, 2, 3, 4]}, index=i)
        >>> ts
                             A
        2018-04-09 00:00:00  1
        2018-04-09 12:00:00  2
        2018-04-10 00:00:00  3
        2018-04-10 12:00:00  4

        >>> ts.at_time('12:00')
                             A
        2018-04-09 12:00:00  2
        2018-04-10 12:00:00  4
        """
        if axis is None:
            axis = self._stat_axis_number
        axis = self._get_axis_number(axis)

        index = self._get_axis(axis)
        try:
            indexer = index.indexer_at_time(time, asof=asof)
        except AttributeError as err:
            raise TypeError("Index must be DatetimeIndex") from err

        return self._take_with_is_copy(indexer, axis=axis)

    def between_time(
        self: FrameOrSeries,
        start_time,
        end_time,
        include_start: bool_t = True,
        include_end: bool_t = True,
        axis=None,
    ) -> FrameOrSeries:
        """
        Select values between particular times of the day (e.g., 9:00-9:30 AM).

        By setting ``start_time`` to be later than ``end_time``,
        you can get the times that are *not* between the two times.

        Parameters
        ----------
        start_time : datetime.time or str
            Initial time as a time filter limit.
        end_time : datetime.time or str
            End time as a time filter limit.
        include_start : bool, default True
            Whether the start time needs to be included in the result.
        include_end : bool, default True
            Whether the end time needs to be included in the result.
        axis : {0 or 'index', 1 or 'columns'}, default 0
            Determine range time on index or columns value.

            .. versionadded:: 0.24.0

        Returns
        -------
        Series or DataFrame
            Data from the original object filtered to the specified dates range.

        Raises
        ------
        TypeError
            If the index is not  a :class:`DatetimeIndex`

        See Also
        --------
        at_time : Select values at a particular time of the day.
        first : Select initial periods of time series based on a date offset.
        last : Select final periods of time series based on a date offset.
        DatetimeIndex.indexer_between_time : Get just the index locations for
            values between particular times of the day.

        Examples
        --------
        >>> i = pd.date_range('2018-04-09', periods=4, freq='1D20min')
        >>> ts = pd.DataFrame({'A': [1, 2, 3, 4]}, index=i)
        >>> ts
                             A
        2018-04-09 00:00:00  1
        2018-04-10 00:20:00  2
        2018-04-11 00:40:00  3
        2018-04-12 01:00:00  4

        >>> ts.between_time('0:15', '0:45')
                             A
        2018-04-10 00:20:00  2
        2018-04-11 00:40:00  3

        You get the times that are *not* between two times by setting
        ``start_time`` later than ``end_time``:

        >>> ts.between_time('0:45', '0:15')
                             A
        2018-04-09 00:00:00  1
        2018-04-12 01:00:00  4
        """
        if axis is None:
            axis = self._stat_axis_number
        axis = self._get_axis_number(axis)

        index = self._get_axis(axis)
        try:
            indexer = index.indexer_between_time(
                start_time,
                end_time,
                include_start=include_start,
                include_end=include_end,
            )
        except AttributeError as err:
            raise TypeError("Index must be DatetimeIndex") from err

        return self._take_with_is_copy(indexer, axis=axis)

    def resample(
        self,
        rule,
        axis=0,
        closed: Optional[str] = None,
        label: Optional[str] = None,
        convention: str = "start",
        kind: Optional[str] = None,
        loffset=None,
        base: int = 0,
        on=None,
        level=None,
    ) -> "Resampler":
        """
        Resample time-series data.

        Convenience method for frequency conversion and resampling of time
        series. Object must have a datetime-like index (`DatetimeIndex`,
        `PeriodIndex`, or `TimedeltaIndex`), or pass datetime-like values
        to the `on` or `level` keyword.

        Parameters
        ----------
        rule : DateOffset, Timedelta or str
            The offset string or object representing target conversion.
        axis : {0 or 'index', 1 or 'columns'}, default 0
            Which axis to use for up- or down-sampling. For `Series` this
            will default to 0, i.e. along the rows. Must be
            `DatetimeIndex`, `TimedeltaIndex` or `PeriodIndex`.
        closed : {'right', 'left'}, default None
            Which side of bin interval is closed. The default is 'left'
            for all frequency offsets except for 'M', 'A', 'Q', 'BM',
            'BA', 'BQ', and 'W' which all have a default of 'right'.
        label : {'right', 'left'}, default None
            Which bin edge label to label bucket with. The default is 'left'
            for all frequency offsets except for 'M', 'A', 'Q', 'BM',
            'BA', 'BQ', and 'W' which all have a default of 'right'.
        convention : {'start', 'end', 's', 'e'}, default 'start'
            For `PeriodIndex` only, controls whether to use the start or
            end of `rule`.
        kind : {'timestamp', 'period'}, optional, default None
            Pass 'timestamp' to convert the resulting index to a
            `DateTimeIndex` or 'period' to convert it to a `PeriodIndex`.
            By default the input representation is retained.
        loffset : timedelta, default None
            Adjust the resampled time labels.
        base : int, default 0
            For frequencies that evenly subdivide 1 day, the "origin" of the
            aggregated intervals. For example, for '5min' frequency, base could
            range from 0 through 4. Defaults to 0.
        on : str, optional
            For a DataFrame, column to use instead of index for resampling.
            Column must be datetime-like.

        level : str or int, optional
            For a MultiIndex, level (name or number) to use for
            resampling. `level` must be datetime-like.

        Returns
        -------
        Resampler object

        See Also
        --------
        groupby : Group by mapping, function, label, or list of labels.
        Series.resample : Resample a Series.
        DataFrame.resample: Resample a DataFrame.

        Notes
        -----
        See the `user guide
        <https://pandas.pydata.org/pandas-docs/stable/user_guide/timeseries.html#resampling>`_
        for more.

        To learn more about the offset strings, please see `this link
        <https://pandas.pydata.org/pandas-docs/stable/user_guide/timeseries.html#dateoffset-objects>`__.

        Examples
        --------
        Start by creating a series with 9 one minute timestamps.

        >>> index = pd.date_range('1/1/2000', periods=9, freq='T')
        >>> series = pd.Series(range(9), index=index)
        >>> series
        2000-01-01 00:00:00    0
        2000-01-01 00:01:00    1
        2000-01-01 00:02:00    2
        2000-01-01 00:03:00    3
        2000-01-01 00:04:00    4
        2000-01-01 00:05:00    5
        2000-01-01 00:06:00    6
        2000-01-01 00:07:00    7
        2000-01-01 00:08:00    8
        Freq: T, dtype: int64

        Downsample the series into 3 minute bins and sum the values
        of the timestamps falling into a bin.

        >>> series.resample('3T').sum()
        2000-01-01 00:00:00     3
        2000-01-01 00:03:00    12
        2000-01-01 00:06:00    21
        Freq: 3T, dtype: int64

        Downsample the series into 3 minute bins as above, but label each
        bin using the right edge instead of the left. Please note that the
        value in the bucket used as the label is not included in the bucket,
        which it labels. For example, in the original series the
        bucket ``2000-01-01 00:03:00`` contains the value 3, but the summed
        value in the resampled bucket with the label ``2000-01-01 00:03:00``
        does not include 3 (if it did, the summed value would be 6, not 3).
        To include this value close the right side of the bin interval as
        illustrated in the example below this one.

        >>> series.resample('3T', label='right').sum()
        2000-01-01 00:03:00     3
        2000-01-01 00:06:00    12
        2000-01-01 00:09:00    21
        Freq: 3T, dtype: int64

        Downsample the series into 3 minute bins as above, but close the right
        side of the bin interval.

        >>> series.resample('3T', label='right', closed='right').sum()
        2000-01-01 00:00:00     0
        2000-01-01 00:03:00     6
        2000-01-01 00:06:00    15
        2000-01-01 00:09:00    15
        Freq: 3T, dtype: int64

        Upsample the series into 30 second bins.

        >>> series.resample('30S').asfreq()[0:5]   # Select first 5 rows
        2000-01-01 00:00:00   0.0
        2000-01-01 00:00:30   NaN
        2000-01-01 00:01:00   1.0
        2000-01-01 00:01:30   NaN
        2000-01-01 00:02:00   2.0
        Freq: 30S, dtype: float64

        Upsample the series into 30 second bins and fill the ``NaN``
        values using the ``pad`` method.

        >>> series.resample('30S').pad()[0:5]
        2000-01-01 00:00:00    0
        2000-01-01 00:00:30    0
        2000-01-01 00:01:00    1
        2000-01-01 00:01:30    1
        2000-01-01 00:02:00    2
        Freq: 30S, dtype: int64

        Upsample the series into 30 second bins and fill the
        ``NaN`` values using the ``bfill`` method.

        >>> series.resample('30S').bfill()[0:5]
        2000-01-01 00:00:00    0
        2000-01-01 00:00:30    1
        2000-01-01 00:01:00    1
        2000-01-01 00:01:30    2
        2000-01-01 00:02:00    2
        Freq: 30S, dtype: int64

        Pass a custom function via ``apply``

        >>> def custom_resampler(array_like):
        ...     return np.sum(array_like) + 5
        ...
        >>> series.resample('3T').apply(custom_resampler)
        2000-01-01 00:00:00     8
        2000-01-01 00:03:00    17
        2000-01-01 00:06:00    26
        Freq: 3T, dtype: int64

        For a Series with a PeriodIndex, the keyword `convention` can be
        used to control whether to use the start or end of `rule`.

        Resample a year by quarter using 'start' `convention`. Values are
        assigned to the first quarter of the period.

        >>> s = pd.Series([1, 2], index=pd.period_range('2012-01-01',
        ...                                             freq='A',
        ...                                             periods=2))
        >>> s
        2012    1
        2013    2
        Freq: A-DEC, dtype: int64
        >>> s.resample('Q', convention='start').asfreq()
        2012Q1    1.0
        2012Q2    NaN
        2012Q3    NaN
        2012Q4    NaN
        2013Q1    2.0
        2013Q2    NaN
        2013Q3    NaN
        2013Q4    NaN
        Freq: Q-DEC, dtype: float64

        Resample quarters by month using 'end' `convention`. Values are
        assigned to the last month of the period.

        >>> q = pd.Series([1, 2, 3, 4], index=pd.period_range('2018-01-01',
        ...                                                   freq='Q',
        ...                                                   periods=4))
        >>> q
        2018Q1    1
        2018Q2    2
        2018Q3    3
        2018Q4    4
        Freq: Q-DEC, dtype: int64
        >>> q.resample('M', convention='end').asfreq()
        2018-03    1.0
        2018-04    NaN
        2018-05    NaN
        2018-06    2.0
        2018-07    NaN
        2018-08    NaN
        2018-09    3.0
        2018-10    NaN
        2018-11    NaN
        2018-12    4.0
        Freq: M, dtype: float64

        For DataFrame objects, the keyword `on` can be used to specify the
        column instead of the index for resampling.

        >>> d = dict({'price': [10, 11, 9, 13, 14, 18, 17, 19],
        ...           'volume': [50, 60, 40, 100, 50, 100, 40, 50]})
        >>> df = pd.DataFrame(d)
        >>> df['week_starting'] = pd.date_range('01/01/2018',
        ...                                     periods=8,
        ...                                     freq='W')
        >>> df
           price  volume week_starting
        0     10      50    2018-01-07
        1     11      60    2018-01-14
        2      9      40    2018-01-21
        3     13     100    2018-01-28
        4     14      50    2018-02-04
        5     18     100    2018-02-11
        6     17      40    2018-02-18
        7     19      50    2018-02-25
        >>> df.resample('M', on='week_starting').mean()
                       price  volume
        week_starting
        2018-01-31     10.75    62.5
        2018-02-28     17.00    60.0

        For a DataFrame with MultiIndex, the keyword `level` can be used to
        specify on which level the resampling needs to take place.

        >>> days = pd.date_range('1/1/2000', periods=4, freq='D')
        >>> d2 = dict({'price': [10, 11, 9, 13, 14, 18, 17, 19],
        ...            'volume': [50, 60, 40, 100, 50, 100, 40, 50]})
        >>> df2 = pd.DataFrame(d2,
        ...                    index=pd.MultiIndex.from_product([days,
        ...                                                     ['morning',
        ...                                                      'afternoon']]
        ...                                                     ))
        >>> df2
                              price  volume
        2000-01-01 morning       10      50
                   afternoon     11      60
        2000-01-02 morning        9      40
                   afternoon     13     100
        2000-01-03 morning       14      50
                   afternoon     18     100
        2000-01-04 morning       17      40
                   afternoon     19      50
        >>> df2.resample('D', level=0).sum()
                    price  volume
        2000-01-01     21     110
        2000-01-02     22     140
        2000-01-03     32     150
        2000-01-04     36      90
        """
        from pandas.core.resample import get_resampler

        axis = self._get_axis_number(axis)
        return get_resampler(
            self,
            freq=rule,
            label=label,
            closed=closed,
            axis=axis,
            kind=kind,
            loffset=loffset,
            convention=convention,
            base=base,
            key=on,
            level=level,
        )

    def first(self: FrameOrSeries, offset) -> FrameOrSeries:
        """
        Select initial periods of time series data based on a date offset.

        When having a DataFrame with dates as index, this function can
        select the first few rows based on a date offset.

        Parameters
        ----------
        offset : str, DateOffset or dateutil.relativedelta
            The offset length of the data that will be selected. For instance,
            '1M' will display all the rows having their index within the first month.

        Returns
        -------
        Series or DataFrame
            A subset of the caller.

        Raises
        ------
        TypeError
            If the index is not  a :class:`DatetimeIndex`

        See Also
        --------
        last : Select final periods of time series based on a date offset.
        at_time : Select values at a particular time of the day.
        between_time : Select values between particular times of the day.

        Examples
        --------
        >>> i = pd.date_range('2018-04-09', periods=4, freq='2D')
        >>> ts = pd.DataFrame({'A': [1, 2, 3, 4]}, index=i)
        >>> ts
                    A
        2018-04-09  1
        2018-04-11  2
        2018-04-13  3
        2018-04-15  4

        Get the rows for the first 3 days:

        >>> ts.first('3D')
                    A
        2018-04-09  1
        2018-04-11  2

        Notice the data for 3 first calendar days were returned, not the first
        3 days observed in the dataset, and therefore data for 2018-04-13 was
        not returned.
        """
        if not isinstance(self.index, DatetimeIndex):
            raise TypeError("'first' only supports a DatetimeIndex index")

        if len(self.index) == 0:
            return self

        offset = to_offset(offset)
        end_date = end = self.index[0] + offset

        # Tick-like, e.g. 3 weeks
        if not offset.is_anchored() and hasattr(offset, "_inc"):
            if end_date in self.index:
                end = self.index.searchsorted(end_date, side="left")
                return self.iloc[:end]

        return self.loc[:end]

    def last(self: FrameOrSeries, offset) -> FrameOrSeries:
        """
        Method to subset final periods of time series data based on a date offset.

        Parameters
        ----------
        offset : str, DateOffset, dateutil.relativedelta

        Returns
        -------
        subset : same type as caller

        Raises
        ------
        TypeError
            If the index is not  a :class:`DatetimeIndex`

        See Also
        --------
        first : Select initial periods of time series based on a date offset.
        at_time : Select values at a particular time of the day.
        between_time : Select values between particular times of the day.

        Examples
        --------
        >>> i = pd.date_range('2018-04-09', periods=4, freq='2D')
        >>> ts = pd.DataFrame({'A': [1, 2, 3, 4]}, index=i)
        >>> ts
                    A
        2018-04-09  1
        2018-04-11  2
        2018-04-13  3
        2018-04-15  4

        Get the rows for the last 3 days:

        >>> ts.last('3D')
                    A
        2018-04-13  3
        2018-04-15  4

        Notice the data for 3 last calendar days were returned, not the last
        3 observed days in the dataset, and therefore data for 2018-04-11 was
        not returned.
        """
        if not isinstance(self.index, DatetimeIndex):
            raise TypeError("'last' only supports a DatetimeIndex index")

        if len(self.index) == 0:
            return self

        offset = to_offset(offset)

        start_date = self.index[-1] - offset
        start = self.index.searchsorted(start_date, side="right")
        return self.iloc[start:]

    def rank(
        self: FrameOrSeries,
        axis=0,
        method: str = "average",
        numeric_only: Optional[bool_t] = None,
        na_option: str = "keep",
        ascending: bool_t = True,
        pct: bool_t = False,
    ) -> FrameOrSeries:
        """
        Compute numerical data ranks (1 through n) along axis.

        By default, equal values are assigned a rank that is the average of the
        ranks of those values.

        Parameters
        ----------
        axis : {0 or 'index', 1 or 'columns'}, default 0
            Index to direct ranking.
        method : {'average', 'min', 'max', 'first', 'dense'}, default 'average'
            How to rank the group of records that have the same value (i.e. ties):

            * average: average rank of the group
            * min: lowest rank in the group
            * max: highest rank in the group
            * first: ranks assigned in order they appear in the array
            * dense: like 'min', but rank always increases by 1 between groups.

        numeric_only : bool, optional
            For DataFrame objects, rank only numeric columns if set to True.
        na_option : {'keep', 'top', 'bottom'}, default 'keep'
            How to rank NaN values:

            * keep: assign NaN rank to NaN values
            * top: assign smallest rank to NaN values if ascending
            * bottom: assign highest rank to NaN values if ascending.

        ascending : bool, default True
            Whether or not the elements should be ranked in ascending order.
        pct : bool, default False
            Whether or not to display the returned rankings in percentile
            form.

        Returns
        -------
        same type as caller
            Return a Series or DataFrame with data ranks as values.

        See Also
        --------
        core.groupby.GroupBy.rank : Rank of values within each group.

        Examples
        --------
        >>> df = pd.DataFrame(data={'Animal': ['cat', 'penguin', 'dog',
        ...                                    'spider', 'snake'],
        ...                         'Number_legs': [4, 2, 4, 8, np.nan]})
        >>> df
            Animal  Number_legs
        0      cat          4.0
        1  penguin          2.0
        2      dog          4.0
        3   spider          8.0
        4    snake          NaN

        The following example shows how the method behaves with the above
        parameters:

        * default_rank: this is the default behaviour obtained without using
          any parameter.
        * max_rank: setting ``method = 'max'`` the records that have the
          same values are ranked using the highest rank (e.g.: since 'cat'
          and 'dog' are both in the 2nd and 3rd position, rank 3 is assigned.)
        * NA_bottom: choosing ``na_option = 'bottom'``, if there are records
          with NaN values they are placed at the bottom of the ranking.
        * pct_rank: when setting ``pct = True``, the ranking is expressed as
          percentile rank.

        >>> df['default_rank'] = df['Number_legs'].rank()
        >>> df['max_rank'] = df['Number_legs'].rank(method='max')
        >>> df['NA_bottom'] = df['Number_legs'].rank(na_option='bottom')
        >>> df['pct_rank'] = df['Number_legs'].rank(pct=True)
        >>> df
            Animal  Number_legs  default_rank  max_rank  NA_bottom  pct_rank
        0      cat          4.0           2.5       3.0        2.5     0.625
        1  penguin          2.0           1.0       1.0        1.0     0.250
        2      dog          4.0           2.5       3.0        2.5     0.625
        3   spider          8.0           4.0       4.0        4.0     1.000
        4    snake          NaN           NaN       NaN        5.0       NaN
        """
        axis = self._get_axis_number(axis)

        if na_option not in {"keep", "top", "bottom"}:
            msg = "na_option must be one of 'keep', 'top', or 'bottom'"
            raise ValueError(msg)

        def ranker(data):
            ranks = algos.rank(
                data.values,
                axis=axis,
                method=method,
                ascending=ascending,
                na_option=na_option,
                pct=pct,
            )
            ranks = self._constructor(ranks, **data._construct_axes_dict())
            return ranks.__finalize__(self)

        # if numeric_only is None, and we can't get anything, we try with
        # numeric_only=True
        if numeric_only is None:
            try:
                return ranker(self)
            except TypeError:
                numeric_only = True

        if numeric_only:
            data = self._get_numeric_data()
        else:
            data = self

        return ranker(data)

    _shared_docs[
        "align"
    ] = """
        Align two objects on their axes with the specified join method.

        Join method is specified for each axis Index.

        Parameters
        ----------
        other : DataFrame or Series
        join : {'outer', 'inner', 'left', 'right'}, default 'outer'
        axis : allowed axis of the other object, default None
            Align on index (0), columns (1), or both (None).
        level : int or level name, default None
            Broadcast across a level, matching Index values on the
            passed MultiIndex level.
        copy : bool, default True
            Always returns new objects. If copy=False and no reindexing is
            required then original objects are returned.
        fill_value : scalar, default np.NaN
            Value to use for missing values. Defaults to NaN, but can be any
            "compatible" value.
        method : {'backfill', 'bfill', 'pad', 'ffill', None}, default None
            Method to use for filling holes in reindexed Series:

            - pad / ffill: propagate last valid observation forward to next valid.
            - backfill / bfill: use NEXT valid observation to fill gap.

        limit : int, default None
            If method is specified, this is the maximum number of consecutive
            NaN values to forward/backward fill. In other words, if there is
            a gap with more than this number of consecutive NaNs, it will only
            be partially filled. If method is not specified, this is the
            maximum number of entries along the entire axis where NaNs will be
            filled. Must be greater than 0 if not None.
        fill_axis : %(axes_single_arg)s, default 0
            Filling axis, method and limit.
        broadcast_axis : %(axes_single_arg)s, default None
            Broadcast values along this axis, if aligning two objects of
            different dimensions.

        Returns
        -------
        (left, right) : (%(klass)s, type of other)
            Aligned objects.
        """

    @Appender(_shared_docs["align"] % _shared_doc_kwargs)
    def align(
        self,
        other,
        join="outer",
        axis=None,
        level=None,
        copy=True,
        fill_value=None,
        method=None,
        limit=None,
        fill_axis=0,
        broadcast_axis=None,
    ):
        method = missing.clean_fill_method(method)

        if broadcast_axis == 1 and self.ndim != other.ndim:
            if isinstance(self, ABCSeries):
                # this means other is a DataFrame, and we need to broadcast
                # self
                cons = self._constructor_expanddim
                df = cons(
                    {c: self for c in other.columns}, **other._construct_axes_dict()
                )
                return df._align_frame(
                    other,
                    join=join,
                    axis=axis,
                    level=level,
                    copy=copy,
                    fill_value=fill_value,
                    method=method,
                    limit=limit,
                    fill_axis=fill_axis,
                )
            elif isinstance(other, ABCSeries):
                # this means self is a DataFrame, and we need to broadcast
                # other
                cons = other._constructor_expanddim
                df = cons(
                    {c: other for c in self.columns}, **self._construct_axes_dict()
                )
                return self._align_frame(
                    df,
                    join=join,
                    axis=axis,
                    level=level,
                    copy=copy,
                    fill_value=fill_value,
                    method=method,
                    limit=limit,
                    fill_axis=fill_axis,
                )

        if axis is not None:
            axis = self._get_axis_number(axis)
        if isinstance(other, ABCDataFrame):
            return self._align_frame(
                other,
                join=join,
                axis=axis,
                level=level,
                copy=copy,
                fill_value=fill_value,
                method=method,
                limit=limit,
                fill_axis=fill_axis,
            )
        elif isinstance(other, ABCSeries):
            return self._align_series(
                other,
                join=join,
                axis=axis,
                level=level,
                copy=copy,
                fill_value=fill_value,
                method=method,
                limit=limit,
                fill_axis=fill_axis,
            )
        else:  # pragma: no cover
            raise TypeError(f"unsupported type: {type(other)}")

    def _align_frame(
        self,
        other,
        join="outer",
        axis=None,
        level=None,
        copy: bool_t = True,
        fill_value=None,
        method=None,
        limit=None,
        fill_axis=0,
    ):
        # defaults
        join_index, join_columns = None, None
        ilidx, iridx = None, None
        clidx, cridx = None, None

        is_series = isinstance(self, ABCSeries)

        if axis is None or axis == 0:
            if not self.index.equals(other.index):
                join_index, ilidx, iridx = self.index.join(
                    other.index, how=join, level=level, return_indexers=True
                )

        if axis is None or axis == 1:
            if not is_series and not self.columns.equals(other.columns):
                join_columns, clidx, cridx = self.columns.join(
                    other.columns, how=join, level=level, return_indexers=True
                )

        if is_series:
            reindexers = {0: [join_index, ilidx]}
        else:
            reindexers = {0: [join_index, ilidx], 1: [join_columns, clidx]}

        left = self._reindex_with_indexers(
            reindexers, copy=copy, fill_value=fill_value, allow_dups=True
        )
        # other must be always DataFrame
        right = other._reindex_with_indexers(
            {0: [join_index, iridx], 1: [join_columns, cridx]},
            copy=copy,
            fill_value=fill_value,
            allow_dups=True,
        )

        if method is not None:
            _left = left.fillna(method=method, axis=fill_axis, limit=limit)
            assert _left is not None  # needed for mypy
            left = _left
            right = right.fillna(method=method, axis=fill_axis, limit=limit)

        # if DatetimeIndex have different tz, convert to UTC
        if is_datetime64tz_dtype(left.index):
            if left.index.tz != right.index.tz:
                if join_index is not None:
                    left.index = join_index
                    right.index = join_index

        return left.__finalize__(self), right.__finalize__(other)

    def _align_series(
        self,
        other,
        join="outer",
        axis=None,
        level=None,
        copy: bool_t = True,
        fill_value=None,
        method=None,
        limit=None,
        fill_axis=0,
    ):

        is_series = isinstance(self, ABCSeries)

        # series/series compat, other must always be a Series
        if is_series:
            if axis:
                raise ValueError("cannot align series to a series other than axis 0")

            # equal
            if self.index.equals(other.index):
                join_index, lidx, ridx = None, None, None
            else:
                join_index, lidx, ridx = self.index.join(
                    other.index, how=join, level=level, return_indexers=True
                )

            left = self._reindex_indexer(join_index, lidx, copy)
            right = other._reindex_indexer(join_index, ridx, copy)

        else:
            # one has > 1 ndim
            fdata = self._mgr
            if axis == 0:
                join_index = self.index
                lidx, ridx = None, None
                if not self.index.equals(other.index):
                    join_index, lidx, ridx = self.index.join(
                        other.index, how=join, level=level, return_indexers=True
                    )

                if lidx is not None:
                    fdata = fdata.reindex_indexer(join_index, lidx, axis=1)

            elif axis == 1:
                join_index = self.columns
                lidx, ridx = None, None
                if not self.columns.equals(other.index):
                    join_index, lidx, ridx = self.columns.join(
                        other.index, how=join, level=level, return_indexers=True
                    )

                if lidx is not None:
                    fdata = fdata.reindex_indexer(join_index, lidx, axis=0)
            else:
                raise ValueError("Must specify axis=0 or 1")

            if copy and fdata is self._mgr:
                fdata = fdata.copy()

            left = self._constructor(fdata)

            if ridx is None:
                right = other
            else:
                right = other.reindex(join_index, level=level)

        # fill
        fill_na = notna(fill_value) or (method is not None)
        if fill_na:
            left = left.fillna(fill_value, method=method, limit=limit, axis=fill_axis)
            right = right.fillna(fill_value, method=method, limit=limit)

        # if DatetimeIndex have different tz, convert to UTC
        if is_series or (not is_series and axis == 0):
            if is_datetime64tz_dtype(left.index):
                if left.index.tz != right.index.tz:
                    if join_index is not None:
                        left.index = join_index
                        right.index = join_index

        return left.__finalize__(self), right.__finalize__(other)

    def _where(
        self,
        cond,
        other=np.nan,
        inplace=False,
        axis=None,
        level=None,
        errors="raise",
        try_cast=False,
    ):
        """
        Equivalent to public method `where`, except that `other` is not
        applied as a function even if callable. Used in __setitem__.
        """
        inplace = validate_bool_kwarg(inplace, "inplace")

        # align the cond to same shape as myself
        cond = com.apply_if_callable(cond, self)
        if isinstance(cond, NDFrame):
            cond, _ = cond.align(self, join="right", broadcast_axis=1)
        else:
            if not hasattr(cond, "shape"):
                cond = np.asanyarray(cond)
            if cond.shape != self.shape:
                raise ValueError("Array conditional must be same shape as self")
            cond = self._constructor(cond, **self._construct_axes_dict())

        # make sure we are boolean
        fill_value = bool(inplace)
        cond = cond.fillna(fill_value)

        msg = "Boolean array expected for the condition, not {dtype}"

        if not isinstance(cond, ABCDataFrame):
            # This is a single-dimensional object.
            if not is_bool_dtype(cond):
                raise ValueError(msg.format(dtype=cond.dtype))
        elif not cond.empty:
            for dt in cond.dtypes:
                if not is_bool_dtype(dt):
                    raise ValueError(msg.format(dtype=dt))
        else:
            # GH#21947 we have an empty DataFrame, could be object-dtype
            cond = cond.astype(bool)

        cond = -cond if inplace else cond

        # try to align with other
        try_quick = True
        if isinstance(other, NDFrame):

            # align with me
            if other.ndim <= self.ndim:

                _, other = self.align(
                    other, join="left", axis=axis, level=level, fill_value=np.nan
                )

                # if we are NOT aligned, raise as we cannot where index
                if axis is None and not all(
                    other._get_axis(i).equals(ax) for i, ax in enumerate(self.axes)
                ):
                    raise InvalidIndexError

            # slice me out of the other
            else:
                raise NotImplementedError(
                    "cannot align with a higher dimensional NDFrame"
                )

        if isinstance(other, np.ndarray):

            if other.shape != self.shape:

                if self.ndim == 1:

                    icond = cond._values

                    # GH 2745 / GH 4192
                    # treat like a scalar
                    if len(other) == 1:
                        other = other[0]

                    # GH 3235
                    # match True cond to other
                    elif len(cond[icond]) == len(other):

                        # try to not change dtype at first (if try_quick)
                        if try_quick:
                            new_other = np.asarray(self)
                            new_other = new_other.copy()
                            new_other[icond] = other
                            other = new_other

                    else:
                        raise ValueError(
                            "Length of replacements must equal series length"
                        )

                else:
                    raise ValueError(
                        "other must be the same shape as self when an ndarray"
                    )

            # we are the same shape, so create an actual object for alignment
            else:
                other = self._constructor(other, **self._construct_axes_dict())

        if axis is None:
            axis = 0

        if self.ndim == getattr(other, "ndim", 0):
            align = True
        else:
            align = self._get_axis_number(axis) == 1

        block_axis = self._get_block_manager_axis(axis)

        if inplace:
            # we may have different type blocks come out of putmask, so
            # reconstruct the block manager

            self._check_inplace_setting(other)
            new_data = self._mgr.putmask(
                mask=cond, new=other, align=align, axis=block_axis,
            )
            self._update_inplace(new_data)

        else:
            new_data = self._mgr.where(
                other=other,
                cond=cond,
                align=align,
                errors=errors,
                try_cast=try_cast,
                axis=block_axis,
            )

            return self._constructor(new_data).__finalize__(self)

    _shared_docs[
        "where"
    ] = """
        Replace values where the condition is %(cond_rev)s.

        Parameters
        ----------
        cond : bool %(klass)s, array-like, or callable
            Where `cond` is %(cond)s, keep the original value. Where
            %(cond_rev)s, replace with corresponding value from `other`.
            If `cond` is callable, it is computed on the %(klass)s and
            should return boolean %(klass)s or array. The callable must
            not change input %(klass)s (though pandas doesn't check it).
        other : scalar, %(klass)s, or callable
            Entries where `cond` is %(cond_rev)s are replaced with
            corresponding value from `other`.
            If other is callable, it is computed on the %(klass)s and
            should return scalar or %(klass)s. The callable must not
            change input %(klass)s (though pandas doesn't check it).
        inplace : bool, default False
            Whether to perform the operation in place on the data.
        axis : int, default None
            Alignment axis if needed.
        level : int, default None
            Alignment level if needed.
        errors : str, {'raise', 'ignore'}, default 'raise'
            Note that currently this parameter won't affect
            the results and will always coerce to a suitable dtype.

            - 'raise' : allow exceptions to be raised.
            - 'ignore' : suppress exceptions. On error return original object.

        try_cast : bool, default False
            Try to cast the result back to the input type (if possible).

        Returns
        -------
        Same type as caller

        See Also
        --------
        :func:`DataFrame.%(name_other)s` : Return an object of same shape as
            self.

        Notes
        -----
        The %(name)s method is an application of the if-then idiom. For each
        element in the calling DataFrame, if ``cond`` is ``%(cond)s`` the
        element is used; otherwise the corresponding element from the DataFrame
        ``other`` is used.

        The signature for :func:`DataFrame.where` differs from
        :func:`numpy.where`. Roughly ``df1.where(m, df2)`` is equivalent to
        ``np.where(m, df1, df2)``.

        For further details and examples see the ``%(name)s`` documentation in
        :ref:`indexing <indexing.where_mask>`.

        Examples
        --------
        >>> s = pd.Series(range(5))
        >>> s.where(s > 0)
        0    NaN
        1    1.0
        2    2.0
        3    3.0
        4    4.0
        dtype: float64

        >>> s.mask(s > 0)
        0    0.0
        1    NaN
        2    NaN
        3    NaN
        4    NaN
        dtype: float64

        >>> s.where(s > 1, 10)
        0    10
        1    10
        2    2
        3    3
        4    4
        dtype: int64

        >>> df = pd.DataFrame(np.arange(10).reshape(-1, 2), columns=['A', 'B'])
        >>> df
           A  B
        0  0  1
        1  2  3
        2  4  5
        3  6  7
        4  8  9
        >>> m = df %% 3 == 0
        >>> df.where(m, -df)
           A  B
        0  0 -1
        1 -2  3
        2 -4 -5
        3  6 -7
        4 -8  9
        >>> df.where(m, -df) == np.where(m, df, -df)
              A     B
        0  True  True
        1  True  True
        2  True  True
        3  True  True
        4  True  True
        >>> df.where(m, -df) == df.mask(~m, -df)
              A     B
        0  True  True
        1  True  True
        2  True  True
        3  True  True
        4  True  True
        """

    @Appender(
        _shared_docs["where"]
        % dict(
            _shared_doc_kwargs,
            cond="True",
            cond_rev="False",
            name="where",
            name_other="mask",
        )
    )
    def where(
        self,
        cond,
        other=np.nan,
        inplace=False,
        axis=None,
        level=None,
        errors="raise",
        try_cast=False,
    ):

        other = com.apply_if_callable(other, self)
        return self._where(
            cond, other, inplace, axis, level, errors=errors, try_cast=try_cast
        )

    @Appender(
        _shared_docs["where"]
        % dict(
            _shared_doc_kwargs,
            cond="False",
            cond_rev="True",
            name="mask",
            name_other="where",
        )
    )
    def mask(
        self,
        cond,
        other=np.nan,
        inplace=False,
        axis=None,
        level=None,
        errors="raise",
        try_cast=False,
    ):

        inplace = validate_bool_kwarg(inplace, "inplace")
        cond = com.apply_if_callable(cond, self)

        # see gh-21891
        if not hasattr(cond, "__invert__"):
            cond = np.array(cond)

        return self.where(
            ~cond,
            other=other,
            inplace=inplace,
            axis=axis,
            level=level,
            try_cast=try_cast,
            errors=errors,
        )

    _shared_docs[
        "shift"
    ] = """
        Shift index by desired number of periods with an optional time `freq`.

        When `freq` is not passed, shift the index without realigning the data.
        If `freq` is passed (in this case, the index must be date or datetime,
        or it will raise a `NotImplementedError`), the index will be
        increased using the periods and the `freq`.

        Parameters
        ----------
        periods : int
            Number of periods to shift. Can be positive or negative.
        freq : DateOffset, tseries.offsets, timedelta, or str, optional
            Offset to use from the tseries module or time rule (e.g. 'EOM').
            If `freq` is specified then the index values are shifted but the
            data is not realigned. That is, use `freq` if you would like to
            extend the index when shifting and preserve the original data.
        axis : {0 or 'index', 1 or 'columns', None}, default None
            Shift direction.
        fill_value : object, optional
            The scalar value to use for newly introduced missing values.
            the default depends on the dtype of `self`.
            For numeric data, ``np.nan`` is used.
            For datetime, timedelta, or period data, etc. :attr:`NaT` is used.
            For extension dtypes, ``self.dtype.na_value`` is used.

            .. versionchanged:: 0.24.0

        Returns
        -------
        %(klass)s
            Copy of input object, shifted.

        See Also
        --------
        Index.shift : Shift values of Index.
        DatetimeIndex.shift : Shift values of DatetimeIndex.
        PeriodIndex.shift : Shift values of PeriodIndex.
        tshift : Shift the time index, using the index's frequency if
            available.

        Examples
        --------
        >>> df = pd.DataFrame({'Col1': [10, 20, 15, 30, 45],
        ...                    'Col2': [13, 23, 18, 33, 48],
        ...                    'Col3': [17, 27, 22, 37, 52]})

        >>> df.shift(periods=3)
           Col1  Col2  Col3
        0   NaN   NaN   NaN
        1   NaN   NaN   NaN
        2   NaN   NaN   NaN
        3  10.0  13.0  17.0
        4  20.0  23.0  27.0

        >>> df.shift(periods=1, axis='columns')
           Col1  Col2  Col3
        0   NaN  10.0  13.0
        1   NaN  20.0  23.0
        2   NaN  15.0  18.0
        3   NaN  30.0  33.0
        4   NaN  45.0  48.0

        >>> df.shift(periods=3, fill_value=0)
           Col1  Col2  Col3
        0     0     0     0
        1     0     0     0
        2     0     0     0
        3    10    13    17
        4    20    23    27
    """

    @Appender(_shared_docs["shift"] % _shared_doc_kwargs)
    def shift(
        self: FrameOrSeries, periods=1, freq=None, axis=0, fill_value=None
    ) -> FrameOrSeries:
        if periods == 0:
            return self.copy()

        block_axis = self._get_block_manager_axis(axis)
        if freq is None:
            new_data = self._mgr.shift(
                periods=periods, axis=block_axis, fill_value=fill_value
            )
        else:
            return self.tshift(periods, freq)

        return self._constructor(new_data).__finalize__(self)

    def slice_shift(self: FrameOrSeries, periods: int = 1, axis=0) -> FrameOrSeries:
        """
        Equivalent to `shift` without copying data.

        The shifted data will not include the dropped periods and the
        shifted axis will be smaller than the original.

        Parameters
        ----------
        periods : int
            Number of periods to move, can be positive or negative.

        Returns
        -------
        shifted : same type as caller

        Notes
        -----
        While the `slice_shift` is faster than `shift`, you may pay for it
        later during alignment.
        """
        if periods == 0:
            return self

        if periods > 0:
            vslicer = slice(None, -periods)
            islicer = slice(periods, None)
        else:
            vslicer = slice(-periods, None)
            islicer = slice(None, periods)

        new_obj = self._slice(vslicer, axis=axis)
        shifted_axis = self._get_axis(axis)[islicer]
        new_obj.set_axis(shifted_axis, axis=axis, inplace=True)

        return new_obj.__finalize__(self)

    def tshift(
        self: FrameOrSeries, periods: int = 1, freq=None, axis: Axis = 0
    ) -> FrameOrSeries:
        """
        Shift the time index, using the index's frequency if available.

        Parameters
        ----------
        periods : int
            Number of periods to move, can be positive or negative.
        freq : DateOffset, timedelta, or str, default None
            Increment to use from the tseries module
            or time rule expressed as a string (e.g. 'EOM').
        axis : {0 or ‘index’, 1 or ‘columns’, None}, default 0
            Corresponds to the axis that contains the Index.

        Returns
        -------
        shifted : Series/DataFrame

        Notes
        -----
        If freq is not specified then tries to use the freq or inferred_freq
        attributes of the index. If neither of those attributes exist, a
        ValueError is thrown
        """
        index = self._get_axis(axis)
        if freq is None:
            freq = getattr(index, "freq", None)

        if freq is None:
            freq = getattr(index, "inferred_freq", None)

        if freq is None:
            msg = "Freq was not given and was not set in the index"
            raise ValueError(msg)

        if periods == 0:
            return self

        if isinstance(freq, str):
            freq = to_offset(freq)

        axis = self._get_axis_number(axis)
        if isinstance(index, PeriodIndex):
            orig_freq = to_offset(index.freq)
<<<<<<< HEAD
            if freq == orig_freq:
                new_data = self._mgr.copy()
                new_data.axes[block_axis] = index.shift(periods)
            elif orig_freq is not None:
=======
            if freq != orig_freq:
                assert orig_freq is not None  # for mypy
>>>>>>> b6cb1a44
                raise ValueError(
                    f"Given freq {freq.rule_code} does not match "
                    f"PeriodIndex freq {orig_freq.rule_code}"
                )
            new_ax = index.shift(periods)
        else:
<<<<<<< HEAD
            new_data = self._mgr.copy()
            new_data.axes[block_axis] = index.shift(periods, freq)
=======
            new_ax = index.shift(periods, freq)
>>>>>>> b6cb1a44

        result = self.copy()
        result.set_axis(new_ax, axis, inplace=True)
        return result.__finalize__(self)

    def truncate(
        self: FrameOrSeries, before=None, after=None, axis=None, copy: bool_t = True
    ) -> FrameOrSeries:
        """
        Truncate a Series or DataFrame before and after some index value.

        This is a useful shorthand for boolean indexing based on index
        values above or below certain thresholds.

        Parameters
        ----------
        before : date, str, int
            Truncate all rows before this index value.
        after : date, str, int
            Truncate all rows after this index value.
        axis : {0 or 'index', 1 or 'columns'}, optional
            Axis to truncate. Truncates the index (rows) by default.
        copy : bool, default is True,
            Return a copy of the truncated section.

        Returns
        -------
        type of caller
            The truncated Series or DataFrame.

        See Also
        --------
        DataFrame.loc : Select a subset of a DataFrame by label.
        DataFrame.iloc : Select a subset of a DataFrame by position.

        Notes
        -----
        If the index being truncated contains only datetime values,
        `before` and `after` may be specified as strings instead of
        Timestamps.

        Examples
        --------
        >>> df = pd.DataFrame({'A': ['a', 'b', 'c', 'd', 'e'],
        ...                    'B': ['f', 'g', 'h', 'i', 'j'],
        ...                    'C': ['k', 'l', 'm', 'n', 'o']},
        ...                   index=[1, 2, 3, 4, 5])
        >>> df
           A  B  C
        1  a  f  k
        2  b  g  l
        3  c  h  m
        4  d  i  n
        5  e  j  o

        >>> df.truncate(before=2, after=4)
           A  B  C
        2  b  g  l
        3  c  h  m
        4  d  i  n

        The columns of a DataFrame can be truncated.

        >>> df.truncate(before="A", after="B", axis="columns")
           A  B
        1  a  f
        2  b  g
        3  c  h
        4  d  i
        5  e  j

        For Series, only rows can be truncated.

        >>> df['A'].truncate(before=2, after=4)
        2    b
        3    c
        4    d
        Name: A, dtype: object

        The index values in ``truncate`` can be datetimes or string
        dates.

        >>> dates = pd.date_range('2016-01-01', '2016-02-01', freq='s')
        >>> df = pd.DataFrame(index=dates, data={'A': 1})
        >>> df.tail()
                             A
        2016-01-31 23:59:56  1
        2016-01-31 23:59:57  1
        2016-01-31 23:59:58  1
        2016-01-31 23:59:59  1
        2016-02-01 00:00:00  1

        >>> df.truncate(before=pd.Timestamp('2016-01-05'),
        ...             after=pd.Timestamp('2016-01-10')).tail()
                             A
        2016-01-09 23:59:56  1
        2016-01-09 23:59:57  1
        2016-01-09 23:59:58  1
        2016-01-09 23:59:59  1
        2016-01-10 00:00:00  1

        Because the index is a DatetimeIndex containing only dates, we can
        specify `before` and `after` as strings. They will be coerced to
        Timestamps before truncation.

        >>> df.truncate('2016-01-05', '2016-01-10').tail()
                             A
        2016-01-09 23:59:56  1
        2016-01-09 23:59:57  1
        2016-01-09 23:59:58  1
        2016-01-09 23:59:59  1
        2016-01-10 00:00:00  1

        Note that ``truncate`` assumes a 0 value for any unspecified time
        component (midnight). This differs from partial string slicing, which
        returns any partially matching dates.

        >>> df.loc['2016-01-05':'2016-01-10', :].tail()
                             A
        2016-01-10 23:59:55  1
        2016-01-10 23:59:56  1
        2016-01-10 23:59:57  1
        2016-01-10 23:59:58  1
        2016-01-10 23:59:59  1
        """
        if axis is None:
            axis = self._stat_axis_number
        axis = self._get_axis_number(axis)
        ax = self._get_axis(axis)

        # GH 17935
        # Check that index is sorted
        if not ax.is_monotonic_increasing and not ax.is_monotonic_decreasing:
            raise ValueError("truncate requires a sorted index")

        # if we have a date index, convert to dates, otherwise
        # treat like a slice
        if ax.is_all_dates:
            from pandas.core.tools.datetimes import to_datetime

            before = to_datetime(before)
            after = to_datetime(after)

        if before is not None and after is not None:
            if before > after:
                raise ValueError(f"Truncate: {after} must be after {before}")

        slicer = [slice(None, None)] * self._AXIS_LEN
        slicer[axis] = slice(before, after)
        result = self.loc[tuple(slicer)]

        if isinstance(ax, MultiIndex):
            setattr(result, self._get_axis_name(axis), ax.truncate(before, after))

        if copy:
            result = result.copy()

        return result

    def tz_convert(
        self: FrameOrSeries, tz, axis=0, level=None, copy: bool_t = True
    ) -> FrameOrSeries:
        """
        Convert tz-aware axis to target time zone.

        Parameters
        ----------
        tz : str or tzinfo object
        axis : the axis to convert
        level : int, str, default None
            If axis is a MultiIndex, convert a specific level. Otherwise
            must be None.
        copy : bool, default True
            Also make a copy of the underlying data.

        Returns
        -------
        %(klass)s
            Object with time zone converted axis.

        Raises
        ------
        TypeError
            If the axis is tz-naive.
        """
        axis = self._get_axis_number(axis)
        ax = self._get_axis(axis)

        def _tz_convert(ax, tz):
            if not hasattr(ax, "tz_convert"):
                if len(ax) > 0:
                    ax_name = self._get_axis_name(axis)
                    raise TypeError(
                        f"{ax_name} is not a valid DatetimeIndex or PeriodIndex"
                    )
                else:
                    ax = DatetimeIndex([], tz=tz)
            else:
                ax = ax.tz_convert(tz)
            return ax

        # if a level is given it must be a MultiIndex level or
        # equivalent to the axis name
        if isinstance(ax, MultiIndex):
            level = ax._get_level_number(level)
            new_level = _tz_convert(ax.levels[level], tz)
            ax = ax.set_levels(new_level, level=level)
        else:
            if level not in (None, 0, ax.name):
                raise ValueError(f"The level {level} is not valid")
            ax = _tz_convert(ax, tz)

        result = self._constructor(self._mgr, copy=copy)
        result = result.set_axis(ax, axis=axis, inplace=False)
        return result.__finalize__(self)

    def tz_localize(
        self: FrameOrSeries,
        tz,
        axis=0,
        level=None,
        copy: bool_t = True,
        ambiguous="raise",
        nonexistent: str = "raise",
    ) -> FrameOrSeries:
        """
        Localize tz-naive index of a Series or DataFrame to target time zone.

        This operation localizes the Index. To localize the values in a
        timezone-naive Series, use :meth:`Series.dt.tz_localize`.

        Parameters
        ----------
        tz : str or tzinfo
        axis : the axis to localize
        level : int, str, default None
            If axis ia a MultiIndex, localize a specific level. Otherwise
            must be None.
        copy : bool, default True
            Also make a copy of the underlying data.
        ambiguous : 'infer', bool-ndarray, 'NaT', default 'raise'
            When clocks moved backward due to DST, ambiguous times may arise.
            For example in Central European Time (UTC+01), when going from
            03:00 DST to 02:00 non-DST, 02:30:00 local time occurs both at
            00:30:00 UTC and at 01:30:00 UTC. In such a situation, the
            `ambiguous` parameter dictates how ambiguous times should be
            handled.

            - 'infer' will attempt to infer fall dst-transition hours based on
              order
            - bool-ndarray where True signifies a DST time, False designates
              a non-DST time (note that this flag is only applicable for
              ambiguous times)
            - 'NaT' will return NaT where there are ambiguous times
            - 'raise' will raise an AmbiguousTimeError if there are ambiguous
              times.
        nonexistent : str, default 'raise'
            A nonexistent time does not exist in a particular timezone
            where clocks moved forward due to DST. Valid values are:

            - 'shift_forward' will shift the nonexistent time forward to the
              closest existing time
            - 'shift_backward' will shift the nonexistent time backward to the
              closest existing time
            - 'NaT' will return NaT where there are nonexistent times
            - timedelta objects will shift nonexistent times by the timedelta
            - 'raise' will raise an NonExistentTimeError if there are
              nonexistent times.

            .. versionadded:: 0.24.0

        Returns
        -------
        Series or DataFrame
            Same type as the input.

        Raises
        ------
        TypeError
            If the TimeSeries is tz-aware and tz is not None.

        Examples
        --------
        Localize local times:

        >>> s = pd.Series([1],
        ...               index=pd.DatetimeIndex(['2018-09-15 01:30:00']))
        >>> s.tz_localize('CET')
        2018-09-15 01:30:00+02:00    1
        dtype: int64

        Be careful with DST changes. When there is sequential data, pandas
        can infer the DST time:

        >>> s = pd.Series(range(7),
        ...               index=pd.DatetimeIndex(['2018-10-28 01:30:00',
        ...                                       '2018-10-28 02:00:00',
        ...                                       '2018-10-28 02:30:00',
        ...                                       '2018-10-28 02:00:00',
        ...                                       '2018-10-28 02:30:00',
        ...                                       '2018-10-28 03:00:00',
        ...                                       '2018-10-28 03:30:00']))
        >>> s.tz_localize('CET', ambiguous='infer')
        2018-10-28 01:30:00+02:00    0
        2018-10-28 02:00:00+02:00    1
        2018-10-28 02:30:00+02:00    2
        2018-10-28 02:00:00+01:00    3
        2018-10-28 02:30:00+01:00    4
        2018-10-28 03:00:00+01:00    5
        2018-10-28 03:30:00+01:00    6
        dtype: int64

        In some cases, inferring the DST is impossible. In such cases, you can
        pass an ndarray to the ambiguous parameter to set the DST explicitly

        >>> s = pd.Series(range(3),
        ...               index=pd.DatetimeIndex(['2018-10-28 01:20:00',
        ...                                       '2018-10-28 02:36:00',
        ...                                       '2018-10-28 03:46:00']))
        >>> s.tz_localize('CET', ambiguous=np.array([True, True, False]))
        2018-10-28 01:20:00+02:00    0
        2018-10-28 02:36:00+02:00    1
        2018-10-28 03:46:00+01:00    2
        dtype: int64

        If the DST transition causes nonexistent times, you can shift these
        dates forward or backwards with a timedelta object or `'shift_forward'`
        or `'shift_backwards'`.
        >>> s = pd.Series(range(2),
        ...               index=pd.DatetimeIndex(['2015-03-29 02:30:00',
        ...                                       '2015-03-29 03:30:00']))
        >>> s.tz_localize('Europe/Warsaw', nonexistent='shift_forward')
        2015-03-29 03:00:00+02:00    0
        2015-03-29 03:30:00+02:00    1
        dtype: int64
        >>> s.tz_localize('Europe/Warsaw', nonexistent='shift_backward')
        2015-03-29 01:59:59.999999999+01:00    0
        2015-03-29 03:30:00+02:00              1
        dtype: int64
        >>> s.tz_localize('Europe/Warsaw', nonexistent=pd.Timedelta('1H'))
        2015-03-29 03:30:00+02:00    0
        2015-03-29 03:30:00+02:00    1
        dtype: int64
        """
        nonexistent_options = ("raise", "NaT", "shift_forward", "shift_backward")
        if nonexistent not in nonexistent_options and not isinstance(
            nonexistent, timedelta
        ):
            raise ValueError(
                "The nonexistent argument must be one of 'raise', "
                "'NaT', 'shift_forward', 'shift_backward' or "
                "a timedelta object"
            )

        axis = self._get_axis_number(axis)
        ax = self._get_axis(axis)

        def _tz_localize(ax, tz, ambiguous, nonexistent):
            if not hasattr(ax, "tz_localize"):
                if len(ax) > 0:
                    ax_name = self._get_axis_name(axis)
                    raise TypeError(
                        f"{ax_name} is not a valid DatetimeIndex or PeriodIndex"
                    )
                else:
                    ax = DatetimeIndex([], tz=tz)
            else:
                ax = ax.tz_localize(tz, ambiguous=ambiguous, nonexistent=nonexistent)
            return ax

        # if a level is given it must be a MultiIndex level or
        # equivalent to the axis name
        if isinstance(ax, MultiIndex):
            level = ax._get_level_number(level)
            new_level = _tz_localize(ax.levels[level], tz, ambiguous, nonexistent)
            ax = ax.set_levels(new_level, level=level)
        else:
            if level not in (None, 0, ax.name):
                raise ValueError(f"The level {level} is not valid")
            ax = _tz_localize(ax, tz, ambiguous, nonexistent)

        result = self._constructor(self._mgr, copy=copy)
        result = result.set_axis(ax, axis=axis, inplace=False)
        return result.__finalize__(self)

    # ----------------------------------------------------------------------
    # Numeric Methods
    def abs(self: FrameOrSeries) -> FrameOrSeries:
        """
        Return a Series/DataFrame with absolute numeric value of each element.

        This function only applies to elements that are all numeric.

        Returns
        -------
        abs
            Series/DataFrame containing the absolute value of each element.

        See Also
        --------
        numpy.absolute : Calculate the absolute value element-wise.

        Notes
        -----
        For ``complex`` inputs, ``1.2 + 1j``, the absolute value is
        :math:`\\sqrt{ a^2 + b^2 }`.

        Examples
        --------
        Absolute numeric values in a Series.

        >>> s = pd.Series([-1.10, 2, -3.33, 4])
        >>> s.abs()
        0    1.10
        1    2.00
        2    3.33
        3    4.00
        dtype: float64

        Absolute numeric values in a Series with complex numbers.

        >>> s = pd.Series([1.2 + 1j])
        >>> s.abs()
        0    1.56205
        dtype: float64

        Absolute numeric values in a Series with a Timedelta element.

        >>> s = pd.Series([pd.Timedelta('1 days')])
        >>> s.abs()
        0   1 days
        dtype: timedelta64[ns]

        Select rows with data closest to certain value using argsort (from
        `StackOverflow <https://stackoverflow.com/a/17758115>`__).

        >>> df = pd.DataFrame({
        ...     'a': [4, 5, 6, 7],
        ...     'b': [10, 20, 30, 40],
        ...     'c': [100, 50, -30, -50]
        ... })
        >>> df
             a    b    c
        0    4   10  100
        1    5   20   50
        2    6   30  -30
        3    7   40  -50
        >>> df.loc[(df.c - 43).abs().argsort()]
             a    b    c
        1    5   20   50
        0    4   10  100
        2    6   30  -30
        3    7   40  -50
        """
        return np.abs(self)

    def describe(
        self: FrameOrSeries, percentiles=None, include=None, exclude=None
    ) -> FrameOrSeries:
        """
        Generate descriptive statistics.

        Descriptive statistics include those that summarize the central
        tendency, dispersion and shape of a
        dataset's distribution, excluding ``NaN`` values.

        Analyzes both numeric and object series, as well
        as ``DataFrame`` column sets of mixed data types. The output
        will vary depending on what is provided. Refer to the notes
        below for more detail.

        Parameters
        ----------
        percentiles : list-like of numbers, optional
            The percentiles to include in the output. All should
            fall between 0 and 1. The default is
            ``[.25, .5, .75]``, which returns the 25th, 50th, and
            75th percentiles.
        include : 'all', list-like of dtypes or None (default), optional
            A white list of data types to include in the result. Ignored
            for ``Series``. Here are the options:

            - 'all' : All columns of the input will be included in the output.
            - A list-like of dtypes : Limits the results to the
              provided data types.
              To limit the result to numeric types submit
              ``numpy.number``. To limit it instead to object columns submit
              the ``numpy.object`` data type. Strings
              can also be used in the style of
              ``select_dtypes`` (e.g. ``df.describe(include=['O'])``). To
              select pandas categorical columns, use ``'category'``
            - None (default) : The result will include all numeric columns.
        exclude : list-like of dtypes or None (default), optional,
            A black list of data types to omit from the result. Ignored
            for ``Series``. Here are the options:

            - A list-like of dtypes : Excludes the provided data types
              from the result. To exclude numeric types submit
              ``numpy.number``. To exclude object columns submit the data
              type ``numpy.object``. Strings can also be used in the style of
              ``select_dtypes`` (e.g. ``df.describe(include=['O'])``). To
              exclude pandas categorical columns, use ``'category'``
            - None (default) : The result will exclude nothing.

        Returns
        -------
        Series or DataFrame
            Summary statistics of the Series or Dataframe provided.

        See Also
        --------
        DataFrame.count: Count number of non-NA/null observations.
        DataFrame.max: Maximum of the values in the object.
        DataFrame.min: Minimum of the values in the object.
        DataFrame.mean: Mean of the values.
        DataFrame.std: Standard deviation of the observations.
        DataFrame.select_dtypes: Subset of a DataFrame including/excluding
            columns based on their dtype.

        Notes
        -----
        For numeric data, the result's index will include ``count``,
        ``mean``, ``std``, ``min``, ``max`` as well as lower, ``50`` and
        upper percentiles. By default the lower percentile is ``25`` and the
        upper percentile is ``75``. The ``50`` percentile is the
        same as the median.

        For object data (e.g. strings or timestamps), the result's index
        will include ``count``, ``unique``, ``top``, and ``freq``. The ``top``
        is the most common value. The ``freq`` is the most common value's
        frequency. Timestamps also include the ``first`` and ``last`` items.

        If multiple object values have the highest count, then the
        ``count`` and ``top`` results will be arbitrarily chosen from
        among those with the highest count.

        For mixed data types provided via a ``DataFrame``, the default is to
        return only an analysis of numeric columns. If the dataframe consists
        only of object and categorical data without any numeric columns, the
        default is to return an analysis of both the object and categorical
        columns. If ``include='all'`` is provided as an option, the result
        will include a union of attributes of each type.

        The `include` and `exclude` parameters can be used to limit
        which columns in a ``DataFrame`` are analyzed for the output.
        The parameters are ignored when analyzing a ``Series``.

        Examples
        --------
        Describing a numeric ``Series``.

        >>> s = pd.Series([1, 2, 3])
        >>> s.describe()
        count    3.0
        mean     2.0
        std      1.0
        min      1.0
        25%      1.5
        50%      2.0
        75%      2.5
        max      3.0
        dtype: float64

        Describing a categorical ``Series``.

        >>> s = pd.Series(['a', 'a', 'b', 'c'])
        >>> s.describe()
        count     4
        unique    3
        top       a
        freq      2
        dtype: object

        Describing a timestamp ``Series``.

        >>> s = pd.Series([
        ...   np.datetime64("2000-01-01"),
        ...   np.datetime64("2010-01-01"),
        ...   np.datetime64("2010-01-01")
        ... ])
        >>> s.describe()
        count                      3
        mean     2006-09-01 08:00:00
        min      2000-01-01 00:00:00
        25%      2004-12-31 12:00:00
        50%      2010-01-01 00:00:00
        75%      2010-01-01 00:00:00
        max      2010-01-01 00:00:00
        dtype: object

        Describing a ``DataFrame``. By default only numeric fields
        are returned.

        >>> df = pd.DataFrame({'categorical': pd.Categorical(['d','e','f']),
        ...                    'numeric': [1, 2, 3],
        ...                    'object': ['a', 'b', 'c']
        ...                   })
        >>> df.describe()
               numeric
        count      3.0
        mean       2.0
        std        1.0
        min        1.0
        25%        1.5
        50%        2.0
        75%        2.5
        max        3.0

        Describing all columns of a ``DataFrame`` regardless of data type.

        >>> df.describe(include='all')  # doctest: +SKIP
               categorical  numeric object
        count            3      3.0      3
        unique           3      NaN      3
        top              f      NaN      a
        freq             1      NaN      1
        mean           NaN      2.0    NaN
        std            NaN      1.0    NaN
        min            NaN      1.0    NaN
        25%            NaN      1.5    NaN
        50%            NaN      2.0    NaN
        75%            NaN      2.5    NaN
        max            NaN      3.0    NaN

        Describing a column from a ``DataFrame`` by accessing it as
        an attribute.

        >>> df.numeric.describe()
        count    3.0
        mean     2.0
        std      1.0
        min      1.0
        25%      1.5
        50%      2.0
        75%      2.5
        max      3.0
        Name: numeric, dtype: float64

        Including only numeric columns in a ``DataFrame`` description.

        >>> df.describe(include=[np.number])
               numeric
        count      3.0
        mean       2.0
        std        1.0
        min        1.0
        25%        1.5
        50%        2.0
        75%        2.5
        max        3.0

        Including only string columns in a ``DataFrame`` description.

        >>> df.describe(include=[np.object])  # doctest: +SKIP
               object
        count       3
        unique      3
        top         a
        freq        1

        Including only categorical columns from a ``DataFrame`` description.

        >>> df.describe(include=['category'])
               categorical
        count            3
        unique           3
        top              f
        freq             1

        Excluding numeric columns from a ``DataFrame`` description.

        >>> df.describe(exclude=[np.number])  # doctest: +SKIP
               categorical object
        count            3      3
        unique           3      3
        top              f      a
        freq             1      1

        Excluding object columns from a ``DataFrame`` description.

        >>> df.describe(exclude=[np.object])  # doctest: +SKIP
               categorical  numeric
        count            3      3.0
        unique           3      NaN
        top              f      NaN
        freq             1      NaN
        mean           NaN      2.0
        std            NaN      1.0
        min            NaN      1.0
        25%            NaN      1.5
        50%            NaN      2.0
        75%            NaN      2.5
        max            NaN      3.0
        """
        if self.ndim == 2 and self.columns.size == 0:
            raise ValueError("Cannot describe a DataFrame without columns")

        if percentiles is not None:
            # explicit conversion of `percentiles` to list
            percentiles = list(percentiles)

            # get them all to be in [0, 1]
            validate_percentile(percentiles)

            # median should always be included
            if 0.5 not in percentiles:
                percentiles.append(0.5)
            percentiles = np.asarray(percentiles)
        else:
            percentiles = np.array([0.25, 0.5, 0.75])

        # sort and check for duplicates
        unique_pcts = np.unique(percentiles)
        if len(unique_pcts) < len(percentiles):
            raise ValueError("percentiles cannot contain duplicates")
        percentiles = unique_pcts

        formatted_percentiles = format_percentiles(percentiles)

        def describe_numeric_1d(series):
            stat_index = (
                ["count", "mean", "std", "min"] + formatted_percentiles + ["max"]
            )
            d = (
                [series.count(), series.mean(), series.std(), series.min()]
                + series.quantile(percentiles).tolist()
                + [series.max()]
            )
            return pd.Series(d, index=stat_index, name=series.name)

        def describe_categorical_1d(data):
            names = ["count", "unique"]
            objcounts = data.value_counts()
            count_unique = len(objcounts[objcounts != 0])
            result = [data.count(), count_unique]
            dtype = None
            if result[1] > 0:
                top, freq = objcounts.index[0], objcounts.iloc[0]
                names += ["top", "freq"]
                result += [top, freq]

            # If the DataFrame is empty, set 'top' and 'freq' to None
            # to maintain output shape consistency
            else:
                names += ["top", "freq"]
                result += [np.nan, np.nan]
                dtype = "object"

            return pd.Series(result, index=names, name=data.name, dtype=dtype)

        def describe_timestamp_1d(data):
            # GH-30164
            stat_index = ["count", "mean", "min"] + formatted_percentiles + ["max"]
            d = (
                [data.count(), data.mean(), data.min()]
                + data.quantile(percentiles).tolist()
                + [data.max()]
            )
            return pd.Series(d, index=stat_index, name=data.name)

        def describe_1d(data):
            if is_bool_dtype(data):
                return describe_categorical_1d(data)
            elif is_numeric_dtype(data):
                return describe_numeric_1d(data)
            elif is_datetime64_any_dtype(data):
                return describe_timestamp_1d(data)
            elif is_timedelta64_dtype(data):
                return describe_numeric_1d(data)
            else:
                return describe_categorical_1d(data)

        if self.ndim == 1:
            return describe_1d(self)
        elif (include is None) and (exclude is None):
            # when some numerics are found, keep only numerics
            data = self.select_dtypes(include=[np.number])
            if len(data.columns) == 0:
                data = self
        elif include == "all":
            if exclude is not None:
                msg = "exclude must be None when include is 'all'"
                raise ValueError(msg)
            data = self
        else:
            data = self.select_dtypes(include=include, exclude=exclude)

        ldesc = [describe_1d(s) for _, s in data.items()]
        # set a convenient order for rows
        names: List[Label] = []
        ldesc_indexes = sorted((x.index for x in ldesc), key=len)
        for idxnames in ldesc_indexes:
            for name in idxnames:
                if name not in names:
                    names.append(name)

        d = pd.concat([x.reindex(names, copy=False) for x in ldesc], axis=1, sort=False)
        d.columns = data.columns.copy()
        return d

    _shared_docs[
        "pct_change"
    ] = """
        Percentage change between the current and a prior element.

        Computes the percentage change from the immediately previous row by
        default. This is useful in comparing the percentage of change in a time
        series of elements.

        Parameters
        ----------
        periods : int, default 1
            Periods to shift for forming percent change.
        fill_method : str, default 'pad'
            How to handle NAs before computing percent changes.
        limit : int, default None
            The number of consecutive NAs to fill before stopping.
        freq : DateOffset, timedelta, or str, optional
            Increment to use from time series API (e.g. 'M' or BDay()).
        **kwargs
            Additional keyword arguments are passed into
            `DataFrame.shift` or `Series.shift`.

        Returns
        -------
        chg : Series or DataFrame
            The same type as the calling object.

        See Also
        --------
        Series.diff : Compute the difference of two elements in a Series.
        DataFrame.diff : Compute the difference of two elements in a DataFrame.
        Series.shift : Shift the index by some number of periods.
        DataFrame.shift : Shift the index by some number of periods.

        Examples
        --------
        **Series**

        >>> s = pd.Series([90, 91, 85])
        >>> s
        0    90
        1    91
        2    85
        dtype: int64

        >>> s.pct_change()
        0         NaN
        1    0.011111
        2   -0.065934
        dtype: float64

        >>> s.pct_change(periods=2)
        0         NaN
        1         NaN
        2   -0.055556
        dtype: float64

        See the percentage change in a Series where filling NAs with last
        valid observation forward to next valid.

        >>> s = pd.Series([90, 91, None, 85])
        >>> s
        0    90.0
        1    91.0
        2     NaN
        3    85.0
        dtype: float64

        >>> s.pct_change(fill_method='ffill')
        0         NaN
        1    0.011111
        2    0.000000
        3   -0.065934
        dtype: float64

        **DataFrame**

        Percentage change in French franc, Deutsche Mark, and Italian lira from
        1980-01-01 to 1980-03-01.

        >>> df = pd.DataFrame({
        ...     'FR': [4.0405, 4.0963, 4.3149],
        ...     'GR': [1.7246, 1.7482, 1.8519],
        ...     'IT': [804.74, 810.01, 860.13]},
        ...     index=['1980-01-01', '1980-02-01', '1980-03-01'])
        >>> df
                        FR      GR      IT
        1980-01-01  4.0405  1.7246  804.74
        1980-02-01  4.0963  1.7482  810.01
        1980-03-01  4.3149  1.8519  860.13

        >>> df.pct_change()
                          FR        GR        IT
        1980-01-01       NaN       NaN       NaN
        1980-02-01  0.013810  0.013684  0.006549
        1980-03-01  0.053365  0.059318  0.061876

        Percentage of change in GOOG and APPL stock volume. Shows computing
        the percentage change between columns.

        >>> df = pd.DataFrame({
        ...     '2016': [1769950, 30586265],
        ...     '2015': [1500923, 40912316],
        ...     '2014': [1371819, 41403351]},
        ...     index=['GOOG', 'APPL'])
        >>> df
                  2016      2015      2014
        GOOG   1769950   1500923   1371819
        APPL  30586265  40912316  41403351

        >>> df.pct_change(axis='columns')
              2016      2015      2014
        GOOG   NaN -0.151997 -0.086016
        APPL   NaN  0.337604  0.012002
        """

    @Appender(_shared_docs["pct_change"] % _shared_doc_kwargs)
    def pct_change(
        self: FrameOrSeries,
        periods=1,
        fill_method="pad",
        limit=None,
        freq=None,
        **kwargs,
    ) -> FrameOrSeries:
        # TODO: Not sure if above is correct - need someone to confirm.
        axis = self._get_axis_number(kwargs.pop("axis", self._stat_axis_name))
        if fill_method is None:
            data = self
        else:
            _data = self.fillna(method=fill_method, axis=axis, limit=limit)
            assert _data is not None  # needed for mypy
            data = _data

        rs = data.div(data.shift(periods=periods, freq=freq, axis=axis, **kwargs)) - 1
        if freq is not None:
            # Shift method is implemented differently when freq is not None
            # We want to restore the original index
            rs = rs.loc[~rs.index.duplicated()]
            rs = rs.reindex_like(data)
        return rs

    def _agg_by_level(self, name, axis=0, level=0, skipna=True, **kwargs):
        if axis is None:
            raise ValueError("Must specify 'axis' when aggregating by level.")
        grouped = self.groupby(level=level, axis=axis, sort=False)
        if hasattr(grouped, name) and skipna:
            return getattr(grouped, name)(**kwargs)
        axis = self._get_axis_number(axis)
        method = getattr(type(self), name)
        applyf = lambda x: method(x, axis=axis, skipna=skipna, **kwargs)
        return grouped.aggregate(applyf)

    @classmethod
    def _add_numeric_operations(cls):
        """
        Add the operations to the cls; evaluate the doc strings again
        """
        axis_descr, name1, name2 = _doc_parms(cls)

        cls.any = _make_logical_function(
            cls,
            "any",
            name1=name1,
            name2=name2,
            axis_descr=axis_descr,
            desc=_any_desc,
            func=nanops.nanany,
            see_also=_any_see_also,
            examples=_any_examples,
            empty_value=False,
        )
        cls.all = _make_logical_function(
            cls,
            "all",
            name1=name1,
            name2=name2,
            axis_descr=axis_descr,
            desc=_all_desc,
            func=nanops.nanall,
            see_also=_all_see_also,
            examples=_all_examples,
            empty_value=True,
        )

        @Substitution(
            desc="Return the mean absolute deviation of the values "
            "for the requested axis.",
            name1=name1,
            name2=name2,
            axis_descr=axis_descr,
            min_count="",
            see_also="",
            examples="",
        )
        @Appender(_num_doc_mad)
        def mad(self, axis=None, skipna=None, level=None):
            if skipna is None:
                skipna = True
            if axis is None:
                axis = self._stat_axis_number
            if level is not None:
                return self._agg_by_level("mad", axis=axis, level=level, skipna=skipna)

            data = self._get_numeric_data()
            if axis == 0:
                demeaned = data - data.mean(axis=0)
            else:
                demeaned = data.sub(data.mean(axis=1), axis=0)
            return np.abs(demeaned).mean(axis=axis, skipna=skipna)

        cls.mad = mad

        cls.sem = _make_stat_function_ddof(
            cls,
            "sem",
            name1=name1,
            name2=name2,
            axis_descr=axis_descr,
            desc="Return unbiased standard error of the mean over requested "
            "axis.\n\nNormalized by N-1 by default. This can be changed "
            "using the ddof argument",
            func=nanops.nansem,
        )
        cls.var = _make_stat_function_ddof(
            cls,
            "var",
            name1=name1,
            name2=name2,
            axis_descr=axis_descr,
            desc="Return unbiased variance over requested axis.\n\nNormalized by "
            "N-1 by default. This can be changed using the ddof argument",
            func=nanops.nanvar,
        )
        cls.std = _make_stat_function_ddof(
            cls,
            "std",
            name1=name1,
            name2=name2,
            axis_descr=axis_descr,
            desc="Return sample standard deviation over requested axis."
            "\n\nNormalized by N-1 by default. This can be changed using the "
            "ddof argument",
            func=nanops.nanstd,
        )

        cls.cummin = _make_cum_function(
            cls,
            "cummin",
            name1=name1,
            name2=name2,
            axis_descr=axis_descr,
            desc="minimum",
            accum_func=np.minimum.accumulate,
            accum_func_name="min",
            examples=_cummin_examples,
        )
        cls.cumsum = _make_cum_function(
            cls,
            "cumsum",
            name1=name1,
            name2=name2,
            axis_descr=axis_descr,
            desc="sum",
            accum_func=np.cumsum,
            accum_func_name="sum",
            examples=_cumsum_examples,
        )
        cls.cumprod = _make_cum_function(
            cls,
            "cumprod",
            name1=name1,
            name2=name2,
            axis_descr=axis_descr,
            desc="product",
            accum_func=np.cumprod,
            accum_func_name="prod",
            examples=_cumprod_examples,
        )
        cls.cummax = _make_cum_function(
            cls,
            "cummax",
            name1=name1,
            name2=name2,
            axis_descr=axis_descr,
            desc="maximum",
            accum_func=np.maximum.accumulate,
            accum_func_name="max",
            examples=_cummax_examples,
        )

        cls.sum = _make_min_count_stat_function(
            cls,
            "sum",
            name1=name1,
            name2=name2,
            axis_descr=axis_descr,
            desc="Return the sum of the values for the requested axis.\n\n"
            "This is equivalent to the method ``numpy.sum``.",
            func=nanops.nansum,
            see_also=_stat_func_see_also,
            examples=_sum_examples,
        )
        cls.mean = _make_stat_function(
            cls,
            "mean",
            name1=name1,
            name2=name2,
            axis_descr=axis_descr,
            desc="Return the mean of the values for the requested axis.",
            func=nanops.nanmean,
        )
        cls.skew = _make_stat_function(
            cls,
            "skew",
            name1=name1,
            name2=name2,
            axis_descr=axis_descr,
            desc="Return unbiased skew over requested axis.\n\nNormalized by N-1.",
            func=nanops.nanskew,
        )
        cls.kurt = _make_stat_function(
            cls,
            "kurt",
            name1=name1,
            name2=name2,
            axis_descr=axis_descr,
            desc="Return unbiased kurtosis over requested axis.\n\n"
            "Kurtosis obtained using Fisher's definition of\n"
            "kurtosis (kurtosis of normal == 0.0). Normalized "
            "by N-1.",
            func=nanops.nankurt,
        )
        cls.kurtosis = cls.kurt
        cls.prod = _make_min_count_stat_function(
            cls,
            "prod",
            name1=name1,
            name2=name2,
            axis_descr=axis_descr,
            desc="Return the product of the values for the requested axis.",
            func=nanops.nanprod,
            examples=_prod_examples,
        )
        cls.product = cls.prod
        cls.median = _make_stat_function(
            cls,
            "median",
            name1=name1,
            name2=name2,
            axis_descr=axis_descr,
            desc="Return the median of the values for the requested axis.",
            func=nanops.nanmedian,
        )
        cls.max = _make_stat_function(
            cls,
            "max",
            name1=name1,
            name2=name2,
            axis_descr=axis_descr,
            desc="Return the maximum of the values for the requested axis.\n\n"
            "If you want the *index* of the maximum, use ``idxmax``. This is"
            "the equivalent of the ``numpy.ndarray`` method ``argmax``.",
            func=nanops.nanmax,
            see_also=_stat_func_see_also,
            examples=_max_examples,
        )
        cls.min = _make_stat_function(
            cls,
            "min",
            name1=name1,
            name2=name2,
            axis_descr=axis_descr,
            desc="Return the minimum of the values for the requested axis.\n\n"
            "If you want the *index* of the minimum, use ``idxmin``. This is"
            "the equivalent of the ``numpy.ndarray`` method ``argmin``.",
            func=nanops.nanmin,
            see_also=_stat_func_see_also,
            examples=_min_examples,
        )

    @classmethod
    def _add_series_or_dataframe_operations(cls):
        """
        Add the series or dataframe only operations to the cls; evaluate
        the doc strings again.
        """
        from pandas.core.window import EWM, Expanding, Rolling, Window

        @Appender(Rolling.__doc__)
        def rolling(
            self,
            window,
            min_periods=None,
            center=False,
            win_type=None,
            on=None,
            axis=0,
            closed=None,
        ):
            axis = self._get_axis_number(axis)

            if win_type is not None:
                return Window(
                    self,
                    window=window,
                    min_periods=min_periods,
                    center=center,
                    win_type=win_type,
                    on=on,
                    axis=axis,
                    closed=closed,
                )

            return Rolling(
                self,
                window=window,
                min_periods=min_periods,
                center=center,
                win_type=win_type,
                on=on,
                axis=axis,
                closed=closed,
            )

        cls.rolling = rolling

        @Appender(Expanding.__doc__)
        def expanding(self, min_periods=1, center=False, axis=0):
            axis = self._get_axis_number(axis)
            return Expanding(self, min_periods=min_periods, center=center, axis=axis)

        cls.expanding = expanding

        @Appender(EWM.__doc__)
        def ewm(
            self,
            com=None,
            span=None,
            halflife=None,
            alpha=None,
            min_periods=0,
            adjust=True,
            ignore_na=False,
            axis=0,
        ):
            axis = self._get_axis_number(axis)
            return EWM(
                self,
                com=com,
                span=span,
                halflife=halflife,
                alpha=alpha,
                min_periods=min_periods,
                adjust=adjust,
                ignore_na=ignore_na,
                axis=axis,
            )

        cls.ewm = ewm

    @Appender(_shared_docs["transform"] % dict(axis="", **_shared_doc_kwargs))
    def transform(self, func, *args, **kwargs):
        result = self.agg(func, *args, **kwargs)
        if is_scalar(result) or len(result) != len(self):
            raise ValueError("transforms cannot produce aggregated results")

        return result

    # ----------------------------------------------------------------------
    # Misc methods

    _shared_docs[
        "valid_index"
    ] = """
        Return index for %(position)s non-NA/null value.

        Returns
        -------
        scalar : type of index

        Notes
        -----
        If all elements are non-NA/null, returns None.
        Also returns None for empty %(klass)s.
        """

    def _find_valid_index(self, how: str):
        """
        Retrieves the index of the first valid value.

        Parameters
        ----------
        how : {'first', 'last'}
            Use this parameter to change between the first or last valid index.

        Returns
        -------
        idx_first_valid : type of index
        """
        idxpos = find_valid_index(self._values, how)
        if idxpos is None:
            return None
        return self.index[idxpos]

    @Appender(
        _shared_docs["valid_index"] % {"position": "first", "klass": "Series/DataFrame"}
    )
    def first_valid_index(self):
        return self._find_valid_index("first")

    @Appender(
        _shared_docs["valid_index"] % {"position": "last", "klass": "Series/DataFrame"}
    )
    def last_valid_index(self):
        return self._find_valid_index("last")


def _doc_parms(cls):
    """Return a tuple of the doc parms."""
    axis_descr = (
        f"{{{', '.join(f'{a} ({i})' for i, a in enumerate(cls._AXIS_ORDERS))}}}"
    )
    name = cls._constructor_sliced.__name__ if cls._AXIS_LEN > 1 else "scalar"
    name2 = cls.__name__
    return axis_descr, name, name2


_num_doc = """
%(desc)s

Parameters
----------
axis : %(axis_descr)s
    Axis for the function to be applied on.
skipna : bool, default True
    Exclude NA/null values when computing the result.
level : int or level name, default None
    If the axis is a MultiIndex (hierarchical), count along a
    particular level, collapsing into a %(name1)s.
numeric_only : bool, default None
    Include only float, int, boolean columns. If None, will attempt to use
    everything, then use only numeric data. Not implemented for Series.
%(min_count)s\
**kwargs
    Additional keyword arguments to be passed to the function.

Returns
-------
%(name1)s or %(name2)s (if level specified)\
%(see_also)s\
%(examples)s
"""

_num_doc_mad = """
%(desc)s

Parameters
----------
axis : %(axis_descr)s
    Axis for the function to be applied on.
skipna : bool, default None
    Exclude NA/null values when computing the result.
level : int or level name, default None
    If the axis is a MultiIndex (hierarchical), count along a
    particular level, collapsing into a %(name1)s.

Returns
-------
%(name1)s or %(name2)s (if level specified)\
%(see_also)s\
%(examples)s
"""

_num_ddof_doc = """
%(desc)s

Parameters
----------
axis : %(axis_descr)s
skipna : bool, default True
    Exclude NA/null values. If an entire row/column is NA, the result
    will be NA.
level : int or level name, default None
    If the axis is a MultiIndex (hierarchical), count along a
    particular level, collapsing into a %(name1)s.
ddof : int, default 1
    Delta Degrees of Freedom. The divisor used in calculations is N - ddof,
    where N represents the number of elements.
numeric_only : bool, default None
    Include only float, int, boolean columns. If None, will attempt to use
    everything, then use only numeric data. Not implemented for Series.

Returns
-------
%(name1)s or %(name2)s (if level specified)\n"""

_bool_doc = """
%(desc)s

Parameters
----------
axis : {0 or 'index', 1 or 'columns', None}, default 0
    Indicate which axis or axes should be reduced.

    * 0 / 'index' : reduce the index, return a Series whose index is the
      original column labels.
    * 1 / 'columns' : reduce the columns, return a Series whose index is the
      original index.
    * None : reduce all axes, return a scalar.

bool_only : bool, default None
    Include only boolean columns. If None, will attempt to use everything,
    then use only boolean data. Not implemented for Series.
skipna : bool, default True
    Exclude NA/null values. If the entire row/column is NA and skipna is
    True, then the result will be %(empty_value)s, as for an empty row/column.
    If skipna is False, then NA are treated as True, because these are not
    equal to zero.
level : int or level name, default None
    If the axis is a MultiIndex (hierarchical), count along a
    particular level, collapsing into a %(name1)s.
**kwargs : any, default None
    Additional keywords have no effect but might be accepted for
    compatibility with NumPy.

Returns
-------
%(name1)s or %(name2)s
    If level is specified, then, %(name2)s is returned; otherwise, %(name1)s
    is returned.

%(see_also)s
%(examples)s"""

_all_desc = """\
Return whether all elements are True, potentially over an axis.

Returns True unless there at least one element within a series or
along a Dataframe axis that is False or equivalent (e.g. zero or
empty)."""

_all_examples = """\
Examples
--------
**Series**

>>> pd.Series([True, True]).all()
True
>>> pd.Series([True, False]).all()
False
>>> pd.Series([]).all()
True
>>> pd.Series([np.nan]).all()
True
>>> pd.Series([np.nan]).all(skipna=False)
True

**DataFrames**

Create a dataframe from a dictionary.

>>> df = pd.DataFrame({'col1': [True, True], 'col2': [True, False]})
>>> df
   col1   col2
0  True   True
1  True  False

Default behaviour checks if column-wise values all return True.

>>> df.all()
col1     True
col2    False
dtype: bool

Specify ``axis='columns'`` to check if row-wise values all return True.

>>> df.all(axis='columns')
0     True
1    False
dtype: bool

Or ``axis=None`` for whether every value is True.

>>> df.all(axis=None)
False
"""

_all_see_also = """\
See Also
--------
Series.all : Return True if all elements are True.
DataFrame.any : Return True if one (or more) elements are True.
"""

_cnum_doc = """
Return cumulative %(desc)s over a DataFrame or Series axis.

Returns a DataFrame or Series of the same size containing the cumulative
%(desc)s.

Parameters
----------
axis : {0 or 'index', 1 or 'columns'}, default 0
    The index or the name of the axis. 0 is equivalent to None or 'index'.
skipna : bool, default True
    Exclude NA/null values. If an entire row/column is NA, the result
    will be NA.
*args, **kwargs
    Additional keywords have no effect but might be accepted for
    compatibility with NumPy.

Returns
-------
%(name1)s or %(name2)s
    Return cumulative %(desc)s of %(name1)s or %(name2)s.

See Also
--------
core.window.Expanding.%(accum_func_name)s : Similar functionality
    but ignores ``NaN`` values.
%(name2)s.%(accum_func_name)s : Return the %(desc)s over
    %(name2)s axis.
%(name2)s.cummax : Return cumulative maximum over %(name2)s axis.
%(name2)s.cummin : Return cumulative minimum over %(name2)s axis.
%(name2)s.cumsum : Return cumulative sum over %(name2)s axis.
%(name2)s.cumprod : Return cumulative product over %(name2)s axis.

%(examples)s"""

_cummin_examples = """\
Examples
--------
**Series**

>>> s = pd.Series([2, np.nan, 5, -1, 0])
>>> s
0    2.0
1    NaN
2    5.0
3   -1.0
4    0.0
dtype: float64

By default, NA values are ignored.

>>> s.cummin()
0    2.0
1    NaN
2    2.0
3   -1.0
4   -1.0
dtype: float64

To include NA values in the operation, use ``skipna=False``

>>> s.cummin(skipna=False)
0    2.0
1    NaN
2    NaN
3    NaN
4    NaN
dtype: float64

**DataFrame**

>>> df = pd.DataFrame([[2.0, 1.0],
...                    [3.0, np.nan],
...                    [1.0, 0.0]],
...                    columns=list('AB'))
>>> df
     A    B
0  2.0  1.0
1  3.0  NaN
2  1.0  0.0

By default, iterates over rows and finds the minimum
in each column. This is equivalent to ``axis=None`` or ``axis='index'``.

>>> df.cummin()
     A    B
0  2.0  1.0
1  2.0  NaN
2  1.0  0.0

To iterate over columns and find the minimum in each row,
use ``axis=1``

>>> df.cummin(axis=1)
     A    B
0  2.0  1.0
1  3.0  NaN
2  1.0  0.0
"""

_cumsum_examples = """\
Examples
--------
**Series**

>>> s = pd.Series([2, np.nan, 5, -1, 0])
>>> s
0    2.0
1    NaN
2    5.0
3   -1.0
4    0.0
dtype: float64

By default, NA values are ignored.

>>> s.cumsum()
0    2.0
1    NaN
2    7.0
3    6.0
4    6.0
dtype: float64

To include NA values in the operation, use ``skipna=False``

>>> s.cumsum(skipna=False)
0    2.0
1    NaN
2    NaN
3    NaN
4    NaN
dtype: float64

**DataFrame**

>>> df = pd.DataFrame([[2.0, 1.0],
...                    [3.0, np.nan],
...                    [1.0, 0.0]],
...                    columns=list('AB'))
>>> df
     A    B
0  2.0  1.0
1  3.0  NaN
2  1.0  0.0

By default, iterates over rows and finds the sum
in each column. This is equivalent to ``axis=None`` or ``axis='index'``.

>>> df.cumsum()
     A    B
0  2.0  1.0
1  5.0  NaN
2  6.0  1.0

To iterate over columns and find the sum in each row,
use ``axis=1``

>>> df.cumsum(axis=1)
     A    B
0  2.0  3.0
1  3.0  NaN
2  1.0  1.0
"""

_cumprod_examples = """\
Examples
--------
**Series**

>>> s = pd.Series([2, np.nan, 5, -1, 0])
>>> s
0    2.0
1    NaN
2    5.0
3   -1.0
4    0.0
dtype: float64

By default, NA values are ignored.

>>> s.cumprod()
0     2.0
1     NaN
2    10.0
3   -10.0
4    -0.0
dtype: float64

To include NA values in the operation, use ``skipna=False``

>>> s.cumprod(skipna=False)
0    2.0
1    NaN
2    NaN
3    NaN
4    NaN
dtype: float64

**DataFrame**

>>> df = pd.DataFrame([[2.0, 1.0],
...                    [3.0, np.nan],
...                    [1.0, 0.0]],
...                    columns=list('AB'))
>>> df
     A    B
0  2.0  1.0
1  3.0  NaN
2  1.0  0.0

By default, iterates over rows and finds the product
in each column. This is equivalent to ``axis=None`` or ``axis='index'``.

>>> df.cumprod()
     A    B
0  2.0  1.0
1  6.0  NaN
2  6.0  0.0

To iterate over columns and find the product in each row,
use ``axis=1``

>>> df.cumprod(axis=1)
     A    B
0  2.0  2.0
1  3.0  NaN
2  1.0  0.0
"""

_cummax_examples = """\
Examples
--------
**Series**

>>> s = pd.Series([2, np.nan, 5, -1, 0])
>>> s
0    2.0
1    NaN
2    5.0
3   -1.0
4    0.0
dtype: float64

By default, NA values are ignored.

>>> s.cummax()
0    2.0
1    NaN
2    5.0
3    5.0
4    5.0
dtype: float64

To include NA values in the operation, use ``skipna=False``

>>> s.cummax(skipna=False)
0    2.0
1    NaN
2    NaN
3    NaN
4    NaN
dtype: float64

**DataFrame**

>>> df = pd.DataFrame([[2.0, 1.0],
...                    [3.0, np.nan],
...                    [1.0, 0.0]],
...                    columns=list('AB'))
>>> df
     A    B
0  2.0  1.0
1  3.0  NaN
2  1.0  0.0

By default, iterates over rows and finds the maximum
in each column. This is equivalent to ``axis=None`` or ``axis='index'``.

>>> df.cummax()
     A    B
0  2.0  1.0
1  3.0  NaN
2  3.0  1.0

To iterate over columns and find the maximum in each row,
use ``axis=1``

>>> df.cummax(axis=1)
     A    B
0  2.0  2.0
1  3.0  NaN
2  1.0  1.0
"""

_any_see_also = """\
See Also
--------
numpy.any : Numpy version of this method.
Series.any : Return whether any element is True.
Series.all : Return whether all elements are True.
DataFrame.any : Return whether any element is True over requested axis.
DataFrame.all : Return whether all elements are True over requested axis.
"""

_any_desc = """\
Return whether any element is True, potentially over an axis.

Returns False unless there at least one element within a series or
along a Dataframe axis that is True or equivalent (e.g. non-zero or
non-empty)."""

_any_examples = """\
Examples
--------
**Series**

For Series input, the output is a scalar indicating whether any element
is True.

>>> pd.Series([False, False]).any()
False
>>> pd.Series([True, False]).any()
True
>>> pd.Series([]).any()
False
>>> pd.Series([np.nan]).any()
False
>>> pd.Series([np.nan]).any(skipna=False)
True

**DataFrame**

Whether each column contains at least one True element (the default).

>>> df = pd.DataFrame({"A": [1, 2], "B": [0, 2], "C": [0, 0]})
>>> df
   A  B  C
0  1  0  0
1  2  2  0

>>> df.any()
A     True
B     True
C    False
dtype: bool

Aggregating over the columns.

>>> df = pd.DataFrame({"A": [True, False], "B": [1, 2]})
>>> df
       A  B
0   True  1
1  False  2

>>> df.any(axis='columns')
0    True
1    True
dtype: bool

>>> df = pd.DataFrame({"A": [True, False], "B": [1, 0]})
>>> df
       A  B
0   True  1
1  False  0

>>> df.any(axis='columns')
0    True
1    False
dtype: bool

Aggregating over the entire DataFrame with ``axis=None``.

>>> df.any(axis=None)
True

`any` for an empty DataFrame is an empty Series.

>>> pd.DataFrame([]).any()
Series([], dtype: bool)
"""

_shared_docs[
    "stat_func_example"
] = """

Examples
--------
>>> idx = pd.MultiIndex.from_arrays([
...     ['warm', 'warm', 'cold', 'cold'],
...     ['dog', 'falcon', 'fish', 'spider']],
...     names=['blooded', 'animal'])
>>> s = pd.Series([4, 2, 0, 8], name='legs', index=idx)
>>> s
blooded  animal
warm     dog       4
         falcon    2
cold     fish      0
         spider    8
Name: legs, dtype: int64

>>> s.{stat_func}()
{default_output}

{verb} using level names, as well as indices.

>>> s.{stat_func}(level='blooded')
blooded
warm    {level_output_0}
cold    {level_output_1}
Name: legs, dtype: int64

>>> s.{stat_func}(level=0)
blooded
warm    {level_output_0}
cold    {level_output_1}
Name: legs, dtype: int64"""

_sum_examples = _shared_docs["stat_func_example"].format(
    stat_func="sum", verb="Sum", default_output=14, level_output_0=6, level_output_1=8
)

_sum_examples += """

By default, the sum of an empty or all-NA Series is ``0``.

>>> pd.Series([]).sum()  # min_count=0 is the default
0.0

This can be controlled with the ``min_count`` parameter. For example, if
you'd like the sum of an empty series to be NaN, pass ``min_count=1``.

>>> pd.Series([]).sum(min_count=1)
nan

Thanks to the ``skipna`` parameter, ``min_count`` handles all-NA and
empty series identically.

>>> pd.Series([np.nan]).sum()
0.0

>>> pd.Series([np.nan]).sum(min_count=1)
nan"""

_max_examples = _shared_docs["stat_func_example"].format(
    stat_func="max", verb="Max", default_output=8, level_output_0=4, level_output_1=8
)

_min_examples = _shared_docs["stat_func_example"].format(
    stat_func="min", verb="Min", default_output=0, level_output_0=2, level_output_1=0
)

_stat_func_see_also = """

See Also
--------
Series.sum : Return the sum.
Series.min : Return the minimum.
Series.max : Return the maximum.
Series.idxmin : Return the index of the minimum.
Series.idxmax : Return the index of the maximum.
DataFrame.sum : Return the sum over the requested axis.
DataFrame.min : Return the minimum over the requested axis.
DataFrame.max : Return the maximum over the requested axis.
DataFrame.idxmin : Return the index of the minimum over the requested axis.
DataFrame.idxmax : Return the index of the maximum over the requested axis."""

_prod_examples = """

Examples
--------
By default, the product of an empty or all-NA Series is ``1``

>>> pd.Series([]).prod()
1.0

This can be controlled with the ``min_count`` parameter

>>> pd.Series([]).prod(min_count=1)
nan

Thanks to the ``skipna`` parameter, ``min_count`` handles all-NA and
empty series identically.

>>> pd.Series([np.nan]).prod()
1.0

>>> pd.Series([np.nan]).prod(min_count=1)
nan"""

_min_count_stub = """\
min_count : int, default 0
    The required number of valid values to perform the operation. If fewer than
    ``min_count`` non-NA values are present the result will be NA.

    .. versionadded:: 0.22.0

       Added with the default being 0. This means the sum of an all-NA
       or empty Series is 0, and the product of an all-NA or empty
       Series is 1.
"""


def _make_min_count_stat_function(
    cls,
    name: str,
    name1: str,
    name2: str,
    axis_descr: str,
    desc: str,
    func: Callable,
    see_also: str = "",
    examples: str = "",
) -> Callable:
    @Substitution(
        desc=desc,
        name1=name1,
        name2=name2,
        axis_descr=axis_descr,
        min_count=_min_count_stub,
        see_also=see_also,
        examples=examples,
    )
    @Appender(_num_doc)
    def stat_func(
        self,
        axis=None,
        skipna=None,
        level=None,
        numeric_only=None,
        min_count=0,
        **kwargs,
    ):
        if name == "sum":
            nv.validate_sum(tuple(), kwargs)
        elif name == "prod":
            nv.validate_prod(tuple(), kwargs)
        else:
            nv.validate_stat_func(tuple(), kwargs, fname=name)
        if skipna is None:
            skipna = True
        if axis is None:
            axis = self._stat_axis_number
        if level is not None:
            return self._agg_by_level(
                name, axis=axis, level=level, skipna=skipna, min_count=min_count
            )
        return self._reduce(
            func,
            name=name,
            axis=axis,
            skipna=skipna,
            numeric_only=numeric_only,
            min_count=min_count,
        )

    return set_function_name(stat_func, name, cls)


def _make_stat_function(
    cls,
    name: str,
    name1: str,
    name2: str,
    axis_descr: str,
    desc: str,
    func: Callable,
    see_also: str = "",
    examples: str = "",
) -> Callable:
    @Substitution(
        desc=desc,
        name1=name1,
        name2=name2,
        axis_descr=axis_descr,
        min_count="",
        see_also=see_also,
        examples=examples,
    )
    @Appender(_num_doc)
    def stat_func(
        self, axis=None, skipna=None, level=None, numeric_only=None, **kwargs
    ):
        if name == "median":
            nv.validate_median(tuple(), kwargs)
        else:
            nv.validate_stat_func(tuple(), kwargs, fname=name)
        if skipna is None:
            skipna = True
        if axis is None:
            axis = self._stat_axis_number
        if level is not None:
            return self._agg_by_level(name, axis=axis, level=level, skipna=skipna)
        return self._reduce(
            func, name=name, axis=axis, skipna=skipna, numeric_only=numeric_only
        )

    return set_function_name(stat_func, name, cls)


def _make_stat_function_ddof(
    cls, name: str, name1: str, name2: str, axis_descr: str, desc: str, func: Callable
) -> Callable:
    @Substitution(desc=desc, name1=name1, name2=name2, axis_descr=axis_descr)
    @Appender(_num_ddof_doc)
    def stat_func(
        self, axis=None, skipna=None, level=None, ddof=1, numeric_only=None, **kwargs
    ):
        nv.validate_stat_ddof_func(tuple(), kwargs, fname=name)
        if skipna is None:
            skipna = True
        if axis is None:
            axis = self._stat_axis_number
        if level is not None:
            return self._agg_by_level(
                name, axis=axis, level=level, skipna=skipna, ddof=ddof
            )
        return self._reduce(
            func, name, axis=axis, numeric_only=numeric_only, skipna=skipna, ddof=ddof
        )

    return set_function_name(stat_func, name, cls)


def _make_cum_function(
    cls,
    name: str,
    name1: str,
    name2: str,
    axis_descr: str,
    desc: str,
    accum_func: Callable,
    accum_func_name: str,
    examples: str,
) -> Callable:
    @Substitution(
        desc=desc,
        name1=name1,
        name2=name2,
        axis_descr=axis_descr,
        accum_func_name=accum_func_name,
        examples=examples,
    )
    @Appender(_cnum_doc)
    def cum_func(self, axis=None, skipna=True, *args, **kwargs):
        skipna = nv.validate_cum_func_with_skipna(skipna, args, kwargs, name)
        if axis is None:
            axis = self._stat_axis_number
        else:
            axis = self._get_axis_number(axis)

        if axis == 1:
            return cum_func(self.T, axis=0, skipna=skipna, *args, **kwargs).T

        def block_accum_func(blk_values):
            values = blk_values.T if hasattr(blk_values, "T") else blk_values

            result = nanops.na_accum_func(values, accum_func, skipna=skipna)

            result = result.T if hasattr(result, "T") else result
            return result

        result = self._mgr.apply(block_accum_func)

        d = self._construct_axes_dict()
        d["copy"] = False
        return self._constructor(result, **d).__finalize__(self)

    return set_function_name(cum_func, name, cls)


def _make_logical_function(
    cls,
    name: str,
    name1: str,
    name2: str,
    axis_descr: str,
    desc: str,
    func: Callable,
    see_also: str,
    examples: str,
    empty_value: bool,
) -> Callable:
    @Substitution(
        desc=desc,
        name1=name1,
        name2=name2,
        axis_descr=axis_descr,
        see_also=see_also,
        examples=examples,
        empty_value=empty_value,
    )
    @Appender(_bool_doc)
    def logical_func(self, axis=0, bool_only=None, skipna=True, level=None, **kwargs):
        nv.validate_logical_func(tuple(), kwargs, fname=name)
        if level is not None:
            if bool_only is not None:
                raise NotImplementedError(
                    "Option bool_only is not implemented with option level."
                )
            return self._agg_by_level(name, axis=axis, level=level, skipna=skipna)
        return self._reduce(
            func,
            name=name,
            axis=axis,
            skipna=skipna,
            numeric_only=bool_only,
            filter_type="bool",
        )

    return set_function_name(logical_func, name, cls)<|MERGE_RESOLUTION|>--- conflicted
+++ resolved
@@ -296,10 +296,8 @@
 
     @property
     def _data(self):
-        warnings.warn(
-            "_data is a deprecated alias for _mgr; pretty please "
-            "do not use it directly."
-        )
+        # GH#33054 retained because some downstream packages uses this,
+        #  e.g. fastparquet
         return self._mgr
 
     # ----------------------------------------------------------------------
@@ -9036,27 +9034,15 @@
         axis = self._get_axis_number(axis)
         if isinstance(index, PeriodIndex):
             orig_freq = to_offset(index.freq)
-<<<<<<< HEAD
-            if freq == orig_freq:
-                new_data = self._mgr.copy()
-                new_data.axes[block_axis] = index.shift(periods)
-            elif orig_freq is not None:
-=======
             if freq != orig_freq:
                 assert orig_freq is not None  # for mypy
->>>>>>> b6cb1a44
                 raise ValueError(
                     f"Given freq {freq.rule_code} does not match "
                     f"PeriodIndex freq {orig_freq.rule_code}"
                 )
             new_ax = index.shift(periods)
         else:
-<<<<<<< HEAD
-            new_data = self._mgr.copy()
-            new_data.axes[block_axis] = index.shift(periods, freq)
-=======
             new_ax = index.shift(periods, freq)
->>>>>>> b6cb1a44
 
         result = self.copy()
         result.set_axis(new_ax, axis, inplace=True)
