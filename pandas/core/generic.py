# pyright: reportPropertyTypeMismatch=false
from __future__ import annotations

import collections
import datetime as dt
from functools import partial
import gc
from json import loads
import operator
import pickle
import re
from typing import (
    TYPE_CHECKING,
    Any,
    Callable,
    ClassVar,
    Hashable,
    Iterator,
    Literal,
    Mapping,
    NoReturn,
    Sequence,
    Type,
    cast,
    final,
    overload,
)
import warnings
import weakref

import numpy as np

from pandas._config import (
    config,
    using_copy_on_write,
)

from pandas._libs import lib
from pandas._libs.lib import is_range_indexer
from pandas._libs.tslibs import (
    Period,
    Tick,
    Timestamp,
    to_offset,
)
from pandas._typing import (
    AlignJoin,
    AnyArrayLike,
    ArrayLike,
    Axes,
    Axis,
    AxisInt,
    CompressionOptions,
    DtypeArg,
    DtypeBackend,
    DtypeObj,
    FilePath,
    FillnaOptions,
    FloatFormatType,
    FormattersType,
    Frequency,
    IgnoreRaise,
    IndexKeyFunc,
    IndexLabel,
    IntervalClosedType,
    JSONSerializable,
    Level,
    Manager,
    NaPosition,
    NDFrameT,
    OpenFileErrors,
    RandomState,
    ReindexMethod,
    Renamer,
    Scalar,
    Self,
    SortKind,
    StorageOptions,
    Suffixes,
    T,
    TimeAmbiguous,
    TimedeltaConvertibleTypes,
    TimeNonexistent,
    TimestampConvertibleTypes,
    TimeUnit,
    ValueKeyFunc,
    WriteBuffer,
    WriteExcelBuffer,
    npt,
)
from pandas.compat._optional import import_optional_dependency
from pandas.compat.numpy import function as nv
from pandas.errors import (
    AbstractMethodError,
    InvalidIndexError,
    SettingWithCopyError,
    SettingWithCopyWarning,
)
from pandas.util._decorators import doc
from pandas.util._exceptions import find_stack_level
from pandas.util._validators import (
    check_dtype_backend,
    validate_ascending,
    validate_bool_kwarg,
    validate_fillna_kwargs,
    validate_inclusive,
)

from pandas.core.dtypes.astype import astype_is_view
from pandas.core.dtypes.common import (
    ensure_object,
    ensure_platform_int,
    ensure_str,
    is_bool,
    is_bool_dtype,
    is_dict_like,
    is_extension_array_dtype,
    is_list_like,
    is_number,
    is_numeric_dtype,
    is_re_compilable,
    is_scalar,
    pandas_dtype,
)
from pandas.core.dtypes.dtypes import (
    DatetimeTZDtype,
    ExtensionDtype,
)
from pandas.core.dtypes.generic import (
    ABCDataFrame,
    ABCSeries,
)
from pandas.core.dtypes.inference import (
    is_hashable,
    is_nested_list_like,
)
from pandas.core.dtypes.missing import (
    isna,
    notna,
)

from pandas.core import (
    algorithms as algos,
    arraylike,
    common,
    indexing,
    missing,
    nanops,
    sample,
)
from pandas.core.array_algos.replace import should_use_regex
from pandas.core.arrays import ExtensionArray
from pandas.core.base import PandasObject
from pandas.core.construction import extract_array
from pandas.core.flags import Flags
from pandas.core.indexes.api import (
    DatetimeIndex,
    Index,
    MultiIndex,
    PeriodIndex,
    RangeIndex,
    default_index,
    ensure_index,
)
from pandas.core.internals import (
    ArrayManager,
    BlockManager,
    SingleArrayManager,
)
from pandas.core.internals.construction import (
    mgr_to_mgr,
    ndarray_to_mgr,
)
from pandas.core.methods.describe import describe_ndframe
from pandas.core.missing import (
    clean_fill_method,
    clean_reindex_fill_method,
    find_valid_index,
)
from pandas.core.reshape.concat import concat
from pandas.core.shared_docs import _shared_docs
from pandas.core.sorting import get_indexer_indexer
from pandas.core.window import (
    Expanding,
    ExponentialMovingWindow,
    Rolling,
    Window,
)

from pandas.io.formats.format import (
    DataFrameFormatter,
    DataFrameRenderer,
)
from pandas.io.formats.printing import pprint_thing

if TYPE_CHECKING:
    from pandas._libs.tslibs import BaseOffset

    from pandas import (
        DataFrame,
        ExcelWriter,
        HDFStore,
        Series,
    )
    from pandas.core.indexers.objects import BaseIndexer
    from pandas.core.resample import Resampler

# goal is to be able to define the docs close to function, while still being
# able to share
_shared_docs = {**_shared_docs}
_shared_doc_kwargs = {
    "axes": "keywords for axes",
    "klass": "Series/DataFrame",
    "axes_single_arg": "{0 or 'index'} for Series, {0 or 'index', 1 or 'columns'} for DataFrame",  # noqa: E501
    "inplace": """
    inplace : bool, default False
        If True, performs operation inplace and returns None.""",
    "optional_by": """
        by : str or list of str
            Name or list of names to sort by""",
}


bool_t = bool  # Need alias because NDFrame has def bool:


class NDFrame(PandasObject, indexing.IndexingMixin):
    """
    N-dimensional analogue of DataFrame. Store multi-dimensional in a
    size-mutable, labeled data structure

    Parameters
    ----------
    data : BlockManager
    axes : list
    copy : bool, default False
    """

    _internal_names: list[str] = [
        "_mgr",
        "_cacher",
        "_item_cache",
        "_cache",
        "_is_copy",
        "_name",
        "_metadata",
        "__array_struct__",
        "__array_interface__",
        "_flags",
    ]
    _internal_names_set: set[str] = set(_internal_names)
    _accessors: set[str] = set()
    _hidden_attrs: frozenset[str] = frozenset([])
    _metadata: list[str] = []
    _is_copy: weakref.ReferenceType[NDFrame] | str | None = None
    _mgr: Manager
    _attrs: dict[Hashable, Any]
    _typ: str

    # ----------------------------------------------------------------------
    # Constructors

    def __init__(self, data: Manager) -> None:
        object.__setattr__(self, "_is_copy", None)
        object.__setattr__(self, "_mgr", data)
        object.__setattr__(self, "_item_cache", {})
        object.__setattr__(self, "_attrs", {})
        object.__setattr__(self, "_flags", Flags(self, allows_duplicate_labels=True))

    @final
    @classmethod
    def _init_mgr(
        cls,
        mgr: Manager,
        axes: dict[Literal["index", "columns"], Axes | None],
        dtype: DtypeObj | None = None,
        copy: bool_t = False,
    ) -> Manager:
        """passed a manager and a axes dict"""
        for a, axe in axes.items():
            if axe is not None:
                axe = ensure_index(axe)
                bm_axis = cls._get_block_manager_axis(a)
                mgr = mgr.reindex_axis(axe, axis=bm_axis)

        # make a copy if explicitly requested
        if copy:
            mgr = mgr.copy()
        if dtype is not None:
            # avoid further copies if we can
            if (
                isinstance(mgr, BlockManager)
                and len(mgr.blocks) == 1
                and mgr.blocks[0].values.dtype == dtype
            ):
                pass
            else:
                mgr = mgr.astype(dtype=dtype)
        return mgr

    @final
    def _as_manager(self, typ: str, copy: bool_t = True) -> Self:
        """
        Private helper function to create a DataFrame with specific manager.

        Parameters
        ----------
        typ : {"block", "array"}
        copy : bool, default True
            Only controls whether the conversion from Block->ArrayManager
            copies the 1D arrays (to ensure proper/contiguous memory layout).

        Returns
        -------
        DataFrame
            New DataFrame using specified manager type. Is not guaranteed
            to be a copy or not.
        """
        new_mgr: Manager
        new_mgr = mgr_to_mgr(self._mgr, typ=typ, copy=copy)
        # fastpath of passing a manager doesn't check the option/manager class
        return self._constructor(new_mgr).__finalize__(self)

    @classmethod
    def _from_mgr(cls, mgr: Manager, axes: list[Index]) -> Self:
        """
        Construct a new object of this type from a Manager object and axes.

        Parameters
        ----------
        mgr : Manager
            Must have the same ndim as cls.
        axes : list[Index]

        Notes
        -----
        The axes must match mgr.axes, but are required for future-proofing
        in the event that axes are refactored out of the Manager objects.
        """
        obj = cls.__new__(cls)
        NDFrame.__init__(obj, mgr)
        return obj

    # ----------------------------------------------------------------------
    # attrs and flags

    @property
    def attrs(self) -> dict[Hashable, Any]:
        """
        Dictionary of global attributes of this dataset.

        .. warning::

           attrs is experimental and may change without warning.

        See Also
        --------
        DataFrame.flags : Global flags applying to this object.

        Examples
        --------
        >>> ser = pd.Series([1, 2, 3])
        >>> ser.attrs = {"A": [10, 20, 30]}
        >>> ser.attrs
        {'A': [10, 20, 30]}
        """
        if self._attrs is None:
            self._attrs = {}
        return self._attrs

    @attrs.setter
    def attrs(self, value: Mapping[Hashable, Any]) -> None:
        self._attrs = dict(value)

    @final
    @property
    def flags(self) -> Flags:
        """
        Get the properties associated with this pandas object.

        The available flags are

        * :attr:`Flags.allows_duplicate_labels`

        See Also
        --------
        Flags : Flags that apply to pandas objects.
        DataFrame.attrs : Global metadata applying to this dataset.

        Notes
        -----
        "Flags" differ from "metadata". Flags reflect properties of the
        pandas object (the Series or DataFrame). Metadata refer to properties
        of the dataset, and should be stored in :attr:`DataFrame.attrs`.

        Examples
        --------
        >>> df = pd.DataFrame({"A": [1, 2]})
        >>> df.flags
        <Flags(allows_duplicate_labels=True)>

        Flags can be get or set using ``.``

        >>> df.flags.allows_duplicate_labels
        True
        >>> df.flags.allows_duplicate_labels = False

        Or by slicing with a key

        >>> df.flags["allows_duplicate_labels"]
        False
        >>> df.flags["allows_duplicate_labels"] = True
        """
        return self._flags

    @final
    def set_flags(
        self,
        *,
        copy: bool_t = False,
        allows_duplicate_labels: bool_t | None = None,
    ) -> Self:
        """
        Return a new object with updated flags.

        Parameters
        ----------
        copy : bool, default False
            Specify if a copy of the object should be made.
        allows_duplicate_labels : bool, optional
            Whether the returned object allows duplicate labels.

        Returns
        -------
        Series or DataFrame
            The same type as the caller.

        See Also
        --------
        DataFrame.attrs : Global metadata applying to this dataset.
        DataFrame.flags : Global flags applying to this object.

        Notes
        -----
        This method returns a new object that's a view on the same data
        as the input. Mutating the input or the output values will be reflected
        in the other.

        This method is intended to be used in method chains.

        "Flags" differ from "metadata". Flags reflect properties of the
        pandas object (the Series or DataFrame). Metadata refer to properties
        of the dataset, and should be stored in :attr:`DataFrame.attrs`.

        Examples
        --------
        >>> df = pd.DataFrame({"A": [1, 2]})
        >>> df.flags.allows_duplicate_labels
        True
        >>> df2 = df.set_flags(allows_duplicate_labels=False)
        >>> df2.flags.allows_duplicate_labels
        False
        """
        df = self.copy(deep=copy and not using_copy_on_write())
        if allows_duplicate_labels is not None:
            df.flags["allows_duplicate_labels"] = allows_duplicate_labels
        return df

    @final
    @classmethod
    def _validate_dtype(cls, dtype) -> DtypeObj | None:
        """validate the passed dtype"""
        if dtype is not None:
            dtype = pandas_dtype(dtype)

            # a compound dtype
            if dtype.kind == "V":
                raise NotImplementedError(
                    "compound dtypes are not implemented "
                    f"in the {cls.__name__} constructor"
                )

        return dtype

    # ----------------------------------------------------------------------
    # Construction

    @property
    def _constructor(self) -> Callable[..., Self]:
        """
        Used when a manipulation result has the same dimensions as the
        original.
        """
        raise AbstractMethodError(self)

    # ----------------------------------------------------------------------
    # Internals

    @final
    @property
    def _data(self):
        # GH#33054 retained because some downstream packages uses this,
        #  e.g. fastparquet
        # GH#33333
        warnings.warn(
            f"{type(self).__name__}._data is deprecated and will be removed in "
            "a future version. Use public APIs instead.",
            FutureWarning,
            stacklevel=find_stack_level(),
        )
        return self._mgr

    # ----------------------------------------------------------------------
    # Axis
    _AXIS_ORDERS: list[Literal["index", "columns"]]
    _AXIS_TO_AXIS_NUMBER: dict[Axis, AxisInt] = {0: 0, "index": 0, "rows": 0}
    _info_axis_number: int
    _info_axis_name: Literal["index", "columns"]
    _AXIS_LEN: int

    @final
    def _construct_axes_dict(self, axes: Sequence[Axis] | None = None, **kwargs):
        """Return an axes dictionary for myself."""
        d = {a: self._get_axis(a) for a in (axes or self._AXIS_ORDERS)}
        # error: Argument 1 to "update" of "MutableMapping" has incompatible type
        # "Dict[str, Any]"; expected "SupportsKeysAndGetItem[Union[int, str], Any]"
        d.update(kwargs)  # type: ignore[arg-type]
        return d

    @final
    @classmethod
    def _get_axis_number(cls, axis: Axis) -> AxisInt:
        try:
            return cls._AXIS_TO_AXIS_NUMBER[axis]
        except KeyError:
            raise ValueError(f"No axis named {axis} for object type {cls.__name__}")

    @final
    @classmethod
    def _get_axis_name(cls, axis: Axis) -> Literal["index", "columns"]:
        axis_number = cls._get_axis_number(axis)
        return cls._AXIS_ORDERS[axis_number]

    @final
    def _get_axis(self, axis: Axis) -> Index:
        axis_number = self._get_axis_number(axis)
        assert axis_number in {0, 1}
        return self.index if axis_number == 0 else self.columns

    @final
    @classmethod
    def _get_block_manager_axis(cls, axis: Axis) -> AxisInt:
        """Map the axis to the block_manager axis."""
        axis = cls._get_axis_number(axis)
        ndim = cls._AXIS_LEN
        if ndim == 2:
            # i.e. DataFrame
            return 1 - axis
        return axis

    @final
    def _get_axis_resolvers(self, axis: str) -> dict[str, Series | MultiIndex]:
        # index or columns
        axis_index = getattr(self, axis)
        d = {}
        prefix = axis[0]

        for i, name in enumerate(axis_index.names):
            if name is not None:
                key = level = name
            else:
                # prefix with 'i' or 'c' depending on the input axis
                # e.g., you must do ilevel_0 for the 0th level of an unnamed
                # multiiindex
                key = f"{prefix}level_{i}"
                level = i

            level_values = axis_index.get_level_values(level)
            s = level_values.to_series()
            s.index = axis_index
            d[key] = s

        # put the index/columns itself in the dict
        if isinstance(axis_index, MultiIndex):
            dindex = axis_index
        else:
            dindex = axis_index.to_series()

        d[axis] = dindex
        return d

    @final
    def _get_index_resolvers(self) -> dict[Hashable, Series | MultiIndex]:
        from pandas.core.computation.parsing import clean_column_name

        d: dict[str, Series | MultiIndex] = {}
        for axis_name in self._AXIS_ORDERS:
            d.update(self._get_axis_resolvers(axis_name))

        return {clean_column_name(k): v for k, v in d.items() if not isinstance(k, int)}

    @final
    def _get_cleaned_column_resolvers(self) -> dict[Hashable, Series]:
        """
        Return the special character free column resolvers of a dataframe.

        Column names with special characters are 'cleaned up' so that they can
        be referred to by backtick quoting.
        Used in :meth:`DataFrame.eval`.
        """
        from pandas.core.computation.parsing import clean_column_name

        if isinstance(self, ABCSeries):
            return {clean_column_name(self.name): self}

        return {
            clean_column_name(k): v for k, v in self.items() if not isinstance(k, int)
        }

    @final
    @property
    def _info_axis(self) -> Index:
        return getattr(self, self._info_axis_name)

    @property
    def shape(self) -> tuple[int, ...]:
        """
        Return a tuple of axis dimensions
        """
        return tuple(len(self._get_axis(a)) for a in self._AXIS_ORDERS)

    @property
    def axes(self) -> list[Index]:
        """
        Return index label(s) of the internal NDFrame
        """
        # we do it this way because if we have reversed axes, then
        # the block manager shows then reversed
        return [self._get_axis(a) for a in self._AXIS_ORDERS]

    @final
    @property
    def ndim(self) -> int:
        """
        Return an int representing the number of axes / array dimensions.

        Return 1 if Series. Otherwise return 2 if DataFrame.

        See Also
        --------
        ndarray.ndim : Number of array dimensions.

        Examples
        --------
        >>> s = pd.Series({'a': 1, 'b': 2, 'c': 3})
        >>> s.ndim
        1

        >>> df = pd.DataFrame({'col1': [1, 2], 'col2': [3, 4]})
        >>> df.ndim
        2
        """
        return self._mgr.ndim

    @final
    @property
    def size(self) -> int:
        """
        Return an int representing the number of elements in this object.

        Return the number of rows if Series. Otherwise return the number of
        rows times number of columns if DataFrame.

        See Also
        --------
        ndarray.size : Number of elements in the array.

        Examples
        --------
        >>> s = pd.Series({'a': 1, 'b': 2, 'c': 3})
        >>> s.size
        3

        >>> df = pd.DataFrame({'col1': [1, 2], 'col2': [3, 4]})
        >>> df.size
        4
        """

        return int(np.prod(self.shape))

    def set_axis(
        self,
        labels,
        *,
        axis: Axis = 0,
        copy: bool_t | None = None,
    ) -> Self:
        """
        Assign desired index to given axis.

        Indexes for%(extended_summary_sub)s row labels can be changed by assigning
        a list-like or Index.

        Parameters
        ----------
        labels : list-like, Index
            The values for the new index.

        axis : %(axes_single_arg)s, default 0
            The axis to update. The value 0 identifies the rows. For `Series`
            this parameter is unused and defaults to 0.

        copy : bool, default True
            Whether to make a copy of the underlying data.

            .. versionadded:: 1.5.0

        Returns
        -------
        %(klass)s
            An object of type %(klass)s.

        See Also
        --------
        %(klass)s.rename_axis : Alter the name of the index%(see_also_sub)s.
        """
        return self._set_axis_nocheck(labels, axis, inplace=False, copy=copy)

    @final
    def _set_axis_nocheck(
        self, labels, axis: Axis, inplace: bool_t, copy: bool_t | None
    ):
        if inplace:
            setattr(self, self._get_axis_name(axis), labels)
        else:
            # With copy=False, we create a new object but don't copy the
            #  underlying data.
            obj = self.copy(deep=copy and not using_copy_on_write())
            setattr(obj, obj._get_axis_name(axis), labels)
            return obj

    @final
    def _set_axis(self, axis: AxisInt, labels: AnyArrayLike | list) -> None:
        """
        This is called from the cython code when we set the `index` attribute
        directly, e.g. `series.index = [1, 2, 3]`.
        """
        labels = ensure_index(labels)
        self._mgr.set_axis(axis, labels)
        self._clear_item_cache()

    @final
    def swapaxes(self, axis1: Axis, axis2: Axis, copy: bool_t | None = None) -> Self:
        """
        Interchange axes and swap values axes appropriately.

        Returns
        -------
        same as input
        """
        warnings.warn(
            # GH#51946
            f"'{type(self).__name__}.swapaxes' is deprecated and "
            "will be removed in a future version. "
            f"Please use '{type(self).__name__}.transpose' instead.",
            FutureWarning,
            stacklevel=find_stack_level(),
        )

        i = self._get_axis_number(axis1)
        j = self._get_axis_number(axis2)

        if i == j:
            return self.copy(deep=copy and not using_copy_on_write())

        mapping = {i: j, j: i}

        new_axes = [self._get_axis(mapping.get(k, k)) for k in range(self._AXIS_LEN)]
        new_values = self._values.swapaxes(i, j)  # type: ignore[union-attr]
        if (
            using_copy_on_write()
            and self._mgr.is_single_block
            and isinstance(self._mgr, BlockManager)
        ):
            # This should only get hit in case of having a single block, otherwise a
            # copy is made, we don't have to set up references.
            new_mgr = ndarray_to_mgr(
                new_values,
                new_axes[0],
                new_axes[1],
                dtype=None,
                copy=False,
                typ="block",
            )
            assert isinstance(new_mgr, BlockManager)
            assert isinstance(self._mgr, BlockManager)
            new_mgr.blocks[0].refs = self._mgr.blocks[0].refs
            new_mgr.blocks[0].refs.add_reference(
                new_mgr.blocks[0]  # type: ignore[arg-type]
            )
            return self._constructor(new_mgr).__finalize__(self, method="swapaxes")

        elif (copy or copy is None) and self._mgr.is_single_block:
            new_values = new_values.copy()

        return self._constructor(
            new_values,
            *new_axes,
            # The no-copy case for CoW is handled above
            copy=False,
        ).__finalize__(self, method="swapaxes")

    @final
    @doc(klass=_shared_doc_kwargs["klass"])
    def droplevel(self, level: IndexLabel, axis: Axis = 0) -> Self:
        """
        Return {klass} with requested index / column level(s) removed.

        Parameters
        ----------
        level : int, str, or list-like
            If a string is given, must be the name of a level
            If list-like, elements must be names or positional indexes
            of levels.

        axis : {{0 or 'index', 1 or 'columns'}}, default 0
            Axis along which the level(s) is removed:

            * 0 or 'index': remove level(s) in column.
            * 1 or 'columns': remove level(s) in row.

            For `Series` this parameter is unused and defaults to 0.

        Returns
        -------
        {klass}
            {klass} with requested index / column level(s) removed.

        Examples
        --------
        >>> df = pd.DataFrame([
        ...     [1, 2, 3, 4],
        ...     [5, 6, 7, 8],
        ...     [9, 10, 11, 12]
        ... ]).set_index([0, 1]).rename_axis(['a', 'b'])

        >>> df.columns = pd.MultiIndex.from_tuples([
        ...     ('c', 'e'), ('d', 'f')
        ... ], names=['level_1', 'level_2'])

        >>> df
        level_1   c   d
        level_2   e   f
        a b
        1 2      3   4
        5 6      7   8
        9 10    11  12

        >>> df.droplevel('a')
        level_1   c   d
        level_2   e   f
        b
        2        3   4
        6        7   8
        10      11  12

        >>> df.droplevel('level_2', axis=1)
        level_1   c   d
        a b
        1 2      3   4
        5 6      7   8
        9 10    11  12
        """
        labels = self._get_axis(axis)
        new_labels = labels.droplevel(level)
        return self.set_axis(new_labels, axis=axis, copy=None)

    def pop(self, item: Hashable) -> Series | Any:
        result = self[item]
        del self[item]

        return result

    @final
    def squeeze(self, axis: Axis | None = None):
        """
        Squeeze 1 dimensional axis objects into scalars.

        Series or DataFrames with a single element are squeezed to a scalar.
        DataFrames with a single column or a single row are squeezed to a
        Series. Otherwise the object is unchanged.

        This method is most useful when you don't know if your
        object is a Series or DataFrame, but you do know it has just a single
        column. In that case you can safely call `squeeze` to ensure you have a
        Series.

        Parameters
        ----------
        axis : {0 or 'index', 1 or 'columns', None}, default None
            A specific axis to squeeze. By default, all length-1 axes are
            squeezed. For `Series` this parameter is unused and defaults to `None`.

        Returns
        -------
        DataFrame, Series, or scalar
            The projection after squeezing `axis` or all the axes.

        See Also
        --------
        Series.iloc : Integer-location based indexing for selecting scalars.
        DataFrame.iloc : Integer-location based indexing for selecting Series.
        Series.to_frame : Inverse of DataFrame.squeeze for a
            single-column DataFrame.

        Examples
        --------
        >>> primes = pd.Series([2, 3, 5, 7])

        Slicing might produce a Series with a single value:

        >>> even_primes = primes[primes % 2 == 0]
        >>> even_primes
        0    2
        dtype: int64

        >>> even_primes.squeeze()
        2

        Squeezing objects with more than one value in every axis does nothing:

        >>> odd_primes = primes[primes % 2 == 1]
        >>> odd_primes
        1    3
        2    5
        3    7
        dtype: int64

        >>> odd_primes.squeeze()
        1    3
        2    5
        3    7
        dtype: int64

        Squeezing is even more effective when used with DataFrames.

        >>> df = pd.DataFrame([[1, 2], [3, 4]], columns=['a', 'b'])
        >>> df
           a  b
        0  1  2
        1  3  4

        Slicing a single column will produce a DataFrame with the columns
        having only one value:

        >>> df_a = df[['a']]
        >>> df_a
           a
        0  1
        1  3

        So the columns can be squeezed down, resulting in a Series:

        >>> df_a.squeeze('columns')
        0    1
        1    3
        Name: a, dtype: int64

        Slicing a single row from a single column will produce a single
        scalar DataFrame:

        >>> df_0a = df.loc[df.index < 1, ['a']]
        >>> df_0a
           a
        0  1

        Squeezing the rows produces a single scalar Series:

        >>> df_0a.squeeze('rows')
        a    1
        Name: 0, dtype: int64

        Squeezing all axes will project directly into a scalar:

        >>> df_0a.squeeze()
        1
        """
        axes = range(self._AXIS_LEN) if axis is None else (self._get_axis_number(axis),)
        result = self.iloc[
            tuple(
                0 if i in axes and len(a) == 1 else slice(None)
                for i, a in enumerate(self.axes)
            )
        ]
        if isinstance(result, NDFrame):
            result = result.__finalize__(self, method="squeeze")
        return result

    # ----------------------------------------------------------------------
    # Rename

    @final
    def _rename(
        self,
        mapper: Renamer | None = None,
        *,
        index: Renamer | None = None,
        columns: Renamer | None = None,
        axis: Axis | None = None,
        copy: bool_t | None = None,
        inplace: bool_t = False,
        level: Level | None = None,
        errors: str = "ignore",
    ) -> Self | None:
        # called by Series.rename and DataFrame.rename

        if mapper is None and index is None and columns is None:
            raise TypeError("must pass an index to rename")

        if index is not None or columns is not None:
            if axis is not None:
                raise TypeError(
                    "Cannot specify both 'axis' and any of 'index' or 'columns'"
                )
            if mapper is not None:
                raise TypeError(
                    "Cannot specify both 'mapper' and any of 'index' or 'columns'"
                )
        else:
            # use the mapper argument
            if axis and self._get_axis_number(axis) == 1:
                columns = mapper
            else:
                index = mapper

        self._check_inplace_and_allows_duplicate_labels(inplace)
        result = self if inplace else self.copy(deep=copy and not using_copy_on_write())

        for axis_no, replacements in enumerate((index, columns)):
            if replacements is None:
                continue

            ax = self._get_axis(axis_no)
            f = common.get_rename_function(replacements)

            if level is not None:
                level = ax._get_level_number(level)

            # GH 13473
            if not callable(replacements):
                if ax._is_multi and level is not None:
                    indexer = ax.get_level_values(level).get_indexer_for(replacements)
                else:
                    indexer = ax.get_indexer_for(replacements)

                if errors == "raise" and len(indexer[indexer == -1]):
                    missing_labels = [
                        label
                        for index, label in enumerate(replacements)
                        if indexer[index] == -1
                    ]
                    raise KeyError(f"{missing_labels} not found in axis")

            new_index = ax._transform_index(f, level=level)
            result._set_axis_nocheck(new_index, axis=axis_no, inplace=True, copy=False)
            result._clear_item_cache()

        if inplace:
            self._update_inplace(result)
            return None
        else:
            return result.__finalize__(self, method="rename")

    @overload
    def rename_axis(
        self,
        mapper: IndexLabel | lib.NoDefault = ...,
        *,
        index=...,
        columns=...,
        axis: Axis = ...,
        copy: bool_t | None = ...,
        inplace: Literal[False] = ...,
    ) -> Self:
        ...

    @overload
    def rename_axis(
        self,
        mapper: IndexLabel | lib.NoDefault = ...,
        *,
        index=...,
        columns=...,
        axis: Axis = ...,
        copy: bool_t | None = ...,
        inplace: Literal[True],
    ) -> None:
        ...

    @overload
    def rename_axis(
        self,
        mapper: IndexLabel | lib.NoDefault = ...,
        *,
        index=...,
        columns=...,
        axis: Axis = ...,
        copy: bool_t | None = ...,
        inplace: bool_t = ...,
    ) -> Self | None:
        ...

    def rename_axis(
        self,
        mapper: IndexLabel | lib.NoDefault = lib.no_default,
        *,
        index=lib.no_default,
        columns=lib.no_default,
        axis: Axis = 0,
        copy: bool_t | None = None,
        inplace: bool_t = False,
    ) -> Self | None:
        """
        Set the name of the axis for the index or columns.

        Parameters
        ----------
        mapper : scalar, list-like, optional
            Value to set the axis name attribute.
        index, columns : scalar, list-like, dict-like or function, optional
            A scalar, list-like, dict-like or functions transformations to
            apply to that axis' values.
            Note that the ``columns`` parameter is not allowed if the
            object is a Series. This parameter only apply for DataFrame
            type objects.

            Use either ``mapper`` and ``axis`` to
            specify the axis to target with ``mapper``, or ``index``
            and/or ``columns``.
        axis : {0 or 'index', 1 or 'columns'}, default 0
            The axis to rename. For `Series` this parameter is unused and defaults to 0.
        copy : bool, default None
            Also copy underlying data.
        inplace : bool, default False
            Modifies the object directly, instead of creating a new Series
            or DataFrame.

        Returns
        -------
        Series, DataFrame, or None
            The same type as the caller or None if ``inplace=True``.

        See Also
        --------
        Series.rename : Alter Series index labels or name.
        DataFrame.rename : Alter DataFrame index labels or name.
        Index.rename : Set new names on index.

        Notes
        -----
        ``DataFrame.rename_axis`` supports two calling conventions

        * ``(index=index_mapper, columns=columns_mapper, ...)``
        * ``(mapper, axis={'index', 'columns'}, ...)``

        The first calling convention will only modify the names of
        the index and/or the names of the Index object that is the columns.
        In this case, the parameter ``copy`` is ignored.

        The second calling convention will modify the names of the
        corresponding index if mapper is a list or a scalar.
        However, if mapper is dict-like or a function, it will use the
        deprecated behavior of modifying the axis *labels*.

        We *highly* recommend using keyword arguments to clarify your
        intent.

        Examples
        --------
        **Series**

        >>> s = pd.Series(["dog", "cat", "monkey"])
        >>> s
        0       dog
        1       cat
        2    monkey
        dtype: object
        >>> s.rename_axis("animal")
        animal
        0    dog
        1    cat
        2    monkey
        dtype: object

        **DataFrame**

        >>> df = pd.DataFrame({"num_legs": [4, 4, 2],
        ...                    "num_arms": [0, 0, 2]},
        ...                   ["dog", "cat", "monkey"])
        >>> df
                num_legs  num_arms
        dog            4         0
        cat            4         0
        monkey         2         2
        >>> df = df.rename_axis("animal")
        >>> df
                num_legs  num_arms
        animal
        dog            4         0
        cat            4         0
        monkey         2         2
        >>> df = df.rename_axis("limbs", axis="columns")
        >>> df
        limbs   num_legs  num_arms
        animal
        dog            4         0
        cat            4         0
        monkey         2         2

        **MultiIndex**

        >>> df.index = pd.MultiIndex.from_product([['mammal'],
        ...                                        ['dog', 'cat', 'monkey']],
        ...                                       names=['type', 'name'])
        >>> df
        limbs          num_legs  num_arms
        type   name
        mammal dog            4         0
               cat            4         0
               monkey         2         2

        >>> df.rename_axis(index={'type': 'class'})
        limbs          num_legs  num_arms
        class  name
        mammal dog            4         0
               cat            4         0
               monkey         2         2

        >>> df.rename_axis(columns=str.upper)
        LIMBS          num_legs  num_arms
        type   name
        mammal dog            4         0
               cat            4         0
               monkey         2         2
        """
        axes = {"index": index, "columns": columns}

        if axis is not None:
            axis = self._get_axis_number(axis)

        inplace = validate_bool_kwarg(inplace, "inplace")

        if copy and using_copy_on_write():
            copy = False

        if mapper is not lib.no_default:
            # Use v0.23 behavior if a scalar or list
            non_mapper = is_scalar(mapper) or (
                is_list_like(mapper) and not is_dict_like(mapper)
            )
            if non_mapper:
                return self._set_axis_name(
                    mapper, axis=axis, inplace=inplace, copy=copy
                )
            else:
                raise ValueError("Use `.rename` to alter labels with a mapper.")
        else:
            # Use new behavior.  Means that index and/or columns
            # is specified
            result = self if inplace else self.copy(deep=copy)

            for axis in range(self._AXIS_LEN):
                v = axes.get(self._get_axis_name(axis))
                if v is lib.no_default:
                    continue
                non_mapper = is_scalar(v) or (is_list_like(v) and not is_dict_like(v))
                if non_mapper:
                    newnames = v
                else:
                    f = common.get_rename_function(v)
                    curnames = self._get_axis(axis).names
                    newnames = [f(name) for name in curnames]
                result._set_axis_name(newnames, axis=axis, inplace=True, copy=copy)
            if not inplace:
                return result
            return None

    @final
    def _set_axis_name(
        self, name, axis: Axis = 0, inplace: bool_t = False, copy: bool_t | None = True
    ):
        """
        Set the name(s) of the axis.

        Parameters
        ----------
        name : str or list of str
            Name(s) to set.
        axis : {0 or 'index', 1 or 'columns'}, default 0
            The axis to set the label. The value 0 or 'index' specifies index,
            and the value 1 or 'columns' specifies columns.
        inplace : bool, default False
            If `True`, do operation inplace and return None.
        copy:
            Whether to make a copy of the result.

        Returns
        -------
        Series, DataFrame, or None
            The same type as the caller or `None` if `inplace` is `True`.

        See Also
        --------
        DataFrame.rename : Alter the axis labels of :class:`DataFrame`.
        Series.rename : Alter the index labels or set the index name
            of :class:`Series`.
        Index.rename : Set the name of :class:`Index` or :class:`MultiIndex`.

        Examples
        --------
        >>> df = pd.DataFrame({"num_legs": [4, 4, 2]},
        ...                   ["dog", "cat", "monkey"])
        >>> df
                num_legs
        dog            4
        cat            4
        monkey         2
        >>> df._set_axis_name("animal")
                num_legs
        animal
        dog            4
        cat            4
        monkey         2
        >>> df.index = pd.MultiIndex.from_product(
        ...                [["mammal"], ['dog', 'cat', 'monkey']])
        >>> df._set_axis_name(["type", "name"])
                       num_legs
        type   name
        mammal dog        4
               cat        4
               monkey     2
        """
        axis = self._get_axis_number(axis)
        idx = self._get_axis(axis).set_names(name)

        inplace = validate_bool_kwarg(inplace, "inplace")
        renamed = self if inplace else self.copy(deep=copy)
        if axis == 0:
            renamed.index = idx
        else:
            renamed.columns = idx

        if not inplace:
            return renamed

    # ----------------------------------------------------------------------
    # Comparison Methods

    @final
    def _indexed_same(self, other) -> bool_t:
        return all(
            self._get_axis(a).equals(other._get_axis(a)) for a in self._AXIS_ORDERS
        )

    @final
    def equals(self, other: object) -> bool_t:
        """
        Test whether two objects contain the same elements.

        This function allows two Series or DataFrames to be compared against
        each other to see if they have the same shape and elements. NaNs in
        the same location are considered equal.

        The row/column index do not need to have the same type, as long
        as the values are considered equal. Corresponding columns must be of
        the same dtype.

        Parameters
        ----------
        other : Series or DataFrame
            The other Series or DataFrame to be compared with the first.

        Returns
        -------
        bool
            True if all elements are the same in both objects, False
            otherwise.

        See Also
        --------
        Series.eq : Compare two Series objects of the same length
            and return a Series where each element is True if the element
            in each Series is equal, False otherwise.
        DataFrame.eq : Compare two DataFrame objects of the same shape and
            return a DataFrame where each element is True if the respective
            element in each DataFrame is equal, False otherwise.
        testing.assert_series_equal : Raises an AssertionError if left and
            right are not equal. Provides an easy interface to ignore
            inequality in dtypes, indexes and precision among others.
        testing.assert_frame_equal : Like assert_series_equal, but targets
            DataFrames.
        numpy.array_equal : Return True if two arrays have the same shape
            and elements, False otherwise.

        Examples
        --------
        >>> df = pd.DataFrame({1: [10], 2: [20]})
        >>> df
            1   2
        0  10  20

        DataFrames df and exactly_equal have the same types and values for
        their elements and column labels, which will return True.

        >>> exactly_equal = pd.DataFrame({1: [10], 2: [20]})
        >>> exactly_equal
            1   2
        0  10  20
        >>> df.equals(exactly_equal)
        True

        DataFrames df and different_column_type have the same element
        types and values, but have different types for the column labels,
        which will still return True.

        >>> different_column_type = pd.DataFrame({1.0: [10], 2.0: [20]})
        >>> different_column_type
           1.0  2.0
        0   10   20
        >>> df.equals(different_column_type)
        True

        DataFrames df and different_data_type have different types for the
        same values for their elements, and will return False even though
        their column labels are the same values and types.

        >>> different_data_type = pd.DataFrame({1: [10.0], 2: [20.0]})
        >>> different_data_type
              1     2
        0  10.0  20.0
        >>> df.equals(different_data_type)
        False
        """
        if not (isinstance(other, type(self)) or isinstance(self, type(other))):
            return False
        other = cast(NDFrame, other)
        return self._mgr.equals(other._mgr)

    # -------------------------------------------------------------------------
    # Unary Methods

    @final
    def __neg__(self) -> Self:
        def blk_func(values: ArrayLike):
            if is_bool_dtype(values.dtype):
                # error: Argument 1 to "inv" has incompatible type "Union
                # [ExtensionArray, ndarray[Any, Any]]"; expected
                # "_SupportsInversion[ndarray[Any, dtype[bool_]]]"
                return operator.inv(values)  # type: ignore[arg-type]
            else:
                # error: Argument 1 to "neg" has incompatible type "Union
                # [ExtensionArray, ndarray[Any, Any]]"; expected
                # "_SupportsNeg[ndarray[Any, dtype[Any]]]"
                return operator.neg(values)  # type: ignore[arg-type]

        new_data = self._mgr.apply(blk_func)
        res = self._constructor_from_mgr(new_data, axes=new_data.axes)
        return res.__finalize__(self, method="__neg__")

    @final
    def __pos__(self) -> Self:
        def blk_func(values: ArrayLike):
            if is_bool_dtype(values.dtype):
                return values.copy()
            else:
                # error: Argument 1 to "pos" has incompatible type "Union
                # [ExtensionArray, ndarray[Any, Any]]"; expected
                # "_SupportsPos[ndarray[Any, dtype[Any]]]"
                return operator.pos(values)  # type: ignore[arg-type]

        new_data = self._mgr.apply(blk_func)
        res = self._constructor_from_mgr(new_data, axes=new_data.axes)
        return res.__finalize__(self, method="__pos__")

    @final
    def __invert__(self) -> Self:
        if not self.size:
            # inv fails with 0 len
            return self.copy(deep=False)

        new_data = self._mgr.apply(operator.invert)
        res = self._constructor_from_mgr(new_data, axes=new_data.axes)
        return res.__finalize__(self, method="__invert__")

    @final
    def __nonzero__(self) -> NoReturn:
        raise ValueError(
            f"The truth value of a {type(self).__name__} is ambiguous. "
            "Use a.empty, a.bool(), a.item(), a.any() or a.all()."
        )

    __bool__ = __nonzero__

    @final
    def bool(self) -> bool_t:
        """
        Return the bool of a single element Series or DataFrame.

        .. deprecated:: 2.1.0

           bool is deprecated and will be removed in future version of pandas

        This must be a boolean scalar value, either True or False. It will raise a
        ValueError if the Series or DataFrame does not have exactly 1 element, or that
        element is not boolean (integer values 0 and 1 will also raise an exception).

        Returns
        -------
        bool
            The value in the Series or DataFrame.

        See Also
        --------
        Series.astype : Change the data type of a Series, including to boolean.
        DataFrame.astype : Change the data type of a DataFrame, including to boolean.
        numpy.bool_ : NumPy boolean data type, used by pandas for boolean values.

        Examples
        --------
        The method will only work for single element objects with a boolean value:

        >>> pd.Series([True]).bool()  # doctest: +SKIP
        True
        >>> pd.Series([False]).bool()  # doctest: +SKIP
        False

        >>> pd.DataFrame({'col': [True]}).bool()  # doctest: +SKIP
        True
        >>> pd.DataFrame({'col': [False]}).bool()  # doctest: +SKIP
        False
        """

        warnings.warn(
            f"{type(self).__name__}.bool is now deprecated and will be removed "
            "in future version of pandas",
            FutureWarning,
            stacklevel=find_stack_level(),
        )
        v = self.squeeze()
        if isinstance(v, (bool, np.bool_)):
            return bool(v)
        elif is_scalar(v):
            raise ValueError(
                "bool cannot act on a non-boolean single element "
                f"{type(self).__name__}"
            )

        self.__nonzero__()
        # for mypy (__nonzero__ raises)
        return True

    @final
    def abs(self) -> Self:
        """
        Return a Series/DataFrame with absolute numeric value of each element.

        This function only applies to elements that are all numeric.

        Returns
        -------
        abs
            Series/DataFrame containing the absolute value of each element.

        See Also
        --------
        numpy.absolute : Calculate the absolute value element-wise.

        Notes
        -----
        For ``complex`` inputs, ``1.2 + 1j``, the absolute value is
        :math:`\\sqrt{ a^2 + b^2 }`.

        Examples
        --------
        Absolute numeric values in a Series.

        >>> s = pd.Series([-1.10, 2, -3.33, 4])
        >>> s.abs()
        0    1.10
        1    2.00
        2    3.33
        3    4.00
        dtype: float64

        Absolute numeric values in a Series with complex numbers.

        >>> s = pd.Series([1.2 + 1j])
        >>> s.abs()
        0    1.56205
        dtype: float64

        Absolute numeric values in a Series with a Timedelta element.

        >>> s = pd.Series([pd.Timedelta('1 days')])
        >>> s.abs()
        0   1 days
        dtype: timedelta64[ns]

        Select rows with data closest to certain value using argsort (from
        `StackOverflow <https://stackoverflow.com/a/17758115>`__).

        >>> df = pd.DataFrame({
        ...     'a': [4, 5, 6, 7],
        ...     'b': [10, 20, 30, 40],
        ...     'c': [100, 50, -30, -50]
        ... })
        >>> df
             a    b    c
        0    4   10  100
        1    5   20   50
        2    6   30  -30
        3    7   40  -50
        >>> df.loc[(df.c - 43).abs().argsort()]
             a    b    c
        1    5   20   50
        0    4   10  100
        2    6   30  -30
        3    7   40  -50
        """
        res_mgr = self._mgr.apply(np.abs)
        return self._constructor_from_mgr(res_mgr, axes=res_mgr.axes).__finalize__(
            self, name="abs"
        )

    @final
    def __abs__(self) -> Self:
        return self.abs()

    @final
    def __round__(self, decimals: int = 0) -> Self:
        return self.round(decimals).__finalize__(self, method="__round__")

    # -------------------------------------------------------------------------
    # Label or Level Combination Helpers
    #
    # A collection of helper methods for DataFrame/Series operations that
    # accept a combination of column/index labels and levels.  All such
    # operations should utilize/extend these methods when possible so that we
    # have consistent precedence and validation logic throughout the library.

    @final
    def _is_level_reference(self, key: Level, axis: Axis = 0) -> bool_t:
        """
        Test whether a key is a level reference for a given axis.

        To be considered a level reference, `key` must be a string that:
          - (axis=0): Matches the name of an index level and does NOT match
            a column label.
          - (axis=1): Matches the name of a column level and does NOT match
            an index label.

        Parameters
        ----------
        key : Hashable
            Potential level name for the given axis
        axis : int, default 0
            Axis that levels are associated with (0 for index, 1 for columns)

        Returns
        -------
        is_level : bool
        """
        axis_int = self._get_axis_number(axis)

        return (
            key is not None
            and is_hashable(key)
            and key in self.axes[axis_int].names
            and not self._is_label_reference(key, axis=axis_int)
        )

    @final
    def _is_label_reference(self, key: Level, axis: Axis = 0) -> bool_t:
        """
        Test whether a key is a label reference for a given axis.

        To be considered a label reference, `key` must be a string that:
          - (axis=0): Matches a column label
          - (axis=1): Matches an index label

        Parameters
        ----------
        key : Hashable
            Potential label name, i.e. Index entry.
        axis : int, default 0
            Axis perpendicular to the axis that labels are associated with
            (0 means search for column labels, 1 means search for index labels)

        Returns
        -------
        is_label: bool
        """
        axis_int = self._get_axis_number(axis)
        other_axes = (ax for ax in range(self._AXIS_LEN) if ax != axis_int)

        return (
            key is not None
            and is_hashable(key)
            and any(key in self.axes[ax] for ax in other_axes)
        )

    @final
    def _is_label_or_level_reference(self, key: Level, axis: AxisInt = 0) -> bool_t:
        """
        Test whether a key is a label or level reference for a given axis.

        To be considered either a label or a level reference, `key` must be a
        string that:
          - (axis=0): Matches a column label or an index level
          - (axis=1): Matches an index label or a column level

        Parameters
        ----------
        key : Hashable
            Potential label or level name
        axis : int, default 0
            Axis that levels are associated with (0 for index, 1 for columns)

        Returns
        -------
        bool
        """
        return self._is_level_reference(key, axis=axis) or self._is_label_reference(
            key, axis=axis
        )

    @final
    def _check_label_or_level_ambiguity(self, key: Level, axis: Axis = 0) -> None:
        """
        Check whether `key` is ambiguous.

        By ambiguous, we mean that it matches both a level of the input
        `axis` and a label of the other axis.

        Parameters
        ----------
        key : Hashable
            Label or level name.
        axis : int, default 0
            Axis that levels are associated with (0 for index, 1 for columns).

        Raises
        ------
        ValueError: `key` is ambiguous
        """

        axis_int = self._get_axis_number(axis)
        other_axes = (ax for ax in range(self._AXIS_LEN) if ax != axis_int)

        if (
            key is not None
            and is_hashable(key)
            and key in self.axes[axis_int].names
            and any(key in self.axes[ax] for ax in other_axes)
        ):
            # Build an informative and grammatical warning
            level_article, level_type = (
                ("an", "index") if axis_int == 0 else ("a", "column")
            )

            label_article, label_type = (
                ("a", "column") if axis_int == 0 else ("an", "index")
            )

            msg = (
                f"'{key}' is both {level_article} {level_type} level and "
                f"{label_article} {label_type} label, which is ambiguous."
            )
            raise ValueError(msg)

    @final
    def _get_label_or_level_values(self, key: Level, axis: AxisInt = 0) -> ArrayLike:
        """
        Return a 1-D array of values associated with `key`, a label or level
        from the given `axis`.

        Retrieval logic:
          - (axis=0): Return column values if `key` matches a column label.
            Otherwise return index level values if `key` matches an index
            level.
          - (axis=1): Return row values if `key` matches an index label.
            Otherwise return column level values if 'key' matches a column
            level

        Parameters
        ----------
        key : Hashable
            Label or level name.
        axis : int, default 0
            Axis that levels are associated with (0 for index, 1 for columns)

        Returns
        -------
        np.ndarray or ExtensionArray

        Raises
        ------
        KeyError
            if `key` matches neither a label nor a level
        ValueError
            if `key` matches multiple labels
        """
        axis = self._get_axis_number(axis)
        other_axes = [ax for ax in range(self._AXIS_LEN) if ax != axis]

        if self._is_label_reference(key, axis=axis):
            self._check_label_or_level_ambiguity(key, axis=axis)
            values = self.xs(key, axis=other_axes[0])._values
        elif self._is_level_reference(key, axis=axis):
            values = self.axes[axis].get_level_values(key)._values
        else:
            raise KeyError(key)

        # Check for duplicates
        if values.ndim > 1:
            if other_axes and isinstance(self._get_axis(other_axes[0]), MultiIndex):
                multi_message = (
                    "\n"
                    "For a multi-index, the label must be a "
                    "tuple with elements corresponding to each level."
                )
            else:
                multi_message = ""

            label_axis_name = "column" if axis == 0 else "index"
            raise ValueError(
                f"The {label_axis_name} label '{key}' is not unique.{multi_message}"
            )

        return values

    @final
    def _drop_labels_or_levels(self, keys, axis: AxisInt = 0):
        """
        Drop labels and/or levels for the given `axis`.

        For each key in `keys`:
          - (axis=0): If key matches a column label then drop the column.
            Otherwise if key matches an index level then drop the level.
          - (axis=1): If key matches an index label then drop the row.
            Otherwise if key matches a column level then drop the level.

        Parameters
        ----------
        keys : str or list of str
            labels or levels to drop
        axis : int, default 0
            Axis that levels are associated with (0 for index, 1 for columns)

        Returns
        -------
        dropped: DataFrame

        Raises
        ------
        ValueError
            if any `keys` match neither a label nor a level
        """
        axis = self._get_axis_number(axis)

        # Validate keys
        keys = common.maybe_make_list(keys)
        invalid_keys = [
            k for k in keys if not self._is_label_or_level_reference(k, axis=axis)
        ]

        if invalid_keys:
            raise ValueError(
                "The following keys are not valid labels or "
                f"levels for axis {axis}: {invalid_keys}"
            )

        # Compute levels and labels to drop
        levels_to_drop = [k for k in keys if self._is_level_reference(k, axis=axis)]

        labels_to_drop = [k for k in keys if not self._is_level_reference(k, axis=axis)]

        # Perform copy upfront and then use inplace operations below.
        # This ensures that we always perform exactly one copy.
        # ``copy`` and/or ``inplace`` options could be added in the future.
        dropped = self.copy(deep=False)

        if axis == 0:
            # Handle dropping index levels
            if levels_to_drop:
                dropped.reset_index(levels_to_drop, drop=True, inplace=True)

            # Handle dropping columns labels
            if labels_to_drop:
                dropped.drop(labels_to_drop, axis=1, inplace=True)
        else:
            # Handle dropping column levels
            if levels_to_drop:
                if isinstance(dropped.columns, MultiIndex):
                    # Drop the specified levels from the MultiIndex
                    dropped.columns = dropped.columns.droplevel(levels_to_drop)
                else:
                    # Drop the last level of Index by replacing with
                    # a RangeIndex
                    dropped.columns = RangeIndex(dropped.columns.size)

            # Handle dropping index labels
            if labels_to_drop:
                dropped.drop(labels_to_drop, axis=0, inplace=True)

        return dropped

    # ----------------------------------------------------------------------
    # Iteration

    # https://github.com/python/typeshed/issues/2148#issuecomment-520783318
    # Incompatible types in assignment (expression has type "None", base class
    # "object" defined the type as "Callable[[object], int]")
    __hash__: ClassVar[None]  # type: ignore[assignment]

    def __iter__(self) -> Iterator:
        """
        Iterate over info axis.

        Returns
        -------
        iterator
            Info axis as iterator.

        Examples
        --------
        >>> df = pd.DataFrame({'A': [1, 2, 3], 'B': [4, 5, 6]})
        >>> for x in df:
        ...     print(x)
        A
        B
        """
        return iter(self._info_axis)

    # can we get a better explanation of this?
    def keys(self) -> Index:
        """
        Get the 'info axis' (see Indexing for more).

        This is index for Series, columns for DataFrame.

        Returns
        -------
        Index
            Info axis.

        Examples
        --------
        >>> d = pd.DataFrame(data={'A': [1, 2, 3], 'B': [0, 4, 8]},
        ...                  index=['a', 'b', 'c'])
        >>> d
           A  B
        a  1  0
        b  2  4
        c  3  8
        >>> d.keys()
        Index(['A', 'B'], dtype='object')
        """
        return self._info_axis

    def items(self):
        """
        Iterate over (label, values) on info axis

        This is index for Series and columns for DataFrame.

        Returns
        -------
        Generator
        """
        for h in self._info_axis:
            yield h, self[h]

    def __len__(self) -> int:
        """Returns length of info axis"""
        return len(self._info_axis)

    @final
    def __contains__(self, key) -> bool_t:
        """True if the key is in the info axis"""
        return key in self._info_axis

    @property
    def empty(self) -> bool_t:
        """
        Indicator whether Series/DataFrame is empty.

        True if Series/DataFrame is entirely empty (no items), meaning any of the
        axes are of length 0.

        Returns
        -------
        bool
            If Series/DataFrame is empty, return True, if not return False.

        See Also
        --------
        Series.dropna : Return series without null values.
        DataFrame.dropna : Return DataFrame with labels on given axis omitted
            where (all or any) data are missing.

        Notes
        -----
        If Series/DataFrame contains only NaNs, it is still not considered empty. See
        the example below.

        Examples
        --------
        An example of an actual empty DataFrame. Notice the index is empty:

        >>> df_empty = pd.DataFrame({'A' : []})
        >>> df_empty
        Empty DataFrame
        Columns: [A]
        Index: []
        >>> df_empty.empty
        True

        If we only have NaNs in our DataFrame, it is not considered empty! We
        will need to drop the NaNs to make the DataFrame empty:

        >>> df = pd.DataFrame({'A' : [np.nan]})
        >>> df
            A
        0 NaN
        >>> df.empty
        False
        >>> df.dropna().empty
        True

        >>> ser_empty = pd.Series({'A' : []})
        >>> ser_empty
        A    []
        dtype: object
        >>> ser_empty.empty
        False
        >>> ser_empty = pd.Series()
        >>> ser_empty.empty
        True
        """
        return any(len(self._get_axis(a)) == 0 for a in self._AXIS_ORDERS)

    # ----------------------------------------------------------------------
    # Array Interface

    # This is also set in IndexOpsMixin
    # GH#23114 Ensure ndarray.__op__(DataFrame) returns NotImplemented
    __array_priority__: int = 1000

    def __array__(self, dtype: npt.DTypeLike | None = None) -> np.ndarray:
        values = self._values
        arr = np.asarray(values, dtype=dtype)
        if (
            astype_is_view(values.dtype, arr.dtype)
            and using_copy_on_write()
            and self._mgr.is_single_block
        ):
            # Check if both conversions can be done without a copy
            if astype_is_view(self.dtypes.iloc[0], values.dtype) and astype_is_view(
                values.dtype, arr.dtype
            ):
                arr = arr.view()
                arr.flags.writeable = False
        return arr

    @final
    def __array_ufunc__(
        self, ufunc: np.ufunc, method: str, *inputs: Any, **kwargs: Any
    ):
        return arraylike.array_ufunc(self, ufunc, method, *inputs, **kwargs)

    # ----------------------------------------------------------------------
    # Picklability

    @final
    def __getstate__(self) -> dict[str, Any]:
        meta = {k: getattr(self, k, None) for k in self._metadata}
        return {
            "_mgr": self._mgr,
            "_typ": self._typ,
            "_metadata": self._metadata,
            "attrs": self.attrs,
            "_flags": {k: self.flags[k] for k in self.flags._keys},
            **meta,
        }

    @final
    def __setstate__(self, state) -> None:
        if isinstance(state, BlockManager):
            self._mgr = state
        elif isinstance(state, dict):
            if "_data" in state and "_mgr" not in state:
                # compat for older pickles
                state["_mgr"] = state.pop("_data")
            typ = state.get("_typ")
            if typ is not None:
                attrs = state.get("_attrs", {})
                object.__setattr__(self, "_attrs", attrs)
                flags = state.get("_flags", {"allows_duplicate_labels": True})
                object.__setattr__(self, "_flags", Flags(self, **flags))

                # set in the order of internal names
                # to avoid definitional recursion
                # e.g. say fill_value needing _mgr to be
                # defined
                meta = set(self._internal_names + self._metadata)
                for k in list(meta):
                    if k in state and k != "_flags":
                        v = state[k]
                        object.__setattr__(self, k, v)

                for k, v in state.items():
                    if k not in meta:
                        object.__setattr__(self, k, v)

            else:
                raise NotImplementedError("Pre-0.12 pickles are no longer supported")
        elif len(state) == 2:
            raise NotImplementedError("Pre-0.12 pickles are no longer supported")

        self._item_cache: dict[Hashable, Series] = {}

    # ----------------------------------------------------------------------
    # Rendering Methods

    def __repr__(self) -> str:
        # string representation based upon iterating over self
        # (since, by definition, `PandasContainers` are iterable)
        prepr = f"[{','.join(map(pprint_thing, self))}]"
        return f"{type(self).__name__}({prepr})"

    @final
    def _repr_latex_(self):
        """
        Returns a LaTeX representation for a particular object.
        Mainly for use with nbconvert (jupyter notebook conversion to pdf).
        """
        if config.get_option("styler.render.repr") == "latex":
            return self.to_latex()
        else:
            return None

    @final
    def _repr_data_resource_(self):
        """
        Not a real Jupyter special repr method, but we use the same
        naming convention.
        """
        if config.get_option("display.html.table_schema"):
            data = self.head(config.get_option("display.max_rows"))

            as_json = data.to_json(orient="table")
            as_json = cast(str, as_json)
            return loads(as_json, object_pairs_hook=collections.OrderedDict)

    # ----------------------------------------------------------------------
    # I/O Methods

    @final
    @doc(
        klass="object",
        storage_options=_shared_docs["storage_options"],
        storage_options_versionadded="1.2.0",
    )
    def to_excel(
        self,
        excel_writer: FilePath | WriteExcelBuffer | ExcelWriter,
        sheet_name: str = "Sheet1",
        na_rep: str = "",
        float_format: str | None = None,
        columns: Sequence[Hashable] | None = None,
        header: Sequence[Hashable] | bool_t = True,
        index: bool_t = True,
        index_label: IndexLabel = None,
        startrow: int = 0,
        startcol: int = 0,
        engine: Literal["openpyxl", "xlsxwriter"] | None = None,
        merge_cells: bool_t = True,
        inf_rep: str = "inf",
        freeze_panes: tuple[int, int] | None = None,
        storage_options: StorageOptions = None,
        engine_kwargs: dict[str, Any] | None = None,
    ) -> None:
        """
        Write {klass} to an Excel sheet.

        To write a single {klass} to an Excel .xlsx file it is only necessary to
        specify a target file name. To write to multiple sheets it is necessary to
        create an `ExcelWriter` object with a target file name, and specify a sheet
        in the file to write to.

        Multiple sheets may be written to by specifying unique `sheet_name`.
        With all data written to the file it is necessary to save the changes.
        Note that creating an `ExcelWriter` object with a file name that already
        exists will result in the contents of the existing file being erased.

        Parameters
        ----------
        excel_writer : path-like, file-like, or ExcelWriter object
            File path or existing ExcelWriter.
        sheet_name : str, default 'Sheet1'
            Name of sheet which will contain DataFrame.
        na_rep : str, default ''
            Missing data representation.
        float_format : str, optional
            Format string for floating point numbers. For example
            ``float_format="%.2f"`` will format 0.1234 to 0.12.
        columns : sequence or list of str, optional
            Columns to write.
        header : bool or list of str, default True
            Write out the column names. If a list of string is given it is
            assumed to be aliases for the column names.
        index : bool, default True
            Write row names (index).
        index_label : str or sequence, optional
            Column label for index column(s) if desired. If not specified, and
            `header` and `index` are True, then the index names are used. A
            sequence should be given if the DataFrame uses MultiIndex.
        startrow : int, default 0
            Upper left cell row to dump data frame.
        startcol : int, default 0
            Upper left cell column to dump data frame.
        engine : str, optional
            Write engine to use, 'openpyxl' or 'xlsxwriter'. You can also set this
            via the options ``io.excel.xlsx.writer`` or
            ``io.excel.xlsm.writer``.

        merge_cells : bool, default True
            Write MultiIndex and Hierarchical Rows as merged cells.
        inf_rep : str, default 'inf'
            Representation for infinity (there is no native representation for
            infinity in Excel).
        freeze_panes : tuple of int (length 2), optional
            Specifies the one-based bottommost row and rightmost column that
            is to be frozen.
        {storage_options}

            .. versionadded:: {storage_options_versionadded}
        engine_kwargs : dict, optional
            Arbitrary keyword arguments passed to excel engine.

        See Also
        --------
        to_csv : Write DataFrame to a comma-separated values (csv) file.
        ExcelWriter : Class for writing DataFrame objects into excel sheets.
        read_excel : Read an Excel file into a pandas DataFrame.
        read_csv : Read a comma-separated values (csv) file into DataFrame.
        io.formats.style.Styler.to_excel : Add styles to Excel sheet.

        Notes
        -----
        For compatibility with :meth:`~DataFrame.to_csv`,
        to_excel serializes lists and dicts to strings before writing.

        Once a workbook has been saved it is not possible to write further
        data without rewriting the whole workbook.

        Examples
        --------

        Create, write to and save a workbook:

        >>> df1 = pd.DataFrame([['a', 'b'], ['c', 'd']],
        ...                    index=['row 1', 'row 2'],
        ...                    columns=['col 1', 'col 2'])
        >>> df1.to_excel("output.xlsx")  # doctest: +SKIP

        To specify the sheet name:

        >>> df1.to_excel("output.xlsx",
        ...              sheet_name='Sheet_name_1')  # doctest: +SKIP

        If you wish to write to more than one sheet in the workbook, it is
        necessary to specify an ExcelWriter object:

        >>> df2 = df1.copy()
        >>> with pd.ExcelWriter('output.xlsx') as writer:  # doctest: +SKIP
        ...     df1.to_excel(writer, sheet_name='Sheet_name_1')
        ...     df2.to_excel(writer, sheet_name='Sheet_name_2')

        ExcelWriter can also be used to append to an existing Excel file:

        >>> with pd.ExcelWriter('output.xlsx',
        ...                     mode='a') as writer:  # doctest: +SKIP
        ...     df1.to_excel(writer, sheet_name='Sheet_name_3')

        To set the library that is used to write the Excel file,
        you can pass the `engine` keyword (the default engine is
        automatically chosen depending on the file extension):

        >>> df1.to_excel('output1.xlsx', engine='xlsxwriter')  # doctest: +SKIP
        """
        if engine_kwargs is None:
            engine_kwargs = {}

        df = self if isinstance(self, ABCDataFrame) else self.to_frame()

        from pandas.io.formats.excel import ExcelFormatter

        formatter = ExcelFormatter(
            df,
            na_rep=na_rep,
            cols=columns,
            header=header,
            float_format=float_format,
            index=index,
            index_label=index_label,
            merge_cells=merge_cells,
            inf_rep=inf_rep,
        )
        formatter.write(
            excel_writer,
            sheet_name=sheet_name,
            startrow=startrow,
            startcol=startcol,
            freeze_panes=freeze_panes,
            engine=engine,
            storage_options=storage_options,
            engine_kwargs=engine_kwargs,
        )

    @final
    @doc(
        storage_options=_shared_docs["storage_options"],
        compression_options=_shared_docs["compression_options"] % "path_or_buf",
    )
    def to_json(
        self,
        path_or_buf: FilePath | WriteBuffer[bytes] | WriteBuffer[str] | None = None,
        orient: Literal["split", "records", "index", "table", "columns", "values"]
        | None = None,
        date_format: str | None = None,
        double_precision: int = 10,
        force_ascii: bool_t = True,
        date_unit: TimeUnit = "ms",
        default_handler: Callable[[Any], JSONSerializable] | None = None,
        lines: bool_t = False,
        compression: CompressionOptions = "infer",
        index: bool_t | None = None,
        indent: int | None = None,
        storage_options: StorageOptions = None,
        mode: Literal["a", "w"] = "w",
    ) -> str | None:
        """
        Convert the object to a JSON string.

        Note NaN's and None will be converted to null and datetime objects
        will be converted to UNIX timestamps.

        Parameters
        ----------
        path_or_buf : str, path object, file-like object, or None, default None
            String, path object (implementing os.PathLike[str]), or file-like
            object implementing a write() function. If None, the result is
            returned as a string.
        orient : str
            Indication of expected JSON string format.

            * Series:

                - default is 'index'
                - allowed values are: {{'split', 'records', 'index', 'table'}}.

            * DataFrame:

                - default is 'columns'
                - allowed values are: {{'split', 'records', 'index', 'columns',
                  'values', 'table'}}.

            * The format of the JSON string:

                - 'split' : dict like {{'index' -> [index], 'columns' -> [columns],
                  'data' -> [values]}}
                - 'records' : list like [{{column -> value}}, ... , {{column -> value}}]
                - 'index' : dict like {{index -> {{column -> value}}}}
                - 'columns' : dict like {{column -> {{index -> value}}}}
                - 'values' : just the values array
                - 'table' : dict like {{'schema': {{schema}}, 'data': {{data}}}}

                Describing the data, where data component is like ``orient='records'``.

        date_format : {{None, 'epoch', 'iso'}}
            Type of date conversion. 'epoch' = epoch milliseconds,
            'iso' = ISO8601. The default depends on the `orient`. For
            ``orient='table'``, the default is 'iso'. For all other orients,
            the default is 'epoch'.
        double_precision : int, default 10
            The number of decimal places to use when encoding
            floating point values.
        force_ascii : bool, default True
            Force encoded string to be ASCII.
        date_unit : str, default 'ms' (milliseconds)
            The time unit to encode to, governs timestamp and ISO8601
            precision.  One of 's', 'ms', 'us', 'ns' for second, millisecond,
            microsecond, and nanosecond respectively.
        default_handler : callable, default None
            Handler to call if object cannot otherwise be converted to a
            suitable format for JSON. Should receive a single argument which is
            the object to convert and return a serialisable object.
        lines : bool, default False
            If 'orient' is 'records' write out line-delimited json format. Will
            throw ValueError if incorrect 'orient' since others are not
            list-like.
        {compression_options}

            .. versionchanged:: 1.4.0 Zstandard support.

        index : bool or None, default None
            The index is only used when 'orient' is 'split', 'index', 'column',
            or 'table'. Of these, 'index' and 'column' do not support
            `index=False`.

        indent : int, optional
           Length of whitespace used to indent each record.

        {storage_options}

            .. versionadded:: 1.2.0

        mode : str, default 'w' (writing)
            Specify the IO mode for output when supplying a path_or_buf.
            Accepted args are 'w' (writing) and 'a' (append) only.
            mode='a' is only supported when lines is True and orient is 'records'.

        Returns
        -------
        None or str
            If path_or_buf is None, returns the resulting json format as a
            string. Otherwise returns None.

        See Also
        --------
        read_json : Convert a JSON string to pandas object.

        Notes
        -----
        The behavior of ``indent=0`` varies from the stdlib, which does not
        indent the output but does insert newlines. Currently, ``indent=0``
        and the default ``indent=None`` are equivalent in pandas, though this
        may change in a future release.

        ``orient='table'`` contains a 'pandas_version' field under 'schema'.
        This stores the version of `pandas` used in the latest revision of the
        schema.

        Examples
        --------
        >>> from json import loads, dumps
        >>> df = pd.DataFrame(
        ...     [["a", "b"], ["c", "d"]],
        ...     index=["row 1", "row 2"],
        ...     columns=["col 1", "col 2"],
        ... )

        >>> result = df.to_json(orient="split")
        >>> parsed = loads(result)
        >>> dumps(parsed, indent=4)  # doctest: +SKIP
        {{
            "columns": [
                "col 1",
                "col 2"
            ],
            "index": [
                "row 1",
                "row 2"
            ],
            "data": [
                [
                    "a",
                    "b"
                ],
                [
                    "c",
                    "d"
                ]
            ]
        }}

        Encoding/decoding a Dataframe using ``'records'`` formatted JSON.
        Note that index labels are not preserved with this encoding.

        >>> result = df.to_json(orient="records")
        >>> parsed = loads(result)
        >>> dumps(parsed, indent=4)  # doctest: +SKIP
        [
            {{
                "col 1": "a",
                "col 2": "b"
            }},
            {{
                "col 1": "c",
                "col 2": "d"
            }}
        ]

        Encoding/decoding a Dataframe using ``'index'`` formatted JSON:

        >>> result = df.to_json(orient="index")
        >>> parsed = loads(result)
        >>> dumps(parsed, indent=4)  # doctest: +SKIP
        {{
            "row 1": {{
                "col 1": "a",
                "col 2": "b"
            }},
            "row 2": {{
                "col 1": "c",
                "col 2": "d"
            }}
        }}

        Encoding/decoding a Dataframe using ``'columns'`` formatted JSON:

        >>> result = df.to_json(orient="columns")
        >>> parsed = loads(result)
        >>> dumps(parsed, indent=4)  # doctest: +SKIP
        {{
            "col 1": {{
                "row 1": "a",
                "row 2": "c"
            }},
            "col 2": {{
                "row 1": "b",
                "row 2": "d"
            }}
        }}

        Encoding/decoding a Dataframe using ``'values'`` formatted JSON:

        >>> result = df.to_json(orient="values")
        >>> parsed = loads(result)
        >>> dumps(parsed, indent=4)  # doctest: +SKIP
        [
            [
                "a",
                "b"
            ],
            [
                "c",
                "d"
            ]
        ]

        Encoding with Table Schema:

        >>> result = df.to_json(orient="table")
        >>> parsed = loads(result)
        >>> dumps(parsed, indent=4)  # doctest: +SKIP
        {{
            "schema": {{
                "fields": [
                    {{
                        "name": "index",
                        "type": "string"
                    }},
                    {{
                        "name": "col 1",
                        "type": "string"
                    }},
                    {{
                        "name": "col 2",
                        "type": "string"
                    }}
                ],
                "primaryKey": [
                    "index"
                ],
                "pandas_version": "1.4.0"
            }},
            "data": [
                {{
                    "index": "row 1",
                    "col 1": "a",
                    "col 2": "b"
                }},
                {{
                    "index": "row 2",
                    "col 1": "c",
                    "col 2": "d"
                }}
            ]
        }}
        """
        from pandas.io import json

        if date_format is None and orient == "table":
            date_format = "iso"
        elif date_format is None:
            date_format = "epoch"

        config.is_nonnegative_int(indent)
        indent = indent or 0

        return json.to_json(
            path_or_buf=path_or_buf,
            obj=self,
            orient=orient,
            date_format=date_format,
            double_precision=double_precision,
            force_ascii=force_ascii,
            date_unit=date_unit,
            default_handler=default_handler,
            lines=lines,
            compression=compression,
            index=index,
            indent=indent,
            storage_options=storage_options,
            mode=mode,
        )

    @final
    def to_hdf(
        self,
        path_or_buf: FilePath | HDFStore,
        key: str,
        mode: Literal["a", "w", "r+"] = "a",
        complevel: int | None = None,
        complib: Literal["zlib", "lzo", "bzip2", "blosc"] | None = None,
        append: bool_t = False,
        format: Literal["fixed", "table"] | None = None,
        index: bool_t = True,
        min_itemsize: int | dict[str, int] | None = None,
        nan_rep=None,
        dropna: bool_t | None = None,
        data_columns: Literal[True] | list[str] | None = None,
        errors: OpenFileErrors = "strict",
        encoding: str = "UTF-8",
    ) -> None:
        """
        Write the contained data to an HDF5 file using HDFStore.

        Hierarchical Data Format (HDF) is self-describing, allowing an
        application to interpret the structure and contents of a file with
        no outside information. One HDF file can hold a mix of related objects
        which can be accessed as a group or as individual objects.

        In order to add another DataFrame or Series to an existing HDF file
        please use append mode and a different a key.

        .. warning::

           One can store a subclass of ``DataFrame`` or ``Series`` to HDF5,
           but the type of the subclass is lost upon storing.

        For more information see the :ref:`user guide <io.hdf5>`.

        Parameters
        ----------
        path_or_buf : str or pandas.HDFStore
            File path or HDFStore object.
        key : str
            Identifier for the group in the store.
        mode : {'a', 'w', 'r+'}, default 'a'
            Mode to open file:

            - 'w': write, a new file is created (an existing file with
              the same name would be deleted).
            - 'a': append, an existing file is opened for reading and
              writing, and if the file does not exist it is created.
            - 'r+': similar to 'a', but the file must already exist.
        complevel : {0-9}, default None
            Specifies a compression level for data.
            A value of 0 or None disables compression.
        complib : {'zlib', 'lzo', 'bzip2', 'blosc'}, default 'zlib'
            Specifies the compression library to be used.
            These additional compressors for Blosc are supported
            (default if no compressor specified: 'blosc:blosclz'):
            {'blosc:blosclz', 'blosc:lz4', 'blosc:lz4hc', 'blosc:snappy',
            'blosc:zlib', 'blosc:zstd'}.
            Specifying a compression library which is not available issues
            a ValueError.
        append : bool, default False
            For Table formats, append the input data to the existing.
        format : {'fixed', 'table', None}, default 'fixed'
            Possible values:

            - 'fixed': Fixed format. Fast writing/reading. Not-appendable,
              nor searchable.
            - 'table': Table format. Write as a PyTables Table structure
              which may perform worse but allow more flexible operations
              like searching / selecting subsets of the data.
            - If None, pd.get_option('io.hdf.default_format') is checked,
              followed by fallback to "fixed".
        index : bool, default True
            Write DataFrame index as a column.
        min_itemsize : dict or int, optional
            Map column names to minimum string sizes for columns.
        nan_rep : Any, optional
            How to represent null values as str.
            Not allowed with append=True.
        dropna : bool, default False, optional
            Remove missing values.
        data_columns : list of columns or True, optional
            List of columns to create as indexed data columns for on-disk
            queries, or True to use all columns. By default only the axes
            of the object are indexed. See
            :ref:`Query via data columns<io.hdf5-query-data-columns>`. for
            more information.
            Applicable only to format='table'.
        errors : str, default 'strict'
            Specifies how encoding and decoding errors are to be handled.
            See the errors argument for :func:`open` for a full list
            of options.
        encoding : str, default "UTF-8"

        See Also
        --------
        read_hdf : Read from HDF file.
        DataFrame.to_orc : Write a DataFrame to the binary orc format.
        DataFrame.to_parquet : Write a DataFrame to the binary parquet format.
        DataFrame.to_sql : Write to a SQL table.
        DataFrame.to_feather : Write out feather-format for DataFrames.
        DataFrame.to_csv : Write out to a csv file.

        Examples
        --------
        >>> df = pd.DataFrame({'A': [1, 2, 3], 'B': [4, 5, 6]},
        ...                   index=['a', 'b', 'c'])  # doctest: +SKIP
        >>> df.to_hdf('data.h5', key='df', mode='w')  # doctest: +SKIP

        We can add another object to the same file:

        >>> s = pd.Series([1, 2, 3, 4])  # doctest: +SKIP
        >>> s.to_hdf('data.h5', key='s')  # doctest: +SKIP

        Reading from HDF file:

        >>> pd.read_hdf('data.h5', 'df')  # doctest: +SKIP
        A  B
        a  1  4
        b  2  5
        c  3  6
        >>> pd.read_hdf('data.h5', 's')  # doctest: +SKIP
        0    1
        1    2
        2    3
        3    4
        dtype: int64
        """
        from pandas.io import pytables

        # Argument 3 to "to_hdf" has incompatible type "NDFrame"; expected
        # "Union[DataFrame, Series]" [arg-type]
        pytables.to_hdf(
            path_or_buf,
            key,
            self,  # type: ignore[arg-type]
            mode=mode,
            complevel=complevel,
            complib=complib,
            append=append,
            format=format,
            index=index,
            min_itemsize=min_itemsize,
            nan_rep=nan_rep,
            dropna=dropna,
            data_columns=data_columns,
            errors=errors,
            encoding=encoding,
        )

    @final
    def to_sql(
        self,
        name: str,
        con,
        schema: str | None = None,
        if_exists: Literal["fail", "replace", "append"] = "fail",
        index: bool_t = True,
        index_label: IndexLabel = None,
        chunksize: int | None = None,
        dtype: DtypeArg | None = None,
        method: Literal["multi"] | Callable | None = None,
    ) -> int | None:
        """
        Write records stored in a DataFrame to a SQL database.

        Databases supported by SQLAlchemy [1]_ are supported. Tables can be
        newly created, appended to, or overwritten.

        Parameters
        ----------
        name : str
            Name of SQL table.
        con : sqlalchemy.engine.(Engine or Connection) or sqlite3.Connection
            Using SQLAlchemy makes it possible to use any DB supported by that
            library. Legacy support is provided for sqlite3.Connection objects. The user
            is responsible for engine disposal and connection closure for the SQLAlchemy
            connectable. See `here \
                <https://docs.sqlalchemy.org/en/20/core/connections.html>`_.
            If passing a sqlalchemy.engine.Connection which is already in a transaction,
            the transaction will not be committed.  If passing a sqlite3.Connection,
            it will not be possible to roll back the record insertion.

        schema : str, optional
            Specify the schema (if database flavor supports this). If None, use
            default schema.
        if_exists : {'fail', 'replace', 'append'}, default 'fail'
            How to behave if the table already exists.

            * fail: Raise a ValueError.
            * replace: Drop the table before inserting new values.
            * append: Insert new values to the existing table.

        index : bool, default True
            Write DataFrame index as a column. Uses `index_label` as the column
            name in the table.
        index_label : str or sequence, default None
            Column label for index column(s). If None is given (default) and
            `index` is True, then the index names are used.
            A sequence should be given if the DataFrame uses MultiIndex.
        chunksize : int, optional
            Specify the number of rows in each batch to be written at a time.
            By default, all rows will be written at once.
        dtype : dict or scalar, optional
            Specifying the datatype for columns. If a dictionary is used, the
            keys should be the column names and the values should be the
            SQLAlchemy types or strings for the sqlite3 legacy mode. If a
            scalar is provided, it will be applied to all columns.
        method : {None, 'multi', callable}, optional
            Controls the SQL insertion clause used:

            * None : Uses standard SQL ``INSERT`` clause (one per row).
            * 'multi': Pass multiple values in a single ``INSERT`` clause.
            * callable with signature ``(pd_table, conn, keys, data_iter)``.

            Details and a sample callable implementation can be found in the
            section :ref:`insert method <io.sql.method>`.

        Returns
        -------
        None or int
            Number of rows affected by to_sql. None is returned if the callable
            passed into ``method`` does not return an integer number of rows.

            The number of returned rows affected is the sum of the ``rowcount``
            attribute of ``sqlite3.Cursor`` or SQLAlchemy connectable which may not
            reflect the exact number of written rows as stipulated in the
            `sqlite3 <https://docs.python.org/3/library/sqlite3.html#sqlite3.Cursor.rowcount>`__ or
            `SQLAlchemy <https://docs.sqlalchemy.org/en/20/core/connections.html#sqlalchemy.engine.CursorResult.rowcount>`__.

            .. versionadded:: 1.4.0

        Raises
        ------
        ValueError
            When the table already exists and `if_exists` is 'fail' (the
            default).

        See Also
        --------
        read_sql : Read a DataFrame from a table.

        Notes
        -----
        Timezone aware datetime columns will be written as
        ``Timestamp with timezone`` type with SQLAlchemy if supported by the
        database. Otherwise, the datetimes will be stored as timezone unaware
        timestamps local to the original timezone.

        References
        ----------
        .. [1] https://docs.sqlalchemy.org
        .. [2] https://www.python.org/dev/peps/pep-0249/

        Examples
        --------
        Create an in-memory SQLite database.

        >>> from sqlalchemy import create_engine
        >>> engine = create_engine('sqlite://', echo=False)

        Create a table from scratch with 3 rows.

        >>> df = pd.DataFrame({'name' : ['User 1', 'User 2', 'User 3']})
        >>> df
             name
        0  User 1
        1  User 2
        2  User 3

        >>> df.to_sql('users', con=engine)
        3
        >>> from sqlalchemy import text
        >>> with engine.connect() as conn:
        ...    conn.execute(text("SELECT * FROM users")).fetchall()
        [(0, 'User 1'), (1, 'User 2'), (2, 'User 3')]

        An `sqlalchemy.engine.Connection` can also be passed to `con`:

        >>> with engine.begin() as connection:
        ...     df1 = pd.DataFrame({'name' : ['User 4', 'User 5']})
        ...     df1.to_sql('users', con=connection, if_exists='append')
        2

        This is allowed to support operations that require that the same
        DBAPI connection is used for the entire operation.

        >>> df2 = pd.DataFrame({'name' : ['User 6', 'User 7']})
        >>> df2.to_sql('users', con=engine, if_exists='append')
        2
        >>> with engine.connect() as conn:
        ...    conn.execute(text("SELECT * FROM users")).fetchall()
        [(0, 'User 1'), (1, 'User 2'), (2, 'User 3'),
         (0, 'User 4'), (1, 'User 5'), (0, 'User 6'),
         (1, 'User 7')]

        Overwrite the table with just ``df2``.

        >>> df2.to_sql('users', con=engine, if_exists='replace',
        ...            index_label='id')
        2
        >>> with engine.connect() as conn:
        ...    conn.execute(text("SELECT * FROM users")).fetchall()
        [(0, 'User 6'), (1, 'User 7')]

        Use ``method`` to define a callable insertion method to do nothing
        if there's a primary key conflict on a table in a PostgreSQL database.

        >>> from sqlalchemy.dialects.postgresql import insert
        >>> def insert_on_conflict_nothing(table, conn, keys, data_iter):
        ...     # "a" is the primary key in "conflict_table"
        ...     data = [dict(zip(keys, row)) for row in data_iter]
        ...     stmt = insert(table.table).values(data).on_conflict_do_nothing(index_elements=["a"])
        ...     result = conn.execute(stmt)
        ...     return result.rowcount
        >>> df_conflict.to_sql("conflict_table", conn, if_exists="append", method=insert_on_conflict_nothing)  # doctest: +SKIP
        0

        For MySQL, a callable to update columns ``b`` and ``c`` if there's a conflict
        on a primary key.

        >>> from sqlalchemy.dialects.mysql import insert
        >>> def insert_on_conflict_update(table, conn, keys, data_iter):
        ...     # update columns "b" and "c" on primary key conflict
        ...     data = [dict(zip(keys, row)) for row in data_iter]
        ...     stmt = (
        ...         insert(table.table)
        ...         .values(data)
        ...     )
        ...     stmt = stmt.on_duplicate_key_update(b=stmt.inserted.b, c=stmt.inserted.c)
        ...     result = conn.execute(stmt)
        ...     return result.rowcount
        >>> df_conflict.to_sql("conflict_table", conn, if_exists="append", method=insert_on_conflict_update)  # doctest: +SKIP
        2

        Specify the dtype (especially useful for integers with missing values).
        Notice that while pandas is forced to store the data as floating point,
        the database supports nullable integers. When fetching the data with
        Python, we get back integer scalars.

        >>> df = pd.DataFrame({"A": [1, None, 2]})
        >>> df
             A
        0  1.0
        1  NaN
        2  2.0

        >>> from sqlalchemy.types import Integer
        >>> df.to_sql('integers', con=engine, index=False,
        ...           dtype={"A": Integer()})
        3

        >>> with engine.connect() as conn:
        ...   conn.execute(text("SELECT * FROM integers")).fetchall()
        [(1,), (None,), (2,)]
        """  # noqa: E501
        from pandas.io import sql

        return sql.to_sql(
            self,
            name,
            con,
            schema=schema,
            if_exists=if_exists,
            index=index,
            index_label=index_label,
            chunksize=chunksize,
            dtype=dtype,
            method=method,
        )

    @final
    @doc(
        storage_options=_shared_docs["storage_options"],
        compression_options=_shared_docs["compression_options"] % "path",
    )
    def to_pickle(
        self,
        path: FilePath | WriteBuffer[bytes],
        compression: CompressionOptions = "infer",
        protocol: int = pickle.HIGHEST_PROTOCOL,
        storage_options: StorageOptions = None,
    ) -> None:
        """
        Pickle (serialize) object to file.

        Parameters
        ----------
        path : str, path object, or file-like object
            String, path object (implementing ``os.PathLike[str]``), or file-like
            object implementing a binary ``write()`` function. File path where
            the pickled object will be stored.
        {compression_options}
        protocol : int
            Int which indicates which protocol should be used by the pickler,
            default HIGHEST_PROTOCOL (see [1]_ paragraph 12.1.2). The possible
            values are 0, 1, 2, 3, 4, 5. A negative value for the protocol
            parameter is equivalent to setting its value to HIGHEST_PROTOCOL.

            .. [1] https://docs.python.org/3/library/pickle.html.

        {storage_options}

            .. versionadded:: 1.2.0

        See Also
        --------
        read_pickle : Load pickled pandas object (or any object) from file.
        DataFrame.to_hdf : Write DataFrame to an HDF5 file.
        DataFrame.to_sql : Write DataFrame to a SQL database.
        DataFrame.to_parquet : Write a DataFrame to the binary parquet format.

        Examples
        --------
        >>> original_df = pd.DataFrame({{"foo": range(5), "bar": range(5, 10)}})  # doctest: +SKIP
        >>> original_df  # doctest: +SKIP
           foo  bar
        0    0    5
        1    1    6
        2    2    7
        3    3    8
        4    4    9
        >>> original_df.to_pickle("./dummy.pkl")  # doctest: +SKIP

        >>> unpickled_df = pd.read_pickle("./dummy.pkl")  # doctest: +SKIP
        >>> unpickled_df  # doctest: +SKIP
           foo  bar
        0    0    5
        1    1    6
        2    2    7
        3    3    8
        4    4    9
        """  # noqa: E501
        from pandas.io.pickle import to_pickle

        to_pickle(
            self,
            path,
            compression=compression,
            protocol=protocol,
            storage_options=storage_options,
        )

    @final
    def to_clipboard(
        self, excel: bool_t = True, sep: str | None = None, **kwargs
    ) -> None:
        r"""
        Copy object to the system clipboard.

        Write a text representation of object to the system clipboard.
        This can be pasted into Excel, for example.

        Parameters
        ----------
        excel : bool, default True
            Produce output in a csv format for easy pasting into excel.

            - True, use the provided separator for csv pasting.
            - False, write a string representation of the object to the clipboard.

        sep : str, default ``'\t'``
            Field delimiter.
        **kwargs
            These parameters will be passed to DataFrame.to_csv.

        See Also
        --------
        DataFrame.to_csv : Write a DataFrame to a comma-separated values
            (csv) file.
        read_clipboard : Read text from clipboard and pass to read_csv.

        Notes
        -----
        Requirements for your platform.

          - Linux : `xclip`, or `xsel` (with `PyQt4` modules)
          - Windows : none
          - macOS : none

        This method uses the processes developed for the package `pyperclip`. A
        solution to render any output string format is given in the examples.

        Examples
        --------
        Copy the contents of a DataFrame to the clipboard.

        >>> df = pd.DataFrame([[1, 2, 3], [4, 5, 6]], columns=['A', 'B', 'C'])

        >>> df.to_clipboard(sep=',')  # doctest: +SKIP
        ... # Wrote the following to the system clipboard:
        ... # ,A,B,C
        ... # 0,1,2,3
        ... # 1,4,5,6

        We can omit the index by passing the keyword `index` and setting
        it to false.

        >>> df.to_clipboard(sep=',', index=False)  # doctest: +SKIP
        ... # Wrote the following to the system clipboard:
        ... # A,B,C
        ... # 1,2,3
        ... # 4,5,6

        Using the original `pyperclip` package for any string output format.

        .. code-block:: python

           import pyperclip
           html = df.style.to_html()
           pyperclip.copy(html)
        """
        from pandas.io import clipboards

        clipboards.to_clipboard(self, excel=excel, sep=sep, **kwargs)

    @final
    def to_xarray(self):
        """
        Return an xarray object from the pandas object.

        Returns
        -------
        xarray.DataArray or xarray.Dataset
            Data in the pandas structure converted to Dataset if the object is
            a DataFrame, or a DataArray if the object is a Series.

        See Also
        --------
        DataFrame.to_hdf : Write DataFrame to an HDF5 file.
        DataFrame.to_parquet : Write a DataFrame to the binary parquet format.

        Notes
        -----
        See the `xarray docs <https://xarray.pydata.org/en/stable/>`__

        Examples
        --------
        >>> df = pd.DataFrame([('falcon', 'bird', 389.0, 2),
        ...                    ('parrot', 'bird', 24.0, 2),
        ...                    ('lion', 'mammal', 80.5, 4),
        ...                    ('monkey', 'mammal', np.nan, 4)],
        ...                   columns=['name', 'class', 'max_speed',
        ...                            'num_legs'])
        >>> df
             name   class  max_speed  num_legs
        0  falcon    bird      389.0         2
        1  parrot    bird       24.0         2
        2    lion  mammal       80.5         4
        3  monkey  mammal        NaN         4

        >>> df.to_xarray()
        <xarray.Dataset>
        Dimensions:    (index: 4)
        Coordinates:
          * index      (index) int64 0 1 2 3
        Data variables:
            name       (index) object 'falcon' 'parrot' 'lion' 'monkey'
            class      (index) object 'bird' 'bird' 'mammal' 'mammal'
            max_speed  (index) float64 389.0 24.0 80.5 nan
            num_legs   (index) int64 2 2 4 4

        >>> df['max_speed'].to_xarray()
        <xarray.DataArray 'max_speed' (index: 4)>
        array([389. ,  24. ,  80.5,   nan])
        Coordinates:
          * index    (index) int64 0 1 2 3

        >>> dates = pd.to_datetime(['2018-01-01', '2018-01-01',
        ...                         '2018-01-02', '2018-01-02'])
        >>> df_multiindex = pd.DataFrame({'date': dates,
        ...                               'animal': ['falcon', 'parrot',
        ...                                          'falcon', 'parrot'],
        ...                               'speed': [350, 18, 361, 15]})
        >>> df_multiindex = df_multiindex.set_index(['date', 'animal'])

        >>> df_multiindex
                           speed
        date       animal
        2018-01-01 falcon    350
                   parrot     18
        2018-01-02 falcon    361
                   parrot     15

        >>> df_multiindex.to_xarray()
        <xarray.Dataset>
        Dimensions:  (date: 2, animal: 2)
        Coordinates:
          * date     (date) datetime64[ns] 2018-01-01 2018-01-02
          * animal   (animal) object 'falcon' 'parrot'
        Data variables:
            speed    (date, animal) int64 350 18 361 15
        """
        xarray = import_optional_dependency("xarray")

        if self.ndim == 1:
            return xarray.DataArray.from_series(self)
        else:
            return xarray.Dataset.from_dataframe(self)

    @overload
    def to_latex(
        self,
        buf: None = ...,
        columns: Sequence[Hashable] | None = ...,
        header: bool_t | list[str] = ...,
        index: bool_t = ...,
        na_rep: str = ...,
        formatters: FormattersType | None = ...,
        float_format: FloatFormatType | None = ...,
        sparsify: bool_t | None = ...,
        index_names: bool_t = ...,
        bold_rows: bool_t = ...,
        column_format: str | None = ...,
        longtable: bool_t | None = ...,
        escape: bool_t | None = ...,
        encoding: str | None = ...,
        decimal: str = ...,
        multicolumn: bool_t | None = ...,
        multicolumn_format: str | None = ...,
        multirow: bool_t | None = ...,
        caption: str | tuple[str, str] | None = ...,
        label: str | None = ...,
        position: str | None = ...,
    ) -> str:
        ...

    @overload
    def to_latex(
        self,
        buf: FilePath | WriteBuffer[str],
        columns: Sequence[Hashable] | None = ...,
        header: bool_t | list[str] = ...,
        index: bool_t = ...,
        na_rep: str = ...,
        formatters: FormattersType | None = ...,
        float_format: FloatFormatType | None = ...,
        sparsify: bool_t | None = ...,
        index_names: bool_t = ...,
        bold_rows: bool_t = ...,
        column_format: str | None = ...,
        longtable: bool_t | None = ...,
        escape: bool_t | None = ...,
        encoding: str | None = ...,
        decimal: str = ...,
        multicolumn: bool_t | None = ...,
        multicolumn_format: str | None = ...,
        multirow: bool_t | None = ...,
        caption: str | tuple[str, str] | None = ...,
        label: str | None = ...,
        position: str | None = ...,
    ) -> None:
        ...

    @final
    def to_latex(
        self,
        buf: FilePath | WriteBuffer[str] | None = None,
        columns: Sequence[Hashable] | None = None,
        header: bool_t | list[str] = True,
        index: bool_t = True,
        na_rep: str = "NaN",
        formatters: FormattersType | None = None,
        float_format: FloatFormatType | None = None,
        sparsify: bool_t | None = None,
        index_names: bool_t = True,
        bold_rows: bool_t = False,
        column_format: str | None = None,
        longtable: bool_t | None = None,
        escape: bool_t | None = None,
        encoding: str | None = None,
        decimal: str = ".",
        multicolumn: bool_t | None = None,
        multicolumn_format: str | None = None,
        multirow: bool_t | None = None,
        caption: str | tuple[str, str] | None = None,
        label: str | None = None,
        position: str | None = None,
    ) -> str | None:
        r"""
        Render object to a LaTeX tabular, longtable, or nested table.

        Requires ``\usepackage{{booktabs}}``.  The output can be copy/pasted
        into a main LaTeX document or read from an external file
        with ``\input{{table.tex}}``.

        .. versionchanged:: 1.2.0
           Added position argument, changed meaning of caption argument.

        .. versionchanged:: 2.0.0
           Refactored to use the Styler implementation via jinja2 templating.

        Parameters
        ----------
        buf : str, Path or StringIO-like, optional, default None
            Buffer to write to. If None, the output is returned as a string.
        columns : list of label, optional
            The subset of columns to write. Writes all columns by default.
        header : bool or list of str, default True
            Write out the column names. If a list of strings is given,
            it is assumed to be aliases for the column names.
        index : bool, default True
            Write row names (index).
        na_rep : str, default 'NaN'
            Missing data representation.
        formatters : list of functions or dict of {{str: function}}, optional
            Formatter functions to apply to columns' elements by position or
            name. The result of each function must be a unicode string.
            List must be of length equal to the number of columns.
        float_format : one-parameter function or str, optional, default None
            Formatter for floating point numbers. For example
            ``float_format="%.2f"`` and ``float_format="{{:0.2f}}".format`` will
            both result in 0.1234 being formatted as 0.12.
        sparsify : bool, optional
            Set to False for a DataFrame with a hierarchical index to print
            every multiindex key at each row. By default, the value will be
            read from the config module.
        index_names : bool, default True
            Prints the names of the indexes.
        bold_rows : bool, default False
            Make the row labels bold in the output.
        column_format : str, optional
            The columns format as specified in `LaTeX table format
            <https://en.wikibooks.org/wiki/LaTeX/Tables>`__ e.g. 'rcl' for 3
            columns. By default, 'l' will be used for all columns except
            columns of numbers, which default to 'r'.
        longtable : bool, optional
            Use a longtable environment instead of tabular. Requires
            adding a \usepackage{{longtable}} to your LaTeX preamble.
            By default, the value will be read from the pandas config
            module, and set to `True` if the option ``styler.latex.environment`` is
            `"longtable"`.

            .. versionchanged:: 2.0.0
               The pandas option affecting this argument has changed.
        escape : bool, optional
            By default, the value will be read from the pandas config
            module and set to `True` if the option ``styler.format.escape`` is
            `"latex"`. When set to False prevents from escaping latex special
            characters in column names.

            .. versionchanged:: 2.0.0
               The pandas option affecting this argument has changed, as has the
               default value to `False`.
        encoding : str, optional
            A string representing the encoding to use in the output file,
            defaults to 'utf-8'.
        decimal : str, default '.'
            Character recognized as decimal separator, e.g. ',' in Europe.
        multicolumn : bool, default True
            Use \multicolumn to enhance MultiIndex columns.
            The default will be read from the config module, and is set
            as the option ``styler.sparse.columns``.

            .. versionchanged:: 2.0.0
               The pandas option affecting this argument has changed.
        multicolumn_format : str, default 'r'
            The alignment for multicolumns, similar to `column_format`
            The default will be read from the config module, and is set as the option
            ``styler.latex.multicol_align``.

            .. versionchanged:: 2.0.0
               The pandas option affecting this argument has changed, as has the
               default value to "r".
        multirow : bool, default True
            Use \multirow to enhance MultiIndex rows. Requires adding a
            \usepackage{{multirow}} to your LaTeX preamble. Will print
            centered labels (instead of top-aligned) across the contained
            rows, separating groups via clines. The default will be read
            from the pandas config module, and is set as the option
            ``styler.sparse.index``.

            .. versionchanged:: 2.0.0
               The pandas option affecting this argument has changed, as has the
               default value to `True`.
        caption : str or tuple, optional
            Tuple (full_caption, short_caption),
            which results in ``\caption[short_caption]{{full_caption}}``;
            if a single string is passed, no short caption will be set.

            .. versionchanged:: 1.2.0
               Optionally allow caption to be a tuple ``(full_caption, short_caption)``.

        label : str, optional
            The LaTeX label to be placed inside ``\label{{}}`` in the output.
            This is used with ``\ref{{}}`` in the main ``.tex`` file.

        position : str, optional
            The LaTeX positional argument for tables, to be placed after
            ``\begin{{}}`` in the output.

            .. versionadded:: 1.2.0

        Returns
        -------
        str or None
            If buf is None, returns the result as a string. Otherwise returns None.

        See Also
        --------
        io.formats.style.Styler.to_latex : Render a DataFrame to LaTeX
            with conditional formatting.
        DataFrame.to_string : Render a DataFrame to a console-friendly
            tabular output.
        DataFrame.to_html : Render a DataFrame as an HTML table.

        Notes
        -----
        As of v2.0.0 this method has changed to use the Styler implementation as
        part of :meth:`.Styler.to_latex` via ``jinja2`` templating. This means
        that ``jinja2`` is a requirement, and needs to be installed, for this method
        to function. It is advised that users switch to using Styler, since that
        implementation is more frequently updated and contains much more
        flexibility with the output.

        Examples
        --------
        Convert a general DataFrame to LaTeX with formatting:

        >>> df = pd.DataFrame(dict(name=['Raphael', 'Donatello'],
        ...                        age=[26, 45],
        ...                        height=[181.23, 177.65]))
        >>> print(df.to_latex(index=False,
        ...                   formatters={"name": str.upper},
        ...                   float_format="{:.1f}".format,
        ... ))  # doctest: +SKIP
        \begin{tabular}{lrr}
        \toprule
        name & age & height \\
        \midrule
        RAPHAEL & 26 & 181.2 \\
        DONATELLO & 45 & 177.7 \\
        \bottomrule
        \end{tabular}
        """
        # Get defaults from the pandas config
        if self.ndim == 1:
            self = self.to_frame()
        if longtable is None:
            longtable = config.get_option("styler.latex.environment") == "longtable"
        if escape is None:
            escape = config.get_option("styler.format.escape") == "latex"
        if multicolumn is None:
            multicolumn = config.get_option("styler.sparse.columns")
        if multicolumn_format is None:
            multicolumn_format = config.get_option("styler.latex.multicol_align")
        if multirow is None:
            multirow = config.get_option("styler.sparse.index")

        if column_format is not None and not isinstance(column_format, str):
            raise ValueError("`column_format` must be str or unicode")
        length = len(self.columns) if columns is None else len(columns)
        if isinstance(header, (list, tuple)) and len(header) != length:
            raise ValueError(f"Writing {length} cols but got {len(header)} aliases")

        # Refactor formatters/float_format/decimal/na_rep/escape to Styler structure
        base_format_ = {
            "na_rep": na_rep,
            "escape": "latex" if escape else None,
            "decimal": decimal,
        }
        index_format_: dict[str, Any] = {"axis": 0, **base_format_}
        column_format_: dict[str, Any] = {"axis": 1, **base_format_}

        if isinstance(float_format, str):
            float_format_: Callable | None = lambda x: float_format % x
        else:
            float_format_ = float_format

        def _wrap(x, alt_format_):
            if isinstance(x, (float, complex)) and float_format_ is not None:
                return float_format_(x)
            else:
                return alt_format_(x)

        formatters_: list | tuple | dict | Callable | None = None
        if isinstance(formatters, list):
            formatters_ = {
                c: partial(_wrap, alt_format_=formatters[i])
                for i, c in enumerate(self.columns)
            }
        elif isinstance(formatters, dict):
            index_formatter = formatters.pop("__index__", None)
            column_formatter = formatters.pop("__columns__", None)
            if index_formatter is not None:
                index_format_.update({"formatter": index_formatter})
            if column_formatter is not None:
                column_format_.update({"formatter": column_formatter})

            formatters_ = formatters
            float_columns = self.select_dtypes(include="float").columns
            for col in float_columns:
                if col not in formatters.keys():
                    formatters_.update({col: float_format_})
        elif formatters is None and float_format is not None:
            formatters_ = partial(_wrap, alt_format_=lambda v: v)
        format_index_ = [index_format_, column_format_]

        # Deal with hiding indexes and relabelling column names
        hide_: list[dict] = []
        relabel_index_: list[dict] = []
        if columns:
            hide_.append(
                {
                    "subset": [c for c in self.columns if c not in columns],
                    "axis": "columns",
                }
            )
        if header is False:
            hide_.append({"axis": "columns"})
        elif isinstance(header, (list, tuple)):
            relabel_index_.append({"labels": header, "axis": "columns"})
            format_index_ = [index_format_]  # column_format is overwritten

        if index is False:
            hide_.append({"axis": "index"})
        if index_names is False:
            hide_.append({"names": True, "axis": "index"})

        render_kwargs_ = {
            "hrules": True,
            "sparse_index": sparsify,
            "sparse_columns": sparsify,
            "environment": "longtable" if longtable else None,
            "multicol_align": multicolumn_format
            if multicolumn
            else f"naive-{multicolumn_format}",
            "multirow_align": "t" if multirow else "naive",
            "encoding": encoding,
            "caption": caption,
            "label": label,
            "position": position,
            "column_format": column_format,
            "clines": "skip-last;data"
            if (multirow and isinstance(self.index, MultiIndex))
            else None,
            "bold_rows": bold_rows,
        }

        return self._to_latex_via_styler(
            buf,
            hide=hide_,
            relabel_index=relabel_index_,
            format={"formatter": formatters_, **base_format_},
            format_index=format_index_,
            render_kwargs=render_kwargs_,
        )

    @final
    def _to_latex_via_styler(
        self,
        buf=None,
        *,
        hide: dict | list[dict] | None = None,
        relabel_index: dict | list[dict] | None = None,
        format: dict | list[dict] | None = None,
        format_index: dict | list[dict] | None = None,
        render_kwargs: dict | None = None,
    ):
        """
        Render object to a LaTeX tabular, longtable, or nested table.

        Uses the ``Styler`` implementation with the following, ordered, method chaining:

        .. code-block:: python
           styler = Styler(DataFrame)
           styler.hide(**hide)
           styler.relabel_index(**relabel_index)
           styler.format(**format)
           styler.format_index(**format_index)
           styler.to_latex(buf=buf, **render_kwargs)

        Parameters
        ----------
        buf : str, Path or StringIO-like, optional, default None
            Buffer to write to. If None, the output is returned as a string.
        hide : dict, list of dict
            Keyword args to pass to the method call of ``Styler.hide``. If a list will
            call the method numerous times.
        relabel_index : dict, list of dict
            Keyword args to pass to the method of ``Styler.relabel_index``. If a list
            will call the method numerous times.
        format : dict, list of dict
            Keyword args to pass to the method call of ``Styler.format``. If a list will
            call the method numerous times.
        format_index : dict, list of dict
            Keyword args to pass to the method call of ``Styler.format_index``. If a
            list will call the method numerous times.
        render_kwargs : dict
            Keyword args to pass to the method call of ``Styler.to_latex``.

        Returns
        -------
        str or None
            If buf is None, returns the result as a string. Otherwise returns None.
        """
        from pandas.io.formats.style import Styler

        self = cast("DataFrame", self)
        styler = Styler(self, uuid="")

        for kw_name in ["hide", "relabel_index", "format", "format_index"]:
            kw = vars()[kw_name]
            if isinstance(kw, dict):
                getattr(styler, kw_name)(**kw)
            elif isinstance(kw, list):
                for sub_kw in kw:
                    getattr(styler, kw_name)(**sub_kw)

        # bold_rows is not a direct kwarg of Styler.to_latex
        render_kwargs = {} if render_kwargs is None else render_kwargs
        if render_kwargs.pop("bold_rows"):
            styler.map_index(lambda v: "textbf:--rwrap;")

        return styler.to_latex(buf=buf, **render_kwargs)

    @overload
    def to_csv(
        self,
        path_or_buf: None = ...,
        sep: str = ...,
        na_rep: str = ...,
        float_format: str | Callable | None = ...,
        columns: Sequence[Hashable] | None = ...,
        header: bool_t | list[str] = ...,
        index: bool_t = ...,
        index_label: IndexLabel | None = ...,
        mode: str = ...,
        encoding: str | None = ...,
        compression: CompressionOptions = ...,
        quoting: int | None = ...,
        quotechar: str = ...,
        lineterminator: str | None = ...,
        chunksize: int | None = ...,
        date_format: str | None = ...,
        doublequote: bool_t = ...,
        escapechar: str | None = ...,
        decimal: str = ...,
        errors: OpenFileErrors = ...,
        storage_options: StorageOptions = ...,
    ) -> str:
        ...

    @overload
    def to_csv(
        self,
        path_or_buf: FilePath | WriteBuffer[bytes] | WriteBuffer[str],
        sep: str = ...,
        na_rep: str = ...,
        float_format: str | Callable | None = ...,
        columns: Sequence[Hashable] | None = ...,
        header: bool_t | list[str] = ...,
        index: bool_t = ...,
        index_label: IndexLabel | None = ...,
        mode: str = ...,
        encoding: str | None = ...,
        compression: CompressionOptions = ...,
        quoting: int | None = ...,
        quotechar: str = ...,
        lineterminator: str | None = ...,
        chunksize: int | None = ...,
        date_format: str | None = ...,
        doublequote: bool_t = ...,
        escapechar: str | None = ...,
        decimal: str = ...,
        errors: OpenFileErrors = ...,
        storage_options: StorageOptions = ...,
    ) -> None:
        ...

    @final
    @doc(
        storage_options=_shared_docs["storage_options"],
        compression_options=_shared_docs["compression_options"] % "path_or_buf",
    )
    def to_csv(
        self,
        path_or_buf: FilePath | WriteBuffer[bytes] | WriteBuffer[str] | None = None,
        sep: str = ",",
        na_rep: str = "",
        float_format: str | Callable | None = None,
        columns: Sequence[Hashable] | None = None,
        header: bool_t | list[str] = True,
        index: bool_t = True,
        index_label: IndexLabel | None = None,
        mode: str = "w",
        encoding: str | None = None,
        compression: CompressionOptions = "infer",
        quoting: int | None = None,
        quotechar: str = '"',
        lineterminator: str | None = None,
        chunksize: int | None = None,
        date_format: str | None = None,
        doublequote: bool_t = True,
        escapechar: str | None = None,
        decimal: str = ".",
        errors: OpenFileErrors = "strict",
        storage_options: StorageOptions = None,
    ) -> str | None:
        r"""
        Write object to a comma-separated values (csv) file.

        Parameters
        ----------
        path_or_buf : str, path object, file-like object, or None, default None
            String, path object (implementing os.PathLike[str]), or file-like
            object implementing a write() function. If None, the result is
            returned as a string. If a non-binary file object is passed, it should
            be opened with `newline=''`, disabling universal newlines. If a binary
            file object is passed, `mode` might need to contain a `'b'`.

            .. versionchanged:: 1.2.0

               Support for binary file objects was introduced.

        sep : str, default ','
            String of length 1. Field delimiter for the output file.
        na_rep : str, default ''
            Missing data representation.
        float_format : str, Callable, default None
            Format string for floating point numbers. If a Callable is given, it takes
            precedence over other numeric formatting parameters, like decimal.
        columns : sequence, optional
            Columns to write.
        header : bool or list of str, default True
            Write out the column names. If a list of strings is given it is
            assumed to be aliases for the column names.
        index : bool, default True
            Write row names (index).
        index_label : str or sequence, or False, default None
            Column label for index column(s) if desired. If None is given, and
            `header` and `index` are True, then the index names are used. A
            sequence should be given if the object uses MultiIndex. If
            False do not print fields for index names. Use index_label=False
            for easier importing in R.
        mode : {{'w', 'x', 'a'}}, default 'w'
            Forwarded to either `open(mode=)` or `fsspec.open(mode=)` to control
            the file opening. Typical values include:

            - 'w', truncate the file first.
            - 'x', exclusive creation, failing if the file already exists.
            - 'a', append to the end of file if it exists.

        encoding : str, optional
            A string representing the encoding to use in the output file,
            defaults to 'utf-8'. `encoding` is not supported if `path_or_buf`
            is a non-binary file object.
        {compression_options}

               May be a dict with key 'method' as compression mode
               and other entries as additional compression options if
               compression mode is 'zip'.

               Passing compression options as keys in dict is
               supported for compression modes 'gzip', 'bz2', 'zstd', and 'zip'.

            .. versionchanged:: 1.2.0

                Compression is supported for binary file objects.

            .. versionchanged:: 1.2.0

                Previous versions forwarded dict entries for 'gzip' to
                `gzip.open` instead of `gzip.GzipFile` which prevented
                setting `mtime`.

        quoting : optional constant from csv module
            Defaults to csv.QUOTE_MINIMAL. If you have set a `float_format`
            then floats are converted to strings and thus csv.QUOTE_NONNUMERIC
            will treat them as non-numeric.
        quotechar : str, default '\"'
            String of length 1. Character used to quote fields.
        lineterminator : str, optional
            The newline character or character sequence to use in the output
            file. Defaults to `os.linesep`, which depends on the OS in which
            this method is called ('\\n' for linux, '\\r\\n' for Windows, i.e.).

            .. versionchanged:: 1.5.0

                Previously was line_terminator, changed for consistency with
                read_csv and the standard library 'csv' module.

        chunksize : int or None
            Rows to write at a time.
        date_format : str, default None
            Format string for datetime objects.
        doublequote : bool, default True
            Control quoting of `quotechar` inside a field.
        escapechar : str, default None
            String of length 1. Character used to escape `sep` and `quotechar`
            when appropriate.
        decimal : str, default '.'
            Character recognized as decimal separator. E.g. use ',' for
            European data.
        errors : str, default 'strict'
            Specifies how encoding and decoding errors are to be handled.
            See the errors argument for :func:`open` for a full list
            of options.

        {storage_options}

            .. versionadded:: 1.2.0

        Returns
        -------
        None or str
            If path_or_buf is None, returns the resulting csv format as a
            string. Otherwise returns None.

        See Also
        --------
        read_csv : Load a CSV file into a DataFrame.
        to_excel : Write DataFrame to an Excel file.

        Examples
        --------
        >>> df = pd.DataFrame({{'name': ['Raphael', 'Donatello'],
        ...                    'mask': ['red', 'purple'],
        ...                    'weapon': ['sai', 'bo staff']}})
        >>> df.to_csv(index=False)
        'name,mask,weapon\nRaphael,red,sai\nDonatello,purple,bo staff\n'

        Create 'out.zip' containing 'out.csv'

        >>> compression_opts = dict(method='zip',
        ...                         archive_name='out.csv')  # doctest: +SKIP
        >>> df.to_csv('out.zip', index=False,
        ...           compression=compression_opts)  # doctest: +SKIP

        To write a csv file to a new folder or nested folder you will first
        need to create it using either Pathlib or os:

        >>> from pathlib import Path  # doctest: +SKIP
        >>> filepath = Path('folder/subfolder/out.csv')  # doctest: +SKIP
        >>> filepath.parent.mkdir(parents=True, exist_ok=True)  # doctest: +SKIP
        >>> df.to_csv(filepath)  # doctest: +SKIP

        >>> import os  # doctest: +SKIP
        >>> os.makedirs('folder/subfolder', exist_ok=True)  # doctest: +SKIP
        >>> df.to_csv('folder/subfolder/out.csv')  # doctest: +SKIP
        """
        df = self if isinstance(self, ABCDataFrame) else self.to_frame()

        formatter = DataFrameFormatter(
            frame=df,
            header=header,
            index=index,
            na_rep=na_rep,
            float_format=float_format,
            decimal=decimal,
        )

        return DataFrameRenderer(formatter).to_csv(
            path_or_buf,
            lineterminator=lineterminator,
            sep=sep,
            encoding=encoding,
            errors=errors,
            compression=compression,
            quoting=quoting,
            columns=columns,
            index_label=index_label,
            mode=mode,
            chunksize=chunksize,
            quotechar=quotechar,
            date_format=date_format,
            doublequote=doublequote,
            escapechar=escapechar,
            storage_options=storage_options,
        )

    # ----------------------------------------------------------------------
    # Lookup Caching

    def _reset_cacher(self) -> None:
        """
        Reset the cacher.
        """
        raise AbstractMethodError(self)

    def _maybe_update_cacher(
        self,
        clear: bool_t = False,
        verify_is_copy: bool_t = True,
        inplace: bool_t = False,
    ) -> None:
        """
        See if we need to update our parent cacher if clear, then clear our
        cache.

        Parameters
        ----------
        clear : bool, default False
            Clear the item cache.
        verify_is_copy : bool, default True
            Provide is_copy checks.
        """
        if using_copy_on_write():
            return

        if verify_is_copy:
            self._check_setitem_copy(t="referent")

        if clear:
            self._clear_item_cache()

    def _clear_item_cache(self) -> None:
        raise AbstractMethodError(self)

    # ----------------------------------------------------------------------
    # Indexing Methods

    @final
    def take(self, indices, axis: Axis = 0, **kwargs) -> Self:
        """
        Return the elements in the given *positional* indices along an axis.

        This means that we are not indexing according to actual values in
        the index attribute of the object. We are indexing according to the
        actual position of the element in the object.

        Parameters
        ----------
        indices : array-like
            An array of ints indicating which positions to take.
        axis : {0 or 'index', 1 or 'columns', None}, default 0
            The axis on which to select elements. ``0`` means that we are
            selecting rows, ``1`` means that we are selecting columns.
            For `Series` this parameter is unused and defaults to 0.
        **kwargs
            For compatibility with :meth:`numpy.take`. Has no effect on the
            output.

        Returns
        -------
        same type as caller
            An array-like containing the elements taken from the object.

        See Also
        --------
        DataFrame.loc : Select a subset of a DataFrame by labels.
        DataFrame.iloc : Select a subset of a DataFrame by positions.
        numpy.take : Take elements from an array along an axis.

        Examples
        --------
        >>> df = pd.DataFrame([('falcon', 'bird', 389.0),
        ...                    ('parrot', 'bird', 24.0),
        ...                    ('lion', 'mammal', 80.5),
        ...                    ('monkey', 'mammal', np.nan)],
        ...                   columns=['name', 'class', 'max_speed'],
        ...                   index=[0, 2, 3, 1])
        >>> df
             name   class  max_speed
        0  falcon    bird      389.0
        2  parrot    bird       24.0
        3    lion  mammal       80.5
        1  monkey  mammal        NaN

        Take elements at positions 0 and 3 along the axis 0 (default).

        Note how the actual indices selected (0 and 1) do not correspond to
        our selected indices 0 and 3. That's because we are selecting the 0th
        and 3rd rows, not rows whose indices equal 0 and 3.

        >>> df.take([0, 3])
             name   class  max_speed
        0  falcon    bird      389.0
        1  monkey  mammal        NaN

        Take elements at indices 1 and 2 along the axis 1 (column selection).

        >>> df.take([1, 2], axis=1)
            class  max_speed
        0    bird      389.0
        2    bird       24.0
        3  mammal       80.5
        1  mammal        NaN

        We may take elements using negative integers for positive indices,
        starting from the end of the object, just like with Python lists.

        >>> df.take([-1, -2])
             name   class  max_speed
        1  monkey  mammal        NaN
        3    lion  mammal       80.5
        """

        nv.validate_take((), kwargs)

        if not isinstance(indices, slice):
            indices = np.asarray(indices, dtype=np.intp)
            if (
                axis == 0
                and indices.ndim == 1
                and using_copy_on_write()
                and is_range_indexer(indices, len(self))
            ):
                return self.copy(deep=None)
        elif self.ndim == 1:
            raise TypeError(
                f"{type(self).__name__}.take requires a sequence of integers, "
                "not slice."
            )
        else:
            warnings.warn(
                # GH#51539
                f"Passing a slice to {type(self).__name__}.take is deprecated "
                "and will raise in a future version. Use `obj[slicer]` or pass "
                "a sequence of integers instead.",
                FutureWarning,
                stacklevel=find_stack_level(),
            )
            # We can get here with a slice via DataFrame.__getitem__
            indices = np.arange(
                indices.start, indices.stop, indices.step, dtype=np.intp
            )

        new_data = self._mgr.take(
            indices,
            axis=self._get_block_manager_axis(axis),
            verify=True,
        )
        return self._constructor_from_mgr(new_data, axes=new_data.axes).__finalize__(
            self, method="take"
        )

    @final
    def _take_with_is_copy(self, indices, axis: Axis = 0) -> Self:
        """
        Internal version of the `take` method that sets the `_is_copy`
        attribute to keep track of the parent dataframe (using in indexing
        for the SettingWithCopyWarning).

        For Series this does the same as the public take (it never sets `_is_copy`).

        See the docstring of `take` for full explanation of the parameters.
        """
        result = self.take(indices=indices, axis=axis)
        # Maybe set copy if we didn't actually change the index.
        if self.ndim == 2 and not result._get_axis(axis).equals(self._get_axis(axis)):
            result._set_is_copy(self)
        return result

    @final
    def xs(
        self,
        key: IndexLabel,
        axis: Axis = 0,
        level: IndexLabel = None,
        drop_level: bool_t = True,
    ) -> Self:
        """
        Return cross-section from the Series/DataFrame.

        This method takes a `key` argument to select data at a particular
        level of a MultiIndex.

        Parameters
        ----------
        key : label or tuple of label
            Label contained in the index, or partially in a MultiIndex.
        axis : {0 or 'index', 1 or 'columns'}, default 0
            Axis to retrieve cross-section on.
        level : object, defaults to first n levels (n=1 or len(key))
            In case of a key partially contained in a MultiIndex, indicate
            which levels are used. Levels can be referred by label or position.
        drop_level : bool, default True
            If False, returns object with same levels as self.

        Returns
        -------
        Series or DataFrame
            Cross-section from the original Series or DataFrame
            corresponding to the selected index levels.

        See Also
        --------
        DataFrame.loc : Access a group of rows and columns
            by label(s) or a boolean array.
        DataFrame.iloc : Purely integer-location based indexing
            for selection by position.

        Notes
        -----
        `xs` can not be used to set values.

        MultiIndex Slicers is a generic way to get/set values on
        any level or levels.
        It is a superset of `xs` functionality, see
        :ref:`MultiIndex Slicers <advanced.mi_slicers>`.

        Examples
        --------
        >>> d = {'num_legs': [4, 4, 2, 2],
        ...      'num_wings': [0, 0, 2, 2],
        ...      'class': ['mammal', 'mammal', 'mammal', 'bird'],
        ...      'animal': ['cat', 'dog', 'bat', 'penguin'],
        ...      'locomotion': ['walks', 'walks', 'flies', 'walks']}
        >>> df = pd.DataFrame(data=d)
        >>> df = df.set_index(['class', 'animal', 'locomotion'])
        >>> df
                                   num_legs  num_wings
        class  animal  locomotion
        mammal cat     walks              4          0
               dog     walks              4          0
               bat     flies              2          2
        bird   penguin walks              2          2

        Get values at specified index

        >>> df.xs('mammal')
                           num_legs  num_wings
        animal locomotion
        cat    walks              4          0
        dog    walks              4          0
        bat    flies              2          2

        Get values at several indexes

        >>> df.xs(('mammal', 'dog', 'walks'))
        num_legs     4
        num_wings    0
        Name: (mammal, dog, walks), dtype: int64

        Get values at specified index and level

        >>> df.xs('cat', level=1)
                           num_legs  num_wings
        class  locomotion
        mammal walks              4          0

        Get values at several indexes and levels

        >>> df.xs(('bird', 'walks'),
        ...       level=[0, 'locomotion'])
                 num_legs  num_wings
        animal
        penguin         2          2

        Get values at specified column and axis

        >>> df.xs('num_wings', axis=1)
        class   animal   locomotion
        mammal  cat      walks         0
                dog      walks         0
                bat      flies         2
        bird    penguin  walks         2
        Name: num_wings, dtype: int64
        """
        axis = self._get_axis_number(axis)
        labels = self._get_axis(axis)

        if isinstance(key, list):
            raise TypeError("list keys are not supported in xs, pass a tuple instead")

        if level is not None:
            if not isinstance(labels, MultiIndex):
                raise TypeError("Index must be a MultiIndex")
            loc, new_ax = labels.get_loc_level(key, level=level, drop_level=drop_level)

            # create the tuple of the indexer
            _indexer = [slice(None)] * self.ndim
            _indexer[axis] = loc
            indexer = tuple(_indexer)

            result = self.iloc[indexer]
            setattr(result, result._get_axis_name(axis), new_ax)
            return result

        if axis == 1:
            if drop_level:
                return self[key]
            index = self.columns
        else:
            index = self.index

        if isinstance(index, MultiIndex):
            loc, new_index = index._get_loc_level(key, level=0)
            if not drop_level:
                if lib.is_integer(loc):
                    # Slice index must be an integer or None
                    new_index = index[loc : loc + 1]
                else:
                    new_index = index[loc]
        else:
            loc = index.get_loc(key)

            if isinstance(loc, np.ndarray):
                if loc.dtype == np.bool_:
                    (inds,) = loc.nonzero()
                    return self._take_with_is_copy(inds, axis=axis)
                else:
                    return self._take_with_is_copy(loc, axis=axis)

            if not is_scalar(loc):
                new_index = index[loc]

        if is_scalar(loc) and axis == 0:
            # In this case loc should be an integer
            if self.ndim == 1:
                # if we encounter an array-like and we only have 1 dim
                # that means that their are list/ndarrays inside the Series!
                # so just return them (GH 6394)
                return self._values[loc]

            new_mgr = self._mgr.fast_xs(loc)

            result = self._constructor_sliced_from_mgr(new_mgr, axes=new_mgr.axes)
            result._name = self.index[loc]
            result = result.__finalize__(self)
        elif is_scalar(loc):
            result = self.iloc[:, slice(loc, loc + 1)]
        elif axis == 1:
            result = self.iloc[:, loc]
        else:
            result = self.iloc[loc]
            result.index = new_index

        # this could be a view
        # but only in a single-dtyped view sliceable case
        result._set_is_copy(self, copy=not result._is_view)
        return result

    def __getitem__(self, item):
        raise AbstractMethodError(self)

    @final
    def _getitem_slice(self, key: slice) -> Self:
        """
        __getitem__ for the case where the key is a slice object.
        """
        # _convert_slice_indexer to determine if this slice is positional
        #  or label based, and if the latter, convert to positional
        slobj = self.index._convert_slice_indexer(key, kind="getitem")
        if isinstance(slobj, np.ndarray):
            # reachable with DatetimeIndex
            indexer = lib.maybe_indices_to_slice(
                slobj.astype(np.intp, copy=False), len(self)
            )
            if isinstance(indexer, np.ndarray):
                # GH#43223 If we can not convert, use take
                return self.take(indexer, axis=0)
            slobj = indexer
        return self._slice(slobj)

    def _slice(self, slobj: slice, axis: AxisInt = 0) -> Self:
        """
        Construct a slice of this container.

        Slicing with this method is *always* positional.
        """
        assert isinstance(slobj, slice), type(slobj)
        axis = self._get_block_manager_axis(axis)
        new_mgr = self._mgr.get_slice(slobj, axis=axis)
        result = self._constructor_from_mgr(new_mgr, axes=new_mgr.axes)
        result = result.__finalize__(self)

        # this could be a view
        # but only in a single-dtyped view sliceable case
        is_copy = axis != 0 or result._is_view
        result._set_is_copy(self, copy=is_copy)
        return result

    @final
    def _set_is_copy(self, ref: NDFrame, copy: bool_t = True) -> None:
        if not copy:
            self._is_copy = None
        else:
            assert ref is not None
            self._is_copy = weakref.ref(ref)

    def _check_is_chained_assignment_possible(self) -> bool_t:
        """
        Check if we are a view, have a cacher, and are of mixed type.
        If so, then force a setitem_copy check.

        Should be called just near setting a value

        Will return a boolean if it we are a view and are cached, but a
        single-dtype meaning that the cacher should be updated following
        setting.
        """
        if self._is_copy:
            self._check_setitem_copy(t="referent")
        return False

    @final
    def _check_setitem_copy(self, t: str = "setting", force: bool_t = False):
        """

        Parameters
        ----------
        t : str, the type of setting error
        force : bool, default False
           If True, then force showing an error.

        validate if we are doing a setitem on a chained copy.

        It is technically possible to figure out that we are setting on
        a copy even WITH a multi-dtyped pandas object. In other words, some
        blocks may be views while other are not. Currently _is_view will ALWAYS
        return False for multi-blocks to avoid having to handle this case.

        df = DataFrame(np.arange(0,9), columns=['count'])
        df['group'] = 'b'

        # This technically need not raise SettingWithCopy if both are view
        # (which is not generally guaranteed but is usually True.  However,
        # this is in general not a good practice and we recommend using .loc.
        df.iloc[0:5]['group'] = 'a'

        """
        if using_copy_on_write():
            return

        # return early if the check is not needed
        if not (force or self._is_copy):
            return

        value = config.get_option("mode.chained_assignment")
        if value is None:
            return

        # see if the copy is not actually referred; if so, then dissolve
        # the copy weakref
        if self._is_copy is not None and not isinstance(self._is_copy, str):
            r = self._is_copy()
            if not gc.get_referents(r) or (r is not None and r.shape == self.shape):
                self._is_copy = None
                return

        # a custom message
        if isinstance(self._is_copy, str):
            t = self._is_copy

        elif t == "referent":
            t = (
                "\n"
                "A value is trying to be set on a copy of a slice from a "
                "DataFrame\n\n"
                "See the caveats in the documentation: "
                "https://pandas.pydata.org/pandas-docs/stable/user_guide/"
                "indexing.html#returning-a-view-versus-a-copy"
            )

        else:
            t = (
                "\n"
                "A value is trying to be set on a copy of a slice from a "
                "DataFrame.\n"
                "Try using .loc[row_indexer,col_indexer] = value "
                "instead\n\nSee the caveats in the documentation: "
                "https://pandas.pydata.org/pandas-docs/stable/user_guide/"
                "indexing.html#returning-a-view-versus-a-copy"
            )

        if value == "raise":
            raise SettingWithCopyError(t)
        if value == "warn":
            warnings.warn(t, SettingWithCopyWarning, stacklevel=find_stack_level())

    @final
    def __delitem__(self, key) -> None:
        """
        Delete item
        """
        deleted = False

        maybe_shortcut = False
        if self.ndim == 2 and isinstance(self.columns, MultiIndex):
            try:
                # By using engine's __contains__ we effectively
                # restrict to same-length tuples
                maybe_shortcut = key not in self.columns._engine
            except TypeError:
                pass

        if maybe_shortcut:
            # Allow shorthand to delete all columns whose first len(key)
            # elements match key:
            if not isinstance(key, tuple):
                key = (key,)
            for col in self.columns:
                if isinstance(col, tuple) and col[: len(key)] == key:
                    del self[col]
                    deleted = True
        if not deleted:
            # If the above loop ran and didn't delete anything because
            # there was no match, this call should raise the appropriate
            # exception:
            loc = self.axes[-1].get_loc(key)
            self._mgr = self._mgr.idelete(loc)

        # delete from the caches
        try:
            del self._item_cache[key]
        except KeyError:
            pass

    # ----------------------------------------------------------------------
    # Unsorted

    @final
    def _check_inplace_and_allows_duplicate_labels(self, inplace: bool_t):
        if inplace and not self.flags.allows_duplicate_labels:
            raise ValueError(
                "Cannot specify 'inplace=True' when "
                "'self.flags.allows_duplicate_labels' is False."
            )

    @final
    def get(self, key, default=None):
        """
        Get item from object for given key (ex: DataFrame column).

        Returns default value if not found.

        Parameters
        ----------
        key : object

        Returns
        -------
        same type as items contained in object

        Examples
        --------
        >>> df = pd.DataFrame(
        ...     [
        ...         [24.3, 75.7, "high"],
        ...         [31, 87.8, "high"],
        ...         [22, 71.6, "medium"],
        ...         [35, 95, "medium"],
        ...     ],
        ...     columns=["temp_celsius", "temp_fahrenheit", "windspeed"],
        ...     index=pd.date_range(start="2014-02-12", end="2014-02-15", freq="D"),
        ... )

        >>> df
                    temp_celsius  temp_fahrenheit windspeed
        2014-02-12          24.3             75.7      high
        2014-02-13          31.0             87.8      high
        2014-02-14          22.0             71.6    medium
        2014-02-15          35.0             95.0    medium

        >>> df.get(["temp_celsius", "windspeed"])
                    temp_celsius windspeed
        2014-02-12          24.3      high
        2014-02-13          31.0      high
        2014-02-14          22.0    medium
        2014-02-15          35.0    medium

        >>> ser = df['windspeed']
        >>> ser.get('2014-02-13')
        'high'

        If the key isn't found, the default value will be used.

        >>> df.get(["temp_celsius", "temp_kelvin"], default="default_value")
        'default_value'

        >>> ser.get('2014-02-10', '[unknown]')
        '[unknown]'
        """
        try:
            return self[key]
        except (KeyError, ValueError, IndexError):
            return default

    @final
    @property
    def _is_view(self) -> bool_t:
        """Return boolean indicating if self is view of another array"""
        return self._mgr.is_view

    @final
    def reindex_like(
        self,
        other,
        method: Literal["backfill", "bfill", "pad", "ffill", "nearest"] | None = None,
        copy: bool_t | None = None,
        limit: int | None = None,
        tolerance=None,
    ) -> Self:
        """
        Return an object with matching indices as other object.

        Conform the object to the same index on all axes. Optional
        filling logic, placing NaN in locations having no value
        in the previous index. A new object is produced unless the
        new index is equivalent to the current one and copy=False.

        Parameters
        ----------
        other : Object of the same data type
            Its row and column indices are used to define the new indices
            of this object.
        method : {None, 'backfill'/'bfill', 'pad'/'ffill', 'nearest'}
            Method to use for filling holes in reindexed DataFrame.
            Please note: this is only applicable to DataFrames/Series with a
            monotonically increasing/decreasing index.

            * None (default): don't fill gaps
            * pad / ffill: propagate last valid observation forward to next
              valid
            * backfill / bfill: use next valid observation to fill gap
            * nearest: use nearest valid observations to fill gap.

        copy : bool, default True
            Return a new object, even if the passed indexes are the same.
        limit : int, default None
            Maximum number of consecutive labels to fill for inexact matches.
        tolerance : optional
            Maximum distance between original and new labels for inexact
            matches. The values of the index at the matching locations must
            satisfy the equation ``abs(index[indexer] - target) <= tolerance``.

            Tolerance may be a scalar value, which applies the same tolerance
            to all values, or list-like, which applies variable tolerance per
            element. List-like includes list, tuple, array, Series, and must be
            the same size as the index and its dtype must exactly match the
            index's type.

        Returns
        -------
        Series or DataFrame
            Same type as caller, but with changed indices on each axis.

        See Also
        --------
        DataFrame.set_index : Set row labels.
        DataFrame.reset_index : Remove row labels or move them to new columns.
        DataFrame.reindex : Change to new indices or expand indices.

        Notes
        -----
        Same as calling
        ``.reindex(index=other.index, columns=other.columns,...)``.

        Examples
        --------
        >>> df1 = pd.DataFrame([[24.3, 75.7, 'high'],
        ...                     [31, 87.8, 'high'],
        ...                     [22, 71.6, 'medium'],
        ...                     [35, 95, 'medium']],
        ...                    columns=['temp_celsius', 'temp_fahrenheit',
        ...                             'windspeed'],
        ...                    index=pd.date_range(start='2014-02-12',
        ...                                        end='2014-02-15', freq='D'))

        >>> df1
                    temp_celsius  temp_fahrenheit windspeed
        2014-02-12          24.3             75.7      high
        2014-02-13          31.0             87.8      high
        2014-02-14          22.0             71.6    medium
        2014-02-15          35.0             95.0    medium

        >>> df2 = pd.DataFrame([[28, 'low'],
        ...                     [30, 'low'],
        ...                     [35.1, 'medium']],
        ...                    columns=['temp_celsius', 'windspeed'],
        ...                    index=pd.DatetimeIndex(['2014-02-12', '2014-02-13',
        ...                                            '2014-02-15']))

        >>> df2
                    temp_celsius windspeed
        2014-02-12          28.0       low
        2014-02-13          30.0       low
        2014-02-15          35.1    medium

        >>> df2.reindex_like(df1)
                    temp_celsius  temp_fahrenheit windspeed
        2014-02-12          28.0              NaN       low
        2014-02-13          30.0              NaN       low
        2014-02-14           NaN              NaN       NaN
        2014-02-15          35.1              NaN    medium
        """
        d = other._construct_axes_dict(
            axes=self._AXIS_ORDERS,
            method=method,
            copy=copy,
            limit=limit,
            tolerance=tolerance,
        )

        return self.reindex(**d)

    @overload
    def drop(
        self,
        labels: IndexLabel = ...,
        *,
        axis: Axis = ...,
        index: IndexLabel = ...,
        columns: IndexLabel = ...,
        level: Level | None = ...,
        inplace: Literal[True],
        errors: IgnoreRaise = ...,
    ) -> None:
        ...

    @overload
    def drop(
        self,
        labels: IndexLabel = ...,
        *,
        axis: Axis = ...,
        index: IndexLabel = ...,
        columns: IndexLabel = ...,
        level: Level | None = ...,
        inplace: Literal[False] = ...,
        errors: IgnoreRaise = ...,
    ) -> Self:
        ...

    @overload
    def drop(
        self,
        labels: IndexLabel = ...,
        *,
        axis: Axis = ...,
        index: IndexLabel = ...,
        columns: IndexLabel = ...,
        level: Level | None = ...,
        inplace: bool_t = ...,
        errors: IgnoreRaise = ...,
    ) -> Self | None:
        ...

    def drop(
        self,
        labels: IndexLabel = None,
        *,
        axis: Axis = 0,
        index: IndexLabel = None,
        columns: IndexLabel = None,
        level: Level | None = None,
        inplace: bool_t = False,
        errors: IgnoreRaise = "raise",
    ) -> Self | None:
        inplace = validate_bool_kwarg(inplace, "inplace")

        if labels is not None:
            if index is not None or columns is not None:
                raise ValueError("Cannot specify both 'labels' and 'index'/'columns'")
            axis_name = self._get_axis_name(axis)
            axes = {axis_name: labels}
        elif index is not None or columns is not None:
            axes = {"index": index}
            if self.ndim == 2:
                axes["columns"] = columns
        else:
            raise ValueError(
                "Need to specify at least one of 'labels', 'index' or 'columns'"
            )

        obj = self

        for axis, labels in axes.items():
            if labels is not None:
                obj = obj._drop_axis(labels, axis, level=level, errors=errors)

        if inplace:
            self._update_inplace(obj)
            return None
        else:
            return obj

    @final
    def _drop_axis(
        self,
        labels,
        axis,
        level=None,
        errors: IgnoreRaise = "raise",
        only_slice: bool_t = False,
    ) -> Self:
        """
        Drop labels from specified axis. Used in the ``drop`` method
        internally.

        Parameters
        ----------
        labels : single label or list-like
        axis : int or axis name
        level : int or level name, default None
            For MultiIndex
        errors : {'ignore', 'raise'}, default 'raise'
            If 'ignore', suppress error and existing labels are dropped.
        only_slice : bool, default False
            Whether indexing along columns should be view-only.

        """
        axis_num = self._get_axis_number(axis)
        axis = self._get_axis(axis)

        if axis.is_unique:
            if level is not None:
                if not isinstance(axis, MultiIndex):
                    raise AssertionError("axis must be a MultiIndex")
                new_axis = axis.drop(labels, level=level, errors=errors)
            else:
                new_axis = axis.drop(labels, errors=errors)
            indexer = axis.get_indexer(new_axis)

        # Case for non-unique axis
        else:
            is_tuple_labels = is_nested_list_like(labels) or isinstance(labels, tuple)
            labels = ensure_object(common.index_labels_to_array(labels))
            if level is not None:
                if not isinstance(axis, MultiIndex):
                    raise AssertionError("axis must be a MultiIndex")
                mask = ~axis.get_level_values(level).isin(labels)

                # GH 18561 MultiIndex.drop should raise if label is absent
                if errors == "raise" and mask.all():
                    raise KeyError(f"{labels} not found in axis")
            elif (
                isinstance(axis, MultiIndex)
                and labels.dtype == "object"
                and not is_tuple_labels
            ):
                # Set level to zero in case of MultiIndex and label is string,
                #  because isin can't handle strings for MultiIndexes GH#36293
                # In case of tuples we get dtype object but have to use isin GH#42771
                mask = ~axis.get_level_values(0).isin(labels)
            else:
                mask = ~axis.isin(labels)
                # Check if label doesn't exist along axis
                labels_missing = (axis.get_indexer_for(labels) == -1).any()
                if errors == "raise" and labels_missing:
                    raise KeyError(f"{labels} not found in axis")

            if isinstance(mask.dtype, ExtensionDtype):
                # GH#45860
                mask = mask.to_numpy(dtype=bool)

            indexer = mask.nonzero()[0]
            new_axis = axis.take(indexer)

        bm_axis = self.ndim - axis_num - 1
        new_mgr = self._mgr.reindex_indexer(
            new_axis,
            indexer,
            axis=bm_axis,
            allow_dups=True,
            copy=None,
            only_slice=only_slice,
        )
        result = self._constructor_from_mgr(new_mgr, axes=new_mgr.axes)
        if self.ndim == 1:
            result._name = self.name

        return result.__finalize__(self)

    @final
    def _update_inplace(self, result, verify_is_copy: bool_t = True) -> None:
        """
        Replace self internals with result.

        Parameters
        ----------
        result : same type as self
        verify_is_copy : bool, default True
            Provide is_copy checks.
        """
        # NOTE: This does *not* call __finalize__ and that's an explicit
        # decision that we may revisit in the future.
        self._reset_cache()
        self._clear_item_cache()
        self._mgr = result._mgr
        self._maybe_update_cacher(verify_is_copy=verify_is_copy, inplace=True)

    @final
    def add_prefix(self, prefix: str, axis: Axis | None = None) -> Self:
        """
        Prefix labels with string `prefix`.

        For Series, the row labels are prefixed.
        For DataFrame, the column labels are prefixed.

        Parameters
        ----------
        prefix : str
            The string to add before each label.
        axis : {{0 or 'index', 1 or 'columns', None}}, default None
            Axis to add prefix on

            .. versionadded:: 2.0.0

        Returns
        -------
        Series or DataFrame
            New Series or DataFrame with updated labels.

        See Also
        --------
        Series.add_suffix: Suffix row labels with string `suffix`.
        DataFrame.add_suffix: Suffix column labels with string `suffix`.

        Examples
        --------
        >>> s = pd.Series([1, 2, 3, 4])
        >>> s
        0    1
        1    2
        2    3
        3    4
        dtype: int64

        >>> s.add_prefix('item_')
        item_0    1
        item_1    2
        item_2    3
        item_3    4
        dtype: int64

        >>> df = pd.DataFrame({'A': [1, 2, 3, 4], 'B': [3, 4, 5, 6]})
        >>> df
           A  B
        0  1  3
        1  2  4
        2  3  5
        3  4  6

        >>> df.add_prefix('col_')
             col_A  col_B
        0       1       3
        1       2       4
        2       3       5
        3       4       6
        """
        f = lambda x: f"{prefix}{x}"

        axis_name = self._info_axis_name
        if axis is not None:
            axis_name = self._get_axis_name(axis)

        mapper = {axis_name: f}

        # error: Incompatible return value type (got "Optional[Self]",
        # expected "Self")
        # error: Argument 1 to "rename" of "NDFrame" has incompatible type
        # "**Dict[str, partial[str]]"; expected "Union[str, int, None]"
        # error: Keywords must be strings
        return self._rename(**mapper)  # type: ignore[return-value, arg-type, misc]

    @final
    def add_suffix(self, suffix: str, axis: Axis | None = None) -> Self:
        """
        Suffix labels with string `suffix`.

        For Series, the row labels are suffixed.
        For DataFrame, the column labels are suffixed.

        Parameters
        ----------
        suffix : str
            The string to add after each label.
        axis : {{0 or 'index', 1 or 'columns', None}}, default None
            Axis to add suffix on

            .. versionadded:: 2.0.0

        Returns
        -------
        Series or DataFrame
            New Series or DataFrame with updated labels.

        See Also
        --------
        Series.add_prefix: Prefix row labels with string `prefix`.
        DataFrame.add_prefix: Prefix column labels with string `prefix`.

        Examples
        --------
        >>> s = pd.Series([1, 2, 3, 4])
        >>> s
        0    1
        1    2
        2    3
        3    4
        dtype: int64

        >>> s.add_suffix('_item')
        0_item    1
        1_item    2
        2_item    3
        3_item    4
        dtype: int64

        >>> df = pd.DataFrame({'A': [1, 2, 3, 4], 'B': [3, 4, 5, 6]})
        >>> df
           A  B
        0  1  3
        1  2  4
        2  3  5
        3  4  6

        >>> df.add_suffix('_col')
             A_col  B_col
        0       1       3
        1       2       4
        2       3       5
        3       4       6
        """
        f = lambda x: f"{x}{suffix}"

        axis_name = self._info_axis_name
        if axis is not None:
            axis_name = self._get_axis_name(axis)

        mapper = {axis_name: f}
        # error: Incompatible return value type (got "Optional[Self]",
        # expected "Self")
        # error: Argument 1 to "rename" of "NDFrame" has incompatible type
        # "**Dict[str, partial[str]]"; expected "Union[str, int, None]"
        # error: Keywords must be strings
        return self._rename(**mapper)  # type: ignore[return-value, arg-type, misc]

    @overload
    def sort_values(
        self,
        *,
        axis: Axis = ...,
        ascending: bool_t | Sequence[bool_t] = ...,
        inplace: Literal[False] = ...,
        kind: SortKind = ...,
        na_position: NaPosition = ...,
        ignore_index: bool_t = ...,
        key: ValueKeyFunc = ...,
    ) -> Self:
        ...

    @overload
    def sort_values(
        self,
        *,
        axis: Axis = ...,
        ascending: bool_t | Sequence[bool_t] = ...,
        inplace: Literal[True],
        kind: SortKind = ...,
        na_position: NaPosition = ...,
        ignore_index: bool_t = ...,
        key: ValueKeyFunc = ...,
    ) -> None:
        ...

    @overload
    def sort_values(
        self,
        *,
        axis: Axis = ...,
        ascending: bool_t | Sequence[bool_t] = ...,
        inplace: bool_t = ...,
        kind: SortKind = ...,
        na_position: NaPosition = ...,
        ignore_index: bool_t = ...,
        key: ValueKeyFunc = ...,
    ) -> Self | None:
        ...

    def sort_values(
        self,
        *,
        axis: Axis = 0,
        ascending: bool_t | Sequence[bool_t] = True,
        inplace: bool_t = False,
        kind: SortKind = "quicksort",
        na_position: NaPosition = "last",
        ignore_index: bool_t = False,
        key: ValueKeyFunc = None,
    ) -> Self | None:
        """
        Sort by the values along either axis.

        Parameters
        ----------%(optional_by)s
        axis : %(axes_single_arg)s, default 0
             Axis to be sorted.
        ascending : bool or list of bool, default True
             Sort ascending vs. descending. Specify list for multiple sort
             orders.  If this is a list of bools, must match the length of
             the by.
        inplace : bool, default False
             If True, perform operation in-place.
        kind : {'quicksort', 'mergesort', 'heapsort', 'stable'}, default 'quicksort'
             Choice of sorting algorithm. See also :func:`numpy.sort` for more
             information. `mergesort` and `stable` are the only stable algorithms. For
             DataFrames, this option is only applied when sorting on a single
             column or label.
        na_position : {'first', 'last'}, default 'last'
             Puts NaNs at the beginning if `first`; `last` puts NaNs at the
             end.
        ignore_index : bool, default False
             If True, the resulting axis will be labeled 0, 1, …, n - 1.
        key : callable, optional
            Apply the key function to the values
            before sorting. This is similar to the `key` argument in the
            builtin :meth:`sorted` function, with the notable difference that
            this `key` function should be *vectorized*. It should expect a
            ``Series`` and return a Series with the same shape as the input.
            It will be applied to each column in `by` independently.

        Returns
        -------
        DataFrame or None
            DataFrame with sorted values or None if ``inplace=True``.

        See Also
        --------
        DataFrame.sort_index : Sort a DataFrame by the index.
        Series.sort_values : Similar method for a Series.

        Examples
        --------
        >>> df = pd.DataFrame({
        ...     'col1': ['A', 'A', 'B', np.nan, 'D', 'C'],
        ...     'col2': [2, 1, 9, 8, 7, 4],
        ...     'col3': [0, 1, 9, 4, 2, 3],
        ...     'col4': ['a', 'B', 'c', 'D', 'e', 'F']
        ... })
        >>> df
          col1  col2  col3 col4
        0    A     2     0    a
        1    A     1     1    B
        2    B     9     9    c
        3  NaN     8     4    D
        4    D     7     2    e
        5    C     4     3    F

        Sort by col1

        >>> df.sort_values(by=['col1'])
          col1  col2  col3 col4
        0    A     2     0    a
        1    A     1     1    B
        2    B     9     9    c
        5    C     4     3    F
        4    D     7     2    e
        3  NaN     8     4    D

        Sort by multiple columns

        >>> df.sort_values(by=['col1', 'col2'])
          col1  col2  col3 col4
        1    A     1     1    B
        0    A     2     0    a
        2    B     9     9    c
        5    C     4     3    F
        4    D     7     2    e
        3  NaN     8     4    D

        Sort Descending

        >>> df.sort_values(by='col1', ascending=False)
          col1  col2  col3 col4
        4    D     7     2    e
        5    C     4     3    F
        2    B     9     9    c
        0    A     2     0    a
        1    A     1     1    B
        3  NaN     8     4    D

        Putting NAs first

        >>> df.sort_values(by='col1', ascending=False, na_position='first')
          col1  col2  col3 col4
        3  NaN     8     4    D
        4    D     7     2    e
        5    C     4     3    F
        2    B     9     9    c
        0    A     2     0    a
        1    A     1     1    B

        Sorting with a key function

        >>> df.sort_values(by='col4', key=lambda col: col.str.lower())
           col1  col2  col3 col4
        0    A     2     0    a
        1    A     1     1    B
        2    B     9     9    c
        3  NaN     8     4    D
        4    D     7     2    e
        5    C     4     3    F

        Natural sort with the key argument,
        using the `natsort <https://github.com/SethMMorton/natsort>` package.

        >>> df = pd.DataFrame({
        ...    "time": ['0hr', '128hr', '72hr', '48hr', '96hr'],
        ...    "value": [10, 20, 30, 40, 50]
        ... })
        >>> df
            time  value
        0    0hr     10
        1  128hr     20
        2   72hr     30
        3   48hr     40
        4   96hr     50
        >>> from natsort import index_natsorted
        >>> df.sort_values(
        ...     by="time",
        ...     key=lambda x: np.argsort(index_natsorted(df["time"]))
        ... )
            time  value
        0    0hr     10
        3   48hr     40
        2   72hr     30
        4   96hr     50
        1  128hr     20
        """
        raise AbstractMethodError(self)

    @overload
    def sort_index(
        self,
        *,
        axis: Axis = ...,
        level: IndexLabel = ...,
        ascending: bool_t | Sequence[bool_t] = ...,
        inplace: Literal[True],
        kind: SortKind = ...,
        na_position: NaPosition = ...,
        sort_remaining: bool_t = ...,
        ignore_index: bool_t = ...,
        key: IndexKeyFunc = ...,
    ) -> None:
        ...

    @overload
    def sort_index(
        self,
        *,
        axis: Axis = ...,
        level: IndexLabel = ...,
        ascending: bool_t | Sequence[bool_t] = ...,
        inplace: Literal[False] = ...,
        kind: SortKind = ...,
        na_position: NaPosition = ...,
        sort_remaining: bool_t = ...,
        ignore_index: bool_t = ...,
        key: IndexKeyFunc = ...,
    ) -> Self:
        ...

    @overload
    def sort_index(
        self,
        *,
        axis: Axis = ...,
        level: IndexLabel = ...,
        ascending: bool_t | Sequence[bool_t] = ...,
        inplace: bool_t = ...,
        kind: SortKind = ...,
        na_position: NaPosition = ...,
        sort_remaining: bool_t = ...,
        ignore_index: bool_t = ...,
        key: IndexKeyFunc = ...,
    ) -> Self | None:
        ...

    def sort_index(
        self,
        *,
        axis: Axis = 0,
        level: IndexLabel = None,
        ascending: bool_t | Sequence[bool_t] = True,
        inplace: bool_t = False,
        kind: SortKind = "quicksort",
        na_position: NaPosition = "last",
        sort_remaining: bool_t = True,
        ignore_index: bool_t = False,
        key: IndexKeyFunc = None,
    ) -> Self | None:
        inplace = validate_bool_kwarg(inplace, "inplace")
        axis = self._get_axis_number(axis)
        ascending = validate_ascending(ascending)

        target = self._get_axis(axis)

        indexer = get_indexer_indexer(
            target, level, ascending, kind, na_position, sort_remaining, key
        )

        if indexer is None:
            if inplace:
                result = self
            else:
                result = self.copy(deep=None)

            if ignore_index:
                result.index = default_index(len(self))
            if inplace:
                return None
            else:
                return result

        baxis = self._get_block_manager_axis(axis)
        new_data = self._mgr.take(indexer, axis=baxis, verify=False)

        # reconstruct axis if needed
        new_data.set_axis(baxis, new_data.axes[baxis]._sort_levels_monotonic())

        if ignore_index:
            axis = 1 if isinstance(self, ABCDataFrame) else 0
            new_data.set_axis(axis, default_index(len(indexer)))

        result = self._constructor_from_mgr(new_data, axes=new_data.axes)

        if inplace:
            return self._update_inplace(result)
        else:
            return result.__finalize__(self, method="sort_index")

    @doc(
        klass=_shared_doc_kwargs["klass"],
        optional_reindex="",
    )
    def reindex(
        self,
        labels=None,
        *,
        index=None,
        columns=None,
        axis: Axis | None = None,
        method: ReindexMethod | None = None,
        copy: bool_t | None = None,
        level: Level | None = None,
        fill_value: Scalar | None = np.nan,
        limit: int | None = None,
        tolerance=None,
    ) -> Self:
        """
        Conform {klass} to new index with optional filling logic.

        Places NA/NaN in locations having no value in the previous index. A new object
        is produced unless the new index is equivalent to the current one and
        ``copy=False``.

        Parameters
        ----------
        {optional_reindex}
        method : {{None, 'backfill'/'bfill', 'pad'/'ffill', 'nearest'}}
            Method to use for filling holes in reindexed DataFrame.
            Please note: this is only applicable to DataFrames/Series with a
            monotonically increasing/decreasing index.

            * None (default): don't fill gaps
            * pad / ffill: Propagate last valid observation forward to next
              valid.
            * backfill / bfill: Use next valid observation to fill gap.
            * nearest: Use nearest valid observations to fill gap.

        copy : bool, default True
            Return a new object, even if the passed indexes are the same.
        level : int or name
            Broadcast across a level, matching Index values on the
            passed MultiIndex level.
        fill_value : scalar, default np.NaN
            Value to use for missing values. Defaults to NaN, but can be any
            "compatible" value.
        limit : int, default None
            Maximum number of consecutive elements to forward or backward fill.
        tolerance : optional
            Maximum distance between original and new labels for inexact
            matches. The values of the index at the matching locations most
            satisfy the equation ``abs(index[indexer] - target) <= tolerance``.

            Tolerance may be a scalar value, which applies the same tolerance
            to all values, or list-like, which applies variable tolerance per
            element. List-like includes list, tuple, array, Series, and must be
            the same size as the index and its dtype must exactly match the
            index's type.

        Returns
        -------
        {klass} with changed index.

        See Also
        --------
        DataFrame.set_index : Set row labels.
        DataFrame.reset_index : Remove row labels or move them to new columns.
        DataFrame.reindex_like : Change to same indices as other DataFrame.

        Examples
        --------
        ``DataFrame.reindex`` supports two calling conventions

        * ``(index=index_labels, columns=column_labels, ...)``
        * ``(labels, axis={{'index', 'columns'}}, ...)``

        We *highly* recommend using keyword arguments to clarify your
        intent.

        Create a dataframe with some fictional data.

        >>> index = ['Firefox', 'Chrome', 'Safari', 'IE10', 'Konqueror']
        >>> df = pd.DataFrame({{'http_status': [200, 200, 404, 404, 301],
        ...                   'response_time': [0.04, 0.02, 0.07, 0.08, 1.0]}},
        ...                   index=index)
        >>> df
                   http_status  response_time
        Firefox            200           0.04
        Chrome             200           0.02
        Safari             404           0.07
        IE10               404           0.08
        Konqueror          301           1.00

        Create a new index and reindex the dataframe. By default
        values in the new index that do not have corresponding
        records in the dataframe are assigned ``NaN``.

        >>> new_index = ['Safari', 'Iceweasel', 'Comodo Dragon', 'IE10',
        ...              'Chrome']
        >>> df.reindex(new_index)
                       http_status  response_time
        Safari               404.0           0.07
        Iceweasel              NaN            NaN
        Comodo Dragon          NaN            NaN
        IE10                 404.0           0.08
        Chrome               200.0           0.02

        We can fill in the missing values by passing a value to
        the keyword ``fill_value``. Because the index is not monotonically
        increasing or decreasing, we cannot use arguments to the keyword
        ``method`` to fill the ``NaN`` values.

        >>> df.reindex(new_index, fill_value=0)
                       http_status  response_time
        Safari                 404           0.07
        Iceweasel                0           0.00
        Comodo Dragon            0           0.00
        IE10                   404           0.08
        Chrome                 200           0.02

        >>> df.reindex(new_index, fill_value='missing')
                      http_status response_time
        Safari                404          0.07
        Iceweasel         missing       missing
        Comodo Dragon     missing       missing
        IE10                  404          0.08
        Chrome                200          0.02

        We can also reindex the columns.

        >>> df.reindex(columns=['http_status', 'user_agent'])
                   http_status  user_agent
        Firefox            200         NaN
        Chrome             200         NaN
        Safari             404         NaN
        IE10               404         NaN
        Konqueror          301         NaN

        Or we can use "axis-style" keyword arguments

        >>> df.reindex(['http_status', 'user_agent'], axis="columns")
                   http_status  user_agent
        Firefox            200         NaN
        Chrome             200         NaN
        Safari             404         NaN
        IE10               404         NaN
        Konqueror          301         NaN

        To further illustrate the filling functionality in
        ``reindex``, we will create a dataframe with a
        monotonically increasing index (for example, a sequence
        of dates).

        >>> date_index = pd.date_range('1/1/2010', periods=6, freq='D')
        >>> df2 = pd.DataFrame({{"prices": [100, 101, np.nan, 100, 89, 88]}},
        ...                    index=date_index)
        >>> df2
                    prices
        2010-01-01   100.0
        2010-01-02   101.0
        2010-01-03     NaN
        2010-01-04   100.0
        2010-01-05    89.0
        2010-01-06    88.0

        Suppose we decide to expand the dataframe to cover a wider
        date range.

        >>> date_index2 = pd.date_range('12/29/2009', periods=10, freq='D')
        >>> df2.reindex(date_index2)
                    prices
        2009-12-29     NaN
        2009-12-30     NaN
        2009-12-31     NaN
        2010-01-01   100.0
        2010-01-02   101.0
        2010-01-03     NaN
        2010-01-04   100.0
        2010-01-05    89.0
        2010-01-06    88.0
        2010-01-07     NaN

        The index entries that did not have a value in the original data frame
        (for example, '2009-12-29') are by default filled with ``NaN``.
        If desired, we can fill in the missing values using one of several
        options.

        For example, to back-propagate the last valid value to fill the ``NaN``
        values, pass ``bfill`` as an argument to the ``method`` keyword.

        >>> df2.reindex(date_index2, method='bfill')
                    prices
        2009-12-29   100.0
        2009-12-30   100.0
        2009-12-31   100.0
        2010-01-01   100.0
        2010-01-02   101.0
        2010-01-03     NaN
        2010-01-04   100.0
        2010-01-05    89.0
        2010-01-06    88.0
        2010-01-07     NaN

        Please note that the ``NaN`` value present in the original dataframe
        (at index value 2010-01-03) will not be filled by any of the
        value propagation schemes. This is because filling while reindexing
        does not look at dataframe values, but only compares the original and
        desired indexes. If you do want to fill in the ``NaN`` values present
        in the original dataframe, use the ``fillna()`` method.

        See the :ref:`user guide <basics.reindexing>` for more.
        """
        # TODO: Decide if we care about having different examples for different
        # kinds

        if index is not None and columns is not None and labels is not None:
            raise TypeError("Cannot specify all of 'labels', 'index', 'columns'.")
        elif index is not None or columns is not None:
            if axis is not None:
                raise TypeError(
                    "Cannot specify both 'axis' and any of 'index' or 'columns'"
                )
            if labels is not None:
                if index is not None:
                    columns = labels
                else:
                    index = labels
        else:
            if axis and self._get_axis_number(axis) == 1:
                columns = labels
            else:
                index = labels
        axes: dict[Literal["index", "columns"], Any] = {
            "index": index,
            "columns": columns,
        }
        method = clean_reindex_fill_method(method)

        # if all axes that are requested to reindex are equal, then only copy
        # if indicated must have index names equal here as well as values
        if copy and using_copy_on_write():
            copy = False
        if all(
            self._get_axis(axis_name).identical(ax)
            for axis_name, ax in axes.items()
            if ax is not None
        ):
            return self.copy(deep=copy)

        # check if we are a multi reindex
        if self._needs_reindex_multi(axes, method, level):
            return self._reindex_multi(axes, copy, fill_value)

        # perform the reindex on the axes
        return self._reindex_axes(
            axes, level, limit, tolerance, method, fill_value, copy
        ).__finalize__(self, method="reindex")

    @final
    def _reindex_axes(
        self,
        axes,
        level: Level | None,
        limit: int | None,
        tolerance,
        method,
        fill_value: Scalar | None,
        copy: bool_t | None,
    ) -> Self:
        """Perform the reindex for all the axes."""
        obj = self
        for a in self._AXIS_ORDERS:
            labels = axes[a]
            if labels is None:
                continue

            ax = self._get_axis(a)
            new_index, indexer = ax.reindex(
                labels, level=level, limit=limit, tolerance=tolerance, method=method
            )

            axis = self._get_axis_number(a)
            obj = obj._reindex_with_indexers(
                {axis: [new_index, indexer]},
                fill_value=fill_value,
                copy=copy,
                allow_dups=False,
            )
            # If we've made a copy once, no need to make another one
            copy = False

        return obj

    def _needs_reindex_multi(self, axes, method, level: Level | None) -> bool_t:
        """Check if we do need a multi reindex."""
        return (
            (common.count_not_none(*axes.values()) == self._AXIS_LEN)
            and method is None
            and level is None
            and not self._is_mixed_type
            and not (
                self.ndim == 2
                and len(self.dtypes) == 1
                and isinstance(self.dtypes.iloc[0], ExtensionDtype)
            )
        )

    def _reindex_multi(self, axes, copy, fill_value):
        raise AbstractMethodError(self)

    @final
    def _reindex_with_indexers(
        self,
        reindexers,
        fill_value=None,
        copy: bool_t | None = False,
        allow_dups: bool_t = False,
    ) -> Self:
        """allow_dups indicates an internal call here"""
        # reindex doing multiple operations on different axes if indicated
        new_data = self._mgr
        for axis in sorted(reindexers.keys()):
            index, indexer = reindexers[axis]
            baxis = self._get_block_manager_axis(axis)

            if index is None:
                continue

            index = ensure_index(index)
            if indexer is not None:
                indexer = ensure_platform_int(indexer)

            # TODO: speed up on homogeneous DataFrame objects (see _reindex_multi)
            new_data = new_data.reindex_indexer(
                index,
                indexer,
                axis=baxis,
                fill_value=fill_value,
                allow_dups=allow_dups,
                copy=copy,
            )
            # If we've made a copy once, no need to make another one
            copy = False

        if (
            (copy or copy is None)
            and new_data is self._mgr
            and not using_copy_on_write()
        ):
            new_data = new_data.copy(deep=copy)
        elif using_copy_on_write() and new_data is self._mgr:
            new_data = new_data.copy(deep=False)

        return self._constructor_from_mgr(new_data, axes=new_data.axes).__finalize__(
            self
        )

    def filter(
        self,
        items=None,
        like: str | None = None,
        regex: str | None = None,
        axis: Axis | None = None,
    ) -> Self:
        """
        Subset the dataframe rows or columns according to the specified index labels.

        Note that this routine does not filter a dataframe on its
        contents. The filter is applied to the labels of the index.

        Parameters
        ----------
        items : list-like
            Keep labels from axis which are in items.
        like : str
            Keep labels from axis for which "like in label == True".
        regex : str (regular expression)
            Keep labels from axis for which re.search(regex, label) == True.
        axis : {0 or ‘index’, 1 or ‘columns’, None}, default None
            The axis to filter on, expressed either as an index (int)
            or axis name (str). By default this is the info axis, 'columns' for
            DataFrame. For `Series` this parameter is unused and defaults to `None`.

        Returns
        -------
        same type as input object

        See Also
        --------
        DataFrame.loc : Access a group of rows and columns
            by label(s) or a boolean array.

        Notes
        -----
        The ``items``, ``like``, and ``regex`` parameters are
        enforced to be mutually exclusive.

        ``axis`` defaults to the info axis that is used when indexing
        with ``[]``.

        Examples
        --------
        >>> df = pd.DataFrame(np.array(([1, 2, 3], [4, 5, 6])),
        ...                   index=['mouse', 'rabbit'],
        ...                   columns=['one', 'two', 'three'])
        >>> df
                one  two  three
        mouse     1    2      3
        rabbit    4    5      6

        >>> # select columns by name
        >>> df.filter(items=['one', 'three'])
                 one  three
        mouse     1      3
        rabbit    4      6

        >>> # select columns by regular expression
        >>> df.filter(regex='e$', axis=1)
                 one  three
        mouse     1      3
        rabbit    4      6

        >>> # select rows containing 'bbi'
        >>> df.filter(like='bbi', axis=0)
                 one  two  three
        rabbit    4    5      6
        """
        nkw = common.count_not_none(items, like, regex)
        if nkw > 1:
            raise TypeError(
                "Keyword arguments `items`, `like`, or `regex` "
                "are mutually exclusive"
            )

        if axis is None:
            axis = self._info_axis_name
        labels = self._get_axis(axis)

        if items is not None:
            name = self._get_axis_name(axis)
            # error: Keywords must be strings
            return self.reindex(  # type: ignore[misc]
                **{name: labels.intersection(items)}
            )
        elif like:

            def f(x) -> bool_t:
                assert like is not None  # needed for mypy
                return like in ensure_str(x)

            values = labels.map(f)
            return self.loc(axis=axis)[values]
        elif regex:

            def f(x) -> bool_t:
                return matcher.search(ensure_str(x)) is not None

            matcher = re.compile(regex)
            values = labels.map(f)
            return self.loc(axis=axis)[values]
        else:
            raise TypeError("Must pass either `items`, `like`, or `regex`")

    @final
    def head(self, n: int = 5) -> Self:
        """
        Return the first `n` rows.

        This function returns the first `n` rows for the object based
        on position. It is useful for quickly testing if your object
        has the right type of data in it.

        For negative values of `n`, this function returns all rows except
        the last `|n|` rows, equivalent to ``df[:n]``.

        If n is larger than the number of rows, this function returns all rows.

        Parameters
        ----------
        n : int, default 5
            Number of rows to select.

        Returns
        -------
        same type as caller
            The first `n` rows of the caller object.

        See Also
        --------
        DataFrame.tail: Returns the last `n` rows.

        Examples
        --------
        >>> df = pd.DataFrame({'animal': ['alligator', 'bee', 'falcon', 'lion',
        ...                    'monkey', 'parrot', 'shark', 'whale', 'zebra']})
        >>> df
              animal
        0  alligator
        1        bee
        2     falcon
        3       lion
        4     monkey
        5     parrot
        6      shark
        7      whale
        8      zebra

        Viewing the first 5 lines

        >>> df.head()
              animal
        0  alligator
        1        bee
        2     falcon
        3       lion
        4     monkey

        Viewing the first `n` lines (three in this case)

        >>> df.head(3)
              animal
        0  alligator
        1        bee
        2     falcon

        For negative values of `n`

        >>> df.head(-3)
              animal
        0  alligator
        1        bee
        2     falcon
        3       lion
        4     monkey
        5     parrot
        """
        return self.iloc[:n]

    @final
    def tail(self, n: int = 5) -> Self:
        """
        Return the last `n` rows.

        This function returns last `n` rows from the object based on
        position. It is useful for quickly verifying data, for example,
        after sorting or appending rows.

        For negative values of `n`, this function returns all rows except
        the first `|n|` rows, equivalent to ``df[|n|:]``.

        If n is larger than the number of rows, this function returns all rows.

        Parameters
        ----------
        n : int, default 5
            Number of rows to select.

        Returns
        -------
        type of caller
            The last `n` rows of the caller object.

        See Also
        --------
        DataFrame.head : The first `n` rows of the caller object.

        Examples
        --------
        >>> df = pd.DataFrame({'animal': ['alligator', 'bee', 'falcon', 'lion',
        ...                    'monkey', 'parrot', 'shark', 'whale', 'zebra']})
        >>> df
              animal
        0  alligator
        1        bee
        2     falcon
        3       lion
        4     monkey
        5     parrot
        6      shark
        7      whale
        8      zebra

        Viewing the last 5 lines

        >>> df.tail()
           animal
        4  monkey
        5  parrot
        6   shark
        7   whale
        8   zebra

        Viewing the last `n` lines (three in this case)

        >>> df.tail(3)
          animal
        6  shark
        7  whale
        8  zebra

        For negative values of `n`

        >>> df.tail(-3)
           animal
        3    lion
        4  monkey
        5  parrot
        6   shark
        7   whale
        8   zebra
        """
        if n == 0:
            return self.iloc[0:0]
        return self.iloc[-n:]

    @final
    def sample(
        self,
        n: int | None = None,
        frac: float | None = None,
        replace: bool_t = False,
        weights=None,
        random_state: RandomState | None = None,
        axis: Axis | None = None,
        ignore_index: bool_t = False,
    ) -> Self:
        """
        Return a random sample of items from an axis of object.

        You can use `random_state` for reproducibility.

        Parameters
        ----------
        n : int, optional
            Number of items from axis to return. Cannot be used with `frac`.
            Default = 1 if `frac` = None.
        frac : float, optional
            Fraction of axis items to return. Cannot be used with `n`.
        replace : bool, default False
            Allow or disallow sampling of the same row more than once.
        weights : str or ndarray-like, optional
            Default 'None' results in equal probability weighting.
            If passed a Series, will align with target object on index. Index
            values in weights not found in sampled object will be ignored and
            index values in sampled object not in weights will be assigned
            weights of zero.
            If called on a DataFrame, will accept the name of a column
            when axis = 0.
            Unless weights are a Series, weights must be same length as axis
            being sampled.
            If weights do not sum to 1, they will be normalized to sum to 1.
            Missing values in the weights column will be treated as zero.
            Infinite values not allowed.
        random_state : int, array-like, BitGenerator, np.random.RandomState, np.random.Generator, optional
            If int, array-like, or BitGenerator, seed for random number generator.
            If np.random.RandomState or np.random.Generator, use as given.

            .. versionchanged:: 1.4.0

                np.random.Generator objects now accepted

        axis : {0 or ‘index’, 1 or ‘columns’, None}, default None
            Axis to sample. Accepts axis number or name. Default is stat axis
            for given data type. For `Series` this parameter is unused and defaults to `None`.
        ignore_index : bool, default False
            If True, the resulting index will be labeled 0, 1, …, n - 1.

            .. versionadded:: 1.3.0

        Returns
        -------
        Series or DataFrame
            A new object of same type as caller containing `n` items randomly
            sampled from the caller object.

        See Also
        --------
        DataFrameGroupBy.sample: Generates random samples from each group of a
            DataFrame object.
        SeriesGroupBy.sample: Generates random samples from each group of a
            Series object.
        numpy.random.choice: Generates a random sample from a given 1-D numpy
            array.

        Notes
        -----
        If `frac` > 1, `replacement` should be set to `True`.

        Examples
        --------
        >>> df = pd.DataFrame({'num_legs': [2, 4, 8, 0],
        ...                    'num_wings': [2, 0, 0, 0],
        ...                    'num_specimen_seen': [10, 2, 1, 8]},
        ...                   index=['falcon', 'dog', 'spider', 'fish'])
        >>> df
                num_legs  num_wings  num_specimen_seen
        falcon         2          2                 10
        dog            4          0                  2
        spider         8          0                  1
        fish           0          0                  8

        Extract 3 random elements from the ``Series`` ``df['num_legs']``:
        Note that we use `random_state` to ensure the reproducibility of
        the examples.

        >>> df['num_legs'].sample(n=3, random_state=1)
        fish      0
        spider    8
        falcon    2
        Name: num_legs, dtype: int64

        A random 50% sample of the ``DataFrame`` with replacement:

        >>> df.sample(frac=0.5, replace=True, random_state=1)
              num_legs  num_wings  num_specimen_seen
        dog          4          0                  2
        fish         0          0                  8

        An upsample sample of the ``DataFrame`` with replacement:
        Note that `replace` parameter has to be `True` for `frac` parameter > 1.

        >>> df.sample(frac=2, replace=True, random_state=1)
                num_legs  num_wings  num_specimen_seen
        dog            4          0                  2
        fish           0          0                  8
        falcon         2          2                 10
        falcon         2          2                 10
        fish           0          0                  8
        dog            4          0                  2
        fish           0          0                  8
        dog            4          0                  2

        Using a DataFrame column as weights. Rows with larger value in the
        `num_specimen_seen` column are more likely to be sampled.

        >>> df.sample(n=2, weights='num_specimen_seen', random_state=1)
                num_legs  num_wings  num_specimen_seen
        falcon         2          2                 10
        fish           0          0                  8
        """  # noqa: E501
        if axis is None:
            axis = 0

        axis = self._get_axis_number(axis)
        obj_len = self.shape[axis]

        # Process random_state argument
        rs = common.random_state(random_state)

        size = sample.process_sampling_size(n, frac, replace)
        if size is None:
            assert frac is not None
            size = round(frac * obj_len)

        if weights is not None:
            weights = sample.preprocess_weights(self, weights, axis)

        sampled_indices = sample.sample(obj_len, size, replace, weights, rs)
        result = self.take(sampled_indices, axis=axis)

        if ignore_index:
            result.index = default_index(len(result))

        return result

    @final
    @doc(klass=_shared_doc_kwargs["klass"])
    def pipe(
        self,
        func: Callable[..., T] | tuple[Callable[..., T], str],
        *args,
        **kwargs,
    ) -> T:
        r"""
        Apply chainable functions that expect Series or DataFrames.

        Parameters
        ----------
        func : function
            Function to apply to the {klass}.
            ``args``, and ``kwargs`` are passed into ``func``.
            Alternatively a ``(callable, data_keyword)`` tuple where
            ``data_keyword`` is a string indicating the keyword of
            ``callable`` that expects the {klass}.
        *args : iterable, optional
            Positional arguments passed into ``func``.
        **kwargs : mapping, optional
            A dictionary of keyword arguments passed into ``func``.

        Returns
        -------
        the return type of ``func``.

        See Also
        --------
        DataFrame.apply : Apply a function along input axis of DataFrame.
        DataFrame.map : Apply a function elementwise on a whole DataFrame.
        Series.map : Apply a mapping correspondence on a
            :class:`~pandas.Series`.

        Notes
        -----
        Use ``.pipe`` when chaining together functions that expect
        Series, DataFrames or GroupBy objects.

        Examples
        --------
        Constructing a income DataFrame from a dictionary.

        >>> data = [[8000, 1000], [9500, np.nan], [5000, 2000]]
        >>> df = pd.DataFrame(data, columns=['Salary', 'Others'])
        >>> df
           Salary  Others
        0    8000  1000.0
        1    9500     NaN
        2    5000  2000.0

        Functions that perform tax reductions on an income DataFrame.

        >>> def subtract_federal_tax(df):
        ...     return df * 0.9
        >>> def subtract_state_tax(df, rate):
        ...     return df * (1 - rate)
        >>> def subtract_national_insurance(df, rate, rate_increase):
        ...     new_rate = rate + rate_increase
        ...     return df * (1 - new_rate)

        Instead of writing

        >>> subtract_national_insurance(
        ...     subtract_state_tax(subtract_federal_tax(df), rate=0.12),
        ...     rate=0.05,
        ...     rate_increase=0.02)  # doctest: +SKIP

        You can write

        >>> (
        ...     df.pipe(subtract_federal_tax)
        ...     .pipe(subtract_state_tax, rate=0.12)
        ...     .pipe(subtract_national_insurance, rate=0.05, rate_increase=0.02)
        ... )
            Salary   Others
        0  5892.48   736.56
        1  6997.32      NaN
        2  3682.80  1473.12

        If you have a function that takes the data as (say) the second
        argument, pass a tuple indicating which keyword expects the
        data. For example, suppose ``national_insurance`` takes its data as ``df``
        in the second argument:

        >>> def subtract_national_insurance(rate, df, rate_increase):
        ...     new_rate = rate + rate_increase
        ...     return df * (1 - new_rate)
        >>> (
        ...     df.pipe(subtract_federal_tax)
        ...     .pipe(subtract_state_tax, rate=0.12)
        ...     .pipe(
        ...         (subtract_national_insurance, 'df'),
        ...         rate=0.05,
        ...         rate_increase=0.02
        ...     )
        ... )
            Salary   Others
        0  5892.48   736.56
        1  6997.32      NaN
        2  3682.80  1473.12
        """
        if using_copy_on_write():
            return common.pipe(self.copy(deep=None), func, *args, **kwargs)
        return common.pipe(self, func, *args, **kwargs)

    # ----------------------------------------------------------------------
    # Attribute access

    @final
    def __finalize__(self, other, method: str | None = None, **kwargs) -> Self:
        """
        Propagate metadata from other to self.

        Parameters
        ----------
        other : the object from which to get the attributes that we are going
            to propagate
        method : str, optional
            A passed method name providing context on where ``__finalize__``
            was called.

            .. warning::

               The value passed as `method` are not currently considered
               stable across pandas releases.
        """
        if isinstance(other, NDFrame):
            for name in other.attrs:
                self.attrs[name] = other.attrs[name]

            self.flags.allows_duplicate_labels = other.flags.allows_duplicate_labels
            # For subclasses using _metadata.
            for name in set(self._metadata) & set(other._metadata):
                assert isinstance(name, str)
                object.__setattr__(self, name, getattr(other, name, None))

        if method == "concat":
            attrs = other.objs[0].attrs
            check_attrs = all(objs.attrs == attrs for objs in other.objs[1:])
            if check_attrs:
                for name in attrs:
                    self.attrs[name] = attrs[name]

            allows_duplicate_labels = all(
                x.flags.allows_duplicate_labels for x in other.objs
            )
            self.flags.allows_duplicate_labels = allows_duplicate_labels

        return self

    @final
    def __getattr__(self, name: str):
        """
        After regular attribute access, try looking up the name
        This allows simpler access to columns for interactive use.
        """
        # Note: obj.x will always call obj.__getattribute__('x') prior to
        # calling obj.__getattr__('x').
        if (
            name not in self._internal_names_set
            and name not in self._metadata
            and name not in self._accessors
            and self._info_axis._can_hold_identifiers_and_holds_name(name)
        ):
            return self[name]
        return object.__getattribute__(self, name)

    @final
    def __setattr__(self, name: str, value) -> None:
        """
        After regular attribute access, try setting the name
        This allows simpler access to columns for interactive use.
        """
        # first try regular attribute access via __getattribute__, so that
        # e.g. ``obj.x`` and ``obj.x = 4`` will always reference/modify
        # the same attribute.

        try:
            object.__getattribute__(self, name)
            return object.__setattr__(self, name, value)
        except AttributeError:
            pass

        # if this fails, go on to more involved attribute setting
        # (note that this matches __getattr__, above).
        if name in self._internal_names_set:
            object.__setattr__(self, name, value)
        elif name in self._metadata:
            object.__setattr__(self, name, value)
        else:
            try:
                existing = getattr(self, name)
                if isinstance(existing, Index):
                    object.__setattr__(self, name, value)
                elif name in self._info_axis:
                    self[name] = value
                else:
                    object.__setattr__(self, name, value)
            except (AttributeError, TypeError):
                if isinstance(self, ABCDataFrame) and (is_list_like(value)):
                    warnings.warn(
                        "Pandas doesn't allow columns to be "
                        "created via a new attribute name - see "
                        "https://pandas.pydata.org/pandas-docs/"
                        "stable/indexing.html#attribute-access",
                        stacklevel=find_stack_level(),
                    )
                object.__setattr__(self, name, value)

    @final
    def _dir_additions(self) -> set[str]:
        """
        add the string-like attributes from the info_axis.
        If info_axis is a MultiIndex, its first level values are used.
        """
        additions = super()._dir_additions()
        if self._info_axis._can_hold_strings:
            additions.update(self._info_axis._dir_additions_for_owner)
        return additions

    # ----------------------------------------------------------------------
    # Consolidation of internals

    @final
    def _protect_consolidate(self, f):
        """
        Consolidate _mgr -- if the blocks have changed, then clear the
        cache
        """
        if isinstance(self._mgr, (ArrayManager, SingleArrayManager)):
            return f()
        blocks_before = len(self._mgr.blocks)
        result = f()
        if len(self._mgr.blocks) != blocks_before:
            self._clear_item_cache()
        return result

    @final
    def _consolidate_inplace(self) -> None:
        """Consolidate data in place and return None"""

        def f() -> None:
            self._mgr = self._mgr.consolidate()

        self._protect_consolidate(f)

    @final
    def _consolidate(self):
        """
        Compute NDFrame with "consolidated" internals (data of each dtype
        grouped together in a single ndarray).

        Returns
        -------
        consolidated : same type as caller
        """
        f = lambda: self._mgr.consolidate()
        cons_data = self._protect_consolidate(f)
        return self._constructor_from_mgr(cons_data, axes=cons_data.axes).__finalize__(
            self
        )

    @property
    def _is_mixed_type(self) -> bool_t:
        if self._mgr.is_single_block:
            return False

        if self._mgr.any_extension_types:
            # Even if they have the same dtype, we can't consolidate them,
            #  so we pretend this is "mixed'"
            return True

        return self.dtypes.nunique() > 1

    @final
    def _get_numeric_data(self) -> Self:
        new_mgr = self._mgr.get_numeric_data()
        return self._constructor_from_mgr(new_mgr, axes=new_mgr.axes).__finalize__(self)

    @final
    def _get_bool_data(self):
        new_mgr = self._mgr.get_bool_data()
        return self._constructor_from_mgr(new_mgr, axes=new_mgr.axes).__finalize__(self)

    # ----------------------------------------------------------------------
    # Internal Interface Methods

    @property
    def values(self):
        raise AbstractMethodError(self)

    @property
    def _values(self) -> ArrayLike:
        """internal implementation"""
        raise AbstractMethodError(self)

    @property
    def dtypes(self):
        """
        Return the dtypes in the DataFrame.

        This returns a Series with the data type of each column.
        The result's index is the original DataFrame's columns. Columns
        with mixed types are stored with the ``object`` dtype. See
        :ref:`the User Guide <basics.dtypes>` for more.

        Returns
        -------
        pandas.Series
            The data type of each column.

        Examples
        --------
        >>> df = pd.DataFrame({'float': [1.0],
        ...                    'int': [1],
        ...                    'datetime': [pd.Timestamp('20180310')],
        ...                    'string': ['foo']})
        >>> df.dtypes
        float              float64
        int                  int64
        datetime    datetime64[ns]
        string              object
        dtype: object
        """
        data = self._mgr.get_dtypes()
        return self._constructor_sliced(data, index=self._info_axis, dtype=np.object_)

    @final
    def astype(
        self, dtype, copy: bool_t | None = None, errors: IgnoreRaise = "raise"
    ) -> Self:
        """
        Cast a pandas object to a specified dtype ``dtype``.

        Parameters
        ----------
        dtype : str, data type, Series or Mapping of column name -> data type
            Use a str, numpy.dtype, pandas.ExtensionDtype or Python type to
            cast entire pandas object to the same type. Alternatively, use a
            mapping, e.g. {col: dtype, ...}, where col is a column label and dtype is
            a numpy.dtype or Python type to cast one or more of the DataFrame's
            columns to column-specific types.
        copy : bool, default True
            Return a copy when ``copy=True`` (be very careful setting
            ``copy=False`` as changes to values then may propagate to other
            pandas objects).
        errors : {'raise', 'ignore'}, default 'raise'
            Control raising of exceptions on invalid data for provided dtype.

            - ``raise`` : allow exceptions to be raised
            - ``ignore`` : suppress exceptions. On error return original object.

        Returns
        -------
        same type as caller

        See Also
        --------
        to_datetime : Convert argument to datetime.
        to_timedelta : Convert argument to timedelta.
        to_numeric : Convert argument to a numeric type.
        numpy.ndarray.astype : Cast a numpy array to a specified type.

        Notes
        -----
        .. versionchanged:: 2.0.0

            Using ``astype`` to convert from timezone-naive dtype to
            timezone-aware dtype will raise an exception.
            Use :meth:`Series.dt.tz_localize` instead.

        Examples
        --------
        Create a DataFrame:

        >>> d = {'col1': [1, 2], 'col2': [3, 4]}
        >>> df = pd.DataFrame(data=d)
        >>> df.dtypes
        col1    int64
        col2    int64
        dtype: object

        Cast all columns to int32:

        >>> df.astype('int32').dtypes
        col1    int32
        col2    int32
        dtype: object

        Cast col1 to int32 using a dictionary:

        >>> df.astype({'col1': 'int32'}).dtypes
        col1    int32
        col2    int64
        dtype: object

        Create a series:

        >>> ser = pd.Series([1, 2], dtype='int32')
        >>> ser
        0    1
        1    2
        dtype: int32
        >>> ser.astype('int64')
        0    1
        1    2
        dtype: int64

        Convert to categorical type:

        >>> ser.astype('category')
        0    1
        1    2
        dtype: category
        Categories (2, int32): [1, 2]

        Convert to ordered categorical type with custom ordering:

        >>> from pandas.api.types import CategoricalDtype
        >>> cat_dtype = CategoricalDtype(
        ...     categories=[2, 1], ordered=True)
        >>> ser.astype(cat_dtype)
        0    1
        1    2
        dtype: category
        Categories (2, int64): [2 < 1]

        Create a series of dates:

        >>> ser_date = pd.Series(pd.date_range('20200101', periods=3))
        >>> ser_date
        0   2020-01-01
        1   2020-01-02
        2   2020-01-03
        dtype: datetime64[ns]
        """
        if copy and using_copy_on_write():
            copy = False

        if is_dict_like(dtype):
            if self.ndim == 1:  # i.e. Series
                if len(dtype) > 1 or self.name not in dtype:
                    raise KeyError(
                        "Only the Series name can be used for "
                        "the key in Series dtype mappings."
                    )
                new_type = dtype[self.name]
                return self.astype(new_type, copy, errors)

            # GH#44417 cast to Series so we can use .iat below, which will be
            #  robust in case we
            from pandas import Series

            dtype_ser = Series(dtype, dtype=object)

            for col_name in dtype_ser.index:
                if col_name not in self:
                    raise KeyError(
                        "Only a column name can be used for the "
                        "key in a dtype mappings argument. "
                        f"'{col_name}' not found in columns."
                    )

            dtype_ser = dtype_ser.reindex(self.columns, fill_value=None, copy=False)

            results = []
            for i, (col_name, col) in enumerate(self.items()):
                cdt = dtype_ser.iat[i]
                if isna(cdt):
                    res_col = col.copy(deep=copy)
                else:
                    try:
                        res_col = col.astype(dtype=cdt, copy=copy, errors=errors)
                    except ValueError as ex:
                        ex.args = (
                            f"{ex}: Error while type casting for column '{col_name}'",
                        )
                        raise
                results.append(res_col)

        elif is_extension_array_dtype(dtype) and self.ndim > 1:
            # GH 18099/22869: columnwise conversion to extension dtype
            # GH 24704: use iloc to handle duplicate column names
            # TODO(EA2D): special case not needed with 2D EAs
            results = [
                self.iloc[:, i].astype(dtype, copy=copy)
                for i in range(len(self.columns))
            ]

        else:
            # else, only a single dtype is given
            new_data = self._mgr.astype(dtype=dtype, copy=copy, errors=errors)
            res = self._constructor_from_mgr(new_data, axes=new_data.axes)
            return res.__finalize__(self, method="astype")

        # GH 33113: handle empty frame or series
        if not results:
            return self.copy(deep=None)

        # GH 19920: retain column metadata after concat
        result = concat(results, axis=1, copy=False)
        # GH#40810 retain subclass
        # error: Incompatible types in assignment
        # (expression has type "Self", variable has type "DataFrame")
        result = self._constructor(result)  # type: ignore[assignment]
        result.columns = self.columns
        result = result.__finalize__(self, method="astype")
        # https://github.com/python/mypy/issues/8354
        return cast(Self, result)

    @final
    def copy(self, deep: bool_t | None = True) -> Self:
        """
        Make a copy of this object's indices and data.

        When ``deep=True`` (default), a new object will be created with a
        copy of the calling object's data and indices. Modifications to
        the data or indices of the copy will not be reflected in the
        original object (see notes below).

        When ``deep=False``, a new object will be created without copying
        the calling object's data or index (only references to the data
        and index are copied). Any changes to the data of the original
        will be reflected in the shallow copy (and vice versa).

        Parameters
        ----------
        deep : bool, default True
            Make a deep copy, including a copy of the data and the indices.
            With ``deep=False`` neither the indices nor the data are copied.

        Returns
        -------
        Series or DataFrame
            Object type matches caller.

        Notes
        -----
        When ``deep=True``, data is copied but actual Python objects
        will not be copied recursively, only the reference to the object.
        This is in contrast to `copy.deepcopy` in the Standard Library,
        which recursively copies object data (see examples below).

        While ``Index`` objects are copied when ``deep=True``, the underlying
        numpy array is not copied for performance reasons. Since ``Index`` is
        immutable, the underlying data can be safely shared and a copy
        is not needed.

        Since pandas is not thread safe, see the
        :ref:`gotchas <gotchas.thread-safety>` when copying in a threading
        environment.

        Examples
        --------
        >>> s = pd.Series([1, 2], index=["a", "b"])
        >>> s
        a    1
        b    2
        dtype: int64

        >>> s_copy = s.copy()
        >>> s_copy
        a    1
        b    2
        dtype: int64

        **Shallow copy versus default (deep) copy:**

        >>> s = pd.Series([1, 2], index=["a", "b"])
        >>> deep = s.copy()
        >>> shallow = s.copy(deep=False)

        Shallow copy shares data and index with original.

        >>> s is shallow
        False
        >>> s.values is shallow.values and s.index is shallow.index
        True

        Deep copy has own copy of data and index.

        >>> s is deep
        False
        >>> s.values is deep.values or s.index is deep.index
        False

        Updates to the data shared by shallow copy and original is reflected
        in both; deep copy remains unchanged.

        >>> s.iloc[0] = 3
        >>> shallow.iloc[1] = 4
        >>> s
        a    3
        b    4
        dtype: int64
        >>> shallow
        a    3
        b    4
        dtype: int64
        >>> deep
        a    1
        b    2
        dtype: int64

        Note that when copying an object containing Python objects, a deep copy
        will copy the data, but will not do so recursively. Updating a nested
        data object will be reflected in the deep copy.

        >>> s = pd.Series([[1, 2], [3, 4]])
        >>> deep = s.copy()
        >>> s[0][0] = 10
        >>> s
        0    [10, 2]
        1     [3, 4]
        dtype: object
        >>> deep
        0    [10, 2]
        1     [3, 4]
        dtype: object
        """
        data = self._mgr.copy(deep=deep)
        self._clear_item_cache()
        return self._constructor_from_mgr(data, axes=data.axes).__finalize__(
            self, method="copy"
        )

    @final
    def __copy__(self, deep: bool_t = True) -> Self:
        return self.copy(deep=deep)

    @final
    def __deepcopy__(self, memo=None) -> Self:
        """
        Parameters
        ----------
        memo, default None
            Standard signature. Unused
        """
        return self.copy(deep=True)

    @final
    def infer_objects(self, copy: bool_t | None = None) -> Self:
        """
        Attempt to infer better dtypes for object columns.

        Attempts soft conversion of object-dtyped
        columns, leaving non-object and unconvertible
        columns unchanged. The inference rules are the
        same as during normal Series/DataFrame construction.

        Parameters
        ----------
        copy : bool, default True
            Whether to make a copy for non-object or non-inferable columns
            or Series.

        Returns
        -------
        same type as input object

        See Also
        --------
        to_datetime : Convert argument to datetime.
        to_timedelta : Convert argument to timedelta.
        to_numeric : Convert argument to numeric type.
        convert_dtypes : Convert argument to best possible dtype.

        Examples
        --------
        >>> df = pd.DataFrame({"A": ["a", 1, 2, 3]})
        >>> df = df.iloc[1:]
        >>> df
           A
        1  1
        2  2
        3  3

        >>> df.dtypes
        A    object
        dtype: object

        >>> df.infer_objects().dtypes
        A    int64
        dtype: object
        """
        new_mgr = self._mgr.convert(copy=copy)
        res = self._constructor_from_mgr(new_mgr, axes=new_mgr.axes)
        return res.__finalize__(self, method="infer_objects")

    @final
    def convert_dtypes(
        self,
        infer_objects: bool_t = True,
        convert_string: bool_t = True,
        convert_integer: bool_t = True,
        convert_boolean: bool_t = True,
        convert_floating: bool_t = True,
        dtype_backend: DtypeBackend = "numpy_nullable",
    ) -> Self:
        """
        Convert columns to the best possible dtypes using dtypes supporting ``pd.NA``.

        Parameters
        ----------
        infer_objects : bool, default True
            Whether object dtypes should be converted to the best possible types.
        convert_string : bool, default True
            Whether object dtypes should be converted to ``StringDtype()``.
        convert_integer : bool, default True
            Whether, if possible, conversion can be done to integer extension types.
        convert_boolean : bool, defaults True
            Whether object dtypes should be converted to ``BooleanDtypes()``.
        convert_floating : bool, defaults True
            Whether, if possible, conversion can be done to floating extension types.
            If `convert_integer` is also True, preference will be give to integer
            dtypes if the floats can be faithfully casted to integers.

            .. versionadded:: 1.2.0
        dtype_backend : {"numpy_nullable", "pyarrow"}, default "numpy_nullable"
            Which dtype_backend to use, e.g. whether a DataFrame should use nullable
            dtypes for all dtypes that have a nullable
            implementation when "numpy_nullable" is set, pyarrow is used for all
            dtypes if "pyarrow" is set.

            The dtype_backends are still experimential.

            .. versionadded:: 2.0

        Returns
        -------
        Series or DataFrame
            Copy of input object with new dtype.

        See Also
        --------
        infer_objects : Infer dtypes of objects.
        to_datetime : Convert argument to datetime.
        to_timedelta : Convert argument to timedelta.
        to_numeric : Convert argument to a numeric type.

        Notes
        -----
        By default, ``convert_dtypes`` will attempt to convert a Series (or each
        Series in a DataFrame) to dtypes that support ``pd.NA``. By using the options
        ``convert_string``, ``convert_integer``, ``convert_boolean`` and
        ``convert_floating``, it is possible to turn off individual conversions
        to ``StringDtype``, the integer extension types, ``BooleanDtype``
        or floating extension types, respectively.

        For object-dtyped columns, if ``infer_objects`` is ``True``, use the inference
        rules as during normal Series/DataFrame construction.  Then, if possible,
        convert to ``StringDtype``, ``BooleanDtype`` or an appropriate integer
        or floating extension type, otherwise leave as ``object``.

        If the dtype is integer, convert to an appropriate integer extension type.

        If the dtype is numeric, and consists of all integers, convert to an
        appropriate integer extension type. Otherwise, convert to an
        appropriate floating extension type.

        .. versionchanged:: 1.2
            Starting with pandas 1.2, this method also converts float columns
            to the nullable floating extension type.

        In the future, as new dtypes are added that support ``pd.NA``, the results
        of this method will change to support those new dtypes.

        Examples
        --------
        >>> df = pd.DataFrame(
        ...     {
        ...         "a": pd.Series([1, 2, 3], dtype=np.dtype("int32")),
        ...         "b": pd.Series(["x", "y", "z"], dtype=np.dtype("O")),
        ...         "c": pd.Series([True, False, np.nan], dtype=np.dtype("O")),
        ...         "d": pd.Series(["h", "i", np.nan], dtype=np.dtype("O")),
        ...         "e": pd.Series([10, np.nan, 20], dtype=np.dtype("float")),
        ...         "f": pd.Series([np.nan, 100.5, 200], dtype=np.dtype("float")),
        ...     }
        ... )

        Start with a DataFrame with default dtypes.

        >>> df
           a  b      c    d     e      f
        0  1  x   True    h  10.0    NaN
        1  2  y  False    i   NaN  100.5
        2  3  z    NaN  NaN  20.0  200.0

        >>> df.dtypes
        a      int32
        b     object
        c     object
        d     object
        e    float64
        f    float64
        dtype: object

        Convert the DataFrame to use best possible dtypes.

        >>> dfn = df.convert_dtypes()
        >>> dfn
           a  b      c     d     e      f
        0  1  x   True     h    10   <NA>
        1  2  y  False     i  <NA>  100.5
        2  3  z   <NA>  <NA>    20  200.0

        >>> dfn.dtypes
        a             Int32
        b    string[python]
        c           boolean
        d    string[python]
        e             Int64
        f           Float64
        dtype: object

        Start with a Series of strings and missing data represented by ``np.nan``.

        >>> s = pd.Series(["a", "b", np.nan])
        >>> s
        0      a
        1      b
        2    NaN
        dtype: object

        Obtain a Series with dtype ``StringDtype``.

        >>> s.convert_dtypes()
        0       a
        1       b
        2    <NA>
        dtype: string
        """
        check_dtype_backend(dtype_backend)
        if self.ndim == 1:
            return self._convert_dtypes(
                infer_objects,
                convert_string,
                convert_integer,
                convert_boolean,
                convert_floating,
                dtype_backend=dtype_backend,
            )
        else:
            results = [
                col._convert_dtypes(
                    infer_objects,
                    convert_string,
                    convert_integer,
                    convert_boolean,
                    convert_floating,
                    dtype_backend=dtype_backend,
                )
                for col_name, col in self.items()
            ]
            if len(results) > 0:
                result = concat(results, axis=1, copy=False, keys=self.columns)
                cons = cast(Type["DataFrame"], self._constructor)
                result = cons(result)
                result = result.__finalize__(self, method="convert_dtypes")
                # https://github.com/python/mypy/issues/8354
                return cast(Self, result)
            else:
                return self.copy(deep=None)

    # ----------------------------------------------------------------------
    # Filling NA's

    def _deprecate_downcast(self, downcast) -> None:
        if isinstance(downcast, dict):
            # GH#40988
            for dc in downcast.values():
                if dc is not None and dc is not False and dc != "infer":
                    warnings.warn(
                        "downcast entries other than None, False, and 'infer' "
                        "are deprecated and will raise in a future version",
                        FutureWarning,
                        stacklevel=find_stack_level(),
                    )
        elif downcast is not None and downcast is not False and downcast != "infer":
            # GH#40988
            warnings.warn(
                "downcast other than None, False, and 'infer' are deprecated "
                "and will raise in a future version",
                FutureWarning,
                stacklevel=find_stack_level(),
            )

    @final
    def _fillna_with_method(
        self,
        method: Literal["ffill", "bfill", "pad", "backfill"],
        *,
        axis: None | Axis = None,
        inplace: bool_t = False,
        limit: None | int = None,
        downcast: dict | None = None,
    ):
        if axis is None:
            axis = 0
        axis = self._get_axis_number(axis)
        method = clean_fill_method(method)

        if not self._mgr.is_single_block and axis == 1:
            if inplace:
                raise NotImplementedError()
            result = self.T._fillna_with_method(method=method, limit=limit).T

            return result

        new_mgr = self._mgr.pad_or_backfill(
            method=method,
            axis=axis,
            limit=limit,
            inplace=inplace,
            downcast=downcast,
        )
        result = self._constructor(new_mgr)
        if inplace:
            return self._update_inplace(result)
        else:
            return result.__finalize__(self, method="fillna")

    @overload
    def fillna(
        self,
        value: Hashable | Mapping | Series | DataFrame = ...,
        *,
        method: FillnaOptions | None = ...,
        axis: Axis | None = ...,
        inplace: Literal[False] = ...,
        limit: int | None = ...,
        downcast: dict | None = ...,
    ) -> Self:
        ...

    @overload
    def fillna(
        self,
        value: Hashable | Mapping | Series | DataFrame = ...,
        *,
        method: FillnaOptions | None = ...,
        axis: Axis | None = ...,
        inplace: Literal[True],
        limit: int | None = ...,
        downcast: dict | None = ...,
    ) -> None:
        ...

    @overload
    def fillna(
        self,
        value: Hashable | Mapping | Series | DataFrame = ...,
        *,
        method: FillnaOptions | None = ...,
        axis: Axis | None = ...,
        inplace: bool_t = ...,
        limit: int | None = ...,
        downcast: dict | None = ...,
    ) -> Self | None:
        ...

    @final
    @doc(
        klass=_shared_doc_kwargs["klass"],
        axes_single_arg=_shared_doc_kwargs["axes_single_arg"],
    )
    def fillna(
        self,
        value: Hashable | Mapping | Series | DataFrame = None,
        *,
        method: FillnaOptions | None = None,
        axis: Axis | None = None,
        inplace: bool_t = False,
        limit: int | None = None,
        downcast: dict | None = None,
    ) -> Self | None:
        """
        Fill NA/NaN values using the specified method.

        Parameters
        ----------
        value : scalar, dict, Series, or DataFrame
            Value to use to fill holes (e.g. 0), alternately a
            dict/Series/DataFrame of values specifying which value to use for
            each index (for a Series) or column (for a DataFrame).  Values not
            in the dict/Series/DataFrame will not be filled. This value cannot
            be a list.
        method : {{'backfill', 'bfill', 'ffill', None}}, default None
            Method to use for filling holes in reindexed Series:

            * ffill: propagate last valid observation forward to next valid.
            * backfill / bfill: use next valid observation to fill gap.

            .. deprecated:: 2.1.0
                Use ffill or bfill instead.

        axis : {axes_single_arg}
            Axis along which to fill missing values. For `Series`
            this parameter is unused and defaults to 0.
        inplace : bool, default False
            If True, fill in-place. Note: this will modify any
            other views on this object (e.g., a no-copy slice for a column in a
            DataFrame).
        limit : int, default None
            If method is specified, this is the maximum number of consecutive
            NaN values to forward/backward fill. In other words, if there is
            a gap with more than this number of consecutive NaNs, it will only
            be partially filled. If method is not specified, this is the
            maximum number of entries along the entire axis where NaNs will be
            filled. Must be greater than 0 if not None.
        downcast : dict, default is None
            A dict of item->dtype of what to downcast if possible,
            or the string 'infer' which will try to downcast to an appropriate
            equal type (e.g. float64 to int64 if possible).

        Returns
        -------
        {klass} or None
            Object with missing values filled or None if ``inplace=True``.

        See Also
        --------
        interpolate : Fill NaN values using interpolation.
        reindex : Conform object to new index.
        asfreq : Convert TimeSeries to specified frequency.

        Examples
        --------
        >>> df = pd.DataFrame([[np.nan, 2, np.nan, 0],
        ...                    [3, 4, np.nan, 1],
        ...                    [np.nan, np.nan, np.nan, np.nan],
        ...                    [np.nan, 3, np.nan, 4]],
        ...                   columns=list("ABCD"))
        >>> df
             A    B   C    D
        0  NaN  2.0 NaN  0.0
        1  3.0  4.0 NaN  1.0
        2  NaN  NaN NaN  NaN
        3  NaN  3.0 NaN  4.0

        Replace all NaN elements with 0s.

        >>> df.fillna(0)
             A    B    C    D
        0  0.0  2.0  0.0  0.0
        1  3.0  4.0  0.0  1.0
        2  0.0  0.0  0.0  0.0
        3  0.0  3.0  0.0  4.0

        Replace all NaN elements in column 'A', 'B', 'C', and 'D', with 0, 1,
        2, and 3 respectively.

        >>> values = {{"A": 0, "B": 1, "C": 2, "D": 3}}
        >>> df.fillna(value=values)
             A    B    C    D
        0  0.0  2.0  2.0  0.0
        1  3.0  4.0  2.0  1.0
        2  0.0  1.0  2.0  3.0
        3  0.0  3.0  2.0  4.0

        Only replace the first NaN element.

        >>> df.fillna(value=values, limit=1)
             A    B    C    D
        0  0.0  2.0  2.0  0.0
        1  3.0  4.0  NaN  1.0
        2  NaN  1.0  NaN  3.0
        3  NaN  3.0  NaN  4.0

        When filling using a DataFrame, replacement happens along
        the same column names and same indices

        >>> df2 = pd.DataFrame(np.zeros((4, 4)), columns=list("ABCE"))
        >>> df.fillna(df2)
             A    B    C    D
        0  0.0  2.0  0.0  0.0
        1  3.0  4.0  0.0  1.0
        2  0.0  0.0  0.0  NaN
        3  0.0  3.0  0.0  4.0

        Note that column D is not affected since it is not present in df2.
        """
        inplace = validate_bool_kwarg(inplace, "inplace")
        value, method = validate_fillna_kwargs(value, method)
        if method is not None:
            warnings.warn(
                f"{type(self).__name__}.fillna with 'method' is deprecated and "
                "will raise in a future version. Use obj.ffill() or obj.bfill() "
                "instead.",
                FutureWarning,
                stacklevel=find_stack_level(),
            )

        self._deprecate_downcast(downcast)

        # set the default here, so functions examining the signaure
        # can detect if something was set (e.g. in groupby) (GH9221)
        if axis is None:
            axis = 0
        axis = self._get_axis_number(axis)

        if value is None:
            return self._fillna_with_method(
                # error: Argument 1 to "_fillna_with_method" of "NDFrame" has
                # incompatible type "Optional[Literal['backfill', 'bfill', 'ffill',
                # 'pad']]"; expected "Literal['ffill', 'bfill', 'pad', 'backfill']"
                method,  # type: ignore[arg-type]
                axis=axis,
                limit=limit,
                inplace=inplace,
                downcast=downcast,
            )
        else:
            if self.ndim == 1:
                if isinstance(value, (dict, ABCSeries)):
                    if not len(value):
                        # test_fillna_nonscalar
                        if inplace:
                            return None
                        return self.copy(deep=None)
                    from pandas import Series

                    value = Series(value)
                    value = value.reindex(self.index, copy=False)
                    value = value._values
                elif not is_list_like(value):
                    pass
                else:
                    raise TypeError(
                        '"value" parameter must be a scalar, dict '
                        "or Series, but you passed a "
                        f'"{type(value).__name__}"'
                    )

                new_data = self._mgr.fillna(
                    value=value, limit=limit, inplace=inplace, downcast=downcast
                )

            elif isinstance(value, (dict, ABCSeries)):
                if axis == 1:
                    raise NotImplementedError(
                        "Currently only can fill "
                        "with dict/Series column "
                        "by column"
                    )
                if using_copy_on_write():
                    result = self.copy(deep=None)
                else:
                    result = self if inplace else self.copy()
                is_dict = isinstance(downcast, dict)
                for k, v in value.items():
                    if k not in result:
                        continue

                    # error: Item "None" of "Optional[Dict[Any, Any]]" has no
                    # attribute "get"
                    downcast_k = (
                        downcast
                        if not is_dict
                        else downcast.get(k)  # type: ignore[union-attr]
                    )

                    res_k = result[k].fillna(v, limit=limit, downcast=downcast_k)

                    if not inplace:
                        result[k] = res_k
                    else:
                        # We can write into our existing column(s) iff dtype
                        #  was preserved.
                        if isinstance(res_k, ABCSeries):
                            # i.e. 'k' only shows up once in self.columns
                            if res_k.dtype == result[k].dtype:
                                result.loc[:, k] = res_k
                            else:
                                # Different dtype -> no way to do inplace.
                                result[k] = res_k
                        else:
                            # see test_fillna_dict_inplace_nonunique_columns
                            locs = result.columns.get_loc(k)
                            if isinstance(locs, slice):
                                locs = np.arange(self.shape[1])[locs]
                            elif (
                                isinstance(locs, np.ndarray) and locs.dtype.kind == "b"
                            ):
                                locs = locs.nonzero()[0]
                            elif not (
                                isinstance(locs, np.ndarray) and locs.dtype.kind == "i"
                            ):
                                # Should never be reached, but let's cover our bases
                                raise NotImplementedError(
                                    "Unexpected get_loc result, please report a bug at "
                                    "https://github.com/pandas-dev/pandas"
                                )

                            for i, loc in enumerate(locs):
                                res_loc = res_k.iloc[:, i]
                                target = self.iloc[:, loc]

                                if res_loc.dtype == target.dtype:
                                    result.iloc[:, loc] = res_loc
                                else:
                                    result.isetitem(loc, res_loc)
                if inplace:
                    return self._update_inplace(result)
                else:
                    return result

            elif not is_list_like(value):
                if axis == 1:
                    result = self.T.fillna(value=value, limit=limit).T
                    new_data = result._mgr
                else:
                    new_data = self._mgr.fillna(
                        value=value, limit=limit, inplace=inplace, downcast=downcast
                    )
            elif isinstance(value, ABCDataFrame) and self.ndim == 2:
                new_data = self.where(self.notna(), value)._mgr
            else:
                raise ValueError(f"invalid fill value with a {type(value)}")

        result = self._constructor_from_mgr(new_data, axes=new_data.axes)
        if inplace:
            return self._update_inplace(result)
        else:
            return result.__finalize__(self, method="fillna")

    @overload
    def ffill(
        self,
        *,
        axis: None | Axis = ...,
        inplace: Literal[False] = ...,
        limit: None | int = ...,
        downcast: dict | None = ...,
    ) -> Self:
        ...

    @overload
    def ffill(
        self,
        *,
        axis: None | Axis = ...,
        inplace: Literal[True],
        limit: None | int = ...,
        downcast: dict | None = ...,
    ) -> None:
        ...

    @overload
    def ffill(
        self,
        *,
        axis: None | Axis = ...,
        inplace: bool_t = ...,
        limit: None | int = ...,
        downcast: dict | None = ...,
    ) -> Self | None:
        ...

    @final
    @doc(klass=_shared_doc_kwargs["klass"])
    def ffill(
        self,
        *,
        axis: None | Axis = None,
        inplace: bool_t = False,
        limit: None | int = None,
        downcast: dict | None = None,
    ) -> Self | None:
        """
        Synonym for :meth:`DataFrame.fillna` with ``method='ffill'``.

        Returns
        -------
        {klass} or None
            Object with missing values filled or None if ``inplace=True``.

        Examples
        --------
        >>> df = pd.DataFrame([[np.nan, 2, np.nan, 0],
        ...                    [3, 4, np.nan, 1],
        ...                    [np.nan, np.nan, np.nan, np.nan],
        ...                    [np.nan, 3, np.nan, 4]],
        ...                   columns=list("ABCD"))
        >>> df
             A    B   C    D
        0  NaN  2.0 NaN  0.0
        1  3.0  4.0 NaN  1.0
        2  NaN  NaN NaN  NaN
        3  NaN  3.0 NaN  4.0

        >>> df.ffill()
             A    B   C    D
        0  NaN  2.0 NaN  0.0
        1  3.0  4.0 NaN  1.0
        2  3.0  4.0 NaN  1.0
        3  3.0  3.0 NaN  4.0

        >>> ser = pd.Series([1, np.NaN, 2, 3])
        >>> ser.ffill()
        0   1.0
        1   1.0
        2   2.0
        3   3.0
        dtype: float64
        """
        self._deprecate_downcast(downcast)

        return self._fillna_with_method(
            "ffill", axis=axis, inplace=inplace, limit=limit, downcast=downcast
        )

    @final
    @doc(klass=_shared_doc_kwargs["klass"])
    def pad(
        self,
        *,
        axis: None | Axis = None,
        inplace: bool_t = False,
        limit: None | int = None,
        downcast: dict | None = None,
    ) -> Self | None:
        """
        Synonym for :meth:`DataFrame.fillna` with ``method='ffill'``.

        .. deprecated:: 2.0

            {klass}.pad is deprecated. Use {klass}.ffill instead.

        Returns
        -------
        {klass} or None
            Object with missing values filled or None if ``inplace=True``.
        """
        warnings.warn(
            "DataFrame.pad/Series.pad is deprecated. Use "
            "DataFrame.ffill/Series.ffill instead",
            FutureWarning,
            stacklevel=find_stack_level(),
        )
        return self.ffill(axis=axis, inplace=inplace, limit=limit, downcast=downcast)

    @overload
    def bfill(
        self,
        *,
        axis: None | Axis = ...,
        inplace: Literal[False] = ...,
        limit: None | int = ...,
        downcast: dict | None = ...,
    ) -> Self:
        ...

    @overload
    def bfill(
        self,
        *,
        axis: None | Axis = ...,
        inplace: Literal[True],
        limit: None | int = ...,
        downcast: dict | None = ...,
    ) -> None:
        ...

    @overload
    def bfill(
        self,
        *,
        axis: None | Axis = ...,
        inplace: bool_t = ...,
        limit: None | int = ...,
        downcast: dict | None = ...,
    ) -> Self | None:
        ...

    @final
    @doc(klass=_shared_doc_kwargs["klass"])
    def bfill(
        self,
        *,
        axis: None | Axis = None,
        inplace: bool_t = False,
        limit: None | int = None,
        downcast: dict | None = None,
    ) -> Self | None:
        """
        Synonym for :meth:`DataFrame.fillna` with ``method='bfill'``.

        Returns
        -------
        {klass} or None
            Object with missing values filled or None if ``inplace=True``.

        Examples
        --------
        For Series:

        >>> s = pd.Series([1, None, None, 2])
        >>> s.bfill()
        0    1.0
        1    2.0
        2    2.0
        3    2.0
        dtype: float64
        >>> s.bfill(downcast='infer')
        0    1
        1    2
        2    2
        3    2
        dtype: int64
        >>> s.bfill(limit=1)
        0    1.0
        1    NaN
        2    2.0
        3    2.0
        dtype: float64

        With DataFrame:

        >>> df = pd.DataFrame({{'A': [1, None, None, 4], 'B': [None, 5, None, 7]}})
        >>> df
              A     B
        0   1.0	  NaN
        1   NaN	  5.0
        2   NaN   NaN
        3   4.0   7.0
        >>> df.bfill()
              A     B
        0   1.0   5.0
        1   4.0   5.0
        2   4.0   7.0
        3   4.0   7.0
        >>> df.bfill(downcast='infer', limit=1)
              A	   B
        0   1.0    5
        1   NaN    5
        2   4.0    7
        3   4.0    7
        """
        self._deprecate_downcast(downcast)
        return self._fillna_with_method(
            "bfill", axis=axis, inplace=inplace, limit=limit, downcast=downcast
        )

    @final
    @doc(klass=_shared_doc_kwargs["klass"])
    def backfill(
        self,
        *,
        axis: None | Axis = None,
        inplace: bool_t = False,
        limit: None | int = None,
        downcast: dict | None = None,
    ) -> Self | None:
        """
        Synonym for :meth:`DataFrame.fillna` with ``method='bfill'``.

        .. deprecated:: 2.0

            {klass}.backfill is deprecated. Use {klass}.bfill instead.

        Returns
        -------
        {klass} or None
            Object with missing values filled or None if ``inplace=True``.
        """
        warnings.warn(
            "DataFrame.backfill/Series.backfill is deprecated. Use "
            "DataFrame.bfill/Series.bfill instead",
            FutureWarning,
            stacklevel=find_stack_level(),
        )
        return self.bfill(axis=axis, inplace=inplace, limit=limit, downcast=downcast)

    @overload
    def replace(
        self,
        to_replace=...,
        value=...,
        *,
        inplace: Literal[False] = ...,
        limit: int | None = ...,
        regex: bool_t = ...,
        method: Literal["pad", "ffill", "bfill"] | lib.NoDefault = ...,
    ) -> Self:
        ...

    @overload
    def replace(
        self,
        to_replace=...,
        value=...,
        *,
        inplace: Literal[True],
        limit: int | None = ...,
        regex: bool_t = ...,
        method: Literal["pad", "ffill", "bfill"] | lib.NoDefault = ...,
    ) -> None:
        ...

    @overload
    def replace(
        self,
        to_replace=...,
        value=...,
        *,
        inplace: bool_t = ...,
        limit: int | None = ...,
        regex: bool_t = ...,
        method: Literal["pad", "ffill", "bfill"] | lib.NoDefault = ...,
    ) -> Self | None:
        ...

    @final
    @doc(
        _shared_docs["replace"],
        klass=_shared_doc_kwargs["klass"],
        inplace=_shared_doc_kwargs["inplace"],
    )
    def replace(
        self,
        to_replace=None,
        value=lib.no_default,
        *,
        inplace: bool_t = False,
        limit: int | None = None,
        regex: bool_t = False,
        method: Literal["pad", "ffill", "bfill"] | lib.NoDefault = lib.no_default,
    ) -> Self | None:
        if method is not lib.no_default:
            warnings.warn(
                # GH#33302
                f"The 'method' keyword in {type(self).__name__}.replace is "
                "deprecated and will be removed in a future version.",
                FutureWarning,
                stacklevel=find_stack_level(),
            )
        elif limit is not None:
            warnings.warn(
                # GH#33302
                f"The 'limit' keyword in {type(self).__name__}.replace is "
                "deprecated and will be removed in a future version.",
                FutureWarning,
                stacklevel=find_stack_level(),
            )
        if (
            value is lib.no_default
            and method is lib.no_default
            and not is_dict_like(to_replace)
            and regex is False
        ):
            # case that goes through _replace_single and defaults to method="pad"
            warnings.warn(
                # GH#33302
                f"{type(self).__name__}.replace without 'value' and with "
                "non-dict-like 'to_replace' is deprecated "
                "and will raise in a future version. "
                "Explicitly specify the new values instead.",
                FutureWarning,
                stacklevel=find_stack_level(),
            )

        if not (
            is_scalar(to_replace)
            or is_re_compilable(to_replace)
            or is_list_like(to_replace)
        ):
            raise TypeError(
                "Expecting 'to_replace' to be either a scalar, array-like, "
                "dict or None, got invalid type "
                f"{repr(type(to_replace).__name__)}"
            )

        inplace = validate_bool_kwarg(inplace, "inplace")
        if not is_bool(regex) and to_replace is not None:
            raise ValueError("'to_replace' must be 'None' if 'regex' is not a bool")

        if value is lib.no_default or method is not lib.no_default:
            # GH#36984 if the user explicitly passes value=None we want to
            #  respect that. We have the corner case where the user explicitly
            #  passes value=None *and* a method, which we interpret as meaning
            #  they want the (documented) default behavior.
            if method is lib.no_default:
                # TODO: get this to show up as the default in the docs?
                method = "pad"

            # passing a single value that is scalar like
            # when value is None (GH5319), for compat
            if not is_dict_like(to_replace) and not is_dict_like(regex):
                to_replace = [to_replace]

            if isinstance(to_replace, (tuple, list)):
                # TODO: Consider copy-on-write for non-replaced columns's here
                if isinstance(self, ABCDataFrame):
                    from pandas import Series

                    result = self.apply(
                        Series._replace_single,
                        args=(to_replace, method, inplace, limit),
                    )
                    if inplace:
                        return None
                    return result
                return self._replace_single(to_replace, method, inplace, limit)

            if not is_dict_like(to_replace):
                if not is_dict_like(regex):
                    raise TypeError(
                        'If "to_replace" and "value" are both None '
                        'and "to_replace" is not a list, then '
                        "regex must be a mapping"
                    )
                to_replace = regex
                regex = True

            items = list(to_replace.items())
            if items:
                keys, values = zip(*items)
            else:
                keys, values = ([], [])

            are_mappings = [is_dict_like(v) for v in values]

            if any(are_mappings):
                if not all(are_mappings):
                    raise TypeError(
                        "If a nested mapping is passed, all values "
                        "of the top level mapping must be mappings"
                    )
                # passed a nested dict/Series
                to_rep_dict = {}
                value_dict = {}

                for k, v in items:
                    keys, values = list(zip(*v.items())) or ([], [])

                    to_rep_dict[k] = list(keys)
                    value_dict[k] = list(values)

                to_replace, value = to_rep_dict, value_dict
            else:
                to_replace, value = keys, values

            return self.replace(
                to_replace, value, inplace=inplace, limit=limit, regex=regex
            )
        else:
            # need a non-zero len on all axes
            if not self.size:
                if inplace:
                    return None
                return self.copy(deep=None)

            if is_dict_like(to_replace):
                if is_dict_like(value):  # {'A' : NA} -> {'A' : 0}
                    # Note: Checking below for `in foo.keys()` instead of
                    #  `in foo` is needed for when we have a Series and not dict
                    mapping = {
                        col: (to_replace[col], value[col])
                        for col in to_replace.keys()
                        if col in value.keys() and col in self
                    }
                    return self._replace_columnwise(mapping, inplace, regex)

                # {'A': NA} -> 0
                elif not is_list_like(value):
                    # Operate column-wise
                    if self.ndim == 1:
                        raise ValueError(
                            "Series.replace cannot use dict-like to_replace "
                            "and non-None value"
                        )
                    mapping = {
                        col: (to_rep, value) for col, to_rep in to_replace.items()
                    }
                    return self._replace_columnwise(mapping, inplace, regex)
                else:
                    raise TypeError("value argument must be scalar, dict, or Series")

            elif is_list_like(to_replace):
                if not is_list_like(value):
                    # e.g. to_replace = [NA, ''] and value is 0,
                    #  so we replace NA with 0 and then replace '' with 0
                    value = [value] * len(to_replace)

                # e.g. we have to_replace = [NA, ''] and value = [0, 'missing']
                if len(to_replace) != len(value):
                    raise ValueError(
                        f"Replacement lists must match in length. "
                        f"Expecting {len(to_replace)} got {len(value)} "
                    )
                new_data = self._mgr.replace_list(
                    src_list=to_replace,
                    dest_list=value,
                    inplace=inplace,
                    regex=regex,
                )

            elif to_replace is None:
                if not (
                    is_re_compilable(regex)
                    or is_list_like(regex)
                    or is_dict_like(regex)
                ):
                    raise TypeError(
                        f"'regex' must be a string or a compiled regular expression "
                        f"or a list or dict of strings or regular expressions, "
                        f"you passed a {repr(type(regex).__name__)}"
                    )
                return self.replace(
                    regex, value, inplace=inplace, limit=limit, regex=True
                )
            else:
                # dest iterable dict-like
                if is_dict_like(value):  # NA -> {'A' : 0, 'B' : -1}
                    # Operate column-wise
                    if self.ndim == 1:
                        raise ValueError(
                            "Series.replace cannot use dict-value and "
                            "non-None to_replace"
                        )
                    mapping = {col: (to_replace, val) for col, val in value.items()}
                    return self._replace_columnwise(mapping, inplace, regex)

                elif not is_list_like(value):  # NA -> 0
                    regex = should_use_regex(regex, to_replace)
                    if regex:
                        new_data = self._mgr.replace_regex(
                            to_replace=to_replace,
                            value=value,
                            inplace=inplace,
                        )
                    else:
                        new_data = self._mgr.replace(
                            to_replace=to_replace, value=value, inplace=inplace
                        )
                else:
                    raise TypeError(
                        f'Invalid "to_replace" type: {repr(type(to_replace).__name__)}'
                    )

        result = self._constructor_from_mgr(new_data, axes=new_data.axes)
        if inplace:
            return self._update_inplace(result)
        else:
            return result.__finalize__(self, method="replace")

    @final
    def interpolate(
        self,
        method: Literal[
            "linear",
            "time",
            "index",
            "values",
            "pad",
            "nearest",
            "zero",
            "slinear",
            "quadratic",
            "cubic",
            "barycentric",
            "polynomial",
            "krogh",
            "piecewise_polynomial",
            "spline",
            "pchip",
            "akima",
            "cubicspline",
            "from_derivatives",
        ] = "linear",
        *,
        axis: Axis = 0,
        limit: int | None = None,
        inplace: bool_t = False,
        limit_direction: Literal["forward", "backward", "both"] | None = None,
        limit_area: Literal["inside", "outside"] | None = None,
        downcast: Literal["infer"] | None = None,
        **kwargs,
    ) -> Self | None:
        """
        Fill NaN values using an interpolation method.

        Please note that only ``method='linear'`` is supported for
        DataFrame/Series with a MultiIndex.

        Parameters
        ----------
        method : str, default 'linear'
            Interpolation technique to use. One of:

            * 'linear': Ignore the index and treat the values as equally
              spaced. This is the only method supported on MultiIndexes.
            * 'time': Works on daily and higher resolution data to interpolate
              given length of interval.
            * 'index', 'values': use the actual numerical values of the index.
            * 'pad': Fill in NaNs using existing values.
            * 'nearest', 'zero', 'slinear', 'quadratic', 'cubic',
              'barycentric', 'polynomial': Passed to
              `scipy.interpolate.interp1d`, whereas 'spline' is passed to
              `scipy.interpolate.UnivariateSpline`. These methods use the numerical
              values of the index.  Both 'polynomial' and 'spline' require that
              you also specify an `order` (int), e.g.
              ``df.interpolate(method='polynomial', order=5)``. Note that,
              `slinear` method in Pandas refers to the Scipy first order `spline`
              instead of Pandas first order `spline`.
            * 'krogh', 'piecewise_polynomial', 'spline', 'pchip', 'akima',
              'cubicspline': Wrappers around the SciPy interpolation methods of
              similar names. See `Notes`.
            * 'from_derivatives': Refers to
              `scipy.interpolate.BPoly.from_derivatives`.

        axis : {{0 or 'index', 1 or 'columns', None}}, default None
            Axis to interpolate along. For `Series` this parameter is unused
            and defaults to 0.
        limit : int, optional
            Maximum number of consecutive NaNs to fill. Must be greater than
            0.
        inplace : bool, default False
            Update the data in place if possible.
        limit_direction : {{'forward', 'backward', 'both'}}, Optional
            Consecutive NaNs will be filled in this direction.

            If limit is specified:
                * If 'method' is 'pad' or 'ffill', 'limit_direction' must be 'forward'.
                * If 'method' is 'backfill' or 'bfill', 'limit_direction' must be
                  'backwards'.

            If 'limit' is not specified:
                * If 'method' is 'backfill' or 'bfill', the default is 'backward'
                * else the default is 'forward'

            raises ValueError if `limit_direction` is 'forward' or 'both' and
                method is 'backfill' or 'bfill'.
            raises ValueError if `limit_direction` is 'backward' or 'both' and
                method is 'pad' or 'ffill'.

        limit_area : {{`None`, 'inside', 'outside'}}, default None
            If limit is specified, consecutive NaNs will be filled with this
            restriction.

            * ``None``: No fill restriction.
            * 'inside': Only fill NaNs surrounded by valid values
              (interpolate).
            * 'outside': Only fill NaNs outside valid values (extrapolate).

        downcast : optional, 'infer' or None, defaults to None
            Downcast dtypes if possible.
        ``**kwargs`` : optional
            Keyword arguments to pass on to the interpolating function.

        Returns
        -------
        Series or DataFrame or None
            Returns the same object type as the caller, interpolated at
            some or all ``NaN`` values or None if ``inplace=True``.

        See Also
        --------
        fillna : Fill missing values using different methods.
        scipy.interpolate.Akima1DInterpolator : Piecewise cubic polynomials
            (Akima interpolator).
        scipy.interpolate.BPoly.from_derivatives : Piecewise polynomial in the
            Bernstein basis.
        scipy.interpolate.interp1d : Interpolate a 1-D function.
        scipy.interpolate.KroghInterpolator : Interpolate polynomial (Krogh
            interpolator).
        scipy.interpolate.PchipInterpolator : PCHIP 1-d monotonic cubic
            interpolation.
        scipy.interpolate.CubicSpline : Cubic spline data interpolator.

        Notes
        -----
        The 'krogh', 'piecewise_polynomial', 'spline', 'pchip' and 'akima'
        methods are wrappers around the respective SciPy implementations of
        similar names. These use the actual numerical values of the index.
        For more information on their behavior, see the
        `SciPy documentation
        <https://docs.scipy.org/doc/scipy/reference/interpolate.html#univariate-interpolation>`__.

        Examples
        --------
        Filling in ``NaN`` in a :class:`~pandas.Series` via linear
        interpolation.

        >>> s = pd.Series([0, 1, np.nan, 3])
        >>> s
        0    0.0
        1    1.0
        2    NaN
        3    3.0
        dtype: float64
        >>> s.interpolate()
        0    0.0
        1    1.0
        2    2.0
        3    3.0
        dtype: float64

        Filling in ``NaN`` in a Series via polynomial interpolation or splines:
        Both 'polynomial' and 'spline' methods require that you also specify
        an ``order`` (int).

        >>> s = pd.Series([0, 2, np.nan, 8])
        >>> s.interpolate(method='polynomial', order=2)
        0    0.000000
        1    2.000000
        2    4.666667
        3    8.000000
        dtype: float64

        Fill the DataFrame forward (that is, going down) along each column
        using linear interpolation.

        Note how the last entry in column 'a' is interpolated differently,
        because there is no entry after it to use for interpolation.
        Note how the first entry in column 'b' remains ``NaN``, because there
        is no entry before it to use for interpolation.

        >>> df = pd.DataFrame([(0.0, np.nan, -1.0, 1.0),
        ...                    (np.nan, 2.0, np.nan, np.nan),
        ...                    (2.0, 3.0, np.nan, 9.0),
        ...                    (np.nan, 4.0, -4.0, 16.0)],
        ...                   columns=list('abcd'))
        >>> df
             a    b    c     d
        0  0.0  NaN -1.0   1.0
        1  NaN  2.0  NaN   NaN
        2  2.0  3.0  NaN   9.0
        3  NaN  4.0 -4.0  16.0
        >>> df.interpolate(method='linear', limit_direction='forward', axis=0)
             a    b    c     d
        0  0.0  NaN -1.0   1.0
        1  1.0  2.0 -2.0   5.0
        2  2.0  3.0 -3.0   9.0
        3  2.0  4.0 -4.0  16.0

        Using polynomial interpolation.

        >>> df['d'].interpolate(method='polynomial', order=2)
        0     1.0
        1     4.0
        2     9.0
        3    16.0
        Name: d, dtype: float64
        """
        if downcast is not None and downcast != "infer":
            raise ValueError("downcast must be either None or 'infer'")

        inplace = validate_bool_kwarg(inplace, "inplace")

        axis = self._get_axis_number(axis)

        fillna_methods = ["ffill", "bfill", "pad", "backfill"]
        should_transpose = axis == 1 and method not in fillna_methods

        obj = self.T if should_transpose else self

        if obj.empty:
            if inplace:
                return None
            return self.copy()

        if not isinstance(method, str):
            raise ValueError("'method' should be a string, not None.")
        elif method.lower() in fillna_methods:
            # GH#53581
            warnings.warn(
                f"{type(self).__name__}.interpolate with method={method} is "
                "deprecated and will raise in a future version. "
                "Use obj.ffill() or obj.bfill() instead.",
                FutureWarning,
                stacklevel=find_stack_level(),
            )
        elif np.any(obj.dtypes == object):
            # GH#53631
            if not (obj.ndim == 2 and np.all(obj.dtypes == object)):
                # don't warn in cases that already raise
                warnings.warn(
                    f"{type(self).__name__}.interpolate with object dtype is "
                    "deprecated and will raise in a future version. Call "
                    "obj.infer_objects(copy=False) before interpolating instead.",
                    FutureWarning,
                    stacklevel=find_stack_level(),
                )

        if isinstance(obj.index, MultiIndex) and method != "linear":
            raise ValueError(
                "Only `method=linear` interpolation is supported on MultiIndexes."
            )

        limit_direction = missing.infer_limit_direction(limit_direction, method)

        if obj.ndim == 2 and np.all(obj.dtypes == np.dtype("object")):
            raise TypeError(
                "Cannot interpolate with all object-dtype columns "
                "in the DataFrame. Try setting at least one "
                "column to a numeric dtype."
            )

        index = missing.get_interp_index(method, obj.index)

        if method.lower() in fillna_methods:
            # TODO(3.0): remove this case
            new_data = obj._mgr.pad_or_backfill(
                method=method,
                axis=axis,
                index=index,
                limit=limit,
                limit_direction=limit_direction,
                limit_area=limit_area,
                inplace=inplace,
                downcast=downcast,
                **kwargs,
            )
        else:
            axis = self._info_axis_number
            new_data = obj._mgr.interpolate(
                method=method,
                axis=axis,
                index=index,
                limit=limit,
                limit_direction=limit_direction,
                limit_area=limit_area,
                inplace=inplace,
                downcast=downcast,
                **kwargs,
            )

        result = self._constructor_from_mgr(new_data, axes=new_data.axes)
        if should_transpose:
            result = result.T
        if inplace:
            return self._update_inplace(result)
        else:
            return result.__finalize__(self, method="interpolate")

    # ----------------------------------------------------------------------
    # Timeseries methods Methods

    @final
    def asof(self, where, subset=None):
        """
        Return the last row(s) without any NaNs before `where`.

        The last row (for each element in `where`, if list) without any
        NaN is taken.
        In case of a :class:`~pandas.DataFrame`, the last row without NaN
        considering only the subset of columns (if not `None`)

        If there is no good value, NaN is returned for a Series or
        a Series of NaN values for a DataFrame

        Parameters
        ----------
        where : date or array-like of dates
            Date(s) before which the last row(s) are returned.
        subset : str or array-like of str, default `None`
            For DataFrame, if not `None`, only use these columns to
            check for NaNs.

        Returns
        -------
        scalar, Series, or DataFrame

            The return can be:

            * scalar : when `self` is a Series and `where` is a scalar
            * Series: when `self` is a Series and `where` is an array-like,
              or when `self` is a DataFrame and `where` is a scalar
            * DataFrame : when `self` is a DataFrame and `where` is an
              array-like

            Return scalar, Series, or DataFrame.

        See Also
        --------
        merge_asof : Perform an asof merge. Similar to left join.

        Notes
        -----
        Dates are assumed to be sorted. Raises if this is not the case.

        Examples
        --------
        A Series and a scalar `where`.

        >>> s = pd.Series([1, 2, np.nan, 4], index=[10, 20, 30, 40])
        >>> s
        10    1.0
        20    2.0
        30    NaN
        40    4.0
        dtype: float64

        >>> s.asof(20)
        2.0

        For a sequence `where`, a Series is returned. The first value is
        NaN, because the first element of `where` is before the first
        index value.

        >>> s.asof([5, 20])
        5     NaN
        20    2.0
        dtype: float64

        Missing values are not considered. The following is ``2.0``, not
        NaN, even though NaN is at the index location for ``30``.

        >>> s.asof(30)
        2.0

        Take all columns into consideration

        >>> df = pd.DataFrame({'a': [10., 20., 30., 40., 50.],
        ...                    'b': [None, None, None, None, 500]},
        ...                   index=pd.DatetimeIndex(['2018-02-27 09:01:00',
        ...                                           '2018-02-27 09:02:00',
        ...                                           '2018-02-27 09:03:00',
        ...                                           '2018-02-27 09:04:00',
        ...                                           '2018-02-27 09:05:00']))
        >>> df.asof(pd.DatetimeIndex(['2018-02-27 09:03:30',
        ...                           '2018-02-27 09:04:30']))
                              a   b
        2018-02-27 09:03:30 NaN NaN
        2018-02-27 09:04:30 NaN NaN

        Take a single column into consideration

        >>> df.asof(pd.DatetimeIndex(['2018-02-27 09:03:30',
        ...                           '2018-02-27 09:04:30']),
        ...         subset=['a'])
                                a   b
        2018-02-27 09:03:30  30.0 NaN
        2018-02-27 09:04:30  40.0 NaN
        """
        if isinstance(where, str):
            where = Timestamp(where)

        if not self.index.is_monotonic_increasing:
            raise ValueError("asof requires a sorted index")

        is_series = isinstance(self, ABCSeries)
        if is_series:
            if subset is not None:
                raise ValueError("subset is not valid for Series")
        else:
            if subset is None:
                subset = self.columns
            if not is_list_like(subset):
                subset = [subset]

        is_list = is_list_like(where)
        if not is_list:
            start = self.index[0]
            if isinstance(self.index, PeriodIndex):
                where = Period(where, freq=self.index.freq)

            if where < start:
                if not is_series:
                    return self._constructor_sliced(
                        index=self.columns, name=where, dtype=np.float64
                    )
                return np.nan

            # It's always much faster to use a *while* loop here for
            # Series than pre-computing all the NAs. However a
            # *while* loop is extremely expensive for DataFrame
            # so we later pre-compute all the NAs and use the same
            # code path whether *where* is a scalar or list.
            # See PR: https://github.com/pandas-dev/pandas/pull/14476
            if is_series:
                loc = self.index.searchsorted(where, side="right")
                if loc > 0:
                    loc -= 1

                values = self._values
                while loc > 0 and isna(values[loc]):
                    loc -= 1
                return values[loc]

        if not isinstance(where, Index):
            where = Index(where) if is_list else Index([where])

        nulls = self.isna() if is_series else self[subset].isna().any(axis=1)
        if nulls.all():
            if is_series:
                self = cast("Series", self)
                return self._constructor(np.nan, index=where, name=self.name)
            elif is_list:
                self = cast("DataFrame", self)
                return self._constructor(np.nan, index=where, columns=self.columns)
            else:
                self = cast("DataFrame", self)
                return self._constructor_sliced(
                    np.nan, index=self.columns, name=where[0]
                )

        locs = self.index.asof_locs(where, ~(nulls._values))

        # mask the missing
        mask = locs == -1
        data = self.take(locs)
        data.index = where
        if mask.any():
            # GH#16063 only do this setting when necessary, otherwise
            #  we'd cast e.g. bools to floats
            data.loc[mask] = np.nan
        return data if is_list else data.iloc[-1]

    # ----------------------------------------------------------------------
    # Action Methods

    @doc(klass=_shared_doc_kwargs["klass"])
    def isna(self) -> Self:
        """
        Detect missing values.

        Return a boolean same-sized object indicating if the values are NA.
        NA values, such as None or :attr:`numpy.NaN`, gets mapped to True
        values.
        Everything else gets mapped to False values. Characters such as empty
        strings ``''`` or :attr:`numpy.inf` are not considered NA values
        (unless you set ``pandas.options.mode.use_inf_as_na = True``).

        Returns
        -------
        {klass}
            Mask of bool values for each element in {klass} that
            indicates whether an element is an NA value.

        See Also
        --------
        {klass}.isnull : Alias of isna.
        {klass}.notna : Boolean inverse of isna.
        {klass}.dropna : Omit axes labels with missing values.
        isna : Top-level isna.

        Examples
        --------
        Show which entries in a DataFrame are NA.

        >>> df = pd.DataFrame(dict(age=[5, 6, np.NaN],
        ...                        born=[pd.NaT, pd.Timestamp('1939-05-27'),
        ...                              pd.Timestamp('1940-04-25')],
        ...                        name=['Alfred', 'Batman', ''],
        ...                        toy=[None, 'Batmobile', 'Joker']))
        >>> df
           age       born    name        toy
        0  5.0        NaT  Alfred       None
        1  6.0 1939-05-27  Batman  Batmobile
        2  NaN 1940-04-25              Joker

        >>> df.isna()
             age   born   name    toy
        0  False   True  False   True
        1  False  False  False  False
        2   True  False  False  False

        Show which entries in a Series are NA.

        >>> ser = pd.Series([5, 6, np.NaN])
        >>> ser
        0    5.0
        1    6.0
        2    NaN
        dtype: float64

        >>> ser.isna()
        0    False
        1    False
        2     True
        dtype: bool
        """
        return isna(self).__finalize__(self, method="isna")

    @doc(isna, klass=_shared_doc_kwargs["klass"])
    def isnull(self) -> Self:
        return isna(self).__finalize__(self, method="isnull")

    @doc(klass=_shared_doc_kwargs["klass"])
    def notna(self) -> Self:
        """
        Detect existing (non-missing) values.

        Return a boolean same-sized object indicating if the values are not NA.
        Non-missing values get mapped to True. Characters such as empty
        strings ``''`` or :attr:`numpy.inf` are not considered NA values
        (unless you set ``pandas.options.mode.use_inf_as_na = True``).
        NA values, such as None or :attr:`numpy.NaN`, get mapped to False
        values.

        Returns
        -------
        {klass}
            Mask of bool values for each element in {klass} that
            indicates whether an element is not an NA value.

        See Also
        --------
        {klass}.notnull : Alias of notna.
        {klass}.isna : Boolean inverse of notna.
        {klass}.dropna : Omit axes labels with missing values.
        notna : Top-level notna.

        Examples
        --------
        Show which entries in a DataFrame are not NA.

        >>> df = pd.DataFrame(dict(age=[5, 6, np.NaN],
        ...                        born=[pd.NaT, pd.Timestamp('1939-05-27'),
        ...                              pd.Timestamp('1940-04-25')],
        ...                        name=['Alfred', 'Batman', ''],
        ...                        toy=[None, 'Batmobile', 'Joker']))
        >>> df
           age       born    name        toy
        0  5.0        NaT  Alfred       None
        1  6.0 1939-05-27  Batman  Batmobile
        2  NaN 1940-04-25              Joker

        >>> df.notna()
             age   born  name    toy
        0   True  False  True  False
        1   True   True  True   True
        2  False   True  True   True

        Show which entries in a Series are not NA.

        >>> ser = pd.Series([5, 6, np.NaN])
        >>> ser
        0    5.0
        1    6.0
        2    NaN
        dtype: float64

        >>> ser.notna()
        0     True
        1     True
        2    False
        dtype: bool
        """
        return notna(self).__finalize__(self, method="notna")

    @doc(notna, klass=_shared_doc_kwargs["klass"])
    def notnull(self) -> Self:
        return notna(self).__finalize__(self, method="notnull")

    @final
    def _clip_with_scalar(self, lower, upper, inplace: bool_t = False):
        if (lower is not None and np.any(isna(lower))) or (
            upper is not None and np.any(isna(upper))
        ):
            raise ValueError("Cannot use an NA value as a clip threshold")

        result = self
        mask = self.isna()

        if lower is not None:
            cond = mask | (self >= lower)
            result = result.where(
                cond, lower, inplace=inplace
            )  # type: ignore[assignment]
        if upper is not None:
            cond = mask | (self <= upper)
            result = self if inplace else result
            result = result.where(
                cond, upper, inplace=inplace
            )  # type: ignore[assignment]

        return result

    @final
    def _clip_with_one_bound(self, threshold, method, axis, inplace):
        if axis is not None:
            axis = self._get_axis_number(axis)

        # method is self.le for upper bound and self.ge for lower bound
        if is_scalar(threshold) and is_number(threshold):
            if method.__name__ == "le":
                return self._clip_with_scalar(None, threshold, inplace=inplace)
            return self._clip_with_scalar(threshold, None, inplace=inplace)

        # GH #15390
        # In order for where method to work, the threshold must
        # be transformed to NDFrame from other array like structure.
        if (not isinstance(threshold, ABCSeries)) and is_list_like(threshold):
            if isinstance(self, ABCSeries):
                threshold = self._constructor(threshold, index=self.index)
            else:
                threshold = self._align_for_op(threshold, axis, flex=None)[1]

        # GH 40420
        # Treat missing thresholds as no bounds, not clipping the values
        if is_list_like(threshold):
            fill_value = np.inf if method.__name__ == "le" else -np.inf
            threshold_inf = threshold.fillna(fill_value)
        else:
            threshold_inf = threshold

        subset = method(threshold_inf, axis=axis) | isna(self)

        # GH 40420
        return self.where(subset, threshold, axis=axis, inplace=inplace)

    @final
    def clip(
        self,
        lower=None,
        upper=None,
        *,
        axis: Axis | None = None,
        inplace: bool_t = False,
        **kwargs,
    ) -> Self | None:
        """
        Trim values at input threshold(s).

        Assigns values outside boundary to boundary values. Thresholds
        can be singular values or array like, and in the latter case
        the clipping is performed element-wise in the specified axis.

        Parameters
        ----------
        lower : float or array-like, default None
            Minimum threshold value. All values below this
            threshold will be set to it. A missing
            threshold (e.g `NA`) will not clip the value.
        upper : float or array-like, default None
            Maximum threshold value. All values above this
            threshold will be set to it. A missing
            threshold (e.g `NA`) will not clip the value.
        axis : {{0 or 'index', 1 or 'columns', None}}, default None
            Align object with lower and upper along the given axis.
            For `Series` this parameter is unused and defaults to `None`.
        inplace : bool, default False
            Whether to perform the operation in place on the data.
        *args, **kwargs
            Additional keywords have no effect but might be accepted
            for compatibility with numpy.

        Returns
        -------
        Series or DataFrame or None
            Same type as calling object with the values outside the
            clip boundaries replaced or None if ``inplace=True``.

        See Also
        --------
        Series.clip : Trim values at input threshold in series.
        DataFrame.clip : Trim values at input threshold in dataframe.
        numpy.clip : Clip (limit) the values in an array.

        Examples
        --------
        >>> data = {'col_0': [9, -3, 0, -1, 5], 'col_1': [-2, -7, 6, 8, -5]}
        >>> df = pd.DataFrame(data)
        >>> df
           col_0  col_1
        0      9     -2
        1     -3     -7
        2      0      6
        3     -1      8
        4      5     -5

        Clips per column using lower and upper thresholds:

        >>> df.clip(-4, 6)
           col_0  col_1
        0      6     -2
        1     -3     -4
        2      0      6
        3     -1      6
        4      5     -4

        Clips using specific lower and upper thresholds per column element:

        >>> t = pd.Series([2, -4, -1, 6, 3])
        >>> t
        0    2
        1   -4
        2   -1
        3    6
        4    3
        dtype: int64

        >>> df.clip(t, t + 4, axis=0)
           col_0  col_1
        0      6      2
        1     -3     -4
        2      0      3
        3      6      8
        4      5      3

        Clips using specific lower threshold per column element, with missing values:

        >>> t = pd.Series([2, -4, np.NaN, 6, 3])
        >>> t
        0    2.0
        1   -4.0
        2    NaN
        3    6.0
        4    3.0
        dtype: float64

        >>> df.clip(t, axis=0)
        col_0  col_1
        0      9      2
        1     -3     -4
        2      0      6
        3      6      8
        4      5      3
        """
        inplace = validate_bool_kwarg(inplace, "inplace")

        axis = nv.validate_clip_with_axis(axis, (), kwargs)
        if axis is not None:
            axis = self._get_axis_number(axis)

        # GH 17276
        # numpy doesn't like NaN as a clip value
        # so ignore
        # GH 19992
        # numpy doesn't drop a list-like bound containing NaN
        isna_lower = isna(lower)
        if not is_list_like(lower):
            if np.any(isna_lower):
                lower = None
        elif np.all(isna_lower):
            lower = None
        isna_upper = isna(upper)
        if not is_list_like(upper):
            if np.any(isna_upper):
                upper = None
        elif np.all(isna_upper):
            upper = None

        # GH 2747 (arguments were reversed)
        if (
            lower is not None
            and upper is not None
            and is_scalar(lower)
            and is_scalar(upper)
        ):
            lower, upper = min(lower, upper), max(lower, upper)

        # fast-path for scalars
        if (lower is None or is_number(lower)) and (upper is None or is_number(upper)):
            return self._clip_with_scalar(lower, upper, inplace=inplace)

        result = self
        if lower is not None:
            result = result._clip_with_one_bound(
                lower, method=self.ge, axis=axis, inplace=inplace
            )
        if upper is not None:
            if inplace:
                result = self
            result = result._clip_with_one_bound(
                upper, method=self.le, axis=axis, inplace=inplace
            )

        return result

    @final
    @doc(klass=_shared_doc_kwargs["klass"])
    def asfreq(
        self,
        freq: Frequency,
        method: FillnaOptions | None = None,
        how: Literal["start", "end"] | None = None,
        normalize: bool_t = False,
        fill_value: Hashable = None,
    ) -> Self:
        """
        Convert time series to specified frequency.

        Returns the original data conformed to a new index with the specified
        frequency.

        If the index of this {klass} is a :class:`~pandas.PeriodIndex`, the new index
        is the result of transforming the original index with
        :meth:`PeriodIndex.asfreq <pandas.PeriodIndex.asfreq>` (so the original index
        will map one-to-one to the new index).

        Otherwise, the new index will be equivalent to ``pd.date_range(start, end,
        freq=freq)`` where ``start`` and ``end`` are, respectively, the first and
        last entries in the original index (see :func:`pandas.date_range`). The
        values corresponding to any timesteps in the new index which were not present
        in the original index will be null (``NaN``), unless a method for filling
        such unknowns is provided (see the ``method`` parameter below).

        The :meth:`resample` method is more appropriate if an operation on each group of
        timesteps (such as an aggregate) is necessary to represent the data at the new
        frequency.

        Parameters
        ----------
        freq : DateOffset or str
            Frequency DateOffset or string.
        method : {{'backfill'/'bfill', 'pad'/'ffill'}}, default None
            Method to use for filling holes in reindexed Series (note this
            does not fill NaNs that already were present):

            * 'pad' / 'ffill': propagate last valid observation forward to next
              valid
            * 'backfill' / 'bfill': use NEXT valid observation to fill.
        how : {{'start', 'end'}}, default end
            For PeriodIndex only (see PeriodIndex.asfreq).
        normalize : bool, default False
            Whether to reset output index to midnight.
        fill_value : scalar, optional
            Value to use for missing values, applied during upsampling (note
            this does not fill NaNs that already were present).

        Returns
        -------
        {klass}
            {klass} object reindexed to the specified frequency.

        See Also
        --------
        reindex : Conform DataFrame to new index with optional filling logic.

        Notes
        -----
        To learn more about the frequency strings, please see `this link
        <https://pandas.pydata.org/pandas-docs/stable/user_guide/timeseries.html#offset-aliases>`__.

        Examples
        --------
        Start by creating a series with 4 one minute timestamps.

        >>> index = pd.date_range('1/1/2000', periods=4, freq='T')
        >>> series = pd.Series([0.0, None, 2.0, 3.0], index=index)
        >>> df = pd.DataFrame({{'s': series}})
        >>> df
                               s
        2000-01-01 00:00:00    0.0
        2000-01-01 00:01:00    NaN
        2000-01-01 00:02:00    2.0
        2000-01-01 00:03:00    3.0

        Upsample the series into 30 second bins.

        >>> df.asfreq(freq='30S')
                               s
        2000-01-01 00:00:00    0.0
        2000-01-01 00:00:30    NaN
        2000-01-01 00:01:00    NaN
        2000-01-01 00:01:30    NaN
        2000-01-01 00:02:00    2.0
        2000-01-01 00:02:30    NaN
        2000-01-01 00:03:00    3.0

        Upsample again, providing a ``fill value``.

        >>> df.asfreq(freq='30S', fill_value=9.0)
                               s
        2000-01-01 00:00:00    0.0
        2000-01-01 00:00:30    9.0
        2000-01-01 00:01:00    NaN
        2000-01-01 00:01:30    9.0
        2000-01-01 00:02:00    2.0
        2000-01-01 00:02:30    9.0
        2000-01-01 00:03:00    3.0

        Upsample again, providing a ``method``.

        >>> df.asfreq(freq='30S', method='bfill')
                               s
        2000-01-01 00:00:00    0.0
        2000-01-01 00:00:30    NaN
        2000-01-01 00:01:00    NaN
        2000-01-01 00:01:30    2.0
        2000-01-01 00:02:00    2.0
        2000-01-01 00:02:30    3.0
        2000-01-01 00:03:00    3.0
        """
        from pandas.core.resample import asfreq

        return asfreq(
            self,
            freq,
            method=method,
            how=how,
            normalize=normalize,
            fill_value=fill_value,
        )

    @final
    def at_time(self, time, asof: bool_t = False, axis: Axis | None = None) -> Self:
        """
        Select values at particular time of day (e.g., 9:30AM).

        Parameters
        ----------
        time : datetime.time or str
            The values to select.
        axis : {0 or 'index', 1 or 'columns'}, default 0
            For `Series` this parameter is unused and defaults to 0.

        Returns
        -------
        Series or DataFrame

        Raises
        ------
        TypeError
            If the index is not  a :class:`DatetimeIndex`

        See Also
        --------
        between_time : Select values between particular times of the day.
        first : Select initial periods of time series based on a date offset.
        last : Select final periods of time series based on a date offset.
        DatetimeIndex.indexer_at_time : Get just the index locations for
            values at particular time of the day.

        Examples
        --------
        >>> i = pd.date_range('2018-04-09', periods=4, freq='12H')
        >>> ts = pd.DataFrame({'A': [1, 2, 3, 4]}, index=i)
        >>> ts
                             A
        2018-04-09 00:00:00  1
        2018-04-09 12:00:00  2
        2018-04-10 00:00:00  3
        2018-04-10 12:00:00  4

        >>> ts.at_time('12:00')
                             A
        2018-04-09 12:00:00  2
        2018-04-10 12:00:00  4
        """
        if axis is None:
            axis = 0
        axis = self._get_axis_number(axis)

        index = self._get_axis(axis)

        if not isinstance(index, DatetimeIndex):
            raise TypeError("Index must be DatetimeIndex")

        indexer = index.indexer_at_time(time, asof=asof)
        return self._take_with_is_copy(indexer, axis=axis)

    @final
    def between_time(
        self,
        start_time,
        end_time,
        inclusive: IntervalClosedType = "both",
        axis: Axis | None = None,
    ) -> Self:
        """
        Select values between particular times of the day (e.g., 9:00-9:30 AM).

        By setting ``start_time`` to be later than ``end_time``,
        you can get the times that are *not* between the two times.

        Parameters
        ----------
        start_time : datetime.time or str
            Initial time as a time filter limit.
        end_time : datetime.time or str
            End time as a time filter limit.
        inclusive : {"both", "neither", "left", "right"}, default "both"
            Include boundaries; whether to set each bound as closed or open.
        axis : {0 or 'index', 1 or 'columns'}, default 0
            Determine range time on index or columns value.
            For `Series` this parameter is unused and defaults to 0.

        Returns
        -------
        Series or DataFrame
            Data from the original object filtered to the specified dates range.

        Raises
        ------
        TypeError
            If the index is not  a :class:`DatetimeIndex`

        See Also
        --------
        at_time : Select values at a particular time of the day.
        first : Select initial periods of time series based on a date offset.
        last : Select final periods of time series based on a date offset.
        DatetimeIndex.indexer_between_time : Get just the index locations for
            values between particular times of the day.

        Examples
        --------
        >>> i = pd.date_range('2018-04-09', periods=4, freq='1D20min')
        >>> ts = pd.DataFrame({'A': [1, 2, 3, 4]}, index=i)
        >>> ts
                             A
        2018-04-09 00:00:00  1
        2018-04-10 00:20:00  2
        2018-04-11 00:40:00  3
        2018-04-12 01:00:00  4

        >>> ts.between_time('0:15', '0:45')
                             A
        2018-04-10 00:20:00  2
        2018-04-11 00:40:00  3

        You get the times that are *not* between two times by setting
        ``start_time`` later than ``end_time``:

        >>> ts.between_time('0:45', '0:15')
                             A
        2018-04-09 00:00:00  1
        2018-04-12 01:00:00  4
        """
        if axis is None:
            axis = 0
        axis = self._get_axis_number(axis)

        index = self._get_axis(axis)
        if not isinstance(index, DatetimeIndex):
            raise TypeError("Index must be DatetimeIndex")

        left_inclusive, right_inclusive = validate_inclusive(inclusive)
        indexer = index.indexer_between_time(
            start_time,
            end_time,
            include_start=left_inclusive,
            include_end=right_inclusive,
        )
        return self._take_with_is_copy(indexer, axis=axis)

    @final
    @doc(klass=_shared_doc_kwargs["klass"])
    def resample(
        self,
        rule,
        axis: Axis | lib.NoDefault = lib.no_default,
        closed: Literal["right", "left"] | None = None,
        label: Literal["right", "left"] | None = None,
        convention: Literal["start", "end", "s", "e"] = "start",
        kind: Literal["timestamp", "period"] | None = None,
        on: Level = None,
        level: Level = None,
        origin: str | TimestampConvertibleTypes = "start_day",
        offset: TimedeltaConvertibleTypes | None = None,
        group_keys: bool_t = False,
    ) -> Resampler:
        """
        Resample time-series data.

        Convenience method for frequency conversion and resampling of time series.
        The object must have a datetime-like index (`DatetimeIndex`, `PeriodIndex`,
        or `TimedeltaIndex`), or the caller must pass the label of a datetime-like
        series/index to the ``on``/``level`` keyword parameter.

        Parameters
        ----------
        rule : DateOffset, Timedelta or str
            The offset string or object representing target conversion.
        axis : {{0 or 'index', 1 or 'columns'}}, default 0
            Which axis to use for up- or down-sampling. For `Series` this parameter
            is unused and defaults to 0. Must be
            `DatetimeIndex`, `TimedeltaIndex` or `PeriodIndex`.

            .. deprecated:: 2.0.0
                Use frame.T.resample(...) instead.
        closed : {{'right', 'left'}}, default None
            Which side of bin interval is closed. The default is 'left'
            for all frequency offsets except for 'M', 'A', 'Q', 'BM',
            'BA', 'BQ', and 'W' which all have a default of 'right'.
        label : {{'right', 'left'}}, default None
            Which bin edge label to label bucket with. The default is 'left'
            for all frequency offsets except for 'M', 'A', 'Q', 'BM',
            'BA', 'BQ', and 'W' which all have a default of 'right'.
        convention : {{'start', 'end', 's', 'e'}}, default 'start'
            For `PeriodIndex` only, controls whether to use the start or
            end of `rule`.
        kind : {{'timestamp', 'period'}}, optional, default None
            Pass 'timestamp' to convert the resulting index to a
            `DateTimeIndex` or 'period' to convert it to a `PeriodIndex`.
            By default the input representation is retained.

        on : str, optional
            For a DataFrame, column to use instead of index for resampling.
            Column must be datetime-like.
        level : str or int, optional
            For a MultiIndex, level (name or number) to use for
            resampling. `level` must be datetime-like.
        origin : Timestamp or str, default 'start_day'
            The timestamp on which to adjust the grouping. The timezone of origin
            must match the timezone of the index.
            If string, must be one of the following:

            - 'epoch': `origin` is 1970-01-01
            - 'start': `origin` is the first value of the timeseries
            - 'start_day': `origin` is the first day at midnight of the timeseries

            - 'end': `origin` is the last value of the timeseries
            - 'end_day': `origin` is the ceiling midnight of the last day

            .. versionadded:: 1.3.0

        offset : Timedelta or str, default is None
            An offset timedelta added to the origin.

        group_keys : bool, default False
            Whether to include the group keys in the result index when using
            ``.apply()`` on the resampled object.

            .. versionadded:: 1.5.0

                Not specifying ``group_keys`` will retain values-dependent behavior
                from pandas 1.4 and earlier (see :ref:`pandas 1.5.0 Release notes
                <whatsnew_150.enhancements.resample_group_keys>` for examples).

            .. versionchanged:: 2.0.0

                ``group_keys`` now defaults to ``False``.

        Returns
        -------
        pandas.api.typing.Resampler
            :class:`~pandas.core.Resampler` object.

        See Also
        --------
        Series.resample : Resample a Series.
        DataFrame.resample : Resample a DataFrame.
        groupby : Group {klass} by mapping, function, label, or list of labels.
        asfreq : Reindex a {klass} with the given frequency without grouping.

        Notes
        -----
        See the `user guide
        <https://pandas.pydata.org/pandas-docs/stable/user_guide/timeseries.html#resampling>`__
        for more.

        To learn more about the offset strings, please see `this link
        <https://pandas.pydata.org/pandas-docs/stable/user_guide/timeseries.html#dateoffset-objects>`__.

        Examples
        --------
        Start by creating a series with 9 one minute timestamps.

        >>> index = pd.date_range('1/1/2000', periods=9, freq='T')
        >>> series = pd.Series(range(9), index=index)
        >>> series
        2000-01-01 00:00:00    0
        2000-01-01 00:01:00    1
        2000-01-01 00:02:00    2
        2000-01-01 00:03:00    3
        2000-01-01 00:04:00    4
        2000-01-01 00:05:00    5
        2000-01-01 00:06:00    6
        2000-01-01 00:07:00    7
        2000-01-01 00:08:00    8
        Freq: T, dtype: int64

        Downsample the series into 3 minute bins and sum the values
        of the timestamps falling into a bin.

        >>> series.resample('3T').sum()
        2000-01-01 00:00:00     3
        2000-01-01 00:03:00    12
        2000-01-01 00:06:00    21
        Freq: 3T, dtype: int64

        Downsample the series into 3 minute bins as above, but label each
        bin using the right edge instead of the left. Please note that the
        value in the bucket used as the label is not included in the bucket,
        which it labels. For example, in the original series the
        bucket ``2000-01-01 00:03:00`` contains the value 3, but the summed
        value in the resampled bucket with the label ``2000-01-01 00:03:00``
        does not include 3 (if it did, the summed value would be 6, not 3).
        To include this value close the right side of the bin interval as
        illustrated in the example below this one.

        >>> series.resample('3T', label='right').sum()
        2000-01-01 00:03:00     3
        2000-01-01 00:06:00    12
        2000-01-01 00:09:00    21
        Freq: 3T, dtype: int64

        Downsample the series into 3 minute bins as above, but close the right
        side of the bin interval.

        >>> series.resample('3T', label='right', closed='right').sum()
        2000-01-01 00:00:00     0
        2000-01-01 00:03:00     6
        2000-01-01 00:06:00    15
        2000-01-01 00:09:00    15
        Freq: 3T, dtype: int64

        Upsample the series into 30 second bins.

        >>> series.resample('30S').asfreq()[0:5]   # Select first 5 rows
        2000-01-01 00:00:00   0.0
        2000-01-01 00:00:30   NaN
        2000-01-01 00:01:00   1.0
        2000-01-01 00:01:30   NaN
        2000-01-01 00:02:00   2.0
        Freq: 30S, dtype: float64

        Upsample the series into 30 second bins and fill the ``NaN``
        values using the ``ffill`` method.

        >>> series.resample('30S').ffill()[0:5]
        2000-01-01 00:00:00    0
        2000-01-01 00:00:30    0
        2000-01-01 00:01:00    1
        2000-01-01 00:01:30    1
        2000-01-01 00:02:00    2
        Freq: 30S, dtype: int64

        Upsample the series into 30 second bins and fill the
        ``NaN`` values using the ``bfill`` method.

        >>> series.resample('30S').bfill()[0:5]
        2000-01-01 00:00:00    0
        2000-01-01 00:00:30    1
        2000-01-01 00:01:00    1
        2000-01-01 00:01:30    2
        2000-01-01 00:02:00    2
        Freq: 30S, dtype: int64

        Pass a custom function via ``apply``

        >>> def custom_resampler(arraylike):
        ...     return np.sum(arraylike) + 5
        ...
        >>> series.resample('3T').apply(custom_resampler)
        2000-01-01 00:00:00     8
        2000-01-01 00:03:00    17
        2000-01-01 00:06:00    26
        Freq: 3T, dtype: int64

        For a Series with a PeriodIndex, the keyword `convention` can be
        used to control whether to use the start or end of `rule`.

        Resample a year by quarter using 'start' `convention`. Values are
        assigned to the first quarter of the period.

        >>> s = pd.Series([1, 2], index=pd.period_range('2012-01-01',
        ...                                             freq='A',
        ...                                             periods=2))
        >>> s
        2012    1
        2013    2
        Freq: A-DEC, dtype: int64
        >>> s.resample('Q', convention='start').asfreq()
        2012Q1    1.0
        2012Q2    NaN
        2012Q3    NaN
        2012Q4    NaN
        2013Q1    2.0
        2013Q2    NaN
        2013Q3    NaN
        2013Q4    NaN
        Freq: Q-DEC, dtype: float64

        Resample quarters by month using 'end' `convention`. Values are
        assigned to the last month of the period.

        >>> q = pd.Series([1, 2, 3, 4], index=pd.period_range('2018-01-01',
        ...                                                   freq='Q',
        ...                                                   periods=4))
        >>> q
        2018Q1    1
        2018Q2    2
        2018Q3    3
        2018Q4    4
        Freq: Q-DEC, dtype: int64
        >>> q.resample('M', convention='end').asfreq()
        2018-03    1.0
        2018-04    NaN
        2018-05    NaN
        2018-06    2.0
        2018-07    NaN
        2018-08    NaN
        2018-09    3.0
        2018-10    NaN
        2018-11    NaN
        2018-12    4.0
        Freq: M, dtype: float64

        For DataFrame objects, the keyword `on` can be used to specify the
        column instead of the index for resampling.

        >>> d = {{'price': [10, 11, 9, 13, 14, 18, 17, 19],
        ...      'volume': [50, 60, 40, 100, 50, 100, 40, 50]}}
        >>> df = pd.DataFrame(d)
        >>> df['week_starting'] = pd.date_range('01/01/2018',
        ...                                     periods=8,
        ...                                     freq='W')
        >>> df
           price  volume week_starting
        0     10      50    2018-01-07
        1     11      60    2018-01-14
        2      9      40    2018-01-21
        3     13     100    2018-01-28
        4     14      50    2018-02-04
        5     18     100    2018-02-11
        6     17      40    2018-02-18
        7     19      50    2018-02-25
        >>> df.resample('M', on='week_starting').mean()
                       price  volume
        week_starting
        2018-01-31     10.75    62.5
        2018-02-28     17.00    60.0

        For a DataFrame with MultiIndex, the keyword `level` can be used to
        specify on which level the resampling needs to take place.

        >>> days = pd.date_range('1/1/2000', periods=4, freq='D')
        >>> d2 = {{'price': [10, 11, 9, 13, 14, 18, 17, 19],
        ...       'volume': [50, 60, 40, 100, 50, 100, 40, 50]}}
        >>> df2 = pd.DataFrame(
        ...     d2,
        ...     index=pd.MultiIndex.from_product(
        ...         [days, ['morning', 'afternoon']]
        ...     )
        ... )
        >>> df2
                              price  volume
        2000-01-01 morning       10      50
                   afternoon     11      60
        2000-01-02 morning        9      40
                   afternoon     13     100
        2000-01-03 morning       14      50
                   afternoon     18     100
        2000-01-04 morning       17      40
                   afternoon     19      50
        >>> df2.resample('D', level=0).sum()
                    price  volume
        2000-01-01     21     110
        2000-01-02     22     140
        2000-01-03     32     150
        2000-01-04     36      90

        If you want to adjust the start of the bins based on a fixed timestamp:

        >>> start, end = '2000-10-01 23:30:00', '2000-10-02 00:30:00'
        >>> rng = pd.date_range(start, end, freq='7min')
        >>> ts = pd.Series(np.arange(len(rng)) * 3, index=rng)
        >>> ts
        2000-10-01 23:30:00     0
        2000-10-01 23:37:00     3
        2000-10-01 23:44:00     6
        2000-10-01 23:51:00     9
        2000-10-01 23:58:00    12
        2000-10-02 00:05:00    15
        2000-10-02 00:12:00    18
        2000-10-02 00:19:00    21
        2000-10-02 00:26:00    24
        Freq: 7T, dtype: int64

        >>> ts.resample('17min').sum()
        2000-10-01 23:14:00     0
        2000-10-01 23:31:00     9
        2000-10-01 23:48:00    21
        2000-10-02 00:05:00    54
        2000-10-02 00:22:00    24
        Freq: 17T, dtype: int64

        >>> ts.resample('17min', origin='epoch').sum()
        2000-10-01 23:18:00     0
        2000-10-01 23:35:00    18
        2000-10-01 23:52:00    27
        2000-10-02 00:09:00    39
        2000-10-02 00:26:00    24
        Freq: 17T, dtype: int64

        >>> ts.resample('17min', origin='2000-01-01').sum()
        2000-10-01 23:24:00     3
        2000-10-01 23:41:00    15
        2000-10-01 23:58:00    45
        2000-10-02 00:15:00    45
        Freq: 17T, dtype: int64

        If you want to adjust the start of the bins with an `offset` Timedelta, the two
        following lines are equivalent:

        >>> ts.resample('17min', origin='start').sum()
        2000-10-01 23:30:00     9
        2000-10-01 23:47:00    21
        2000-10-02 00:04:00    54
        2000-10-02 00:21:00    24
        Freq: 17T, dtype: int64

        >>> ts.resample('17min', offset='23h30min').sum()
        2000-10-01 23:30:00     9
        2000-10-01 23:47:00    21
        2000-10-02 00:04:00    54
        2000-10-02 00:21:00    24
        Freq: 17T, dtype: int64

        If you want to take the largest Timestamp as the end of the bins:

        >>> ts.resample('17min', origin='end').sum()
        2000-10-01 23:35:00     0
        2000-10-01 23:52:00    18
        2000-10-02 00:09:00    27
        2000-10-02 00:26:00    63
        Freq: 17T, dtype: int64

        In contrast with the `start_day`, you can use `end_day` to take the ceiling
        midnight of the largest Timestamp as the end of the bins and drop the bins
        not containing data:

        >>> ts.resample('17min', origin='end_day').sum()
        2000-10-01 23:38:00     3
        2000-10-01 23:55:00    15
        2000-10-02 00:12:00    45
        2000-10-02 00:29:00    45
        Freq: 17T, dtype: int64
        """
        from pandas.core.resample import get_resampler

        if axis is not lib.no_default:
            axis = self._get_axis_number(axis)
            if axis == 1:
                warnings.warn(
                    "DataFrame.resample with axis=1 is deprecated. Do "
                    "`frame.T.resample(...)` without axis instead.",
                    FutureWarning,
                    stacklevel=find_stack_level(),
                )
            else:
                warnings.warn(
                    f"The 'axis' keyword in {type(self).__name__}.resample is "
                    "deprecated and will be removed in a future version.",
                    FutureWarning,
                    stacklevel=find_stack_level(),
                )
        else:
            axis = 0

        return get_resampler(
            cast("Series | DataFrame", self),
            freq=rule,
            label=label,
            closed=closed,
            axis=axis,
            kind=kind,
            convention=convention,
            key=on,
            level=level,
            origin=origin,
            offset=offset,
            group_keys=group_keys,
        )

    @final
    def first(self, offset) -> Self:
        """
        Select initial periods of time series data based on a date offset.

        For a DataFrame with a sorted DatetimeIndex, this function can
        select the first few rows based on a date offset.

        Parameters
        ----------
        offset : str, DateOffset or dateutil.relativedelta
            The offset length of the data that will be selected. For instance,
            '1M' will display all the rows having their index within the first month.

        Returns
        -------
        Series or DataFrame
            A subset of the caller.

        Raises
        ------
        TypeError
            If the index is not  a :class:`DatetimeIndex`

        See Also
        --------
        last : Select final periods of time series based on a date offset.
        at_time : Select values at a particular time of the day.
        between_time : Select values between particular times of the day.

        Examples
        --------
        >>> i = pd.date_range('2018-04-09', periods=4, freq='2D')
        >>> ts = pd.DataFrame({'A': [1, 2, 3, 4]}, index=i)
        >>> ts
                    A
        2018-04-09  1
        2018-04-11  2
        2018-04-13  3
        2018-04-15  4

        Get the rows for the first 3 days:

        >>> ts.first('3D')
                    A
        2018-04-09  1
        2018-04-11  2

        Notice the data for 3 first calendar days were returned, not the first
        3 days observed in the dataset, and therefore data for 2018-04-13 was
        not returned.
        """
        warnings.warn(
            "first is deprecated and will be removed in a future version. "
            "Please create a mask and filter using `.loc` instead",
            FutureWarning,
            stacklevel=find_stack_level(),
        )
        if not isinstance(self.index, DatetimeIndex):
            raise TypeError("'first' only supports a DatetimeIndex index")

        if len(self.index) == 0:
            return self.copy(deep=False)

        offset = to_offset(offset)
        if not isinstance(offset, Tick) and offset.is_on_offset(self.index[0]):
            # GH#29623 if first value is end of period, remove offset with n = 1
            #  before adding the real offset
            end_date = end = self.index[0] - offset.base + offset
        else:
            end_date = end = self.index[0] + offset

        # Tick-like, e.g. 3 weeks
        if isinstance(offset, Tick) and end_date in self.index:
            end = self.index.searchsorted(end_date, side="left")
            return self.iloc[:end]

        return self.loc[:end]

    @final
    def last(self, offset) -> Self:
        """
        Select final periods of time series data based on a date offset.

        For a DataFrame with a sorted DatetimeIndex, this function
        selects the last few rows based on a date offset.

        Parameters
        ----------
        offset : str, DateOffset, dateutil.relativedelta
            The offset length of the data that will be selected. For instance,
            '3D' will display all the rows having their index within the last 3 days.

        Returns
        -------
        Series or DataFrame
            A subset of the caller.

        Raises
        ------
        TypeError
            If the index is not  a :class:`DatetimeIndex`

        See Also
        --------
        first : Select initial periods of time series based on a date offset.
        at_time : Select values at a particular time of the day.
        between_time : Select values between particular times of the day.

        Notes
        -----
        .. deprecated:: 2.1.0
            Please create a mask and filter using `.loc` instead

        Examples
        --------
        >>> i = pd.date_range('2018-04-09', periods=4, freq='2D')
        >>> ts = pd.DataFrame({'A': [1, 2, 3, 4]}, index=i)
        >>> ts
                    A
        2018-04-09  1
        2018-04-11  2
        2018-04-13  3
        2018-04-15  4

        Get the rows for the last 3 days:

        >>> ts.last('3D') # doctest: +SKIP
                    A
        2018-04-13  3
        2018-04-15  4

        Notice the data for 3 last calendar days were returned, not the last
        3 observed days in the dataset, and therefore data for 2018-04-11 was
        not returned.
        """
        warnings.warn(
            "last is deprecated and will be removed in a future version. "
            "Please create a mask and filter using `.loc` instead",
            FutureWarning,
            stacklevel=find_stack_level(),
        )

        if not isinstance(self.index, DatetimeIndex):
            raise TypeError("'last' only supports a DatetimeIndex index")

        if len(self.index) == 0:
            return self.copy(deep=False)

        offset = to_offset(offset)

        start_date = self.index[-1] - offset
        start = self.index.searchsorted(start_date, side="right")
        return self.iloc[start:]

    @final
    def rank(
        self,
        axis: Axis = 0,
        method: Literal["average", "min", "max", "first", "dense"] = "average",
        numeric_only: bool_t = False,
        na_option: Literal["keep", "top", "bottom"] = "keep",
        ascending: bool_t = True,
        pct: bool_t = False,
    ) -> Self:
        """
        Compute numerical data ranks (1 through n) along axis.

        By default, equal values are assigned a rank that is the average of the
        ranks of those values.

        Parameters
        ----------
        axis : {0 or 'index', 1 or 'columns'}, default 0
            Index to direct ranking.
            For `Series` this parameter is unused and defaults to 0.
        method : {'average', 'min', 'max', 'first', 'dense'}, default 'average'
            How to rank the group of records that have the same value (i.e. ties):

            * average: average rank of the group
            * min: lowest rank in the group
            * max: highest rank in the group
            * first: ranks assigned in order they appear in the array
            * dense: like 'min', but rank always increases by 1 between groups.

        numeric_only : bool, default False
            For DataFrame objects, rank only numeric columns if set to True.

            .. versionchanged:: 2.0.0
                The default value of ``numeric_only`` is now ``False``.

        na_option : {'keep', 'top', 'bottom'}, default 'keep'
            How to rank NaN values:

            * keep: assign NaN rank to NaN values
            * top: assign lowest rank to NaN values
            * bottom: assign highest rank to NaN values

        ascending : bool, default True
            Whether or not the elements should be ranked in ascending order.
        pct : bool, default False
            Whether or not to display the returned rankings in percentile
            form.

        Returns
        -------
        same type as caller
            Return a Series or DataFrame with data ranks as values.

        See Also
        --------
        core.groupby.DataFrameGroupBy.rank : Rank of values within each group.
        core.groupby.SeriesGroupBy.rank : Rank of values within each group.

        Examples
        --------
        >>> df = pd.DataFrame(data={'Animal': ['cat', 'penguin', 'dog',
        ...                                    'spider', 'snake'],
        ...                         'Number_legs': [4, 2, 4, 8, np.nan]})
        >>> df
            Animal  Number_legs
        0      cat          4.0
        1  penguin          2.0
        2      dog          4.0
        3   spider          8.0
        4    snake          NaN

        Ties are assigned the mean of the ranks (by default) for the group.

        >>> s = pd.Series(range(5), index=list("abcde"))
        >>> s["d"] = s["b"]
        >>> s.rank()
        a    1.0
        b    2.5
        c    4.0
        d    2.5
        e    5.0
        dtype: float64

        The following example shows how the method behaves with the above
        parameters:

        * default_rank: this is the default behaviour obtained without using
          any parameter.
        * max_rank: setting ``method = 'max'`` the records that have the
          same values are ranked using the highest rank (e.g.: since 'cat'
          and 'dog' are both in the 2nd and 3rd position, rank 3 is assigned.)
        * NA_bottom: choosing ``na_option = 'bottom'``, if there are records
          with NaN values they are placed at the bottom of the ranking.
        * pct_rank: when setting ``pct = True``, the ranking is expressed as
          percentile rank.

        >>> df['default_rank'] = df['Number_legs'].rank()
        >>> df['max_rank'] = df['Number_legs'].rank(method='max')
        >>> df['NA_bottom'] = df['Number_legs'].rank(na_option='bottom')
        >>> df['pct_rank'] = df['Number_legs'].rank(pct=True)
        >>> df
            Animal  Number_legs  default_rank  max_rank  NA_bottom  pct_rank
        0      cat          4.0           2.5       3.0        2.5     0.625
        1  penguin          2.0           1.0       1.0        1.0     0.250
        2      dog          4.0           2.5       3.0        2.5     0.625
        3   spider          8.0           4.0       4.0        4.0     1.000
        4    snake          NaN           NaN       NaN        5.0       NaN
        """
        axis_int = self._get_axis_number(axis)

        if na_option not in {"keep", "top", "bottom"}:
            msg = "na_option must be one of 'keep', 'top', or 'bottom'"
            raise ValueError(msg)

        def ranker(data):
            if data.ndim == 2:
                # i.e. DataFrame, we cast to ndarray
                values = data.values
            else:
                # i.e. Series, can dispatch to EA
                values = data._values

            if isinstance(values, ExtensionArray):
                ranks = values._rank(
                    axis=axis_int,
                    method=method,
                    ascending=ascending,
                    na_option=na_option,
                    pct=pct,
                )
            else:
                ranks = algos.rank(
                    values,
                    axis=axis_int,
                    method=method,
                    ascending=ascending,
                    na_option=na_option,
                    pct=pct,
                )

            ranks_obj = self._constructor(ranks, **data._construct_axes_dict())
            return ranks_obj.__finalize__(self, method="rank")

        if numeric_only:
            if self.ndim == 1 and not is_numeric_dtype(self.dtype):
                # GH#47500
                raise TypeError(
                    "Series.rank does not allow numeric_only=True with "
                    "non-numeric dtype."
                )
            data = self._get_numeric_data()
        else:
            data = self

        return ranker(data)

    @doc(_shared_docs["compare"], klass=_shared_doc_kwargs["klass"])
    def compare(
        self,
        other,
        align_axis: Axis = 1,
        keep_shape: bool_t = False,
        keep_equal: bool_t = False,
        result_names: Suffixes = ("self", "other"),
    ):
        if type(self) is not type(other):
            cls_self, cls_other = type(self).__name__, type(other).__name__
            raise TypeError(
                f"can only compare '{cls_self}' (not '{cls_other}') with '{cls_self}'"
            )

        mask = ~((self == other) | (self.isna() & other.isna()))
        mask.fillna(True, inplace=True)

        if not keep_equal:
            self = self.where(mask)
            other = other.where(mask)

        if not keep_shape:
            if isinstance(self, ABCDataFrame):
                cmask = mask.any()
                rmask = mask.any(axis=1)
                self = self.loc[rmask, cmask]
                other = other.loc[rmask, cmask]
            else:
                self = self[mask]
                other = other[mask]
        if not isinstance(result_names, tuple):
            raise TypeError(
                f"Passing 'result_names' as a {type(result_names)} is not "
                "supported. Provide 'result_names' as a tuple instead."
            )

        if align_axis in (1, "columns"):  # This is needed for Series
            axis = 1
        else:
            axis = self._get_axis_number(align_axis)

        # error: List item 0 has incompatible type "NDFrame"; expected
        #  "Union[Series, DataFrame]"
        diff = concat(
            [self, other],  # type: ignore[list-item]
            axis=axis,
            keys=result_names,
        )

        if axis >= self.ndim:
            # No need to reorganize data if stacking on new axis
            # This currently applies for stacking two Series on columns
            return diff

        ax = diff._get_axis(axis)
        ax_names = np.array(ax.names)

        # set index names to positions to avoid confusion
        ax.names = np.arange(len(ax_names))

        # bring self-other to inner level
        order = list(range(1, ax.nlevels)) + [0]
        if isinstance(diff, ABCDataFrame):
            diff = diff.reorder_levels(order, axis=axis)
        else:
            diff = diff.reorder_levels(order)

        # restore the index names in order
        diff._get_axis(axis=axis).names = ax_names[order]

        # reorder axis to keep things organized
        indices = (
            np.arange(diff.shape[axis]).reshape([2, diff.shape[axis] // 2]).T.flatten()
        )
        diff = diff.take(indices, axis=axis)

        return diff

    @final
    @doc(
        klass=_shared_doc_kwargs["klass"],
        axes_single_arg=_shared_doc_kwargs["axes_single_arg"],
    )
    def align(
        self,
        other: NDFrameT,
        join: AlignJoin = "outer",
        axis: Axis | None = None,
        level: Level = None,
        copy: bool_t | None = None,
        fill_value: Hashable = None,
        method: FillnaOptions | None | lib.NoDefault = lib.no_default,
        limit: int | None | lib.NoDefault = lib.no_default,
        fill_axis: Axis | lib.NoDefault = lib.no_default,
        broadcast_axis: Axis | None | lib.NoDefault = lib.no_default,
    ) -> tuple[Self, NDFrameT]:
        """
        Align two objects on their axes with the specified join method.

        Join method is specified for each axis Index.

        Parameters
        ----------
        other : DataFrame or Series
        join : {{'outer', 'inner', 'left', 'right'}}, default 'outer'
            Type of alignment to be performed.

            * left: use only keys from left frame, preserve key order.
            * right: use only keys from right frame, preserve key order.
            * outer: use union of keys from both frames, sort keys lexicographically.
            * inner: use intersection of keys from both frames,
              preserve the order of the left keys.

        axis : allowed axis of the other object, default None
            Align on index (0), columns (1), or both (None).
        level : int or level name, default None
            Broadcast across a level, matching Index values on the
            passed MultiIndex level.
        copy : bool, default True
            Always returns new objects. If copy=False and no reindexing is
            required then original objects are returned.
        fill_value : scalar, default np.NaN
            Value to use for missing values. Defaults to NaN, but can be any
            "compatible" value.
        method : {{'backfill', 'bfill', 'pad', 'ffill', None}}, default None
            Method to use for filling holes in reindexed Series:

            - pad / ffill: propagate last valid observation forward to next valid.
            - backfill / bfill: use NEXT valid observation to fill gap.

            .. deprecated:: 2.1

        limit : int, default None
            If method is specified, this is the maximum number of consecutive
            NaN values to forward/backward fill. In other words, if there is
            a gap with more than this number of consecutive NaNs, it will only
            be partially filled. If method is not specified, this is the
            maximum number of entries along the entire axis where NaNs will be
            filled. Must be greater than 0 if not None.

            .. deprecated:: 2.1

        fill_axis : {axes_single_arg}, default 0
            Filling axis, method and limit.

            .. deprecated:: 2.1

        broadcast_axis : {axes_single_arg}, default None
            Broadcast values along this axis, if aligning two objects of
            different dimensions.

            .. deprecated:: 2.1

        Returns
        -------
        tuple of ({klass}, type of other)
            Aligned objects.

        Examples
        --------
        >>> df = pd.DataFrame(
        ...     [[1, 2, 3, 4], [6, 7, 8, 9]], columns=["D", "B", "E", "A"], index=[1, 2]
        ... )
        >>> other = pd.DataFrame(
        ...     [[10, 20, 30, 40], [60, 70, 80, 90], [600, 700, 800, 900]],
        ...     columns=["A", "B", "C", "D"],
        ...     index=[2, 3, 4],
        ... )
        >>> df
           D  B  E  A
        1  1  2  3  4
        2  6  7  8  9
        >>> other
            A    B    C    D
        2   10   20   30   40
        3   60   70   80   90
        4  600  700  800  900

        Align on columns:

        >>> left, right = df.align(other, join="outer", axis=1)
        >>> left
           A  B   C  D  E
        1  4  2 NaN  1  3
        2  9  7 NaN  6  8
        >>> right
            A    B    C    D   E
        2   10   20   30   40 NaN
        3   60   70   80   90 NaN
        4  600  700  800  900 NaN

        We can also align on the index:

        >>> left, right = df.align(other, join="outer", axis=0)
        >>> left
            D    B    E    A
        1  1.0  2.0  3.0  4.0
        2  6.0  7.0  8.0  9.0
        3  NaN  NaN  NaN  NaN
        4  NaN  NaN  NaN  NaN
        >>> right
            A      B      C      D
        1    NaN    NaN    NaN    NaN
        2   10.0   20.0   30.0   40.0
        3   60.0   70.0   80.0   90.0
        4  600.0  700.0  800.0  900.0

        Finally, the default `axis=None` will align on both index and columns:

        >>> left, right = df.align(other, join="outer", axis=None)
        >>> left
             A    B   C    D    E
        1  4.0  2.0 NaN  1.0  3.0
        2  9.0  7.0 NaN  6.0  8.0
        3  NaN  NaN NaN  NaN  NaN
        4  NaN  NaN NaN  NaN  NaN
        >>> right
               A      B      C      D   E
        1    NaN    NaN    NaN    NaN NaN
        2   10.0   20.0   30.0   40.0 NaN
        3   60.0   70.0   80.0   90.0 NaN
        4  600.0  700.0  800.0  900.0 NaN
        """
        if (
            method is not lib.no_default
            or limit is not lib.no_default
            or fill_axis is not lib.no_default
        ):
            # GH#51856
            warnings.warn(
                "The 'method', 'limit', and 'fill_axis' keywords in "
                f"{type(self).__name__}.align are deprecated and will be removed "
                "in a future version. Call fillna directly on the returned objects "
                "instead.",
                FutureWarning,
                stacklevel=find_stack_level(),
            )
        if fill_axis is lib.no_default:
            fill_axis = 0
        if method is lib.no_default:
            method = None
        if limit is lib.no_default:
            limit = None

        if method is not None:
            method = clean_fill_method(method)

        if broadcast_axis is not lib.no_default:
            # GH#51856
            # TODO(3.0): enforcing this deprecation will close GH#13194
            msg = (
                f"The 'broadcast_axis' keyword in {type(self).__name__}.align is "
                "deprecated and will be removed in a future version."
            )
            if broadcast_axis is not None:
                if self.ndim == 1 and other.ndim == 2:
                    msg += (
                        " Use left = DataFrame({col: left for col in right.columns}, "
                        "index=right.index) before calling `left.align(right)` instead."
                    )
                elif self.ndim == 2 and other.ndim == 1:
                    msg += (
                        " Use right = DataFrame({col: right for col in left.columns}, "
                        "index=left.index) before calling `left.align(right)` instead"
                    )
            warnings.warn(msg, FutureWarning, stacklevel=find_stack_level())
        else:
            broadcast_axis = None

        if broadcast_axis == 1 and self.ndim != other.ndim:
            if isinstance(self, ABCSeries):
                # this means other is a DataFrame, and we need to broadcast
                # self
                cons = self._constructor_expanddim
                df = cons(
                    {c: self for c in other.columns}, **other._construct_axes_dict()
                )
                # error: Incompatible return value type (got "Tuple[DataFrame,
                # DataFrame]", expected "Tuple[Self, NDFrameT]")
                return df._align_frame(  # type: ignore[return-value]
                    other,  # type: ignore[arg-type]
                    join=join,
                    axis=axis,
                    level=level,
                    copy=copy,
                    fill_value=fill_value,
                    method=method,
                    limit=limit,
                    fill_axis=fill_axis,
                )[:2]
            elif isinstance(other, ABCSeries):
                # this means self is a DataFrame, and we need to broadcast
                # other
                cons = other._constructor_expanddim
                df = cons(
                    {c: other for c in self.columns}, **self._construct_axes_dict()
                )
                # error: Incompatible return value type (got "Tuple[NDFrameT,
                # DataFrame]", expected "Tuple[Self, NDFrameT]")
                return self._align_frame(  # type: ignore[return-value]
                    df,
                    join=join,
                    axis=axis,
                    level=level,
                    copy=copy,
                    fill_value=fill_value,
                    method=method,
                    limit=limit,
                    fill_axis=fill_axis,
                )[:2]

        _right: DataFrame | Series
        if axis is not None:
            axis = self._get_axis_number(axis)
        if isinstance(other, ABCDataFrame):
            left, _right, join_index = self._align_frame(
                other,
                join=join,
                axis=axis,
                level=level,
                copy=copy,
                fill_value=fill_value,
                method=method,
                limit=limit,
                fill_axis=fill_axis,
            )

        elif isinstance(other, ABCSeries):
            left, _right, join_index = self._align_series(
                other,
                join=join,
                axis=axis,
                level=level,
                copy=copy,
                fill_value=fill_value,
                method=method,
                limit=limit,
                fill_axis=fill_axis,
            )
        else:  # pragma: no cover
            raise TypeError(f"unsupported type: {type(other)}")

        right = cast(NDFrameT, _right)
        if self.ndim == 1 or axis == 0:
            # If we are aligning timezone-aware DatetimeIndexes and the timezones
            #  do not match, convert both to UTC.
            if isinstance(left.index.dtype, DatetimeTZDtype):
                if left.index.tz != right.index.tz:
                    if join_index is not None:
                        # GH#33671 copy to ensure we don't change the index on
                        #  our original Series
                        left = left.copy(deep=False)
                        right = right.copy(deep=False)
                        left.index = join_index
                        right.index = join_index

        left = left.__finalize__(self)
        right = right.__finalize__(other)
        return left, right

    @final
    def _align_frame(
        self,
        other: DataFrame,
        join: AlignJoin = "outer",
        axis: Axis | None = None,
        level=None,
        copy: bool_t | None = None,
        fill_value=None,
        method=None,
        limit: int | None = None,
        fill_axis: Axis = 0,
    ) -> tuple[Self, DataFrame, Index | None]:
        # defaults
        join_index, join_columns = None, None
        ilidx, iridx = None, None
        clidx, cridx = None, None

        is_series = isinstance(self, ABCSeries)

        if (axis is None or axis == 0) and not self.index.equals(other.index):
            join_index, ilidx, iridx = self.index.join(
                other.index, how=join, level=level, return_indexers=True
            )

        if (
            (axis is None or axis == 1)
            and not is_series
            and not self.columns.equals(other.columns)
        ):
            join_columns, clidx, cridx = self.columns.join(
                other.columns, how=join, level=level, return_indexers=True
            )

        if is_series:
            reindexers = {0: [join_index, ilidx]}
        else:
            reindexers = {0: [join_index, ilidx], 1: [join_columns, clidx]}

        left = self._reindex_with_indexers(
            reindexers, copy=copy, fill_value=fill_value, allow_dups=True
        )
        # other must be always DataFrame
        right = other._reindex_with_indexers(
            {0: [join_index, iridx], 1: [join_columns, cridx]},
            copy=copy,
            fill_value=fill_value,
            allow_dups=True,
        )

        if method is not None:
            left = left._fillna_with_method(method, axis=fill_axis, limit=limit)
            right = right._fillna_with_method(method, axis=fill_axis, limit=limit)

        return left, right, join_index

    @final
    def _align_series(
        self,
        other: Series,
        join: AlignJoin = "outer",
        axis: Axis | None = None,
        level=None,
        copy: bool_t | None = None,
        fill_value=None,
        method=None,
        limit: int | None = None,
        fill_axis: Axis = 0,
    ) -> tuple[Self, Series, Index | None]:
        is_series = isinstance(self, ABCSeries)
        if copy and using_copy_on_write():
            copy = False

        if (not is_series and axis is None) or axis not in [None, 0, 1]:
            raise ValueError("Must specify axis=0 or 1")

        if is_series and axis == 1:
            raise ValueError("cannot align series to a series other than axis 0")

        # series/series compat, other must always be a Series
        if not axis:
            # equal
            if self.index.equals(other.index):
                join_index, lidx, ridx = None, None, None
            else:
                join_index, lidx, ridx = self.index.join(
                    other.index, how=join, level=level, return_indexers=True
                )

            if is_series:
                left = self._reindex_indexer(join_index, lidx, copy)
            elif lidx is None or join_index is None:
                left = self.copy(deep=copy)
            else:
                new_mgr = self._mgr.reindex_indexer(join_index, lidx, axis=1, copy=copy)
                left = self._constructor_from_mgr(new_mgr, axes=new_mgr.axes)

            right = other._reindex_indexer(join_index, ridx, copy)

        else:
            # one has > 1 ndim
            fdata = self._mgr
            join_index = self.axes[1]
            lidx, ridx = None, None
            if not join_index.equals(other.index):
                join_index, lidx, ridx = join_index.join(
                    other.index, how=join, level=level, return_indexers=True
                )

            if lidx is not None:
                bm_axis = self._get_block_manager_axis(1)
                fdata = fdata.reindex_indexer(join_index, lidx, axis=bm_axis)

            if copy and fdata is self._mgr:
                fdata = fdata.copy()

            left = self._constructor_from_mgr(fdata, axes=fdata.axes)

            if ridx is None:
                right = other.copy(deep=copy)
            else:
                right = other.reindex(join_index, level=level)

        # fill
        fill_na = notna(fill_value) or (method is not None)
        if fill_na:
            fill_value, method = validate_fillna_kwargs(fill_value, method)
            if method is not None:
                left = left._fillna_with_method(method, limit=limit, axis=fill_axis)
                right = right._fillna_with_method(method, limit=limit)
            else:
                left = left.fillna(fill_value, limit=limit, axis=fill_axis)
                right = right.fillna(fill_value, limit=limit)

        return left, right, join_index

    @final
    def _where(
        self,
        cond,
        other=lib.no_default,
        inplace: bool_t = False,
        axis: Axis | None = None,
        level=None,
    ):
        """
        Equivalent to public method `where`, except that `other` is not
        applied as a function even if callable. Used in __setitem__.
        """
        inplace = validate_bool_kwarg(inplace, "inplace")

        if axis is not None:
            axis = self._get_axis_number(axis)

        # align the cond to same shape as myself
        cond = common.apply_if_callable(cond, self)
        if isinstance(cond, NDFrame):
            # CoW: Make sure reference is not kept alive
            if cond.ndim == 1 and self.ndim == 2:
                cond = cond._constructor_expanddim(
                    {i: cond for i in range(len(self.columns))},
                    copy=False,
                )
                cond.columns = self.columns
            cond = cond.align(self, join="right", copy=False)[0]
        else:
            if not hasattr(cond, "shape"):
                cond = np.asanyarray(cond)
            if cond.shape != self.shape:
                raise ValueError("Array conditional must be same shape as self")
            cond = self._constructor(cond, **self._construct_axes_dict(), copy=False)

        # make sure we are boolean
        fill_value = bool(inplace)
        cond = cond.fillna(fill_value)

        msg = "Boolean array expected for the condition, not {dtype}"

        if not cond.empty:
            if not isinstance(cond, ABCDataFrame):
                # This is a single-dimensional object.
                if not is_bool_dtype(cond):
                    raise ValueError(msg.format(dtype=cond.dtype))
            else:
                for _dt in cond.dtypes:
                    if not is_bool_dtype(_dt):
                        raise ValueError(msg.format(dtype=_dt))
                if cond._mgr.any_extension_types:
                    # GH51574: avoid object ndarray conversion later on
                    cond = cond._constructor(
                        cond.to_numpy(dtype=bool, na_value=fill_value),
                        **cond._construct_axes_dict(),
                    )
        else:
            # GH#21947 we have an empty DataFrame/Series, could be object-dtype
            cond = cond.astype(bool)

        cond = -cond if inplace else cond
        cond = cond.reindex(self._info_axis, axis=self._info_axis_number, copy=False)

        # try to align with other
        if isinstance(other, NDFrame):
            # align with me
            if other.ndim <= self.ndim:
                # CoW: Make sure reference is not kept alive
                other = self.align(
                    other,
                    join="left",
                    axis=axis,
                    level=level,
                    fill_value=None,
                    copy=False,
                )[1]

                # if we are NOT aligned, raise as we cannot where index
                if axis is None and not other._indexed_same(self):
                    raise InvalidIndexError

                if other.ndim < self.ndim:
                    # TODO(EA2D): avoid object-dtype cast in EA case GH#38729
                    other = other._values
                    if axis == 0:
                        other = np.reshape(other, (-1, 1))
                    elif axis == 1:
                        other = np.reshape(other, (1, -1))

                    other = np.broadcast_to(other, self.shape)

            # slice me out of the other
            else:
                raise NotImplementedError(
                    "cannot align with a higher dimensional NDFrame"
                )

        elif not isinstance(other, (MultiIndex, NDFrame)):
            # mainly just catching Index here
            other = extract_array(other, extract_numpy=True)

        if isinstance(other, (np.ndarray, ExtensionArray)):
            if other.shape != self.shape:
                if self.ndim != 1:
                    # In the ndim == 1 case we may have
                    #  other length 1, which we treat as scalar (GH#2745, GH#4192)
                    #  or len(other) == icond.sum(), which we treat like
                    #  __setitem__ (GH#3235)
                    raise ValueError(
                        "other must be the same shape as self when an ndarray"
                    )

            # we are the same shape, so create an actual object for alignment
            else:
                other = self._constructor(
                    other, **self._construct_axes_dict(), copy=False
                )

        if axis is None:
            axis = 0

        if self.ndim == getattr(other, "ndim", 0):
            align = True
        else:
            align = self._get_axis_number(axis) == 1

        if inplace:
            # we may have different type blocks come out of putmask, so
            # reconstruct the block manager

            new_data = self._mgr.putmask(mask=cond, new=other, align=align)
            result = self._constructor_from_mgr(new_data, axes=new_data.axes)
            return self._update_inplace(result)

        else:
            new_data = self._mgr.where(
                other=other,
                cond=cond,
                align=align,
            )
            result = self._constructor_from_mgr(new_data, axes=new_data.axes)
            return result.__finalize__(self)

    @overload
    def where(
        self,
        cond,
        other=...,
        *,
        inplace: Literal[False] = ...,
        axis: Axis | None = ...,
        level: Level = ...,
    ) -> Self:
        ...

    @overload
    def where(
        self,
        cond,
        other=...,
        *,
        inplace: Literal[True],
        axis: Axis | None = ...,
        level: Level = ...,
    ) -> None:
        ...

    @overload
    def where(
        self,
        cond,
        other=...,
        *,
        inplace: bool_t = ...,
        axis: Axis | None = ...,
        level: Level = ...,
    ) -> Self | None:
        ...

    @final
    @doc(
        klass=_shared_doc_kwargs["klass"],
        cond="True",
        cond_rev="False",
        name="where",
        name_other="mask",
    )
    def where(
        self,
        cond,
        other=np.nan,
        *,
        inplace: bool_t = False,
        axis: Axis | None = None,
        level: Level = None,
    ) -> Self | None:
        """
        Replace values where the condition is {cond_rev}.

        Parameters
        ----------
        cond : bool {klass}, array-like, or callable
            Where `cond` is {cond}, keep the original value. Where
            {cond_rev}, replace with corresponding value from `other`.
            If `cond` is callable, it is computed on the {klass} and
            should return boolean {klass} or array. The callable must
            not change input {klass} (though pandas doesn't check it).
        other : scalar, {klass}, or callable
            Entries where `cond` is {cond_rev} are replaced with
            corresponding value from `other`.
            If other is callable, it is computed on the {klass} and
            should return scalar or {klass}. The callable must not
            change input {klass} (though pandas doesn't check it).
            If not specified, entries will be filled with the corresponding
            NULL value (``np.nan`` for numpy dtypes, ``pd.NA`` for extension
            dtypes).
        inplace : bool, default False
            Whether to perform the operation in place on the data.
        axis : int, default None
            Alignment axis if needed. For `Series` this parameter is
            unused and defaults to 0.
        level : int, default None
            Alignment level if needed.

        Returns
        -------
        Same type as caller or None if ``inplace=True``.

        See Also
        --------
        :func:`DataFrame.{name_other}` : Return an object of same shape as
            self.

        Notes
        -----
        The {name} method is an application of the if-then idiom. For each
        element in the calling DataFrame, if ``cond`` is ``{cond}`` the
        element is used; otherwise the corresponding element from the DataFrame
        ``other`` is used. If the axis of ``other`` does not align with axis of
        ``cond`` {klass}, the misaligned index positions will be filled with
        {cond_rev}.

        The signature for :func:`DataFrame.where` differs from
        :func:`numpy.where`. Roughly ``df1.where(m, df2)`` is equivalent to
        ``np.where(m, df1, df2)``.

        For further details and examples see the ``{name}`` documentation in
        :ref:`indexing <indexing.where_mask>`.

        The dtype of the object takes precedence. The fill value is casted to
        the object's dtype, if this can be done losslessly.

        Examples
        --------
        >>> s = pd.Series(range(5))
        >>> s.where(s > 0)
        0    NaN
        1    1.0
        2    2.0
        3    3.0
        4    4.0
        dtype: float64
        >>> s.mask(s > 0)
        0    0.0
        1    NaN
        2    NaN
        3    NaN
        4    NaN
        dtype: float64

        >>> s = pd.Series(range(5))
        >>> t = pd.Series([True, False])
        >>> s.where(t, 99)
        0     0
        1    99
        2    99
        3    99
        4    99
        dtype: int64
        >>> s.mask(t, 99)
        0    99
        1     1
        2    99
        3    99
        4    99
        dtype: int64

        >>> s.where(s > 1, 10)
        0    10
        1    10
        2    2
        3    3
        4    4
        dtype: int64
        >>> s.mask(s > 1, 10)
        0     0
        1     1
        2    10
        3    10
        4    10
        dtype: int64

        >>> df = pd.DataFrame(np.arange(10).reshape(-1, 2), columns=['A', 'B'])
        >>> df
           A  B
        0  0  1
        1  2  3
        2  4  5
        3  6  7
        4  8  9
        >>> m = df % 3 == 0
        >>> df.where(m, -df)
           A  B
        0  0 -1
        1 -2  3
        2 -4 -5
        3  6 -7
        4 -8  9
        >>> df.where(m, -df) == np.where(m, df, -df)
              A     B
        0  True  True
        1  True  True
        2  True  True
        3  True  True
        4  True  True
        >>> df.where(m, -df) == df.mask(~m, -df)
              A     B
        0  True  True
        1  True  True
        2  True  True
        3  True  True
        4  True  True
        """
        other = common.apply_if_callable(other, self)
        return self._where(cond, other, inplace, axis, level)

    @overload
    def mask(
        self,
        cond,
        other=...,
        *,
        inplace: Literal[False] = ...,
        axis: Axis | None = ...,
        level: Level = ...,
    ) -> Self:
        ...

    @overload
    def mask(
        self,
        cond,
        other=...,
        *,
        inplace: Literal[True],
        axis: Axis | None = ...,
        level: Level = ...,
    ) -> None:
        ...

    @overload
    def mask(
        self,
        cond,
        other=...,
        *,
        inplace: bool_t = ...,
        axis: Axis | None = ...,
        level: Level = ...,
    ) -> Self | None:
        ...

    @final
    @doc(
        where,
        klass=_shared_doc_kwargs["klass"],
        cond="False",
        cond_rev="True",
        name="mask",
        name_other="where",
    )
    def mask(
        self,
        cond,
        other=lib.no_default,
        *,
        inplace: bool_t = False,
        axis: Axis | None = None,
        level: Level = None,
    ) -> Self | None:
        inplace = validate_bool_kwarg(inplace, "inplace")
        cond = common.apply_if_callable(cond, self)

        # see gh-21891
        if not hasattr(cond, "__invert__"):
            cond = np.array(cond)

        return self.where(
            ~cond,
            other=other,
            inplace=inplace,
            axis=axis,
            level=level,
        )

    @doc(klass=_shared_doc_kwargs["klass"])
    def shift(
        self,
        periods: int = 1,
        freq=None,
        axis: Axis = 0,
        fill_value: Hashable = None,
    ) -> Self:
        """
        Shift index by desired number of periods with an optional time `freq`.

        When `freq` is not passed, shift the index without realigning the data.
        If `freq` is passed (in this case, the index must be date or datetime,
        or it will raise a `NotImplementedError`), the index will be
        increased using the periods and the `freq`. `freq` can be inferred
        when specified as "infer" as long as either freq or inferred_freq
        attribute is set in the index.

        Parameters
        ----------
        periods : int
            Number of periods to shift. Can be positive or negative.
        freq : DateOffset, tseries.offsets, timedelta, or str, optional
            Offset to use from the tseries module or time rule (e.g. 'EOM').
            If `freq` is specified then the index values are shifted but the
            data is not realigned. That is, use `freq` if you would like to
            extend the index when shifting and preserve the original data.
            If `freq` is specified as "infer" then it will be inferred from
            the freq or inferred_freq attributes of the index. If neither of
            those attributes exist, a ValueError is thrown.
        axis : {{0 or 'index', 1 or 'columns', None}}, default None
            Shift direction. For `Series` this parameter is unused and defaults to 0.
        fill_value : object, optional
            The scalar value to use for newly introduced missing values.
            the default depends on the dtype of `self`.
            For numeric data, ``np.nan`` is used.
            For datetime, timedelta, or period data, etc. :attr:`NaT` is used.
            For extension dtypes, ``self.dtype.na_value`` is used.

        Returns
        -------
        {klass}
            Copy of input object, shifted.

        See Also
        --------
        Index.shift : Shift values of Index.
        DatetimeIndex.shift : Shift values of DatetimeIndex.
        PeriodIndex.shift : Shift values of PeriodIndex.

        Examples
        --------
        >>> df = pd.DataFrame({{"Col1": [10, 20, 15, 30, 45],
        ...                    "Col2": [13, 23, 18, 33, 48],
        ...                    "Col3": [17, 27, 22, 37, 52]}},
        ...                   index=pd.date_range("2020-01-01", "2020-01-05"))
        >>> df
                    Col1  Col2  Col3
        2020-01-01    10    13    17
        2020-01-02    20    23    27
        2020-01-03    15    18    22
        2020-01-04    30    33    37
        2020-01-05    45    48    52

        >>> df.shift(periods=3)
                    Col1  Col2  Col3
        2020-01-01   NaN   NaN   NaN
        2020-01-02   NaN   NaN   NaN
        2020-01-03   NaN   NaN   NaN
        2020-01-04  10.0  13.0  17.0
        2020-01-05  20.0  23.0  27.0

        >>> df.shift(periods=1, axis="columns")
                    Col1  Col2  Col3
        2020-01-01   NaN    10    13
        2020-01-02   NaN    20    23
        2020-01-03   NaN    15    18
        2020-01-04   NaN    30    33
        2020-01-05   NaN    45    48

        >>> df.shift(periods=3, fill_value=0)
                    Col1  Col2  Col3
        2020-01-01     0     0     0
        2020-01-02     0     0     0
        2020-01-03     0     0     0
        2020-01-04    10    13    17
        2020-01-05    20    23    27

        >>> df.shift(periods=3, freq="D")
                    Col1  Col2  Col3
        2020-01-04    10    13    17
        2020-01-05    20    23    27
        2020-01-06    15    18    22
        2020-01-07    30    33    37
        2020-01-08    45    48    52

        >>> df.shift(periods=3, freq="infer")
                    Col1  Col2  Col3
        2020-01-04    10    13    17
        2020-01-05    20    23    27
        2020-01-06    15    18    22
        2020-01-07    30    33    37
        2020-01-08    45    48    52
        """
        if periods == 0:
            return self.copy(deep=None)

        if freq is None:
            # when freq is None, data is shifted, index is not
            axis = self._get_axis_number(axis)
<<<<<<< HEAD
            assert axis == 0  # axis == 1 cases handled in DataFrame.shift
            new_data = self._mgr.shift(periods=periods, fill_value=fill_value)
            return self._constructor(new_data).__finalize__(self, method="shift")
=======
            new_data = self._mgr.shift(
                periods=periods, axis=axis, fill_value=fill_value
            )
            return self._constructor_from_mgr(
                new_data, axes=new_data.axes
            ).__finalize__(self, method="shift")
>>>>>>> 49851bbb

        # when freq is given, index is shifted, data is not
        index = self._get_axis(axis)

        if freq == "infer":
            freq = getattr(index, "freq", None)

            if freq is None:
                freq = getattr(index, "inferred_freq", None)

            if freq is None:
                msg = "Freq was not set in the index hence cannot be inferred"
                raise ValueError(msg)

        elif isinstance(freq, str):
            freq = to_offset(freq)

        if isinstance(index, PeriodIndex):
            orig_freq = to_offset(index.freq)
            if freq != orig_freq:
                assert orig_freq is not None  # for mypy
                raise ValueError(
                    f"Given freq {freq.rule_code} does not match "
                    f"PeriodIndex freq {orig_freq.rule_code}"
                )
            new_ax = index.shift(periods)
        else:
            new_ax = index.shift(periods, freq)

        result = self.set_axis(new_ax, axis=axis)
        return result.__finalize__(self, method="shift")

    @final
    def truncate(
        self,
        before=None,
        after=None,
        axis: Axis | None = None,
        copy: bool_t | None = None,
    ) -> Self:
        """
        Truncate a Series or DataFrame before and after some index value.

        This is a useful shorthand for boolean indexing based on index
        values above or below certain thresholds.

        Parameters
        ----------
        before : date, str, int
            Truncate all rows before this index value.
        after : date, str, int
            Truncate all rows after this index value.
        axis : {0 or 'index', 1 or 'columns'}, optional
            Axis to truncate. Truncates the index (rows) by default.
            For `Series` this parameter is unused and defaults to 0.
        copy : bool, default is True,
            Return a copy of the truncated section.

        Returns
        -------
        type of caller
            The truncated Series or DataFrame.

        See Also
        --------
        DataFrame.loc : Select a subset of a DataFrame by label.
        DataFrame.iloc : Select a subset of a DataFrame by position.

        Notes
        -----
        If the index being truncated contains only datetime values,
        `before` and `after` may be specified as strings instead of
        Timestamps.

        Examples
        --------
        >>> df = pd.DataFrame({'A': ['a', 'b', 'c', 'd', 'e'],
        ...                    'B': ['f', 'g', 'h', 'i', 'j'],
        ...                    'C': ['k', 'l', 'm', 'n', 'o']},
        ...                   index=[1, 2, 3, 4, 5])
        >>> df
           A  B  C
        1  a  f  k
        2  b  g  l
        3  c  h  m
        4  d  i  n
        5  e  j  o

        >>> df.truncate(before=2, after=4)
           A  B  C
        2  b  g  l
        3  c  h  m
        4  d  i  n

        The columns of a DataFrame can be truncated.

        >>> df.truncate(before="A", after="B", axis="columns")
           A  B
        1  a  f
        2  b  g
        3  c  h
        4  d  i
        5  e  j

        For Series, only rows can be truncated.

        >>> df['A'].truncate(before=2, after=4)
        2    b
        3    c
        4    d
        Name: A, dtype: object

        The index values in ``truncate`` can be datetimes or string
        dates.

        >>> dates = pd.date_range('2016-01-01', '2016-02-01', freq='s')
        >>> df = pd.DataFrame(index=dates, data={'A': 1})
        >>> df.tail()
                             A
        2016-01-31 23:59:56  1
        2016-01-31 23:59:57  1
        2016-01-31 23:59:58  1
        2016-01-31 23:59:59  1
        2016-02-01 00:00:00  1

        >>> df.truncate(before=pd.Timestamp('2016-01-05'),
        ...             after=pd.Timestamp('2016-01-10')).tail()
                             A
        2016-01-09 23:59:56  1
        2016-01-09 23:59:57  1
        2016-01-09 23:59:58  1
        2016-01-09 23:59:59  1
        2016-01-10 00:00:00  1

        Because the index is a DatetimeIndex containing only dates, we can
        specify `before` and `after` as strings. They will be coerced to
        Timestamps before truncation.

        >>> df.truncate('2016-01-05', '2016-01-10').tail()
                             A
        2016-01-09 23:59:56  1
        2016-01-09 23:59:57  1
        2016-01-09 23:59:58  1
        2016-01-09 23:59:59  1
        2016-01-10 00:00:00  1

        Note that ``truncate`` assumes a 0 value for any unspecified time
        component (midnight). This differs from partial string slicing, which
        returns any partially matching dates.

        >>> df.loc['2016-01-05':'2016-01-10', :].tail()
                             A
        2016-01-10 23:59:55  1
        2016-01-10 23:59:56  1
        2016-01-10 23:59:57  1
        2016-01-10 23:59:58  1
        2016-01-10 23:59:59  1
        """
        if axis is None:
            axis = 0
        axis = self._get_axis_number(axis)
        ax = self._get_axis(axis)

        # GH 17935
        # Check that index is sorted
        if not ax.is_monotonic_increasing and not ax.is_monotonic_decreasing:
            raise ValueError("truncate requires a sorted index")

        # if we have a date index, convert to dates, otherwise
        # treat like a slice
        if ax._is_all_dates:
            from pandas.core.tools.datetimes import to_datetime

            before = to_datetime(before)
            after = to_datetime(after)

        if before is not None and after is not None and before > after:
            raise ValueError(f"Truncate: {after} must be after {before}")

        if len(ax) > 1 and ax.is_monotonic_decreasing and ax.nunique() > 1:
            before, after = after, before

        slicer = [slice(None, None)] * self._AXIS_LEN
        slicer[axis] = slice(before, after)
        result = self.loc[tuple(slicer)]

        if isinstance(ax, MultiIndex):
            setattr(result, self._get_axis_name(axis), ax.truncate(before, after))

        result = result.copy(deep=copy and not using_copy_on_write())

        return result

    @final
    @doc(klass=_shared_doc_kwargs["klass"])
    def tz_convert(
        self, tz, axis: Axis = 0, level=None, copy: bool_t | None = None
    ) -> Self:
        """
        Convert tz-aware axis to target time zone.

        Parameters
        ----------
        tz : str or tzinfo object or None
            Target time zone. Passing ``None`` will convert to
            UTC and remove the timezone information.
        axis : {{0 or 'index', 1 or 'columns'}}, default 0
            The axis to convert
        level : int, str, default None
            If axis is a MultiIndex, convert a specific level. Otherwise
            must be None.
        copy : bool, default True
            Also make a copy of the underlying data.

        Returns
        -------
        {klass}
            Object with time zone converted axis.

        Raises
        ------
        TypeError
            If the axis is tz-naive.

        Examples
        --------
        Change to another time zone:

        >>> s = pd.Series(
        ...     [1],
        ...     index=pd.DatetimeIndex(['2018-09-15 01:30:00+02:00']),
        ... )
        >>> s.tz_convert('Asia/Shanghai')
        2018-09-15 07:30:00+08:00    1
        dtype: int64

        Pass None to convert to UTC and get a tz-naive index:

        >>> s = pd.Series([1],
        ...     index=pd.DatetimeIndex(['2018-09-15 01:30:00+02:00']))
        >>> s.tz_convert(None)
        2018-09-14 23:30:00    1
        dtype: int64
        """
        axis = self._get_axis_number(axis)
        ax = self._get_axis(axis)

        def _tz_convert(ax, tz):
            if not hasattr(ax, "tz_convert"):
                if len(ax) > 0:
                    ax_name = self._get_axis_name(axis)
                    raise TypeError(
                        f"{ax_name} is not a valid DatetimeIndex or PeriodIndex"
                    )
                ax = DatetimeIndex([], tz=tz)
            else:
                ax = ax.tz_convert(tz)
            return ax

        # if a level is given it must be a MultiIndex level or
        # equivalent to the axis name
        if isinstance(ax, MultiIndex):
            level = ax._get_level_number(level)
            new_level = _tz_convert(ax.levels[level], tz)
            ax = ax.set_levels(new_level, level=level)
        else:
            if level not in (None, 0, ax.name):
                raise ValueError(f"The level {level} is not valid")
            ax = _tz_convert(ax, tz)

        result = self.copy(deep=copy and not using_copy_on_write())
        result = result.set_axis(ax, axis=axis, copy=False)
        return result.__finalize__(self, method="tz_convert")

    @final
    @doc(klass=_shared_doc_kwargs["klass"])
    def tz_localize(
        self,
        tz,
        axis: Axis = 0,
        level=None,
        copy: bool_t | None = None,
        ambiguous: TimeAmbiguous = "raise",
        nonexistent: TimeNonexistent = "raise",
    ) -> Self:
        """
        Localize tz-naive index of a Series or DataFrame to target time zone.

        This operation localizes the Index. To localize the values in a
        timezone-naive Series, use :meth:`Series.dt.tz_localize`.

        Parameters
        ----------
        tz : str or tzinfo or None
            Time zone to localize. Passing ``None`` will remove the
            time zone information and preserve local time.
        axis : {{0 or 'index', 1 or 'columns'}}, default 0
            The axis to localize
        level : int, str, default None
            If axis ia a MultiIndex, localize a specific level. Otherwise
            must be None.
        copy : bool, default True
            Also make a copy of the underlying data.
        ambiguous : 'infer', bool-ndarray, 'NaT', default 'raise'
            When clocks moved backward due to DST, ambiguous times may arise.
            For example in Central European Time (UTC+01), when going from
            03:00 DST to 02:00 non-DST, 02:30:00 local time occurs both at
            00:30:00 UTC and at 01:30:00 UTC. In such a situation, the
            `ambiguous` parameter dictates how ambiguous times should be
            handled.

            - 'infer' will attempt to infer fall dst-transition hours based on
              order
            - bool-ndarray where True signifies a DST time, False designates
              a non-DST time (note that this flag is only applicable for
              ambiguous times)
            - 'NaT' will return NaT where there are ambiguous times
            - 'raise' will raise an AmbiguousTimeError if there are ambiguous
              times.
        nonexistent : str, default 'raise'
            A nonexistent time does not exist in a particular timezone
            where clocks moved forward due to DST. Valid values are:

            - 'shift_forward' will shift the nonexistent time forward to the
              closest existing time
            - 'shift_backward' will shift the nonexistent time backward to the
              closest existing time
            - 'NaT' will return NaT where there are nonexistent times
            - timedelta objects will shift nonexistent times by the timedelta
            - 'raise' will raise an NonExistentTimeError if there are
              nonexistent times.

        Returns
        -------
        {klass}
            Same type as the input.

        Raises
        ------
        TypeError
            If the TimeSeries is tz-aware and tz is not None.

        Examples
        --------
        Localize local times:

        >>> s = pd.Series(
        ...     [1],
        ...     index=pd.DatetimeIndex(['2018-09-15 01:30:00']),
        ... )
        >>> s.tz_localize('CET')
        2018-09-15 01:30:00+02:00    1
        dtype: int64

        Pass None to convert to tz-naive index and preserve local time:

        >>> s = pd.Series([1],
        ...     index=pd.DatetimeIndex(['2018-09-15 01:30:00+02:00']))
        >>> s.tz_localize(None)
        2018-09-15 01:30:00    1
        dtype: int64

        Be careful with DST changes. When there is sequential data, pandas
        can infer the DST time:

        >>> s = pd.Series(range(7),
        ...               index=pd.DatetimeIndex(['2018-10-28 01:30:00',
        ...                                       '2018-10-28 02:00:00',
        ...                                       '2018-10-28 02:30:00',
        ...                                       '2018-10-28 02:00:00',
        ...                                       '2018-10-28 02:30:00',
        ...                                       '2018-10-28 03:00:00',
        ...                                       '2018-10-28 03:30:00']))
        >>> s.tz_localize('CET', ambiguous='infer')
        2018-10-28 01:30:00+02:00    0
        2018-10-28 02:00:00+02:00    1
        2018-10-28 02:30:00+02:00    2
        2018-10-28 02:00:00+01:00    3
        2018-10-28 02:30:00+01:00    4
        2018-10-28 03:00:00+01:00    5
        2018-10-28 03:30:00+01:00    6
        dtype: int64

        In some cases, inferring the DST is impossible. In such cases, you can
        pass an ndarray to the ambiguous parameter to set the DST explicitly

        >>> s = pd.Series(range(3),
        ...               index=pd.DatetimeIndex(['2018-10-28 01:20:00',
        ...                                       '2018-10-28 02:36:00',
        ...                                       '2018-10-28 03:46:00']))
        >>> s.tz_localize('CET', ambiguous=np.array([True, True, False]))
        2018-10-28 01:20:00+02:00    0
        2018-10-28 02:36:00+02:00    1
        2018-10-28 03:46:00+01:00    2
        dtype: int64

        If the DST transition causes nonexistent times, you can shift these
        dates forward or backward with a timedelta object or `'shift_forward'`
        or `'shift_backward'`.

        >>> s = pd.Series(range(2),
        ...               index=pd.DatetimeIndex(['2015-03-29 02:30:00',
        ...                                       '2015-03-29 03:30:00']))
        >>> s.tz_localize('Europe/Warsaw', nonexistent='shift_forward')
        2015-03-29 03:00:00+02:00    0
        2015-03-29 03:30:00+02:00    1
        dtype: int64
        >>> s.tz_localize('Europe/Warsaw', nonexistent='shift_backward')
        2015-03-29 01:59:59.999999999+01:00    0
        2015-03-29 03:30:00+02:00              1
        dtype: int64
        >>> s.tz_localize('Europe/Warsaw', nonexistent=pd.Timedelta('1H'))
        2015-03-29 03:30:00+02:00    0
        2015-03-29 03:30:00+02:00    1
        dtype: int64
        """
        nonexistent_options = ("raise", "NaT", "shift_forward", "shift_backward")
        if nonexistent not in nonexistent_options and not isinstance(
            nonexistent, dt.timedelta
        ):
            raise ValueError(
                "The nonexistent argument must be one of 'raise', "
                "'NaT', 'shift_forward', 'shift_backward' or "
                "a timedelta object"
            )

        axis = self._get_axis_number(axis)
        ax = self._get_axis(axis)

        def _tz_localize(ax, tz, ambiguous, nonexistent):
            if not hasattr(ax, "tz_localize"):
                if len(ax) > 0:
                    ax_name = self._get_axis_name(axis)
                    raise TypeError(
                        f"{ax_name} is not a valid DatetimeIndex or PeriodIndex"
                    )
                ax = DatetimeIndex([], tz=tz)
            else:
                ax = ax.tz_localize(tz, ambiguous=ambiguous, nonexistent=nonexistent)
            return ax

        # if a level is given it must be a MultiIndex level or
        # equivalent to the axis name
        if isinstance(ax, MultiIndex):
            level = ax._get_level_number(level)
            new_level = _tz_localize(ax.levels[level], tz, ambiguous, nonexistent)
            ax = ax.set_levels(new_level, level=level)
        else:
            if level not in (None, 0, ax.name):
                raise ValueError(f"The level {level} is not valid")
            ax = _tz_localize(ax, tz, ambiguous, nonexistent)

        result = self.copy(deep=copy and not using_copy_on_write())
        result = result.set_axis(ax, axis=axis, copy=False)
        return result.__finalize__(self, method="tz_localize")

    # ----------------------------------------------------------------------
    # Numeric Methods

    @final
    def describe(
        self,
        percentiles=None,
        include=None,
        exclude=None,
    ) -> Self:
        """
        Generate descriptive statistics.

        Descriptive statistics include those that summarize the central
        tendency, dispersion and shape of a
        dataset's distribution, excluding ``NaN`` values.

        Analyzes both numeric and object series, as well
        as ``DataFrame`` column sets of mixed data types. The output
        will vary depending on what is provided. Refer to the notes
        below for more detail.

        Parameters
        ----------
        percentiles : list-like of numbers, optional
            The percentiles to include in the output. All should
            fall between 0 and 1. The default is
            ``[.25, .5, .75]``, which returns the 25th, 50th, and
            75th percentiles.
        include : 'all', list-like of dtypes or None (default), optional
            A white list of data types to include in the result. Ignored
            for ``Series``. Here are the options:

            - 'all' : All columns of the input will be included in the output.
            - A list-like of dtypes : Limits the results to the
              provided data types.
              To limit the result to numeric types submit
              ``numpy.number``. To limit it instead to object columns submit
              the ``numpy.object`` data type. Strings
              can also be used in the style of
              ``select_dtypes`` (e.g. ``df.describe(include=['O'])``). To
              select pandas categorical columns, use ``'category'``
            - None (default) : The result will include all numeric columns.
        exclude : list-like of dtypes or None (default), optional,
            A black list of data types to omit from the result. Ignored
            for ``Series``. Here are the options:

            - A list-like of dtypes : Excludes the provided data types
              from the result. To exclude numeric types submit
              ``numpy.number``. To exclude object columns submit the data
              type ``numpy.object``. Strings can also be used in the style of
              ``select_dtypes`` (e.g. ``df.describe(exclude=['O'])``). To
              exclude pandas categorical columns, use ``'category'``
            - None (default) : The result will exclude nothing.

        Returns
        -------
        Series or DataFrame
            Summary statistics of the Series or Dataframe provided.

        See Also
        --------
        DataFrame.count: Count number of non-NA/null observations.
        DataFrame.max: Maximum of the values in the object.
        DataFrame.min: Minimum of the values in the object.
        DataFrame.mean: Mean of the values.
        DataFrame.std: Standard deviation of the observations.
        DataFrame.select_dtypes: Subset of a DataFrame including/excluding
            columns based on their dtype.

        Notes
        -----
        For numeric data, the result's index will include ``count``,
        ``mean``, ``std``, ``min``, ``max`` as well as lower, ``50`` and
        upper percentiles. By default the lower percentile is ``25`` and the
        upper percentile is ``75``. The ``50`` percentile is the
        same as the median.

        For object data (e.g. strings or timestamps), the result's index
        will include ``count``, ``unique``, ``top``, and ``freq``. The ``top``
        is the most common value. The ``freq`` is the most common value's
        frequency. Timestamps also include the ``first`` and ``last`` items.

        If multiple object values have the highest count, then the
        ``count`` and ``top`` results will be arbitrarily chosen from
        among those with the highest count.

        For mixed data types provided via a ``DataFrame``, the default is to
        return only an analysis of numeric columns. If the dataframe consists
        only of object and categorical data without any numeric columns, the
        default is to return an analysis of both the object and categorical
        columns. If ``include='all'`` is provided as an option, the result
        will include a union of attributes of each type.

        The `include` and `exclude` parameters can be used to limit
        which columns in a ``DataFrame`` are analyzed for the output.
        The parameters are ignored when analyzing a ``Series``.

        Examples
        --------
        Describing a numeric ``Series``.

        >>> s = pd.Series([1, 2, 3])
        >>> s.describe()
        count    3.0
        mean     2.0
        std      1.0
        min      1.0
        25%      1.5
        50%      2.0
        75%      2.5
        max      3.0
        dtype: float64

        Describing a categorical ``Series``.

        >>> s = pd.Series(['a', 'a', 'b', 'c'])
        >>> s.describe()
        count     4
        unique    3
        top       a
        freq      2
        dtype: object

        Describing a timestamp ``Series``.

        >>> s = pd.Series([
        ...     np.datetime64("2000-01-01"),
        ...     np.datetime64("2010-01-01"),
        ...     np.datetime64("2010-01-01")
        ... ])
        >>> s.describe()
        count                      3
        mean     2006-09-01 08:00:00
        min      2000-01-01 00:00:00
        25%      2004-12-31 12:00:00
        50%      2010-01-01 00:00:00
        75%      2010-01-01 00:00:00
        max      2010-01-01 00:00:00
        dtype: object

        Describing a ``DataFrame``. By default only numeric fields
        are returned.

        >>> df = pd.DataFrame({'categorical': pd.Categorical(['d','e','f']),
        ...                    'numeric': [1, 2, 3],
        ...                    'object': ['a', 'b', 'c']
        ...                   })
        >>> df.describe()
               numeric
        count      3.0
        mean       2.0
        std        1.0
        min        1.0
        25%        1.5
        50%        2.0
        75%        2.5
        max        3.0

        Describing all columns of a ``DataFrame`` regardless of data type.

        >>> df.describe(include='all')  # doctest: +SKIP
               categorical  numeric object
        count            3      3.0      3
        unique           3      NaN      3
        top              f      NaN      a
        freq             1      NaN      1
        mean           NaN      2.0    NaN
        std            NaN      1.0    NaN
        min            NaN      1.0    NaN
        25%            NaN      1.5    NaN
        50%            NaN      2.0    NaN
        75%            NaN      2.5    NaN
        max            NaN      3.0    NaN

        Describing a column from a ``DataFrame`` by accessing it as
        an attribute.

        >>> df.numeric.describe()
        count    3.0
        mean     2.0
        std      1.0
        min      1.0
        25%      1.5
        50%      2.0
        75%      2.5
        max      3.0
        Name: numeric, dtype: float64

        Including only numeric columns in a ``DataFrame`` description.

        >>> df.describe(include=[np.number])
               numeric
        count      3.0
        mean       2.0
        std        1.0
        min        1.0
        25%        1.5
        50%        2.0
        75%        2.5
        max        3.0

        Including only string columns in a ``DataFrame`` description.

        >>> df.describe(include=[object])  # doctest: +SKIP
               object
        count       3
        unique      3
        top         a
        freq        1

        Including only categorical columns from a ``DataFrame`` description.

        >>> df.describe(include=['category'])
               categorical
        count            3
        unique           3
        top              d
        freq             1

        Excluding numeric columns from a ``DataFrame`` description.

        >>> df.describe(exclude=[np.number])  # doctest: +SKIP
               categorical object
        count            3      3
        unique           3      3
        top              f      a
        freq             1      1

        Excluding object columns from a ``DataFrame`` description.

        >>> df.describe(exclude=[object])  # doctest: +SKIP
               categorical  numeric
        count            3      3.0
        unique           3      NaN
        top              f      NaN
        freq             1      NaN
        mean           NaN      2.0
        std            NaN      1.0
        min            NaN      1.0
        25%            NaN      1.5
        50%            NaN      2.0
        75%            NaN      2.5
        max            NaN      3.0
        """
        return describe_ndframe(
            obj=self,
            include=include,
            exclude=exclude,
            percentiles=percentiles,
        ).__finalize__(self, method="describe")

    @final
    def pct_change(
        self,
        periods: int = 1,
        fill_method: FillnaOptions | None | lib.NoDefault = lib.no_default,
        limit: int | None | lib.NoDefault = lib.no_default,
        freq=None,
        **kwargs,
    ) -> Self:
        """
        Fractional change between the current and a prior element.

        Computes the fractional change from the immediately previous row by
        default. This is useful in comparing the fraction of change in a time
        series of elements.

        .. note::

            Despite the name of this method, it calculates fractional change
            (also known as per unit change or relative change) and not
            percentage change. If you need the percentage change, multiply
            these values by 100.

        Parameters
        ----------
        periods : int, default 1
            Periods to shift for forming percent change.
        fill_method : {'backfill', 'bfill', 'pad', 'ffill', None}, default 'pad'
            How to handle NAs **before** computing percent changes.

            .. deprecated:: 2.1

        limit : int, default None
            The number of consecutive NAs to fill before stopping.

            .. deprecated:: 2.1

        freq : DateOffset, timedelta, or str, optional
            Increment to use from time series API (e.g. 'M' or BDay()).
        **kwargs
            Additional keyword arguments are passed into
            `DataFrame.shift` or `Series.shift`.

        Returns
        -------
        Series or DataFrame
            The same type as the calling object.

        See Also
        --------
        Series.diff : Compute the difference of two elements in a Series.
        DataFrame.diff : Compute the difference of two elements in a DataFrame.
        Series.shift : Shift the index by some number of periods.
        DataFrame.shift : Shift the index by some number of periods.

        Examples
        --------
        **Series**

        >>> s = pd.Series([90, 91, 85])
        >>> s
        0    90
        1    91
        2    85
        dtype: int64

        >>> s.pct_change()
        0         NaN
        1    0.011111
        2   -0.065934
        dtype: float64

        >>> s.pct_change(periods=2)
        0         NaN
        1         NaN
        2   -0.055556
        dtype: float64

        See the percentage change in a Series where filling NAs with last
        valid observation forward to next valid.

        >>> s = pd.Series([90, 91, None, 85])
        >>> s
        0    90.0
        1    91.0
        2     NaN
        3    85.0
        dtype: float64

        >>> s.ffill().pct_change()
        0         NaN
        1    0.011111
        2    0.000000
        3   -0.065934
        dtype: float64

        **DataFrame**

        Percentage change in French franc, Deutsche Mark, and Italian lira from
        1980-01-01 to 1980-03-01.

        >>> df = pd.DataFrame({
        ...     'FR': [4.0405, 4.0963, 4.3149],
        ...     'GR': [1.7246, 1.7482, 1.8519],
        ...     'IT': [804.74, 810.01, 860.13]},
        ...     index=['1980-01-01', '1980-02-01', '1980-03-01'])
        >>> df
                        FR      GR      IT
        1980-01-01  4.0405  1.7246  804.74
        1980-02-01  4.0963  1.7482  810.01
        1980-03-01  4.3149  1.8519  860.13

        >>> df.pct_change()
                          FR        GR        IT
        1980-01-01       NaN       NaN       NaN
        1980-02-01  0.013810  0.013684  0.006549
        1980-03-01  0.053365  0.059318  0.061876

        Percentage of change in GOOG and APPL stock volume. Shows computing
        the percentage change between columns.

        >>> df = pd.DataFrame({
        ...     '2016': [1769950, 30586265],
        ...     '2015': [1500923, 40912316],
        ...     '2014': [1371819, 41403351]},
        ...     index=['GOOG', 'APPL'])
        >>> df
                  2016      2015      2014
        GOOG   1769950   1500923   1371819
        APPL  30586265  40912316  41403351

        >>> df.pct_change(axis='columns', periods=-1)
                  2016      2015  2014
        GOOG  0.179241  0.094112   NaN
        APPL -0.252395 -0.011860   NaN
        """
        # GH#53491
        if fill_method is not lib.no_default or limit is not lib.no_default:
            warnings.warn(
                "The 'fill_method' and 'limit' keywords in "
                f"{type(self).__name__}.pct_change are deprecated and will be "
                "removed in a future version. Call "
                f"{'bfill' if fill_method in ('backfill', 'bfill') else 'ffill'} "
                "before calling pct_change instead.",
                FutureWarning,
                stacklevel=find_stack_level(),
            )
        if fill_method is lib.no_default:
            if self.isna().values.any():
                warnings.warn(
                    "The default fill_method='pad' in "
                    f"{type(self).__name__}.pct_change is deprecated and will be "
                    "removed in a future version. Call ffill before calling "
                    "pct_change to retain current behavior and silence this warning.",
                    FutureWarning,
                    stacklevel=find_stack_level(),
                )
            fill_method = "pad"
        if limit is lib.no_default:
            limit = None

        axis = self._get_axis_number(kwargs.pop("axis", "index"))
        if fill_method is None:
            data = self
        else:
            data = self._fillna_with_method(fill_method, axis=axis, limit=limit)

        shifted = data.shift(periods=periods, freq=freq, axis=axis, **kwargs)
        # Unsupported left operand type for / ("Self")
        rs = data / shifted - 1  # type: ignore[operator]
        if freq is not None:
            # Shift method is implemented differently when freq is not None
            # We want to restore the original index
            rs = rs.loc[~rs.index.duplicated()]
            rs = rs.reindex_like(data)
        return rs.__finalize__(self, method="pct_change")

    @final
    def _logical_func(
        self,
        name: str,
        func,
        axis: Axis = 0,
        bool_only: bool_t = False,
        skipna: bool_t = True,
        **kwargs,
    ) -> Series | bool_t:
        nv.validate_logical_func((), kwargs, fname=name)
        validate_bool_kwarg(skipna, "skipna", none_allowed=False)

        if self.ndim > 1 and axis is None:
            # Reduce along one dimension then the other, to simplify DataFrame._reduce
            res = self._logical_func(
                name, func, axis=0, bool_only=bool_only, skipna=skipna, **kwargs
            )
            return res._logical_func(name, func, skipna=skipna, **kwargs)
        elif axis is None:
            axis = 0

        if (
            self.ndim > 1
            and axis == 1
            and len(self._mgr.arrays) > 1
            # TODO(EA2D): special-case not needed
            and all(x.ndim == 2 for x in self._mgr.arrays)
            and not kwargs
        ):
            # Fastpath avoiding potentially expensive transpose
            obj = self
            if bool_only:
                obj = self._get_bool_data()
            return obj._reduce_axis1(name, func, skipna=skipna)

        return self._reduce(
            func,
            name=name,
            axis=axis,
            skipna=skipna,
            numeric_only=bool_only,
            filter_type="bool",
        )

    def any(
        self,
        axis: Axis = 0,
        bool_only: bool_t = False,
        skipna: bool_t = True,
        **kwargs,
    ) -> Series | bool_t:
        return self._logical_func(
            "any", nanops.nanany, axis, bool_only, skipna, **kwargs
        )

    def all(
        self,
        axis: Axis = 0,
        bool_only: bool_t = False,
        skipna: bool_t = True,
        **kwargs,
    ) -> Series | bool_t:
        return self._logical_func(
            "all", nanops.nanall, axis, bool_only, skipna, **kwargs
        )

    @final
    def _accum_func(
        self,
        name: str,
        func,
        axis: Axis | None = None,
        skipna: bool_t = True,
        *args,
        **kwargs,
    ):
        skipna = nv.validate_cum_func_with_skipna(skipna, args, kwargs, name)
        if axis is None:
            axis = 0
        else:
            axis = self._get_axis_number(axis)

        if axis == 1:
            return self.T._accum_func(
                name, func, axis=0, skipna=skipna, *args, **kwargs  # noqa: B026
            ).T

        def block_accum_func(blk_values):
            values = blk_values.T if hasattr(blk_values, "T") else blk_values

            result: np.ndarray | ExtensionArray
            if isinstance(values, ExtensionArray):
                result = values._accumulate(name, skipna=skipna, **kwargs)
            else:
                result = nanops.na_accum_func(values, func, skipna=skipna)

            result = result.T if hasattr(result, "T") else result
            return result

        result = self._mgr.apply(block_accum_func)

        return self._constructor_from_mgr(result, axes=result.axes).__finalize__(
            self, method=name
        )

    def cummax(self, axis: Axis | None = None, skipna: bool_t = True, *args, **kwargs):
        return self._accum_func(
            "cummax", np.maximum.accumulate, axis, skipna, *args, **kwargs
        )

    def cummin(self, axis: Axis | None = None, skipna: bool_t = True, *args, **kwargs):
        return self._accum_func(
            "cummin", np.minimum.accumulate, axis, skipna, *args, **kwargs
        )

    def cumsum(self, axis: Axis | None = None, skipna: bool_t = True, *args, **kwargs):
        return self._accum_func("cumsum", np.cumsum, axis, skipna, *args, **kwargs)

    def cumprod(self, axis: Axis | None = None, skipna: bool_t = True, *args, **kwargs):
        return self._accum_func("cumprod", np.cumprod, axis, skipna, *args, **kwargs)

    @final
    def _stat_function_ddof(
        self,
        name: str,
        func,
        axis: Axis | None | lib.NoDefault = lib.no_default,
        skipna: bool_t = True,
        ddof: int = 1,
        numeric_only: bool_t = False,
        **kwargs,
    ) -> Series | float:
        nv.validate_stat_ddof_func((), kwargs, fname=name)
        validate_bool_kwarg(skipna, "skipna", none_allowed=False)

        if axis is None:
            if self.ndim > 1:
                warnings.warn(
                    f"The behavior of {type(self).__name__}.{name} with axis=None "
                    "is deprecated, in a future version this will reduce over both "
                    "axes and return a scalar. To retain the old behavior, pass "
                    "axis=0 (or do not pass axis)",
                    FutureWarning,
                    stacklevel=find_stack_level(),
                )
            axis = 0
        elif axis is lib.no_default:
            axis = 0

        return self._reduce(
            func, name, axis=axis, numeric_only=numeric_only, skipna=skipna, ddof=ddof
        )

    def sem(
        self,
        axis: Axis | None = 0,
        skipna: bool_t = True,
        ddof: int = 1,
        numeric_only: bool_t = False,
        **kwargs,
    ) -> Series | float:
        return self._stat_function_ddof(
            "sem", nanops.nansem, axis, skipna, ddof, numeric_only, **kwargs
        )

    def var(
        self,
        axis: Axis | None = 0,
        skipna: bool_t = True,
        ddof: int = 1,
        numeric_only: bool_t = False,
        **kwargs,
    ) -> Series | float:
        return self._stat_function_ddof(
            "var", nanops.nanvar, axis, skipna, ddof, numeric_only, **kwargs
        )

    def std(
        self,
        axis: Axis | None = 0,
        skipna: bool_t = True,
        ddof: int = 1,
        numeric_only: bool_t = False,
        **kwargs,
    ) -> Series | float:
        return self._stat_function_ddof(
            "std", nanops.nanstd, axis, skipna, ddof, numeric_only, **kwargs
        )

    @final
    def _stat_function(
        self,
        name: str,
        func,
        axis: Axis | None = 0,
        skipna: bool_t = True,
        numeric_only: bool_t = False,
        **kwargs,
    ):
        assert name in ["median", "mean", "min", "max", "kurt", "skew"], name
        nv.validate_func(name, (), kwargs)

        validate_bool_kwarg(skipna, "skipna", none_allowed=False)

        return self._reduce(
            func, name=name, axis=axis, skipna=skipna, numeric_only=numeric_only
        )

    def min(
        self,
        axis: Axis | None = 0,
        skipna: bool_t = True,
        numeric_only: bool_t = False,
        **kwargs,
    ):
        return self._stat_function(
            "min",
            nanops.nanmin,
            axis,
            skipna,
            numeric_only,
            **kwargs,
        )

    def max(
        self,
        axis: Axis | None = 0,
        skipna: bool_t = True,
        numeric_only: bool_t = False,
        **kwargs,
    ):
        return self._stat_function(
            "max",
            nanops.nanmax,
            axis,
            skipna,
            numeric_only,
            **kwargs,
        )

    def mean(
        self,
        axis: Axis | None = 0,
        skipna: bool_t = True,
        numeric_only: bool_t = False,
        **kwargs,
    ) -> Series | float:
        return self._stat_function(
            "mean", nanops.nanmean, axis, skipna, numeric_only, **kwargs
        )

    def median(
        self,
        axis: Axis | None = 0,
        skipna: bool_t = True,
        numeric_only: bool_t = False,
        **kwargs,
    ) -> Series | float:
        return self._stat_function(
            "median", nanops.nanmedian, axis, skipna, numeric_only, **kwargs
        )

    def skew(
        self,
        axis: Axis | None = 0,
        skipna: bool_t = True,
        numeric_only: bool_t = False,
        **kwargs,
    ) -> Series | float:
        return self._stat_function(
            "skew", nanops.nanskew, axis, skipna, numeric_only, **kwargs
        )

    def kurt(
        self,
        axis: Axis | None = 0,
        skipna: bool_t = True,
        numeric_only: bool_t = False,
        **kwargs,
    ) -> Series | float:
        return self._stat_function(
            "kurt", nanops.nankurt, axis, skipna, numeric_only, **kwargs
        )

    kurtosis = kurt

    @final
    def _min_count_stat_function(
        self,
        name: str,
        func,
        axis: Axis | None | lib.NoDefault = lib.no_default,
        skipna: bool_t = True,
        numeric_only: bool_t = False,
        min_count: int = 0,
        **kwargs,
    ):
        assert name in ["sum", "prod"], name
        nv.validate_func(name, (), kwargs)

        validate_bool_kwarg(skipna, "skipna", none_allowed=False)

        if axis is None:
            if self.ndim > 1:
                warnings.warn(
                    f"The behavior of {type(self).__name__}.{name} with axis=None "
                    "is deprecated, in a future version this will reduce over both "
                    "axes and return a scalar. To retain the old behavior, pass "
                    "axis=0 (or do not pass axis)",
                    FutureWarning,
                    stacklevel=find_stack_level(),
                )
            axis = 0
        elif axis is lib.no_default:
            axis = 0

        return self._reduce(
            func,
            name=name,
            axis=axis,
            skipna=skipna,
            numeric_only=numeric_only,
            min_count=min_count,
        )

    def sum(
        self,
        axis: Axis | None = 0,
        skipna: bool_t = True,
        numeric_only: bool_t = False,
        min_count: int = 0,
        **kwargs,
    ):
        return self._min_count_stat_function(
            "sum", nanops.nansum, axis, skipna, numeric_only, min_count, **kwargs
        )

    def prod(
        self,
        axis: Axis | None = 0,
        skipna: bool_t = True,
        numeric_only: bool_t = False,
        min_count: int = 0,
        **kwargs,
    ):
        return self._min_count_stat_function(
            "prod",
            nanops.nanprod,
            axis,
            skipna,
            numeric_only,
            min_count,
            **kwargs,
        )

    product = prod

    @final
    @doc(Rolling)
    def rolling(
        self,
        window: int | dt.timedelta | str | BaseOffset | BaseIndexer,
        min_periods: int | None = None,
        center: bool_t = False,
        win_type: str | None = None,
        on: str | None = None,
        axis: Axis | lib.NoDefault = lib.no_default,
        closed: IntervalClosedType | None = None,
        step: int | None = None,
        method: str = "single",
    ) -> Window | Rolling:
        if axis is not lib.no_default:
            axis = self._get_axis_number(axis)
            name = "rolling"
            if axis == 1:
                warnings.warn(
                    f"Support for axis=1 in {type(self).__name__}.{name} is "
                    "deprecated and will be removed in a future version. "
                    f"Use obj.T.{name}(...) instead",
                    FutureWarning,
                    stacklevel=find_stack_level(),
                )
            else:
                warnings.warn(
                    f"The 'axis' keyword in {type(self).__name__}.{name} is "
                    "deprecated and will be removed in a future version. "
                    "Call the method without the axis keyword instead.",
                    FutureWarning,
                    stacklevel=find_stack_level(),
                )
        else:
            axis = 0

        if win_type is not None:
            return Window(
                self,
                window=window,
                min_periods=min_periods,
                center=center,
                win_type=win_type,
                on=on,
                axis=axis,
                closed=closed,
                step=step,
                method=method,
            )

        return Rolling(
            self,
            window=window,
            min_periods=min_periods,
            center=center,
            win_type=win_type,
            on=on,
            axis=axis,
            closed=closed,
            step=step,
            method=method,
        )

    @final
    @doc(Expanding)
    def expanding(
        self,
        min_periods: int = 1,
        axis: Axis | lib.NoDefault = lib.no_default,
        method: Literal["single", "table"] = "single",
    ) -> Expanding:
        if axis is not lib.no_default:
            axis = self._get_axis_number(axis)
            name = "expanding"
            if axis == 1:
                warnings.warn(
                    f"Support for axis=1 in {type(self).__name__}.{name} is "
                    "deprecated and will be removed in a future version. "
                    f"Use obj.T.{name}(...) instead",
                    FutureWarning,
                    stacklevel=find_stack_level(),
                )
            else:
                warnings.warn(
                    f"The 'axis' keyword in {type(self).__name__}.{name} is "
                    "deprecated and will be removed in a future version. "
                    "Call the method without the axis keyword instead.",
                    FutureWarning,
                    stacklevel=find_stack_level(),
                )
        else:
            axis = 0
        return Expanding(self, min_periods=min_periods, axis=axis, method=method)

    @final
    @doc(ExponentialMovingWindow)
    def ewm(
        self,
        com: float | None = None,
        span: float | None = None,
        halflife: float | TimedeltaConvertibleTypes | None = None,
        alpha: float | None = None,
        min_periods: int | None = 0,
        adjust: bool_t = True,
        ignore_na: bool_t = False,
        axis: Axis | lib.NoDefault = lib.no_default,
        times: np.ndarray | DataFrame | Series | None = None,
        method: Literal["single", "table"] = "single",
    ) -> ExponentialMovingWindow:
        if axis is not lib.no_default:
            axis = self._get_axis_number(axis)
            name = "ewm"
            if axis == 1:
                warnings.warn(
                    f"Support for axis=1 in {type(self).__name__}.{name} is "
                    "deprecated and will be removed in a future version. "
                    f"Use obj.T.{name}(...) instead",
                    FutureWarning,
                    stacklevel=find_stack_level(),
                )
            else:
                warnings.warn(
                    f"The 'axis' keyword in {type(self).__name__}.{name} is "
                    "deprecated and will be removed in a future version. "
                    "Call the method without the axis keyword instead.",
                    FutureWarning,
                    stacklevel=find_stack_level(),
                )
        else:
            axis = 0

        return ExponentialMovingWindow(
            self,
            com=com,
            span=span,
            halflife=halflife,
            alpha=alpha,
            min_periods=min_periods,
            adjust=adjust,
            ignore_na=ignore_na,
            axis=axis,
            times=times,
            method=method,
        )

    # ----------------------------------------------------------------------
    # Arithmetic Methods

    @final
    def _inplace_method(self, other, op) -> Self:
        """
        Wrap arithmetic method to operate inplace.
        """
        result = op(self, other)

        if self.ndim == 1 and result._indexed_same(self) and result.dtype == self.dtype:
            # GH#36498 this inplace op can _actually_ be inplace.
            # Item "ArrayManager" of "Union[ArrayManager, SingleArrayManager,
            # BlockManager, SingleBlockManager]" has no attribute "setitem_inplace"
            self._mgr.setitem_inplace(  # type: ignore[union-attr]
                slice(None), result._values
            )
            return self

        # Delete cacher
        self._reset_cacher()

        # this makes sure that we are aligned like the input
        # we are updating inplace so we want to ignore is_copy
        self._update_inplace(
            result.reindex_like(self, copy=False), verify_is_copy=False
        )
        return self

    @final
    def __iadd__(self, other) -> Self:
        # error: Unsupported left operand type for + ("Type[NDFrame]")
        return self._inplace_method(other, type(self).__add__)  # type: ignore[operator]

    @final
    def __isub__(self, other) -> Self:
        # error: Unsupported left operand type for - ("Type[NDFrame]")
        return self._inplace_method(other, type(self).__sub__)  # type: ignore[operator]

    @final
    def __imul__(self, other) -> Self:
        # error: Unsupported left operand type for * ("Type[NDFrame]")
        return self._inplace_method(other, type(self).__mul__)  # type: ignore[operator]

    @final
    def __itruediv__(self, other) -> Self:
        # error: Unsupported left operand type for / ("Type[NDFrame]")
        return self._inplace_method(
            other, type(self).__truediv__  # type: ignore[operator]
        )

    @final
    def __ifloordiv__(self, other) -> Self:
        # error: Unsupported left operand type for // ("Type[NDFrame]")
        return self._inplace_method(
            other, type(self).__floordiv__  # type: ignore[operator]
        )

    @final
    def __imod__(self, other) -> Self:
        # error: Unsupported left operand type for % ("Type[NDFrame]")
        return self._inplace_method(other, type(self).__mod__)  # type: ignore[operator]

    @final
    def __ipow__(self, other) -> Self:
        # error: Unsupported left operand type for ** ("Type[NDFrame]")
        return self._inplace_method(other, type(self).__pow__)  # type: ignore[operator]

    @final
    def __iand__(self, other) -> Self:
        # error: Unsupported left operand type for & ("Type[NDFrame]")
        return self._inplace_method(other, type(self).__and__)  # type: ignore[operator]

    @final
    def __ior__(self, other) -> Self:
        return self._inplace_method(other, type(self).__or__)

    @final
    def __ixor__(self, other) -> Self:
        # error: Unsupported left operand type for ^ ("Type[NDFrame]")
        return self._inplace_method(other, type(self).__xor__)  # type: ignore[operator]

    # ----------------------------------------------------------------------
    # Misc methods

    @final
    def _find_valid_index(self, *, how: str) -> Hashable | None:
        """
        Retrieves the index of the first valid value.

        Parameters
        ----------
        how : {'first', 'last'}
            Use this parameter to change between the first or last valid index.

        Returns
        -------
        idx_first_valid : type of index
        """
        is_valid = self.notna().values
        idxpos = find_valid_index(how=how, is_valid=is_valid)
        if idxpos is None:
            return None
        return self.index[idxpos]

    @final
    @doc(position="first", klass=_shared_doc_kwargs["klass"])
    def first_valid_index(self) -> Hashable | None:
        """
        Return index for {position} non-NA value or None, if no non-NA value is found.

        Returns
        -------
        type of index

        Notes
        -----
        If all elements are non-NA/null, returns None.
        Also returns None for empty {klass}.

        Examples
        --------
        For Series:

        >>> s = pd.Series([None, 3, 4])
        >>> s.first_valid_index()
        1
        >>> s.last_valid_index()
        2

        For DataFrame:

        >>> df = pd.DataFrame({{'A': [None, None, 2], 'B': [None, 3, 4]}})
        >>> df
             A      B
        0  NaN    NaN
        1  NaN    3.0
        2  2.0    4.0
        >>> df.first_valid_index()
        1
        >>> df.last_valid_index()
        2
        """
        return self._find_valid_index(how="first")

    @final
    @doc(first_valid_index, position="last", klass=_shared_doc_kwargs["klass"])
    def last_valid_index(self) -> Hashable | None:
        return self._find_valid_index(how="last")


_num_doc = """
{desc}

Parameters
----------
axis : {axis_descr}
    Axis for the function to be applied on.
    For `Series` this parameter is unused and defaults to 0.

    For DataFrames, specifying ``axis=None`` will apply the aggregation
    across both axes.

    .. versionadded:: 2.0.0

skipna : bool, default True
    Exclude NA/null values when computing the result.
numeric_only : bool, default False
    Include only float, int, boolean columns. Not implemented for Series.

{min_count}\
**kwargs
    Additional keyword arguments to be passed to the function.

Returns
-------
{name1} or scalar\
{see_also}\
{examples}
"""

_num_ddof_doc = """
{desc}

Parameters
----------
axis : {axis_descr}
    For `Series` this parameter is unused and defaults to 0.
skipna : bool, default True
    Exclude NA/null values. If an entire row/column is NA, the result
    will be NA.
ddof : int, default 1
    Delta Degrees of Freedom. The divisor used in calculations is N - ddof,
    where N represents the number of elements.
numeric_only : bool, default False
    Include only float, int, boolean columns. Not implemented for Series.

Returns
-------
{name1} or {name2} (if level specified) \
{notes}\
{examples}
"""

_std_notes = """

Notes
-----
To have the same behaviour as `numpy.std`, use `ddof=0` (instead of the
default `ddof=1`)"""

_std_examples = """

Examples
--------
>>> df = pd.DataFrame({'person_id': [0, 1, 2, 3],
...                    'age': [21, 25, 62, 43],
...                    'height': [1.61, 1.87, 1.49, 2.01]}
...                   ).set_index('person_id')
>>> df
           age  height
person_id
0           21    1.61
1           25    1.87
2           62    1.49
3           43    2.01

The standard deviation of the columns can be found as follows:

>>> df.std()
age       18.786076
height     0.237417
dtype: float64

Alternatively, `ddof=0` can be set to normalize by N instead of N-1:

>>> df.std(ddof=0)
age       16.269219
height     0.205609
dtype: float64"""

_var_examples = """

Examples
--------
>>> df = pd.DataFrame({'person_id': [0, 1, 2, 3],
...                   'age': [21, 25, 62, 43],
...                   'height': [1.61, 1.87, 1.49, 2.01]}
...                  ).set_index('person_id')
>>> df
           age  height
person_id
0           21    1.61
1           25    1.87
2           62    1.49
3           43    2.01

>>> df.var()
age       352.916667
height      0.056367
dtype: float64

Alternatively, ``ddof=0`` can be set to normalize by N instead of N-1:

>>> df.var(ddof=0)
age       264.687500
height      0.042275
dtype: float64"""

_bool_doc = """
{desc}

Parameters
----------
axis : {{0 or 'index', 1 or 'columns', None}}, default 0
    Indicate which axis or axes should be reduced. For `Series` this parameter
    is unused and defaults to 0.

    * 0 / 'index' : reduce the index, return a Series whose index is the
      original column labels.
    * 1 / 'columns' : reduce the columns, return a Series whose index is the
      original index.
    * None : reduce all axes, return a scalar.

bool_only : bool, default False
    Include only boolean columns. Not implemented for Series.
skipna : bool, default True
    Exclude NA/null values. If the entire row/column is NA and skipna is
    True, then the result will be {empty_value}, as for an empty row/column.
    If skipna is False, then NA are treated as True, because these are not
    equal to zero.
**kwargs : any, default None
    Additional keywords have no effect but might be accepted for
    compatibility with NumPy.

Returns
-------
{name1} or {name2}
    If level is specified, then, {name2} is returned; otherwise, {name1}
    is returned.

{see_also}
{examples}"""

_all_desc = """\
Return whether all elements are True, potentially over an axis.

Returns True unless there at least one element within a series or
along a Dataframe axis that is False or equivalent (e.g. zero or
empty)."""

_all_examples = """\
Examples
--------
**Series**

>>> pd.Series([True, True]).all()
True
>>> pd.Series([True, False]).all()
False
>>> pd.Series([], dtype="float64").all()
True
>>> pd.Series([np.nan]).all()
True
>>> pd.Series([np.nan]).all(skipna=False)
True

**DataFrames**

Create a dataframe from a dictionary.

>>> df = pd.DataFrame({'col1': [True, True], 'col2': [True, False]})
>>> df
   col1   col2
0  True   True
1  True  False

Default behaviour checks if values in each column all return True.

>>> df.all()
col1     True
col2    False
dtype: bool

Specify ``axis='columns'`` to check if values in each row all return True.

>>> df.all(axis='columns')
0     True
1    False
dtype: bool

Or ``axis=None`` for whether every value is True.

>>> df.all(axis=None)
False
"""

_all_see_also = """\
See Also
--------
Series.all : Return True if all elements are True.
DataFrame.any : Return True if one (or more) elements are True.
"""

_cnum_doc = """
Return cumulative {desc} over a DataFrame or Series axis.

Returns a DataFrame or Series of the same size containing the cumulative
{desc}.

Parameters
----------
axis : {{0 or 'index', 1 or 'columns'}}, default 0
    The index or the name of the axis. 0 is equivalent to None or 'index'.
    For `Series` this parameter is unused and defaults to 0.
skipna : bool, default True
    Exclude NA/null values. If an entire row/column is NA, the result
    will be NA.
*args, **kwargs
    Additional keywords have no effect but might be accepted for
    compatibility with NumPy.

Returns
-------
{name1} or {name2}
    Return cumulative {desc} of {name1} or {name2}.

See Also
--------
core.window.expanding.Expanding.{accum_func_name} : Similar functionality
    but ignores ``NaN`` values.
{name2}.{accum_func_name} : Return the {desc} over
    {name2} axis.
{name2}.cummax : Return cumulative maximum over {name2} axis.
{name2}.cummin : Return cumulative minimum over {name2} axis.
{name2}.cumsum : Return cumulative sum over {name2} axis.
{name2}.cumprod : Return cumulative product over {name2} axis.

{examples}"""

_cummin_examples = """\
Examples
--------
**Series**

>>> s = pd.Series([2, np.nan, 5, -1, 0])
>>> s
0    2.0
1    NaN
2    5.0
3   -1.0
4    0.0
dtype: float64

By default, NA values are ignored.

>>> s.cummin()
0    2.0
1    NaN
2    2.0
3   -1.0
4   -1.0
dtype: float64

To include NA values in the operation, use ``skipna=False``

>>> s.cummin(skipna=False)
0    2.0
1    NaN
2    NaN
3    NaN
4    NaN
dtype: float64

**DataFrame**

>>> df = pd.DataFrame([[2.0, 1.0],
...                    [3.0, np.nan],
...                    [1.0, 0.0]],
...                   columns=list('AB'))
>>> df
     A    B
0  2.0  1.0
1  3.0  NaN
2  1.0  0.0

By default, iterates over rows and finds the minimum
in each column. This is equivalent to ``axis=None`` or ``axis='index'``.

>>> df.cummin()
     A    B
0  2.0  1.0
1  2.0  NaN
2  1.0  0.0

To iterate over columns and find the minimum in each row,
use ``axis=1``

>>> df.cummin(axis=1)
     A    B
0  2.0  1.0
1  3.0  NaN
2  1.0  0.0
"""

_cumsum_examples = """\
Examples
--------
**Series**

>>> s = pd.Series([2, np.nan, 5, -1, 0])
>>> s
0    2.0
1    NaN
2    5.0
3   -1.0
4    0.0
dtype: float64

By default, NA values are ignored.

>>> s.cumsum()
0    2.0
1    NaN
2    7.0
3    6.0
4    6.0
dtype: float64

To include NA values in the operation, use ``skipna=False``

>>> s.cumsum(skipna=False)
0    2.0
1    NaN
2    NaN
3    NaN
4    NaN
dtype: float64

**DataFrame**

>>> df = pd.DataFrame([[2.0, 1.0],
...                    [3.0, np.nan],
...                    [1.0, 0.0]],
...                   columns=list('AB'))
>>> df
     A    B
0  2.0  1.0
1  3.0  NaN
2  1.0  0.0

By default, iterates over rows and finds the sum
in each column. This is equivalent to ``axis=None`` or ``axis='index'``.

>>> df.cumsum()
     A    B
0  2.0  1.0
1  5.0  NaN
2  6.0  1.0

To iterate over columns and find the sum in each row,
use ``axis=1``

>>> df.cumsum(axis=1)
     A    B
0  2.0  3.0
1  3.0  NaN
2  1.0  1.0
"""

_cumprod_examples = """\
Examples
--------
**Series**

>>> s = pd.Series([2, np.nan, 5, -1, 0])
>>> s
0    2.0
1    NaN
2    5.0
3   -1.0
4    0.0
dtype: float64

By default, NA values are ignored.

>>> s.cumprod()
0     2.0
1     NaN
2    10.0
3   -10.0
4    -0.0
dtype: float64

To include NA values in the operation, use ``skipna=False``

>>> s.cumprod(skipna=False)
0    2.0
1    NaN
2    NaN
3    NaN
4    NaN
dtype: float64

**DataFrame**

>>> df = pd.DataFrame([[2.0, 1.0],
...                    [3.0, np.nan],
...                    [1.0, 0.0]],
...                   columns=list('AB'))
>>> df
     A    B
0  2.0  1.0
1  3.0  NaN
2  1.0  0.0

By default, iterates over rows and finds the product
in each column. This is equivalent to ``axis=None`` or ``axis='index'``.

>>> df.cumprod()
     A    B
0  2.0  1.0
1  6.0  NaN
2  6.0  0.0

To iterate over columns and find the product in each row,
use ``axis=1``

>>> df.cumprod(axis=1)
     A    B
0  2.0  2.0
1  3.0  NaN
2  1.0  0.0
"""

_cummax_examples = """\
Examples
--------
**Series**

>>> s = pd.Series([2, np.nan, 5, -1, 0])
>>> s
0    2.0
1    NaN
2    5.0
3   -1.0
4    0.0
dtype: float64

By default, NA values are ignored.

>>> s.cummax()
0    2.0
1    NaN
2    5.0
3    5.0
4    5.0
dtype: float64

To include NA values in the operation, use ``skipna=False``

>>> s.cummax(skipna=False)
0    2.0
1    NaN
2    NaN
3    NaN
4    NaN
dtype: float64

**DataFrame**

>>> df = pd.DataFrame([[2.0, 1.0],
...                    [3.0, np.nan],
...                    [1.0, 0.0]],
...                   columns=list('AB'))
>>> df
     A    B
0  2.0  1.0
1  3.0  NaN
2  1.0  0.0

By default, iterates over rows and finds the maximum
in each column. This is equivalent to ``axis=None`` or ``axis='index'``.

>>> df.cummax()
     A    B
0  2.0  1.0
1  3.0  NaN
2  3.0  1.0

To iterate over columns and find the maximum in each row,
use ``axis=1``

>>> df.cummax(axis=1)
     A    B
0  2.0  2.0
1  3.0  NaN
2  1.0  1.0
"""

_any_see_also = """\
See Also
--------
numpy.any : Numpy version of this method.
Series.any : Return whether any element is True.
Series.all : Return whether all elements are True.
DataFrame.any : Return whether any element is True over requested axis.
DataFrame.all : Return whether all elements are True over requested axis.
"""

_any_desc = """\
Return whether any element is True, potentially over an axis.

Returns False unless there is at least one element within a series or
along a Dataframe axis that is True or equivalent (e.g. non-zero or
non-empty)."""

_any_examples = """\
Examples
--------
**Series**

For Series input, the output is a scalar indicating whether any element
is True.

>>> pd.Series([False, False]).any()
False
>>> pd.Series([True, False]).any()
True
>>> pd.Series([], dtype="float64").any()
False
>>> pd.Series([np.nan]).any()
False
>>> pd.Series([np.nan]).any(skipna=False)
True

**DataFrame**

Whether each column contains at least one True element (the default).

>>> df = pd.DataFrame({"A": [1, 2], "B": [0, 2], "C": [0, 0]})
>>> df
   A  B  C
0  1  0  0
1  2  2  0

>>> df.any()
A     True
B     True
C    False
dtype: bool

Aggregating over the columns.

>>> df = pd.DataFrame({"A": [True, False], "B": [1, 2]})
>>> df
       A  B
0   True  1
1  False  2

>>> df.any(axis='columns')
0    True
1    True
dtype: bool

>>> df = pd.DataFrame({"A": [True, False], "B": [1, 0]})
>>> df
       A  B
0   True  1
1  False  0

>>> df.any(axis='columns')
0    True
1    False
dtype: bool

Aggregating over the entire DataFrame with ``axis=None``.

>>> df.any(axis=None)
True

`any` for an empty DataFrame is an empty Series.

>>> pd.DataFrame([]).any()
Series([], dtype: bool)
"""

_shared_docs[
    "stat_func_example"
] = """

Examples
--------
>>> idx = pd.MultiIndex.from_arrays([
...     ['warm', 'warm', 'cold', 'cold'],
...     ['dog', 'falcon', 'fish', 'spider']],
...     names=['blooded', 'animal'])
>>> s = pd.Series([4, 2, 0, 8], name='legs', index=idx)
>>> s
blooded  animal
warm     dog       4
         falcon    2
cold     fish      0
         spider    8
Name: legs, dtype: int64

>>> s.{stat_func}()
{default_output}"""

_sum_examples = _shared_docs["stat_func_example"].format(
    stat_func="sum", verb="Sum", default_output=14, level_output_0=6, level_output_1=8
)

_sum_examples += """

By default, the sum of an empty or all-NA Series is ``0``.

>>> pd.Series([], dtype="float64").sum()  # min_count=0 is the default
0.0

This can be controlled with the ``min_count`` parameter. For example, if
you'd like the sum of an empty series to be NaN, pass ``min_count=1``.

>>> pd.Series([], dtype="float64").sum(min_count=1)
nan

Thanks to the ``skipna`` parameter, ``min_count`` handles all-NA and
empty series identically.

>>> pd.Series([np.nan]).sum()
0.0

>>> pd.Series([np.nan]).sum(min_count=1)
nan"""

_max_examples: str = _shared_docs["stat_func_example"].format(
    stat_func="max", verb="Max", default_output=8, level_output_0=4, level_output_1=8
)

_min_examples: str = _shared_docs["stat_func_example"].format(
    stat_func="min", verb="Min", default_output=0, level_output_0=2, level_output_1=0
)

_stat_func_see_also = """

See Also
--------
Series.sum : Return the sum.
Series.min : Return the minimum.
Series.max : Return the maximum.
Series.idxmin : Return the index of the minimum.
Series.idxmax : Return the index of the maximum.
DataFrame.sum : Return the sum over the requested axis.
DataFrame.min : Return the minimum over the requested axis.
DataFrame.max : Return the maximum over the requested axis.
DataFrame.idxmin : Return the index of the minimum over the requested axis.
DataFrame.idxmax : Return the index of the maximum over the requested axis."""

_prod_examples = """

Examples
--------
By default, the product of an empty or all-NA Series is ``1``

>>> pd.Series([], dtype="float64").prod()
1.0

This can be controlled with the ``min_count`` parameter

>>> pd.Series([], dtype="float64").prod(min_count=1)
nan

Thanks to the ``skipna`` parameter, ``min_count`` handles all-NA and
empty series identically.

>>> pd.Series([np.nan]).prod()
1.0

>>> pd.Series([np.nan]).prod(min_count=1)
nan"""

_min_count_stub = """\
min_count : int, default 0
    The required number of valid values to perform the operation. If fewer than
    ``min_count`` non-NA values are present the result will be NA.
"""


def make_doc(name: str, ndim: int) -> str:
    """
    Generate the docstring for a Series/DataFrame reduction.
    """
    if ndim == 1:
        name1 = "scalar"
        name2 = "Series"
        axis_descr = "{index (0)}"
    else:
        name1 = "Series"
        name2 = "DataFrame"
        axis_descr = "{index (0), columns (1)}"

    if name == "any":
        base_doc = _bool_doc
        desc = _any_desc
        see_also = _any_see_also
        examples = _any_examples
        kwargs = {"empty_value": "False"}
    elif name == "all":
        base_doc = _bool_doc
        desc = _all_desc
        see_also = _all_see_also
        examples = _all_examples
        kwargs = {"empty_value": "True"}
    elif name == "min":
        base_doc = _num_doc
        desc = (
            "Return the minimum of the values over the requested axis.\n\n"
            "If you want the *index* of the minimum, use ``idxmin``. This is "
            "the equivalent of the ``numpy.ndarray`` method ``argmin``."
        )
        see_also = _stat_func_see_also
        examples = _min_examples
        kwargs = {"min_count": ""}
    elif name == "max":
        base_doc = _num_doc
        desc = (
            "Return the maximum of the values over the requested axis.\n\n"
            "If you want the *index* of the maximum, use ``idxmax``. This is "
            "the equivalent of the ``numpy.ndarray`` method ``argmax``."
        )
        see_also = _stat_func_see_also
        examples = _max_examples
        kwargs = {"min_count": ""}

    elif name == "sum":
        base_doc = _num_doc
        desc = (
            "Return the sum of the values over the requested axis.\n\n"
            "This is equivalent to the method ``numpy.sum``."
        )
        see_also = _stat_func_see_also
        examples = _sum_examples
        kwargs = {"min_count": _min_count_stub}

    elif name == "prod":
        base_doc = _num_doc
        desc = "Return the product of the values over the requested axis."
        see_also = _stat_func_see_also
        examples = _prod_examples
        kwargs = {"min_count": _min_count_stub}

    elif name == "median":
        base_doc = _num_doc
        desc = "Return the median of the values over the requested axis."
        see_also = ""
        examples = """

            Examples
            --------
            >>> s = pd.Series([1, 2, 3])
            >>> s.median()
            2.0

            With a DataFrame

            >>> df = pd.DataFrame({'a': [1, 2], 'b': [2, 3]}, index=['tiger', 'zebra'])
            >>> df
                   a   b
            tiger  1   2
            zebra  2   3
            >>> df.median()
            a   1.5
            b   2.5
            dtype: float64

            Using axis=1

            >>> df.median(axis=1)
            tiger   1.5
            zebra   2.5
            dtype: float64

            In this case, `numeric_only` should be set to `True`
            to avoid getting an error.

            >>> df = pd.DataFrame({'a': [1, 2], 'b': ['T', 'Z']},
            ...                   index=['tiger', 'zebra'])
            >>> df.median(numeric_only=True)
            a   1.5
            dtype: float64"""
        kwargs = {"min_count": ""}

    elif name == "mean":
        base_doc = _num_doc
        desc = "Return the mean of the values over the requested axis."
        see_also = ""
        examples = """

            Examples
            --------
            >>> s = pd.Series([1, 2, 3])
            >>> s.mean()
            2.0

            With a DataFrame

            >>> df = pd.DataFrame({'a': [1, 2], 'b': [2, 3]}, index=['tiger', 'zebra'])
            >>> df
                   a   b
            tiger  1   2
            zebra  2   3
            >>> df.mean()
            a   1.5
            b   2.5
            dtype: float64

            Using axis=1

            >>> df.mean(axis=1)
            tiger   1.5
            zebra   2.5
            dtype: float64

            In this case, `numeric_only` should be set to `True` to avoid
            getting an error.

            >>> df = pd.DataFrame({'a': [1, 2], 'b': ['T', 'Z']},
            ...                   index=['tiger', 'zebra'])
            >>> df.mean(numeric_only=True)
            a   1.5
            dtype: float64"""
        kwargs = {"min_count": ""}

    elif name == "var":
        base_doc = _num_ddof_doc
        desc = (
            "Return unbiased variance over requested axis.\n\nNormalized by "
            "N-1 by default. This can be changed using the ddof argument."
        )
        examples = _var_examples
        see_also = ""
        kwargs = {"notes": ""}

    elif name == "std":
        base_doc = _num_ddof_doc
        desc = (
            "Return sample standard deviation over requested axis."
            "\n\nNormalized by N-1 by default. This can be changed using the "
            "ddof argument."
        )
        examples = _std_examples
        see_also = ""
        kwargs = {"notes": _std_notes}

    elif name == "sem":
        base_doc = _num_ddof_doc
        desc = (
            "Return unbiased standard error of the mean over requested "
            "axis.\n\nNormalized by N-1 by default. This can be changed "
            "using the ddof argument"
        )
        examples = """

            Examples
            --------
            >>> s = pd.Series([1, 2, 3])
            >>> s.sem().round(6)
            0.57735

            With a DataFrame

            >>> df = pd.DataFrame({'a': [1, 2], 'b': [2, 3]}, index=['tiger', 'zebra'])
            >>> df
                   a   b
            tiger  1   2
            zebra  2   3
            >>> df.sem()
            a   0.5
            b   0.5
            dtype: float64

            Using axis=1

            >>> df.sem(axis=1)
            tiger   0.5
            zebra   0.5
            dtype: float64

            In this case, `numeric_only` should be set to `True`
            to avoid getting an error.

            >>> df = pd.DataFrame({'a': [1, 2], 'b': ['T', 'Z']},
            ...                   index=['tiger', 'zebra'])
            >>> df.sem(numeric_only=True)
            a   0.5
            dtype: float64"""
        see_also = ""
        kwargs = {"notes": ""}

    elif name == "skew":
        base_doc = _num_doc
        desc = "Return unbiased skew over requested axis.\n\nNormalized by N-1."
        see_also = ""
        examples = """

            Examples
            --------
            >>> s = pd.Series([1, 2, 3])
            >>> s.skew()
            0.0

            With a DataFrame

            >>> df = pd.DataFrame({'a': [1, 2, 3], 'b': [2, 3, 4], 'c': [1, 3, 5]},
            ...                  index=['tiger', 'zebra', 'cow'])
            >>> df
                    a   b   c
            tiger   1   2   1
            zebra   2   3   3
            cow     3   4   5
            >>> df.skew()
            a   0.0
            b   0.0
            c   0.0
            dtype: float64

            Using axis=1

            >>> df.skew(axis=1)
            tiger   1.732051
            zebra  -1.732051
            cow     0.000000
            dtype: float64

            In this case, `numeric_only` should be set to `True` to avoid
            getting an error.

            >>> df = pd.DataFrame({'a': [1, 2, 3], 'b': ['T', 'Z', 'X']},
            ...                  index=['tiger', 'zebra', 'cow'])
            >>> df.skew(numeric_only=True)
            a   0.0
            dtype: float64"""
        kwargs = {"min_count": ""}
    elif name == "kurt":
        base_doc = _num_doc
        desc = (
            "Return unbiased kurtosis over requested axis.\n\n"
            "Kurtosis obtained using Fisher's definition of\n"
            "kurtosis (kurtosis of normal == 0.0). Normalized "
            "by N-1."
        )
        see_also = ""
        examples = """

            Examples
            --------
            >>> s = pd.Series([1, 2, 2, 3], index=['cat', 'dog', 'dog', 'mouse'])
            >>> s
            cat    1
            dog    2
            dog    2
            mouse  3
            dtype: int64
            >>> s.kurt()
            1.5

            With a DataFrame

            >>> df = pd.DataFrame({'a': [1, 2, 2, 3], 'b': [3, 4, 4, 4]},
            ...                   index=['cat', 'dog', 'dog', 'mouse'])
            >>> df
                   a   b
              cat  1   3
              dog  2   4
              dog  2   4
            mouse  3   4
            >>> df.kurt()
            a   1.5
            b   4.0
            dtype: float64

            With axis=None

            >>> df.kurt(axis=None).round(6)
            -0.988693

            Using axis=1

            >>> df = pd.DataFrame({'a': [1, 2], 'b': [3, 4], 'c': [3, 4], 'd': [1, 2]},
            ...                   index=['cat', 'dog'])
            >>> df.kurt(axis=1)
            cat   -6.0
            dog   -6.0
            dtype: float64"""
        kwargs = {"min_count": ""}

    elif name == "cumsum":
        base_doc = _cnum_doc
        desc = "sum"
        see_also = ""
        examples = _cumsum_examples
        kwargs = {"accum_func_name": "sum"}

    elif name == "cumprod":
        base_doc = _cnum_doc
        desc = "product"
        see_also = ""
        examples = _cumprod_examples
        kwargs = {"accum_func_name": "prod"}

    elif name == "cummin":
        base_doc = _cnum_doc
        desc = "minimum"
        see_also = ""
        examples = _cummin_examples
        kwargs = {"accum_func_name": "min"}

    elif name == "cummax":
        base_doc = _cnum_doc
        desc = "maximum"
        see_also = ""
        examples = _cummax_examples
        kwargs = {"accum_func_name": "max"}

    else:
        raise NotImplementedError

    docstr = base_doc.format(
        desc=desc,
        name1=name1,
        name2=name2,
        axis_descr=axis_descr,
        see_also=see_also,
        examples=examples,
        **kwargs,
    )
    return docstr<|MERGE_RESOLUTION|>--- conflicted
+++ resolved
@@ -10581,18 +10581,11 @@
         if freq is None:
             # when freq is None, data is shifted, index is not
             axis = self._get_axis_number(axis)
-<<<<<<< HEAD
             assert axis == 0  # axis == 1 cases handled in DataFrame.shift
             new_data = self._mgr.shift(periods=periods, fill_value=fill_value)
-            return self._constructor(new_data).__finalize__(self, method="shift")
-=======
-            new_data = self._mgr.shift(
-                periods=periods, axis=axis, fill_value=fill_value
-            )
             return self._constructor_from_mgr(
                 new_data, axes=new_data.axes
             ).__finalize__(self, method="shift")
->>>>>>> 49851bbb
 
         # when freq is given, index is shifted, data is not
         index = self._get_axis(axis)
