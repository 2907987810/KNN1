# pylint: disable=W0231,E1101
import collections
import functools
import gc
import json
import operator
from textwrap import dedent
import warnings
import weakref

import numpy as np

from pandas._libs import Timestamp, iNaT, properties
import pandas.compat as compat
from pandas.compat import (
    cPickle as pkl, isidentifier, lrange, lzip, map, set_function_name,
    string_types, to_str, zip)
from pandas.compat.numpy import function as nv
from pandas.errors import AbstractMethodError
from pandas.util._decorators import (
    Appender, Substitution, rewrite_axis_style_signature)
from pandas.util._validators import validate_bool_kwarg, validate_fillna_kwargs

from pandas.core.dtypes.cast import maybe_promote, maybe_upcast_putmask
from pandas.core.dtypes.common import (
    ensure_int64, ensure_object, is_bool, is_bool_dtype,
    is_datetime64_any_dtype, is_datetime64tz_dtype, is_dict_like,
    is_extension_array_dtype, is_integer, is_list_like, is_number,
    is_numeric_dtype, is_object_dtype, is_period_arraylike, is_re_compilable,
    is_scalar, is_timedelta64_dtype, pandas_dtype)
from pandas.core.dtypes.generic import ABCDataFrame, ABCPanel, ABCSeries
from pandas.core.dtypes.inference import is_hashable
from pandas.core.dtypes.missing import isna, notna

import pandas as pd
from pandas.core import config, missing, nanops
import pandas.core.algorithms as algos
from pandas.core.base import PandasObject, SelectionMixin
import pandas.core.common as com
from pandas.core.index import (
    Index, InvalidIndexError, MultiIndex, RangeIndex, ensure_index)
from pandas.core.indexes.datetimes import DatetimeIndex
from pandas.core.indexes.period import Period, PeriodIndex
import pandas.core.indexing as indexing
from pandas.core.internals import BlockManager
from pandas.core.ops import _align_method_FRAME

from pandas.io.formats.format import DataFrameFormatter, format_percentiles
from pandas.io.formats.printing import pprint_thing
from pandas.tseries.frequencies import to_offset

# goal is to be able to define the docs close to function, while still being
# able to share
_shared_docs = dict()
_shared_doc_kwargs = dict(
    axes='keywords for axes', klass='NDFrame',
    axes_single_arg='int or labels for object',
    args_transpose='axes to permute (int or label for object)',
    optional_by="""
        by : str or list of str
            Name or list of names to sort by""")


def _single_replace(self, to_replace, method, inplace, limit):
    """
    Replaces values in a Series using the fill method specified when no
    replacement value is given in the replace method
    """
    if self.ndim != 1:
        raise TypeError('cannot replace {0} with method {1} on a {2}'
                        .format(to_replace, method, type(self).__name__))

    orig_dtype = self.dtype
    result = self if inplace else self.copy()
    fill_f = missing.get_fill_func(method)

    mask = missing.mask_missing(result.values, to_replace)
    values = fill_f(result.values, limit=limit, mask=mask)

    if values.dtype == orig_dtype and inplace:
        return

    result = pd.Series(values, index=self.index,
                       dtype=self.dtype).__finalize__(self)

    if inplace:
        self._update_inplace(result._data)
        return

    return result


class NDFrame(PandasObject, SelectionMixin):
    """
    N-dimensional analogue of DataFrame. Store multi-dimensional in a
    size-mutable, labeled data structure

    Parameters
    ----------
    data : BlockManager
    axes : list
    copy : boolean, default False
    """
    _internal_names = ['_data', '_cacher', '_item_cache', '_cache', '_is_copy',
                       '_subtyp', '_name', '_index', '_default_kind',
                       '_default_fill_value', '_metadata', '__array_struct__',
                       '__array_interface__']
    _internal_names_set = set(_internal_names)
    _accessors = frozenset()
    _deprecations = frozenset(['as_blocks', 'blocks',
                               'convert_objects', 'is_copy'])
    _metadata = []
    _is_copy = None

    # dummy attribute so that datetime.__eq__(Series/DataFrame) defers
    # by returning NotImplemented
    timetuple = None

    # ----------------------------------------------------------------------
    # Constructors

    def __init__(self, data, axes=None, copy=False, dtype=None,
                 fastpath=False):

        if not fastpath:
            if dtype is not None:
                data = data.astype(dtype)
            elif copy:
                data = data.copy()

            if axes is not None:
                for i, ax in enumerate(axes):
                    data = data.reindex_axis(ax, axis=i)

        object.__setattr__(self, '_is_copy', None)
        object.__setattr__(self, '_data', data)
        object.__setattr__(self, '_item_cache', {})

    def _init_mgr(self, mgr, axes=None, dtype=None, copy=False):
        """ passed a manager and a axes dict """
        for a, axe in axes.items():
            if axe is not None:
                mgr = mgr.reindex_axis(axe,
                                       axis=self._get_block_manager_axis(a),
                                       copy=False)

        # make a copy if explicitly requested
        if copy:
            mgr = mgr.copy()
        if dtype is not None:
            # avoid further copies if we can
            if len(mgr.blocks) > 1 or mgr.blocks[0].values.dtype != dtype:
                mgr = mgr.astype(dtype=dtype)
        return mgr

    # ----------------------------------------------------------------------

    @property
    def is_copy(self):
        """
        Return the copy.
        """
        warnings.warn("Attribute 'is_copy' is deprecated and will be removed "
                      "in a future version.", FutureWarning, stacklevel=2)
        return self._is_copy

    @is_copy.setter
    def is_copy(self, msg):
        warnings.warn("Attribute 'is_copy' is deprecated and will be removed "
                      "in a future version.", FutureWarning, stacklevel=2)
        self._is_copy = msg

    def _validate_dtype(self, dtype):
        """ validate the passed dtype """

        if dtype is not None:
            dtype = pandas_dtype(dtype)

            # a compound dtype
            if dtype.kind == 'V':
                raise NotImplementedError("compound dtypes are not implemented"
                                          " in the {0} constructor"
                                          .format(self.__class__.__name__))

        return dtype

    # ----------------------------------------------------------------------
    # Construction

    @property
    def _constructor(self):
        """Used when a manipulation result has the same dimensions as the
        original.
        """
        raise AbstractMethodError(self)

    @property
    def _constructor_sliced(self):
        """Used when a manipulation result has one lower dimension(s) as the
        original, such as DataFrame single columns slicing.
        """
        raise AbstractMethodError(self)

    @property
    def _constructor_expanddim(self):
        """Used when a manipulation result has one higher dimension as the
        original, such as Series.to_frame() and DataFrame.to_panel()
        """
        raise NotImplementedError

    # ----------------------------------------------------------------------
    # Axis

    @classmethod
    def _setup_axes(cls, axes, info_axis=None, stat_axis=None, aliases=None,
                    slicers=None, axes_are_reversed=False, build_axes=True,
                    ns=None, docs=None):
        """Provide axes setup for the major PandasObjects.

        Parameters
        ----------
        axes : the names of the axes in order (lowest to highest)
        info_axis_num : the axis of the selector dimension (int)
        stat_axis_num : the number of axis for the default stats (int)
        aliases : other names for a single axis (dict)
        slicers : how axes slice to others (dict)
        axes_are_reversed : boolean whether to treat passed axes as
            reversed (DataFrame)
        build_axes : setup the axis properties (default True)
        """

        cls._AXIS_ORDERS = axes
        cls._AXIS_NUMBERS = {a: i for i, a in enumerate(axes)}
        cls._AXIS_LEN = len(axes)
        cls._AXIS_ALIASES = aliases or dict()
        cls._AXIS_IALIASES = {v: k for k, v in cls._AXIS_ALIASES.items()}
        cls._AXIS_NAMES = dict(enumerate(axes))
        cls._AXIS_SLICEMAP = slicers or None
        cls._AXIS_REVERSED = axes_are_reversed

        # typ
        setattr(cls, '_typ', cls.__name__.lower())

        # indexing support
        cls._ix = None

        if info_axis is not None:
            cls._info_axis_number = info_axis
            cls._info_axis_name = axes[info_axis]

        if stat_axis is not None:
            cls._stat_axis_number = stat_axis
            cls._stat_axis_name = axes[stat_axis]

        # setup the actual axis
        if build_axes:

            def set_axis(a, i):
                setattr(cls, a, properties.AxisProperty(i, docs.get(a, a)))
                cls._internal_names_set.add(a)

            if axes_are_reversed:
                m = cls._AXIS_LEN - 1
                for i, a in cls._AXIS_NAMES.items():
                    set_axis(a, m - i)
            else:
                for i, a in cls._AXIS_NAMES.items():
                    set_axis(a, i)

        assert not isinstance(ns, dict)

    def _construct_axes_dict(self, axes=None, **kwargs):
        """Return an axes dictionary for myself."""
        d = {a: self._get_axis(a) for a in (axes or self._AXIS_ORDERS)}
        d.update(kwargs)
        return d

    @staticmethod
    def _construct_axes_dict_from(self, axes, **kwargs):
        """Return an axes dictionary for the passed axes."""
        d = {a: ax for a, ax in zip(self._AXIS_ORDERS, axes)}
        d.update(kwargs)
        return d

    def _construct_axes_dict_for_slice(self, axes=None, **kwargs):
        """Return an axes dictionary for myself."""
        d = {self._AXIS_SLICEMAP[a]: self._get_axis(a)
             for a in (axes or self._AXIS_ORDERS)}
        d.update(kwargs)
        return d

    def _construct_axes_from_arguments(self, args, kwargs, require_all=False):
        """Construct and returns axes if supplied in args/kwargs.

        If require_all, raise if all axis arguments are not supplied
        return a tuple of (axes, kwargs).
        """

        # construct the args
        args = list(args)
        for a in self._AXIS_ORDERS:

            # if we have an alias for this axis
            alias = self._AXIS_IALIASES.get(a)
            if alias is not None:
                if a in kwargs:
                    if alias in kwargs:
                        raise TypeError("arguments are mutually exclusive "
                                        "for [%s,%s]" % (a, alias))
                    continue
                if alias in kwargs:
                    kwargs[a] = kwargs.pop(alias)
                    continue

            # look for a argument by position
            if a not in kwargs:
                try:
                    kwargs[a] = args.pop(0)
                except IndexError:
                    if require_all:
                        raise TypeError("not enough/duplicate arguments "
                                        "specified!")

        axes = {a: kwargs.pop(a, None) for a in self._AXIS_ORDERS}
        return axes, kwargs

    @classmethod
    def _from_axes(cls, data, axes, **kwargs):
        # for construction from BlockManager
        if isinstance(data, BlockManager):
            return cls(data, **kwargs)
        else:
            if cls._AXIS_REVERSED:
                axes = axes[::-1]
            d = cls._construct_axes_dict_from(cls, axes, copy=False)
            d.update(kwargs)
            return cls(data, **d)

    @classmethod
    def _get_axis_number(cls, axis):
        axis = cls._AXIS_ALIASES.get(axis, axis)
        if is_integer(axis):
            if axis in cls._AXIS_NAMES:
                return axis
        else:
            try:
                return cls._AXIS_NUMBERS[axis]
            except KeyError:
                pass
        raise ValueError('No axis named {0} for object type {1}'
                         .format(axis, type(cls)))

    @classmethod
    def _get_axis_name(cls, axis):
        axis = cls._AXIS_ALIASES.get(axis, axis)
        if isinstance(axis, string_types):
            if axis in cls._AXIS_NUMBERS:
                return axis
        else:
            try:
                return cls._AXIS_NAMES[axis]
            except KeyError:
                pass
        raise ValueError('No axis named {0} for object type {1}'
                         .format(axis, type(cls)))

    def _get_axis(self, axis):
        name = self._get_axis_name(axis)
        return getattr(self, name)

    @classmethod
    def _get_block_manager_axis(cls, axis):
        """Map the axis to the block_manager axis."""
        axis = cls._get_axis_number(axis)
        if cls._AXIS_REVERSED:
            m = cls._AXIS_LEN - 1
            return m - axis
        return axis

    def _get_axis_resolvers(self, axis):
        # index or columns
        axis_index = getattr(self, axis)
        d = dict()
        prefix = axis[0]

        for i, name in enumerate(axis_index.names):
            if name is not None:
                key = level = name
            else:
                # prefix with 'i' or 'c' depending on the input axis
                # e.g., you must do ilevel_0 for the 0th level of an unnamed
                # multiiindex
                key = '{prefix}level_{i}'.format(prefix=prefix, i=i)
                level = i

            level_values = axis_index.get_level_values(level)
            s = level_values.to_series()
            s.index = axis_index
            d[key] = s

        # put the index/columns itself in the dict
        if isinstance(axis_index, MultiIndex):
            dindex = axis_index
        else:
            dindex = axis_index.to_series()

        d[axis] = dindex
        return d

    def _get_index_resolvers(self):
        d = {}
        for axis_name in self._AXIS_ORDERS:
            d.update(self._get_axis_resolvers(axis_name))
        return d

    @property
    def _info_axis(self):
        return getattr(self, self._info_axis_name)

    @property
    def _stat_axis(self):
        return getattr(self, self._stat_axis_name)

    @property
    def shape(self):
        """
        Return a tuple of axis dimensions
        """
        return tuple(len(self._get_axis(a)) for a in self._AXIS_ORDERS)

    @property
    def axes(self):
        """
        Return index label(s) of the internal NDFrame
        """
        # we do it this way because if we have reversed axes, then
        # the block manager shows then reversed
        return [self._get_axis(a) for a in self._AXIS_ORDERS]

    @property
    def ndim(self):
        """
        Return an int representing the number of axes / array dimensions.

        Return 1 if Series. Otherwise return 2 if DataFrame.

        See Also
        --------
        ndarray.ndim : Number of array dimensions.

        Examples
        --------
        >>> s = pd.Series({'a': 1, 'b': 2, 'c': 3})
        >>> s.ndim
        1

        >>> df = pd.DataFrame({'col1': [1, 2], 'col2': [3, 4]})
        >>> df.ndim
        2
        """
        return self._data.ndim

    @property
    def size(self):
        """
        Return an int representing the number of elements in this object.

        Return the number of rows if Series. Otherwise return the number of
        rows times number of columns if DataFrame.

        See Also
        --------
        ndarray.size : Number of elements in the array.

        Examples
        --------
        >>> s = pd.Series({'a': 1, 'b': 2, 'c': 3})
        >>> s.size
        3

        >>> df = pd.DataFrame({'col1': [1, 2], 'col2': [3, 4]})
        >>> df.size
        4
        """
        return np.prod(self.shape)

    @property
    def _selected_obj(self):
        """ internal compat with SelectionMixin """
        return self

    @property
    def _obj_with_exclusions(self):
        """ internal compat with SelectionMixin """
        return self

    def _expand_axes(self, key):
        new_axes = []
        for k, ax in zip(key, self.axes):
            if k not in ax:
                if type(k) != ax.dtype.type:
                    ax = ax.astype('O')
                new_axes.append(ax.insert(len(ax), k))
            else:
                new_axes.append(ax)

        return new_axes

    def set_axis(self, labels, axis=0, inplace=None):
        """
        Assign desired index to given axis.

        Indexes for column or row labels can be changed by assigning
        a list-like or Index.

        .. versionchanged:: 0.21.0

           The signature is now `labels` and `axis`, consistent with
           the rest of pandas API. Previously, the `axis` and `labels`
           arguments were respectively the first and second positional
           arguments.

        Parameters
        ----------
        labels : list-like, Index
            The values for the new index.

        axis : {0 or 'index', 1 or 'columns'}, default 0
            The axis to update. The value 0 identifies the rows, and 1
            identifies the columns.

        inplace : boolean, default None
            Whether to return a new %(klass)s instance.

            .. warning::

               ``inplace=None`` currently falls back to to True, but in a
               future version, will default to False. Use inplace=True
               explicitly rather than relying on the default.

        Returns
        -------
        renamed : %(klass)s or None
            An object of same type as caller if inplace=False, None otherwise.

        See Also
        --------
        DataFrame.rename_axis : Alter the name of the index or columns.

        Examples
        --------
        **Series**

        >>> s = pd.Series([1, 2, 3])
        >>> s
        0    1
        1    2
        2    3
        dtype: int64

        >>> s.set_axis(['a', 'b', 'c'], axis=0, inplace=False)
        a    1
        b    2
        c    3
        dtype: int64

        The original object is not modified.

        >>> s
        0    1
        1    2
        2    3
        dtype: int64

        **DataFrame**

        >>> df = pd.DataFrame({"A": [1, 2, 3], "B": [4, 5, 6]})

        Change the row labels.

        >>> df.set_axis(['a', 'b', 'c'], axis='index', inplace=False)
           A  B
        a  1  4
        b  2  5
        c  3  6

        Change the column labels.

        >>> df.set_axis(['I', 'II'], axis='columns', inplace=False)
           I  II
        0  1   4
        1  2   5
        2  3   6

        Now, update the labels inplace.

        >>> df.set_axis(['i', 'ii'], axis='columns', inplace=True)
        >>> df
           i  ii
        0  1   4
        1  2   5
        2  3   6
        """
        if is_scalar(labels):
            warnings.warn(
                'set_axis now takes "labels" as first argument, and '
                '"axis" as named parameter. The old form, with "axis" as '
                'first parameter and \"labels\" as second, is still supported '
                'but will be deprecated in a future version of pandas.',
                FutureWarning, stacklevel=2)
            labels, axis = axis, labels

        if inplace is None:
            warnings.warn(
                'set_axis currently defaults to operating inplace.\nThis '
                'will change in a future version of pandas, use '
                'inplace=True to avoid this warning.',
                FutureWarning, stacklevel=2)
            inplace = True
        if inplace:
            setattr(self, self._get_axis_name(axis), labels)
        else:
            obj = self.copy()
            obj.set_axis(labels, axis=axis, inplace=True)
            return obj

    def _set_axis(self, axis, labels):
        self._data.set_axis(axis, labels)
        self._clear_item_cache()

    def transpose(self, *args, **kwargs):
        """
        Permute the dimensions of the %(klass)s

        Parameters
        ----------
        args : %(args_transpose)s
        copy : boolean, default False
            Make a copy of the underlying data. Mixed-dtype data will
            always result in a copy

        Returns
        -------
        y : same as input

        Examples
        --------
        >>> p.transpose(2, 0, 1)
        >>> p.transpose(2, 0, 1, copy=True)
        """

        # construct the args
        axes, kwargs = self._construct_axes_from_arguments(args, kwargs,
                                                           require_all=True)
        axes_names = tuple(self._get_axis_name(axes[a])
                           for a in self._AXIS_ORDERS)
        axes_numbers = tuple(self._get_axis_number(axes[a])
                             for a in self._AXIS_ORDERS)

        # we must have unique axes
        if len(axes) != len(set(axes)):
            raise ValueError('Must specify %s unique axes' % self._AXIS_LEN)

        new_axes = self._construct_axes_dict_from(self, [self._get_axis(x)
                                                         for x in axes_names])
        new_values = self.values.transpose(axes_numbers)
        if kwargs.pop('copy', None) or (len(args) and args[-1]):
            new_values = new_values.copy()

        nv.validate_transpose_for_generic(self, kwargs)
        return self._constructor(new_values, **new_axes).__finalize__(self)

    def swapaxes(self, axis1, axis2, copy=True):
        """
        Interchange axes and swap values axes appropriately.

        Returns
        -------
        y : same as input
        """
        i = self._get_axis_number(axis1)
        j = self._get_axis_number(axis2)

        if i == j:
            if copy:
                return self.copy()
            return self

        mapping = {i: j, j: i}

        new_axes = (self._get_axis(mapping.get(k, k))
                    for k in range(self._AXIS_LEN))
        new_values = self.values.swapaxes(i, j)
        if copy:
            new_values = new_values.copy()

        return self._constructor(new_values, *new_axes).__finalize__(self)

    def droplevel(self, level, axis=0):
        """
        Return DataFrame with requested index / column level(s) removed.

        .. versionadded:: 0.24.0

        Parameters
        ----------
        level : int, str, or list-like
            If a string is given, must be the name of a level
            If list-like, elements must be names or positional indexes
            of levels.

        axis : {0 or 'index', 1 or 'columns'}, default 0

        Returns
        -------
        DataFrame.droplevel()

        Examples
        --------
        >>> df = pd.DataFrame([
        ...     [1, 2, 3, 4],
        ...     [5, 6, 7, 8],
        ...     [9, 10, 11, 12]
        ... ]).set_index([0, 1]).rename_axis(['a', 'b'])

        >>> df.columns = pd.MultiIndex.from_tuples([
        ...    ('c', 'e'), ('d', 'f')
        ... ], names=['level_1', 'level_2'])

        >>> df
        level_1   c   d
        level_2   e   f
        a b
        1 2      3   4
        5 6      7   8
        9 10    11  12

        >>> df.droplevel('a')
        level_1   c   d
        level_2   e   f
        b
        2        3   4
        6        7   8
        10      11  12

        >>> df.droplevel('level2', axis=1)
        level_1   c   d
        a b
        1 2      3   4
        5 6      7   8
        9 10    11  12
        """
        labels = self._get_axis(axis)
        new_labels = labels.droplevel(level)
        result = self.set_axis(new_labels, axis=axis, inplace=False)
        return result

    def pop(self, item):
        """
        Return item and drop from frame. Raise KeyError if not found.

        Parameters
        ----------
        item : str
            Column label to be popped

        Returns
        -------
        popped : Series

        Examples
        --------
        >>> df = pd.DataFrame([('falcon', 'bird',    389.0),
        ...                    ('parrot', 'bird',     24.0),
        ...                    ('lion',   'mammal',   80.5),
        ...                    ('monkey', 'mammal', np.nan)],
        ...                   columns=('name', 'class', 'max_speed'))
        >>> df
             name   class  max_speed
        0  falcon    bird      389.0
        1  parrot    bird       24.0
        2    lion  mammal       80.5
        3  monkey  mammal        NaN

        >>> df.pop('class')
        0      bird
        1      bird
        2    mammal
        3    mammal
        Name: class, dtype: object

        >>> df
             name  max_speed
        0  falcon      389.0
        1  parrot       24.0
        2    lion       80.5
        3  monkey        NaN
        """
        result = self[item]
        del self[item]
        try:
            result._reset_cacher()
        except AttributeError:
            pass

        return result

    def squeeze(self, axis=None):
        """
        Squeeze 1 dimensional axis objects into scalars.

        Series or DataFrames with a single element are squeezed to a scalar.
        DataFrames with a single column or a single row are squeezed to a
        Series. Otherwise the object is unchanged.

        This method is most useful when you don't know if your
        object is a Series or DataFrame, but you do know it has just a single
        column. In that case you can safely call `squeeze` to ensure you have a
        Series.

        Parameters
        ----------
        axis : {0 or 'index', 1 or 'columns', None}, default None
            A specific axis to squeeze. By default, all length-1 axes are
            squeezed.

            .. versionadded:: 0.20.0

        Returns
        -------
        DataFrame, Series, or scalar
            The projection after squeezing `axis` or all the axes.

        See Also
        --------
        Series.iloc : Integer-location based indexing for selecting scalars.
        DataFrame.iloc : Integer-location based indexing for selecting Series.
        Series.to_frame : Inverse of DataFrame.squeeze for a
            single-column DataFrame.

        Examples
        --------
        >>> primes = pd.Series([2, 3, 5, 7])

        Slicing might produce a Series with a single value:

        >>> even_primes = primes[primes % 2 == 0]
        >>> even_primes
        0    2
        dtype: int64

        >>> even_primes.squeeze()
        2

        Squeezing objects with more than one value in every axis does nothing:

        >>> odd_primes = primes[primes % 2 == 1]
        >>> odd_primes
        1    3
        2    5
        3    7
        dtype: int64

        >>> odd_primes.squeeze()
        1    3
        2    5
        3    7
        dtype: int64

        Squeezing is even more effective when used with DataFrames.

        >>> df = pd.DataFrame([[1, 2], [3, 4]], columns=['a', 'b'])
        >>> df
           a  b
        0  1  2
        1  3  4

        Slicing a single column will produce a DataFrame with the columns
        having only one value:

        >>> df_a = df[['a']]
        >>> df_a
           a
        0  1
        1  3

        So the columns can be squeezed down, resulting in a Series:

        >>> df_a.squeeze('columns')
        0    1
        1    3
        Name: a, dtype: int64

        Slicing a single row from a single column will produce a single
        scalar DataFrame:

        >>> df_0a = df.loc[df.index < 1, ['a']]
        >>> df_0a
           a
        0  1

        Squeezing the rows produces a single scalar Series:

        >>> df_0a.squeeze('rows')
        a    1
        Name: 0, dtype: int64

        Squeezing all axes wil project directly into a scalar:

        >>> df_0a.squeeze()
        1
        """
        axis = (self._AXIS_NAMES if axis is None else
                (self._get_axis_number(axis),))
        try:
            return self.iloc[
                tuple(0 if i in axis and len(a) == 1 else slice(None)
                      for i, a in enumerate(self.axes))]
        except Exception:
            return self

    def swaplevel(self, i=-2, j=-1, axis=0):
        """
        Swap levels i and j in a MultiIndex on a particular axis

        Parameters
        ----------
        i, j : int, string (can be mixed)
            Level of index to be swapped. Can pass level name as string.

        Returns
        -------
        swapped : same type as caller (new object)

        .. versionchanged:: 0.18.1

           The indexes ``i`` and ``j`` are now optional, and default to
           the two innermost levels of the index.

        """
        axis = self._get_axis_number(axis)
        result = self.copy()
        labels = result._data.axes[axis]
        result._data.set_axis(axis, labels.swaplevel(i, j))
        return result

    # ----------------------------------------------------------------------
    # Rename

    def rename(self, *args, **kwargs):
        """
        Alter axes input function or functions. Function / dict values must be
        unique (1-to-1). Labels not contained in a dict / Series will be left
        as-is. Extra labels listed don't throw an error. Alternatively, change
        ``Series.name`` with a scalar value (Series only).

        Parameters
        ----------
        %(axes)s : scalar, list-like, dict-like or function, optional
            Scalar or list-like will alter the ``Series.name`` attribute,
            and raise on DataFrame or Panel.
            dict-like or functions are transformations to apply to
            that axis' values
        copy : boolean, default True
            Also copy underlying data
        inplace : boolean, default False
            Whether to return a new %(klass)s. If True then value of copy is
            ignored.
        level : int or level name, default None
            In case of a MultiIndex, only rename labels in the specified
            level.

        Returns
        -------
        renamed : %(klass)s (new object)

        See Also
        --------
        pandas.NDFrame.rename_axis

        Examples
        --------

        >>> s = pd.Series([1, 2, 3])
        >>> s
        0    1
        1    2
        2    3
        dtype: int64
        >>> s.rename("my_name") # scalar, changes Series.name
        0    1
        1    2
        2    3
        Name: my_name, dtype: int64
        >>> s.rename(lambda x: x ** 2)  # function, changes labels
        0    1
        1    2
        4    3
        dtype: int64
        >>> s.rename({1: 3, 2: 5})  # mapping, changes labels
        0    1
        3    2
        5    3
        dtype: int64

        Since ``DataFrame`` doesn't have a ``.name`` attribute,
        only mapping-type arguments are allowed.

        >>> df = pd.DataFrame({"A": [1, 2, 3], "B": [4, 5, 6]})
        >>> df.rename(2)
        Traceback (most recent call last):
        ...
        TypeError: 'int' object is not callable

        ``DataFrame.rename`` supports two calling conventions

        * ``(index=index_mapper, columns=columns_mapper, ...)``
        * ``(mapper, axis={'index', 'columns'}, ...)``

        We *highly* recommend using keyword arguments to clarify your
        intent.

        >>> df.rename(index=str, columns={"A": "a", "B": "c"})
           a  c
        0  1  4
        1  2  5
        2  3  6

        >>> df.rename(index=str, columns={"A": "a", "C": "c"})
           a  B
        0  1  4
        1  2  5
        2  3  6

        Using axis-style parameters

        >>> df.rename(str.lower, axis='columns')
           a  b
        0  1  4
        1  2  5
        2  3  6

        >>> df.rename({1: 2, 2: 4}, axis='index')
           A  B
        0  1  4
        2  2  5
        4  3  6

        See the :ref:`user guide <basics.rename>` for more.
        """
        axes, kwargs = self._construct_axes_from_arguments(args, kwargs)
        copy = kwargs.pop('copy', True)
        inplace = kwargs.pop('inplace', False)
        level = kwargs.pop('level', None)
        axis = kwargs.pop('axis', None)
        if axis is not None:
            # Validate the axis
            self._get_axis_number(axis)

        if kwargs:
            raise TypeError('rename() got an unexpected keyword '
                            'argument "{0}"'.format(list(kwargs.keys())[0]))

        if com.count_not_none(*axes.values()) == 0:
            raise TypeError('must pass an index to rename')

        self._consolidate_inplace()
        result = self if inplace else self.copy(deep=copy)

        # start in the axis order to eliminate too many copies
        for axis in lrange(self._AXIS_LEN):
            v = axes.get(self._AXIS_NAMES[axis])
            if v is None:
                continue
            f = com._get_rename_function(v)

            baxis = self._get_block_manager_axis(axis)
            if level is not None:
                level = self.axes[axis]._get_level_number(level)
            result._data = result._data.rename_axis(f, axis=baxis, copy=copy,
                                                    level=level)
            result._clear_item_cache()

        if inplace:
            self._update_inplace(result._data)
        else:
            return result.__finalize__(self)

    @rewrite_axis_style_signature('mapper', [('copy', True),
                                             ('inplace', False)])
    def rename_axis(self, mapper=None, **kwargs):
        """
        Set the name of the axis for the index or columns.

        Parameters
        ----------
        mapper : scalar, list-like, optional
            Value to set the axis name attribute.
        index, columns : scalar, list-like, dict-like or function, optional
            A scalar, list-like, dict-like or functions transformations to
            apply to that axis' values.

            Use either ``mapper`` and ``axis`` to
            specify the axis to target with ``mapper``, or ``index``
            and/or ``columns``.

            .. versionchanged:: 0.24.0

        axis : {0 or 'index', 1 or 'columns'}, default 0
            The axis to rename.
        copy : bool, default True
            Also copy underlying data.
        inplace : bool, default False
            Modifies the object directly, instead of creating a new Series
            or DataFrame.

        Returns
        -------
        Series, DataFrame, or None
            The same type as the caller or None if `inplace` is True.

        See Also
        --------
        Series.rename : Alter Series index labels or name.
        DataFrame.rename : Alter DataFrame index labels or name.
        Index.rename : Set new names on index.

        Notes
        -----
        Prior to version 0.21.0, ``rename_axis`` could also be used to change
        the axis *labels* by passing a mapping or scalar. This behavior is
        deprecated and will be removed in a future version. Use ``rename``
        instead.

        ``DataFrame.rename_axis`` supports two calling conventions

        * ``(index=index_mapper, columns=columns_mapper, ...)``
        * ``(mapper, axis={'index', 'columns'}, ...)``

        The first calling convention will only modify the names of
        the index and/or the names of the Index object that is the columns.
        In this case, the parameter ``copy`` is ignored.

        The second calling convention will modify the names of the
        the corresponding index if mapper is a list or a scalar.
        However, if mapper is dict-like or a function, it will use the
        deprecated behavior of modifying the axis *labels*.

        We *highly* recommend using keyword arguments to clarify your
        intent.

        Examples
        --------
        **Series**

        >>> s = pd.Series(["dog", "cat", "monkey"])
        >>> s
        0       dog
        1       cat
        2    monkey
        dtype: object
        >>> s.rename_axis("animal")
        animal
        0    dog
        1    cat
        2    monkey
        dtype: object

        **DataFrame**

        >>> df = pd.DataFrame({"num_legs": [4, 4, 2],
        ...                    "num_arms": [0, 0, 2]},
        ...                   ["dog", "cat", "monkey"])
        >>> df
                num_legs  num_arms
        dog            4         0
        cat            4         0
        monkey         2         2
        >>> df = df.rename_axis("animal")
        >>> df
                num_legs  num_arms
        animal
        dog            4         0
        cat            4         0
        monkey         2         2
        >>> df = df.rename_axis("limbs", axis="columns")
        >>> df
        limbs   num_legs  num_arms
        animal
        dog            4         0
        cat            4         0
        monkey         2         2

        **MultiIndex**

        >>> df.index = pd.MultiIndex.from_product([['mammal'],
        ...                                        ['dog', 'cat', 'monkey']],
        ...                                       names=['type', 'name'])
        >>> df
        limbs          num_legs  num_arms
        type   name
        mammal dog            4         0
               cat            4         0
               monkey         2         2

        >>> df.rename_axis(index={'type': 'class'})
        limbs          num_legs  num_arms
        class  name
        mammal dog            4         0
               cat            4         0
               monkey         2         2

        >>> df.rename_axis(columns=str.upper)
        LIMBS          num_legs  num_arms
        type   name
        mammal dog            4         0
               cat            4         0
               monkey         2         2
        """
        axes, kwargs = self._construct_axes_from_arguments((), kwargs)
        copy = kwargs.pop('copy', True)
        inplace = kwargs.pop('inplace', False)
        axis = kwargs.pop('axis', 0)
        if axis is not None:
            axis = self._get_axis_number(axis)

        if kwargs:
            raise TypeError('rename_axis() got an unexpected keyword '
                            'argument "{0}"'.format(list(kwargs.keys())[0]))

        inplace = validate_bool_kwarg(inplace, 'inplace')

        if (mapper is not None):
            # Use v0.23 behavior if a scalar or list
            non_mapper = is_scalar(mapper) or (is_list_like(mapper) and not
                                               is_dict_like(mapper))
            if non_mapper:
                return self._set_axis_name(mapper, axis=axis, inplace=inplace)
            else:
                # Deprecated (v0.21) behavior is if mapper is specified,
                # and not a list or scalar, then call rename
                msg = ("Using 'rename_axis' to alter labels is deprecated. "
                       "Use '.rename' instead")
                warnings.warn(msg, FutureWarning, stacklevel=3)
                axis = self._get_axis_name(axis)
                d = {'copy': copy, 'inplace': inplace}
                d[axis] = mapper
                return self.rename(**d)
        else:
            # Use new behavior.  Means that index and/or columns
            # is specified
            result = self if inplace else self.copy(deep=copy)

            for axis in lrange(self._AXIS_LEN):
                v = axes.get(self._AXIS_NAMES[axis])
                if v is None:
                    continue
                non_mapper = is_scalar(v) or (is_list_like(v) and not
                                              is_dict_like(v))
                if non_mapper:
                    newnames = v
                else:
                    f = com._get_rename_function(v)
                    curnames = self._get_axis(axis).names
                    newnames = [f(name) for name in curnames]
                result._set_axis_name(newnames, axis=axis,
                                      inplace=True)
            if not inplace:
                return result

    def _set_axis_name(self, name, axis=0, inplace=False):
        """
        Set the name(s) of the axis.

        Parameters
        ----------
        name : str or list of str
            Name(s) to set.
        axis : {0 or 'index', 1 or 'columns'}, default 0
            The axis to set the label. The value 0 or 'index' specifies index,
            and the value 1 or 'columns' specifies columns.
        inplace : bool, default False
            If `True`, do operation inplace and return None.

            .. versionadded:: 0.21.0

        Returns
        -------
        Series, DataFrame, or None
            The same type as the caller or `None` if `inplace` is `True`.

        See Also
        --------
        DataFrame.rename : Alter the axis labels of :class:`DataFrame`.
        Series.rename : Alter the index labels or set the index name
            of :class:`Series`.
        Index.rename : Set the name of :class:`Index` or :class:`MultiIndex`.

        Examples
        --------
        >>> df = pd.DataFrame({"num_legs": [4, 4, 2]},
        ...                   ["dog", "cat", "monkey"])
        >>> df
                num_legs
        dog            4
        cat            4
        monkey         2
        >>> df._set_axis_name("animal")
                num_legs
        animal
        dog            4
        cat            4
        monkey         2
        >>> df.index = pd.MultiIndex.from_product(
        ...                [["mammal"], ['dog', 'cat', 'monkey']])
        >>> df._set_axis_name(["type", "name"])
                       legs
        type   name
        mammal dog        4
               cat        4
               monkey     2
        """
        pd.MultiIndex.from_product([["mammal"], ['dog', 'cat', 'monkey']])
        axis = self._get_axis_number(axis)
        idx = self._get_axis(axis).set_names(name)

        inplace = validate_bool_kwarg(inplace, 'inplace')
        renamed = self if inplace else self.copy()
        renamed.set_axis(idx, axis=axis, inplace=True)
        if not inplace:
            return renamed

    # ----------------------------------------------------------------------
    # Comparison Methods

    def _indexed_same(self, other):
        return all(self._get_axis(a).equals(other._get_axis(a))
                   for a in self._AXIS_ORDERS)

    def equals(self, other):
        """
        Test whether two objects contain the same elements.

        This function allows two Series or DataFrames to be compared against
        each other to see if they have the same shape and elements. NaNs in
        the same location are considered equal. The column headers do not
        need to have the same type, but the elements within the columns must
        be the same dtype.

        Parameters
        ----------
        other : Series or DataFrame
            The other Series or DataFrame to be compared with the first.

        Returns
        -------
        bool
            True if all elements are the same in both objects, False
            otherwise.

        See Also
        --------
        Series.eq : Compare two Series objects of the same length
            and return a Series where each element is True if the element
            in each Series is equal, False otherwise.
        DataFrame.eq : Compare two DataFrame objects of the same shape and
            return a DataFrame where each element is True if the respective
            element in each DataFrame is equal, False otherwise.
        assert_series_equal : Return True if left and right Series are equal,
            False otherwise.
        assert_frame_equal : Return True if left and right DataFrames are
            equal, False otherwise.
        numpy.array_equal : Return True if two arrays have the same shape
            and elements, False otherwise.

        Notes
        -----
        This function requires that the elements have the same dtype as their
        respective elements in the other Series or DataFrame. However, the
        column labels do not need to have the same type, as long as they are
        still considered equal.

        Examples
        --------
        >>> df = pd.DataFrame({1: [10], 2: [20]})
        >>> df
            1   2
        0  10  20

        DataFrames df and exactly_equal have the same types and values for
        their elements and column labels, which will return True.

        >>> exactly_equal = pd.DataFrame({1: [10], 2: [20]})
        >>> exactly_equal
            1   2
        0  10  20
        >>> df.equals(exactly_equal)
        True

        DataFrames df and different_column_type have the same element
        types and values, but have different types for the column labels,
        which will still return True.

        >>> different_column_type = pd.DataFrame({1.0: [10], 2.0: [20]})
        >>> different_column_type
           1.0  2.0
        0   10   20
        >>> df.equals(different_column_type)
        True

        DataFrames df and different_data_type have different types for the
        same values for their elements, and will return False even though
        their column labels are the same values and types.

        >>> different_data_type = pd.DataFrame({1: [10.0], 2: [20.0]})
        >>> different_data_type
              1     2
        0  10.0  20.0
        >>> df.equals(different_data_type)
        False
        """
        if not isinstance(other, self._constructor):
            return False
        return self._data.equals(other._data)

    # -------------------------------------------------------------------------
    # Unary Methods

    def __neg__(self):
        values = com.values_from_object(self)
        if is_bool_dtype(values):
            arr = operator.inv(values)
        elif (is_numeric_dtype(values) or is_timedelta64_dtype(values)
                or is_object_dtype(values)):
            arr = operator.neg(values)
        else:
            raise TypeError("Unary negative expects numeric dtype, not {}"
                            .format(values.dtype))
        return self.__array_wrap__(arr)

    def __pos__(self):
        values = com.values_from_object(self)
        if (is_bool_dtype(values) or is_period_arraylike(values)):
            arr = values
        elif (is_numeric_dtype(values) or is_timedelta64_dtype(values)
                or is_object_dtype(values)):
            arr = operator.pos(values)
        else:
            raise TypeError("Unary plus expects numeric dtype, not {}"
                            .format(values.dtype))
        return self.__array_wrap__(arr)

    def __invert__(self):
        try:
            arr = operator.inv(com.values_from_object(self))
            return self.__array_wrap__(arr)
        except Exception:

            # inv fails with 0 len
            if not np.prod(self.shape):
                return self

            raise

    def __nonzero__(self):
        raise ValueError("The truth value of a {0} is ambiguous. "
                         "Use a.empty, a.bool(), a.item(), a.any() or a.all()."
                         .format(self.__class__.__name__))

    __bool__ = __nonzero__

    def bool(self):
        """
        Return the bool of a single element PandasObject.

        This must be a boolean scalar value, either True or False.  Raise a
        ValueError if the PandasObject does not have exactly 1 element, or that
        element is not boolean
        """
        v = self.squeeze()
        if isinstance(v, (bool, np.bool_)):
            return bool(v)
        elif is_scalar(v):
            raise ValueError("bool cannot act on a non-boolean single element "
                             "{0}".format(self.__class__.__name__))

        self.__nonzero__()

    def __abs__(self):
        return self.abs()

    def __round__(self, decimals=0):
        return self.round(decimals)

    # -------------------------------------------------------------------------
    # Label or Level Combination Helpers
    #
    # A collection of helper methods for DataFrame/Series operations that
    # accept a combination of column/index labels and levels.  All such
    # operations should utilize/extend these methods when possible so that we
    # have consistent precedence and validation logic throughout the library.

    def _is_level_reference(self, key, axis=0):
        """
        Test whether a key is a level reference for a given axis.

        To be considered a level reference, `key` must be a string that:
          - (axis=0): Matches the name of an index level and does NOT match
            a column label.
          - (axis=1): Matches the name of a column level and does NOT match
            an index label.

        Parameters
        ----------
        key : str
            Potential level name for the given axis
        axis : int, default 0
            Axis that levels are associated with (0 for index, 1 for columns)

        Returns
        -------
        is_level : bool
        """
        axis = self._get_axis_number(axis)

        if self.ndim > 2:
            raise NotImplementedError(
                "_is_level_reference is not implemented for {type}"
                .format(type=type(self)))

        return (key is not None and
                is_hashable(key) and
                key in self.axes[axis].names and
                not self._is_label_reference(key, axis=axis))

    def _is_label_reference(self, key, axis=0):
        """
        Test whether a key is a label reference for a given axis.

        To be considered a label reference, `key` must be a string that:
          - (axis=0): Matches a column label
          - (axis=1): Matches an index label

        Parameters
        ----------
        key: str
            Potential label name
        axis: int, default 0
            Axis perpendicular to the axis that labels are associated with
            (0 means search for column labels, 1 means search for index labels)

        Returns
        -------
        is_label: bool
        """
        axis = self._get_axis_number(axis)
        other_axes = [ax for ax in range(self._AXIS_LEN) if ax != axis]

        if self.ndim > 2:
            raise NotImplementedError(
                "_is_label_reference is not implemented for {type}"
                .format(type=type(self)))

        return (key is not None and
                is_hashable(key) and
                any(key in self.axes[ax] for ax in other_axes))

    def _is_label_or_level_reference(self, key, axis=0):
        """
        Test whether a key is a label or level reference for a given axis.

        To be considered either a label or a level reference, `key` must be a
        string that:
          - (axis=0): Matches a column label or an index level
          - (axis=1): Matches an index label or a column level

        Parameters
        ----------
        key: str
            Potential label or level name
        axis: int, default 0
            Axis that levels are associated with (0 for index, 1 for columns)

        Returns
        -------
        is_label_or_level: bool
        """

        if self.ndim > 2:
            raise NotImplementedError(
                "_is_label_or_level_reference is not implemented for {type}"
                .format(type=type(self)))

        return (self._is_level_reference(key, axis=axis) or
                self._is_label_reference(key, axis=axis))

    def _check_label_or_level_ambiguity(self, key, axis=0):
        """
        Check whether `key` is ambiguous.

        By ambiguous, we mean that it matches both a level of the input
        `axis` and a label of the other axis.

        Parameters
        ----------
        key: str or object
            label or level name
        axis: int, default 0
            Axis that levels are associated with (0 for index, 1 for columns)

        Raises
        ------
        ValueError: `key` is ambiguous
        """

        axis = self._get_axis_number(axis)
        other_axes = [ax for ax in range(self._AXIS_LEN) if ax != axis]

        if self.ndim > 2:
            raise NotImplementedError(
                "_check_label_or_level_ambiguity is not implemented for {type}"
                .format(type=type(self)))

        if (key is not None and
                is_hashable(key) and
                key in self.axes[axis].names and
                any(key in self.axes[ax] for ax in other_axes)):

            # Build an informative and grammatical warning
            level_article, level_type = (('an', 'index')
                                         if axis == 0 else
                                         ('a', 'column'))

            label_article, label_type = (('a', 'column')
                                         if axis == 0 else
                                         ('an', 'index'))

            msg = ("'{key}' is both {level_article} {level_type} level and "
                   "{label_article} {label_type} label, which is ambiguous."
                   ).format(key=key,
                            level_article=level_article,
                            level_type=level_type,
                            label_article=label_article,
                            label_type=label_type)
            raise ValueError(msg)

    def _get_label_or_level_values(self, key, axis=0):
        """
        Return a 1-D array of values associated with `key`, a label or level
        from the given `axis`.

        Retrieval logic:
          - (axis=0): Return column values if `key` matches a column label.
            Otherwise return index level values if `key` matches an index
            level.
          - (axis=1): Return row values if `key` matches an index label.
            Otherwise return column level values if 'key' matches a column
            level

        Parameters
        ----------
        key: str
            Label or level name.
        axis: int, default 0
            Axis that levels are associated with (0 for index, 1 for columns)

        Returns
        -------
        values: np.ndarray

        Raises
        ------
        KeyError
            if `key` matches neither a label nor a level
        ValueError
            if `key` matches multiple labels
        FutureWarning
            if `key` is ambiguous. This will become an ambiguity error in a
            future version
        """

        axis = self._get_axis_number(axis)
        other_axes = [ax for ax in range(self._AXIS_LEN) if ax != axis]

        if self.ndim > 2:
            raise NotImplementedError(
                "_get_label_or_level_values is not implemented for {type}"
                .format(type=type(self)))

        if self._is_label_reference(key, axis=axis):
            self._check_label_or_level_ambiguity(key, axis=axis)
            values = self.xs(key, axis=other_axes[0])._values
        elif self._is_level_reference(key, axis=axis):
            values = self.axes[axis].get_level_values(key)._values
        else:
            raise KeyError(key)

        # Check for duplicates
        if values.ndim > 1:

            if other_axes and isinstance(
                    self._get_axis(other_axes[0]), MultiIndex):
                multi_message = ('\n'
                                 'For a multi-index, the label must be a '
                                 'tuple with elements corresponding to '
                                 'each level.')
            else:
                multi_message = ''

            label_axis_name = 'column' if axis == 0 else 'index'
            raise ValueError(("The {label_axis_name} label '{key}' "
                              "is not unique.{multi_message}")
                             .format(key=key,
                                     label_axis_name=label_axis_name,
                                     multi_message=multi_message))

        return values

    def _drop_labels_or_levels(self, keys, axis=0):
        """
        Drop labels and/or levels for the given `axis`.

        For each key in `keys`:
          - (axis=0): If key matches a column label then drop the column.
            Otherwise if key matches an index level then drop the level.
          - (axis=1): If key matches an index label then drop the row.
            Otherwise if key matches a column level then drop the level.

        Parameters
        ----------
        keys: str or list of str
            labels or levels to drop
        axis: int, default 0
            Axis that levels are associated with (0 for index, 1 for columns)

        Returns
        -------
        dropped: DataFrame

        Raises
        ------
        ValueError
            if any `keys` match neither a label nor a level
        """

        axis = self._get_axis_number(axis)

        if self.ndim > 2:
            raise NotImplementedError(
                "_drop_labels_or_levels is not implemented for {type}"
                .format(type=type(self)))

        # Validate keys
        keys = com.maybe_make_list(keys)
        invalid_keys = [k for k in keys if not
                        self._is_label_or_level_reference(k, axis=axis)]

        if invalid_keys:
            raise ValueError(("The following keys are not valid labels or "
                              "levels for axis {axis}: {invalid_keys}")
                             .format(axis=axis,
                                     invalid_keys=invalid_keys))

        # Compute levels and labels to drop
        levels_to_drop = [k for k in keys
                          if self._is_level_reference(k, axis=axis)]

        labels_to_drop = [k for k in keys
                          if not self._is_level_reference(k, axis=axis)]

        # Perform copy upfront and then use inplace operations below.
        # This ensures that we always perform exactly one copy.
        # ``copy`` and/or ``inplace`` options could be added in the future.
        dropped = self.copy()

        if axis == 0:
            # Handle dropping index levels
            if levels_to_drop:
                dropped.reset_index(levels_to_drop, drop=True, inplace=True)

            # Handle dropping columns labels
            if labels_to_drop:
                dropped.drop(labels_to_drop, axis=1, inplace=True)
        else:
            # Handle dropping column levels
            if levels_to_drop:
                if isinstance(dropped.columns, MultiIndex):
                    # Drop the specified levels from the MultiIndex
                    dropped.columns = dropped.columns.droplevel(levels_to_drop)
                else:
                    # Drop the last level of Index by replacing with
                    # a RangeIndex
                    dropped.columns = RangeIndex(dropped.columns.size)

            # Handle dropping index labels
            if labels_to_drop:
                dropped.drop(labels_to_drop, axis=0, inplace=True)

        return dropped

    # ----------------------------------------------------------------------
    # Iteration

    def __hash__(self):
        raise TypeError('{0!r} objects are mutable, thus they cannot be'
                        ' hashed'.format(self.__class__.__name__))

    def __iter__(self):
        """Iterate over infor axis"""
        return iter(self._info_axis)

    # can we get a better explanation of this?
    def keys(self):
        """Get the 'info axis' (see Indexing for more)

        This is index for Series, columns for DataFrame and major_axis for
        Panel.
        """
        return self._info_axis

    def iteritems(self):
        """Iterate over (label, values) on info axis

        This is index for Series, columns for DataFrame, major_axis for Panel,
        and so on.
        """
        for h in self._info_axis:
            yield h, self[h]

    def __len__(self):
        """Returns length of info axis"""
        return len(self._info_axis)

    def __contains__(self, key):
        """True if the key is in the info axis"""
        return key in self._info_axis

    @property
    def empty(self):
        """
        Indicator whether DataFrame is empty.

        True if DataFrame is entirely empty (no items), meaning any of the
        axes are of length 0.

        Returns
        -------
        bool
            If DataFrame is empty, return True, if not return False.

        See Also
        --------
        pandas.Series.dropna
        pandas.DataFrame.dropna

        Notes
        -----
        If DataFrame contains only NaNs, it is still not considered empty. See
        the example below.

        Examples
        --------
        An example of an actual empty DataFrame. Notice the index is empty:

        >>> df_empty = pd.DataFrame({'A' : []})
        >>> df_empty
        Empty DataFrame
        Columns: [A]
        Index: []
        >>> df_empty.empty
        True

        If we only have NaNs in our DataFrame, it is not considered empty! We
        will need to drop the NaNs to make the DataFrame empty:

        >>> df = pd.DataFrame({'A' : [np.nan]})
        >>> df
            A
        0 NaN
        >>> df.empty
        False
        >>> df.dropna().empty
        True
        """
        return any(len(self._get_axis(a)) == 0 for a in self._AXIS_ORDERS)

    # ----------------------------------------------------------------------
    # Array Interface

    # This is also set in IndexOpsMixin
    # GH#23114 Ensure ndarray.__op__(DataFrame) returns NotImplemented
    __array_priority__ = 1000

    def __array__(self, dtype=None):
        return com.values_from_object(self)

    def __array_wrap__(self, result, context=None):
        d = self._construct_axes_dict(self._AXIS_ORDERS, copy=False)
        return self._constructor(result, **d).__finalize__(self)

    # ideally we would define this to avoid the getattr checks, but
    # is slower
    # @property
    # def __array_interface__(self):
    #    """ provide numpy array interface method """
    #    values = self.values
    #    return dict(typestr=values.dtype.str,shape=values.shape,data=values)

    def to_dense(self):
        """
        Return dense representation of NDFrame (as opposed to sparse).
        """
        # compat
        return self

    # ----------------------------------------------------------------------
    # Picklability

    def __getstate__(self):
        meta = {k: getattr(self, k, None) for k in self._metadata}
        return dict(_data=self._data, _typ=self._typ, _metadata=self._metadata,
                    **meta)

    def __setstate__(self, state):

        if isinstance(state, BlockManager):
            self._data = state
        elif isinstance(state, dict):
            typ = state.get('_typ')
            if typ is not None:

                # set in the order of internal names
                # to avoid definitional recursion
                # e.g. say fill_value needing _data to be
                # defined
                meta = set(self._internal_names + self._metadata)
                for k in list(meta):
                    if k in state:
                        v = state[k]
                        object.__setattr__(self, k, v)

                for k, v in state.items():
                    if k not in meta:
                        object.__setattr__(self, k, v)

            else:
                self._unpickle_series_compat(state)
        elif isinstance(state[0], dict):
            if len(state) == 5:
                self._unpickle_sparse_frame_compat(state)
            else:
                self._unpickle_frame_compat(state)
        elif len(state) == 4:
            self._unpickle_panel_compat(state)
        elif len(state) == 2:
            self._unpickle_series_compat(state)
        else:  # pragma: no cover
            # old pickling format, for compatibility
            self._unpickle_matrix_compat(state)

        self._item_cache = {}

    # ----------------------------------------------------------------------
    # Rendering Methods

    def __unicode__(self):
        # unicode representation based upon iterating over self
        # (since, by definition, `PandasContainers` are iterable)
        prepr = '[%s]' % ','.join(map(pprint_thing, self))
        return '%s(%s)' % (self.__class__.__name__, prepr)

    def _repr_latex_(self):
        """
        Returns a LaTeX representation for a particular object.
        Mainly for use with nbconvert (jupyter notebook conversion to pdf).
        """
        if config.get_option('display.latex.repr'):
            return self.to_latex()
        else:
            return None

    def _repr_data_resource_(self):
        """
        Not a real Jupyter special repr method, but we use the same
        naming convention.
        """
        if config.get_option("display.html.table_schema"):
            data = self.head(config.get_option('display.max_rows'))
            payload = json.loads(data.to_json(orient='table'),
                                 object_pairs_hook=collections.OrderedDict)
            return payload

    # ----------------------------------------------------------------------
    # I/O Methods

    _shared_docs['to_excel'] = """
    Write %(klass)s to an Excel sheet.

    To write a single %(klass)s to an Excel .xlsx file it is only necessary to
    specify a target file name. To write to multiple sheets it is necessary to
    create an `ExcelWriter` object with a target file name, and specify a sheet
    in the file to write to.

    Multiple sheets may be written to by specifying unique `sheet_name`.
    With all data written to the file it is necessary to save the changes.
    Note that creating an `ExcelWriter` object with a file name that already
    exists will result in the contents of the existing file being erased.

    Parameters
    ----------
    excel_writer : string or ExcelWriter object
        File path or existing ExcelWriter.
    sheet_name : string, default 'Sheet1'
        Name of sheet which will contain DataFrame.
    na_rep : string, default ''
        Missing data representation.
    float_format : string, optional
        Format string for floating point numbers. For example
        ``float_format="%%.2f"`` will format 0.1234 to 0.12.
    columns : sequence or list of string, optional
        Columns to write.
    header : boolean or list of string, default True
        Write out the column names. If a list of strings is given it is
        assumed to be aliases for the column names.
    index : boolean, default True
        Write row names (index).
    index_label : string or sequence, optional
        Column label for index column(s) if desired. If not specified, and
        `header` and `index` are True, then the index names are used. A
        sequence should be given if the DataFrame uses MultiIndex.
    startrow : integer, default 0
        Upper left cell row to dump data frame.
    startcol : integer, default 0
        Upper left cell column to dump data frame.
    engine : string, optional
        Write engine to use, 'openpyxl' or 'xlsxwriter'. You can also set this
        via the options ``io.excel.xlsx.writer``, ``io.excel.xls.writer``, and
        ``io.excel.xlsm.writer``.
    merge_cells : boolean, default True
        Write MultiIndex and Hierarchical Rows as merged cells.
    encoding : string, optional
        Encoding of the resulting excel file. Only necessary for xlwt,
        other writers support unicode natively.
    inf_rep : string, default 'inf'
        Representation for infinity (there is no native representation for
        infinity in Excel).
    verbose : boolean, default True
        Display more information in the error logs.
    freeze_panes : tuple of integer (length 2), optional
        Specifies the one-based bottommost row and rightmost column that
        is to be frozen.

        .. versionadded:: 0.20.0.

    See Also
    --------
    read_excel
    ExcelWriter

    Notes
    -----
    For compatibility with :meth:`~DataFrame.to_csv`,
    to_excel serializes lists and dicts to strings before writing.

    Once a workbook has been saved it is not possible write further data
    without rewriting the whole workbook.

    Examples
    --------

    Create, write to and save a workbook:

    >>> df1 = pd.DataFrame([['a', 'b'], ['c', 'd']],
    ...                   index=['row 1', 'row 2'],
    ...                   columns=['col 1', 'col 2'])
    >>> df1.to_excel("output.xlsx")  # doctest: +SKIP

    To specify the sheet name:

    >>> df1.to_excel("output.xlsx",
    ...              sheet_name='Sheet_name_1')  # doctest: +SKIP

    If you wish to write to more than one sheet in the workbook, it is
    necessary to specify an ExcelWriter object:

    >>> df2 = df1.copy()
    >>> with pd.ExcelWriter('output.xlsx') as writer:  # doctest: +SKIP
    ...     df1.to_excel(writer, sheet_name='Sheet_name_1')
    ...     df2.to_excel(writer, sheet_name='Sheet_name_2')

    To set the library that is used to write the Excel file,
    you can pass the `engine` keyword (the default engine is
    automatically chosen depending on the file extension):

    >>> df1.to_excel('output1.xlsx', engine='xlsxwriter')  # doctest: +SKIP
    """

    @Appender(_shared_docs["to_excel"] % dict(klass="object"))
    def to_excel(self, excel_writer, sheet_name="Sheet1", na_rep="",
                 float_format=None, columns=None, header=True, index=True,
                 index_label=None, startrow=0, startcol=0, engine=None,
                 merge_cells=True, encoding=None, inf_rep="inf", verbose=True,
                 freeze_panes=None):
        df = self if isinstance(self, ABCDataFrame) else self.to_frame()

        from pandas.io.formats.excel import ExcelFormatter
        formatter = ExcelFormatter(df, na_rep=na_rep, cols=columns,
                                   header=header,
                                   float_format=float_format, index=index,
                                   index_label=index_label,
                                   merge_cells=merge_cells,
                                   inf_rep=inf_rep)
        formatter.write(excel_writer, sheet_name=sheet_name, startrow=startrow,
                        startcol=startcol, freeze_panes=freeze_panes,
                        engine=engine)

    def to_json(self, path_or_buf=None, orient=None, date_format=None,
                double_precision=10, force_ascii=True, date_unit='ms',
                default_handler=None, lines=False, compression='infer',
                index=True):
        """
        Convert the object to a JSON string.

        Note NaN's and None will be converted to null and datetime objects
        will be converted to UNIX timestamps.

        Parameters
        ----------
        path_or_buf : string or file handle, optional
            File path or object. If not specified, the result is returned as
            a string.
        orient : string
            Indication of expected JSON string format.

            * Series

              - default is 'index'
              - allowed values are: {'split','records','index','table'}

            * DataFrame

              - default is 'columns'
              - allowed values are:
                {'split','records','index','columns','values','table'}

            * The format of the JSON string

              - 'split' : dict like {'index' -> [index],
                'columns' -> [columns], 'data' -> [values]}
              - 'records' : list like
                [{column -> value}, ... , {column -> value}]
              - 'index' : dict like {index -> {column -> value}}
              - 'columns' : dict like {column -> {index -> value}}
              - 'values' : just the values array
              - 'table' : dict like {'schema': {schema}, 'data': {data}}
                describing the data, and the data component is
                like ``orient='records'``.

                .. versionchanged:: 0.20.0

        date_format : {None, 'epoch', 'iso'}
            Type of date conversion. 'epoch' = epoch milliseconds,
            'iso' = ISO8601. The default depends on the `orient`. For
            ``orient='table'``, the default is 'iso'. For all other orients,
            the default is 'epoch'.
        double_precision : int, default 10
            The number of decimal places to use when encoding
            floating point values.
        force_ascii : boolean, default True
            Force encoded string to be ASCII.
        date_unit : string, default 'ms' (milliseconds)
            The time unit to encode to, governs timestamp and ISO8601
            precision.  One of 's', 'ms', 'us', 'ns' for second, millisecond,
            microsecond, and nanosecond respectively.
        default_handler : callable, default None
            Handler to call if object cannot otherwise be converted to a
            suitable format for JSON. Should receive a single argument which is
            the object to convert and return a serialisable object.
        lines : boolean, default False
            If 'orient' is 'records' write out line delimited json format. Will
            throw ValueError if incorrect 'orient' since others are not list
            like.

            .. versionadded:: 0.19.0

        compression : {'infer', 'gzip', 'bz2', 'zip', 'xz', None}

            A string representing the compression to use in the output file,
            only used when the first argument is a filename. By default, the
            compression is inferred from the filename.

            .. versionadded:: 0.21.0
            .. versionchanged:: 0.24.0
               'infer' option added and set to default
        index : boolean, default True
            Whether to include the index values in the JSON string. Not
            including the index (``index=False``) is only supported when
            orient is 'split' or 'table'.

            .. versionadded:: 0.23.0

        See Also
        --------
        read_json

        Examples
        --------

        >>> df = pd.DataFrame([['a', 'b'], ['c', 'd']],
        ...                   index=['row 1', 'row 2'],
        ...                   columns=['col 1', 'col 2'])
        >>> df.to_json(orient='split')
        '{"columns":["col 1","col 2"],
          "index":["row 1","row 2"],
          "data":[["a","b"],["c","d"]]}'

        Encoding/decoding a Dataframe using ``'records'`` formatted JSON.
        Note that index labels are not preserved with this encoding.

        >>> df.to_json(orient='records')
        '[{"col 1":"a","col 2":"b"},{"col 1":"c","col 2":"d"}]'

        Encoding/decoding a Dataframe using ``'index'`` formatted JSON:

        >>> df.to_json(orient='index')
        '{"row 1":{"col 1":"a","col 2":"b"},"row 2":{"col 1":"c","col 2":"d"}}'

        Encoding/decoding a Dataframe using ``'columns'`` formatted JSON:

        >>> df.to_json(orient='columns')
        '{"col 1":{"row 1":"a","row 2":"c"},"col 2":{"row 1":"b","row 2":"d"}}'

        Encoding/decoding a Dataframe using ``'values'`` formatted JSON:

        >>> df.to_json(orient='values')
        '[["a","b"],["c","d"]]'

        Encoding with Table Schema

        >>> df.to_json(orient='table')
        '{"schema": {"fields": [{"name": "index", "type": "string"},
                                {"name": "col 1", "type": "string"},
                                {"name": "col 2", "type": "string"}],
                     "primaryKey": "index",
                     "pandas_version": "0.20.0"},
          "data": [{"index": "row 1", "col 1": "a", "col 2": "b"},
                   {"index": "row 2", "col 1": "c", "col 2": "d"}]}'
        """

        from pandas.io import json
        if date_format is None and orient == 'table':
            date_format = 'iso'
        elif date_format is None:
            date_format = 'epoch'
        return json.to_json(path_or_buf=path_or_buf, obj=self, orient=orient,
                            date_format=date_format,
                            double_precision=double_precision,
                            force_ascii=force_ascii, date_unit=date_unit,
                            default_handler=default_handler,
                            lines=lines, compression=compression,
                            index=index)

    def to_hdf(self, path_or_buf, key, **kwargs):
        """
        Write the contained data to an HDF5 file using HDFStore.

        Hierarchical Data Format (HDF) is self-describing, allowing an
        application to interpret the structure and contents of a file with
        no outside information. One HDF file can hold a mix of related objects
        which can be accessed as a group or as individual objects.

        In order to add another DataFrame or Series to an existing HDF file
        please use append mode and a different a key.

        For more information see the :ref:`user guide <io.hdf5>`.

        Parameters
        ----------
        path_or_buf : str or pandas.HDFStore
            File path or HDFStore object.
        key : str
            Identifier for the group in the store.
        mode : {'a', 'w', 'r+'}, default 'a'
            Mode to open file:

            - 'w': write, a new file is created (an existing file with
              the same name would be deleted).
            - 'a': append, an existing file is opened for reading and
              writing, and if the file does not exist it is created.
            - 'r+': similar to 'a', but the file must already exist.
        format : {'fixed', 'table'}, default 'fixed'
            Possible values:

            - 'fixed': Fixed format. Fast writing/reading. Not-appendable,
              nor searchable.
            - 'table': Table format. Write as a PyTables Table structure
              which may perform worse but allow more flexible operations
              like searching / selecting subsets of the data.
        append : bool, default False
            For Table formats, append the input data to the existing.
        data_columns :  list of columns or True, optional
            List of columns to create as indexed data columns for on-disk
            queries, or True to use all columns. By default only the axes
            of the object are indexed. See :ref:`io.hdf5-query-data-columns`.
            Applicable only to format='table'.
        complevel : {0-9}, optional
            Specifies a compression level for data.
            A value of 0 disables compression.
        complib : {'zlib', 'lzo', 'bzip2', 'blosc'}, default 'zlib'
            Specifies the compression library to be used.
            As of v0.20.2 these additional compressors for Blosc are supported
            (default if no compressor specified: 'blosc:blosclz'):
            {'blosc:blosclz', 'blosc:lz4', 'blosc:lz4hc', 'blosc:snappy',
            'blosc:zlib', 'blosc:zstd'}.
            Specifying a compression library which is not available issues
            a ValueError.
        fletcher32 : bool, default False
            If applying compression use the fletcher32 checksum.
        dropna : bool, default False
            If true, ALL nan rows will not be written to store.
        errors : str, default 'strict'
            Specifies how encoding and decoding errors are to be handled.
            See the errors argument for :func:`open` for a full list
            of options.

        See Also
        --------
        DataFrame.read_hdf : Read from HDF file.
        DataFrame.to_parquet : Write a DataFrame to the binary parquet format.
        DataFrame.to_sql : Write to a sql table.
        DataFrame.to_feather : Write out feather-format for DataFrames.
        DataFrame.to_csv : Write out to a csv file.

        Examples
        --------
        >>> df = pd.DataFrame({'A': [1, 2, 3], 'B': [4, 5, 6]},
        ...                   index=['a', 'b', 'c'])
        >>> df.to_hdf('data.h5', key='df', mode='w')

        We can add another object to the same file:

        >>> s = pd.Series([1, 2, 3, 4])
        >>> s.to_hdf('data.h5', key='s')

        Reading from HDF file:

        >>> pd.read_hdf('data.h5', 'df')
        A  B
        a  1  4
        b  2  5
        c  3  6
        >>> pd.read_hdf('data.h5', 's')
        0    1
        1    2
        2    3
        3    4
        dtype: int64

        Deleting file with data:

        >>> import os
        >>> os.remove('data.h5')
        """
        from pandas.io import pytables
        return pytables.to_hdf(path_or_buf, key, self, **kwargs)

    def to_msgpack(self, path_or_buf=None, encoding='utf-8', **kwargs):
        """
        Serialize object to input file path using msgpack format.

        THIS IS AN EXPERIMENTAL LIBRARY and the storage format
        may not be stable until a future release.

        Parameters
        ----------
        path : string File path, buffer-like, or None
            if None, return generated string
        append : boolean whether to append to an existing msgpack
            (default is False)
        compress : type of compressor (zlib or blosc), default to None (no
            compression)
        """

        from pandas.io import packers
        return packers.to_msgpack(path_or_buf, self, encoding=encoding,
                                  **kwargs)

    def to_sql(self, name, con, schema=None, if_exists='fail', index=True,
               index_label=None, chunksize=None, dtype=None):
        """
        Write records stored in a DataFrame to a SQL database.

        Databases supported by SQLAlchemy [1]_ are supported. Tables can be
        newly created, appended to, or overwritten.

        Parameters
        ----------
        name : string
            Name of SQL table.
        con : sqlalchemy.engine.Engine or sqlite3.Connection
            Using SQLAlchemy makes it possible to use any DB supported by that
            library. Legacy support is provided for sqlite3.Connection objects.
        schema : string, optional
            Specify the schema (if database flavor supports this). If None, use
            default schema.
        if_exists : {'fail', 'replace', 'append'}, default 'fail'
            How to behave if the table already exists.

            * fail: Raise a ValueError.
            * replace: Drop the table before inserting new values.
            * append: Insert new values to the existing table.

        index : boolean, default True
            Write DataFrame index as a column. Uses `index_label` as the column
            name in the table.
        index_label : string or sequence, default None
            Column label for index column(s). If None is given (default) and
            `index` is True, then the index names are used.
            A sequence should be given if the DataFrame uses MultiIndex.
        chunksize : int, optional
            Rows will be written in batches of this size at a time. By default,
            all rows will be written at once.
        dtype : dict, optional
            Specifying the datatype for columns. The keys should be the column
            names and the values should be the SQLAlchemy types or strings for
            the sqlite3 legacy mode.

        Raises
        ------
        ValueError
            When the table already exists and `if_exists` is 'fail' (the
            default).

        See Also
        --------
        read_sql : Read a DataFrame from a table.

        Notes
        -----
        Timezone aware datetime columns will be written as
        ``Timestamp with timezone`` type with SQLAlchemy if supported by the
        database. Otherwise, the datetimes will be stored as timezone unaware
        timestamps local to the original timezone.

        .. versionadded:: 0.24.0

        References
        ----------
        .. [1] http://docs.sqlalchemy.org
        .. [2] https://www.python.org/dev/peps/pep-0249/

        Examples
        --------

        Create an in-memory SQLite database.

        >>> from sqlalchemy import create_engine
        >>> engine = create_engine('sqlite://', echo=False)

        Create a table from scratch with 3 rows.

        >>> df = pd.DataFrame({'name' : ['User 1', 'User 2', 'User 3']})
        >>> df
             name
        0  User 1
        1  User 2
        2  User 3

        >>> df.to_sql('users', con=engine)
        >>> engine.execute("SELECT * FROM users").fetchall()
        [(0, 'User 1'), (1, 'User 2'), (2, 'User 3')]

        >>> df1 = pd.DataFrame({'name' : ['User 4', 'User 5']})
        >>> df1.to_sql('users', con=engine, if_exists='append')
        >>> engine.execute("SELECT * FROM users").fetchall()
        [(0, 'User 1'), (1, 'User 2'), (2, 'User 3'),
         (0, 'User 4'), (1, 'User 5')]

        Overwrite the table with just ``df1``.

        >>> df1.to_sql('users', con=engine, if_exists='replace',
        ...            index_label='id')
        >>> engine.execute("SELECT * FROM users").fetchall()
        [(0, 'User 4'), (1, 'User 5')]

        Specify the dtype (especially useful for integers with missing values).
        Notice that while pandas is forced to store the data as floating point,
        the database supports nullable integers. When fetching the data with
        Python, we get back integer scalars.

        >>> df = pd.DataFrame({"A": [1, None, 2]})
        >>> df
             A
        0  1.0
        1  NaN
        2  2.0

        >>> from sqlalchemy.types import Integer
        >>> df.to_sql('integers', con=engine, index=False,
        ...           dtype={"A": Integer()})

        >>> engine.execute("SELECT * FROM integers").fetchall()
        [(1,), (None,), (2,)]
        """
        from pandas.io import sql
        sql.to_sql(self, name, con, schema=schema, if_exists=if_exists,
                   index=index, index_label=index_label, chunksize=chunksize,
                   dtype=dtype)

    def to_pickle(self, path, compression='infer',
                  protocol=pkl.HIGHEST_PROTOCOL):
        """
        Pickle (serialize) object to file.

        Parameters
        ----------
        path : str
            File path where the pickled object will be stored.
        compression : {'infer', 'gzip', 'bz2', 'zip', 'xz', None}, \
        default 'infer'
            A string representing the compression to use in the output file. By
            default, infers from the file extension in specified path.

            .. versionadded:: 0.20.0
        protocol : int
            Int which indicates which protocol should be used by the pickler,
            default HIGHEST_PROTOCOL (see [1]_ paragraph 12.1.2). The possible
            values for this parameter depend on the version of Python. For
            Python 2.x, possible values are 0, 1, 2. For Python>=3.0, 3 is a
            valid value. For Python >= 3.4, 4 is a valid value. A negative
            value for the protocol parameter is equivalent to setting its value
            to HIGHEST_PROTOCOL.

            .. [1] https://docs.python.org/3/library/pickle.html
            .. versionadded:: 0.21.0

        See Also
        --------
        read_pickle : Load pickled pandas object (or any object) from file.
        DataFrame.to_hdf : Write DataFrame to an HDF5 file.
        DataFrame.to_sql : Write DataFrame to a SQL database.
        DataFrame.to_parquet : Write a DataFrame to the binary parquet format.

        Examples
        --------
        >>> original_df = pd.DataFrame({"foo": range(5), "bar": range(5, 10)})
        >>> original_df
           foo  bar
        0    0    5
        1    1    6
        2    2    7
        3    3    8
        4    4    9
        >>> original_df.to_pickle("./dummy.pkl")

        >>> unpickled_df = pd.read_pickle("./dummy.pkl")
        >>> unpickled_df
           foo  bar
        0    0    5
        1    1    6
        2    2    7
        3    3    8
        4    4    9

        >>> import os
        >>> os.remove("./dummy.pkl")
        """
        from pandas.io.pickle import to_pickle
        return to_pickle(self, path, compression=compression,
                         protocol=protocol)

    def to_clipboard(self, excel=True, sep=None, **kwargs):
        r"""
        Copy object to the system clipboard.

        Write a text representation of object to the system clipboard.
        This can be pasted into Excel, for example.

        Parameters
        ----------
        excel : bool, default True
            - True, use the provided separator, writing in a csv format for
              allowing easy pasting into excel.
            - False, write a string representation of the object to the
              clipboard.

        sep : str, default ``'\t'``
            Field delimiter.
        **kwargs
            These parameters will be passed to DataFrame.to_csv.

        See Also
        --------
        DataFrame.to_csv : Write a DataFrame to a comma-separated values
            (csv) file.
        read_clipboard : Read text from clipboard and pass to read_table.

        Notes
        -----
        Requirements for your platform.

          - Linux : `xclip`, or `xsel` (with `gtk` or `PyQt4` modules)
          - Windows : none
          - OS X : none

        Examples
        --------
        Copy the contents of a DataFrame to the clipboard.

        >>> df = pd.DataFrame([[1, 2, 3], [4, 5, 6]], columns=['A', 'B', 'C'])
        >>> df.to_clipboard(sep=',')
        ... # Wrote the following to the system clipboard:
        ... # ,A,B,C
        ... # 0,1,2,3
        ... # 1,4,5,6

        We can omit the the index by passing the keyword `index` and setting
        it to false.

        >>> df.to_clipboard(sep=',', index=False)
        ... # Wrote the following to the system clipboard:
        ... # A,B,C
        ... # 1,2,3
        ... # 4,5,6
        """
        from pandas.io import clipboards
        clipboards.to_clipboard(self, excel=excel, sep=sep, **kwargs)

    def to_xarray(self):
        """
        Return an xarray object from the pandas object.

        Returns
        -------
        xarray.DataArray or xarray.Dataset
            Data in the pandas structure converted to Dataset if the object is
            a DataFrame, or a DataArray if the object is a Series.

        See Also
        --------
        DataFrame.to_hdf : Write DataFrame to an HDF5 file.
        DataFrame.to_parquet : Write a DataFrame to the binary parquet format.

        Notes
        -----
        See the `xarray docs <http://xarray.pydata.org/en/stable/>`__

        Examples
        --------
        >>> df = pd.DataFrame([('falcon', 'bird',  389.0, 2),
        ...                    ('parrot', 'bird', 24.0, 2),
        ...                    ('lion',   'mammal', 80.5, 4),
        ...                    ('monkey', 'mammal', np.nan, 4)],
        ...                    columns=['name', 'class', 'max_speed',
        ...                             'num_legs'])
        >>> df
             name   class  max_speed  num_legs
        0  falcon    bird      389.0         2
        1  parrot    bird       24.0         2
        2    lion  mammal       80.5         4
        3  monkey  mammal        NaN         4

        >>> df.to_xarray()
        <xarray.Dataset>
        Dimensions:    (index: 4)
        Coordinates:
          * index      (index) int64 0 1 2 3
        Data variables:
            name       (index) object 'falcon' 'parrot' 'lion' 'monkey'
            class      (index) object 'bird' 'bird' 'mammal' 'mammal'
            max_speed  (index) float64 389.0 24.0 80.5 nan
            num_legs   (index) int64 2 2 4 4

        >>> df['max_speed'].to_xarray()
        <xarray.DataArray 'max_speed' (index: 4)>
        array([389. ,  24. ,  80.5,   nan])
        Coordinates:
          * index    (index) int64 0 1 2 3

        >>> dates = pd.to_datetime(['2018-01-01', '2018-01-01',
        ...                         '2018-01-02', '2018-01-02'])
        >>> df_multiindex = pd.DataFrame({'date': dates,
        ...                    'animal': ['falcon', 'parrot', 'falcon',
        ...                               'parrot'],
        ...                    'speed': [350, 18, 361, 15]}).set_index(['date',
        ...                                                    'animal'])
        >>> df_multiindex
                           speed
        date       animal
        2018-01-01 falcon    350
                   parrot     18
        2018-01-02 falcon    361
                   parrot     15

        >>> df_multiindex.to_xarray()
        <xarray.Dataset>
        Dimensions:  (animal: 2, date: 2)
        Coordinates:
          * date     (date) datetime64[ns] 2018-01-01 2018-01-02
          * animal   (animal) object 'falcon' 'parrot'
        Data variables:
            speed    (date, animal) int64 350 18 361 15
        """

        try:
            import xarray
        except ImportError:
            # Give a nice error message
            raise ImportError("the xarray library is not installed\n"
                              "you can install via conda\n"
                              "conda install xarray\n"
                              "or via pip\n"
                              "pip install xarray\n")

        if self.ndim == 1:
            return xarray.DataArray.from_series(self)
        elif self.ndim == 2:
            return xarray.Dataset.from_dataframe(self)

        # > 2 dims
        coords = [(a, self._get_axis(a)) for a in self._AXIS_ORDERS]
        return xarray.DataArray(self,
                                coords=coords,
                                )

    def to_latex(self, buf=None, columns=None, col_space=None, header=True,
                 index=True, na_rep='NaN', formatters=None, float_format=None,
                 sparsify=None, index_names=True, bold_rows=False,
                 column_format=None, longtable=None, escape=None,
                 encoding=None, decimal='.', multicolumn=None,
                 multicolumn_format=None, multirow=None):
        r"""
        Render an object to a LaTeX tabular environment table.

        Render an object to a tabular environment table. You can splice
        this into a LaTeX document. Requires \usepackage{booktabs}.

        .. versionchanged:: 0.20.2
           Added to Series

        Parameters
        ----------
        buf : file descriptor or None
            Buffer to write to. If None, the output is returned as a string.
        columns : list of label, optional
            The subset of columns to write. Writes all columns by default.
        col_space : int, optional
            The minimum width of each column.
        header : bool or list of str, default True
            Write out the column names. If a list of strings is given,
            it is assumed to be aliases for the column names.
        index : bool, default True
            Write row names (index).
        na_rep : str, default 'NaN'
            Missing data representation.
        formatters : list of functions or dict of {str: function}, optional
            Formatter functions to apply to columns' elements by position or
            name. The result of each function must be a unicode string.
            List must be of length equal to the number of columns.
        float_format : str, optional
            Format string for floating point numbers.
        sparsify : bool, optional
            Set to False for a DataFrame with a hierarchical index to print
            every multiindex key at each row. By default, the value will be
            read from the config module.
        index_names : bool, default True
            Prints the names of the indexes.
        bold_rows : bool, default False
            Make the row labels bold in the output.
        column_format : str, optional
            The columns format as specified in `LaTeX table format
            <https://en.wikibooks.org/wiki/LaTeX/Tables>`__ e.g. 'rcl' for 3
            columns. By default, 'l' will be used for all columns except
            columns of numbers, which default to 'r'.
        longtable : bool, optional
            By default, the value will be read from the pandas config
            module. Use a longtable environment instead of tabular. Requires
            adding a \usepackage{longtable} to your LaTeX preamble.
        escape : bool, optional
            By default, the value will be read from the pandas config
            module. When set to False prevents from escaping latex special
            characters in column names.
        encoding : str, optional
            A string representing the encoding to use in the output file,
            defaults to 'ascii' on Python 2 and 'utf-8' on Python 3.
        decimal : str, default '.'
            Character recognized as decimal separator, e.g. ',' in Europe.
            .. versionadded:: 0.18.0
        multicolumn : bool, default True
            Use \multicolumn to enhance MultiIndex columns.
            The default will be read from the config module.
            .. versionadded:: 0.20.0
        multicolumn_format : str, default 'l'
            The alignment for multicolumns, similar to `column_format`
            The default will be read from the config module.
            .. versionadded:: 0.20.0
        multirow : bool, default False
            Use \multirow to enhance MultiIndex rows. Requires adding a
            \usepackage{multirow} to your LaTeX preamble. Will print
            centered labels (instead of top-aligned) across the contained
            rows, separating groups via clines. The default will be read
            from the pandas config module.
            .. versionadded:: 0.20.0

        Returns
        -------
        str or None
            If buf is None, returns the resulting LateX format as a
            string. Otherwise returns None.

        See Also
        --------
        DataFrame.to_string : Render a DataFrame to a console-friendly
            tabular output.
        DataFrame.to_html : Render a DataFrame as an HTML table.

        Examples
        --------
        >>> df = pd.DataFrame({'name': ['Raphael', 'Donatello'],
        ...                    'mask': ['red', 'purple'],
        ...                    'weapon': ['sai', 'bo staff']})
        >>> df.to_latex(index=False) # doctest: +NORMALIZE_WHITESPACE
        '\\begin{tabular}{lll}\n\\toprule\n      name &    mask &    weapon
        \\\\\n\\midrule\n   Raphael &     red &       sai \\\\\n Donatello &
         purple &  bo staff \\\\\n\\bottomrule\n\\end{tabular}\n'
        """
        # Get defaults from the pandas config
        if self.ndim == 1:
            self = self.to_frame()
        if longtable is None:
            longtable = config.get_option("display.latex.longtable")
        if escape is None:
            escape = config.get_option("display.latex.escape")
        if multicolumn is None:
            multicolumn = config.get_option("display.latex.multicolumn")
        if multicolumn_format is None:
            multicolumn_format = config.get_option(
                "display.latex.multicolumn_format")
        if multirow is None:
            multirow = config.get_option("display.latex.multirow")

        formatter = DataFrameFormatter(self, buf=buf, columns=columns,
                                       col_space=col_space, na_rep=na_rep,
                                       header=header, index=index,
                                       formatters=formatters,
                                       float_format=float_format,
                                       bold_rows=bold_rows,
                                       sparsify=sparsify,
                                       index_names=index_names,
                                       escape=escape, decimal=decimal)
        formatter.to_latex(column_format=column_format, longtable=longtable,
                           encoding=encoding, multicolumn=multicolumn,
                           multicolumn_format=multicolumn_format,
                           multirow=multirow)

        if buf is None:
            return formatter.buf.getvalue()

    def to_csv(self, path_or_buf=None, sep=",", na_rep='', float_format=None,
               columns=None, header=True, index=True, index_label=None,
               mode='w', encoding=None, compression='infer', quoting=None,
               quotechar='"', line_terminator=None, chunksize=None,
               tupleize_cols=None, date_format=None, doublequote=True,
               escapechar=None, decimal='.'):
        r"""
        Write object to a comma-separated values (csv) file.

        .. versionchanged:: 0.24.0
            The order of arguments for Series was changed.

        Parameters
        ----------
        path_or_buf : str or file handle, default None
            File path or object, if None is provided the result is returned as
            a string.

            .. versionchanged:: 0.24.0

               Was previously named "path" for Series.

        sep : str, default ','
            String of length 1. Field delimiter for the output file.
        na_rep : str, default ''
            Missing data representation.
        float_format : str, default None
            Format string for floating point numbers.
        columns : sequence, optional
            Columns to write.
        header : bool or list of str, default True
            Write out the column names. If a list of strings is given it is
            assumed to be aliases for the column names.

            .. versionchanged:: 0.24.0

               Previously defaulted to False for Series.

        index : bool, default True
            Write row names (index).
        index_label : str or sequence, or False, default None
            Column label for index column(s) if desired. If None is given, and
            `header` and `index` are True, then the index names are used. A
            sequence should be given if the object uses MultiIndex. If
            False do not print fields for index names. Use index_label=False
            for easier importing in R.
        mode : str
            Python write mode, default 'w'.
        encoding : str, optional
            A string representing the encoding to use in the output file,
            defaults to 'ascii' on Python 2 and 'utf-8' on Python 3.
        compression : str, default 'infer'
            Compression mode among the following possible values: {'infer',
            'gzip', 'bz2', 'zip', 'xz', None}. If 'infer' and `path_or_buf`
            is path-like, then detect compression from the following
            extensions: '.gz', '.bz2', '.zip' or '.xz'. (otherwise no
            compression).

            .. versionchanged:: 0.24.0

               'infer' option added and set to default.

        quoting : optional constant from csv module
            Defaults to csv.QUOTE_MINIMAL. If you have set a `float_format`
            then floats are converted to strings and thus csv.QUOTE_NONNUMERIC
            will treat them as non-numeric.
        quotechar : str, default '\"'
            String of length 1. Character used to quote fields.
        line_terminator : string, optional
            The newline character or character sequence to use in the output
            file. Defaults to `os.linesep`, which depends on the OS in which
            this method is called ('\n' for linux, '\r\n' for Windows, i.e.).

            .. versionchanged:: 0.24.0
        chunksize : int or None
            Rows to write at a time.
        tupleize_cols : bool, default False
            Write MultiIndex columns as a list of tuples (if True) or in
            the new, expanded format, where each MultiIndex column is a row
            in the CSV (if False).

            .. deprecated:: 0.21.0
               This argument will be removed and will always write each row
               of the multi-index as a separate row in the CSV file.
        date_format : str, default None
            Format string for datetime objects.
        doublequote : bool, default True
            Control quoting of `quotechar` inside a field.
        escapechar : str, default None
            String of length 1. Character used to escape `sep` and `quotechar`
            when appropriate.
        decimal : str, default '.'
            Character recognized as decimal separator. E.g. use ',' for
            European data.

        Returns
        -------
        None or str
            If path_or_buf is None, returns the resulting csv format as a
            string. Otherwise returns None.

        See Also
        --------
        read_csv : Load a CSV file into a DataFrame.
        to_excel : Load an Excel file into a DataFrame.

        Examples
        --------
        >>> df = pd.DataFrame({'name': ['Raphael', 'Donatello'],
        ...                    'mask': ['red', 'purple'],
        ...                    'weapon': ['sai', 'bo staff']})
        >>> df.to_csv(index=False)
        'name,mask,weapon\nRaphael,red,sai\nDonatello,purple,bo staff\n'
        """

        df = self if isinstance(self, ABCDataFrame) else self.to_frame()

        if tupleize_cols is not None:
            warnings.warn("The 'tupleize_cols' parameter is deprecated and "
                          "will be removed in a future version",
                          FutureWarning, stacklevel=2)
        else:
            tupleize_cols = False

        from pandas.io.formats.csvs import CSVFormatter
        formatter = CSVFormatter(df, path_or_buf,
                                 line_terminator=line_terminator, sep=sep,
                                 encoding=encoding,
                                 compression=compression, quoting=quoting,
                                 na_rep=na_rep, float_format=float_format,
                                 cols=columns, header=header, index=index,
                                 index_label=index_label, mode=mode,
                                 chunksize=chunksize, quotechar=quotechar,
                                 tupleize_cols=tupleize_cols,
                                 date_format=date_format,
                                 doublequote=doublequote,
                                 escapechar=escapechar, decimal=decimal)
        formatter.save()

        if path_or_buf is None:
            return formatter.path_or_buf.getvalue()

    # ----------------------------------------------------------------------
    # Fancy Indexing

    @classmethod
    def _create_indexer(cls, name, indexer):
        """Create an indexer like _name in the class."""
        if getattr(cls, name, None) is None:
            _indexer = functools.partial(indexer, name)
            setattr(cls, name, property(_indexer, doc=indexer.__doc__))

    def get(self, key, default=None):
        """
        Get item from object for given key (DataFrame column, Panel slice,
        etc.). Returns default value if not found.

        Parameters
        ----------
        key : object

        Returns
        -------
        value : same type as items contained in object
        """
        try:
            return self[key]
        except (KeyError, ValueError, IndexError):
            return default

    def __getitem__(self, item):
        return self._get_item_cache(item)

    def _get_item_cache(self, item):
        """Return the cached item, item represents a label indexer."""
        cache = self._item_cache
        res = cache.get(item)
        if res is None:
            values = self._data.get(item)
            res = self._box_item_values(item, values)
            cache[item] = res
            res._set_as_cached(item, self)

            # for a chain
            res._is_copy = self._is_copy
        return res

    def _set_as_cached(self, item, cacher):
        """Set the _cacher attribute on the calling object with a weakref to
        cacher.
        """
        self._cacher = (item, weakref.ref(cacher))

    def _reset_cacher(self):
        """Reset the cacher."""
        if hasattr(self, '_cacher'):
            del self._cacher

    def _iget_item_cache(self, item):
        """Return the cached item, item represents a positional indexer."""
        ax = self._info_axis
        if ax.is_unique:
            lower = self._get_item_cache(ax[item])
        else:
            lower = self._take(item, axis=self._info_axis_number)
        return lower

    def _box_item_values(self, key, values):
        raise AbstractMethodError(self)

    def _maybe_cache_changed(self, item, value):
        """The object has called back to us saying maybe it has changed.
        """
        self._data.set(item, value, check=False)

    @property
    def _is_cached(self):
        """Return boolean indicating if self is cached or not."""
        return getattr(self, '_cacher', None) is not None

    def _get_cacher(self):
        """return my cacher or None"""
        cacher = getattr(self, '_cacher', None)
        if cacher is not None:
            cacher = cacher[1]()
        return cacher

    @property
    def _is_view(self):
        """Return boolean indicating if self is view of another array """
        return self._data.is_view

    def _maybe_update_cacher(self, clear=False, verify_is_copy=True):
        """
        See if we need to update our parent cacher if clear, then clear our
        cache.

        Parameters
        ----------
        clear : boolean, default False
            clear the item cache
        verify_is_copy : boolean, default True
            provide is_copy checks

        """

        cacher = getattr(self, '_cacher', None)
        if cacher is not None:
            ref = cacher[1]()

            # we are trying to reference a dead referant, hence
            # a copy
            if ref is None:
                del self._cacher
            else:
                try:
                    ref._maybe_cache_changed(cacher[0], self)
                except Exception:
                    pass

        if verify_is_copy:
            self._check_setitem_copy(stacklevel=5, t='referant')

        if clear:
            self._clear_item_cache()

    def _clear_item_cache(self, i=None):
        if i is not None:
            self._item_cache.pop(i, None)
        else:
            self._item_cache.clear()

    def _slice(self, slobj, axis=0, kind=None):
        """
        Construct a slice of this container.

        kind parameter is maintained for compatibility with Series slicing.
        """
        axis = self._get_block_manager_axis(axis)
        result = self._constructor(self._data.get_slice(slobj, axis=axis))
        result = result.__finalize__(self)

        # this could be a view
        # but only in a single-dtyped view slicable case
        is_copy = axis != 0 or result._is_view
        result._set_is_copy(self, copy=is_copy)
        return result

    def _set_item(self, key, value):
        self._data.set(key, value)
        self._clear_item_cache()

    def _set_is_copy(self, ref=None, copy=True):
        if not copy:
            self._is_copy = None
        else:
            if ref is not None:
                self._is_copy = weakref.ref(ref)
            else:
                self._is_copy = None

    def _check_is_chained_assignment_possible(self):
        """
        Check if we are a view, have a cacher, and are of mixed type.
        If so, then force a setitem_copy check.

        Should be called just near setting a value

        Will return a boolean if it we are a view and are cached, but a
        single-dtype meaning that the cacher should be updated following
        setting.
        """
        if self._is_view and self._is_cached:
            ref = self._get_cacher()
            if ref is not None and ref._is_mixed_type:
                self._check_setitem_copy(stacklevel=4, t='referant',
                                         force=True)
            return True
        elif self._is_copy:
            self._check_setitem_copy(stacklevel=4, t='referant')
        return False

    def _check_setitem_copy(self, stacklevel=4, t='setting', force=False):
        """

        Parameters
        ----------
        stacklevel : integer, default 4
           the level to show of the stack when the error is output
        t : string, the type of setting error
        force : boolean, default False
           if True, then force showing an error

        validate if we are doing a settitem on a chained copy.

        If you call this function, be sure to set the stacklevel such that the
        user will see the error *at the level of setting*

        It is technically possible to figure out that we are setting on
        a copy even WITH a multi-dtyped pandas object. In other words, some
        blocks may be views while other are not. Currently _is_view will ALWAYS
        return False for multi-blocks to avoid having to handle this case.

        df = DataFrame(np.arange(0,9), columns=['count'])
        df['group'] = 'b'

        # This technically need not raise SettingWithCopy if both are view
        # (which is not # generally guaranteed but is usually True.  However,
        # this is in general not a good practice and we recommend using .loc.
        df.iloc[0:5]['group'] = 'a'

        """

        if force or self._is_copy:

            value = config.get_option('mode.chained_assignment')
            if value is None:
                return

            # see if the copy is not actually referred; if so, then dissolve
            # the copy weakref
            try:
                gc.collect(2)
                if not gc.get_referents(self._is_copy()):
                    self._is_copy = None
                    return
            except Exception:
                pass

            # we might be a false positive
            try:
                if self._is_copy().shape == self.shape:
                    self._is_copy = None
                    return
            except Exception:
                pass

            # a custom message
            if isinstance(self._is_copy, string_types):
                t = self._is_copy

            elif t == 'referant':
                t = ("\n"
                     "A value is trying to be set on a copy of a slice from a "
                     "DataFrame\n\n"
                     "See the caveats in the documentation: "
                     "http://pandas.pydata.org/pandas-docs/stable/"
                     "indexing.html#indexing-view-versus-copy"
                     )

            else:
                t = ("\n"
                     "A value is trying to be set on a copy of a slice from a "
                     "DataFrame.\n"
                     "Try using .loc[row_indexer,col_indexer] = value "
                     "instead\n\nSee the caveats in the documentation: "
                     "http://pandas.pydata.org/pandas-docs/stable/"
                     "indexing.html#indexing-view-versus-copy"
                     )

            if value == 'raise':
                raise com.SettingWithCopyError(t)
            elif value == 'warn':
                warnings.warn(t, com.SettingWithCopyWarning,
                              stacklevel=stacklevel)

    def __delitem__(self, key):
        """
        Delete item
        """
        deleted = False

        maybe_shortcut = False
        if hasattr(self, 'columns') and isinstance(self.columns, MultiIndex):
            try:
                maybe_shortcut = key not in self.columns._engine
            except TypeError:
                pass

        if maybe_shortcut:
            # Allow shorthand to delete all columns whose first len(key)
            # elements match key:
            if not isinstance(key, tuple):
                key = (key, )
            for col in self.columns:
                if isinstance(col, tuple) and col[:len(key)] == key:
                    del self[col]
                    deleted = True
        if not deleted:
            # If the above loop ran and didn't delete anything because
            # there was no match, this call should raise the appropriate
            # exception:
            self._data.delete(key)

        # delete from the caches
        try:
            del self._item_cache[key]
        except KeyError:
            pass

    def _take(self, indices, axis=0, is_copy=True):
        """
        Return the elements in the given *positional* indices along an axis.

        This means that we are not indexing according to actual values in
        the index attribute of the object. We are indexing according to the
        actual position of the element in the object.

        This is the internal version of ``.take()`` and will contain a wider
        selection of parameters useful for internal use but not as suitable
        for public usage.

        Parameters
        ----------
        indices : array-like
            An array of ints indicating which positions to take.
        axis : int, default 0
            The axis on which to select elements. "0" means that we are
            selecting rows, "1" means that we are selecting columns, etc.
        is_copy : bool, default True
            Whether to return a copy of the original object or not.

        Returns
        -------
        taken : same type as caller
            An array-like containing the elements taken from the object.

        See Also
        --------
        numpy.ndarray.take
        numpy.take
        """
        self._consolidate_inplace()

        new_data = self._data.take(indices,
                                   axis=self._get_block_manager_axis(axis),
                                   verify=True)
        result = self._constructor(new_data).__finalize__(self)

        # Maybe set copy if we didn't actually change the index.
        if is_copy:
            if not result._get_axis(axis).equals(self._get_axis(axis)):
                result._set_is_copy(self)

        return result

    def take(self, indices, axis=0, convert=None, is_copy=True, **kwargs):
        """
        Return the elements in the given *positional* indices along an axis.

        This means that we are not indexing according to actual values in
        the index attribute of the object. We are indexing according to the
        actual position of the element in the object.

        Parameters
        ----------
        indices : array-like
            An array of ints indicating which positions to take.
        axis : {0 or 'index', 1 or 'columns', None}, default 0
            The axis on which to select elements. ``0`` means that we are
            selecting rows, ``1`` means that we are selecting columns.
        convert : bool, default True
            Whether to convert negative indices into positive ones.
            For example, ``-1`` would map to the ``len(axis) - 1``.
            The conversions are similar to the behavior of indexing a
            regular Python list.

            .. deprecated:: 0.21.0
               In the future, negative indices will always be converted.

        is_copy : bool, default True
            Whether to return a copy of the original object or not.
        **kwargs
            For compatibility with :meth:`numpy.take`. Has no effect on the
            output.

        Returns
        -------
        taken : same type as caller
            An array-like containing the elements taken from the object.

        See Also
        --------
        DataFrame.loc : Select a subset of a DataFrame by labels.
        DataFrame.iloc : Select a subset of a DataFrame by positions.
        numpy.take : Take elements from an array along an axis.

        Examples
        --------
        >>> df = pd.DataFrame([('falcon', 'bird',    389.0),
        ...                    ('parrot', 'bird',     24.0),
        ...                    ('lion',   'mammal',   80.5),
        ...                    ('monkey', 'mammal', np.nan)],
        ...                    columns=['name', 'class', 'max_speed'],
        ...                    index=[0, 2, 3, 1])
        >>> df
             name   class  max_speed
        0  falcon    bird      389.0
        2  parrot    bird       24.0
        3    lion  mammal       80.5
        1  monkey  mammal        NaN

        Take elements at positions 0 and 3 along the axis 0 (default).

        Note how the actual indices selected (0 and 1) do not correspond to
        our selected indices 0 and 3. That's because we are selecting the 0th
        and 3rd rows, not rows whose indices equal 0 and 3.

        >>> df.take([0, 3])
             name   class  max_speed
        0  falcon    bird      389.0
        1  monkey  mammal        NaN

        Take elements at indices 1 and 2 along the axis 1 (column selection).

        >>> df.take([1, 2], axis=1)
            class  max_speed
        0    bird      389.0
        2    bird       24.0
        3  mammal       80.5
        1  mammal        NaN

        We may take elements using negative integers for positive indices,
        starting from the end of the object, just like with Python lists.

        >>> df.take([-1, -2])
             name   class  max_speed
        1  monkey  mammal        NaN
        3    lion  mammal       80.5
        """
        if convert is not None:
            msg = ("The 'convert' parameter is deprecated "
                   "and will be removed in a future version.")
            warnings.warn(msg, FutureWarning, stacklevel=2)

        nv.validate_take(tuple(), kwargs)
        return self._take(indices, axis=axis, is_copy=is_copy)

    def xs(self, key, axis=0, level=None, drop_level=True):
        """
        Return cross-section from the Series/DataFrame.

        This method takes a `key` argument to select data at a particular
        level of a MultiIndex.

        Parameters
        ----------
        key : label or tuple of label
            Label contained in the index, or partially in a MultiIndex.
        axis : {0 or 'index', 1 or 'columns'}, default 0
            Axis to retrieve cross-section on.
        level : object, defaults to first n levels (n=1 or len(key))
            In case of a key partially contained in a MultiIndex, indicate
            which levels are used. Levels can be referred by label or position.
        drop_level : bool, default True
            If False, returns object with same levels as self.

        Returns
        -------
        Series or DataFrame
            Cross-section from the original Series or DataFrame
            corresponding to the selected index levels.

        See Also
        --------
        DataFrame.loc : Access a group of rows and columns
            by label(s) or a boolean array.
        DataFrame.iloc : Purely integer-location based indexing
            for selection by position.

        Notes
        -----
        `xs` can not be used to set values.

        MultiIndex Slicers is a generic way to get/set values on
        any level or levels.
        It is a superset of `xs` functionality, see
        :ref:`MultiIndex Slicers <advanced.mi_slicers>`.

        Examples
        --------
        >>> d = {'num_legs': [4, 4, 2, 2],
        ...      'num_wings': [0, 0, 2, 2],
        ...      'class': ['mammal', 'mammal', 'mammal', 'bird'],
        ...      'animal': ['cat', 'dog', 'bat', 'penguin'],
        ...      'locomotion': ['walks', 'walks', 'flies', 'walks']}
        >>> df = pd.DataFrame(data=d)
        >>> df = df.set_index(['class', 'animal', 'locomotion'])
        >>> df
                                   num_legs  num_wings
        class  animal  locomotion
        mammal cat     walks              4          0
               dog     walks              4          0
               bat     flies              2          2
        bird   penguin walks              2          2

        Get values at specified index

        >>> df.xs('mammal')
                           num_legs  num_wings
        animal locomotion
        cat    walks              4          0
        dog    walks              4          0
        bat    flies              2          2

        Get values at several indexes

        >>> df.xs(('mammal', 'dog'))
                    num_legs  num_wings
        locomotion
        walks              4          0

        Get values at specified index and level

        >>> df.xs('cat', level=1)
                           num_legs  num_wings
        class  locomotion
        mammal walks              4          0

        Get values at several indexes and levels

        >>> df.xs(('bird', 'walks'),
        ...       level=[0, 'locomotion'])
                 num_legs  num_wings
        animal
        penguin         2          2

        Get values at specified column and axis

        >>> df.xs('num_wings', axis=1)
        class   animal   locomotion
        mammal  cat      walks         0
                dog      walks         0
                bat      flies         2
        bird    penguin  walks         2
        Name: num_wings, dtype: int64
        """
        axis = self._get_axis_number(axis)
        labels = self._get_axis(axis)
        if level is not None:
            loc, new_ax = labels.get_loc_level(key, level=level,
                                               drop_level=drop_level)

            # create the tuple of the indexer
            indexer = [slice(None)] * self.ndim
            indexer[axis] = loc
            indexer = tuple(indexer)

            result = self.iloc[indexer]
            setattr(result, result._get_axis_name(axis), new_ax)
            return result

        if axis == 1:
            return self[key]

        self._consolidate_inplace()

        index = self.index
        if isinstance(index, MultiIndex):
            loc, new_index = self.index.get_loc_level(key,
                                                      drop_level=drop_level)
        else:
            loc = self.index.get_loc(key)

            if isinstance(loc, np.ndarray):
                if loc.dtype == np.bool_:
                    inds, = loc.nonzero()
                    return self._take(inds, axis=axis)
                else:
                    return self._take(loc, axis=axis)

            if not is_scalar(loc):
                new_index = self.index[loc]

        if is_scalar(loc):
            new_values = self._data.fast_xs(loc)

            # may need to box a datelike-scalar
            #
            # if we encounter an array-like and we only have 1 dim
            # that means that their are list/ndarrays inside the Series!
            # so just return them (GH 6394)
            if not is_list_like(new_values) or self.ndim == 1:
                return com.maybe_box_datetimelike(new_values)

            result = self._constructor_sliced(
                new_values, index=self.columns,
                name=self.index[loc], dtype=new_values.dtype)

        else:
            result = self.iloc[loc]
            result.index = new_index

        # this could be a view
        # but only in a single-dtyped view slicable case
        result._set_is_copy(self, copy=not result._is_view)
        return result

    _xs = xs

    def select(self, crit, axis=0):
        """
        Return data corresponding to axis labels matching criteria.

        .. deprecated:: 0.21.0
            Use df.loc[df.index.map(crit)] to select via labels

        Parameters
        ----------
        crit : function
            To be called on each index (label). Should return True or False
        axis : int

        Returns
        -------
        selection : same type as caller
        """
        warnings.warn("'select' is deprecated and will be removed in a "
                      "future release. You can use "
                      ".loc[labels.map(crit)] as a replacement",
                      FutureWarning, stacklevel=2)

        axis = self._get_axis_number(axis)
        axis_name = self._get_axis_name(axis)
        axis_values = self._get_axis(axis)

        if len(axis_values) > 0:
            new_axis = axis_values[
                np.asarray([bool(crit(label)) for label in axis_values])]
        else:
            new_axis = axis_values

        return self.reindex(**{axis_name: new_axis})

    def reindex_like(self, other, method=None, copy=True, limit=None,
                     tolerance=None):
        """
        Return an object with matching indices as other object.

        Conform the object to the same index on all axes. Optional
        filling logic, placing NaN in locations having no value
        in the previous index. A new object is produced unless the
        new index is equivalent to the current one and copy=False.

        Parameters
        ----------
        other : Object of the same data type
            Its row and column indices are used to define the new indices
            of this object.
        method : {None, 'backfill'/'bfill', 'pad'/'ffill', 'nearest'}
            Method to use for filling holes in reindexed DataFrame.
            Please note: this is only applicable to DataFrames/Series with a
            monotonically increasing/decreasing index.

            * None (default): don't fill gaps
            * pad / ffill: propagate last valid observation forward to next
              valid
            * backfill / bfill: use next valid observation to fill gap
            * nearest: use nearest valid observations to fill gap

        copy : bool, default True
            Return a new object, even if the passed indexes are the same.
        limit : int, default None
            Maximum number of consecutive labels to fill for inexact matches.
        tolerance : optional
            Maximum distance between original and new labels for inexact
            matches. The values of the index at the matching locations most
            satisfy the equation ``abs(index[indexer] - target) <= tolerance``.

            Tolerance may be a scalar value, which applies the same tolerance
            to all values, or list-like, which applies variable tolerance per
            element. List-like includes list, tuple, array, Series, and must be
            the same size as the index and its dtype must exactly match the
            index's type.

            .. versionadded:: 0.21.0 (list-like tolerance)

        Returns
        -------
        Series or DataFrame
            Same type as caller, but with changed indices on each axis.

        See Also
        --------
        DataFrame.set_index : Set row labels.
        DataFrame.reset_index : Remove row labels or move them to new columns.
        DataFrame.reindex : Change to new indices or expand indices.

        Notes
        -----
        Same as calling
        ``.reindex(index=other.index, columns=other.columns,...)``.

        Examples
        --------
        >>> df1 = pd.DataFrame([[24.3, 75.7, 'high'],
        ...                     [31, 87.8, 'high'],
        ...                     [22, 71.6, 'medium'],
        ...                     [35, 95, 'medium']],
        ...     columns=['temp_celsius', 'temp_fahrenheit', 'windspeed'],
        ...     index=pd.date_range(start='2014-02-12',
        ...                         end='2014-02-15', freq='D'))

        >>> df1
                    temp_celsius  temp_fahrenheit windspeed
        2014-02-12          24.3             75.7      high
        2014-02-13          31.0             87.8      high
        2014-02-14          22.0             71.6    medium
        2014-02-15          35.0             95.0    medium

        >>> df2 = pd.DataFrame([[28, 'low'],
        ...                     [30, 'low'],
        ...                     [35.1, 'medium']],
        ...     columns=['temp_celsius', 'windspeed'],
        ...     index=pd.DatetimeIndex(['2014-02-12', '2014-02-13',
        ...                             '2014-02-15']))

        >>> df2
                    temp_celsius windspeed
        2014-02-12          28.0       low
        2014-02-13          30.0       low
        2014-02-15          35.1    medium

        >>> df2.reindex_like(df1)
                    temp_celsius  temp_fahrenheit windspeed
        2014-02-12          28.0              NaN       low
        2014-02-13          30.0              NaN       low
        2014-02-14           NaN              NaN       NaN
        2014-02-15          35.1              NaN    medium
        """
        d = other._construct_axes_dict(axes=self._AXIS_ORDERS, method=method,
                                       copy=copy, limit=limit,
                                       tolerance=tolerance)

        return self.reindex(**d)

    def drop(self, labels=None, axis=0, index=None, columns=None, level=None,
             inplace=False, errors='raise'):

        inplace = validate_bool_kwarg(inplace, 'inplace')

        if labels is not None:
            if index is not None or columns is not None:
                raise ValueError("Cannot specify both 'labels' and "
                                 "'index'/'columns'")
            axis_name = self._get_axis_name(axis)
            axes = {axis_name: labels}
        elif index is not None or columns is not None:
            axes, _ = self._construct_axes_from_arguments((index, columns), {})
        else:
            raise ValueError("Need to specify at least one of 'labels', "
                             "'index' or 'columns'")

        obj = self

        for axis, labels in axes.items():
            if labels is not None:
                obj = obj._drop_axis(labels, axis, level=level, errors=errors)

        if inplace:
            self._update_inplace(obj)
        else:
            return obj

    def _drop_axis(self, labels, axis, level=None, errors='raise'):
        """
        Drop labels from specified axis. Used in the ``drop`` method
        internally.

        Parameters
        ----------
        labels : single label or list-like
        axis : int or axis name
        level : int or level name, default None
            For MultiIndex
        errors : {'ignore', 'raise'}, default 'raise'
            If 'ignore', suppress error and existing labels are dropped.

        """
        axis = self._get_axis_number(axis)
        axis_name = self._get_axis_name(axis)
        axis = self._get_axis(axis)

        if axis.is_unique:
            if level is not None:
                if not isinstance(axis, MultiIndex):
                    raise AssertionError('axis must be a MultiIndex')
                new_axis = axis.drop(labels, level=level, errors=errors)
            else:
                new_axis = axis.drop(labels, errors=errors)
            result = self.reindex(**{axis_name: new_axis})

        # Case for non-unique axis
        else:
            labels = ensure_object(com.index_labels_to_array(labels))
            if level is not None:
                if not isinstance(axis, MultiIndex):
                    raise AssertionError('axis must be a MultiIndex')
                indexer = ~axis.get_level_values(level).isin(labels)

                # GH 18561 MultiIndex.drop should raise if label is absent
                if errors == 'raise' and indexer.all():
                    raise KeyError('{} not found in axis'.format(labels))
            else:
                indexer = ~axis.isin(labels)
                # Check if label doesn't exist along axis
                labels_missing = (axis.get_indexer_for(labels) == -1).any()
                if errors == 'raise' and labels_missing:
                    raise KeyError('{} not found in axis'.format(labels))

            slicer = [slice(None)] * self.ndim
            slicer[self._get_axis_number(axis_name)] = indexer

            result = self.loc[tuple(slicer)]

        return result

    def _update_inplace(self, result, verify_is_copy=True):
        """
        Replace self internals with result.

        Parameters
        ----------
        verify_is_copy : boolean, default True
            provide is_copy checks

        """
        # NOTE: This does *not* call __finalize__ and that's an explicit
        # decision that we may revisit in the future.

        self._reset_cache()
        self._clear_item_cache()
        self._data = getattr(result, '_data', result)
        self._maybe_update_cacher(verify_is_copy=verify_is_copy)

    def add_prefix(self, prefix):
        """
        Prefix labels with string `prefix`.

        For Series, the row labels are prefixed.
        For DataFrame, the column labels are prefixed.

        Parameters
        ----------
        prefix : str
            The string to add before each label.

        Returns
        -------
        Series or DataFrame
            New Series or DataFrame with updated labels.

        See Also
        --------
        Series.add_suffix: Suffix row labels with string `suffix`.
        DataFrame.add_suffix: Suffix column labels with string `suffix`.

        Examples
        --------
        >>> s = pd.Series([1, 2, 3, 4])
        >>> s
        0    1
        1    2
        2    3
        3    4
        dtype: int64

        >>> s.add_prefix('item_')
        item_0    1
        item_1    2
        item_2    3
        item_3    4
        dtype: int64

        >>> df = pd.DataFrame({'A': [1, 2, 3, 4],  'B': [3, 4, 5, 6]})
        >>> df
           A  B
        0  1  3
        1  2  4
        2  3  5
        3  4  6

        >>> df.add_prefix('col_')
             col_A  col_B
        0       1       3
        1       2       4
        2       3       5
        3       4       6
        """
        f = functools.partial('{prefix}{}'.format, prefix=prefix)

        mapper = {self._info_axis_name: f}
        return self.rename(**mapper)

    def add_suffix(self, suffix):
        """
        Suffix labels with string `suffix`.

        For Series, the row labels are suffixed.
        For DataFrame, the column labels are suffixed.

        Parameters
        ----------
        suffix : str
            The string to add after each label.

        Returns
        -------
        Series or DataFrame
            New Series or DataFrame with updated labels.

        See Also
        --------
        Series.add_prefix: Prefix row labels with string `prefix`.
        DataFrame.add_prefix: Prefix column labels with string `prefix`.

        Examples
        --------
        >>> s = pd.Series([1, 2, 3, 4])
        >>> s
        0    1
        1    2
        2    3
        3    4
        dtype: int64

        >>> s.add_suffix('_item')
        0_item    1
        1_item    2
        2_item    3
        3_item    4
        dtype: int64

        >>> df = pd.DataFrame({'A': [1, 2, 3, 4],  'B': [3, 4, 5, 6]})
        >>> df
           A  B
        0  1  3
        1  2  4
        2  3  5
        3  4  6

        >>> df.add_suffix('_col')
             A_col  B_col
        0       1       3
        1       2       4
        2       3       5
        3       4       6
        """
        f = functools.partial('{}{suffix}'.format, suffix=suffix)

        mapper = {self._info_axis_name: f}
        return self.rename(**mapper)

    def sort_values(self, by=None, axis=0, ascending=True, inplace=False,
                    kind='quicksort', na_position='last'):
        """
        Sort by the values along either axis

        Parameters
        ----------%(optional_by)s
        axis : %(axes_single_arg)s, default 0
             Axis to be sorted
        ascending : bool or list of bool, default True
             Sort ascending vs. descending. Specify list for multiple sort
             orders.  If this is a list of bools, must match the length of
             the by.
        inplace : bool, default False
             if True, perform operation in-place
        kind : {'quicksort', 'mergesort', 'heapsort'}, default 'quicksort'
             Choice of sorting algorithm. See also ndarray.np.sort for more
             information.  `mergesort` is the only stable algorithm. For
             DataFrames, this option is only applied when sorting on a single
             column or label.
        na_position : {'first', 'last'}, default 'last'
             `first` puts NaNs at the beginning, `last` puts NaNs at the end

        Returns
        -------
        sorted_obj : %(klass)s

        Examples
        --------
        >>> df = pd.DataFrame({
        ...     'col1' : ['A', 'A', 'B', np.nan, 'D', 'C'],
        ...     'col2' : [2, 1, 9, 8, 7, 4],
        ...     'col3': [0, 1, 9, 4, 2, 3],
        ... })
        >>> df
            col1 col2 col3
        0   A    2    0
        1   A    1    1
        2   B    9    9
        3   NaN  8    4
        4   D    7    2
        5   C    4    3

        Sort by col1

        >>> df.sort_values(by=['col1'])
            col1 col2 col3
        0   A    2    0
        1   A    1    1
        2   B    9    9
        5   C    4    3
        4   D    7    2
        3   NaN  8    4

        Sort by multiple columns

        >>> df.sort_values(by=['col1', 'col2'])
            col1 col2 col3
        1   A    1    1
        0   A    2    0
        2   B    9    9
        5   C    4    3
        4   D    7    2
        3   NaN  8    4

        Sort Descending

        >>> df.sort_values(by='col1', ascending=False)
            col1 col2 col3
        4   D    7    2
        5   C    4    3
        2   B    9    9
        0   A    2    0
        1   A    1    1
        3   NaN  8    4

        Putting NAs first

        >>> df.sort_values(by='col1', ascending=False, na_position='first')
            col1 col2 col3
        3   NaN  8    4
        4   D    7    2
        5   C    4    3
        2   B    9    9
        0   A    2    0
        1   A    1    1
        """
        raise NotImplementedError("sort_values has not been implemented "
                                  "on Panel or Panel4D objects.")

    def sort_index(self, axis=0, level=None, ascending=True, inplace=False,
                   kind='quicksort', na_position='last', sort_remaining=True):
        """
        Sort object by labels (along an axis)

        Parameters
        ----------
        axis : %(axes)s to direct sorting
        level : int or level name or list of ints or list of level names
            if not None, sort on values in specified index level(s)
        ascending : boolean, default True
            Sort ascending vs. descending
        inplace : bool, default False
            if True, perform operation in-place
        kind : {'quicksort', 'mergesort', 'heapsort'}, default 'quicksort'
             Choice of sorting algorithm. See also ndarray.np.sort for more
             information.  `mergesort` is the only stable algorithm. For
             DataFrames, this option is only applied when sorting on a single
             column or label.
        na_position : {'first', 'last'}, default 'last'
             `first` puts NaNs at the beginning, `last` puts NaNs at the end.
             Not implemented for MultiIndex.
        sort_remaining : bool, default True
            if true and sorting by level and index is multilevel, sort by other
            levels too (in order) after sorting by specified level

        Returns
        -------
        sorted_obj : %(klass)s
        """
        inplace = validate_bool_kwarg(inplace, 'inplace')
        axis = self._get_axis_number(axis)
        axis_name = self._get_axis_name(axis)
        labels = self._get_axis(axis)

        if level is not None:
            raise NotImplementedError("level is not implemented")
        if inplace:
            raise NotImplementedError("inplace is not implemented")

        sort_index = labels.argsort()
        if not ascending:
            sort_index = sort_index[::-1]

        new_axis = labels.take(sort_index)
        return self.reindex(**{axis_name: new_axis})

    def reindex(self, *args, **kwargs):
        """
        Conform %(klass)s to new index with optional filling logic, placing
        NA/NaN in locations having no value in the previous index. A new object
        is produced unless the new index is equivalent to the current one and
        ``copy=False``.

        Parameters
        ----------
        %(optional_labels)s
        %(axes)s : array-like, optional
            New labels / index to conform to, should be specified using
            keywords. Preferably an Index object to avoid duplicating data
        %(optional_axis)s
        method : {None, 'backfill'/'bfill', 'pad'/'ffill', 'nearest'}
            Method to use for filling holes in reindexed DataFrame.
            Please note: this is only applicable to DataFrames/Series with a
            monotonically increasing/decreasing index.

            * None (default): don't fill gaps
            * pad / ffill: propagate last valid observation forward to next
              valid
            * backfill / bfill: use next valid observation to fill gap
            * nearest: use nearest valid observations to fill gap

        copy : bool, default True
            Return a new object, even if the passed indexes are the same.
        level : int or name
            Broadcast across a level, matching Index values on the
            passed MultiIndex level.
        fill_value : scalar, default np.NaN
            Value to use for missing values. Defaults to NaN, but can be any
            "compatible" value.
        limit : int, default None
            Maximum number of consecutive elements to forward or backward fill.
        tolerance : optional
            Maximum distance between original and new labels for inexact
            matches. The values of the index at the matching locations most
            satisfy the equation ``abs(index[indexer] - target) <= tolerance``.

            Tolerance may be a scalar value, which applies the same tolerance
            to all values, or list-like, which applies variable tolerance per
            element. List-like includes list, tuple, array, Series, and must be
            the same size as the index and its dtype must exactly match the
            index's type.

            .. versionadded:: 0.21.0 (list-like tolerance)

        Returns
        -------
        %(klass)s with changed index.

        See Also
        --------
        DataFrame.set_index : Set row labels.
        DataFrame.reset_index : Remove row labels or move them to new columns.
        DataFrame.reindex_like : Change to same indices as other DataFrame.

        Examples
        --------

        ``DataFrame.reindex`` supports two calling conventions

        * ``(index=index_labels, columns=column_labels, ...)``
        * ``(labels, axis={'index', 'columns'}, ...)``

        We *highly* recommend using keyword arguments to clarify your
        intent.

        Create a dataframe with some fictional data.

        >>> index = ['Firefox', 'Chrome', 'Safari', 'IE10', 'Konqueror']
        >>> df = pd.DataFrame({
        ...      'http_status': [200,200,404,404,301],
        ...      'response_time': [0.04, 0.02, 0.07, 0.08, 1.0]},
        ...       index=index)
        >>> df
                   http_status  response_time
        Firefox            200           0.04
        Chrome             200           0.02
        Safari             404           0.07
        IE10               404           0.08
        Konqueror          301           1.00

        Create a new index and reindex the dataframe. By default
        values in the new index that do not have corresponding
        records in the dataframe are assigned ``NaN``.

        >>> new_index= ['Safari', 'Iceweasel', 'Comodo Dragon', 'IE10',
        ...             'Chrome']
        >>> df.reindex(new_index)
                       http_status  response_time
        Safari               404.0           0.07
        Iceweasel              NaN            NaN
        Comodo Dragon          NaN            NaN
        IE10                 404.0           0.08
        Chrome               200.0           0.02

        We can fill in the missing values by passing a value to
        the keyword ``fill_value``. Because the index is not monotonically
        increasing or decreasing, we cannot use arguments to the keyword
        ``method`` to fill the ``NaN`` values.

        >>> df.reindex(new_index, fill_value=0)
                       http_status  response_time
        Safari                 404           0.07
        Iceweasel                0           0.00
        Comodo Dragon            0           0.00
        IE10                   404           0.08
        Chrome                 200           0.02

        >>> df.reindex(new_index, fill_value='missing')
                      http_status response_time
        Safari                404          0.07
        Iceweasel         missing       missing
        Comodo Dragon     missing       missing
        IE10                  404          0.08
        Chrome                200          0.02

        We can also reindex the columns.

        >>> df.reindex(columns=['http_status', 'user_agent'])
                   http_status  user_agent
        Firefox            200         NaN
        Chrome             200         NaN
        Safari             404         NaN
        IE10               404         NaN
        Konqueror          301         NaN

        Or we can use "axis-style" keyword arguments

        >>> df.reindex(['http_status', 'user_agent'], axis="columns")
                   http_status  user_agent
        Firefox            200         NaN
        Chrome             200         NaN
        Safari             404         NaN
        IE10               404         NaN
        Konqueror          301         NaN

        To further illustrate the filling functionality in
        ``reindex``, we will create a dataframe with a
        monotonically increasing index (for example, a sequence
        of dates).

        >>> date_index = pd.date_range('1/1/2010', periods=6, freq='D')
        >>> df2 = pd.DataFrame({"prices": [100, 101, np.nan, 100, 89, 88]},
        ...                    index=date_index)
        >>> df2
                    prices
        2010-01-01   100.0
        2010-01-02   101.0
        2010-01-03     NaN
        2010-01-04   100.0
        2010-01-05    89.0
        2010-01-06    88.0

        Suppose we decide to expand the dataframe to cover a wider
        date range.

        >>> date_index2 = pd.date_range('12/29/2009', periods=10, freq='D')
        >>> df2.reindex(date_index2)
                    prices
        2009-12-29     NaN
        2009-12-30     NaN
        2009-12-31     NaN
        2010-01-01   100.0
        2010-01-02   101.0
        2010-01-03     NaN
        2010-01-04   100.0
        2010-01-05    89.0
        2010-01-06    88.0
        2010-01-07     NaN

        The index entries that did not have a value in the original data frame
        (for example, '2009-12-29') are by default filled with ``NaN``.
        If desired, we can fill in the missing values using one of several
        options.

        For example, to back-propagate the last valid value to fill the ``NaN``
        values, pass ``bfill`` as an argument to the ``method`` keyword.

        >>> df2.reindex(date_index2, method='bfill')
                    prices
        2009-12-29   100.0
        2009-12-30   100.0
        2009-12-31   100.0
        2010-01-01   100.0
        2010-01-02   101.0
        2010-01-03     NaN
        2010-01-04   100.0
        2010-01-05    89.0
        2010-01-06    88.0
        2010-01-07     NaN

        Please note that the ``NaN`` value present in the original dataframe
        (at index value 2010-01-03) will not be filled by any of the
        value propagation schemes. This is because filling while reindexing
        does not look at dataframe values, but only compares the original and
        desired indexes. If you do want to fill in the ``NaN`` values present
        in the original dataframe, use the ``fillna()`` method.

        See the :ref:`user guide <basics.reindexing>` for more.
        """
        # TODO: Decide if we care about having different examples for different
        # kinds

        # construct the args
        axes, kwargs = self._construct_axes_from_arguments(args, kwargs)
        method = missing.clean_reindex_fill_method(kwargs.pop('method', None))
        level = kwargs.pop('level', None)
        copy = kwargs.pop('copy', True)
        limit = kwargs.pop('limit', None)
        tolerance = kwargs.pop('tolerance', None)
        fill_value = kwargs.pop('fill_value', None)

        # Series.reindex doesn't use / need the axis kwarg
        # We pop and ignore it here, to make writing Series/Frame generic code
        # easier
        kwargs.pop("axis", None)

        if kwargs:
            raise TypeError('reindex() got an unexpected keyword '
                            'argument "{0}"'.format(list(kwargs.keys())[0]))

        self._consolidate_inplace()

        # if all axes that are requested to reindex are equal, then only copy
        # if indicated must have index names equal here as well as values
        if all(self._get_axis(axis).identical(ax)
               for axis, ax in axes.items() if ax is not None):
            if copy:
                return self.copy()
            return self

        # check if we are a multi reindex
        if self._needs_reindex_multi(axes, method, level):
            try:
                return self._reindex_multi(axes, copy, fill_value)
            except Exception:
                pass

        # perform the reindex on the axes
        return self._reindex_axes(axes, level, limit, tolerance, method,
                                  fill_value, copy).__finalize__(self)

    def _reindex_axes(self, axes, level, limit, tolerance, method, fill_value,
                      copy):
        """Perform the reindex for all the axes."""
        obj = self
        for a in self._AXIS_ORDERS:
            labels = axes[a]
            if labels is None:
                continue

            ax = self._get_axis(a)
            new_index, indexer = ax.reindex(labels, level=level, limit=limit,
                                            tolerance=tolerance, method=method)

            axis = self._get_axis_number(a)
            obj = obj._reindex_with_indexers({axis: [new_index, indexer]},
                                             fill_value=fill_value,
                                             copy=copy, allow_dups=False)

        return obj

    def _needs_reindex_multi(self, axes, method, level):
        """Check if we do need a multi reindex."""
        return ((com.count_not_none(*axes.values()) == self._AXIS_LEN) and
                method is None and level is None and not self._is_mixed_type)

    def _reindex_multi(self, axes, copy, fill_value):
        return NotImplemented

    _shared_docs['reindex_axis'] = ("""
        Conform input object to new index.

        .. deprecated:: 0.21.0
            Use `reindex` instead.

        By default, places NaN in locations having no value in the
        previous index. A new object is produced unless the new index
        is equivalent to the current one and copy=False.

        Parameters
        ----------
        labels : array-like
            New labels / index to conform to. Preferably an Index object to
            avoid duplicating data.
        axis : %(axes_single_arg)s
            Indicate whether to use rows or columns.
        method : {None, 'backfill'/'bfill', 'pad'/'ffill', 'nearest'}, optional
            Method to use for filling holes in reindexed DataFrame:

            * default: don't fill gaps.
            * pad / ffill: propagate last valid observation forward to next
              valid.
            * backfill / bfill: use next valid observation to fill gap.
            * nearest: use nearest valid observations to fill gap.

        level : int or str
            Broadcast across a level, matching Index values on the
            passed MultiIndex level.
        copy : bool, default True
            Return a new object, even if the passed indexes are the same.
        limit : int, optional
            Maximum number of consecutive elements to forward or backward fill.
        fill_value : float, default NaN
            Value used to fill in locations having no value in the previous
            index.

            .. versionadded:: 0.21.0 (list-like tolerance)

        Returns
        -------
        %(klass)s
            Returns a new DataFrame object with new indices, unless the new
            index is equivalent to the current one and copy=False.

        See Also
        --------
        DataFrame.set_index : Set row labels.
        DataFrame.reset_index : Remove row labels or move them to new columns.
        DataFrame.reindex : Change to new indices or expand indices.
        DataFrame.reindex_like : Change to same indices as other DataFrame.

        Examples
        --------
        >>> df = pd.DataFrame({'num_legs': [4, 2], 'num_wings': [0, 2]},
        ...                   index=['dog', 'hawk'])
        >>> df
              num_legs  num_wings
        dog          4          0
        hawk         2          2
        >>> df.reindex_axis(['num_wings', 'num_legs', 'num_heads'],
        ...                 axis='columns')
              num_wings  num_legs  num_heads
        dog           0         4        NaN
        hawk          2         2        NaN
        """)

    @Appender(_shared_docs['reindex_axis'] % _shared_doc_kwargs)
    def reindex_axis(self, labels, axis=0, method=None, level=None, copy=True,
                     limit=None, fill_value=None):
        msg = ("'.reindex_axis' is deprecated and will be removed in a future "
               "version. Use '.reindex' instead.")
        self._consolidate_inplace()

        axis_name = self._get_axis_name(axis)
        axis_values = self._get_axis(axis_name)
        method = missing.clean_reindex_fill_method(method)
        warnings.warn(msg, FutureWarning, stacklevel=3)
        new_index, indexer = axis_values.reindex(labels, method, level,
                                                 limit=limit)
        return self._reindex_with_indexers({axis: [new_index, indexer]},
                                           fill_value=fill_value, copy=copy)

    def _reindex_with_indexers(self, reindexers, fill_value=None, copy=False,
                               allow_dups=False):
        """allow_dups indicates an internal call here """

        # reindex doing multiple operations on different axes if indicated
        new_data = self._data
        for axis in sorted(reindexers.keys()):
            index, indexer = reindexers[axis]
            baxis = self._get_block_manager_axis(axis)

            if index is None:
                continue

            index = ensure_index(index)
            if indexer is not None:
                indexer = ensure_int64(indexer)

            # TODO: speed up on homogeneous DataFrame objects
            new_data = new_data.reindex_indexer(index, indexer, axis=baxis,
                                                fill_value=fill_value,
                                                allow_dups=allow_dups,
                                                copy=copy)

        if copy and new_data is self._data:
            new_data = new_data.copy()

        return self._constructor(new_data).__finalize__(self)

    def filter(self, items=None, like=None, regex=None, axis=None):
        """
        Subset rows or columns of dataframe according to labels in
        the specified index.

        Note that this routine does not filter a dataframe on its
        contents. The filter is applied to the labels of the index.

        Parameters
        ----------
        items : list-like
            List of axis to restrict to (must not all be present).
        like : string
            Keep axis where "arg in col == True".
        regex : string (regular expression)
            Keep axis with re.search(regex, col) == True.
        axis : int or string axis name
            The axis to filter on.  By default this is the info axis,
            'index' for Series, 'columns' for DataFrame.

        Returns
        -------
        same type as input object

        See Also
        --------
        DataFrame.loc

        Notes
        -----
        The ``items``, ``like``, and ``regex`` parameters are
        enforced to be mutually exclusive.

        ``axis`` defaults to the info axis that is used when indexing
        with ``[]``.

        Examples
        --------
        >>> df = pd.DataFrame(np.array(([1,2,3], [4,5,6])),
        ...                   index=['mouse', 'rabbit'],
        ...                   columns=['one', 'two', 'three'])

        >>> # select columns by name
        >>> df.filter(items=['one', 'three'])
                 one  three
        mouse     1      3
        rabbit    4      6

        >>> # select columns by regular expression
        >>> df.filter(regex='e$', axis=1)
                 one  three
        mouse     1      3
        rabbit    4      6

        >>> # select rows containing 'bbi'
        >>> df.filter(like='bbi', axis=0)
                 one  two  three
        rabbit    4    5      6
        """
        import re

        nkw = com.count_not_none(items, like, regex)
        if nkw > 1:
            raise TypeError('Keyword arguments `items`, `like`, or `regex` '
                            'are mutually exclusive')

        if axis is None:
            axis = self._info_axis_name
        labels = self._get_axis(axis)

        if items is not None:
            name = self._get_axis_name(axis)
            return self.reindex(
                **{name: [r for r in items if r in labels]})
        elif like:
            def f(x):
                return like in to_str(x)
            values = labels.map(f)
            return self.loc(axis=axis)[values]
        elif regex:
            def f(x):
                return matcher.search(to_str(x)) is not None
            matcher = re.compile(regex)
            values = labels.map(f)
            return self.loc(axis=axis)[values]
        else:
            raise TypeError('Must pass either `items`, `like`, or `regex`')

    def head(self, n=5):
        """
        Return the first `n` rows.

        This function returns the first `n` rows for the object based
        on position. It is useful for quickly testing if your object
        has the right type of data in it.

        Parameters
        ----------
        n : int, default 5
            Number of rows to select.

        Returns
        -------
        obj_head : same type as caller
            The first `n` rows of the caller object.

        See Also
        --------
        DataFrame.tail: Returns the last `n` rows.

        Examples
        --------
        >>> df = pd.DataFrame({'animal':['alligator', 'bee', 'falcon', 'lion',
        ...                    'monkey', 'parrot', 'shark', 'whale', 'zebra']})
        >>> df
              animal
        0  alligator
        1        bee
        2     falcon
        3       lion
        4     monkey
        5     parrot
        6      shark
        7      whale
        8      zebra

        Viewing the first 5 lines

        >>> df.head()
              animal
        0  alligator
        1        bee
        2     falcon
        3       lion
        4     monkey

        Viewing the first `n` lines (three in this case)

        >>> df.head(3)
              animal
        0  alligator
        1        bee
        2     falcon
        """

        return self.iloc[:n]

    def tail(self, n=5):
        """
        Return the last `n` rows.

        This function returns last `n` rows from the object based on
        position. It is useful for quickly verifying data, for example,
        after sorting or appending rows.

        Parameters
        ----------
        n : int, default 5
            Number of rows to select.

        Returns
        -------
        type of caller
            The last `n` rows of the caller object.

        See Also
        --------
        DataFrame.head : The first `n` rows of the caller object.

        Examples
        --------
        >>> df = pd.DataFrame({'animal':['alligator', 'bee', 'falcon', 'lion',
        ...                    'monkey', 'parrot', 'shark', 'whale', 'zebra']})
        >>> df
              animal
        0  alligator
        1        bee
        2     falcon
        3       lion
        4     monkey
        5     parrot
        6      shark
        7      whale
        8      zebra

        Viewing the last 5 lines

        >>> df.tail()
           animal
        4  monkey
        5  parrot
        6   shark
        7   whale
        8   zebra

        Viewing the last `n` lines (three in this case)

        >>> df.tail(3)
          animal
        6  shark
        7  whale
        8  zebra
        """

        if n == 0:
            return self.iloc[0:0]
        return self.iloc[-n:]

    def sample(self, n=None, frac=None, replace=False, weights=None,
               random_state=None, axis=None):
        """
        Return a random sample of items from an axis of object.

        You can use `random_state` for reproducibility.

        Parameters
        ----------
        n : int, optional
            Number of items from axis to return. Cannot be used with `frac`.
            Default = 1 if `frac` = None.
        frac : float, optional
            Fraction of axis items to return. Cannot be used with `n`.
        replace : bool, default False
            Sample with or without replacement.
        weights : str or ndarray-like, optional
            Default 'None' results in equal probability weighting.
            If passed a Series, will align with target object on index. Index
            values in weights not found in sampled object will be ignored and
            index values in sampled object not in weights will be assigned
            weights of zero.
            If called on a DataFrame, will accept the name of a column
            when axis = 0.
            Unless weights are a Series, weights must be same length as axis
            being sampled.
            If weights do not sum to 1, they will be normalized to sum to 1.
            Missing values in the weights column will be treated as zero.
            Infinite values not allowed.
        random_state : int or numpy.random.RandomState, optional
            Seed for the random number generator (if int), or numpy RandomState
            object.
        axis : int or string, optional
            Axis to sample. Accepts axis number or name. Default is stat axis
            for given data type (0 for Series and DataFrames, 1 for Panels).

        Returns
        -------
        Series or DataFrame
            A new object of same type as caller containing `n` items randomly
            sampled from the caller object.

        See Also
        --------
        numpy.random.choice: Generates a random sample from a given 1-D numpy
            array.

        Examples
        --------
        >>> df = pd.DataFrame({'num_legs': [2, 4, 8, 0],
        ...                    'num_wings': [2, 0, 0, 0],
        ...                    'num_specimen_seen': [10, 2, 1, 8]},
        ...                   index=['falcon', 'dog', 'spider', 'fish'])
        >>> df
                num_legs  num_wings  num_specimen_seen
        falcon         2          2                 10
        dog            4          0                  2
        spider         8          0                  1
        fish           0          0                  8

        Extract 3 random elements from the ``Series`` ``df['num_legs']``:
        Note that we use `random_state` to ensure the reproducibility of
        the examples.

        >>> df['num_legs'].sample(n=3, random_state=1)
        fish      0
        spider    8
        falcon    2
        Name: num_legs, dtype: int64

        A random 50% sample of the ``DataFrame`` with replacement:

        >>> df.sample(frac=0.5, replace=True, random_state=1)
              num_legs  num_wings  num_specimen_seen
        dog          4          0                  2
        fish         0          0                  8

        Using a DataFrame column as weights. Rows with larger value in the
        `num_specimen_seen` column are more likely to be sampled.

        >>> df.sample(n=2, weights='num_specimen_seen', random_state=1)
                num_legs  num_wings  num_specimen_seen
        falcon         2          2                 10
        fish           0          0                  8
        """

        if axis is None:
            axis = self._stat_axis_number

        axis = self._get_axis_number(axis)
        axis_length = self.shape[axis]

        # Process random_state argument
        rs = com.random_state(random_state)

        # Check weights for compliance
        if weights is not None:

            # If a series, align with frame
            if isinstance(weights, pd.Series):
                weights = weights.reindex(self.axes[axis])

            # Strings acceptable if a dataframe and axis = 0
            if isinstance(weights, string_types):
                if isinstance(self, pd.DataFrame):
                    if axis == 0:
                        try:
                            weights = self[weights]
                        except KeyError:
                            raise KeyError("String passed to weights not a "
                                           "valid column")
                    else:
                        raise ValueError("Strings can only be passed to "
                                         "weights when sampling from rows on "
                                         "a DataFrame")
                else:
                    raise ValueError("Strings cannot be passed as weights "
                                     "when sampling from a Series or Panel.")

            weights = pd.Series(weights, dtype='float64')

            if len(weights) != axis_length:
                raise ValueError("Weights and axis to be sampled must be of "
                                 "same length")

            if (weights == np.inf).any() or (weights == -np.inf).any():
                raise ValueError("weight vector may not include `inf` values")

            if (weights < 0).any():
                raise ValueError("weight vector many not include negative "
                                 "values")

            # If has nan, set to zero.
            weights = weights.fillna(0)

            # Renormalize if don't sum to 1
            if weights.sum() != 1:
                if weights.sum() != 0:
                    weights = weights / weights.sum()
                else:
                    raise ValueError("Invalid weights: weights sum to zero")

            weights = weights.values

        # If no frac or n, default to n=1.
        if n is None and frac is None:
            n = 1
        elif n is not None and frac is None and n % 1 != 0:
            raise ValueError("Only integers accepted as `n` values")
        elif n is None and frac is not None:
            n = int(round(frac * axis_length))
        elif n is not None and frac is not None:
            raise ValueError('Please enter a value for `frac` OR `n`, not '
                             'both')

        # Check for negative sizes
        if n < 0:
            raise ValueError("A negative number of rows requested. Please "
                             "provide positive value.")

        locs = rs.choice(axis_length, size=n, replace=replace, p=weights)
        return self.take(locs, axis=axis, is_copy=False)

    _shared_docs['pipe'] = (r"""
        Apply func(self, \*args, \*\*kwargs).

        Parameters
        ----------
        func : function
            function to apply to the %(klass)s.
            ``args``, and ``kwargs`` are passed into ``func``.
            Alternatively a ``(callable, data_keyword)`` tuple where
            ``data_keyword`` is a string indicating the keyword of
            ``callable`` that expects the %(klass)s.
        args : iterable, optional
            positional arguments passed into ``func``.
        kwargs : mapping, optional
            a dictionary of keyword arguments passed into ``func``.

        Returns
        -------
        object : the return type of ``func``.

        See Also
        --------
        DataFrame.apply
        DataFrame.applymap
        Series.map

        Notes
        -----

        Use ``.pipe`` when chaining together functions that expect
        Series, DataFrames or GroupBy objects. Instead of writing

        >>> f(g(h(df), arg1=a), arg2=b, arg3=c)

        You can write

        >>> (df.pipe(h)
        ...    .pipe(g, arg1=a)
        ...    .pipe(f, arg2=b, arg3=c)
        ... )

        If you have a function that takes the data as (say) the second
        argument, pass a tuple indicating which keyword expects the
        data. For example, suppose ``f`` takes its data as ``arg2``:

        >>> (df.pipe(h)
        ...    .pipe(g, arg1=a)
        ...    .pipe((f, 'arg2'), arg1=a, arg3=c)
        ...  )
    """)

    @Appender(_shared_docs['pipe'] % _shared_doc_kwargs)
    def pipe(self, func, *args, **kwargs):
        return com._pipe(self, func, *args, **kwargs)

    _shared_docs['aggregate'] = dedent("""
    Aggregate using one or more operations over the specified axis.

    %(versionadded)s

    Parameters
    ----------
    func : function, str, list or dict
        Function to use for aggregating the data. If a function, must either
        work when passed a %(klass)s or when passed to %(klass)s.apply.

        Accepted combinations are:

        - function
        - string function name
        - list of functions and/or function names, e.g. ``[np.sum, 'mean']``
        - dict of axis labels -> functions, function names or list of such.
    %(axis)s
    *args
        Positional arguments to pass to `func`.
    **kwargs
        Keyword arguments to pass to `func`.

    Returns
    -------
    DataFrame, Series or scalar
        if DataFrame.agg is called with a single function, returns a Series
        if DataFrame.agg is called with several functions, returns a DataFrame
        if Series.agg is called with single function, returns a scalar
        if Series.agg is called with several functions, returns a Series

    %(see_also)s

    Notes
    -----
    `agg` is an alias for `aggregate`. Use the alias.

    A passed user-defined-function will be passed a Series for evaluation.

    %(examples)s
    """)

    _shared_docs['transform'] = ("""
    Call ``func`` on self producing a %(klass)s with transformed values
    and that has the same axis length as self.

    .. versionadded:: 0.20.0

    Parameters
    ----------
    func : function, str, list or dict
        Function to use for transforming the data. If a function, must either
        work when passed a %(klass)s or when passed to %(klass)s.apply.

        Accepted combinations are:

        - function
        - string function name
        - list of functions and/or function names, e.g. ``[np.exp. 'sqrt']``
        - dict of axis labels -> functions, function names or list of such.
    %(axis)s
    *args
        Positional arguments to pass to `func`.
    **kwargs
        Keyword arguments to pass to `func`.

    Returns
    -------
    %(klass)s
        A %(klass)s that must have the same length as self.

    Raises
    ------
    ValueError : If the returned %(klass)s has a different length than self.

    See Also
    --------
    %(klass)s.agg : Only perform aggregating type operations.
    %(klass)s.apply : Invoke function on a %(klass)s.

    Examples
    --------
    >>> df = pd.DataFrame({'A': range(3), 'B': range(1, 4)})
    >>> df
       A  B
    0  0  1
    1  1  2
    2  2  3
    >>> df.transform(lambda x: x + 1)
       A  B
    0  1  2
    1  2  3
    2  3  4

    Even though the resulting %(klass)s must have the same length as the
    input %(klass)s, it is possible to provide several input functions:

    >>> s = pd.Series(range(3))
    >>> s
    0    0
    1    1
    2    2
    dtype: int64
    >>> s.transform([np.sqrt, np.exp])
           sqrt        exp
    0  0.000000   1.000000
    1  1.000000   2.718282
    2  1.414214   7.389056
    """)

    # ----------------------------------------------------------------------
    # Attribute access

    def __finalize__(self, other, method=None, **kwargs):
        """
        Propagate metadata from other to self.

        Parameters
        ----------
        other : the object from which to get the attributes that we are going
            to propagate
        method : optional, a passed method name ; possibly to take different
            types of propagation actions based on this

        """
        if isinstance(other, NDFrame):
            for name in self._metadata:
                object.__setattr__(self, name, getattr(other, name, None))
        return self

    def __getattr__(self, name):
        """After regular attribute access, try looking up the name
        This allows simpler access to columns for interactive use.
        """

        # Note: obj.x will always call obj.__getattribute__('x') prior to
        # calling obj.__getattr__('x').

        if (name in self._internal_names_set or name in self._metadata or
                name in self._accessors):
            return object.__getattribute__(self, name)
        else:
            if self._info_axis._can_hold_identifiers_and_holds_name(name):
                return self[name]
            return object.__getattribute__(self, name)

    def __setattr__(self, name, value):
        """After regular attribute access, try setting the name
        This allows simpler access to columns for interactive use.
        """

        # first try regular attribute access via __getattribute__, so that
        # e.g. ``obj.x`` and ``obj.x = 4`` will always reference/modify
        # the same attribute.

        try:
            object.__getattribute__(self, name)
            return object.__setattr__(self, name, value)
        except AttributeError:
            pass

        # if this fails, go on to more involved attribute setting
        # (note that this matches __getattr__, above).
        if name in self._internal_names_set:
            object.__setattr__(self, name, value)
        elif name in self._metadata:
            object.__setattr__(self, name, value)
        else:
            try:
                existing = getattr(self, name)
                if isinstance(existing, Index):
                    object.__setattr__(self, name, value)
                elif name in self._info_axis:
                    self[name] = value
                else:
                    object.__setattr__(self, name, value)
            except (AttributeError, TypeError):
                if isinstance(self, ABCDataFrame) and (is_list_like(value)):
                    warnings.warn("Pandas doesn't allow columns to be "
                                  "created via a new attribute name - see "
                                  "https://pandas.pydata.org/pandas-docs/"
                                  "stable/indexing.html#attribute-access",
                                  stacklevel=2)
                object.__setattr__(self, name, value)

    def _dir_additions(self):
        """ add the string-like attributes from the info_axis.
        If info_axis is a MultiIndex, it's first level values are used.
        """
        additions = {c for c in self._info_axis.unique(level=0)[:100]
                     if isinstance(c, string_types) and isidentifier(c)}
        return super(NDFrame, self)._dir_additions().union(additions)

    # ----------------------------------------------------------------------
    # Getting and setting elements

    # ----------------------------------------------------------------------
    # Consolidation of internals

    def _protect_consolidate(self, f):
        """Consolidate _data -- if the blocks have changed, then clear the
        cache
        """
        blocks_before = len(self._data.blocks)
        result = f()
        if len(self._data.blocks) != blocks_before:
            self._clear_item_cache()
        return result

    def _consolidate_inplace(self):
        """Consolidate data in place and return None"""

        def f():
            self._data = self._data.consolidate()

        self._protect_consolidate(f)

    def _consolidate(self, inplace=False):
        """
        Compute NDFrame with "consolidated" internals (data of each dtype
        grouped together in a single ndarray).

        Parameters
        ----------
        inplace : boolean, default False
            If False return new object, otherwise modify existing object

        Returns
        -------
        consolidated : same type as caller
        """
        inplace = validate_bool_kwarg(inplace, 'inplace')
        if inplace:
            self._consolidate_inplace()
        else:
            f = lambda: self._data.consolidate()
            cons_data = self._protect_consolidate(f)
            return self._constructor(cons_data).__finalize__(self)

    @property
    def _is_mixed_type(self):
        f = lambda: self._data.is_mixed_type
        return self._protect_consolidate(f)

    @property
    def _is_numeric_mixed_type(self):
        f = lambda: self._data.is_numeric_mixed_type
        return self._protect_consolidate(f)

    @property
    def _is_datelike_mixed_type(self):
        f = lambda: self._data.is_datelike_mixed_type
        return self._protect_consolidate(f)

    def _check_inplace_setting(self, value):
        """ check whether we allow in-place setting with this type of value """

        if self._is_mixed_type:
            if not self._is_numeric_mixed_type:

                # allow an actual np.nan thru
                try:
                    if np.isnan(value):
                        return True
                except Exception:
                    pass

                raise TypeError('Cannot do inplace boolean setting on '
                                'mixed-types with a non np.nan value')

        return True

    def _get_numeric_data(self):
        return self._constructor(
            self._data.get_numeric_data()).__finalize__(self)

    def _get_bool_data(self):
        return self._constructor(self._data.get_bool_data()).__finalize__(self)

    # ----------------------------------------------------------------------
    # Internal Interface Methods

    def as_matrix(self, columns=None):
        """
        Convert the frame to its Numpy-array representation.

        .. deprecated:: 0.23.0
            Use :meth:`DataFrame.values` instead.

        Parameters
        ----------
        columns : list, optional, default:None
            If None, return all columns, otherwise, returns specified columns.

        Returns
        -------
        values : ndarray
            If the caller is heterogeneous and contains booleans or objects,
            the result will be of dtype=object. See Notes.

        See Also
        --------
        DataFrame.values

        Notes
        -----
        Return is NOT a Numpy-matrix, rather, a Numpy-array.

        The dtype will be a lower-common-denominator dtype (implicit
        upcasting); that is to say if the dtypes (even of numeric types)
        are mixed, the one that accommodates all will be chosen. Use this
        with care if you are not dealing with the blocks.

        e.g. If the dtypes are float16 and float32, dtype will be upcast to
        float32.  If dtypes are int32 and uint8, dtype will be upcase to
        int32. By numpy.find_common_type convention, mixing int64 and uint64
        will result in a float64 dtype.

        This method is provided for backwards compatibility. Generally,
        it is recommended to use '.values'.
        """
        warnings.warn("Method .as_matrix will be removed in a future version. "
                      "Use .values instead.", FutureWarning, stacklevel=2)
        self._consolidate_inplace()
        return self._data.as_array(transpose=self._AXIS_REVERSED,
                                   items=columns)

    @property
    def values(self):
        """
        Return a Numpy representation of the DataFrame.

        .. warning::

           We recommend using :meth:`DataFrame.to_numpy` instead.

        Only the values in the DataFrame will be returned, the axes labels
        will be removed.

        Returns
        -------
        numpy.ndarray
            The values of the DataFrame.

        See Also
        --------
        DataFrame.to_numpy : Recommended alternative to this method.
        pandas.DataFrame.index : Retrieve the index labels.
        pandas.DataFrame.columns : Retrieving the column names.

        Notes
        -----
        The dtype will be a lower-common-denominator dtype (implicit
        upcasting); that is to say if the dtypes (even of numeric types)
        are mixed, the one that accommodates all will be chosen. Use this
        with care if you are not dealing with the blocks.

        e.g. If the dtypes are float16 and float32, dtype will be upcast to
        float32.  If dtypes are int32 and uint8, dtype will be upcast to
        int32. By :func:`numpy.find_common_type` convention, mixing int64
        and uint64 will result in a float64 dtype.

        Examples
        --------
        A DataFrame where all columns are the same type (e.g., int64) results
        in an array of the same type.

        >>> df = pd.DataFrame({'age':    [ 3,  29],
        ...                    'height': [94, 170],
        ...                    'weight': [31, 115]})
        >>> df
           age  height  weight
        0    3      94      31
        1   29     170     115
        >>> df.dtypes
        age       int64
        height    int64
        weight    int64
        dtype: object
        >>> df.values
        array([[  3,  94,  31],
               [ 29, 170, 115]], dtype=int64)

        A DataFrame with mixed type columns(e.g., str/object, int64, float32)
        results in an ndarray of the broadest type that accommodates these
        mixed types (e.g., object).

        >>> df2 = pd.DataFrame([('parrot',   24.0, 'second'),
        ...                     ('lion',     80.5, 1),
        ...                     ('monkey', np.nan, None)],
        ...                   columns=('name', 'max_speed', 'rank'))
        >>> df2.dtypes
        name          object
        max_speed    float64
        rank          object
        dtype: object
        >>> df2.values
        array([['parrot', 24.0, 'second'],
               ['lion', 80.5, 1],
               ['monkey', nan, None]], dtype=object)
        """
        self._consolidate_inplace()
        return self._data.as_array(transpose=self._AXIS_REVERSED)

    @property
    def _values(self):
        """internal implementation"""
        return self.values

    @property
    def _get_values(self):
        # compat
        return self.values

    def get_values(self):
        """
        Return an ndarray after converting sparse values to dense.

        This is the same as ``.values`` for non-sparse data. For sparse
        data contained in a `pandas.SparseArray`, the data are first
        converted to a dense representation.

        Returns
        -------
        numpy.ndarray
            Numpy representation of DataFrame

        See Also
        --------
        values : Numpy representation of DataFrame.
        pandas.SparseArray : Container for sparse data.

        Examples
        --------
        >>> df = pd.DataFrame({'a': [1, 2], 'b': [True, False],
        ...                    'c': [1.0, 2.0]})
        >>> df
           a      b    c
        0  1   True  1.0
        1  2  False  2.0

        >>> df.get_values()
        array([[1, True, 1.0], [2, False, 2.0]], dtype=object)

        >>> df = pd.DataFrame({"a": pd.SparseArray([1, None, None]),
        ...                    "c": [1.0, 2.0, 3.0]})
        >>> df
             a    c
        0  1.0  1.0
        1  NaN  2.0
        2  NaN  3.0

        >>> df.get_values()
        array([[ 1.,  1.],
               [nan,  2.],
               [nan,  3.]])
        """
        return self.values

    def get_dtype_counts(self):
        """
        Return counts of unique dtypes in this object.

        Returns
        -------
        dtype : Series
            Series with the count of columns with each dtype.

        See Also
        --------
        dtypes : Return the dtypes in this object.

        Examples
        --------
        >>> a = [['a', 1, 1.0], ['b', 2, 2.0], ['c', 3, 3.0]]
        >>> df = pd.DataFrame(a, columns=['str', 'int', 'float'])
        >>> df
          str  int  float
        0   a    1    1.0
        1   b    2    2.0
        2   c    3    3.0

        >>> df.get_dtype_counts()
        float64    1
        int64      1
        object     1
        dtype: int64
        """
        from pandas import Series
        return Series(self._data.get_dtype_counts())

    def get_ftype_counts(self):
        """
        Return counts of unique ftypes in this object.

        .. deprecated:: 0.23.0

        This is useful for SparseDataFrame or for DataFrames containing
        sparse arrays.

        Returns
        -------
        dtype : Series
            Series with the count of columns with each type and
            sparsity (dense/sparse)

        See Also
        --------
        ftypes : Return ftypes (indication of sparse/dense and dtype) in
            this object.

        Examples
        --------
        >>> a = [['a', 1, 1.0], ['b', 2, 2.0], ['c', 3, 3.0]]
        >>> df = pd.DataFrame(a, columns=['str', 'int', 'float'])
        >>> df
          str  int  float
        0   a    1    1.0
        1   b    2    2.0
        2   c    3    3.0

        >>> df.get_ftype_counts()  # doctest: +SKIP
        float64:dense    1
        int64:dense      1
        object:dense     1
        dtype: int64
        """
        warnings.warn("get_ftype_counts is deprecated and will "
                      "be removed in a future version",
                      FutureWarning, stacklevel=2)

        from pandas import Series
        return Series(self._data.get_ftype_counts())

    @property
    def dtypes(self):
        """
        Return the dtypes in the DataFrame.

        This returns a Series with the data type of each column.
        The result's index is the original DataFrame's columns. Columns
        with mixed types are stored with the ``object`` dtype. See
        :ref:`the User Guide <basics.dtypes>` for more.

        Returns
        -------
        pandas.Series
            The data type of each column.

        See Also
        --------
        pandas.DataFrame.ftypes : Dtype and sparsity information.

        Examples
        --------
        >>> df = pd.DataFrame({'float': [1.0],
        ...                    'int': [1],
        ...                    'datetime': [pd.Timestamp('20180310')],
        ...                    'string': ['foo']})
        >>> df.dtypes
        float              float64
        int                  int64
        datetime    datetime64[ns]
        string              object
        dtype: object
        """
        from pandas import Series
        return Series(self._data.get_dtypes(), index=self._info_axis,
                      dtype=np.object_)

    @property
    def ftypes(self):
        """
        Return the ftypes (indication of sparse/dense and dtype) in DataFrame.

        This returns a Series with the data type of each column.
        The result's index is the original DataFrame's columns. Columns
        with mixed types are stored with the ``object`` dtype.  See
        :ref:`the User Guide <basics.dtypes>` for more.

        Returns
        -------
        pandas.Series
            The data type and indication of sparse/dense of each column.

        See Also
        --------
        pandas.DataFrame.dtypes: Series with just dtype information.
        pandas.SparseDataFrame : Container for sparse tabular data.

        Notes
        -----
        Sparse data should have the same dtypes as its dense representation.

        Examples
        --------
        >>> arr = np.random.RandomState(0).randn(100, 4)
        >>> arr[arr < .8] = np.nan
        >>> pd.DataFrame(arr).ftypes
        0    float64:dense
        1    float64:dense
        2    float64:dense
        3    float64:dense
        dtype: object

        >>> pd.SparseDataFrame(arr).ftypes
        0    float64:sparse
        1    float64:sparse
        2    float64:sparse
        3    float64:sparse
        dtype: object
        """
        from pandas import Series
        return Series(self._data.get_ftypes(), index=self._info_axis,
                      dtype=np.object_)

    def as_blocks(self, copy=True):
        """
        Convert the frame to a dict of dtype -> Constructor Types that each has
        a homogeneous dtype.

        .. deprecated:: 0.21.0

        NOTE: the dtypes of the blocks WILL BE PRESERVED HERE (unlike in
              as_matrix)

        Parameters
        ----------
        copy : boolean, default True

        Returns
        -------
        values : a dict of dtype -> Constructor Types
        """
        warnings.warn("as_blocks is deprecated and will "
                      "be removed in a future version",
                      FutureWarning, stacklevel=2)
        return self._to_dict_of_blocks(copy=copy)

    @property
    def blocks(self):
        """
        Internal property, property synonym for as_blocks().

        .. deprecated:: 0.21.0
        """
        return self.as_blocks()

    def _to_dict_of_blocks(self, copy=True):
        """
        Return a dict of dtype -> Constructor Types that
        each is a homogeneous dtype.

        Internal ONLY
        """
        return {k: self._constructor(v).__finalize__(self)
                for k, v, in self._data.to_dict(copy=copy).items()}

    def astype(self, dtype, copy=True, errors='raise', **kwargs):
        """
        Cast a pandas object to a specified dtype ``dtype``.

        Parameters
        ----------
        dtype : data type, or dict of column name -> data type
            Use a numpy.dtype or Python type to cast entire pandas object to
            the same type. Alternatively, use {col: dtype, ...}, where col is a
            column label and dtype is a numpy.dtype or Python type to cast one
            or more of the DataFrame's columns to column-specific types.
        copy : bool, default True
            Return a copy when ``copy=True`` (be very careful setting
            ``copy=False`` as changes to values then may propagate to other
            pandas objects).
        errors : {'raise', 'ignore'}, default 'raise'
            Control raising of exceptions on invalid data for provided dtype.

            - ``raise`` : allow exceptions to be raised
            - ``ignore`` : suppress exceptions. On error return original object

            .. versionadded:: 0.20.0

        kwargs : keyword arguments to pass on to the constructor

        Returns
        -------
        casted : same type as caller

        See Also
        --------
        to_datetime : Convert argument to datetime.
        to_timedelta : Convert argument to timedelta.
        to_numeric : Convert argument to a numeric type.
        numpy.ndarray.astype : Cast a numpy array to a specified type.

        Examples
        --------
        >>> ser = pd.Series([1, 2], dtype='int32')
        >>> ser
        0    1
        1    2
        dtype: int32
        >>> ser.astype('int64')
        0    1
        1    2
        dtype: int64

        Convert to categorical type:

        >>> ser.astype('category')
        0    1
        1    2
        dtype: category
        Categories (2, int64): [1, 2]

        Convert to ordered categorical type with custom ordering:

        >>> cat_dtype = pd.api.types.CategoricalDtype(
        ...                     categories=[2, 1], ordered=True)
        >>> ser.astype(cat_dtype)
        0    1
        1    2
        dtype: category
        Categories (2, int64): [2 < 1]

        Note that using ``copy=False`` and changing data on a new
        pandas object may propagate changes:

        >>> s1 = pd.Series([1,2])
        >>> s2 = s1.astype('int64', copy=False)
        >>> s2[0] = 10
        >>> s1  # note that s1[0] has changed too
        0    10
        1     2
        dtype: int64
        """
        if is_dict_like(dtype):
            if self.ndim == 1:  # i.e. Series
                if len(dtype) > 1 or self.name not in dtype:
                    raise KeyError('Only the Series name can be used for '
                                   'the key in Series dtype mappings.')
                new_type = dtype[self.name]
                return self.astype(new_type, copy, errors, **kwargs)
            elif self.ndim > 2:
                raise NotImplementedError(
                    'astype() only accepts a dtype arg of type dict when '
                    'invoked on Series and DataFrames. A single dtype must be '
                    'specified when invoked on a Panel.'
                )
            for col_name in dtype.keys():
                if col_name not in self:
                    raise KeyError('Only a column name can be used for the '
                                   'key in a dtype mappings argument.')
            results = []
            for col_name, col in self.iteritems():
                if col_name in dtype:
                    results.append(col.astype(dtype[col_name], copy=copy))
                else:
                    results.append(results.append(col.copy() if copy else col))

        elif is_extension_array_dtype(dtype) and self.ndim > 1:
            # GH 18099: columnwise conversion to categorical
            # and extension dtype
            results = (self[col].astype(dtype, copy=copy) for col in self)

        else:
            # else, only a single dtype is given
            new_data = self._data.astype(dtype=dtype, copy=copy, errors=errors,
                                         **kwargs)
            return self._constructor(new_data).__finalize__(self)

        # GH 19920: retain column metadata after concat
        result = pd.concat(results, axis=1, copy=False)
        result.columns = self.columns
        return result

    def copy(self, deep=True):
        """
        Make a copy of this object's indices and data.

        When ``deep=True`` (default), a new object will be created with a
        copy of the calling object's data and indices. Modifications to
        the data or indices of the copy will not be reflected in the
        original object (see notes below).

        When ``deep=False``, a new object will be created without copying
        the calling object's data or index (only references to the data
        and index are copied). Any changes to the data of the original
        will be reflected in the shallow copy (and vice versa).

        Parameters
        ----------
        deep : bool, default True
            Make a deep copy, including a copy of the data and the indices.
            With ``deep=False`` neither the indices nor the data are copied.

        Returns
        -------
        copy : Series, DataFrame or Panel
            Object type matches caller.

        Notes
        -----
        When ``deep=True``, data is copied but actual Python objects
        will not be copied recursively, only the reference to the object.
        This is in contrast to `copy.deepcopy` in the Standard Library,
        which recursively copies object data (see examples below).

        While ``Index`` objects are copied when ``deep=True``, the underlying
        numpy array is not copied for performance reasons. Since ``Index`` is
        immutable, the underlying data can be safely shared and a copy
        is not needed.

        Examples
        --------
        >>> s = pd.Series([1, 2], index=["a", "b"])
        >>> s
        a    1
        b    2
        dtype: int64

        >>> s_copy = s.copy()
        >>> s_copy
        a    1
        b    2
        dtype: int64

        **Shallow copy versus default (deep) copy:**

        >>> s = pd.Series([1, 2], index=["a", "b"])
        >>> deep = s.copy()
        >>> shallow = s.copy(deep=False)

        Shallow copy shares data and index with original.

        >>> s is shallow
        False
        >>> s.values is shallow.values and s.index is shallow.index
        True

        Deep copy has own copy of data and index.

        >>> s is deep
        False
        >>> s.values is deep.values or s.index is deep.index
        False

        Updates to the data shared by shallow copy and original is reflected
        in both; deep copy remains unchanged.

        >>> s[0] = 3
        >>> shallow[1] = 4
        >>> s
        a    3
        b    4
        dtype: int64
        >>> shallow
        a    3
        b    4
        dtype: int64
        >>> deep
        a    1
        b    2
        dtype: int64

        Note that when copying an object containing Python objects, a deep copy
        will copy the data, but will not do so recursively. Updating a nested
        data object will be reflected in the deep copy.

        >>> s = pd.Series([[1, 2], [3, 4]])
        >>> deep = s.copy()
        >>> s[0][0] = 10
        >>> s
        0    [10, 2]
        1     [3, 4]
        dtype: object
        >>> deep
        0    [10, 2]
        1     [3, 4]
        dtype: object
        """
        data = self._data.copy(deep=deep)
        return self._constructor(data).__finalize__(self)

    def __copy__(self, deep=True):
        return self.copy(deep=deep)

    def __deepcopy__(self, memo=None):
        """
        Parameters
        ----------
        memo, default None
            Standard signature. Unused
        """
        if memo is None:
            memo = {}
        return self.copy(deep=True)

    def _convert(self, datetime=False, numeric=False, timedelta=False,
                 coerce=False, copy=True):
        """
        Attempt to infer better dtype for object columns

        Parameters
        ----------
        datetime : boolean, default False
            If True, convert to date where possible.
        numeric : boolean, default False
            If True, attempt to convert to numbers (including strings), with
            unconvertible values becoming NaN.
        timedelta : boolean, default False
            If True, convert to timedelta where possible.
        coerce : boolean, default False
            If True, force conversion with unconvertible values converted to
            nulls (NaN or NaT)
        copy : boolean, default True
            If True, return a copy even if no copy is necessary (e.g. no
            conversion was done). Note: This is meant for internal use, and
            should not be confused with inplace.

        Returns
        -------
        converted : same as input object
        """
        return self._constructor(
            self._data.convert(datetime=datetime, numeric=numeric,
                               timedelta=timedelta, coerce=coerce,
                               copy=copy)).__finalize__(self)

    def convert_objects(self, convert_dates=True, convert_numeric=False,
                        convert_timedeltas=True, copy=True):
        """
        Attempt to infer better dtype for object columns.

        .. deprecated:: 0.21.0

        Parameters
        ----------
        convert_dates : boolean, default True
            If True, convert to date where possible. If 'coerce', force
            conversion, with unconvertible values becoming NaT.
        convert_numeric : boolean, default False
            If True, attempt to coerce to numbers (including strings), with
            unconvertible values becoming NaN.
        convert_timedeltas : boolean, default True
            If True, convert to timedelta where possible. If 'coerce', force
            conversion, with unconvertible values becoming NaT.
        copy : boolean, default True
            If True, return a copy even if no copy is necessary (e.g. no
            conversion was done). Note: This is meant for internal use, and
            should not be confused with inplace.

        Returns
        -------
        converted : same as input object

        See Also
        --------
        to_datetime : Convert argument to datetime.
        to_timedelta : Convert argument to timedelta.
        to_numeric : Convert argument to numeric type.
        """
        msg = ("convert_objects is deprecated.  To re-infer data dtypes for "
               "object columns, use {klass}.infer_objects()\nFor all "
               "other conversions use the data-type specific converters "
               "pd.to_datetime, pd.to_timedelta and pd.to_numeric."
               ).format(klass=self.__class__.__name__)
        warnings.warn(msg, FutureWarning, stacklevel=2)

        return self._constructor(
            self._data.convert(convert_dates=convert_dates,
                               convert_numeric=convert_numeric,
                               convert_timedeltas=convert_timedeltas,
                               copy=copy)).__finalize__(self)

    def infer_objects(self):
        """
        Attempt to infer better dtypes for object columns.

        Attempts soft conversion of object-dtyped
        columns, leaving non-object and unconvertible
        columns unchanged. The inference rules are the
        same as during normal Series/DataFrame construction.

        .. versionadded:: 0.21.0

        Returns
        -------
        converted : same type as input object

        See Also
        --------
        to_datetime : Convert argument to datetime.
        to_timedelta : Convert argument to timedelta.
        to_numeric : Convert argument to numeric type.

        Examples
        --------
        >>> df = pd.DataFrame({"A": ["a", 1, 2, 3]})
        >>> df = df.iloc[1:]
        >>> df
           A
        1  1
        2  2
        3  3

        >>> df.dtypes
        A    object
        dtype: object

        >>> df.infer_objects().dtypes
        A    int64
        dtype: object
        """
        # numeric=False necessary to only soft convert;
        # python objects will still be converted to
        # native numpy numeric types
        return self._constructor(
            self._data.convert(datetime=True, numeric=False,
                               timedelta=True, coerce=False,
                               copy=True)).__finalize__(self)

    # ----------------------------------------------------------------------
    # Filling NA's

    def fillna(self, value=None, method=None, axis=None, inplace=False,
               limit=None, downcast=None):
        """
        Fill NA/NaN values using the specified method.

        Parameters
        ----------
        value : scalar, dict, Series, or DataFrame
            Value to use to fill holes (e.g. 0), alternately a
            dict/Series/DataFrame of values specifying which value to use for
            each index (for a Series) or column (for a DataFrame). (values not
            in the dict/Series/DataFrame will not be filled). This value cannot
            be a list.
        method : {'backfill', 'bfill', 'pad', 'ffill', None}, default None
            Method to use for filling holes in reindexed Series
            pad / ffill: propagate last valid observation forward to next valid
            backfill / bfill: use NEXT valid observation to fill gap
        axis : %(axes_single_arg)s
        inplace : boolean, default False
            If True, fill in place. Note: this will modify any
            other views on this object, (e.g. a no-copy slice for a column in a
            DataFrame).
        limit : int, default None
            If method is specified, this is the maximum number of consecutive
            NaN values to forward/backward fill. In other words, if there is
            a gap with more than this number of consecutive NaNs, it will only
            be partially filled. If method is not specified, this is the
            maximum number of entries along the entire axis where NaNs will be
            filled. Must be greater than 0 if not None.
        downcast : dict, default is None
            a dict of item->dtype of what to downcast if possible,
            or the string 'infer' which will try to downcast to an appropriate
            equal type (e.g. float64 to int64 if possible)

        Returns
        -------
        filled : %(klass)s

        See Also
        --------
        interpolate : Fill NaN values using interpolation.
        reindex, asfreq

        Examples
        --------
        >>> df = pd.DataFrame([[np.nan, 2, np.nan, 0],
        ...                    [3, 4, np.nan, 1],
        ...                    [np.nan, np.nan, np.nan, 5],
        ...                    [np.nan, 3, np.nan, 4]],
        ...                    columns=list('ABCD'))
        >>> df
             A    B   C  D
        0  NaN  2.0 NaN  0
        1  3.0  4.0 NaN  1
        2  NaN  NaN NaN  5
        3  NaN  3.0 NaN  4

        Replace all NaN elements with 0s.

        >>> df.fillna(0)
            A   B   C   D
        0   0.0 2.0 0.0 0
        1   3.0 4.0 0.0 1
        2   0.0 0.0 0.0 5
        3   0.0 3.0 0.0 4

        We can also propagate non-null values forward or backward.

        >>> df.fillna(method='ffill')
            A   B   C   D
        0   NaN 2.0 NaN 0
        1   3.0 4.0 NaN 1
        2   3.0 4.0 NaN 5
        3   3.0 3.0 NaN 4

        Replace all NaN elements in column 'A', 'B', 'C', and 'D', with 0, 1,
        2, and 3 respectively.

        >>> values = {'A': 0, 'B': 1, 'C': 2, 'D': 3}
        >>> df.fillna(value=values)
            A   B   C   D
        0   0.0 2.0 2.0 0
        1   3.0 4.0 2.0 1
        2   0.0 1.0 2.0 5
        3   0.0 3.0 2.0 4

        Only replace the first NaN element.

        >>> df.fillna(value=values, limit=1)
            A   B   C   D
        0   0.0 2.0 2.0 0
        1   3.0 4.0 NaN 1
        2   NaN 1.0 NaN 5
        3   NaN 3.0 NaN 4
        """
        inplace = validate_bool_kwarg(inplace, 'inplace')
        value, method = validate_fillna_kwargs(value, method)

        self._consolidate_inplace()

        # set the default here, so functions examining the signaure
        # can detect if something was set (e.g. in groupby) (GH9221)
        if axis is None:
            axis = 0
        axis = self._get_axis_number(axis)

        from pandas import DataFrame
        if value is None:

            if self._is_mixed_type and axis == 1:
                if inplace:
                    raise NotImplementedError()
                result = self.T.fillna(method=method, limit=limit).T

                # need to downcast here because of all of the transposes
                result._data = result._data.downcast()

                return result

            # > 3d
            if self.ndim > 3:
                raise NotImplementedError('Cannot fillna with a method for > '
                                          '3dims')

            # 3d
            elif self.ndim == 3:
                # fill in 2d chunks
                result = {col: s.fillna(method=method, value=value)
                          for col, s in self.iteritems()}
                prelim_obj = self._constructor.from_dict(result)
                new_obj = prelim_obj.__finalize__(self)
                new_data = new_obj._data

            else:
                # 2d or less
                new_data = self._data.interpolate(method=method, axis=axis,
                                                  limit=limit, inplace=inplace,
                                                  coerce=True,
                                                  downcast=downcast)
        else:
            if len(self._get_axis(axis)) == 0:
                return self

            if self.ndim == 1:
                if isinstance(value, (dict, ABCSeries)):
                    from pandas import Series
                    value = Series(value)
                elif not is_list_like(value):
                    pass
                else:
                    raise TypeError('"value" parameter must be a scalar, dict '
                                    'or Series, but you passed a '
                                    '"{0}"'.format(type(value).__name__))

                new_data = self._data.fillna(value=value, limit=limit,
                                             inplace=inplace,
                                             downcast=downcast)

            elif isinstance(value, (dict, ABCSeries)):
                if axis == 1:
                    raise NotImplementedError('Currently only can fill '
                                              'with dict/Series column '
                                              'by column')

                result = self if inplace else self.copy()
                for k, v in compat.iteritems(value):
                    if k not in result:
                        continue
                    obj = result[k]
                    obj.fillna(v, limit=limit, inplace=True, downcast=downcast)
                return result if not inplace else None

            elif not is_list_like(value):
                new_data = self._data.fillna(value=value, limit=limit,
                                             inplace=inplace,
                                             downcast=downcast)
            elif isinstance(value, DataFrame) and self.ndim == 2:
                new_data = self.where(self.notna(), value)
            else:
                raise ValueError("invalid fill value with a %s" % type(value))

        if inplace:
            self._update_inplace(new_data)
        else:
            return self._constructor(new_data).__finalize__(self)

    def ffill(self, axis=None, inplace=False, limit=None, downcast=None):
        """
        Synonym for :meth:`DataFrame.fillna(method='ffill')
            <DataFrame.fillna>`.
        """
        return self.fillna(method='ffill', axis=axis, inplace=inplace,
                           limit=limit, downcast=downcast)

    def bfill(self, axis=None, inplace=False, limit=None, downcast=None):
        """
        Synonym for :meth:`DataFrame.fillna(method='bfill')
            <DataFrame.fillna>`.
        """
        return self.fillna(method='bfill', axis=axis, inplace=inplace,
                           limit=limit, downcast=downcast)

    _shared_docs['replace'] = ("""
        Replace values given in `to_replace` with `value`.

        Values of the %(klass)s are replaced with other values dynamically.
        This differs from updating with ``.loc`` or ``.iloc``, which require
        you to specify a location to update with some value.

        Parameters
        ----------
        to_replace : str, regex, list, dict, Series, int, float, or None
            How to find the values that will be replaced.

            * numeric, str or regex:

                - numeric: numeric values equal to `to_replace` will be
                  replaced with `value`
                - str: string exactly matching `to_replace` will be replaced
                  with `value`
                - regex: regexs matching `to_replace` will be replaced with
                  `value`

            * list of str, regex, or numeric:

                - First, if `to_replace` and `value` are both lists, they
                  **must** be the same length.
                - Second, if ``regex=True`` then all of the strings in **both**
                  lists will be interpreted as regexs otherwise they will match
                  directly. This doesn't matter much for `value` since there
                  are only a few possible substitution regexes you can use.
                - str, regex and numeric rules apply as above.

            * dict:

                - Dicts can be used to specify different replacement values
                  for different existing values. For example,
                  ``{'a': 'b', 'y': 'z'}`` replaces the value 'a' with 'b' and
                  'y' with 'z'. To use a dict in this way the `value`
                  parameter should be `None`.
                - For a DataFrame a dict can specify that different values
                  should be replaced in different columns. For example,
                  ``{'a': 1, 'b': 'z'}`` looks for the value 1 in column 'a'
                  and the value 'z' in column 'b' and replaces these values
                  with whatever is specified in `value`. The `value` parameter
                  should not be ``None`` in this case. You can treat this as a
                  special case of passing two lists except that you are
                  specifying the column to search in.
                - For a DataFrame nested dictionaries, e.g.,
                  ``{'a': {'b': np.nan}}``, are read as follows: look in column
                  'a' for the value 'b' and replace it with NaN. The `value`
                  parameter should be ``None`` to use a nested dict in this
                  way. You can nest regular expressions as well. Note that
                  column names (the top-level dictionary keys in a nested
                  dictionary) **cannot** be regular expressions.

            * None:

                - This means that the `regex` argument must be a string,
                  compiled regular expression, or list, dict, ndarray or
                  Series of such elements. If `value` is also ``None`` then
                  this **must** be a nested dictionary or Series.

            See the examples section for examples of each of these.
        value : scalar, dict, list, str, regex, default None
            Value to replace any values matching `to_replace` with.
            For a DataFrame a dict of values can be used to specify which
            value to use for each column (columns not in the dict will not be
            filled). Regular expressions, strings and lists or dicts of such
            objects are also allowed.
        inplace : bool, default False
            If True, in place. Note: this will modify any
            other views on this object (e.g. a column from a DataFrame).
            Returns the caller if this is True.
        limit : int, default None
            Maximum size gap to forward or backward fill.
        regex : bool or same types as `to_replace`, default False
            Whether to interpret `to_replace` and/or `value` as regular
            expressions. If this is ``True`` then `to_replace` *must* be a
            string. Alternatively, this could be a regular expression or a
            list, dict, or array of regular expressions in which case
            `to_replace` must be ``None``.
        method : {'pad', 'ffill', 'bfill', `None`}
            The method to use when for replacement, when `to_replace` is a
            scalar, list or tuple and `value` is ``None``.

            .. versionchanged:: 0.23.0
                Added to DataFrame.

        Returns
        -------
        %(klass)s
            Object after replacement.

        Raises
        ------
        AssertionError
            * If `regex` is not a ``bool`` and `to_replace` is not
              ``None``.
        TypeError
            * If `to_replace` is a ``dict`` and `value` is not a ``list``,
              ``dict``, ``ndarray``, or ``Series``
            * If `to_replace` is ``None`` and `regex` is not compilable
              into a regular expression or is a list, dict, ndarray, or
              Series.
            * When replacing multiple ``bool`` or ``datetime64`` objects and
              the arguments to `to_replace` does not match the type of the
              value being replaced
        ValueError
            * If a ``list`` or an ``ndarray`` is passed to `to_replace` and
              `value` but they are not the same length.

        See Also
        --------
        %(klass)s.fillna : Fill NA values.
        %(klass)s.where : Replace values based on boolean condition.
        Series.str.replace : Simple string replacement.

        Notes
        -----
        * Regex substitution is performed under the hood with ``re.sub``. The
          rules for substitution for ``re.sub`` are the same.
        * Regular expressions will only substitute on strings, meaning you
          cannot provide, for example, a regular expression matching floating
          point numbers and expect the columns in your frame that have a
          numeric dtype to be matched. However, if those floating point
          numbers *are* strings, then you can do this.
        * This method has *a lot* of options. You are encouraged to experiment
          and play with this method to gain intuition about how it works.
        * When dict is used as the `to_replace` value, it is like
          key(s) in the dict are the to_replace part and
          value(s) in the dict are the value parameter.

        Examples
        --------

        **Scalar `to_replace` and `value`**

        >>> s = pd.Series([0, 1, 2, 3, 4])
        >>> s.replace(0, 5)
        0    5
        1    1
        2    2
        3    3
        4    4
        dtype: int64

        >>> df = pd.DataFrame({'A': [0, 1, 2, 3, 4],
        ...                    'B': [5, 6, 7, 8, 9],
        ...                    'C': ['a', 'b', 'c', 'd', 'e']})
        >>> df.replace(0, 5)
           A  B  C
        0  5  5  a
        1  1  6  b
        2  2  7  c
        3  3  8  d
        4  4  9  e

        **List-like `to_replace`**

        >>> df.replace([0, 1, 2, 3], 4)
           A  B  C
        0  4  5  a
        1  4  6  b
        2  4  7  c
        3  4  8  d
        4  4  9  e

        >>> df.replace([0, 1, 2, 3], [4, 3, 2, 1])
           A  B  C
        0  4  5  a
        1  3  6  b
        2  2  7  c
        3  1  8  d
        4  4  9  e

        >>> s.replace([1, 2], method='bfill')
        0    0
        1    3
        2    3
        3    3
        4    4
        dtype: int64

        **dict-like `to_replace`**

        >>> df.replace({0: 10, 1: 100})
             A  B  C
        0   10  5  a
        1  100  6  b
        2    2  7  c
        3    3  8  d
        4    4  9  e

        >>> df.replace({'A': 0, 'B': 5}, 100)
             A    B  C
        0  100  100  a
        1    1    6  b
        2    2    7  c
        3    3    8  d
        4    4    9  e

        >>> df.replace({'A': {0: 100, 4: 400}})
             A  B  C
        0  100  5  a
        1    1  6  b
        2    2  7  c
        3    3  8  d
        4  400  9  e

        **Regular expression `to_replace`**

        >>> df = pd.DataFrame({'A': ['bat', 'foo', 'bait'],
        ...                    'B': ['abc', 'bar', 'xyz']})
        >>> df.replace(to_replace=r'^ba.$', value='new', regex=True)
              A    B
        0   new  abc
        1   foo  new
        2  bait  xyz

        >>> df.replace({'A': r'^ba.$'}, {'A': 'new'}, regex=True)
              A    B
        0   new  abc
        1   foo  bar
        2  bait  xyz

        >>> df.replace(regex=r'^ba.$', value='new')
              A    B
        0   new  abc
        1   foo  new
        2  bait  xyz

        >>> df.replace(regex={r'^ba.$': 'new', 'foo': 'xyz'})
              A    B
        0   new  abc
        1   xyz  new
        2  bait  xyz

        >>> df.replace(regex=[r'^ba.$', 'foo'], value='new')
              A    B
        0   new  abc
        1   new  new
        2  bait  xyz

        Note that when replacing multiple ``bool`` or ``datetime64`` objects,
        the data types in the `to_replace` parameter must match the data
        type of the value being replaced:

        >>> df = pd.DataFrame({'A': [True, False, True],
        ...                    'B': [False, True, False]})
        >>> df.replace({'a string': 'new value', True: False})  # raises
        Traceback (most recent call last):
            ...
        TypeError: Cannot compare types 'ndarray(dtype=bool)' and 'str'

        This raises a ``TypeError`` because one of the ``dict`` keys is not of
        the correct type for replacement.

        Compare the behavior of ``s.replace({'a': None})`` and
        ``s.replace('a', None)`` to understand the peculiarities
        of the `to_replace` parameter:

        >>> s = pd.Series([10, 'a', 'a', 'b', 'a'])

        When one uses a dict as the `to_replace` value, it is like the
        value(s) in the dict are equal to the `value` parameter.
        ``s.replace({'a': None})`` is equivalent to
        ``s.replace(to_replace={'a': None}, value=None, method=None)``:

        >>> s.replace({'a': None})
        0      10
        1    None
        2    None
        3       b
        4    None
        dtype: object

        When ``value=None`` and `to_replace` is a scalar, list or
        tuple, `replace` uses the method parameter (default 'pad') to do the
        replacement. So this is why the 'a' values are being replaced by 10
        in rows 1 and 2 and 'b' in row 4 in this case.
        The command ``s.replace('a', None)`` is actually equivalent to
        ``s.replace(to_replace='a', value=None, method='pad')``:

        >>> s.replace('a', None)
        0    10
        1    10
        2    10
        3     b
        4     b
        dtype: object
    """)

    @Appender(_shared_docs['replace'] % _shared_doc_kwargs)
    def replace(self, to_replace=None, value=None, inplace=False, limit=None,
                regex=False, method='pad'):
        inplace = validate_bool_kwarg(inplace, 'inplace')
        if not is_bool(regex) and to_replace is not None:
            raise AssertionError("'to_replace' must be 'None' if 'regex' is "
                                 "not a bool")

        self._consolidate_inplace()

        if value is None:
            # passing a single value that is scalar like
            # when value is None (GH5319), for compat
            if not is_dict_like(to_replace) and not is_dict_like(regex):
                to_replace = [to_replace]

            if isinstance(to_replace, (tuple, list)):
                if isinstance(self, pd.DataFrame):
                    return self.apply(_single_replace,
                                      args=(to_replace, method, inplace,
                                            limit))
                return _single_replace(self, to_replace, method, inplace,
                                       limit)

            if not is_dict_like(to_replace):
                if not is_dict_like(regex):
                    raise TypeError('If "to_replace" and "value" are both None'
                                    ' and "to_replace" is not a list, then '
                                    'regex must be a mapping')
                to_replace = regex
                regex = True

            items = list(compat.iteritems(to_replace))
            keys, values = lzip(*items) or ([], [])

            are_mappings = [is_dict_like(v) for v in values]

            if any(are_mappings):
                if not all(are_mappings):
                    raise TypeError("If a nested mapping is passed, all values"
                                    " of the top level mapping must be "
                                    "mappings")
                # passed a nested dict/Series
                to_rep_dict = {}
                value_dict = {}

                for k, v in items:
                    keys, values = lzip(*v.items()) or ([], [])
                    if set(keys) & set(values):
                        raise ValueError("Replacement not allowed with "
                                         "overlapping keys and values")
                    to_rep_dict[k] = list(keys)
                    value_dict[k] = list(values)

                to_replace, value = to_rep_dict, value_dict
            else:
                to_replace, value = keys, values

            return self.replace(to_replace, value, inplace=inplace,
                                limit=limit, regex=regex)
        else:

            # need a non-zero len on all axes
            for a in self._AXIS_ORDERS:
                if not len(self._get_axis(a)):
                    return self

            new_data = self._data
            if is_dict_like(to_replace):
                if is_dict_like(value):  # {'A' : NA} -> {'A' : 0}
                    res = self if inplace else self.copy()
                    for c, src in compat.iteritems(to_replace):
                        if c in value and c in self:
                            # object conversion is handled in
                            # series.replace which is called recursivelly
                            res[c] = res[c].replace(to_replace=src,
                                                    value=value[c],
                                                    inplace=False,
                                                    regex=regex)
                    return None if inplace else res

                # {'A': NA} -> 0
                elif not is_list_like(value):
                    keys = [(k, src) for k, src in compat.iteritems(to_replace)
                            if k in self]
                    keys_len = len(keys) - 1
                    for i, (k, src) in enumerate(keys):
                        convert = i == keys_len
                        new_data = new_data.replace(to_replace=src,
                                                    value=value,
                                                    filter=[k],
                                                    inplace=inplace,
                                                    regex=regex,
                                                    convert=convert)
                else:
                    raise TypeError('value argument must be scalar, dict, or '
                                    'Series')

            elif is_list_like(to_replace):  # [NA, ''] -> [0, 'missing']
                if is_list_like(value):
                    if len(to_replace) != len(value):
                        raise ValueError('Replacement lists must match '
                                         'in length. Expecting %d got %d ' %
                                         (len(to_replace), len(value)))

                    new_data = self._data.replace_list(src_list=to_replace,
                                                       dest_list=value,
                                                       inplace=inplace,
                                                       regex=regex)

                else:  # [NA, ''] -> 0
                    new_data = self._data.replace(to_replace=to_replace,
                                                  value=value, inplace=inplace,
                                                  regex=regex)
            elif to_replace is None:
                if not (is_re_compilable(regex) or
                        is_list_like(regex) or is_dict_like(regex)):
                    raise TypeError("'regex' must be a string or a compiled "
                                    "regular expression or a list or dict of "
                                    "strings or regular expressions, you "
                                    "passed a"
                                    " {0!r}".format(type(regex).__name__))
                return self.replace(regex, value, inplace=inplace, limit=limit,
                                    regex=True)
            else:

                # dest iterable dict-like
                if is_dict_like(value):  # NA -> {'A' : 0, 'B' : -1}
                    new_data = self._data

                    for k, v in compat.iteritems(value):
                        if k in self:
                            new_data = new_data.replace(to_replace=to_replace,
                                                        value=v, filter=[k],
                                                        inplace=inplace,
                                                        regex=regex)

                elif not is_list_like(value):  # NA -> 0
                    new_data = self._data.replace(to_replace=to_replace,
                                                  value=value, inplace=inplace,
                                                  regex=regex)
                else:
                    msg = ('Invalid "to_replace" type: '
                           '{0!r}').format(type(to_replace).__name__)
                    raise TypeError(msg)  # pragma: no cover

        if inplace:
            self._update_inplace(new_data)
        else:
            return self._constructor(new_data).__finalize__(self)

    _shared_docs['interpolate'] = """
        Please note that only ``method='linear'`` is supported for
        DataFrame/Series with a MultiIndex.

        Parameters
        ----------
        method : str, default 'linear'
            Interpolation technique to use. One of:

            * 'linear': Ignore the index and treat the values as equally
              spaced. This is the only method supported on MultiIndexes.
            * 'time': Works on daily and higher resolution data to interpolate
              given length of interval.
            * 'index', 'values': use the actual numerical values of the index.
            * 'pad': Fill in NaNs using existing values.
            * 'nearest', 'zero', 'slinear', 'quadratic', 'cubic', 'spline',
              'barycentric', 'polynomial': Passed to
              `scipy.interpolate.interp1d`. Both 'polynomial' and 'spline'
              require that you also specify an `order` (int),
              e.g. ``df.interpolate(method='polynomial', order=4)``.
              These use the numerical values of the index.
            * 'krogh', 'piecewise_polynomial', 'spline', 'pchip', 'akima':
              Wrappers around the SciPy interpolation methods of similar
              names. See `Notes`.
            * 'from_derivatives': Refers to
              `scipy.interpolate.BPoly.from_derivatives` which
              replaces 'piecewise_polynomial' interpolation method in
              scipy 0.18.

            .. versionadded:: 0.18.1

               Added support for the 'akima' method.
               Added interpolate method 'from_derivatives' which replaces
               'piecewise_polynomial' in SciPy 0.18; backwards-compatible with
               SciPy < 0.18

        axis : {0 or 'index', 1 or 'columns', None}, default None
            Axis to interpolate along.
        limit : int, optional
            Maximum number of consecutive NaNs to fill. Must be greater than
            0.
        inplace : bool, default False
            Update the data in place if possible.
        limit_direction : {'forward', 'backward', 'both'}, default 'forward'
            If limit is specified, consecutive NaNs will be filled in this
            direction.
        limit_area : {`None`, 'inside', 'outside'}, default None
            If limit is specified, consecutive NaNs will be filled with this
            restriction.

            * ``None``: No fill restriction.
            * 'inside': Only fill NaNs surrounded by valid values
              (interpolate).
            * 'outside': Only fill NaNs outside valid values (extrapolate).

            .. versionadded:: 0.21.0

        downcast : optional, 'infer' or None, defaults to None
            Downcast dtypes if possible.
        **kwargs
            Keyword arguments to pass on to the interpolating function.

        Returns
        -------
        Series or DataFrame
            Returns the same object type as the caller, interpolated at
            some or all ``NaN`` values

        See Also
        --------
        fillna : Fill missing values using different methods.
        scipy.interpolate.Akima1DInterpolator : Piecewise cubic polynomials
            (Akima interpolator).
        scipy.interpolate.BPoly.from_derivatives : Piecewise polynomial in the
            Bernstein basis.
        scipy.interpolate.interp1d : Interpolate a 1-D function.
        scipy.interpolate.KroghInterpolator : Interpolate polynomial (Krogh
            interpolator).
        scipy.interpolate.PchipInterpolator : PCHIP 1-d monotonic cubic
            interpolation.
        scipy.interpolate.CubicSpline : Cubic spline data interpolator.

        Notes
        -----
        The 'krogh', 'piecewise_polynomial', 'spline', 'pchip' and 'akima'
        methods are wrappers around the respective SciPy implementations of
        similar names. These use the actual numerical values of the index.
        For more information on their behavior, see the
        `SciPy documentation
        <http://docs.scipy.org/doc/scipy/reference/interpolate.html#univariate-interpolation>`__
        and `SciPy tutorial
        <http://docs.scipy.org/doc/scipy/reference/tutorial/interpolate.html>`__.

        Examples
        --------
        Filling in ``NaN`` in a :class:`~pandas.Series` via linear
        interpolation.

        >>> s = pd.Series([0, 1, np.nan, 3])
        >>> s
        0    0.0
        1    1.0
        2    NaN
        3    3.0
        dtype: float64
        >>> s.interpolate()
        0    0.0
        1    1.0
        2    2.0
        3    3.0
        dtype: float64

        Filling in ``NaN`` in a Series by padding, but filling at most two
        consecutive ``NaN`` at a time.

        >>> s = pd.Series([np.nan, "single_one", np.nan,
        ...                "fill_two_more", np.nan, np.nan, np.nan,
        ...                4.71, np.nan])
        >>> s
        0              NaN
        1       single_one
        2              NaN
        3    fill_two_more
        4              NaN
        5              NaN
        6              NaN
        7             4.71
        8              NaN
        dtype: object
        >>> s.interpolate(method='pad', limit=2)
        0              NaN
        1       single_one
        2       single_one
        3    fill_two_more
        4    fill_two_more
        5    fill_two_more
        6              NaN
        7             4.71
        8             4.71
        dtype: object

        Filling in ``NaN`` in a Series via polynomial interpolation or splines:
        Both 'polynomial' and 'spline' methods require that you also specify
        an ``order`` (int).

        >>> s = pd.Series([0, 2, np.nan, 8])
        >>> s.interpolate(method='polynomial', order=2)
        0    0.000000
        1    2.000000
        2    4.666667
        3    8.000000
        dtype: float64

        Fill the DataFrame forward (that is, going down) along each column
        using linear interpolation.

        Note how the last entry in column 'a' is interpolated differently,
        because there is no entry after it to use for interpolation.
        Note how the first entry in column 'b' remains ``NaN``, because there
        is no entry befofe it to use for interpolation.

        >>> df = pd.DataFrame([(0.0,  np.nan, -1.0, 1.0),
        ...                    (np.nan, 2.0, np.nan, np.nan),
        ...                    (2.0, 3.0, np.nan, 9.0),
        ...                    (np.nan, 4.0, -4.0, 16.0)],
        ...                   columns=list('abcd'))
        >>> df
             a    b    c     d
        0  0.0  NaN -1.0   1.0
        1  NaN  2.0  NaN   NaN
        2  2.0  3.0  NaN   9.0
        3  NaN  4.0 -4.0  16.0
        >>> df.interpolate(method='linear', limit_direction='forward', axis=0)
             a    b    c     d
        0  0.0  NaN -1.0   1.0
        1  1.0  2.0 -2.0   5.0
        2  2.0  3.0 -3.0   9.0
        3  2.0  4.0 -4.0  16.0

        Using polynomial interpolation.

        >>> df['d'].interpolate(method='polynomial', order=2)
        0     1.0
        1     4.0
        2     9.0
        3    16.0
        Name: d, dtype: float64
        """

    @Appender(_shared_docs['interpolate'] % _shared_doc_kwargs)
    def interpolate(self, method='linear', axis=0, limit=None, inplace=False,
                    limit_direction='forward', limit_area=None,
                    downcast=None, **kwargs):
        """
        Interpolate values according to different methods.
        """
        inplace = validate_bool_kwarg(inplace, 'inplace')

        if self.ndim > 2:
            raise NotImplementedError("Interpolate has not been implemented "
                                      "on Panel and Panel 4D objects.")

        if axis == 0:
            ax = self._info_axis_name
            _maybe_transposed_self = self
        elif axis == 1:
            _maybe_transposed_self = self.T
            ax = 1
        else:
            _maybe_transposed_self = self
        ax = _maybe_transposed_self._get_axis_number(ax)

        if _maybe_transposed_self.ndim == 2:
            alt_ax = 1 - ax
        else:
            alt_ax = ax

        if (isinstance(_maybe_transposed_self.index, MultiIndex) and
                method != 'linear'):
            raise ValueError("Only `method=linear` interpolation is supported "
                             "on MultiIndexes.")

        if _maybe_transposed_self._data.get_dtype_counts().get(
                'object') == len(_maybe_transposed_self.T):
            raise TypeError("Cannot interpolate with all object-dtype columns "
                            "in the DataFrame. Try setting at least one "
                            "column to a numeric dtype.")

        # create/use the index
        if method == 'linear':
            # prior default
            index = np.arange(len(_maybe_transposed_self._get_axis(alt_ax)))
        else:
            index = _maybe_transposed_self._get_axis(alt_ax)

        if isna(index).any():
            raise NotImplementedError("Interpolation with NaNs in the index "
                                      "has not been implemented. Try filling "
                                      "those NaNs before interpolating.")
        data = _maybe_transposed_self._data
        new_data = data.interpolate(method=method, axis=ax, index=index,
                                    values=_maybe_transposed_self, limit=limit,
                                    limit_direction=limit_direction,
                                    limit_area=limit_area,
                                    inplace=inplace, downcast=downcast,
                                    **kwargs)

        if inplace:
            if axis == 1:
                new_data = self._constructor(new_data).T._data
            self._update_inplace(new_data)
        else:
            res = self._constructor(new_data).__finalize__(self)
            if axis == 1:
                res = res.T
            return res

    # ----------------------------------------------------------------------
    # Timeseries methods Methods

    def asof(self, where, subset=None):
        """
        Return the last row(s) without any NaNs before `where`.

        The last row (for each element in `where`, if list) without any
        NaN is taken.
        In case of a :class:`~pandas.DataFrame`, the last row without NaN
        considering only the subset of columns (if not `None`)

        .. versionadded:: 0.19.0 For DataFrame

        If there is no good value, NaN is returned for a Series or
        a Series of NaN values for a DataFrame

        Parameters
        ----------
        where : date or array-like of dates
            Date(s) before which the last row(s) are returned.
        subset : str or array-like of str, default `None`
            For DataFrame, if not `None`, only use these columns to
            check for NaNs.

        Returns
        -------
        scalar, Series, or DataFrame

           * scalar : when `self` is a Series and `where` is a scalar
           * Series: when `self` is a Series and `where` is an array-like,
             or when `self` is a DataFrame and `where` is a scalar
           * DataFrame : when `self` is a DataFrame and `where` is an
             array-like

        See Also
        --------
        merge_asof : Perform an asof merge. Similar to left join.

        Notes
        -----
        Dates are assumed to be sorted. Raises if this is not the case.

        Examples
        --------
        A Series and a scalar `where`.

        >>> s = pd.Series([1, 2, np.nan, 4], index=[10, 20, 30, 40])
        >>> s
        10    1.0
        20    2.0
        30    NaN
        40    4.0
        dtype: float64

        >>> s.asof(20)
        2.0

        For a sequence `where`, a Series is returned. The first value is
        NaN, because the first element of `where` is before the first
        index value.

        >>> s.asof([5, 20])
        5     NaN
        20    2.0
        dtype: float64

        Missing values are not considered. The following is ``2.0``, not
        NaN, even though NaN is at the index location for ``30``.

        >>> s.asof(30)
        2.0

        Take all columns into consideration

        >>> df = pd.DataFrame({'a': [10, 20, 30, 40, 50],
        ...                    'b': [None, None, None, None, 500]},
        ...                   index=pd.DatetimeIndex(['2018-02-27 09:01:00',
        ...                                           '2018-02-27 09:02:00',
        ...                                           '2018-02-27 09:03:00',
        ...                                           '2018-02-27 09:04:00',
        ...                                           '2018-02-27 09:05:00']))
        >>> df.asof(pd.DatetimeIndex(['2018-02-27 09:03:30',
        ...                           '2018-02-27 09:04:30']))
                              a   b
        2018-02-27 09:03:30 NaN NaN
        2018-02-27 09:04:30 NaN NaN

        Take a single column into consideration

        >>> df.asof(pd.DatetimeIndex(['2018-02-27 09:03:30',
        ...                           '2018-02-27 09:04:30']),
        ...         subset=['a'])
                                 a   b
        2018-02-27 09:03:30   30.0 NaN
        2018-02-27 09:04:30   40.0 NaN
        """
        if isinstance(where, compat.string_types):
            from pandas import to_datetime
            where = to_datetime(where)

        if not self.index.is_monotonic:
            raise ValueError("asof requires a sorted index")

        is_series = isinstance(self, ABCSeries)
        if is_series:
            if subset is not None:
                raise ValueError("subset is not valid for Series")
        elif self.ndim > 2:
            raise NotImplementedError("asof is not implemented "
                                      "for {type}".format(type=type(self)))
        else:
            if subset is None:
                subset = self.columns
            if not is_list_like(subset):
                subset = [subset]

        is_list = is_list_like(where)
        if not is_list:
            start = self.index[0]
            if isinstance(self.index, PeriodIndex):
                where = Period(where, freq=self.index.freq).ordinal
                start = start.ordinal

            if where < start:
                if not is_series:
                    from pandas import Series
                    return Series(index=self.columns, name=where)
                return np.nan

            # It's always much faster to use a *while* loop here for
            # Series than pre-computing all the NAs. However a
            # *while* loop is extremely expensive for DataFrame
            # so we later pre-compute all the NAs and use the same
            # code path whether *where* is a scalar or list.
            # See PR: https://github.com/pandas-dev/pandas/pull/14476
            if is_series:
                loc = self.index.searchsorted(where, side='right')
                if loc > 0:
                    loc -= 1

                values = self._values
                while loc > 0 and isna(values[loc]):
                    loc -= 1
                return values[loc]

        if not isinstance(where, Index):
            where = Index(where) if is_list else Index([where])

        nulls = self.isna() if is_series else self[subset].isna().any(1)
        if nulls.all():
            if is_series:
                return self._constructor(np.nan, index=where, name=self.name)
            elif is_list:
                from pandas import DataFrame
                return DataFrame(np.nan, index=where, columns=self.columns)
            else:
                from pandas import Series
                return Series(np.nan, index=self.columns, name=where[0])

        locs = self.index.asof_locs(where, ~(nulls.values))

        # mask the missing
        missing = locs == -1
        data = self.take(locs, is_copy=False)
        data.index = where
        data.loc[missing] = np.nan
        return data if is_list else data.iloc[-1]

    # ----------------------------------------------------------------------
    # Action Methods

    _shared_docs['isna'] = """
        Detect missing values.

        Return a boolean same-sized object indicating if the values are NA.
        NA values, such as None or :attr:`numpy.NaN`, gets mapped to True
        values.
        Everything else gets mapped to False values. Characters such as empty
        strings ``''`` or :attr:`numpy.inf` are not considered NA values
        (unless you set ``pandas.options.mode.use_inf_as_na = True``).

        Returns
        -------
        %(klass)s
            Mask of bool values for each element in %(klass)s that
            indicates whether an element is not an NA value.

        See Also
        --------
        %(klass)s.isnull : Alias of isna.
        %(klass)s.notna : Boolean inverse of isna.
        %(klass)s.dropna : Omit axes labels with missing values.
        isna : Top-level isna.

        Examples
        --------
        Show which entries in a DataFrame are NA.

        >>> df = pd.DataFrame({'age': [5, 6, np.NaN],
        ...                    'born': [pd.NaT, pd.Timestamp('1939-05-27'),
        ...                             pd.Timestamp('1940-04-25')],
        ...                    'name': ['Alfred', 'Batman', ''],
        ...                    'toy': [None, 'Batmobile', 'Joker']})
        >>> df
           age       born    name        toy
        0  5.0        NaT  Alfred       None
        1  6.0 1939-05-27  Batman  Batmobile
        2  NaN 1940-04-25              Joker

        >>> df.isna()
             age   born   name    toy
        0  False   True  False   True
        1  False  False  False  False
        2   True  False  False  False

        Show which entries in a Series are NA.

        >>> ser = pd.Series([5, 6, np.NaN])
        >>> ser
        0    5.0
        1    6.0
        2    NaN
        dtype: float64

        >>> ser.isna()
        0    False
        1    False
        2     True
        dtype: bool
        """

    @Appender(_shared_docs['isna'] % _shared_doc_kwargs)
    def isna(self):
        return isna(self).__finalize__(self)

    @Appender(_shared_docs['isna'] % _shared_doc_kwargs)
    def isnull(self):
        return isna(self).__finalize__(self)

    _shared_docs['notna'] = """
        Detect existing (non-missing) values.

        Return a boolean same-sized object indicating if the values are not NA.
        Non-missing values get mapped to True. Characters such as empty
        strings ``''`` or :attr:`numpy.inf` are not considered NA values
        (unless you set ``pandas.options.mode.use_inf_as_na = True``).
        NA values, such as None or :attr:`numpy.NaN`, get mapped to False
        values.

        Returns
        -------
        %(klass)s
            Mask of bool values for each element in %(klass)s that
            indicates whether an element is not an NA value.

        See Also
        --------
        %(klass)s.notnull : Alias of notna.
        %(klass)s.isna : Boolean inverse of notna.
        %(klass)s.dropna : Omit axes labels with missing values.
        notna : Top-level notna.

        Examples
        --------
        Show which entries in a DataFrame are not NA.

        >>> df = pd.DataFrame({'age': [5, 6, np.NaN],
        ...                    'born': [pd.NaT, pd.Timestamp('1939-05-27'),
        ...                             pd.Timestamp('1940-04-25')],
        ...                    'name': ['Alfred', 'Batman', ''],
        ...                    'toy': [None, 'Batmobile', 'Joker']})
        >>> df
           age       born    name        toy
        0  5.0        NaT  Alfred       None
        1  6.0 1939-05-27  Batman  Batmobile
        2  NaN 1940-04-25              Joker

        >>> df.notna()
             age   born  name    toy
        0   True  False  True  False
        1   True   True  True   True
        2  False   True  True   True

        Show which entries in a Series are not NA.

        >>> ser = pd.Series([5, 6, np.NaN])
        >>> ser
        0    5.0
        1    6.0
        2    NaN
        dtype: float64

        >>> ser.notna()
        0     True
        1     True
        2    False
        dtype: bool
        """

    @Appender(_shared_docs['notna'] % _shared_doc_kwargs)
    def notna(self):
        return notna(self).__finalize__(self)

    @Appender(_shared_docs['notna'] % _shared_doc_kwargs)
    def notnull(self):
        return notna(self).__finalize__(self)

    def _clip_with_scalar(self, lower, upper, inplace=False):
        if ((lower is not None and np.any(isna(lower))) or
                (upper is not None and np.any(isna(upper)))):
            raise ValueError("Cannot use an NA value as a clip threshold")

        result = self.values
        mask = isna(result)

        with np.errstate(all='ignore'):
            if upper is not None:
                result = np.where(result >= upper, upper, result)
            if lower is not None:
                result = np.where(result <= lower, lower, result)
        if np.any(mask):
            result[mask] = np.nan

        axes_dict = self._construct_axes_dict()
        result = self._constructor(result, **axes_dict).__finalize__(self)

        if inplace:
            self._update_inplace(result)
        else:
            return result

    def _clip_with_one_bound(self, threshold, method, axis, inplace):

        inplace = validate_bool_kwarg(inplace, 'inplace')
        if axis is not None:
            axis = self._get_axis_number(axis)

        # method is self.le for upper bound and self.ge for lower bound
        if is_scalar(threshold) and is_number(threshold):
            if method.__name__ == 'le':
                return self._clip_with_scalar(None, threshold, inplace=inplace)
            return self._clip_with_scalar(threshold, None, inplace=inplace)

        subset = method(threshold, axis=axis) | isna(self)

        # GH #15390
        # In order for where method to work, the threshold must
        # be transformed to NDFrame from other array like structure.
        if (not isinstance(threshold, ABCSeries)) and is_list_like(threshold):
            if isinstance(self, ABCSeries):
                threshold = pd.Series(threshold, index=self.index)
            else:
                threshold = _align_method_FRAME(self, np.asarray(threshold),
                                                axis)
        return self.where(subset, threshold, axis=axis, inplace=inplace)

    def clip(self, lower=None, upper=None, axis=None, inplace=False,
             *args, **kwargs):
        """
        Trim values at input threshold(s).

        Assigns values outside boundary to boundary values. Thresholds
        can be singular values or array like, and in the latter case
        the clipping is performed element-wise in the specified axis.

        Parameters
        ----------
        lower : float or array_like, default None
            Minimum threshold value. All values below this
            threshold will be set to it.
        upper : float or array_like, default None
            Maximum threshold value. All values above this
            threshold will be set to it.
        axis : int or string axis name, optional
            Align object with lower and upper along the given axis.
        inplace : boolean, default False
            Whether to perform the operation in place on the data.

            .. versionadded:: 0.21.0
        *args, **kwargs
            Additional keywords have no effect but might be accepted
            for compatibility with numpy.

        Returns
        -------
        Series or DataFrame
            Same type as calling object with the values outside the
            clip boundaries replaced

        Examples
        --------
        >>> data = {'col_0': [9, -3, 0, -1, 5], 'col_1': [-2, -7, 6, 8, -5]}
        >>> df = pd.DataFrame(data)
        >>> df
           col_0  col_1
        0      9     -2
        1     -3     -7
        2      0      6
        3     -1      8
        4      5     -5

        Clips per column using lower and upper thresholds:

        >>> df.clip(-4, 6)
           col_0  col_1
        0      6     -2
        1     -3     -4
        2      0      6
        3     -1      6
        4      5     -4

        Clips using specific lower and upper thresholds per column element:

        >>> t = pd.Series([2, -4, -1, 6, 3])
        >>> t
        0    2
        1   -4
        2   -1
        3    6
        4    3
        dtype: int64

        >>> df.clip(t, t + 4, axis=0)
           col_0  col_1
        0      6      2
        1     -3     -4
        2      0      3
        3      6      8
        4      5      3
        """
        if isinstance(self, ABCPanel):
            raise NotImplementedError("clip is not supported yet for panels")

        inplace = validate_bool_kwarg(inplace, 'inplace')

        axis = nv.validate_clip_with_axis(axis, args, kwargs)
        if axis is not None:
            axis = self._get_axis_number(axis)

        # GH 17276
        # numpy doesn't like NaN as a clip value
        # so ignore
        # GH 19992
        # numpy doesn't drop a list-like bound containing NaN
        if not is_list_like(lower) and np.any(pd.isnull(lower)):
            lower = None
        if not is_list_like(upper) and np.any(pd.isnull(upper)):
            upper = None

        # GH 2747 (arguments were reversed)
        if lower is not None and upper is not None:
            if is_scalar(lower) and is_scalar(upper):
                lower, upper = min(lower, upper), max(lower, upper)

        # fast-path for scalars
        if ((lower is None or (is_scalar(lower) and is_number(lower))) and
                (upper is None or (is_scalar(upper) and is_number(upper)))):
            return self._clip_with_scalar(lower, upper, inplace=inplace)

        result = self
        if lower is not None:
            result = result._clip_with_one_bound(lower, method=self.ge,
                                                 axis=axis, inplace=inplace)
        if upper is not None:
            if inplace:
                result = self
            result = result._clip_with_one_bound(upper, method=self.le,
                                                 axis=axis, inplace=inplace)

        return result

    def clip_upper(self, threshold, axis=None, inplace=False):
        """
        Trim values above a given threshold.

        .. deprecated:: 0.24.0
            Use clip(upper=threshold) instead.

        Elements above the `threshold` will be changed to match the
        `threshold` value(s). Threshold can be a single value or an array,
        in the latter case it performs the truncation element-wise.

        Parameters
        ----------
        threshold : numeric or array-like
            Maximum value allowed. All values above threshold will be set to
            this value.

            * float : every value is compared to `threshold`.
            * array-like : The shape of `threshold` should match the object
              it's compared to. When `self` is a Series, `threshold` should be
              the length. When `self` is a DataFrame, `threshold` should 2-D
              and the same shape as `self` for ``axis=None``, or 1-D and the
              same length as the axis being compared.

        axis : {0 or 'index', 1 or 'columns'}, default 0
            Align object with `threshold` along the given axis.
        inplace : boolean, default False
            Whether to perform the operation in place on the data.

            .. versionadded:: 0.21.0

        Returns
        -------
        Series or DataFrame
            Original data with values trimmed.

        See Also
        --------
        Series.clip : General purpose method to trim Series values to given
            threshold(s).
        DataFrame.clip : General purpose method to trim DataFrame values to
            given threshold(s).

        Examples
        --------
        >>> s = pd.Series([1, 2, 3, 4, 5])
        >>> s
        0    1
        1    2
        2    3
        3    4
        4    5
        dtype: int64

        >>> s.clip_upper(3)
        0    1
        1    2
        2    3
        3    3
        4    3
        dtype: int64

        >>> t = [5, 4, 3, 2, 1]
        >>> t
        [5, 4, 3, 2, 1]

        >>> s.clip_upper(t)
        0    1
        1    2
        2    3
        3    2
        4    1
        dtype: int64
        """
        warnings.warn('clip_upper(threshold) is deprecated, '
                      'use clip(upper=threshold) instead',
                      FutureWarning, stacklevel=2)
        return self._clip_with_one_bound(threshold, method=self.le,
                                         axis=axis, inplace=inplace)

    def clip_lower(self, threshold, axis=None, inplace=False):
        """
        Trim values below a given threshold.

        .. deprecated:: 0.24.0
            Use clip(lower=threshold) instead.

        Elements below the `threshold` will be changed to match the
        `threshold` value(s). Threshold can be a single value or an array,
        in the latter case it performs the truncation element-wise.

        Parameters
        ----------
        threshold : numeric or array-like
            Minimum value allowed. All values below threshold will be set to
            this value.

            * float : every value is compared to `threshold`.
            * array-like : The shape of `threshold` should match the object
              it's compared to. When `self` is a Series, `threshold` should be
              the length. When `self` is a DataFrame, `threshold` should 2-D
              and the same shape as `self` for ``axis=None``, or 1-D and the
              same length as the axis being compared.

        axis : {0 or 'index', 1 or 'columns'}, default 0
            Align `self` with `threshold` along the given axis.

        inplace : boolean, default False
            Whether to perform the operation in place on the data.

            .. versionadded:: 0.21.0

        Returns
        -------
        Series or DataFrame
            Original data with values trimmed.

        See Also
        --------
        Series.clip : General purpose method to trim Series values to given
            threshold(s).
        DataFrame.clip : General purpose method to trim DataFrame values to
            given threshold(s).

        Examples
        --------

        Series single threshold clipping:

        >>> s = pd.Series([5, 6, 7, 8, 9])
        >>> s.clip_lower(8)
        0    8
        1    8
        2    8
        3    8
        4    9
        dtype: int64

        Series clipping element-wise using an array of thresholds. `threshold`
        should be the same length as the Series.

        >>> elemwise_thresholds = [4, 8, 7, 2, 5]
        >>> s.clip_lower(elemwise_thresholds)
        0    5
        1    8
        2    7
        3    8
        4    9
        dtype: int64

        DataFrames can be compared to a scalar.

        >>> df = pd.DataFrame({"A": [1, 3, 5], "B": [2, 4, 6]})
        >>> df
           A  B
        0  1  2
        1  3  4
        2  5  6

        >>> df.clip_lower(3)
           A  B
        0  3  3
        1  3  4
        2  5  6

        Or to an array of values. By default, `threshold` should be the same
        shape as the DataFrame.

        >>> df.clip_lower(np.array([[3, 4], [2, 2], [6, 2]]))
           A  B
        0  3  4
        1  3  4
        2  6  6

        Control how `threshold` is broadcast with `axis`. In this case
        `threshold` should be the same length as the axis specified by
        `axis`.

        >>> df.clip_lower([3, 3, 5], axis='index')
           A  B
        0  3  3
        1  3  4
        2  5  6

        >>> df.clip_lower([4, 5], axis='columns')
           A  B
        0  4  5
        1  4  5
        2  5  6
        """
        warnings.warn('clip_lower(threshold) is deprecated, '
                      'use clip(lower=threshold) instead',
                      FutureWarning, stacklevel=2)
        return self._clip_with_one_bound(threshold, method=self.ge,
                                         axis=axis, inplace=inplace)

    def groupby(self, by=None, axis=0, level=None, as_index=True, sort=True,
                group_keys=True, squeeze=False, observed=False, **kwargs):
        """
        Group DataFrame or Series using a mapper or by a Series of columns.

        A groupby operation involves some combination of splitting the
        object, applying a function, and combining the results. This can be
        used to group large amounts of data and compute operations on these
        groups.

        Parameters
        ----------
        by : mapping, function, label, or list of labels
            Used to determine the groups for the groupby.
            If ``by`` is a function, it's called on each value of the object's
            index. If a dict or Series is passed, the Series or dict VALUES
            will be used to determine the groups (the Series' values are first
            aligned; see ``.align()`` method). If an ndarray is passed, the
            values are used as-is determine the groups. A label or list of
            labels may be passed to group by the columns in ``self``. Notice
            that a tuple is interpreted a (single) key.
        axis : {0 or 'index', 1 or 'columns'}, default 0
            Split along rows (0) or columns (1).
        level : int, level name, or sequence of such, default None
            If the axis is a MultiIndex (hierarchical), group by a particular
            level or levels.
        as_index : bool, default True
            For aggregated output, return object with group labels as the
            index. Only relevant for DataFrame input. as_index=False is
            effectively "SQL-style" grouped output.
        sort : bool, default True
            Sort group keys. Get better performance by turning this off.
            Note this does not influence the order of observations within each
            group. Groupby preserves the order of rows within each group.
        group_keys : bool, default True
            When calling apply, add group keys to index to identify pieces.
        squeeze : bool, default False
            Reduce the dimensionality of the return type if possible,
            otherwise return a consistent type.
        observed : bool, default False
            This only applies if any of the groupers are Categoricals.
            If True: only show observed values for categorical groupers.
            If False: show all values for categorical groupers.

            .. versionadded:: 0.23.0

        **kwargs
            Optional, only accepts keyword argument 'mutated' and is passed
            to groupby.

        Returns
        -------
        DataFrameGroupBy or SeriesGroupBy
            Depends on the calling object and returns groupby object that
            contains information about the groups.

        See Also
        --------
        resample : Convenience method for frequency conversion and resampling
            of time series.

        Notes
        -----
        See the `user guide
        <http://pandas.pydata.org/pandas-docs/stable/groupby.html>`_ for more.

        Examples
        --------
        >>> df = pd.DataFrame({'Animal' : ['Falcon', 'Falcon',
        ...                                'Parrot', 'Parrot'],
        ...                    'Max Speed' : [380., 370., 24., 26.]})
        >>> df
           Animal  Max Speed
        0  Falcon      380.0
        1  Falcon      370.0
        2  Parrot       24.0
        3  Parrot       26.0
        >>> df.groupby(['Animal']).mean()
                Max Speed
        Animal
        Falcon      375.0
        Parrot       25.0

        **Hierarchical Indexes**

        We can groupby different levels of a hierarchical index
        using the `level` parameter:

        >>> arrays = [['Falcon', 'Falcon', 'Parrot', 'Parrot'],
        ...           ['Capitve', 'Wild', 'Capitve', 'Wild']]
        >>> index = pd.MultiIndex.from_arrays(arrays, names=('Animal', 'Type'))
        >>> df = pd.DataFrame({'Max Speed' : [390., 350., 30., 20.]},
        ...                    index=index)
        >>> df
                        Max Speed
        Animal Type
        Falcon Capitve      390.0
               Wild         350.0
        Parrot Capitve       30.0
               Wild          20.0
        >>> df.groupby(level=0).mean()
                Max Speed
        Animal
        Falcon      370.0
        Parrot       25.0
        >>> df.groupby(level=1).mean()
                 Max Speed
        Type
        Capitve      210.0
        Wild         185.0
        """
        from pandas.core.groupby.groupby import groupby

        if level is None and by is None:
            raise TypeError("You have to supply one of 'by' and 'level'")
        axis = self._get_axis_number(axis)
        return groupby(self, by=by, axis=axis, level=level, as_index=as_index,
                       sort=sort, group_keys=group_keys, squeeze=squeeze,
                       observed=observed, **kwargs)

    def asfreq(self, freq, method=None, how=None, normalize=False,
               fill_value=None):
        """
        Convert TimeSeries to specified frequency.

        Optionally provide filling method to pad/backfill missing values.

        Returns the original data conformed to a new index with the specified
        frequency. ``resample`` is more appropriate if an operation, such as
        summarization, is necessary to represent the data at the new frequency.

        Parameters
        ----------
        freq : DateOffset object, or string
        method : {'backfill'/'bfill', 'pad'/'ffill'}, default None
            Method to use for filling holes in reindexed Series (note this
            does not fill NaNs that already were present):

            * 'pad' / 'ffill': propagate last valid observation forward to next
              valid
            * 'backfill' / 'bfill': use NEXT valid observation to fill
        how : {'start', 'end'}, default end
            For PeriodIndex only, see PeriodIndex.asfreq
        normalize : bool, default False
            Whether to reset output index to midnight
        fill_value : scalar, optional
            Value to use for missing values, applied during upsampling (note
            this does not fill NaNs that already were present).

            .. versionadded:: 0.20.0

        Returns
        -------
        converted : same type as caller

        See Also
        --------
        reindex

        Notes
        -----
        To learn more about the frequency strings, please see `this link
        <http://pandas.pydata.org/pandas-docs/stable/timeseries.html#offset-aliases>`__.

        Examples
        --------

        Start by creating a series with 4 one minute timestamps.

        >>> index = pd.date_range('1/1/2000', periods=4, freq='T')
        >>> series = pd.Series([0.0, None, 2.0, 3.0], index=index)
        >>> df = pd.DataFrame({'s':series})
        >>> df
                               s
        2000-01-01 00:00:00    0.0
        2000-01-01 00:01:00    NaN
        2000-01-01 00:02:00    2.0
        2000-01-01 00:03:00    3.0

        Upsample the series into 30 second bins.

        >>> df.asfreq(freq='30S')
                               s
        2000-01-01 00:00:00    0.0
        2000-01-01 00:00:30    NaN
        2000-01-01 00:01:00    NaN
        2000-01-01 00:01:30    NaN
        2000-01-01 00:02:00    2.0
        2000-01-01 00:02:30    NaN
        2000-01-01 00:03:00    3.0

        Upsample again, providing a ``fill value``.

        >>> df.asfreq(freq='30S', fill_value=9.0)
                               s
        2000-01-01 00:00:00    0.0
        2000-01-01 00:00:30    9.0
        2000-01-01 00:01:00    NaN
        2000-01-01 00:01:30    9.0
        2000-01-01 00:02:00    2.0
        2000-01-01 00:02:30    9.0
        2000-01-01 00:03:00    3.0

        Upsample again, providing a ``method``.

        >>> df.asfreq(freq='30S', method='bfill')
                               s
        2000-01-01 00:00:00    0.0
        2000-01-01 00:00:30    NaN
        2000-01-01 00:01:00    NaN
        2000-01-01 00:01:30    2.0
        2000-01-01 00:02:00    2.0
        2000-01-01 00:02:30    3.0
        2000-01-01 00:03:00    3.0
        """
        from pandas.core.resample import asfreq
        return asfreq(self, freq, method=method, how=how, normalize=normalize,
                      fill_value=fill_value)

    def at_time(self, time, asof=False, axis=None):
        """
        Select values at particular time of day (e.g. 9:30AM).

        Parameters
        ----------
        time : datetime.time or string
        axis : {0 or 'index', 1 or 'columns'}, default 0

            .. versionadded:: 0.24.0

        Returns
        -------
        values_at_time : same type as caller

        Raises
        ------
        TypeError
            If the index is not  a :class:`DatetimeIndex`

        See Also
        --------
        between_time : Select values between particular times of the day.
        first : Select initial periods of time series based on a date offset.
        last : Select final periods of time series based on a date offset.
        DatetimeIndex.indexer_at_time : Get just the index locations for
            values at particular time of the day.

        Examples
        --------
        >>> i = pd.date_range('2018-04-09', periods=4, freq='12H')
        >>> ts = pd.DataFrame({'A': [1,2,3,4]}, index=i)
        >>> ts
                             A
        2018-04-09 00:00:00  1
        2018-04-09 12:00:00  2
        2018-04-10 00:00:00  3
        2018-04-10 12:00:00  4

        >>> ts.at_time('12:00')
                             A
        2018-04-09 12:00:00  2
        2018-04-10 12:00:00  4
        """
        if axis is None:
            axis = self._stat_axis_number
        axis = self._get_axis_number(axis)

        index = self._get_axis(axis)
        try:
            indexer = index.indexer_at_time(time, asof=asof)
        except AttributeError:
            raise TypeError('Index must be DatetimeIndex')

        return self._take(indexer, axis=axis)

    def between_time(self, start_time, end_time, include_start=True,
                     include_end=True, axis=None):
        """
        Select values between particular times of the day (e.g., 9:00-9:30 AM).

        By setting ``start_time`` to be later than ``end_time``,
        you can get the times that are *not* between the two times.

        Parameters
        ----------
        start_time : datetime.time or string
        end_time : datetime.time or string
        include_start : boolean, default True
        include_end : boolean, default True
        axis : {0 or 'index', 1 or 'columns'}, default 0

            .. versionadded:: 0.24.0

        Returns
        -------
        values_between_time : same type as caller

        Raises
        ------
        TypeError
            If the index is not  a :class:`DatetimeIndex`

        See Also
        --------
        at_time : Select values at a particular time of the day.
        first : Select initial periods of time series based on a date offset.
        last : Select final periods of time series based on a date offset.
        DatetimeIndex.indexer_between_time : Get just the index locations for
            values between particular times of the day.

        Examples
        --------
        >>> i = pd.date_range('2018-04-09', periods=4, freq='1D20min')
        >>> ts = pd.DataFrame({'A': [1,2,3,4]}, index=i)
        >>> ts
                             A
        2018-04-09 00:00:00  1
        2018-04-10 00:20:00  2
        2018-04-11 00:40:00  3
        2018-04-12 01:00:00  4

        >>> ts.between_time('0:15', '0:45')
                             A
        2018-04-10 00:20:00  2
        2018-04-11 00:40:00  3

        You get the times that are *not* between two times by setting
        ``start_time`` later than ``end_time``:

        >>> ts.between_time('0:45', '0:15')
                             A
        2018-04-09 00:00:00  1
        2018-04-12 01:00:00  4
        """
        if axis is None:
            axis = self._stat_axis_number
        axis = self._get_axis_number(axis)

        index = self._get_axis(axis)
        try:
            indexer = index.indexer_between_time(
                start_time, end_time, include_start=include_start,
                include_end=include_end)
        except AttributeError:
            raise TypeError('Index must be DatetimeIndex')

        return self._take(indexer, axis=axis)

    def resample(self, rule, how=None, axis=0, fill_method=None, closed=None,
                 label=None, convention='start', kind=None, loffset=None,
                 limit=None, base=0, on=None, level=None):
        """
        Resample time-series data.

        Convenience method for frequency conversion and resampling of time
        series. Object must have a datetime-like index (`DatetimeIndex`,
        `PeriodIndex`, or `TimedeltaIndex`), or pass datetime-like values
        to the `on` or `level` keyword.

        Parameters
        ----------
        rule : str
            The offset string or object representing target conversion.
        how : str
            Method for down/re-sampling, default to 'mean' for downsampling.

            .. deprecated:: 0.18.0
               The new syntax is ``.resample(...).mean()``, or
               ``.resample(...).apply(<func>)``
        axis : {0 or 'index', 1 or 'columns'}, default 0
            Which axis to use for up- or down-sampling. For `Series` this
            will default to 0, i.e. along the rows. Must be
            `DatetimeIndex`, `TimedeltaIndex` or `PeriodIndex`.
        fill_method : str, default None
            Filling method for upsampling.

            .. deprecated:: 0.18.0
               The new syntax is ``.resample(...).<func>()``,
               e.g. ``.resample(...).pad()``
        closed : {'right', 'left'}, default None
            Which side of bin interval is closed. The default is 'left'
            for all frequency offsets except for 'M', 'A', 'Q', 'BM',
            'BA', 'BQ', and 'W' which all have a default of 'right'.
        label : {'right', 'left'}, default None
            Which bin edge label to label bucket with. The default is 'left'
            for all frequency offsets except for 'M', 'A', 'Q', 'BM',
            'BA', 'BQ', and 'W' which all have a default of 'right'.
        convention : {'start', 'end', 's', 'e'}, default 'start'
            For `PeriodIndex` only, controls whether to use the start or
            end of `rule`.
        kind : {'timestamp', 'period'}, optional, default None
            Pass 'timestamp' to convert the resulting index to a
            `DateTimeIndex` or 'period' to convert it to a `PeriodIndex`.
            By default the input representation is retained.
        loffset : timedelta, default None
            Adjust the resampled time labels.
        limit : int, default None
            Maximum size gap when reindexing with `fill_method`.

            .. deprecated:: 0.18.0
        base : int, default 0
            For frequencies that evenly subdivide 1 day, the "origin" of the
            aggregated intervals. For example, for '5min' frequency, base could
            range from 0 through 4. Defaults to 0.
        on : str, optional
            For a DataFrame, column to use instead of index for resampling.
            Column must be datetime-like.

            .. versionadded:: 0.19.0

        level : str or int, optional
            For a MultiIndex, level (name or number) to use for
            resampling. `level` must be datetime-like.

            .. versionadded:: 0.19.0

        Returns
        -------
        Resampler object

        See Also
        --------
        groupby : Group by mapping, function, label, or list of labels.
        Series.resample : Resample a Series.
        DataFrame.resample: Resample a DataFrame.

        Notes
        -----
        See the `user guide
        <http://pandas.pydata.org/pandas-docs/stable/timeseries.html#resampling>`_
        for more.

        To learn more about the offset strings, please see `this link
        <http://pandas.pydata.org/pandas-docs/stable/timeseries.html#offset-aliases>`__.

        Examples
        --------

        Start by creating a series with 9 one minute timestamps.

        >>> index = pd.date_range('1/1/2000', periods=9, freq='T')
        >>> series = pd.Series(range(9), index=index)
        >>> series
        2000-01-01 00:00:00    0
        2000-01-01 00:01:00    1
        2000-01-01 00:02:00    2
        2000-01-01 00:03:00    3
        2000-01-01 00:04:00    4
        2000-01-01 00:05:00    5
        2000-01-01 00:06:00    6
        2000-01-01 00:07:00    7
        2000-01-01 00:08:00    8
        Freq: T, dtype: int64

        Downsample the series into 3 minute bins and sum the values
        of the timestamps falling into a bin.

        >>> series.resample('3T').sum()
        2000-01-01 00:00:00     3
        2000-01-01 00:03:00    12
        2000-01-01 00:06:00    21
        Freq: 3T, dtype: int64

        Downsample the series into 3 minute bins as above, but label each
        bin using the right edge instead of the left. Please note that the
        value in the bucket used as the label is not included in the bucket,
        which it labels. For example, in the original series the
        bucket ``2000-01-01 00:03:00`` contains the value 3, but the summed
        value in the resampled bucket with the label ``2000-01-01 00:03:00``
        does not include 3 (if it did, the summed value would be 6, not 3).
        To include this value close the right side of the bin interval as
        illustrated in the example below this one.

        >>> series.resample('3T', label='right').sum()
        2000-01-01 00:03:00     3
        2000-01-01 00:06:00    12
        2000-01-01 00:09:00    21
        Freq: 3T, dtype: int64

        Downsample the series into 3 minute bins as above, but close the right
        side of the bin interval.

        >>> series.resample('3T', label='right', closed='right').sum()
        2000-01-01 00:00:00     0
        2000-01-01 00:03:00     6
        2000-01-01 00:06:00    15
        2000-01-01 00:09:00    15
        Freq: 3T, dtype: int64

        Upsample the series into 30 second bins.

        >>> series.resample('30S').asfreq()[0:5]   # Select first 5 rows
        2000-01-01 00:00:00   0.0
        2000-01-01 00:00:30   NaN
        2000-01-01 00:01:00   1.0
        2000-01-01 00:01:30   NaN
        2000-01-01 00:02:00   2.0
        Freq: 30S, dtype: float64

        Upsample the series into 30 second bins and fill the ``NaN``
        values using the ``pad`` method.

        >>> series.resample('30S').pad()[0:5]
        2000-01-01 00:00:00    0
        2000-01-01 00:00:30    0
        2000-01-01 00:01:00    1
        2000-01-01 00:01:30    1
        2000-01-01 00:02:00    2
        Freq: 30S, dtype: int64

        Upsample the series into 30 second bins and fill the
        ``NaN`` values using the ``bfill`` method.

        >>> series.resample('30S').bfill()[0:5]
        2000-01-01 00:00:00    0
        2000-01-01 00:00:30    1
        2000-01-01 00:01:00    1
        2000-01-01 00:01:30    2
        2000-01-01 00:02:00    2
        Freq: 30S, dtype: int64

        Pass a custom function via ``apply``

        >>> def custom_resampler(array_like):
        ...     return np.sum(array_like) + 5
        ...
        >>> series.resample('3T').apply(custom_resampler)
        2000-01-01 00:00:00     8
        2000-01-01 00:03:00    17
        2000-01-01 00:06:00    26
        Freq: 3T, dtype: int64

        For a Series with a PeriodIndex, the keyword `convention` can be
        used to control whether to use the start or end of `rule`.

        Resample a year by quarter using 'start' `convention`. Values are
        assigned to the first quarter of the period.

        >>> s = pd.Series([1, 2], index=pd.period_range('2012-01-01',
        ...                                             freq='A',
        ...                                             periods=2))
        >>> s
        2012    1
        2013    2
        Freq: A-DEC, dtype: int64
        >>> s.resample('Q', convention='start').asfreq()
        2012Q1    1.0
        2012Q2    NaN
        2012Q3    NaN
        2012Q4    NaN
        2013Q1    2.0
        2013Q2    NaN
        2013Q3    NaN
        2013Q4    NaN
        Freq: Q-DEC, dtype: float64

        Resample quarters by month using 'end' `convention`. Values are
        assigned to the last month of the period.

        >>> q = pd.Series([1, 2, 3, 4], index=pd.period_range('2018-01-01',
        ...                                                   freq='Q',
        ...                                                   periods=4))
        >>> q
        2018Q1    1
        2018Q2    2
        2018Q3    3
        2018Q4    4
        Freq: Q-DEC, dtype: int64
        >>> q.resample('M', convention='end').asfreq()
        2018-03    1.0
        2018-04    NaN
        2018-05    NaN
        2018-06    2.0
        2018-07    NaN
        2018-08    NaN
        2018-09    3.0
        2018-10    NaN
        2018-11    NaN
        2018-12    4.0
        Freq: M, dtype: float64

        For DataFrame objects, the keyword `on` can be used to specify the
        column instead of the index for resampling.

        >>> d = dict({'price': [10, 11, 9, 13, 14, 18, 17, 19],
        ...           'volume': [50, 60, 40, 100, 50, 100, 40, 50]})
        >>> df = pd.DataFrame(d)
        >>> df['week_starting'] = pd.date_range('01/01/2018',
        ...                                     periods=8,
        ...                                     freq='W')
        >>> df
           price  volume week_starting
        0     10      50    2018-01-07
        1     11      60    2018-01-14
        2      9      40    2018-01-21
        3     13     100    2018-01-28
        4     14      50    2018-02-04
        5     18     100    2018-02-11
        6     17      40    2018-02-18
        7     19      50    2018-02-25
        >>> df.resample('M', on='week_starting').mean()
                       price  volume
        week_starting
        2018-01-31     10.75    62.5
        2018-02-28     17.00    60.0

        For a DataFrame with MultiIndex, the keyword `level` can be used to
        specify on which level the resampling needs to take place.

        >>> days = pd.date_range('1/1/2000', periods=4, freq='D')
        >>> d2 = dict({'price': [10, 11, 9, 13, 14, 18, 17, 19],
        ...            'volume': [50, 60, 40, 100, 50, 100, 40, 50]})
        >>> df2 = pd.DataFrame(d2,
        ...                    index=pd.MultiIndex.from_product([days,
        ...                                                     ['morning',
        ...                                                      'afternoon']]
        ...                                                     ))
        >>> df2
                              price  volume
        2000-01-01 morning       10      50
                   afternoon     11      60
        2000-01-02 morning        9      40
                   afternoon     13     100
        2000-01-03 morning       14      50
                   afternoon     18     100
        2000-01-04 morning       17      40
                   afternoon     19      50
        >>> df2.resample('D', level=0).sum()
                    price  volume
        2000-01-01     21     110
        2000-01-02     22     140
        2000-01-03     32     150
        2000-01-04     36      90
        """

        from pandas.core.resample import (resample,
                                          _maybe_process_deprecations)
        axis = self._get_axis_number(axis)
        r = resample(self, freq=rule, label=label, closed=closed,
                     axis=axis, kind=kind, loffset=loffset,
                     convention=convention,
                     base=base, key=on, level=level)
        return _maybe_process_deprecations(r,
                                           how=how,
                                           fill_method=fill_method,
                                           limit=limit)

    def first(self, offset):
        """
        Convenience method for subsetting initial periods of time series data
        based on a date offset.

        Parameters
        ----------
        offset : string, DateOffset, dateutil.relativedelta

        Returns
        -------
        subset : same type as caller

        Raises
        ------
        TypeError
            If the index is not  a :class:`DatetimeIndex`

        See Also
        --------
        last : Select final periods of time series based on a date offset.
        at_time : Select values at a particular time of the day.
        between_time : Select values between particular times of the day.

        Examples
        --------
        >>> i = pd.date_range('2018-04-09', periods=4, freq='2D')
        >>> ts = pd.DataFrame({'A': [1,2,3,4]}, index=i)
        >>> ts
                    A
        2018-04-09  1
        2018-04-11  2
        2018-04-13  3
        2018-04-15  4

        Get the rows for the first 3 days:

        >>> ts.first('3D')
                    A
        2018-04-09  1
        2018-04-11  2

        Notice the data for 3 first calender days were returned, not the first
        3 days observed in the dataset, and therefore data for 2018-04-13 was
        not returned.
        """
        if not isinstance(self.index, DatetimeIndex):
            raise TypeError("'first' only supports a DatetimeIndex index")

        if len(self.index) == 0:
            return self

        offset = to_offset(offset)
        end_date = end = self.index[0] + offset

        # Tick-like, e.g. 3 weeks
        if not offset.isAnchored() and hasattr(offset, '_inc'):
            if end_date in self.index:
                end = self.index.searchsorted(end_date, side='left')
                return self.iloc[:end]

        return self.loc[:end]

    def last(self, offset):
        """
        Convenience method for subsetting final periods of time series data
        based on a date offset.

        Parameters
        ----------
        offset : string, DateOffset, dateutil.relativedelta

        Returns
        -------
        subset : same type as caller

        Raises
        ------
        TypeError
            If the index is not  a :class:`DatetimeIndex`

        See Also
        --------
        first : Select initial periods of time series based on a date offset.
        at_time : Select values at a particular time of the day.
        between_time : Select values between particular times of the day.

        Examples
        --------
        >>> i = pd.date_range('2018-04-09', periods=4, freq='2D')
        >>> ts = pd.DataFrame({'A': [1,2,3,4]}, index=i)
        >>> ts
                    A
        2018-04-09  1
        2018-04-11  2
        2018-04-13  3
        2018-04-15  4

        Get the rows for the last 3 days:

        >>> ts.last('3D')
                    A
        2018-04-13  3
        2018-04-15  4

        Notice the data for 3 last calender days were returned, not the last
        3 observed days in the dataset, and therefore data for 2018-04-11 was
        not returned.
        """
        if not isinstance(self.index, DatetimeIndex):
            raise TypeError("'last' only supports a DatetimeIndex index")

        if len(self.index) == 0:
            return self

        offset = to_offset(offset)

        start_date = self.index[-1] - offset
        start = self.index.searchsorted(start_date, side='right')
        return self.iloc[start:]

    def rank(self, axis=0, method='average', numeric_only=None,
             na_option='keep', ascending=True, pct=False):
        """
        Compute numerical data ranks (1 through n) along axis. Equal values are
        assigned a rank that is the average of the ranks of those values.

        Parameters
        ----------
        axis : {0 or 'index', 1 or 'columns'}, default 0
            index to direct ranking
        method : {'average', 'min', 'max', 'first', 'dense'}
            * average: average rank of group
            * min: lowest rank in group
            * max: highest rank in group
            * first: ranks assigned in order they appear in the array
            * dense: like 'min', but rank always increases by 1 between groups
        numeric_only : boolean, default None
            Include only float, int, boolean data. Valid only for DataFrame or
            Panel objects
        na_option : {'keep', 'top', 'bottom'}
            * keep: leave NA values where they are
            * top: smallest rank if ascending
            * bottom: smallest rank if descending
        ascending : boolean, default True
            False for ranks by high (1) to low (N)
        pct : boolean, default False
            Computes percentage rank of data

        Returns
        -------
        ranks : same type as caller
        """
        axis = self._get_axis_number(axis)

        if self.ndim > 2:
            msg = "rank does not make sense when ndim > 2"
            raise NotImplementedError(msg)

        if na_option not in {'keep', 'top', 'bottom'}:
            msg = "na_option must be one of 'keep', 'top', or 'bottom'"
            raise ValueError(msg)

        def ranker(data):
            ranks = algos.rank(data.values, axis=axis, method=method,
                               ascending=ascending, na_option=na_option,
                               pct=pct)
            ranks = self._constructor(ranks, **data._construct_axes_dict())
            return ranks.__finalize__(self)

        # if numeric_only is None, and we can't get anything, we try with
        # numeric_only=True
        if numeric_only is None:
            try:
                return ranker(self)
            except TypeError:
                numeric_only = True

        if numeric_only:
            data = self._get_numeric_data()
        else:
            data = self

        return ranker(data)

    _shared_docs['align'] = ("""
        Align two objects on their axes with the
        specified join method for each axis Index.

        Parameters
        ----------
        other : DataFrame or Series
        join : {'outer', 'inner', 'left', 'right'}, default 'outer'
        axis : allowed axis of the other object, default None
            Align on index (0), columns (1), or both (None)
        level : int or level name, default None
            Broadcast across a level, matching Index values on the
            passed MultiIndex level
        copy : boolean, default True
            Always returns new objects. If copy=False and no reindexing is
            required then original objects are returned.
        fill_value : scalar, default np.NaN
            Value to use for missing values. Defaults to NaN, but can be any
            "compatible" value
        method : str, default None
        limit : int, default None
        fill_axis : %(axes_single_arg)s, default 0
            Filling axis, method and limit
        broadcast_axis : %(axes_single_arg)s, default None
            Broadcast values along this axis, if aligning two objects of
            different dimensions

        Returns
        -------
        (left, right) : (%(klass)s, type of other)
            Aligned objects
        """)

    @Appender(_shared_docs['align'] % _shared_doc_kwargs)
    def align(self, other, join='outer', axis=None, level=None, copy=True,
              fill_value=None, method=None, limit=None, fill_axis=0,
              broadcast_axis=None):
        from pandas import DataFrame, Series
        method = missing.clean_fill_method(method)

        if broadcast_axis == 1 and self.ndim != other.ndim:
            if isinstance(self, Series):
                # this means other is a DataFrame, and we need to broadcast
                # self
                cons = self._constructor_expanddim
                df = cons({c: self for c in other.columns},
                          **other._construct_axes_dict())
                return df._align_frame(other, join=join, axis=axis,
                                       level=level, copy=copy,
                                       fill_value=fill_value, method=method,
                                       limit=limit, fill_axis=fill_axis)
            elif isinstance(other, Series):
                # this means self is a DataFrame, and we need to broadcast
                # other
                cons = other._constructor_expanddim
                df = cons({c: other for c in self.columns},
                          **self._construct_axes_dict())
                return self._align_frame(df, join=join, axis=axis, level=level,
                                         copy=copy, fill_value=fill_value,
                                         method=method, limit=limit,
                                         fill_axis=fill_axis)

        if axis is not None:
            axis = self._get_axis_number(axis)
        if isinstance(other, DataFrame):
            return self._align_frame(other, join=join, axis=axis, level=level,
                                     copy=copy, fill_value=fill_value,
                                     method=method, limit=limit,
                                     fill_axis=fill_axis)
        elif isinstance(other, Series):
            return self._align_series(other, join=join, axis=axis, level=level,
                                      copy=copy, fill_value=fill_value,
                                      method=method, limit=limit,
                                      fill_axis=fill_axis)
        else:  # pragma: no cover
            raise TypeError('unsupported type: %s' % type(other))

    def _align_frame(self, other, join='outer', axis=None, level=None,
                     copy=True, fill_value=None, method=None, limit=None,
                     fill_axis=0):
        # defaults
        join_index, join_columns = None, None
        ilidx, iridx = None, None
        clidx, cridx = None, None

        is_series = isinstance(self, ABCSeries)

        if axis is None or axis == 0:
            if not self.index.equals(other.index):
                join_index, ilidx, iridx = self.index.join(
                    other.index, how=join, level=level, return_indexers=True)

        if axis is None or axis == 1:
            if not is_series and not self.columns.equals(other.columns):
                join_columns, clidx, cridx = self.columns.join(
                    other.columns, how=join, level=level, return_indexers=True)

        if is_series:
            reindexers = {0: [join_index, ilidx]}
        else:
            reindexers = {0: [join_index, ilidx], 1: [join_columns, clidx]}

        left = self._reindex_with_indexers(reindexers, copy=copy,
                                           fill_value=fill_value,
                                           allow_dups=True)
        # other must be always DataFrame
        right = other._reindex_with_indexers({0: [join_index, iridx],
                                              1: [join_columns, cridx]},
                                             copy=copy, fill_value=fill_value,
                                             allow_dups=True)

        if method is not None:
            left = left.fillna(axis=fill_axis, method=method, limit=limit)
            right = right.fillna(axis=fill_axis, method=method, limit=limit)

        # if DatetimeIndex have different tz, convert to UTC
        if is_datetime64tz_dtype(left.index):
            if left.index.tz != right.index.tz:
                if join_index is not None:
                    left.index = join_index
                    right.index = join_index

        return left.__finalize__(self), right.__finalize__(other)

    def _align_series(self, other, join='outer', axis=None, level=None,
                      copy=True, fill_value=None, method=None, limit=None,
                      fill_axis=0):

        is_series = isinstance(self, ABCSeries)

        # series/series compat, other must always be a Series
        if is_series:
            if axis:
                raise ValueError('cannot align series to a series other than '
                                 'axis 0')

            # equal
            if self.index.equals(other.index):
                join_index, lidx, ridx = None, None, None
            else:
                join_index, lidx, ridx = self.index.join(other.index, how=join,
                                                         level=level,
                                                         return_indexers=True)

            left = self._reindex_indexer(join_index, lidx, copy)
            right = other._reindex_indexer(join_index, ridx, copy)

        else:
            # one has > 1 ndim
            fdata = self._data
            if axis == 0:
                join_index = self.index
                lidx, ridx = None, None
                if not self.index.equals(other.index):
                    join_index, lidx, ridx = self.index.join(
                        other.index, how=join, level=level,
                        return_indexers=True)

                if lidx is not None:
                    fdata = fdata.reindex_indexer(join_index, lidx, axis=1)

            elif axis == 1:
                join_index = self.columns
                lidx, ridx = None, None
                if not self.columns.equals(other.index):
                    join_index, lidx, ridx = self.columns.join(
                        other.index, how=join, level=level,
                        return_indexers=True)

                if lidx is not None:
                    fdata = fdata.reindex_indexer(join_index, lidx, axis=0)
            else:
                raise ValueError('Must specify axis=0 or 1')

            if copy and fdata is self._data:
                fdata = fdata.copy()

            left = self._constructor(fdata)

            if ridx is None:
                right = other
            else:
                right = other.reindex(join_index, level=level)

        # fill
        fill_na = notna(fill_value) or (method is not None)
        if fill_na:
            left = left.fillna(fill_value, method=method, limit=limit,
                               axis=fill_axis)
            right = right.fillna(fill_value, method=method, limit=limit)

        # if DatetimeIndex have different tz, convert to UTC
        if is_series or (not is_series and axis == 0):
            if is_datetime64tz_dtype(left.index):
                if left.index.tz != right.index.tz:
                    if join_index is not None:
                        left.index = join_index
                        right.index = join_index

        return left.__finalize__(self), right.__finalize__(other)

    def _where(self, cond, other=np.nan, inplace=False, axis=None, level=None,
               errors='raise', try_cast=False):
        """
        Equivalent to public method `where`, except that `other` is not
        applied as a function even if callable. Used in __setitem__.
        """
        inplace = validate_bool_kwarg(inplace, 'inplace')

        # align the cond to same shape as myself
        cond = com.apply_if_callable(cond, self)
        if isinstance(cond, NDFrame):
            cond, _ = cond.align(self, join='right', broadcast_axis=1)
        else:
            if not hasattr(cond, 'shape'):
                cond = np.asanyarray(cond)
            if cond.shape != self.shape:
                raise ValueError('Array conditional must be same shape as '
                                 'self')
            cond = self._constructor(cond, **self._construct_axes_dict())

        # make sure we are boolean
        fill_value = True if inplace else False
        cond = cond.fillna(fill_value)

        msg = "Boolean array expected for the condition, not {dtype}"

        if not isinstance(cond, pd.DataFrame):
            # This is a single-dimensional object.
            if not is_bool_dtype(cond):
                raise ValueError(msg.format(dtype=cond.dtype))
        elif not cond.empty:
            for dt in cond.dtypes:
                if not is_bool_dtype(dt):
                    raise ValueError(msg.format(dtype=dt))

        cond = -cond if inplace else cond

        # try to align with other
        try_quick = True
        if hasattr(other, 'align'):

            # align with me
            if other.ndim <= self.ndim:

                _, other = self.align(other, join='left', axis=axis,
                                      level=level, fill_value=np.nan)

                # if we are NOT aligned, raise as we cannot where index
                if (axis is None and
                        not all(other._get_axis(i).equals(ax)
                                for i, ax in enumerate(self.axes))):
                    raise InvalidIndexError

            # slice me out of the other
            else:
                raise NotImplementedError("cannot align with a higher "
                                          "dimensional NDFrame")

        if isinstance(other, np.ndarray):

            if other.shape != self.shape:

                if self.ndim == 1:

                    icond = cond.values

                    # GH 2745 / GH 4192
                    # treat like a scalar
                    if len(other) == 1:
                        other = np.array(other[0])

                    # GH 3235
                    # match True cond to other
                    elif len(cond[icond]) == len(other):

                        # try to not change dtype at first (if try_quick)
                        if try_quick:

                            try:
                                new_other = com.values_from_object(self)
                                new_other = new_other.copy()
                                new_other[icond] = other
                                other = new_other
                            except Exception:
                                try_quick = False

                        # let's create a new (if we failed at the above
                        # or not try_quick
                        if not try_quick:

                            dtype, fill_value = maybe_promote(other.dtype)
                            new_other = np.empty(len(icond), dtype=dtype)
                            new_other.fill(fill_value)
                            maybe_upcast_putmask(new_other, icond, other)
                            other = new_other

                    else:
                        raise ValueError('Length of replacements must equal '
                                         'series length')

                else:
                    raise ValueError('other must be the same shape as self '
                                     'when an ndarray')

            # we are the same shape, so create an actual object for alignment
            else:
                other = self._constructor(other, **self._construct_axes_dict())

        if axis is None:
            axis = 0

        if self.ndim == getattr(other, 'ndim', 0):
            align = True
        else:
            align = (self._get_axis_number(axis) == 1)

        block_axis = self._get_block_manager_axis(axis)

        if inplace:
            # we may have different type blocks come out of putmask, so
            # reconstruct the block manager

            self._check_inplace_setting(other)
            new_data = self._data.putmask(mask=cond, new=other, align=align,
                                          inplace=True, axis=block_axis,
                                          transpose=self._AXIS_REVERSED)
            self._update_inplace(new_data)

        else:
            new_data = self._data.where(other=other, cond=cond, align=align,
                                        errors=errors,
                                        try_cast=try_cast, axis=block_axis,
                                        transpose=self._AXIS_REVERSED)

            return self._constructor(new_data).__finalize__(self)

    _shared_docs['where'] = ("""
        Replace values where the condition is %(cond_rev)s.

        Parameters
        ----------
        cond : boolean %(klass)s, array-like, or callable
            Where `cond` is %(cond)s, keep the original value. Where
            %(cond_rev)s, replace with corresponding value from `other`.
            If `cond` is callable, it is computed on the %(klass)s and
            should return boolean %(klass)s or array. The callable must
            not change input %(klass)s (though pandas doesn't check it).

            .. versionadded:: 0.18.1
                A callable can be used as cond.

        other : scalar, %(klass)s, or callable
            Entries where `cond` is %(cond_rev)s are replaced with
            corresponding value from `other`.
            If other is callable, it is computed on the %(klass)s and
            should return scalar or %(klass)s. The callable must not
            change input %(klass)s (though pandas doesn't check it).

            .. versionadded:: 0.18.1
                A callable can be used as other.

        inplace : boolean, default False
            Whether to perform the operation in place on the data.
        axis : int, default None
            Alignment axis if needed.
        level : int, default None
            Alignment level if needed.
        errors : str, {'raise', 'ignore'}, default `raise`
            Note that currently this parameter won't affect
            the results and will always coerce to a suitable dtype.

            - `raise` : allow exceptions to be raised.
            - `ignore` : suppress exceptions. On error return original object.

        try_cast : boolean, default False
            Try to cast the result back to the input type (if possible).
        raise_on_error : boolean, default True
            Whether to raise on invalid data types (e.g. trying to where on
            strings).

            .. deprecated:: 0.21.0

               Use `errors`.

        Returns
        -------
        wh : same type as caller

        See Also
        --------
        :func:`DataFrame.%(name_other)s` : Return an object of same shape as
            self.

        Notes
        -----
        The %(name)s method is an application of the if-then idiom. For each
        element in the calling DataFrame, if ``cond`` is ``%(cond)s`` the
        element is used; otherwise the corresponding element from the DataFrame
        ``other`` is used.

        The signature for :func:`DataFrame.where` differs from
        :func:`numpy.where`. Roughly ``df1.where(m, df2)`` is equivalent to
        ``np.where(m, df1, df2)``.

        For further details and examples see the ``%(name)s`` documentation in
        :ref:`indexing <indexing.where_mask>`.

        Examples
        --------
        >>> s = pd.Series(range(5))
        >>> s.where(s > 0)
        0    NaN
        1    1.0
        2    2.0
        3    3.0
        4    4.0
        dtype: float64

        >>> s.mask(s > 0)
        0    0.0
        1    NaN
        2    NaN
        3    NaN
        4    NaN
        dtype: float64

        >>> s.where(s > 1, 10)
        0    10
        1    10
        2    2
        3    3
        4    4
        dtype: int64

        >>> df = pd.DataFrame(np.arange(10).reshape(-1, 2), columns=['A', 'B'])
        >>> m = df %% 3 == 0
        >>> df.where(m, -df)
           A  B
        0  0 -1
        1 -2  3
        2 -4 -5
        3  6 -7
        4 -8  9
        >>> df.where(m, -df) == np.where(m, df, -df)
              A     B
        0  True  True
        1  True  True
        2  True  True
        3  True  True
        4  True  True
        >>> df.where(m, -df) == df.mask(~m, -df)
              A     B
        0  True  True
        1  True  True
        2  True  True
        3  True  True
        4  True  True
        """)

    @Appender(_shared_docs['where'] % dict(_shared_doc_kwargs, cond="True",
                                           cond_rev="False", name='where',
                                           name_other='mask'))
    def where(self, cond, other=np.nan, inplace=False, axis=None, level=None,
              errors='raise', try_cast=False, raise_on_error=None):

        if raise_on_error is not None:
            warnings.warn(
                "raise_on_error is deprecated in "
                "favor of errors='raise|ignore'",
                FutureWarning, stacklevel=2)

            if raise_on_error:
                errors = 'raise'
            else:
                errors = 'ignore'

        other = com.apply_if_callable(other, self)
        return self._where(cond, other, inplace, axis, level,
                           errors=errors, try_cast=try_cast)

    @Appender(_shared_docs['where'] % dict(_shared_doc_kwargs, cond="False",
                                           cond_rev="True", name='mask',
                                           name_other='where'))
    def mask(self, cond, other=np.nan, inplace=False, axis=None, level=None,
             errors='raise', try_cast=False, raise_on_error=None):

        if raise_on_error is not None:
            warnings.warn(
                "raise_on_error is deprecated in "
                "favor of errors='raise|ignore'",
                FutureWarning, stacklevel=2)

            if raise_on_error:
                errors = 'raise'
            else:
                errors = 'ignore'

        inplace = validate_bool_kwarg(inplace, 'inplace')
        cond = com.apply_if_callable(cond, self)

        # see gh-21891
        if not hasattr(cond, "__invert__"):
            cond = np.array(cond)

        return self.where(~cond, other=other, inplace=inplace, axis=axis,
                          level=level, try_cast=try_cast,
                          errors=errors)

    _shared_docs['shift'] = ("""
        Shift index by desired number of periods with an optional time `freq`.

        When `freq` is not passed, shift the index without realigning the data.
        If `freq` is passed (in this case, the index must be date or datetime,
        or it will raise a `NotImplementedError`), the index will be
        increased using the periods and the `freq`.

        Parameters
        ----------
        periods : int
            Number of periods to shift. Can be positive or negative.
        freq : DateOffset, tseries.offsets, timedelta, or str, optional
            Offset to use from the tseries module or time rule (e.g. 'EOM').
            If `freq` is specified then the index values are shifted but the
            data is not realigned. That is, use `freq` if you would like to
            extend the index when shifting and preserve the original data.
        axis : {0 or 'index', 1 or 'columns', None}, default None
            Shift direction.

        Returns
        -------
        %(klass)s
            Copy of input object, shifted.

        See Also
        --------
        Index.shift : Shift values of Index.
        DatetimeIndex.shift : Shift values of DatetimeIndex.
        PeriodIndex.shift : Shift values of PeriodIndex.
        tshift : Shift the time index, using the index's frequency if
            available.

        Examples
        --------
        >>> df = pd.DataFrame({'Col1': [10, 20, 15, 30, 45],
        ...                    'Col2': [13, 23, 18, 33, 48],
        ...                    'Col3': [17, 27, 22, 37, 52]})

        >>> df.shift(periods=3)
           Col1  Col2  Col3
        0   NaN   NaN   NaN
        1   NaN   NaN   NaN
        2   NaN   NaN   NaN
        3  10.0  13.0  17.0
        4  20.0  23.0  27.0

        >>> df.shift(periods=1, axis='columns')
           Col1  Col2  Col3
        0   NaN  10.0  13.0
        1   NaN  20.0  23.0
        2   NaN  15.0  18.0
        3   NaN  30.0  33.0
        4   NaN  45.0  48.0
    """)

    @Appender(_shared_docs['shift'] % _shared_doc_kwargs)
    def shift(self, periods=1, freq=None, axis=0):
        if periods == 0:
            return self.copy()

        block_axis = self._get_block_manager_axis(axis)
        if freq is None:
            new_data = self._data.shift(periods=periods, axis=block_axis)
        else:
            return self.tshift(periods, freq)

        return self._constructor(new_data).__finalize__(self)

    def slice_shift(self, periods=1, axis=0):
        """
        Equivalent to `shift` without copying data. The shifted data will
        not include the dropped periods and the shifted axis will be smaller
        than the original.

        Parameters
        ----------
        periods : int
            Number of periods to move, can be positive or negative

        Returns
        -------
        shifted : same type as caller

        Notes
        -----
        While the `slice_shift` is faster than `shift`, you may pay for it
        later during alignment.
        """
        if periods == 0:
            return self

        if periods > 0:
            vslicer = slice(None, -periods)
            islicer = slice(periods, None)
        else:
            vslicer = slice(-periods, None)
            islicer = slice(None, periods)

        new_obj = self._slice(vslicer, axis=axis)
        shifted_axis = self._get_axis(axis)[islicer]
        new_obj.set_axis(shifted_axis, axis=axis, inplace=True)

        return new_obj.__finalize__(self)

    def tshift(self, periods=1, freq=None, axis=0):
        """
        Shift the time index, using the index's frequency if available.

        Parameters
        ----------
        periods : int
            Number of periods to move, can be positive or negative
        freq : DateOffset, timedelta, or time rule string, default None
            Increment to use from the tseries module or time rule (e.g. 'EOM')
        axis : int or basestring
            Corresponds to the axis that contains the Index

        Returns
        -------
        shifted : NDFrame

        Notes
        -----
        If freq is not specified then tries to use the freq or inferred_freq
        attributes of the index. If neither of those attributes exist, a
        ValueError is thrown
        """

        index = self._get_axis(axis)
        if freq is None:
            freq = getattr(index, 'freq', None)

        if freq is None:
            freq = getattr(index, 'inferred_freq', None)

        if freq is None:
            msg = 'Freq was not given and was not set in the index'
            raise ValueError(msg)

        if periods == 0:
            return self

        if isinstance(freq, string_types):
            freq = to_offset(freq)

        block_axis = self._get_block_manager_axis(axis)
        if isinstance(index, PeriodIndex):
            orig_freq = to_offset(index.freq)
            if freq == orig_freq:
                new_data = self._data.copy()
                new_data.axes[block_axis] = index.shift(periods)
            else:
                msg = ('Given freq %s does not match PeriodIndex freq %s' %
                       (freq.rule_code, orig_freq.rule_code))
                raise ValueError(msg)
        else:
            new_data = self._data.copy()
            new_data.axes[block_axis] = index.shift(periods, freq)

        return self._constructor(new_data).__finalize__(self)

    def truncate(self, before=None, after=None, axis=None, copy=True):
        """
        Truncate a Series or DataFrame before and after some index value.

        This is a useful shorthand for boolean indexing based on index
        values above or below certain thresholds.

        Parameters
        ----------
        before : date, string, int
            Truncate all rows before this index value.
        after : date, string, int
            Truncate all rows after this index value.
        axis : {0 or 'index', 1 or 'columns'}, optional
            Axis to truncate. Truncates the index (rows) by default.
        copy : boolean, default is True,
            Return a copy of the truncated section.

        Returns
        -------
        type of caller
            The truncated Series or DataFrame.

        See Also
        --------
        DataFrame.loc : Select a subset of a DataFrame by label.
        DataFrame.iloc : Select a subset of a DataFrame by position.

        Notes
        -----
        If the index being truncated contains only datetime values,
        `before` and `after` may be specified as strings instead of
        Timestamps.

        Examples
        --------
        >>> df = pd.DataFrame({'A': ['a', 'b', 'c', 'd', 'e'],
        ...                    'B': ['f', 'g', 'h', 'i', 'j'],
        ...                    'C': ['k', 'l', 'm', 'n', 'o']},
        ...                    index=[1, 2, 3, 4, 5])
        >>> df
           A  B  C
        1  a  f  k
        2  b  g  l
        3  c  h  m
        4  d  i  n
        5  e  j  o

        >>> df.truncate(before=2, after=4)
           A  B  C
        2  b  g  l
        3  c  h  m
        4  d  i  n

        The columns of a DataFrame can be truncated.

        >>> df.truncate(before="A", after="B", axis="columns")
           A  B
        1  a  f
        2  b  g
        3  c  h
        4  d  i
        5  e  j

        For Series, only rows can be truncated.

        >>> df['A'].truncate(before=2, after=4)
        2    b
        3    c
        4    d
        Name: A, dtype: object

        The index values in ``truncate`` can be datetimes or string
        dates.

        >>> dates = pd.date_range('2016-01-01', '2016-02-01', freq='s')
        >>> df = pd.DataFrame(index=dates, data={'A': 1})
        >>> df.tail()
                             A
        2016-01-31 23:59:56  1
        2016-01-31 23:59:57  1
        2016-01-31 23:59:58  1
        2016-01-31 23:59:59  1
        2016-02-01 00:00:00  1

        >>> df.truncate(before=pd.Timestamp('2016-01-05'),
        ...             after=pd.Timestamp('2016-01-10')).tail()
                             A
        2016-01-09 23:59:56  1
        2016-01-09 23:59:57  1
        2016-01-09 23:59:58  1
        2016-01-09 23:59:59  1
        2016-01-10 00:00:00  1

        Because the index is a DatetimeIndex containing only dates, we can
        specify `before` and `after` as strings. They will be coerced to
        Timestamps before truncation.

        >>> df.truncate('2016-01-05', '2016-01-10').tail()
                             A
        2016-01-09 23:59:56  1
        2016-01-09 23:59:57  1
        2016-01-09 23:59:58  1
        2016-01-09 23:59:59  1
        2016-01-10 00:00:00  1

        Note that ``truncate`` assumes a 0 value for any unspecified time
        component (midnight). This differs from partial string slicing, which
        returns any partially matching dates.

        >>> df.loc['2016-01-05':'2016-01-10', :].tail()
                             A
        2016-01-10 23:59:55  1
        2016-01-10 23:59:56  1
        2016-01-10 23:59:57  1
        2016-01-10 23:59:58  1
        2016-01-10 23:59:59  1
        """

        if axis is None:
            axis = self._stat_axis_number
        axis = self._get_axis_number(axis)
        ax = self._get_axis(axis)

        # GH 17935
        # Check that index is sorted
        if not ax.is_monotonic_increasing and not ax.is_monotonic_decreasing:
            raise ValueError("truncate requires a sorted index")

        # if we have a date index, convert to dates, otherwise
        # treat like a slice
        if ax.is_all_dates:
            from pandas.core.tools.datetimes import to_datetime
            before = to_datetime(before)
            after = to_datetime(after)

        if before is not None and after is not None:
            if before > after:
                raise ValueError('Truncate: %s must be after %s' %
                                 (after, before))

        slicer = [slice(None, None)] * self._AXIS_LEN
        slicer[axis] = slice(before, after)
        result = self.loc[tuple(slicer)]

        if isinstance(ax, MultiIndex):
            setattr(result, self._get_axis_name(axis),
                    ax.truncate(before, after))

        if copy:
            result = result.copy()

        return result

    def tz_convert(self, tz, axis=0, level=None, copy=True):
        """
        Convert tz-aware axis to target time zone.

        Parameters
        ----------
        tz : string or pytz.timezone object
        axis : the axis to convert
        level : int, str, default None
            If axis ia a MultiIndex, convert a specific level. Otherwise
            must be None
        copy : boolean, default True
            Also make a copy of the underlying data

        Returns
        -------

        Raises
        ------
        TypeError
            If the axis is tz-naive.
        """
        axis = self._get_axis_number(axis)
        ax = self._get_axis(axis)

        def _tz_convert(ax, tz):
            if not hasattr(ax, 'tz_convert'):
                if len(ax) > 0:
                    ax_name = self._get_axis_name(axis)
                    raise TypeError('%s is not a valid DatetimeIndex or '
                                    'PeriodIndex' % ax_name)
                else:
                    ax = DatetimeIndex([], tz=tz)
            else:
                ax = ax.tz_convert(tz)
            return ax

        # if a level is given it must be a MultiIndex level or
        # equivalent to the axis name
        if isinstance(ax, MultiIndex):
            level = ax._get_level_number(level)
            new_level = _tz_convert(ax.levels[level], tz)
            ax = ax.set_levels(new_level, level=level)
        else:
            if level not in (None, 0, ax.name):
                raise ValueError("The level {0} is not valid".format(level))
            ax = _tz_convert(ax, tz)

        result = self._constructor(self._data, copy=copy)
        result.set_axis(ax, axis=axis, inplace=True)
        return result.__finalize__(self)

    def tz_localize(self, tz, axis=0, level=None, copy=True,
                    ambiguous='raise', nonexistent='raise'):
        """
        Localize tz-naive TimeSeries to target time zone.

        Parameters
        ----------
        tz : string or pytz.timezone object
        axis : the axis to localize
        level : int, str, default None
            If axis ia a MultiIndex, localize a specific level. Otherwise
            must be None
        copy : boolean, default True
            Also make a copy of the underlying data
        ambiguous : 'infer', bool-ndarray, 'NaT', default 'raise'
            When clocks moved backward due to DST, ambiguous times may arise.
            For example in Central European Time (UTC+01), when going from
            03:00 DST to 02:00 non-DST, 02:30:00 local time occurs both at
            00:30:00 UTC and at 01:30:00 UTC. In such a situation, the
            `ambiguous` parameter dictates how ambiguous times should be
            handled.

            - 'infer' will attempt to infer fall dst-transition hours based on
              order
            - bool-ndarray where True signifies a DST time, False designates
              a non-DST time (note that this flag is only applicable for
              ambiguous times)
            - 'NaT' will return NaT where there are ambiguous times
            - 'raise' will raise an AmbiguousTimeError if there are ambiguous
              times
        nonexistent : 'shift', 'NaT', default 'raise'
            A nonexistent time does not exist in a particular timezone
            where clocks moved forward due to DST.

            - 'shift' will shift the nonexistent times forward to the closest
              existing time
            - 'NaT' will return NaT where there are nonexistent times
            - 'raise' will raise an NonExistentTimeError if there are
              nonexistent times

            .. versionadded:: 0.24.0

        Returns
        -------

        Raises
        ------
        TypeError
            If the TimeSeries is tz-aware and tz is not None.

        Examples
        --------

        Localize local times:

        >>> s = pd.Series([1],
        ... index=pd.DatetimeIndex(['2018-09-15 01:30:00']))
        >>> s.tz_localize('CET')
        2018-09-15 01:30:00+02:00    1
        dtype: int64

        Be careful with DST changes. When there is sequential data, pandas
        can infer the DST time:

        >>> s = pd.Series(range(7), index=pd.DatetimeIndex([
        ... '2018-10-28 01:30:00',
        ... '2018-10-28 02:00:00',
        ... '2018-10-28 02:30:00',
        ... '2018-10-28 02:00:00',
        ... '2018-10-28 02:30:00',
        ... '2018-10-28 03:00:00',
        ... '2018-10-28 03:30:00']))
        >>> s.tz_localize('CET', ambiguous='infer')
        2018-10-28 01:30:00+02:00    0
        2018-10-28 02:00:00+02:00    1
        2018-10-28 02:30:00+02:00    2
        2018-10-28 02:00:00+01:00    3
        2018-10-28 02:30:00+01:00    4
        2018-10-28 03:00:00+01:00    5
        2018-10-28 03:30:00+01:00    6
        dtype: int64

        In some cases, inferring the DST is impossible. In such cases, you can
        pass an ndarray to the ambiguous parameter to set the DST explicitly

        >>> s = pd.Series(range(3), index=pd.DatetimeIndex([
        ... '2018-10-28 01:20:00',
        ... '2018-10-28 02:36:00',
        ... '2018-10-28 03:46:00']))
        >>> s.tz_localize('CET', ambiguous=np.array([True, True, False]))
        2018-10-28 01:20:00+02:00    0
        2018-10-28 02:36:00+02:00    1
        2018-10-28 03:46:00+01:00    2
        dtype: int64
        """
        if nonexistent not in ('raise', 'NaT', 'shift'):
            raise ValueError("The nonexistent argument must be one of 'raise',"
                             " 'NaT' or 'shift'")

        axis = self._get_axis_number(axis)
        ax = self._get_axis(axis)

        def _tz_localize(ax, tz, ambiguous, nonexistent):
            if not hasattr(ax, 'tz_localize'):
                if len(ax) > 0:
                    ax_name = self._get_axis_name(axis)
                    raise TypeError('%s is not a valid DatetimeIndex or '
                                    'PeriodIndex' % ax_name)
                else:
                    ax = DatetimeIndex([], tz=tz)
            else:
                ax = ax.tz_localize(
                    tz, ambiguous=ambiguous, nonexistent=nonexistent
                )
            return ax

        # if a level is given it must be a MultiIndex level or
        # equivalent to the axis name
        if isinstance(ax, MultiIndex):
            level = ax._get_level_number(level)
            new_level = _tz_localize(
                ax.levels[level], tz, ambiguous, nonexistent
            )
            ax = ax.set_levels(new_level, level=level)
        else:
            if level not in (None, 0, ax.name):
                raise ValueError("The level {0} is not valid".format(level))
            ax = _tz_localize(ax, tz, ambiguous, nonexistent)

        result = self._constructor(self._data, copy=copy)
        result.set_axis(ax, axis=axis, inplace=True)
        return result.__finalize__(self)

    # ----------------------------------------------------------------------
    # Numeric Methods
    def abs(self):
        """
        Return a Series/DataFrame with absolute numeric value of each element.

        This function only applies to elements that are all numeric.

        Returns
        -------
        abs
            Series/DataFrame containing the absolute value of each element.

        See Also
        --------
        numpy.absolute : Calculate the absolute value element-wise.

        Notes
        -----
        For ``complex`` inputs, ``1.2 + 1j``, the absolute value is
        :math:`\\sqrt{ a^2 + b^2 }`.

        Examples
        --------
        Absolute numeric values in a Series.

        >>> s = pd.Series([-1.10, 2, -3.33, 4])
        >>> s.abs()
        0    1.10
        1    2.00
        2    3.33
        3    4.00
        dtype: float64

        Absolute numeric values in a Series with complex numbers.

        >>> s = pd.Series([1.2 + 1j])
        >>> s.abs()
        0    1.56205
        dtype: float64

        Absolute numeric values in a Series with a Timedelta element.

        >>> s = pd.Series([pd.Timedelta('1 days')])
        >>> s.abs()
        0   1 days
        dtype: timedelta64[ns]

        Select rows with data closest to certain value using argsort (from
        `StackOverflow <https://stackoverflow.com/a/17758115>`__).

        >>> df = pd.DataFrame({
        ...     'a': [4, 5, 6, 7],
        ...     'b': [10, 20, 30, 40],
        ...     'c': [100, 50, -30, -50]
        ... })
        >>> df
             a    b    c
        0    4   10  100
        1    5   20   50
        2    6   30  -30
        3    7   40  -50
        >>> df.loc[(df.c - 43).abs().argsort()]
             a    b    c
        1    5   20   50
        0    4   10  100
        2    6   30  -30
        3    7   40  -50
        """
        return np.abs(self)

    def describe(self, percentiles=None, include=None, exclude=None):
        """
        Generate descriptive statistics that summarize the central tendency,
        dispersion and shape of a dataset's distribution, excluding
        ``NaN`` values.

        Analyzes both numeric and object series, as well
        as ``DataFrame`` column sets of mixed data types. The output
        will vary depending on what is provided. Refer to the notes
        below for more detail.

        Parameters
        ----------
        percentiles : list-like of numbers, optional
            The percentiles to include in the output. All should
            fall between 0 and 1. The default is
            ``[.25, .5, .75]``, which returns the 25th, 50th, and
            75th percentiles.
        include : 'all', list-like of dtypes or None (default), optional
            A white list of data types to include in the result. Ignored
            for ``Series``. Here are the options:

            - 'all' : All columns of the input will be included in the output.
            - A list-like of dtypes : Limits the results to the
              provided data types.
              To limit the result to numeric types submit
              ``numpy.number``. To limit it instead to object columns submit
              the ``numpy.object`` data type. Strings
              can also be used in the style of
              ``select_dtypes`` (e.g. ``df.describe(include=['O'])``). To
              select pandas categorical columns, use ``'category'``
            - None (default) : The result will include all numeric columns.
        exclude : list-like of dtypes or None (default), optional,
            A black list of data types to omit from the result. Ignored
            for ``Series``. Here are the options:

            - A list-like of dtypes : Excludes the provided data types
              from the result. To exclude numeric types submit
              ``numpy.number``. To exclude object columns submit the data
              type ``numpy.object``. Strings can also be used in the style of
              ``select_dtypes`` (e.g. ``df.describe(include=['O'])``). To
              exclude pandas categorical columns, use ``'category'``
            - None (default) : The result will exclude nothing.

        Returns
        -------
        Series or DataFrame
            Summary statistics of the Series or Dataframe provided.

        See Also
        --------
        DataFrame.count: Count number of non-NA/null observations.
        DataFrame.max: Maximum of the values in the object.
        DataFrame.min: Minimum of the values in the object.
        DataFrame.mean: Mean of the values.
        DataFrame.std: Standard deviation of the obersvations.
        DataFrame.select_dtypes: Subset of a DataFrame including/excluding
            columns based on their dtype.

        Notes
        -----
        For numeric data, the result's index will include ``count``,
        ``mean``, ``std``, ``min``, ``max`` as well as lower, ``50`` and
        upper percentiles. By default the lower percentile is ``25`` and the
        upper percentile is ``75``. The ``50`` percentile is the
        same as the median.

        For object data (e.g. strings or timestamps), the result's index
        will include ``count``, ``unique``, ``top``, and ``freq``. The ``top``
        is the most common value. The ``freq`` is the most common value's
        frequency. Timestamps also include the ``first`` and ``last`` items.

        If multiple object values have the highest count, then the
        ``count`` and ``top`` results will be arbitrarily chosen from
        among those with the highest count.

        For mixed data types provided via a ``DataFrame``, the default is to
        return only an analysis of numeric columns. If the dataframe consists
        only of object and categorical data without any numeric columns, the
        default is to return an analysis of both the object and categorical
        columns. If ``include='all'`` is provided as an option, the result
        will include a union of attributes of each type.

        The `include` and `exclude` parameters can be used to limit
        which columns in a ``DataFrame`` are analyzed for the output.
        The parameters are ignored when analyzing a ``Series``.

        Examples
        --------
        Describing a numeric ``Series``.

        >>> s = pd.Series([1, 2, 3])
        >>> s.describe()
        count    3.0
        mean     2.0
        std      1.0
        min      1.0
        25%      1.5
        50%      2.0
        75%      2.5
        max      3.0
        dtype: float64

        Describing a categorical ``Series``.

        >>> s = pd.Series(['a', 'a', 'b', 'c'])
        >>> s.describe()
        count     4
        unique    3
        top       a
        freq      2
        dtype: object

        Describing a timestamp ``Series``.

        >>> s = pd.Series([
        ...   np.datetime64("2000-01-01"),
        ...   np.datetime64("2010-01-01"),
        ...   np.datetime64("2010-01-01")
        ... ])
        >>> s.describe()
        count                       3
        unique                      2
        top       2010-01-01 00:00:00
        freq                        2
        first     2000-01-01 00:00:00
        last      2010-01-01 00:00:00
        dtype: object

        Describing a ``DataFrame``. By default only numeric fields
        are returned.

        >>> df = pd.DataFrame({'categorical': pd.Categorical(['d','e','f']),
        ...                    'numeric': [1, 2, 3],
        ...                    'object': ['a', 'b', 'c']
        ...                   })
        >>> df.describe()
               numeric
        count      3.0
        mean       2.0
        std        1.0
        min        1.0
        25%        1.5
        50%        2.0
        75%        2.5
        max        3.0

        Describing all columns of a ``DataFrame`` regardless of data type.

        >>> df.describe(include='all')
                categorical  numeric object
        count            3      3.0      3
        unique           3      NaN      3
        top              f      NaN      c
        freq             1      NaN      1
        mean           NaN      2.0    NaN
        std            NaN      1.0    NaN
        min            NaN      1.0    NaN
        25%            NaN      1.5    NaN
        50%            NaN      2.0    NaN
        75%            NaN      2.5    NaN
        max            NaN      3.0    NaN

        Describing a column from a ``DataFrame`` by accessing it as
        an attribute.

        >>> df.numeric.describe()
        count    3.0
        mean     2.0
        std      1.0
        min      1.0
        25%      1.5
        50%      2.0
        75%      2.5
        max      3.0
        Name: numeric, dtype: float64

        Including only numeric columns in a ``DataFrame`` description.

        >>> df.describe(include=[np.number])
               numeric
        count      3.0
        mean       2.0
        std        1.0
        min        1.0
        25%        1.5
        50%        2.0
        75%        2.5
        max        3.0

        Including only string columns in a ``DataFrame`` description.

        >>> df.describe(include=[np.object])
               object
        count       3
        unique      3
        top         c
        freq        1

        Including only categorical columns from a ``DataFrame`` description.

        >>> df.describe(include=['category'])
               categorical
        count            3
        unique           3
        top              f
        freq             1

        Excluding numeric columns from a ``DataFrame`` description.

        >>> df.describe(exclude=[np.number])
               categorical object
        count            3      3
        unique           3      3
        top              f      c
        freq             1      1

        Excluding object columns from a ``DataFrame`` description.

        >>> df.describe(exclude=[np.object])
               categorical  numeric
        count            3      3.0
        unique           3      NaN
        top              f      NaN
        freq             1      NaN
        mean           NaN      2.0
        std            NaN      1.0
        min            NaN      1.0
        25%            NaN      1.5
        50%            NaN      2.0
        75%            NaN      2.5
        max            NaN      3.0
        """
        if self.ndim >= 3:
            msg = "describe is not implemented on Panel objects."
            raise NotImplementedError(msg)
        elif self.ndim == 2 and self.columns.size == 0:
            raise ValueError("Cannot describe a DataFrame without columns")

        if percentiles is not None:
            # explicit conversion of `percentiles` to list
            percentiles = list(percentiles)

            # get them all to be in [0, 1]
            self._check_percentile(percentiles)

            # median should always be included
            if 0.5 not in percentiles:
                percentiles.append(0.5)
            percentiles = np.asarray(percentiles)
        else:
            percentiles = np.array([0.25, 0.5, 0.75])

        # sort and check for duplicates
        unique_pcts = np.unique(percentiles)
        if len(unique_pcts) < len(percentiles):
            raise ValueError("percentiles cannot contain duplicates")
        percentiles = unique_pcts

        formatted_percentiles = format_percentiles(percentiles)

        def describe_numeric_1d(series):
            stat_index = (['count', 'mean', 'std', 'min'] +
                          formatted_percentiles + ['max'])
            d = ([series.count(), series.mean(), series.std(), series.min()] +
                 series.quantile(percentiles).tolist() + [series.max()])
            return pd.Series(d, index=stat_index, name=series.name)

        def describe_categorical_1d(data):
            names = ['count', 'unique']
            objcounts = data.value_counts()
            count_unique = len(objcounts[objcounts != 0])
            result = [data.count(), count_unique]
            if result[1] > 0:
                top, freq = objcounts.index[0], objcounts.iloc[0]

                if is_datetime64_any_dtype(data):
                    tz = data.dt.tz
                    asint = data.dropna().values.view('i8')
                    top = Timestamp(top)
                    if top.tzinfo is not None and tz is not None:
                        # Don't tz_localize(None) if key is already tz-aware
                        top = top.tz_convert(tz)
                    else:
                        top = top.tz_localize(tz)
                    names += ['top', 'freq', 'first', 'last']
                    result += [top, freq,
                               Timestamp(asint.min(), tz=tz),
                               Timestamp(asint.max(), tz=tz)]
                else:
                    names += ['top', 'freq']
                    result += [top, freq]

            return pd.Series(result, index=names, name=data.name)

        def describe_1d(data):
            if is_bool_dtype(data):
                return describe_categorical_1d(data)
            elif is_numeric_dtype(data):
                return describe_numeric_1d(data)
            elif is_timedelta64_dtype(data):
                return describe_numeric_1d(data)
            else:
                return describe_categorical_1d(data)

        if self.ndim == 1:
            return describe_1d(self)
        elif (include is None) and (exclude is None):
            # when some numerics are found, keep only numerics
            data = self.select_dtypes(include=[np.number])
            if len(data.columns) == 0:
                data = self
        elif include == 'all':
            if exclude is not None:
                msg = "exclude must be None when include is 'all'"
                raise ValueError(msg)
            data = self
        else:
            data = self.select_dtypes(include=include, exclude=exclude)

        ldesc = [describe_1d(s) for _, s in data.iteritems()]
        # set a convenient order for rows
        names = []
        ldesc_indexes = sorted((x.index for x in ldesc), key=len)
        for idxnames in ldesc_indexes:
            for name in idxnames:
                if name not in names:
                    names.append(name)

        d = pd.concat(ldesc, join_axes=pd.Index([names]), axis=1)
        d.columns = data.columns.copy()
        return d

    def _check_percentile(self, q):
        """
        Validate percentiles (used by describe and quantile).
        """

        msg = ("percentiles should all be in the interval [0, 1]. "
               "Try {0} instead.")
        q = np.asarray(q)
        if q.ndim == 0:
            if not 0 <= q <= 1:
                raise ValueError(msg.format(q / 100.0))
        else:
            if not all(0 <= qs <= 1 for qs in q):
                raise ValueError(msg.format(q / 100.0))
        return q

    _shared_docs['pct_change'] = """
        Percentage change between the current and a prior element.

        Computes the percentage change from the immediately previous row by
        default. This is useful in comparing the percentage of change in a time
        series of elements.

        Parameters
        ----------
        periods : int, default 1
            Periods to shift for forming percent change.
        fill_method : str, default 'pad'
            How to handle NAs before computing percent changes.
        limit : int, default None
            The number of consecutive NAs to fill before stopping.
        freq : DateOffset, timedelta, or offset alias string, optional
            Increment to use from time series API (e.g. 'M' or BDay()).
        **kwargs
            Additional keyword arguments are passed into
            `DataFrame.shift` or `Series.shift`.

        Returns
        -------
        chg : Series or DataFrame
            The same type as the calling object.

        See Also
        --------
        Series.diff : Compute the difference of two elements in a Series.
        DataFrame.diff : Compute the difference of two elements in a DataFrame.
        Series.shift : Shift the index by some number of periods.
        DataFrame.shift : Shift the index by some number of periods.

        Examples
        --------
        **Series**

        >>> s = pd.Series([90, 91, 85])
        >>> s
        0    90
        1    91
        2    85
        dtype: int64

        >>> s.pct_change()
        0         NaN
        1    0.011111
        2   -0.065934
        dtype: float64

        >>> s.pct_change(periods=2)
        0         NaN
        1         NaN
        2   -0.055556
        dtype: float64

        See the percentage change in a Series where filling NAs with last
        valid observation forward to next valid.

        >>> s = pd.Series([90, 91, None, 85])
        >>> s
        0    90.0
        1    91.0
        2     NaN
        3    85.0
        dtype: float64

        >>> s.pct_change(fill_method='ffill')
        0         NaN
        1    0.011111
        2    0.000000
        3   -0.065934
        dtype: float64

        **DataFrame**

        Percentage change in French franc, Deutsche Mark, and Italian lira from
        1980-01-01 to 1980-03-01.

        >>> df = pd.DataFrame({
        ...     'FR': [4.0405, 4.0963, 4.3149],
        ...     'GR': [1.7246, 1.7482, 1.8519],
        ...     'IT': [804.74, 810.01, 860.13]},
        ...     index=['1980-01-01', '1980-02-01', '1980-03-01'])
        >>> df
                        FR      GR      IT
        1980-01-01  4.0405  1.7246  804.74
        1980-02-01  4.0963  1.7482  810.01
        1980-03-01  4.3149  1.8519  860.13

        >>> df.pct_change()
                          FR        GR        IT
        1980-01-01       NaN       NaN       NaN
        1980-02-01  0.013810  0.013684  0.006549
        1980-03-01  0.053365  0.059318  0.061876

        Percentage of change in GOOG and APPL stock volume. Shows computing
        the percentage change between columns.

        >>> df = pd.DataFrame({
        ...     '2016': [1769950, 30586265],
        ...     '2015': [1500923, 40912316],
        ...     '2014': [1371819, 41403351]},
        ...     index=['GOOG', 'APPL'])
        >>> df
                  2016      2015      2014
        GOOG   1769950   1500923   1371819
        APPL  30586265  40912316  41403351

        >>> df.pct_change(axis='columns')
              2016      2015      2014
        GOOG   NaN -0.151997 -0.086016
        APPL   NaN  0.337604  0.012002
        """

    @Appender(_shared_docs['pct_change'] % _shared_doc_kwargs)
    def pct_change(self, periods=1, fill_method='pad', limit=None, freq=None,
                   **kwargs):
        # TODO: Not sure if above is correct - need someone to confirm.
        axis = self._get_axis_number(kwargs.pop('axis', self._stat_axis_name))
        if fill_method is None:
            data = self
        else:
            data = self.fillna(method=fill_method, limit=limit, axis=axis)

        rs = (data.div(data.shift(periods=periods, freq=freq, axis=axis,
                                  **kwargs)) - 1)
        rs = rs.reindex_like(data)
        if freq is None:
            mask = isna(com.values_from_object(data))
            np.putmask(rs.values, mask, np.nan)
        return rs

    def _agg_by_level(self, name, axis=0, level=0, skipna=True, **kwargs):
        if axis is None:
            raise ValueError("Must specify 'axis' when aggregating by level.")
        grouped = self.groupby(level=level, axis=axis, sort=False)
        if hasattr(grouped, name) and skipna:
            return getattr(grouped, name)(**kwargs)
        axis = self._get_axis_number(axis)
        method = getattr(type(self), name)
        applyf = lambda x: method(x, axis=axis, skipna=skipna, **kwargs)
        return grouped.aggregate(applyf)

    @classmethod
    def _add_numeric_operations(cls):
        """
        Add the operations to the cls; evaluate the doc strings again
        """

        axis_descr, name, name2 = _doc_parms(cls)

        cls.any = _make_logical_function(
            cls, 'any', name, name2, axis_descr, _any_desc, nanops.nanany,
            _any_examples, _any_see_also, empty_value=False)
        cls.all = _make_logical_function(
            cls, 'all', name, name2, axis_descr, _all_desc, nanops.nanall,
            _all_examples, _all_see_also, empty_value=True)

        @Substitution(outname='mad',
                      desc="Return the mean absolute deviation of the values "
                           "for the requested axis.",
                      name1=name, name2=name2, axis_descr=axis_descr,
                      min_count='', see_also='', examples='')
        @Appender(_num_doc)
        def mad(self, axis=None, skipna=None, level=None):
            if skipna is None:
                skipna = True
            if axis is None:
                axis = self._stat_axis_number
            if level is not None:
                return self._agg_by_level('mad', axis=axis, level=level,
                                          skipna=skipna)

            data = self._get_numeric_data()
            if axis == 0:
                demeaned = data - data.mean(axis=0)
            else:
                demeaned = data.sub(data.mean(axis=1), axis=0)
            return np.abs(demeaned).mean(axis=axis, skipna=skipna)

        cls.mad = mad

        cls.sem = _make_stat_function_ddof(
            cls, 'sem', name, name2, axis_descr,
            "Return unbiased standard error of the mean over requested "
            "axis.\n\nNormalized by N-1 by default. This can be changed "
            "using the ddof argument",
            nanops.nansem)
        cls.var = _make_stat_function_ddof(
            cls, 'var', name, name2, axis_descr,
            "Return unbiased variance over requested axis.\n\nNormalized by "
            "N-1 by default. This can be changed using the ddof argument",
            nanops.nanvar)
        cls.std = _make_stat_function_ddof(
            cls, 'std', name, name2, axis_descr,
            "Return sample standard deviation over requested axis."
            "\n\nNormalized by N-1 by default. This can be changed using the "
            "ddof argument",
            nanops.nanstd)

        @Substitution(outname='compounded',
                      desc="Return the compound percentage of the values for "
                      "the requested axis.", name1=name, name2=name2,
                      axis_descr=axis_descr,
                      min_count='', see_also='', examples='')
        @Appender(_num_doc)
        def compound(self, axis=None, skipna=None, level=None):
            if skipna is None:
                skipna = True
            return (1 + self).prod(axis=axis, skipna=skipna, level=level) - 1

        cls.compound = compound

        cls.cummin = _make_cum_function(
            cls, 'cummin', name, name2, axis_descr, "minimum",
            lambda y, axis: np.minimum.accumulate(y, axis), "min",
            np.inf, np.nan, _cummin_examples)
        cls.cumsum = _make_cum_function(
            cls, 'cumsum', name, name2, axis_descr, "sum",
            lambda y, axis: y.cumsum(axis), "sum", 0.,
            np.nan, _cumsum_examples)
        cls.cumprod = _make_cum_function(
            cls, 'cumprod', name, name2, axis_descr, "product",
            lambda y, axis: y.cumprod(axis), "prod", 1.,
            np.nan, _cumprod_examples)
        cls.cummax = _make_cum_function(
            cls, 'cummax', name, name2, axis_descr, "maximum",
            lambda y, axis: np.maximum.accumulate(y, axis), "max",
            -np.inf, np.nan, _cummax_examples)

        cls.sum = _make_min_count_stat_function(
            cls, 'sum', name, name2, axis_descr,
<<<<<<< HEAD
            """Return the sum of the values for the requested axis.\n
            This is equivalent to the method ``numpy.sum``.""",
            nanops.nansum, _stat_func_see_also, _sum_examples)
=======
            'Return the sum of the values for the requested axis.',
            nanops.nansum, _sum_examples)
>>>>>>> 3e0358d8
        cls.mean = _make_stat_function(
            cls, 'mean', name, name2, axis_descr,
            'Return the mean of the values for the requested axis.',
            nanops.nanmean)
        cls.skew = _make_stat_function(
            cls, 'skew', name, name2, axis_descr,
            'Return unbiased skew over requested axis\nNormalized by N-1.',
            nanops.nanskew)
        cls.kurt = _make_stat_function(
            cls, 'kurt', name, name2, axis_descr,
            "Return unbiased kurtosis over requested axis using Fisher's "
            "definition of\nkurtosis (kurtosis of normal == 0.0). Normalized "
            "by N-1.",
            nanops.nankurt)
        cls.kurtosis = cls.kurt
        cls.prod = _make_min_count_stat_function(
            cls, 'prod', name, name2, axis_descr,
<<<<<<< HEAD
            'Return the product of the values for the requested axis',
            nanops.nanprod, examples=_prod_examples)
=======
            'Return the product of the values for the requested axis.',
            nanops.nanprod, _prod_examples)
>>>>>>> 3e0358d8
        cls.product = cls.prod
        cls.median = _make_stat_function(
            cls, 'median', name, name2, axis_descr,
            'Return the median of the values for the requested axis.',
            nanops.nanmedian)
        cls.max = _make_stat_function(
            cls, 'max', name, name2, axis_descr,
            """Return the maximum of the values for the requested axis.\n
            If you want the *index* of the maximum, use ``idxmax``. This is
            the equivalent of the ``numpy.ndarray`` method ``argmax``.""",
            nanops.nanmax, _stat_func_see_also, _max_examples)
        cls.min = _make_stat_function(
            cls, 'min', name, name2, axis_descr,
            """Return the minimum of the values for the requested axis.\n
            If you want the *index* of the minimum, use ``idxmin``. This is
            the equivalent of the ``numpy.ndarray`` method ``argmin``.""",
            nanops.nanmin, _stat_func_see_also, _min_examples)

    @classmethod
    def _add_series_only_operations(cls):
        """
        Add the series only operations to the cls; evaluate the doc
        strings again.
        """

        axis_descr, name, name2 = _doc_parms(cls)

        def nanptp(values, axis=0, skipna=True):
            nmax = nanops.nanmax(values, axis, skipna)
            nmin = nanops.nanmin(values, axis, skipna)
            warnings.warn("Method .ptp is deprecated and will be removed "
                          "in a future version. Use numpy.ptp instead.",
                          FutureWarning, stacklevel=4)
            return nmax - nmin

        cls.ptp = _make_stat_function(
            cls, 'ptp', name, name2, axis_descr,
            """Returns the difference between the maximum value and the
            minimum value in the object. This is the equivalent of the
            ``numpy.ndarray`` method ``ptp``.\n\n.. deprecated:: 0.24.0
                Use numpy.ptp instead""",
            nanptp)

    @classmethod
    def _add_series_or_dataframe_operations(cls):
        """
        Add the series or dataframe only operations to the cls; evaluate
        the doc strings again.
        """

        from pandas.core import window as rwindow

        @Appender(rwindow.rolling.__doc__)
        def rolling(self, window, min_periods=None, center=False,
                    win_type=None, on=None, axis=0, closed=None):
            axis = self._get_axis_number(axis)
            return rwindow.rolling(self, window=window,
                                   min_periods=min_periods,
                                   center=center, win_type=win_type,
                                   on=on, axis=axis, closed=closed)

        cls.rolling = rolling

        @Appender(rwindow.expanding.__doc__)
        def expanding(self, min_periods=1, center=False, axis=0):
            axis = self._get_axis_number(axis)
            return rwindow.expanding(self, min_periods=min_periods,
                                     center=center, axis=axis)

        cls.expanding = expanding

        @Appender(rwindow.ewm.__doc__)
        def ewm(self, com=None, span=None, halflife=None, alpha=None,
                min_periods=0, adjust=True, ignore_na=False,
                axis=0):
            axis = self._get_axis_number(axis)
            return rwindow.ewm(self, com=com, span=span, halflife=halflife,
                               alpha=alpha, min_periods=min_periods,
                               adjust=adjust, ignore_na=ignore_na, axis=axis)

        cls.ewm = ewm

    @Appender(_shared_docs['transform'] % dict(axis="", **_shared_doc_kwargs))
    def transform(self, func, *args, **kwargs):
        result = self.agg(func, *args, **kwargs)
        if is_scalar(result) or len(result) != len(self):
            raise ValueError("transforms cannot produce "
                             "aggregated results")

        return result

    # ----------------------------------------------------------------------
    # Misc methods

    _shared_docs['valid_index'] = """
        Return index for %(position)s non-NA/null value.

        Returns
        --------
        scalar : type of index

        Notes
        --------
        If all elements are non-NA/null, returns None.
        Also returns None for empty %(klass)s.
        """

    def _find_valid_index(self, how):
        """
        Retrieves the index of the first valid value.

        Parameters
        ----------
        how : {'first', 'last'}
            Use this parameter to change between the first or last valid index.

        Returns
        -------
        idx_first_valid : type of index
        """
        assert how in ['first', 'last']

        if len(self) == 0:  # early stop
            return None
        is_valid = ~self.isna()

        if self.ndim == 2:
            is_valid = is_valid.any(1)  # reduce axis 1

        if how == 'first':
            idxpos = is_valid.values[::].argmax()

        if how == 'last':
            idxpos = len(self) - 1 - is_valid.values[::-1].argmax()

        chk_notna = is_valid.iat[idxpos]
        idx = self.index[idxpos]

        if not chk_notna:
            return None
        return idx

    @Appender(_shared_docs['valid_index'] % {'position': 'first',
                                             'klass': 'NDFrame'})
    def first_valid_index(self):
        return self._find_valid_index('first')

    @Appender(_shared_docs['valid_index'] % {'position': 'last',
                                             'klass': 'NDFrame'})
    def last_valid_index(self):
        return self._find_valid_index('last')


def _doc_parms(cls):
    """Return a tuple of the doc parms."""
    axis_descr = "{%s}" % ', '.join(["{0} ({1})".format(a, i)
                                     for i, a in enumerate(cls._AXIS_ORDERS)])
    name = (cls._constructor_sliced.__name__
            if cls._AXIS_LEN > 1 else 'scalar')
    name2 = cls.__name__
    return axis_descr, name, name2


_num_doc = """
%(desc)s

Parameters
----------
axis : %(axis_descr)s
    Axis for the function to be applied on.
skipna : bool, default True
    Exclude NA/null values when computing the result.
level : int or level name, default None
    If the axis is a MultiIndex (hierarchical), count along a
    particular level, collapsing into a %(name1)s.
numeric_only : bool, default None
    Include only float, int, boolean columns. If None, will attempt to use
    everything, then use only numeric data. Not implemented for Series.
%(min_count)s\
**kwargs
    Additional keyword arguments to be passed to the function.

Returns
-------
%(outname)s : %(name1)s or %(name2)s (if level specified)
%(see_also)s
%(examples)s\
"""

_num_ddof_doc = """
%(desc)s

Parameters
----------
axis : %(axis_descr)s
skipna : boolean, default True
    Exclude NA/null values. If an entire row/column is NA, the result
    will be NA
level : int or level name, default None
    If the axis is a MultiIndex (hierarchical), count along a
    particular level, collapsing into a %(name1)s
ddof : int, default 1
    Delta Degrees of Freedom. The divisor used in calculations is N - ddof,
    where N represents the number of elements.
numeric_only : boolean, default None
    Include only float, int, boolean columns. If None, will attempt to use
    everything, then use only numeric data. Not implemented for Series.

Returns
-------
%(outname)s : %(name1)s or %(name2)s (if level specified)\n"""

_bool_doc = """
%(desc)s

Parameters
----------
axis : {0 or 'index', 1 or 'columns', None}, default 0
    Indicate which axis or axes should be reduced.

    * 0 / 'index' : reduce the index, return a Series whose index is the
      original column labels.
    * 1 / 'columns' : reduce the columns, return a Series whose index is the
      original index.
    * None : reduce all axes, return a scalar.

bool_only : bool, default None
    Include only boolean columns. If None, will attempt to use everything,
    then use only boolean data. Not implemented for Series.
skipna : bool, default True
    Exclude NA/null values. If the entire row/column is NA and skipna is
    True, then the result will be %(empty_value)s, as for an empty row/column.
    If skipna is False, then NA are treated as True, because these are not
    equal to zero.
level : int or level name, default None
    If the axis is a MultiIndex (hierarchical), count along a
    particular level, collapsing into a %(name1)s.
**kwargs : any, default None
    Additional keywords have no effect but might be accepted for
    compatibility with NumPy.

Returns
-------
%(name1)s or %(name2)s
    If level is specified, then, %(name2)s is returned; otherwise, %(name1)s
    is returned.

%(see_also)s
%(examples)s"""

_all_desc = """\
Return whether all elements are True, potentially over an axis.

Returns True unless there at least one element within a series or
along a Dataframe axis that is False or equivalent (e.g. zero or
empty)."""

_all_examples = """\
Examples
--------
**Series**

>>> pd.Series([True, True]).all()
True
>>> pd.Series([True, False]).all()
False
>>> pd.Series([]).all()
True
>>> pd.Series([np.nan]).all()
True
>>> pd.Series([np.nan]).all(skipna=False)
True

**DataFrames**

Create a dataframe from a dictionary.

>>> df = pd.DataFrame({'col1': [True, True], 'col2': [True, False]})
>>> df
   col1   col2
0  True   True
1  True  False

Default behaviour checks if column-wise values all return True.

>>> df.all()
col1     True
col2    False
dtype: bool

Specify ``axis='columns'`` to check if row-wise values all return True.

>>> df.all(axis='columns')
0     True
1    False
dtype: bool

Or ``axis=None`` for whether every value is True.

>>> df.all(axis=None)
False
"""

_all_see_also = """\
See Also
--------
Series.all : Return True if all elements are True.
DataFrame.any : Return True if one (or more) elements are True.
"""

_cnum_doc = """
Return cumulative %(desc)s over a DataFrame or Series axis.

Returns a DataFrame or Series of the same size containing the cumulative
%(desc)s.

Parameters
----------
axis : {0 or 'index', 1 or 'columns'}, default 0
    The index or the name of the axis. 0 is equivalent to None or 'index'.
skipna : boolean, default True
    Exclude NA/null values. If an entire row/column is NA, the result
    will be NA.
*args, **kwargs :
    Additional keywords have no effect but might be accepted for
    compatibility with NumPy.

Returns
-------
%(outname)s : %(name1)s or %(name2)s\n
See Also
--------
core.window.Expanding.%(accum_func_name)s : Similar functionality
    but ignores ``NaN`` values.
%(name2)s.%(accum_func_name)s : Return the %(desc)s over
    %(name2)s axis.
%(name2)s.cummax : Return cumulative maximum over %(name2)s axis.
%(name2)s.cummin : Return cumulative minimum over %(name2)s axis.
%(name2)s.cumsum : Return cumulative sum over %(name2)s axis.
%(name2)s.cumprod : Return cumulative product over %(name2)s axis.

%(examples)s
"""

_cummin_examples = """\
Examples
--------
**Series**

>>> s = pd.Series([2, np.nan, 5, -1, 0])
>>> s
0    2.0
1    NaN
2    5.0
3   -1.0
4    0.0
dtype: float64

By default, NA values are ignored.

>>> s.cummin()
0    2.0
1    NaN
2    2.0
3   -1.0
4   -1.0
dtype: float64

To include NA values in the operation, use ``skipna=False``

>>> s.cummin(skipna=False)
0    2.0
1    NaN
2    NaN
3    NaN
4    NaN
dtype: float64

**DataFrame**

>>> df = pd.DataFrame([[2.0, 1.0],
...                    [3.0, np.nan],
...                    [1.0, 0.0]],
...                    columns=list('AB'))
>>> df
     A    B
0  2.0  1.0
1  3.0  NaN
2  1.0  0.0

By default, iterates over rows and finds the minimum
in each column. This is equivalent to ``axis=None`` or ``axis='index'``.

>>> df.cummin()
     A    B
0  2.0  1.0
1  2.0  NaN
2  1.0  0.0

To iterate over columns and find the minimum in each row,
use ``axis=1``

>>> df.cummin(axis=1)
     A    B
0  2.0  1.0
1  3.0  NaN
2  1.0  0.0
"""

_cumsum_examples = """\
Examples
--------
**Series**

>>> s = pd.Series([2, np.nan, 5, -1, 0])
>>> s
0    2.0
1    NaN
2    5.0
3   -1.0
4    0.0
dtype: float64

By default, NA values are ignored.

>>> s.cumsum()
0    2.0
1    NaN
2    7.0
3    6.0
4    6.0
dtype: float64

To include NA values in the operation, use ``skipna=False``

>>> s.cumsum(skipna=False)
0    2.0
1    NaN
2    NaN
3    NaN
4    NaN
dtype: float64

**DataFrame**

>>> df = pd.DataFrame([[2.0, 1.0],
...                    [3.0, np.nan],
...                    [1.0, 0.0]],
...                    columns=list('AB'))
>>> df
     A    B
0  2.0  1.0
1  3.0  NaN
2  1.0  0.0

By default, iterates over rows and finds the sum
in each column. This is equivalent to ``axis=None`` or ``axis='index'``.

>>> df.cumsum()
     A    B
0  2.0  1.0
1  5.0  NaN
2  6.0  1.0

To iterate over columns and find the sum in each row,
use ``axis=1``

>>> df.cumsum(axis=1)
     A    B
0  2.0  3.0
1  3.0  NaN
2  1.0  1.0
"""

_cumprod_examples = """\
Examples
--------
**Series**

>>> s = pd.Series([2, np.nan, 5, -1, 0])
>>> s
0    2.0
1    NaN
2    5.0
3   -1.0
4    0.0
dtype: float64

By default, NA values are ignored.

>>> s.cumprod()
0     2.0
1     NaN
2    10.0
3   -10.0
4    -0.0
dtype: float64

To include NA values in the operation, use ``skipna=False``

>>> s.cumprod(skipna=False)
0    2.0
1    NaN
2    NaN
3    NaN
4    NaN
dtype: float64

**DataFrame**

>>> df = pd.DataFrame([[2.0, 1.0],
...                    [3.0, np.nan],
...                    [1.0, 0.0]],
...                    columns=list('AB'))
>>> df
     A    B
0  2.0  1.0
1  3.0  NaN
2  1.0  0.0

By default, iterates over rows and finds the product
in each column. This is equivalent to ``axis=None`` or ``axis='index'``.

>>> df.cumprod()
     A    B
0  2.0  1.0
1  6.0  NaN
2  6.0  0.0

To iterate over columns and find the product in each row,
use ``axis=1``

>>> df.cumprod(axis=1)
     A    B
0  2.0  2.0
1  3.0  NaN
2  1.0  0.0
"""

_cummax_examples = """\
Examples
--------
**Series**

>>> s = pd.Series([2, np.nan, 5, -1, 0])
>>> s
0    2.0
1    NaN
2    5.0
3   -1.0
4    0.0
dtype: float64

By default, NA values are ignored.

>>> s.cummax()
0    2.0
1    NaN
2    5.0
3    5.0
4    5.0
dtype: float64

To include NA values in the operation, use ``skipna=False``

>>> s.cummax(skipna=False)
0    2.0
1    NaN
2    NaN
3    NaN
4    NaN
dtype: float64

**DataFrame**

>>> df = pd.DataFrame([[2.0, 1.0],
...                    [3.0, np.nan],
...                    [1.0, 0.0]],
...                    columns=list('AB'))
>>> df
     A    B
0  2.0  1.0
1  3.0  NaN
2  1.0  0.0

By default, iterates over rows and finds the maximum
in each column. This is equivalent to ``axis=None`` or ``axis='index'``.

>>> df.cummax()
     A    B
0  2.0  1.0
1  3.0  NaN
2  3.0  1.0

To iterate over columns and find the maximum in each row,
use ``axis=1``

>>> df.cummax(axis=1)
     A    B
0  2.0  2.0
1  3.0  NaN
2  1.0  1.0
"""

_any_see_also = """\
See Also
--------
numpy.any : Numpy version of this method.
Series.any : Return whether any element is True.
Series.all : Return whether all elements are True.
DataFrame.any : Return whether any element is True over requested axis.
DataFrame.all : Return whether all elements are True over requested axis.
"""

_any_desc = """\
Return whether any element is True, potentially over an axis.

Returns False unless there at least one element within a series or
along a Dataframe axis that is True or equivalent (e.g. non-zero or
non-empty)."""

_any_examples = """\
Examples
--------
**Series**

For Series input, the output is a scalar indicating whether any element
is True.

>>> pd.Series([False, False]).any()
False
>>> pd.Series([True, False]).any()
True
>>> pd.Series([]).any()
False
>>> pd.Series([np.nan]).any()
False
>>> pd.Series([np.nan]).any(skipna=False)
True

**DataFrame**

Whether each column contains at least one True element (the default).

>>> df = pd.DataFrame({"A": [1, 2], "B": [0, 2], "C": [0, 0]})
>>> df
   A  B  C
0  1  0  0
1  2  2  0

>>> df.any()
A     True
B     True
C    False
dtype: bool

Aggregating over the columns.

>>> df = pd.DataFrame({"A": [True, False], "B": [1, 2]})
>>> df
       A  B
0   True  1
1  False  2

>>> df.any(axis='columns')
0    True
1    True
dtype: bool

>>> df = pd.DataFrame({"A": [True, False], "B": [1, 0]})
>>> df
       A  B
0   True  1
1  False  0

>>> df.any(axis='columns')
0    True
1    False
dtype: bool

Aggregating over the entire DataFrame with ``axis=None``.

>>> df.any(axis=None)
True

`any` for an empty DataFrame is an empty Series.

>>> pd.DataFrame([]).any()
Series([], dtype: bool)
"""

_shared_docs['stat_func_example'] = """\
Examples
--------

>>> idx = pd.MultiIndex.from_arrays([
...     ['warm', 'warm', 'cold', 'cold'],
...     ['dog', 'falcon', 'fish', 'spider']],
...     names=['blooded', 'animal'])
>>> s = pd.Series([4, 2, 0, 8], name='legs', index=idx)
>>> s
blooded  animal
warm     dog       4
         falcon    2
cold     fish      0
         spider    8
Name: legs, dtype: int64

>>> s.{stat_func}()
{default_output}

{verb} using level names, as well as indices.

>>> s.{stat_func}(level='blooded')
blooded
warm    {level_output_0}
cold    {level_output_1}
Name: legs, dtype: int64

>>> s.{stat_func}(level=0)
blooded
warm    {level_output_0}
cold    {level_output_1}
Name: legs, dtype: int64
"""

_sum_examples = _shared_docs['stat_func_example'].format(
    stat_func='sum',
    verb='Sum',
    default_output=14,
    level_output_0=6,
    level_output_1=8)

_sum_examples += """
By default, the sum of an empty or all-NA Series is ``0``.

>>> pd.Series([]).sum()  # min_count=0 is the default
0.0

This can be controlled with the ``min_count`` parameter. For example, if
you'd like the sum of an empty series to be NaN, pass ``min_count=1``.

>>> pd.Series([]).sum(min_count=1)
nan

Thanks to the ``skipna`` parameter, ``min_count`` handles all-NA and
empty series identically.

>>> pd.Series([np.nan]).sum()
0.0

>>> pd.Series([np.nan]).sum(min_count=1)
nan
"""

_max_examples = _shared_docs['stat_func_example'].format(
    stat_func='max',
    verb='Max',
    default_output=8,
    level_output_0=4,
    level_output_1=8)

_min_examples = _shared_docs['stat_func_example'].format(
    stat_func='min',
    verb='Min',
    default_output=0,
    level_output_0=2,
    level_output_1=0)

_stat_func_see_also = """
See Also
--------
Series.sum : Return the sum.
Series.min : Return the minimum.
Series.max : Return the maximum.
Series.idxmin : Return the index of the minimum.
Series.idxmax : Return the index of the maximum.
DataFrame.min : Return the sum over the requested axis.
DataFrame.min : Return the minimum over the requested axis.
DataFrame.max : Return the maximum over the requested axis.
DataFrame.idxmin : Return the index of the minimum over the requested axis.
DataFrame.idxmax : Return the index of the maximum over the requested axis.
"""

_prod_examples = """\
Examples
--------
By default, the product of an empty or all-NA Series is ``1``

>>> pd.Series([]).prod()
1.0

This can be controlled with the ``min_count`` parameter

>>> pd.Series([]).prod(min_count=1)
nan

Thanks to the ``skipna`` parameter, ``min_count`` handles all-NA and
empty series identically.

>>> pd.Series([np.nan]).prod()
1.0

>>> pd.Series([np.nan]).prod(min_count=1)
nan
"""

_min_count_stub = """\
min_count : int, default 0
    The required number of valid values to perform the operation. If fewer than
    ``min_count`` non-NA values are present the result will be NA.

    .. versionadded :: 0.22.0

       Added with the default being 0. This means the sum of an all-NA
       or empty Series is 0, and the product of an all-NA or empty
       Series is 1.
"""


def _make_min_count_stat_function(cls, name, name1, name2, axis_descr, desc,
                                  f, see_also='', examples=''):
    @Substitution(outname=name, desc=desc, name1=name1, name2=name2,
                  axis_descr=axis_descr, min_count=_min_count_stub,
                  see_also=see_also, examples=examples)
    @Appender(_num_doc)
    def stat_func(self, axis=None, skipna=None, level=None, numeric_only=None,
                  min_count=0,
                  **kwargs):
        if name == 'sum':
            nv.validate_sum(tuple(), kwargs)
        elif name == 'prod':
            nv.validate_prod(tuple(), kwargs)
        else:
            nv.validate_stat_func(tuple(), kwargs, fname=name)
        if skipna is None:
            skipna = True
        if axis is None:
            axis = self._stat_axis_number
        if level is not None:
            return self._agg_by_level(name, axis=axis, level=level,
                                      skipna=skipna, min_count=min_count)
        return self._reduce(f, name, axis=axis, skipna=skipna,
                            numeric_only=numeric_only, min_count=min_count)

    return set_function_name(stat_func, name, cls)


def _make_stat_function(cls, name, name1, name2, axis_descr, desc, f,
                        see_also='', examples=''):
    @Substitution(outname=name, desc=desc, name1=name1, name2=name2,
                  axis_descr=axis_descr, min_count='', see_also=see_also,
                  examples=examples)
    @Appender(_num_doc)
    def stat_func(self, axis=None, skipna=None, level=None, numeric_only=None,
                  **kwargs):
        if name == 'median':
            nv.validate_median(tuple(), kwargs)
        else:
            nv.validate_stat_func(tuple(), kwargs, fname=name)
        if skipna is None:
            skipna = True
        if axis is None:
            axis = self._stat_axis_number
        if level is not None:
            return self._agg_by_level(name, axis=axis, level=level,
                                      skipna=skipna)
        return self._reduce(f, name, axis=axis, skipna=skipna,
                            numeric_only=numeric_only)

    return set_function_name(stat_func, name, cls)


def _make_stat_function_ddof(cls, name, name1, name2, axis_descr, desc, f):
    @Substitution(outname=name, desc=desc, name1=name1, name2=name2,
                  axis_descr=axis_descr)
    @Appender(_num_ddof_doc)
    def stat_func(self, axis=None, skipna=None, level=None, ddof=1,
                  numeric_only=None, **kwargs):
        nv.validate_stat_ddof_func(tuple(), kwargs, fname=name)
        if skipna is None:
            skipna = True
        if axis is None:
            axis = self._stat_axis_number
        if level is not None:
            return self._agg_by_level(name, axis=axis, level=level,
                                      skipna=skipna, ddof=ddof)
        return self._reduce(f, name, axis=axis, numeric_only=numeric_only,
                            skipna=skipna, ddof=ddof)

    return set_function_name(stat_func, name, cls)


def _make_cum_function(cls, name, name1, name2, axis_descr, desc,
                       accum_func, accum_func_name, mask_a, mask_b, examples):
    @Substitution(outname=name, desc=desc, name1=name1, name2=name2,
                  axis_descr=axis_descr, accum_func_name=accum_func_name,
                  examples=examples)
    @Appender(_cnum_doc)
    def cum_func(self, axis=None, skipna=True, *args, **kwargs):
        skipna = nv.validate_cum_func_with_skipna(skipna, args, kwargs, name)
        if axis is None:
            axis = self._stat_axis_number
        else:
            axis = self._get_axis_number(axis)

        y = com.values_from_object(self).copy()

        if (skipna and
                issubclass(y.dtype.type, (np.datetime64, np.timedelta64))):
            result = accum_func(y, axis)
            mask = isna(self)
            np.putmask(result, mask, iNaT)
        elif skipna and not issubclass(y.dtype.type, (np.integer, np.bool_)):
            mask = isna(self)
            np.putmask(y, mask, mask_a)
            result = accum_func(y, axis)
            np.putmask(result, mask, mask_b)
        else:
            result = accum_func(y, axis)

        d = self._construct_axes_dict()
        d['copy'] = False
        return self._constructor(result, **d).__finalize__(self)

    return set_function_name(cum_func, name, cls)


def _make_logical_function(cls, name, name1, name2, axis_descr, desc, f,
<<<<<<< HEAD
                           see_also, examples):
    @Substitution(outname=name, desc=desc, name1=name1, name2=name2,
                  axis_descr=axis_descr, see_also=see_also, examples=examples)
=======
                           examples, see_also, empty_value):
    @Substitution(outname=name, desc=desc, name1=name1, name2=name2,
                  axis_descr=axis_descr, examples=examples, see_also=see_also,
                  empty_value=empty_value)
>>>>>>> 3e0358d8
    @Appender(_bool_doc)
    def logical_func(self, axis=0, bool_only=None, skipna=True, level=None,
                     **kwargs):
        nv.validate_logical_func(tuple(), kwargs, fname=name)
        if level is not None:
            if bool_only is not None:
                raise NotImplementedError("Option bool_only is not "
                                          "implemented with option level.")
            return self._agg_by_level(name, axis=axis, level=level,
                                      skipna=skipna)
        return self._reduce(f, name, axis=axis, skipna=skipna,
                            numeric_only=bool_only, filter_type='bool')

    return set_function_name(logical_func, name, cls)


# install the indexes
for _name, _indexer in indexing.get_indexers_list():
    NDFrame._create_indexer(_name, _indexer)<|MERGE_RESOLUTION|>--- conflicted
+++ resolved
@@ -9984,14 +9984,9 @@
 
         cls.sum = _make_min_count_stat_function(
             cls, 'sum', name, name2, axis_descr,
-<<<<<<< HEAD
             """Return the sum of the values for the requested axis.\n
             This is equivalent to the method ``numpy.sum``.""",
             nanops.nansum, _stat_func_see_also, _sum_examples)
-=======
-            'Return the sum of the values for the requested axis.',
-            nanops.nansum, _sum_examples)
->>>>>>> 3e0358d8
         cls.mean = _make_stat_function(
             cls, 'mean', name, name2, axis_descr,
             'Return the mean of the values for the requested axis.',
@@ -10009,13 +10004,8 @@
         cls.kurtosis = cls.kurt
         cls.prod = _make_min_count_stat_function(
             cls, 'prod', name, name2, axis_descr,
-<<<<<<< HEAD
-            'Return the product of the values for the requested axis',
+            'Return the product of the values for the requested axis.',
             nanops.nanprod, examples=_prod_examples)
-=======
-            'Return the product of the values for the requested axis.',
-            nanops.nanprod, _prod_examples)
->>>>>>> 3e0358d8
         cls.product = cls.prod
         cls.median = _make_stat_function(
             cls, 'median', name, name2, axis_descr,
@@ -10945,16 +10935,10 @@
 
 
 def _make_logical_function(cls, name, name1, name2, axis_descr, desc, f,
-<<<<<<< HEAD
-                           see_also, examples):
+                           see_also, examples, empty_value):
     @Substitution(outname=name, desc=desc, name1=name1, name2=name2,
                   axis_descr=axis_descr, see_also=see_also, examples=examples)
-=======
-                           examples, see_also, empty_value):
-    @Substitution(outname=name, desc=desc, name1=name1, name2=name2,
-                  axis_descr=axis_descr, examples=examples, see_also=see_also,
                   empty_value=empty_value)
->>>>>>> 3e0358d8
     @Appender(_bool_doc)
     def logical_func(self, axis=0, bool_only=None, skipna=True, level=None,
                      **kwargs):
