--- conflicted
+++ resolved
@@ -8051,11 +8051,8 @@
                     FutureWarning,
                     stacklevel=find_stack_level(),
                 )
-<<<<<<< HEAD
-=======
-
->>>>>>> 9f61fb1a
             index = missing.get_interp_index(method, obj.index)
+
             new_data = obj._mgr.interpolate(
                 method=method,
                 index=index,
