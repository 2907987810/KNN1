from __future__ import annotations

import collections
from datetime import timedelta
import functools
import gc
import json
import operator
import pickle
import re
from typing import (
    TYPE_CHECKING,
    Any,
    Callable,
    Dict,
    FrozenSet,
    Hashable,
    List,
    Mapping,
    Optional,
    Sequence,
    Set,
    Tuple,
    Type,
    Union,
    cast,
)
import warnings
import weakref

import numpy as np

from pandas._config import config

from pandas._libs import lib
from pandas._libs.tslibs import Period, Tick, Timestamp, to_offset
from pandas._typing import (
    Axis,
    CompressionOptions,
    FilePathOrBuffer,
    FrameOrSeries,
    IndexKeyFunc,
    IndexLabel,
    JSONSerializable,
    Label,
    Level,
    Renamer,
    StorageOptions,
    TimedeltaConvertibleTypes,
    TimestampConvertibleTypes,
    ValueKeyFunc,
    final,
)
from pandas.compat._optional import import_optional_dependency
from pandas.compat.numpy import function as nv
from pandas.errors import AbstractMethodError, InvalidIndexError
from pandas.util._decorators import doc, rewrite_axis_style_signature
from pandas.util._validators import (
    validate_bool_kwarg,
    validate_fillna_kwargs,
    validate_percentile,
)

from pandas.core.dtypes.common import (
    ensure_int64,
    ensure_object,
    ensure_str,
    is_bool,
    is_bool_dtype,
    is_datetime64_any_dtype,
    is_datetime64tz_dtype,
    is_dict_like,
    is_dtype_equal,
    is_extension_array_dtype,
    is_float,
    is_list_like,
    is_number,
    is_numeric_dtype,
    is_object_dtype,
    is_re_compilable,
    is_scalar,
    is_timedelta64_dtype,
    pandas_dtype,
)
from pandas.core.dtypes.generic import ABCDataFrame, ABCSeries
from pandas.core.dtypes.inference import is_hashable
from pandas.core.dtypes.missing import isna, notna

import pandas as pd
from pandas.core import arraylike, indexing, missing, nanops
import pandas.core.algorithms as algos
from pandas.core.base import PandasObject, SelectionMixin
import pandas.core.common as com
from pandas.core.construction import create_series_with_explicit_dtype
from pandas.core.flags import Flags
from pandas.core.indexes import base as ibase
from pandas.core.indexes.api import (
    DatetimeIndex,
    Index,
    MultiIndex,
    PeriodIndex,
    RangeIndex,
    ensure_index,
)
from pandas.core.internals import BlockManager
from pandas.core.missing import find_valid_index
from pandas.core.ops import align_method_FRAME
from pandas.core.shared_docs import _shared_docs
from pandas.core.sorting import get_indexer_indexer
from pandas.core.window import Expanding, ExponentialMovingWindow, Rolling, Window

from pandas.io.formats import format as fmt
from pandas.io.formats.format import (
    DataFrameFormatter,
    DataFrameRenderer,
    format_percentiles,
)
from pandas.io.formats.printing import pprint_thing

if TYPE_CHECKING:
    from pandas._libs.tslibs import BaseOffset

    from pandas.core.frame import DataFrame
    from pandas.core.resample import Resampler
    from pandas.core.series import Series
    from pandas.core.window.indexers import BaseIndexer

# goal is to be able to define the docs close to function, while still being
# able to share
_shared_docs = {**_shared_docs}
_shared_doc_kwargs = {
    "axes": "keywords for axes",
    "klass": "Series/DataFrame",
    "axes_single_arg": "int or labels for object",
    "args_transpose": "axes to permute (int or label for object)",
    "optional_by": """
        by : str or list of str
            Name or list of names to sort by""",
}


bool_t = bool  # Need alias because NDFrame has def bool:


class NDFrame(PandasObject, SelectionMixin, indexing.IndexingMixin):
    """
    N-dimensional analogue of DataFrame. Store multi-dimensional in a
    size-mutable, labeled data structure

    Parameters
    ----------
    data : BlockManager
    axes : list
    copy : bool, default False
    """

    _internal_names: List[str] = [
        "_mgr",
        "_cacher",
        "_item_cache",
        "_cache",
        "_is_copy",
        "_subtyp",
        "_name",
        "_index",
        "_default_kind",
        "_default_fill_value",
        "_metadata",
        "__array_struct__",
        "__array_interface__",
        "_flags",
    ]
    _internal_names_set: Set[str] = set(_internal_names)
    _accessors: Set[str] = set()
    _hidden_attrs: FrozenSet[str] = frozenset(["get_values", "tshift"])
    _metadata: List[str] = []
    _is_copy = None
    _mgr: BlockManager
    _attrs: Dict[Optional[Hashable], Any]
    _typ: str

    # ----------------------------------------------------------------------
    # Constructors

    def __init__(
        self,
        data: BlockManager,
        copy: bool = False,
        attrs: Optional[Mapping[Optional[Hashable], Any]] = None,
    ):
        # copy kwarg is retained for mypy compat, is not used

        object.__setattr__(self, "_is_copy", None)
        object.__setattr__(self, "_mgr", data)
        object.__setattr__(self, "_item_cache", {})
        if attrs is None:
            attrs = {}
        else:
            attrs = dict(attrs)
        object.__setattr__(self, "_attrs", attrs)
        object.__setattr__(self, "_flags", Flags(self, allows_duplicate_labels=True))

    @classmethod
    def _init_mgr(cls, mgr, axes, dtype=None, copy: bool = False) -> BlockManager:
        """ passed a manager and a axes dict """
        for a, axe in axes.items():
            if axe is not None:
                axe = ensure_index(axe)
                bm_axis = cls._get_block_manager_axis(a)
                mgr = mgr.reindex_axis(axe, axis=bm_axis, copy=False)

        # make a copy if explicitly requested
        if copy:
            mgr = mgr.copy()
        if dtype is not None:
            # avoid further copies if we can
            if len(mgr.blocks) > 1 or mgr.blocks[0].values.dtype != dtype:
                mgr = mgr.astype(dtype=dtype)
        return mgr

    # ----------------------------------------------------------------------
    # attrs and flags

    @property
    def attrs(self) -> Dict[Optional[Hashable], Any]:
        """
        Dictionary of global attributes of this dataset.

        .. warning::

           attrs is experimental and may change without warning.

        See Also
        --------
        DataFrame.flags : Global flags applying to this object.
        """
        if self._attrs is None:
            self._attrs = {}
        return self._attrs

    @attrs.setter
    def attrs(self, value: Mapping[Optional[Hashable], Any]) -> None:
        self._attrs = dict(value)

    @final
    @property
    def flags(self) -> Flags:
        """
        Get the properties associated with this pandas object.

        The available flags are

        * :attr:`Flags.allows_duplicate_labels`

        See Also
        --------
        Flags : Flags that apply to pandas objects.
        DataFrame.attrs : Global metadata applying to this dataset.

        Notes
        -----
        "Flags" differ from "metadata". Flags reflect properties of the
        pandas object (the Series or DataFrame). Metadata refer to properties
        of the dataset, and should be stored in :attr:`DataFrame.attrs`.

        Examples
        --------
        >>> df = pd.DataFrame({"A": [1, 2]})
        >>> df.flags
        <Flags(allows_duplicate_labels=True)>

        Flags can be get or set using ``.``

        >>> df.flags.allows_duplicate_labels
        True
        >>> df.flags.allows_duplicate_labels = False

        Or by slicing with a key

        >>> df.flags["allows_duplicate_labels"]
        False
        >>> df.flags["allows_duplicate_labels"] = True
        """
        return self._flags

    @final
    def set_flags(
        self: FrameOrSeries,
        *,
        copy: bool = False,
        allows_duplicate_labels: Optional[bool] = None,
    ) -> FrameOrSeries:
        """
        Return a new object with updated flags.

        Parameters
        ----------
        allows_duplicate_labels : bool, optional
            Whether the returned object allows duplicate labels.

        Returns
        -------
        Series or DataFrame
            The same type as the caller.

        See Also
        --------
        DataFrame.attrs : Global metadata applying to this dataset.
        DataFrame.flags : Global flags applying to this object.

        Notes
        -----
        This method returns a new object that's a view on the same data
        as the input. Mutating the input or the output values will be reflected
        in the other.

        This method is intended to be used in method chains.

        "Flags" differ from "metadata". Flags reflect properties of the
        pandas object (the Series or DataFrame). Metadata refer to properties
        of the dataset, and should be stored in :attr:`DataFrame.attrs`.

        Examples
        --------
        >>> df = pd.DataFrame({"A": [1, 2]})
        >>> df.flags.allows_duplicate_labels
        True
        >>> df2 = df.set_flags(allows_duplicate_labels=False)
        >>> df2.flags.allows_duplicate_labels
        False
        """
        df = self.copy(deep=copy)
        if allows_duplicate_labels is not None:
            df.flags["allows_duplicate_labels"] = allows_duplicate_labels
        return df

    @final
    @classmethod
    def _validate_dtype(cls, dtype):
        """ validate the passed dtype """
        if dtype is not None:
            dtype = pandas_dtype(dtype)

            # a compound dtype
            if dtype.kind == "V":
                raise NotImplementedError(
                    "compound dtypes are not implemented "
                    f"in the {cls.__name__} constructor"
                )

        return dtype

    # ----------------------------------------------------------------------
    # Construction

    @property
    def _constructor(self: FrameOrSeries) -> Type[FrameOrSeries]:
        """
        Used when a manipulation result has the same dimensions as the
        original.
        """
        raise AbstractMethodError(self)

    @property
    def _constructor_sliced(self):
        """
        Used when a manipulation result has one lower dimension(s) as the
        original, such as DataFrame single columns slicing.
        """
        raise AbstractMethodError(self)

    @property
    def _constructor_expanddim(self):
        """
        Used when a manipulation result has one higher dimension as the
        original, such as Series.to_frame()
        """
        raise NotImplementedError

    # ----------------------------------------------------------------------
    # Internals

    @final
    @property
    def _data(self):
        # GH#33054 retained because some downstream packages uses this,
        #  e.g. fastparquet
        return self._mgr

    # ----------------------------------------------------------------------
    # Axis
    _stat_axis_number = 0
    _stat_axis_name = "index"
    _ix = None
    _AXIS_ORDERS: List[str]
    _AXIS_TO_AXIS_NUMBER: Dict[Axis, int] = {0: 0, "index": 0, "rows": 0}
    _AXIS_REVERSED: bool
    _info_axis_number: int
    _info_axis_name: str
    _AXIS_LEN: int

    @property
    def _AXIS_NUMBERS(self) -> Dict[str, int]:
        """.. deprecated:: 1.1.0"""
        warnings.warn("_AXIS_NUMBERS has been deprecated.", FutureWarning, stacklevel=3)
        return {"index": 0}

    @property
    def _AXIS_NAMES(self) -> Dict[int, str]:
        """.. deprecated:: 1.1.0"""
        warnings.warn("_AXIS_NAMES has been deprecated.", FutureWarning, stacklevel=3)
        return {0: "index"}

    @final
    def _construct_axes_dict(self, axes=None, **kwargs):
        """Return an axes dictionary for myself."""
        d = {a: self._get_axis(a) for a in (axes or self._AXIS_ORDERS)}
        d.update(kwargs)
        return d

    @final
    @classmethod
    def _construct_axes_from_arguments(
        cls, args, kwargs, require_all: bool = False, sentinel=None
    ):
        """
        Construct and returns axes if supplied in args/kwargs.

        If require_all, raise if all axis arguments are not supplied
        return a tuple of (axes, kwargs).

        sentinel specifies the default parameter when an axis is not
        supplied; useful to distinguish when a user explicitly passes None
        in scenarios where None has special meaning.
        """
        # construct the args
        args = list(args)
        for a in cls._AXIS_ORDERS:

            # look for a argument by position
            if a not in kwargs:
                try:
                    kwargs[a] = args.pop(0)
                except IndexError as err:
                    if require_all:
                        raise TypeError(
                            "not enough/duplicate arguments specified!"
                        ) from err

        axes = {a: kwargs.pop(a, sentinel) for a in cls._AXIS_ORDERS}
        return axes, kwargs

    @final
    @classmethod
    def _get_axis_number(cls, axis: Axis) -> int:
        try:
            return cls._AXIS_TO_AXIS_NUMBER[axis]
        except KeyError:
            raise ValueError(f"No axis named {axis} for object type {cls.__name__}")

    @final
    @classmethod
    def _get_axis_name(cls, axis: Axis) -> str:
        axis_number = cls._get_axis_number(axis)
        return cls._AXIS_ORDERS[axis_number]

    @final
    def _get_axis(self, axis: Axis) -> Index:
        axis_number = self._get_axis_number(axis)
        assert axis_number in {0, 1}
        return self.index if axis_number == 0 else self.columns

    @final
    @classmethod
    def _get_block_manager_axis(cls, axis: Axis) -> int:
        """Map the axis to the block_manager axis."""
        axis = cls._get_axis_number(axis)
        if cls._AXIS_REVERSED:
            m = cls._AXIS_LEN - 1
            return m - axis
        return axis

    @final
    def _get_axis_resolvers(self, axis: str) -> Dict[str, Union[Series, MultiIndex]]:
        # index or columns
        axis_index = getattr(self, axis)
        d = {}
        prefix = axis[0]

        for i, name in enumerate(axis_index.names):
            if name is not None:
                key = level = name
            else:
                # prefix with 'i' or 'c' depending on the input axis
                # e.g., you must do ilevel_0 for the 0th level of an unnamed
                # multiiindex
                key = f"{prefix}level_{i}"
                level = i

            level_values = axis_index.get_level_values(level)
            s = level_values.to_series()
            s.index = axis_index
            d[key] = s

        # put the index/columns itself in the dict
        if isinstance(axis_index, MultiIndex):
            dindex = axis_index
        else:
            dindex = axis_index.to_series()

        d[axis] = dindex
        return d

    @final
    def _get_index_resolvers(self) -> Dict[Label, Union[Series, MultiIndex]]:
        from pandas.core.computation.parsing import clean_column_name

        d: Dict[str, Union[Series, MultiIndex]] = {}
        for axis_name in self._AXIS_ORDERS:
            d.update(self._get_axis_resolvers(axis_name))

        return {clean_column_name(k): v for k, v in d.items() if not isinstance(k, int)}

    @final
    def _get_cleaned_column_resolvers(self) -> Dict[Label, Series]:
        """
        Return the special character free column resolvers of a dataframe.

        Column names with special characters are 'cleaned up' so that they can
        be referred to by backtick quoting.
        Used in :meth:`DataFrame.eval`.
        """
        from pandas.core.computation.parsing import clean_column_name

        if isinstance(self, ABCSeries):
            return {clean_column_name(self.name): self}

        return {
            clean_column_name(k): v for k, v in self.items() if not isinstance(k, int)
        }

    @property
    def _info_axis(self) -> Index:
        return getattr(self, self._info_axis_name)

    @property
    def _stat_axis(self) -> Index:
        return getattr(self, self._stat_axis_name)

    @property
    def shape(self) -> Tuple[int, ...]:
        """
        Return a tuple of axis dimensions
        """
        return tuple(len(self._get_axis(a)) for a in self._AXIS_ORDERS)

    @property
    def axes(self) -> List[Index]:
        """
        Return index label(s) of the internal NDFrame
        """
        # we do it this way because if we have reversed axes, then
        # the block manager shows then reversed
        return [self._get_axis(a) for a in self._AXIS_ORDERS]

    @property
    def ndim(self) -> int:
        """
        Return an int representing the number of axes / array dimensions.

        Return 1 if Series. Otherwise return 2 if DataFrame.

        See Also
        --------
        ndarray.ndim : Number of array dimensions.

        Examples
        --------
        >>> s = pd.Series({'a': 1, 'b': 2, 'c': 3})
        >>> s.ndim
        1

        >>> df = pd.DataFrame({'col1': [1, 2], 'col2': [3, 4]})
        >>> df.ndim
        2
        """
        return self._mgr.ndim

    @property
    def size(self) -> int:
        """
        Return an int representing the number of elements in this object.

        Return the number of rows if Series. Otherwise return the number of
        rows times number of columns if DataFrame.

        See Also
        --------
        ndarray.size : Number of elements in the array.

        Examples
        --------
        >>> s = pd.Series({'a': 1, 'b': 2, 'c': 3})
        >>> s.size
        3

        >>> df = pd.DataFrame({'col1': [1, 2], 'col2': [3, 4]})
        >>> df.size
        4
        """
        return np.prod(self.shape)

    @final
    @property
    def _selected_obj(self: FrameOrSeries) -> FrameOrSeries:
        """ internal compat with SelectionMixin """
        return self

    @final
    @property
    def _obj_with_exclusions(self: FrameOrSeries) -> FrameOrSeries:
        """ internal compat with SelectionMixin """
        return self

    def set_axis(self, labels, axis: Axis = 0, inplace: bool = False):
        """
        Assign desired index to given axis.

        Indexes for%(extended_summary_sub)s row labels can be changed by assigning
        a list-like or Index.

        Parameters
        ----------
        labels : list-like, Index
            The values for the new index.

        axis : %(axes_single_arg)s, default 0
            The axis to update. The value 0 identifies the rows%(axis_description_sub)s.

        inplace : bool, default False
            Whether to return a new %(klass)s instance.

        Returns
        -------
        renamed : %(klass)s or None
            An object of type %(klass)s or None if ``inplace=True``.

        See Also
        --------
        %(klass)s.rename_axis : Alter the name of the index%(see_also_sub)s.
        """
        self._check_inplace_and_allows_duplicate_labels(inplace)
        return self._set_axis_nocheck(labels, axis, inplace)

    @final
    def _set_axis_nocheck(self, labels, axis: Axis, inplace: bool):
        # NDFrame.rename with inplace=False calls set_axis(inplace=True) on a copy.
        if inplace:
            setattr(self, self._get_axis_name(axis), labels)
        else:
            obj = self.copy()
            obj.set_axis(labels, axis=axis, inplace=True)
            return obj

    def _set_axis(self, axis: int, labels: Index) -> None:
        labels = ensure_index(labels)
        self._mgr.set_axis(axis, labels)
        self._clear_item_cache()

    @final
    def swapaxes(self: FrameOrSeries, axis1, axis2, copy=True) -> FrameOrSeries:
        """
        Interchange axes and swap values axes appropriately.

        Returns
        -------
        y : same as input
        """
        i = self._get_axis_number(axis1)
        j = self._get_axis_number(axis2)

        if i == j:
            if copy:
                return self.copy()
            return self

        mapping = {i: j, j: i}

        new_axes = (self._get_axis(mapping.get(k, k)) for k in range(self._AXIS_LEN))
        new_values = self.values.swapaxes(i, j)
        if copy:
            new_values = new_values.copy()

        # ignore needed because of NDFrame constructor is different than
        # DataFrame/Series constructors.
        return self._constructor(
            new_values, *new_axes  # type: ignore[arg-type]
        ).__finalize__(self, method="swapaxes")

    @final
    def droplevel(self: FrameOrSeries, level, axis=0) -> FrameOrSeries:
        """
        Return DataFrame with requested index / column level(s) removed.

        .. versionadded:: 0.24.0

        Parameters
        ----------
        level : int, str, or list-like
            If a string is given, must be the name of a level
            If list-like, elements must be names or positional indexes
            of levels.

        axis : {0 or 'index', 1 or 'columns'}, default 0
            Axis along which the level(s) is removed:

            * 0 or 'index': remove level(s) in column.
            * 1 or 'columns': remove level(s) in row.

        Returns
        -------
        DataFrame
            DataFrame with requested index / column level(s) removed.

        Examples
        --------
        >>> df = pd.DataFrame([
        ...     [1, 2, 3, 4],
        ...     [5, 6, 7, 8],
        ...     [9, 10, 11, 12]
        ... ]).set_index([0, 1]).rename_axis(['a', 'b'])

        >>> df.columns = pd.MultiIndex.from_tuples([
        ...     ('c', 'e'), ('d', 'f')
        ... ], names=['level_1', 'level_2'])

        >>> df
        level_1   c   d
        level_2   e   f
        a b
        1 2      3   4
        5 6      7   8
        9 10    11  12

        >>> df.droplevel('a')
        level_1   c   d
        level_2   e   f
        b
        2        3   4
        6        7   8
        10      11  12

        >>> df.droplevel('level_2', axis=1)
        level_1   c   d
        a b
        1 2      3   4
        5 6      7   8
        9 10    11  12
        """
        labels = self._get_axis(axis)
        new_labels = labels.droplevel(level)
        result = self.set_axis(new_labels, axis=axis, inplace=False)
        return result

    def pop(self, item: Label) -> Union[Series, Any]:
        result = self[item]
        del self[item]
        if self.ndim == 2:
            result._reset_cacher()

        return result

    @final
    def squeeze(self, axis=None):
        """
        Squeeze 1 dimensional axis objects into scalars.

        Series or DataFrames with a single element are squeezed to a scalar.
        DataFrames with a single column or a single row are squeezed to a
        Series. Otherwise the object is unchanged.

        This method is most useful when you don't know if your
        object is a Series or DataFrame, but you do know it has just a single
        column. In that case you can safely call `squeeze` to ensure you have a
        Series.

        Parameters
        ----------
        axis : {0 or 'index', 1 or 'columns', None}, default None
            A specific axis to squeeze. By default, all length-1 axes are
            squeezed.

        Returns
        -------
        DataFrame, Series, or scalar
            The projection after squeezing `axis` or all the axes.

        See Also
        --------
        Series.iloc : Integer-location based indexing for selecting scalars.
        DataFrame.iloc : Integer-location based indexing for selecting Series.
        Series.to_frame : Inverse of DataFrame.squeeze for a
            single-column DataFrame.

        Examples
        --------
        >>> primes = pd.Series([2, 3, 5, 7])

        Slicing might produce a Series with a single value:

        >>> even_primes = primes[primes % 2 == 0]
        >>> even_primes
        0    2
        dtype: int64

        >>> even_primes.squeeze()
        2

        Squeezing objects with more than one value in every axis does nothing:

        >>> odd_primes = primes[primes % 2 == 1]
        >>> odd_primes
        1    3
        2    5
        3    7
        dtype: int64

        >>> odd_primes.squeeze()
        1    3
        2    5
        3    7
        dtype: int64

        Squeezing is even more effective when used with DataFrames.

        >>> df = pd.DataFrame([[1, 2], [3, 4]], columns=['a', 'b'])
        >>> df
           a  b
        0  1  2
        1  3  4

        Slicing a single column will produce a DataFrame with the columns
        having only one value:

        >>> df_a = df[['a']]
        >>> df_a
           a
        0  1
        1  3

        So the columns can be squeezed down, resulting in a Series:

        >>> df_a.squeeze('columns')
        0    1
        1    3
        Name: a, dtype: int64

        Slicing a single row from a single column will produce a single
        scalar DataFrame:

        >>> df_0a = df.loc[df.index < 1, ['a']]
        >>> df_0a
           a
        0  1

        Squeezing the rows produces a single scalar Series:

        >>> df_0a.squeeze('rows')
        a    1
        Name: 0, dtype: int64

        Squeezing all axes will project directly into a scalar:

        >>> df_0a.squeeze()
        1
        """
        axis = range(self._AXIS_LEN) if axis is None else (self._get_axis_number(axis),)
        return self.iloc[
            tuple(
                0 if i in axis and len(a) == 1 else slice(None)
                for i, a in enumerate(self.axes)
            )
        ]

    # ----------------------------------------------------------------------
    # Rename

    def rename(
        self: FrameOrSeries,
        mapper: Optional[Renamer] = None,
        *,
        index: Optional[Renamer] = None,
        columns: Optional[Renamer] = None,
        axis: Optional[Axis] = None,
        copy: bool = True,
        inplace: bool = False,
        level: Optional[Level] = None,
        errors: str = "ignore",
    ) -> Optional[FrameOrSeries]:
        """
        Alter axes input function or functions. Function / dict values must be
        unique (1-to-1). Labels not contained in a dict / Series will be left
        as-is. Extra labels listed don't throw an error. Alternatively, change
        ``Series.name`` with a scalar value (Series only).

        Parameters
        ----------
        %(axes)s : scalar, list-like, dict-like or function, optional
            Scalar or list-like will alter the ``Series.name`` attribute,
            and raise on DataFrame.
            dict-like or functions are transformations to apply to
            that axis' values
        copy : bool, default True
            Also copy underlying data.
        inplace : bool, default False
            Whether to return a new {klass}. If True then value of copy is
            ignored.
        level : int or level name, default None
            In case of a MultiIndex, only rename labels in the specified
            level.
        errors : {'ignore', 'raise'}, default 'ignore'
            If 'raise', raise a `KeyError` when a dict-like `mapper`, `index`,
            or `columns` contains labels that are not present in the Index
            being transformed.
            If 'ignore', existing keys will be renamed and extra keys will be
            ignored.

        Returns
        -------
        renamed : {klass} (new object)

        Raises
        ------
        KeyError
            If any of the labels is not found in the selected axis and
            "errors='raise'".

        See Also
        --------
        NDFrame.rename_axis

        Examples
        --------
        >>> s = pd.Series([1, 2, 3])
        >>> s
        0    1
        1    2
        2    3
        dtype: int64
        >>> s.rename("my_name") # scalar, changes Series.name
        0    1
        1    2
        2    3
        Name: my_name, dtype: int64
        >>> s.rename(lambda x: x ** 2)  # function, changes labels
        0    1
        1    2
        4    3
        dtype: int64
        >>> s.rename({1: 3, 2: 5})  # mapping, changes labels
        0    1
        3    2
        5    3
        dtype: int64

        Since ``DataFrame`` doesn't have a ``.name`` attribute,
        only mapping-type arguments are allowed.

        >>> df = pd.DataFrame({"A": [1, 2, 3], "B": [4, 5, 6]})
        >>> df.rename(2)
        Traceback (most recent call last):
        ...
        TypeError: 'int' object is not callable

        ``DataFrame.rename`` supports two calling conventions

        * ``(index=index_mapper, columns=columns_mapper, ...)``
        * ``(mapper, axis={'index', 'columns'}, ...)``

        We *highly* recommend using keyword arguments to clarify your
        intent.

        >>> df.rename(index=str, columns={"A": "a", "B": "c"})
           a  c
        0  1  4
        1  2  5
        2  3  6

        >>> df.rename(index=str, columns={"A": "a", "C": "c"})
           a  B
        0  1  4
        1  2  5
        2  3  6

        Using axis-style parameters

        >>> df.rename(str.lower, axis='columns')
           a  b
        0  1  4
        1  2  5
        2  3  6

        >>> df.rename({1: 2, 2: 4}, axis='index')
           A  B
        0  1  4
        2  2  5
        4  3  6

        See the :ref:`user guide <basics.rename>` for more.
        """
        if mapper is None and index is None and columns is None:
            raise TypeError("must pass an index to rename")

        if index is not None or columns is not None:
            if axis is not None:
                raise TypeError(
                    "Cannot specify both 'axis' and any of 'index' or 'columns'"
                )
            elif mapper is not None:
                raise TypeError(
                    "Cannot specify both 'mapper' and any of 'index' or 'columns'"
                )
        else:
            # use the mapper argument
            if axis and self._get_axis_number(axis) == 1:
                columns = mapper
            else:
                index = mapper

        self._check_inplace_and_allows_duplicate_labels(inplace)
        result = self if inplace else self.copy(deep=copy)

        for axis_no, replacements in enumerate((index, columns)):
            if replacements is None:
                continue

            ax = self._get_axis(axis_no)
            f = com.get_rename_function(replacements)

            if level is not None:
                level = ax._get_level_number(level)

            # GH 13473
            if not callable(replacements):
                indexer = ax.get_indexer_for(replacements)
                if errors == "raise" and len(indexer[indexer == -1]):
                    missing_labels = [
                        label
                        for index, label in enumerate(replacements)
                        if indexer[index] == -1
                    ]
                    raise KeyError(f"{missing_labels} not found in axis")

            new_index = ax._transform_index(f, level)
            result._set_axis_nocheck(new_index, axis=axis_no, inplace=True)
            result._clear_item_cache()

        if inplace:
            self._update_inplace(result)
            return None
        else:
            return result.__finalize__(self, method="rename")

    @rewrite_axis_style_signature("mapper", [("copy", True), ("inplace", False)])
    def rename_axis(self, mapper=lib.no_default, **kwargs):
        """
        Set the name of the axis for the index or columns.

        Parameters
        ----------
        mapper : scalar, list-like, optional
            Value to set the axis name attribute.
        index, columns : scalar, list-like, dict-like or function, optional
            A scalar, list-like, dict-like or functions transformations to
            apply to that axis' values.
            Note that the ``columns`` parameter is not allowed if the
            object is a Series. This parameter only apply for DataFrame
            type objects.

            Use either ``mapper`` and ``axis`` to
            specify the axis to target with ``mapper``, or ``index``
            and/or ``columns``.

            .. versionchanged:: 0.24.0

        axis : {0 or 'index', 1 or 'columns'}, default 0
            The axis to rename.
        copy : bool, default True
            Also copy underlying data.
        inplace : bool, default False
            Modifies the object directly, instead of creating a new Series
            or DataFrame.

        Returns
        -------
        Series, DataFrame, or None
            The same type as the caller or None if ``inplace=True``.

        See Also
        --------
        Series.rename : Alter Series index labels or name.
        DataFrame.rename : Alter DataFrame index labels or name.
        Index.rename : Set new names on index.

        Notes
        -----
        ``DataFrame.rename_axis`` supports two calling conventions

        * ``(index=index_mapper, columns=columns_mapper, ...)``
        * ``(mapper, axis={'index', 'columns'}, ...)``

        The first calling convention will only modify the names of
        the index and/or the names of the Index object that is the columns.
        In this case, the parameter ``copy`` is ignored.

        The second calling convention will modify the names of the
        corresponding index if mapper is a list or a scalar.
        However, if mapper is dict-like or a function, it will use the
        deprecated behavior of modifying the axis *labels*.

        We *highly* recommend using keyword arguments to clarify your
        intent.

        Examples
        --------
        **Series**

        >>> s = pd.Series(["dog", "cat", "monkey"])
        >>> s
        0       dog
        1       cat
        2    monkey
        dtype: object
        >>> s.rename_axis("animal")
        animal
        0    dog
        1    cat
        2    monkey
        dtype: object

        **DataFrame**

        >>> df = pd.DataFrame({"num_legs": [4, 4, 2],
        ...                    "num_arms": [0, 0, 2]},
        ...                   ["dog", "cat", "monkey"])
        >>> df
                num_legs  num_arms
        dog            4         0
        cat            4         0
        monkey         2         2
        >>> df = df.rename_axis("animal")
        >>> df
                num_legs  num_arms
        animal
        dog            4         0
        cat            4         0
        monkey         2         2
        >>> df = df.rename_axis("limbs", axis="columns")
        >>> df
        limbs   num_legs  num_arms
        animal
        dog            4         0
        cat            4         0
        monkey         2         2

        **MultiIndex**

        >>> df.index = pd.MultiIndex.from_product([['mammal'],
        ...                                        ['dog', 'cat', 'monkey']],
        ...                                       names=['type', 'name'])
        >>> df
        limbs          num_legs  num_arms
        type   name
        mammal dog            4         0
               cat            4         0
               monkey         2         2

        >>> df.rename_axis(index={'type': 'class'})
        limbs          num_legs  num_arms
        class  name
        mammal dog            4         0
               cat            4         0
               monkey         2         2

        >>> df.rename_axis(columns=str.upper)
        LIMBS          num_legs  num_arms
        type   name
        mammal dog            4         0
               cat            4         0
               monkey         2         2
        """
        axes, kwargs = self._construct_axes_from_arguments(
            (), kwargs, sentinel=lib.no_default
        )
        copy = kwargs.pop("copy", True)
        inplace = kwargs.pop("inplace", False)
        axis = kwargs.pop("axis", 0)
        if axis is not None:
            axis = self._get_axis_number(axis)

        if kwargs:
            raise TypeError(
                "rename_axis() got an unexpected keyword "
                f'argument "{list(kwargs.keys())[0]}"'
            )

        inplace = validate_bool_kwarg(inplace, "inplace")

        if mapper is not lib.no_default:
            # Use v0.23 behavior if a scalar or list
            non_mapper = is_scalar(mapper) or (
                is_list_like(mapper) and not is_dict_like(mapper)
            )
            if non_mapper:
                return self._set_axis_name(mapper, axis=axis, inplace=inplace)
            else:
                raise ValueError("Use `.rename` to alter labels with a mapper.")
        else:
            # Use new behavior.  Means that index and/or columns
            # is specified
            result = self if inplace else self.copy(deep=copy)

            for axis in range(self._AXIS_LEN):
                v = axes.get(self._get_axis_name(axis))
                if v is lib.no_default:
                    continue
                non_mapper = is_scalar(v) or (is_list_like(v) and not is_dict_like(v))
                if non_mapper:
                    newnames = v
                else:
                    f = com.get_rename_function(v)
                    curnames = self._get_axis(axis).names
                    newnames = [f(name) for name in curnames]
                result._set_axis_name(newnames, axis=axis, inplace=True)
            if not inplace:
                return result

    @final
    def _set_axis_name(self, name, axis=0, inplace=False):
        """
        Set the name(s) of the axis.

        Parameters
        ----------
        name : str or list of str
            Name(s) to set.
        axis : {0 or 'index', 1 or 'columns'}, default 0
            The axis to set the label. The value 0 or 'index' specifies index,
            and the value 1 or 'columns' specifies columns.
        inplace : bool, default False
            If `True`, do operation inplace and return None.

        Returns
        -------
        Series, DataFrame, or None
            The same type as the caller or `None` if `inplace` is `True`.

        See Also
        --------
        DataFrame.rename : Alter the axis labels of :class:`DataFrame`.
        Series.rename : Alter the index labels or set the index name
            of :class:`Series`.
        Index.rename : Set the name of :class:`Index` or :class:`MultiIndex`.

        Examples
        --------
        >>> df = pd.DataFrame({"num_legs": [4, 4, 2]},
        ...                   ["dog", "cat", "monkey"])
        >>> df
                num_legs
        dog            4
        cat            4
        monkey         2
        >>> df._set_axis_name("animal")
                num_legs
        animal
        dog            4
        cat            4
        monkey         2
        >>> df.index = pd.MultiIndex.from_product(
        ...                [["mammal"], ['dog', 'cat', 'monkey']])
        >>> df._set_axis_name(["type", "name"])
                       num_legs
        type   name
        mammal dog        4
               cat        4
               monkey     2
        """
        axis = self._get_axis_number(axis)
        idx = self._get_axis(axis).set_names(name)

        inplace = validate_bool_kwarg(inplace, "inplace")
        renamed = self if inplace else self.copy()
        renamed.set_axis(idx, axis=axis, inplace=True)
        if not inplace:
            return renamed

    # ----------------------------------------------------------------------
    # Comparison Methods

    @final
    def _indexed_same(self, other) -> bool:
        return all(
            self._get_axis(a).equals(other._get_axis(a)) for a in self._AXIS_ORDERS
        )

    @final
    def equals(self, other: object) -> bool:
        """
        Test whether two objects contain the same elements.

        This function allows two Series or DataFrames to be compared against
        each other to see if they have the same shape and elements. NaNs in
        the same location are considered equal.

        The row/column index do not need to have the same type, as long
        as the values are considered equal. Corresponding columns must be of
        the same dtype.

        Parameters
        ----------
        other : Series or DataFrame
            The other Series or DataFrame to be compared with the first.

        Returns
        -------
        bool
            True if all elements are the same in both objects, False
            otherwise.

        See Also
        --------
        Series.eq : Compare two Series objects of the same length
            and return a Series where each element is True if the element
            in each Series is equal, False otherwise.
        DataFrame.eq : Compare two DataFrame objects of the same shape and
            return a DataFrame where each element is True if the respective
            element in each DataFrame is equal, False otherwise.
        testing.assert_series_equal : Raises an AssertionError if left and
            right are not equal. Provides an easy interface to ignore
            inequality in dtypes, indexes and precision among others.
        testing.assert_frame_equal : Like assert_series_equal, but targets
            DataFrames.
        numpy.array_equal : Return True if two arrays have the same shape
            and elements, False otherwise.

        Examples
        --------
        >>> df = pd.DataFrame({1: [10], 2: [20]})
        >>> df
            1   2
        0  10  20

        DataFrames df and exactly_equal have the same types and values for
        their elements and column labels, which will return True.

        >>> exactly_equal = pd.DataFrame({1: [10], 2: [20]})
        >>> exactly_equal
            1   2
        0  10  20
        >>> df.equals(exactly_equal)
        True

        DataFrames df and different_column_type have the same element
        types and values, but have different types for the column labels,
        which will still return True.

        >>> different_column_type = pd.DataFrame({1.0: [10], 2.0: [20]})
        >>> different_column_type
           1.0  2.0
        0   10   20
        >>> df.equals(different_column_type)
        True

        DataFrames df and different_data_type have different types for the
        same values for their elements, and will return False even though
        their column labels are the same values and types.

        >>> different_data_type = pd.DataFrame({1: [10.0], 2: [20.0]})
        >>> different_data_type
              1     2
        0  10.0  20.0
        >>> df.equals(different_data_type)
        False
        """
        if not (isinstance(other, type(self)) or isinstance(self, type(other))):
            return False
        other = cast(NDFrame, other)
        return self._mgr.equals(other._mgr)

    # -------------------------------------------------------------------------
    # Unary Methods

    @final
    def __neg__(self):
        values = self._values
        if is_bool_dtype(values):
            arr = operator.inv(values)
        elif (
            is_numeric_dtype(values)
            or is_timedelta64_dtype(values)
            or is_object_dtype(values)
        ):
            arr = operator.neg(values)
        else:
            raise TypeError(f"Unary negative expects numeric dtype, not {values.dtype}")
        return self.__array_wrap__(arr)

    @final
    def __pos__(self):
        values = self._values
        if is_bool_dtype(values):
            arr = values
        elif (
            is_numeric_dtype(values)
            or is_timedelta64_dtype(values)
            or is_object_dtype(values)
        ):
            arr = operator.pos(values)
        else:
            raise TypeError(
                "Unary plus expects bool, numeric, timedelta, "
                f"or object dtype, not {values.dtype}"
            )
        return self.__array_wrap__(arr)

    @final
    def __invert__(self):
        if not self.size:
            # inv fails with 0 len
            return self

        new_data = self._mgr.apply(operator.invert)
        result = self._constructor(new_data).__finalize__(self, method="__invert__")
        return result

    @final
    def __nonzero__(self):
        raise ValueError(
            f"The truth value of a {type(self).__name__} is ambiguous. "
            "Use a.empty, a.bool(), a.item(), a.any() or a.all()."
        )

    __bool__ = __nonzero__

    @final
    def bool(self):
        """
        Return the bool of a single element Series or DataFrame.

        This must be a boolean scalar value, either True or False. It will raise a
        ValueError if the Series or DataFrame does not have exactly 1 element, or that
        element is not boolean (integer values 0 and 1 will also raise an exception).

        Returns
        -------
        bool
            The value in the Series or DataFrame.

        See Also
        --------
        Series.astype : Change the data type of a Series, including to boolean.
        DataFrame.astype : Change the data type of a DataFrame, including to boolean.
        numpy.bool_ : NumPy boolean data type, used by pandas for boolean values.

        Examples
        --------
        The method will only work for single element objects with a boolean value:

        >>> pd.Series([True]).bool()
        True
        >>> pd.Series([False]).bool()
        False

        >>> pd.DataFrame({'col': [True]}).bool()
        True
        >>> pd.DataFrame({'col': [False]}).bool()
        False
        """
        v = self.squeeze()
        if isinstance(v, (bool, np.bool_)):
            return bool(v)
        elif is_scalar(v):
            raise ValueError(
                "bool cannot act on a non-boolean single element "
                f"{type(self).__name__}"
            )

        self.__nonzero__()

    @final
    def __abs__(self: FrameOrSeries) -> FrameOrSeries:
        return self.abs()

    @final
    def __round__(self: FrameOrSeries, decimals: int = 0) -> FrameOrSeries:
        return self.round(decimals)

    # -------------------------------------------------------------------------
    # Label or Level Combination Helpers
    #
    # A collection of helper methods for DataFrame/Series operations that
    # accept a combination of column/index labels and levels.  All such
    # operations should utilize/extend these methods when possible so that we
    # have consistent precedence and validation logic throughout the library.

    @final
    def _is_level_reference(self, key, axis=0):
        """
        Test whether a key is a level reference for a given axis.

        To be considered a level reference, `key` must be a string that:
          - (axis=0): Matches the name of an index level and does NOT match
            a column label.
          - (axis=1): Matches the name of a column level and does NOT match
            an index label.

        Parameters
        ----------
        key : str
            Potential level name for the given axis
        axis : int, default 0
            Axis that levels are associated with (0 for index, 1 for columns)

        Returns
        -------
        is_level : bool
        """
        axis = self._get_axis_number(axis)

        return (
            key is not None
            and is_hashable(key)
            and key in self.axes[axis].names
            and not self._is_label_reference(key, axis=axis)
        )

    @final
    def _is_label_reference(self, key, axis=0) -> bool_t:
        """
        Test whether a key is a label reference for a given axis.

        To be considered a label reference, `key` must be a string that:
          - (axis=0): Matches a column label
          - (axis=1): Matches an index label

        Parameters
        ----------
        key: str
            Potential label name
        axis: int, default 0
            Axis perpendicular to the axis that labels are associated with
            (0 means search for column labels, 1 means search for index labels)

        Returns
        -------
        is_label: bool
        """
        axis = self._get_axis_number(axis)
        other_axes = (ax for ax in range(self._AXIS_LEN) if ax != axis)

        return (
            key is not None
            and is_hashable(key)
            and any(key in self.axes[ax] for ax in other_axes)
        )

    @final
    def _is_label_or_level_reference(self, key: str, axis: int = 0) -> bool_t:
        """
        Test whether a key is a label or level reference for a given axis.

        To be considered either a label or a level reference, `key` must be a
        string that:
          - (axis=0): Matches a column label or an index level
          - (axis=1): Matches an index label or a column level

        Parameters
        ----------
        key: str
            Potential label or level name
        axis: int, default 0
            Axis that levels are associated with (0 for index, 1 for columns)

        Returns
        -------
        is_label_or_level: bool
        """
        return self._is_level_reference(key, axis=axis) or self._is_label_reference(
            key, axis=axis
        )

    @final
    def _check_label_or_level_ambiguity(self, key, axis: int = 0) -> None:
        """
        Check whether `key` is ambiguous.

        By ambiguous, we mean that it matches both a level of the input
        `axis` and a label of the other axis.

        Parameters
        ----------
        key: str or object
            Label or level name.
        axis: int, default 0
            Axis that levels are associated with (0 for index, 1 for columns).

        Raises
        ------
        ValueError: `key` is ambiguous
        """
        axis = self._get_axis_number(axis)
        other_axes = (ax for ax in range(self._AXIS_LEN) if ax != axis)

        if (
            key is not None
            and is_hashable(key)
            and key in self.axes[axis].names
            and any(key in self.axes[ax] for ax in other_axes)
        ):

            # Build an informative and grammatical warning
            level_article, level_type = (
                ("an", "index") if axis == 0 else ("a", "column")
            )

            label_article, label_type = (
                ("a", "column") if axis == 0 else ("an", "index")
            )

            msg = (
                f"'{key}' is both {level_article} {level_type} level and "
                f"{label_article} {label_type} label, which is ambiguous."
            )
            raise ValueError(msg)

    @final
    def _get_label_or_level_values(self, key: str, axis: int = 0) -> np.ndarray:
        """
        Return a 1-D array of values associated with `key`, a label or level
        from the given `axis`.

        Retrieval logic:
          - (axis=0): Return column values if `key` matches a column label.
            Otherwise return index level values if `key` matches an index
            level.
          - (axis=1): Return row values if `key` matches an index label.
            Otherwise return column level values if 'key' matches a column
            level

        Parameters
        ----------
        key: str
            Label or level name.
        axis: int, default 0
            Axis that levels are associated with (0 for index, 1 for columns)

        Returns
        -------
        values: np.ndarray

        Raises
        ------
        KeyError
            if `key` matches neither a label nor a level
        ValueError
            if `key` matches multiple labels
        FutureWarning
            if `key` is ambiguous. This will become an ambiguity error in a
            future version
        """
        axis = self._get_axis_number(axis)
        other_axes = [ax for ax in range(self._AXIS_LEN) if ax != axis]

        if self._is_label_reference(key, axis=axis):
            self._check_label_or_level_ambiguity(key, axis=axis)
            values = self.xs(key, axis=other_axes[0])._values
        elif self._is_level_reference(key, axis=axis):
            values = self.axes[axis].get_level_values(key)._values
        else:
            raise KeyError(key)

        # Check for duplicates
        if values.ndim > 1:

            if other_axes and isinstance(self._get_axis(other_axes[0]), MultiIndex):
                multi_message = (
                    "\n"
                    "For a multi-index, the label must be a "
                    "tuple with elements corresponding to each level."
                )
            else:
                multi_message = ""

            label_axis_name = "column" if axis == 0 else "index"
            raise ValueError(
                f"The {label_axis_name} label '{key}' is not unique.{multi_message}"
            )

        return values

    @final
    def _drop_labels_or_levels(self, keys, axis: int = 0):
        """
        Drop labels and/or levels for the given `axis`.

        For each key in `keys`:
          - (axis=0): If key matches a column label then drop the column.
            Otherwise if key matches an index level then drop the level.
          - (axis=1): If key matches an index label then drop the row.
            Otherwise if key matches a column level then drop the level.

        Parameters
        ----------
        keys: str or list of str
            labels or levels to drop
        axis: int, default 0
            Axis that levels are associated with (0 for index, 1 for columns)

        Returns
        -------
        dropped: DataFrame

        Raises
        ------
        ValueError
            if any `keys` match neither a label nor a level
        """
        axis = self._get_axis_number(axis)

        # Validate keys
        keys = com.maybe_make_list(keys)
        invalid_keys = [
            k for k in keys if not self._is_label_or_level_reference(k, axis=axis)
        ]

        if invalid_keys:
            raise ValueError(
                "The following keys are not valid labels or "
                f"levels for axis {axis}: {invalid_keys}"
            )

        # Compute levels and labels to drop
        levels_to_drop = [k for k in keys if self._is_level_reference(k, axis=axis)]

        labels_to_drop = [k for k in keys if not self._is_level_reference(k, axis=axis)]

        # Perform copy upfront and then use inplace operations below.
        # This ensures that we always perform exactly one copy.
        # ``copy`` and/or ``inplace`` options could be added in the future.
        dropped = self.copy()

        if axis == 0:
            # Handle dropping index levels
            if levels_to_drop:
                dropped.reset_index(levels_to_drop, drop=True, inplace=True)

            # Handle dropping columns labels
            if labels_to_drop:
                dropped.drop(labels_to_drop, axis=1, inplace=True)
        else:
            # Handle dropping column levels
            if levels_to_drop:
                if isinstance(dropped.columns, MultiIndex):
                    # Drop the specified levels from the MultiIndex
                    dropped.columns = dropped.columns.droplevel(levels_to_drop)
                else:
                    # Drop the last level of Index by replacing with
                    # a RangeIndex
                    dropped.columns = RangeIndex(dropped.columns.size)

            # Handle dropping index labels
            if labels_to_drop:
                dropped.drop(labels_to_drop, axis=0, inplace=True)

        return dropped

    # ----------------------------------------------------------------------
    # Iteration

    def __hash__(self) -> int:
        raise TypeError(
            f"{repr(type(self).__name__)} objects are mutable, "
            f"thus they cannot be hashed"
        )

    def __iter__(self):
        """
        Iterate over info axis.

        Returns
        -------
        iterator
            Info axis as iterator.
        """
        return iter(self._info_axis)

    # can we get a better explanation of this?
    def keys(self):
        """
        Get the 'info axis' (see Indexing for more).

        This is index for Series, columns for DataFrame.

        Returns
        -------
        Index
            Info axis.
        """
        return self._info_axis

    def items(self):
        """
        Iterate over (label, values) on info axis

        This is index for Series and columns for DataFrame.

        Returns
        -------
        Generator
        """
        for h in self._info_axis:
            yield h, self[h]

    @doc(items)
    def iteritems(self):
        return self.items()

    def __len__(self) -> int:
        """Returns length of info axis"""
        return len(self._info_axis)

    @final
    def __contains__(self, key) -> bool_t:
        """True if the key is in the info axis"""
        return key in self._info_axis

    @property
    def empty(self) -> bool_t:
        """
        Indicator whether DataFrame is empty.

        True if DataFrame is entirely empty (no items), meaning any of the
        axes are of length 0.

        Returns
        -------
        bool
            If DataFrame is empty, return True, if not return False.

        See Also
        --------
        Series.dropna : Return series without null values.
        DataFrame.dropna : Return DataFrame with labels on given axis omitted
            where (all or any) data are missing.

        Notes
        -----
        If DataFrame contains only NaNs, it is still not considered empty. See
        the example below.

        Examples
        --------
        An example of an actual empty DataFrame. Notice the index is empty:

        >>> df_empty = pd.DataFrame({'A' : []})
        >>> df_empty
        Empty DataFrame
        Columns: [A]
        Index: []
        >>> df_empty.empty
        True

        If we only have NaNs in our DataFrame, it is not considered empty! We
        will need to drop the NaNs to make the DataFrame empty:

        >>> df = pd.DataFrame({'A' : [np.nan]})
        >>> df
            A
        0 NaN
        >>> df.empty
        False
        >>> df.dropna().empty
        True
        """
        return any(len(self._get_axis(a)) == 0 for a in self._AXIS_ORDERS)

    # ----------------------------------------------------------------------
    # Array Interface

    # This is also set in IndexOpsMixin
    # GH#23114 Ensure ndarray.__op__(DataFrame) returns NotImplemented
    __array_priority__ = 1000

    def __array__(self, dtype=None) -> np.ndarray:
        return np.asarray(self._values, dtype=dtype)

    def __array_wrap__(
        self,
        result: np.ndarray,
        context: Optional[Tuple[Callable, Tuple[Any, ...], int]] = None,
    ):
        """
        Gets called after a ufunc and other functions.

        Parameters
        ----------
        result: np.ndarray
            The result of the ufunc or other function called on the NumPy array
            returned by __array__
        context: tuple of (func, tuple, int)
            This parameter is returned by ufuncs as a 3-element tuple: (name of the
            ufunc, arguments of the ufunc, domain of the ufunc), but is not set by
            other numpy functions.q

        Notes
        -----
        Series implements __array_ufunc_ so this not called for ufunc on Series.
        """
        result = lib.item_from_zerodim(result)
        if is_scalar(result):
            # e.g. we get here with np.ptp(series)
            # ptp also requires the item_from_zerodim
            return result
        d = self._construct_axes_dict(self._AXIS_ORDERS, copy=False)
        return self._constructor(result, **d).__finalize__(
            self, method="__array_wrap__"
        )

    def __array_ufunc__(
        self, ufunc: Callable, method: str, *inputs: Any, **kwargs: Any
    ):
        return arraylike.array_ufunc(self, ufunc, method, *inputs, **kwargs)

    # ideally we would define this to avoid the getattr checks, but
    # is slower
    # @property
    # def __array_interface__(self):
    #    """ provide numpy array interface method """
    #    values = self.values
    #    return dict(typestr=values.dtype.str,shape=values.shape,data=values)

    # ----------------------------------------------------------------------
    # Picklability

    @final
    def __getstate__(self) -> Dict[str, Any]:
        meta = {k: getattr(self, k, None) for k in self._metadata}
        return {
            "_mgr": self._mgr,
            "_typ": self._typ,
            "_metadata": self._metadata,
            "attrs": self.attrs,
            "_flags": {k: self.flags[k] for k in self.flags._keys},
            **meta,
        }

    @final
    def __setstate__(self, state):
        if isinstance(state, BlockManager):
            self._mgr = state
        elif isinstance(state, dict):
            if "_data" in state and "_mgr" not in state:
                # compat for older pickles
                state["_mgr"] = state.pop("_data")
            typ = state.get("_typ")
            if typ is not None:
                attrs = state.get("_attrs", {})
                object.__setattr__(self, "_attrs", attrs)
                flags = state.get("_flags", {"allows_duplicate_labels": True})
                object.__setattr__(self, "_flags", Flags(self, **flags))

                # set in the order of internal names
                # to avoid definitional recursion
                # e.g. say fill_value needing _mgr to be
                # defined
                meta = set(self._internal_names + self._metadata)
                for k in list(meta):
                    if k in state and k != "_flags":
                        v = state[k]
                        object.__setattr__(self, k, v)

                for k, v in state.items():
                    if k not in meta:
                        object.__setattr__(self, k, v)

            else:
                raise NotImplementedError("Pre-0.12 pickles are no longer supported")
        elif len(state) == 2:
            raise NotImplementedError("Pre-0.12 pickles are no longer supported")

        self._item_cache = {}

    # ----------------------------------------------------------------------
    # Rendering Methods

    def __repr__(self) -> str:
        # string representation based upon iterating over self
        # (since, by definition, `PandasContainers` are iterable)
        prepr = f"[{','.join(map(pprint_thing, self))}]"
        return f"{type(self).__name__}({prepr})"

    @final
    def _repr_latex_(self):
        """
        Returns a LaTeX representation for a particular object.
        Mainly for use with nbconvert (jupyter notebook conversion to pdf).
        """
        if config.get_option("display.latex.repr"):
            return self.to_latex()
        else:
            return None

    @final
    def _repr_data_resource_(self):
        """
        Not a real Jupyter special repr method, but we use the same
        naming convention.
        """
        if config.get_option("display.html.table_schema"):
            data = self.head(config.get_option("display.max_rows"))

            as_json = data.to_json(orient="table")
            as_json = cast(str, as_json)
            payload = json.loads(as_json, object_pairs_hook=collections.OrderedDict)
            return payload

    # ----------------------------------------------------------------------
    # I/O Methods

    @final
    @doc(klass="object", storage_options=_shared_docs["storage_options"])
    def to_excel(
        self,
        excel_writer,
        sheet_name: str = "Sheet1",
        na_rep: str = "",
        float_format: Optional[str] = None,
        columns=None,
        header=True,
        index=True,
        index_label=None,
        startrow=0,
        startcol=0,
        engine=None,
        merge_cells=True,
        encoding=None,
        inf_rep="inf",
        verbose=True,
        freeze_panes=None,
        storage_options: StorageOptions = None,
    ) -> None:
        """
        Write {klass} to an Excel sheet.

        To write a single {klass} to an Excel .xlsx file it is only necessary to
        specify a target file name. To write to multiple sheets it is necessary to
        create an `ExcelWriter` object with a target file name, and specify a sheet
        in the file to write to.

        Multiple sheets may be written to by specifying unique `sheet_name`.
        With all data written to the file it is necessary to save the changes.
        Note that creating an `ExcelWriter` object with a file name that already
        exists will result in the contents of the existing file being erased.

        Parameters
        ----------
        excel_writer : path-like, file-like, or ExcelWriter object
            File path or existing ExcelWriter.
        sheet_name : str, default 'Sheet1'
            Name of sheet which will contain DataFrame.
        na_rep : str, default ''
            Missing data representation.
        float_format : str, optional
            Format string for floating point numbers. For example
            ``float_format="%.2f"`` will format 0.1234 to 0.12.
        columns : sequence or list of str, optional
            Columns to write.
        header : bool or list of str, default True
            Write out the column names. If a list of string is given it is
            assumed to be aliases for the column names.
        index : bool, default True
            Write row names (index).
        index_label : str or sequence, optional
            Column label for index column(s) if desired. If not specified, and
            `header` and `index` are True, then the index names are used. A
            sequence should be given if the DataFrame uses MultiIndex.
        startrow : int, default 0
            Upper left cell row to dump data frame.
        startcol : int, default 0
            Upper left cell column to dump data frame.
        engine : str, optional
            Write engine to use, 'openpyxl' or 'xlsxwriter'. You can also set this
            via the options ``io.excel.xlsx.writer``, ``io.excel.xls.writer``, and
            ``io.excel.xlsm.writer``.

            .. deprecated:: 1.2.0

                As the `xlwt <https://pypi.org/project/xlwt/>`__ package is no longer
                maintained, the ``xlwt`` engine will be removed in a future version
                of pandas.

        merge_cells : bool, default True
            Write MultiIndex and Hierarchical Rows as merged cells.
        encoding : str, optional
            Encoding of the resulting excel file. Only necessary for xlwt,
            other writers support unicode natively.
        inf_rep : str, default 'inf'
            Representation for infinity (there is no native representation for
            infinity in Excel).
        verbose : bool, default True
            Display more information in the error logs.
        freeze_panes : tuple of int (length 2), optional
            Specifies the one-based bottommost row and rightmost column that
            is to be frozen.
        {storage_options}

            .. versionadded:: 1.2.0

        See Also
        --------
        to_csv : Write DataFrame to a comma-separated values (csv) file.
        ExcelWriter : Class for writing DataFrame objects into excel sheets.
        read_excel : Read an Excel file into a pandas DataFrame.
        read_csv : Read a comma-separated values (csv) file into DataFrame.

        Notes
        -----
        For compatibility with :meth:`~DataFrame.to_csv`,
        to_excel serializes lists and dicts to strings before writing.

        Once a workbook has been saved it is not possible write further data
        without rewriting the whole workbook.

        Examples
        --------

        Create, write to and save a workbook:

        >>> df1 = pd.DataFrame([['a', 'b'], ['c', 'd']],
        ...                    index=['row 1', 'row 2'],
        ...                    columns=['col 1', 'col 2'])
        >>> df1.to_excel("output.xlsx")  # doctest: +SKIP

        To specify the sheet name:

        >>> df1.to_excel("output.xlsx",
        ...              sheet_name='Sheet_name_1')  # doctest: +SKIP

        If you wish to write to more than one sheet in the workbook, it is
        necessary to specify an ExcelWriter object:

        >>> df2 = df1.copy()
        >>> with pd.ExcelWriter('output.xlsx') as writer:  # doctest: +SKIP
        ...     df1.to_excel(writer, sheet_name='Sheet_name_1')
        ...     df2.to_excel(writer, sheet_name='Sheet_name_2')

        ExcelWriter can also be used to append to an existing Excel file:

        >>> with pd.ExcelWriter('output.xlsx',
        ...                     mode='a') as writer:  # doctest: +SKIP
        ...     df.to_excel(writer, sheet_name='Sheet_name_3')

        To set the library that is used to write the Excel file,
        you can pass the `engine` keyword (the default engine is
        automatically chosen depending on the file extension):

        >>> df1.to_excel('output1.xlsx', engine='xlsxwriter')  # doctest: +SKIP
        """

        df = self if isinstance(self, ABCDataFrame) else self.to_frame()

        from pandas.io.formats.excel import ExcelFormatter

        formatter = ExcelFormatter(
            df,
            na_rep=na_rep,
            cols=columns,
            header=header,
            float_format=float_format,
            index=index,
            index_label=index_label,
            merge_cells=merge_cells,
            inf_rep=inf_rep,
        )
        formatter.write(
            excel_writer,
            sheet_name=sheet_name,
            startrow=startrow,
            startcol=startcol,
            freeze_panes=freeze_panes,
            engine=engine,
            storage_options=storage_options,
        )

    @final
    @doc(storage_options=_shared_docs["storage_options"])
    def to_json(
        self,
        path_or_buf: Optional[FilePathOrBuffer] = None,
        orient: Optional[str] = None,
        date_format: Optional[str] = None,
        double_precision: int = 10,
        force_ascii: bool_t = True,
        date_unit: str = "ms",
        default_handler: Optional[Callable[[Any], JSONSerializable]] = None,
        lines: bool_t = False,
        compression: CompressionOptions = "infer",
        index: bool_t = True,
        indent: Optional[int] = None,
        storage_options: StorageOptions = None,
    ) -> Optional[str]:
        """
        Convert the object to a JSON string.

        Note NaN's and None will be converted to null and datetime objects
        will be converted to UNIX timestamps.

        Parameters
        ----------
        path_or_buf : str or file handle, optional
            File path or object. If not specified, the result is returned as
            a string.
        orient : str
            Indication of expected JSON string format.

            * Series:

                - default is 'index'
                - allowed values are: {{'split', 'records', 'index', 'table'}}.

            * DataFrame:

                - default is 'columns'
                - allowed values are: {{'split', 'records', 'index', 'columns',
                  'values', 'table'}}.

            * The format of the JSON string:

                - 'split' : dict like {{'index' -> [index], 'columns' -> [columns],
                  'data' -> [values]}}
                - 'records' : list like [{{column -> value}}, ... , {{column -> value}}]
                - 'index' : dict like {{index -> {{column -> value}}}}
                - 'columns' : dict like {{column -> {{index -> value}}}}
                - 'values' : just the values array
                - 'table' : dict like {{'schema': {{schema}}, 'data': {{data}}}}

                Describing the data, where data component is like ``orient='records'``.

        date_format : {{None, 'epoch', 'iso'}}
            Type of date conversion. 'epoch' = epoch milliseconds,
            'iso' = ISO8601. The default depends on the `orient`. For
            ``orient='table'``, the default is 'iso'. For all other orients,
            the default is 'epoch'.
        double_precision : int, default 10
            The number of decimal places to use when encoding
            floating point values.
        force_ascii : bool, default True
            Force encoded string to be ASCII.
        date_unit : str, default 'ms' (milliseconds)
            The time unit to encode to, governs timestamp and ISO8601
            precision.  One of 's', 'ms', 'us', 'ns' for second, millisecond,
            microsecond, and nanosecond respectively.
        default_handler : callable, default None
            Handler to call if object cannot otherwise be converted to a
            suitable format for JSON. Should receive a single argument which is
            the object to convert and return a serialisable object.
        lines : bool, default False
            If 'orient' is 'records' write out line delimited json format. Will
            throw ValueError if incorrect 'orient' since others are not list
            like.

        compression : {{'infer', 'gzip', 'bz2', 'zip', 'xz', None}}

            A string representing the compression to use in the output file,
            only used when the first argument is a filename. By default, the
            compression is inferred from the filename.

            .. versionchanged:: 0.24.0
               'infer' option added and set to default
        index : bool, default True
            Whether to include the index values in the JSON string. Not
            including the index (``index=False``) is only supported when
            orient is 'split' or 'table'.
        indent : int, optional
           Length of whitespace used to indent each record.

           .. versionadded:: 1.0.0

        {storage_options}

            .. versionadded:: 1.2.0

        Returns
        -------
        None or str
            If path_or_buf is None, returns the resulting json format as a
            string. Otherwise returns None.

        See Also
        --------
        read_json : Convert a JSON string to pandas object.

        Notes
        -----
        The behavior of ``indent=0`` varies from the stdlib, which does not
        indent the output but does insert newlines. Currently, ``indent=0``
        and the default ``indent=None`` are equivalent in pandas, though this
        may change in a future release.

        ``orient='table'`` contains a 'pandas_version' field under 'schema'.
        This stores the version of `pandas` used in the latest revision of the
        schema.

        Examples
        --------
        >>> import json
        >>> df = pd.DataFrame(
        ...     [["a", "b"], ["c", "d"]],
        ...     index=["row 1", "row 2"],
        ...     columns=["col 1", "col 2"],
        ... )

        >>> result = df.to_json(orient="split")
        >>> parsed = json.loads(result)
        >>> json.dumps(parsed, indent=4)  # doctest: +SKIP
        {{
            "columns": [
                "col 1",
                "col 2"
            ],
            "index": [
                "row 1",
                "row 2"
            ],
            "data": [
                [
                    "a",
                    "b"
                ],
                [
                    "c",
                    "d"
                ]
            ]
        }}

        Encoding/decoding a Dataframe using ``'records'`` formatted JSON.
        Note that index labels are not preserved with this encoding.

        >>> result = df.to_json(orient="records")
        >>> parsed = json.loads(result)
        >>> json.dumps(parsed, indent=4)  # doctest: +SKIP
        [
            {{
                "col 1": "a",
                "col 2": "b"
            }},
            {{
                "col 1": "c",
                "col 2": "d"
            }}
        ]

        Encoding/decoding a Dataframe using ``'index'`` formatted JSON:

        >>> result = df.to_json(orient="index")
        >>> parsed = json.loads(result)
        >>> json.dumps(parsed, indent=4)  # doctest: +SKIP
        {{
            "row 1": {{
                "col 1": "a",
                "col 2": "b"
            }},
            "row 2": {{
                "col 1": "c",
                "col 2": "d"
            }}
        }}

        Encoding/decoding a Dataframe using ``'columns'`` formatted JSON:

        >>> result = df.to_json(orient="columns")
        >>> parsed = json.loads(result)
        >>> json.dumps(parsed, indent=4)  # doctest: +SKIP
        {{
            "col 1": {{
                "row 1": "a",
                "row 2": "c"
            }},
            "col 2": {{
                "row 1": "b",
                "row 2": "d"
            }}
        }}

        Encoding/decoding a Dataframe using ``'values'`` formatted JSON:

        >>> result = df.to_json(orient="values")
        >>> parsed = json.loads(result)
        >>> json.dumps(parsed, indent=4)  # doctest: +SKIP
        [
            [
                "a",
                "b"
            ],
            [
                "c",
                "d"
            ]
        ]

        Encoding with Table Schema:

        >>> result = df.to_json(orient="table")
        >>> parsed = json.loads(result)
        >>> json.dumps(parsed, indent=4)  # doctest: +SKIP
        {{
            "schema": {{
                "fields": [
                    {{
                        "name": "index",
                        "type": "string"
                    }},
                    {{
                        "name": "col 1",
                        "type": "string"
                    }},
                    {{
                        "name": "col 2",
                        "type": "string"
                    }}
                ],
                "primaryKey": [
                    "index"
                ],
                "pandas_version": "0.20.0"
            }},
            "data": [
                {{
                    "index": "row 1",
                    "col 1": "a",
                    "col 2": "b"
                }},
                {{
                    "index": "row 2",
                    "col 1": "c",
                    "col 2": "d"
                }}
            ]
        }}
        """
        from pandas.io import json

        if date_format is None and orient == "table":
            date_format = "iso"
        elif date_format is None:
            date_format = "epoch"

        config.is_nonnegative_int(indent)
        indent = indent or 0

        return json.to_json(
            path_or_buf=path_or_buf,
            obj=self,
            orient=orient,
            date_format=date_format,
            double_precision=double_precision,
            force_ascii=force_ascii,
            date_unit=date_unit,
            default_handler=default_handler,
            lines=lines,
            compression=compression,
            index=index,
            indent=indent,
            storage_options=storage_options,
        )

    @final
    def to_hdf(
        self,
        path_or_buf,
        key: str,
        mode: str = "a",
        complevel: Optional[int] = None,
        complib: Optional[str] = None,
        append: bool_t = False,
        format: Optional[str] = None,
        index: bool_t = True,
        min_itemsize: Optional[Union[int, Dict[str, int]]] = None,
        nan_rep=None,
        dropna: Optional[bool_t] = None,
        data_columns: Optional[Union[bool_t, List[str]]] = None,
        errors: str = "strict",
        encoding: str = "UTF-8",
    ) -> None:
        """
        Write the contained data to an HDF5 file using HDFStore.

        Hierarchical Data Format (HDF) is self-describing, allowing an
        application to interpret the structure and contents of a file with
        no outside information. One HDF file can hold a mix of related objects
        which can be accessed as a group or as individual objects.

        In order to add another DataFrame or Series to an existing HDF file
        please use append mode and a different a key.

        For more information see the :ref:`user guide <io.hdf5>`.

        Parameters
        ----------
        path_or_buf : str or pandas.HDFStore
            File path or HDFStore object.
        key : str
            Identifier for the group in the store.
        mode : {'a', 'w', 'r+'}, default 'a'
            Mode to open file:

            - 'w': write, a new file is created (an existing file with
              the same name would be deleted).
            - 'a': append, an existing file is opened for reading and
              writing, and if the file does not exist it is created.
            - 'r+': similar to 'a', but the file must already exist.
        complevel : {0-9}, optional
            Specifies a compression level for data.
            A value of 0 disables compression.
        complib : {'zlib', 'lzo', 'bzip2', 'blosc'}, default 'zlib'
            Specifies the compression library to be used.
            As of v0.20.2 these additional compressors for Blosc are supported
            (default if no compressor specified: 'blosc:blosclz'):
            {'blosc:blosclz', 'blosc:lz4', 'blosc:lz4hc', 'blosc:snappy',
            'blosc:zlib', 'blosc:zstd'}.
            Specifying a compression library which is not available issues
            a ValueError.
        append : bool, default False
            For Table formats, append the input data to the existing.
        format : {'fixed', 'table', None}, default 'fixed'
            Possible values:

            - 'fixed': Fixed format. Fast writing/reading. Not-appendable,
              nor searchable.
            - 'table': Table format. Write as a PyTables Table structure
              which may perform worse but allow more flexible operations
              like searching / selecting subsets of the data.
            - If None, pd.get_option('io.hdf.default_format') is checked,
              followed by fallback to "fixed"
        errors : str, default 'strict'
            Specifies how encoding and decoding errors are to be handled.
            See the errors argument for :func:`open` for a full list
            of options.
        encoding : str, default "UTF-8"
        min_itemsize : dict or int, optional
            Map column names to minimum string sizes for columns.
        nan_rep : Any, optional
            How to represent null values as str.
            Not allowed with append=True.
        data_columns : list of columns or True, optional
            List of columns to create as indexed data columns for on-disk
            queries, or True to use all columns. By default only the axes
            of the object are indexed. See :ref:`io.hdf5-query-data-columns`.
            Applicable only to format='table'.

        See Also
        --------
        DataFrame.read_hdf : Read from HDF file.
        DataFrame.to_parquet : Write a DataFrame to the binary parquet format.
        DataFrame.to_sql : Write to a sql table.
        DataFrame.to_feather : Write out feather-format for DataFrames.
        DataFrame.to_csv : Write out to a csv file.

        Examples
        --------
        >>> df = pd.DataFrame({'A': [1, 2, 3], 'B': [4, 5, 6]},
        ...                   index=['a', 'b', 'c'])
        >>> df.to_hdf('data.h5', key='df', mode='w')

        We can add another object to the same file:

        >>> s = pd.Series([1, 2, 3, 4])
        >>> s.to_hdf('data.h5', key='s')

        Reading from HDF file:

        >>> pd.read_hdf('data.h5', 'df')
        A  B
        a  1  4
        b  2  5
        c  3  6
        >>> pd.read_hdf('data.h5', 's')
        0    1
        1    2
        2    3
        3    4
        dtype: int64

        Deleting file with data:

        >>> import os
        >>> os.remove('data.h5')
        """
        from pandas.io import pytables

        pytables.to_hdf(
            path_or_buf,
            key,
            self,
            mode=mode,
            complevel=complevel,
            complib=complib,
            append=append,
            format=format,
            index=index,
            min_itemsize=min_itemsize,
            nan_rep=nan_rep,
            dropna=dropna,
            data_columns=data_columns,
            errors=errors,
            encoding=encoding,
        )

    @final
    def to_sql(
        self,
        name: str,
        con,
        schema=None,
        if_exists: str = "fail",
        index: bool_t = True,
        index_label=None,
        chunksize=None,
        dtype=None,
        method=None,
    ) -> None:
        """
        Write records stored in a DataFrame to a SQL database.

        Databases supported by SQLAlchemy [1]_ are supported. Tables can be
        newly created, appended to, or overwritten.

        Parameters
        ----------
        name : str
            Name of SQL table.
        con : sqlalchemy.engine.(Engine or Connection) or sqlite3.Connection
            Using SQLAlchemy makes it possible to use any DB supported by that
            library. Legacy support is provided for sqlite3.Connection objects. The user
            is responsible for engine disposal and connection closure for the SQLAlchemy
            connectable See `here \
                <https://docs.sqlalchemy.org/en/13/core/connections.html>`_.

        schema : str, optional
            Specify the schema (if database flavor supports this). If None, use
            default schema.
        if_exists : {'fail', 'replace', 'append'}, default 'fail'
            How to behave if the table already exists.

            * fail: Raise a ValueError.
            * replace: Drop the table before inserting new values.
            * append: Insert new values to the existing table.

        index : bool, default True
            Write DataFrame index as a column. Uses `index_label` as the column
            name in the table.
        index_label : str or sequence, default None
            Column label for index column(s). If None is given (default) and
            `index` is True, then the index names are used.
            A sequence should be given if the DataFrame uses MultiIndex.
        chunksize : int, optional
            Specify the number of rows in each batch to be written at a time.
            By default, all rows will be written at once.
        dtype : dict or scalar, optional
            Specifying the datatype for columns. If a dictionary is used, the
            keys should be the column names and the values should be the
            SQLAlchemy types or strings for the sqlite3 legacy mode. If a
            scalar is provided, it will be applied to all columns.
        method : {None, 'multi', callable}, optional
            Controls the SQL insertion clause used:

            * None : Uses standard SQL ``INSERT`` clause (one per row).
            * 'multi': Pass multiple values in a single ``INSERT`` clause.
            * callable with signature ``(pd_table, conn, keys, data_iter)``.

            Details and a sample callable implementation can be found in the
            section :ref:`insert method <io.sql.method>`.

            .. versionadded:: 0.24.0

        Raises
        ------
        ValueError
            When the table already exists and `if_exists` is 'fail' (the
            default).

        See Also
        --------
        read_sql : Read a DataFrame from a table.

        Notes
        -----
        Timezone aware datetime columns will be written as
        ``Timestamp with timezone`` type with SQLAlchemy if supported by the
        database. Otherwise, the datetimes will be stored as timezone unaware
        timestamps local to the original timezone.

        .. versionadded:: 0.24.0

        References
        ----------
        .. [1] https://docs.sqlalchemy.org
        .. [2] https://www.python.org/dev/peps/pep-0249/

        Examples
        --------
        Create an in-memory SQLite database.

        >>> from sqlalchemy import create_engine
        >>> engine = create_engine('sqlite://', echo=False)

        Create a table from scratch with 3 rows.

        >>> df = pd.DataFrame({'name' : ['User 1', 'User 2', 'User 3']})
        >>> df
             name
        0  User 1
        1  User 2
        2  User 3

        >>> df.to_sql('users', con=engine)
        >>> engine.execute("SELECT * FROM users").fetchall()
        [(0, 'User 1'), (1, 'User 2'), (2, 'User 3')]

        An `sqlalchemy.engine.Connection` can also be passed to `con`:

        >>> with engine.begin() as connection:
        ...     df1 = pd.DataFrame({'name' : ['User 4', 'User 5']})
        ...     df1.to_sql('users', con=connection, if_exists='append')

        This is allowed to support operations that require that the same
        DBAPI connection is used for the entire operation.

        >>> df2 = pd.DataFrame({'name' : ['User 6', 'User 7']})
        >>> df2.to_sql('users', con=engine, if_exists='append')
        >>> engine.execute("SELECT * FROM users").fetchall()
        [(0, 'User 1'), (1, 'User 2'), (2, 'User 3'),
         (0, 'User 4'), (1, 'User 5'), (0, 'User 6'),
         (1, 'User 7')]

        Overwrite the table with just ``df2``.

        >>> df2.to_sql('users', con=engine, if_exists='replace',
        ...            index_label='id')
        >>> engine.execute("SELECT * FROM users").fetchall()
        [(0, 'User 6'), (1, 'User 7')]

        Specify the dtype (especially useful for integers with missing values).
        Notice that while pandas is forced to store the data as floating point,
        the database supports nullable integers. When fetching the data with
        Python, we get back integer scalars.

        >>> df = pd.DataFrame({"A": [1, None, 2]})
        >>> df
             A
        0  1.0
        1  NaN
        2  2.0

        >>> from sqlalchemy.types import Integer
        >>> df.to_sql('integers', con=engine, index=False,
        ...           dtype={"A": Integer()})

        >>> engine.execute("SELECT * FROM integers").fetchall()
        [(1,), (None,), (2,)]
        """
        from pandas.io import sql

        sql.to_sql(
            self,
            name,
            con,
            schema=schema,
            if_exists=if_exists,
            index=index,
            index_label=index_label,
            chunksize=chunksize,
            dtype=dtype,
            method=method,
        )

    @final
    @doc(storage_options=_shared_docs["storage_options"])
    def to_pickle(
        self,
        path,
        compression: CompressionOptions = "infer",
        protocol: int = pickle.HIGHEST_PROTOCOL,
        storage_options: StorageOptions = None,
    ) -> None:
        """
        Pickle (serialize) object to file.

        Parameters
        ----------
        path : str
            File path where the pickled object will be stored.
        compression : {{'infer', 'gzip', 'bz2', 'zip', 'xz', None}}, \
        default 'infer'
            A string representing the compression to use in the output file. By
            default, infers from the file extension in specified path.
            Compression mode may be any of the following possible
            values: {{‘infer’, ‘gzip’, ‘bz2’, ‘zip’, ‘xz’, None}}. If compression
            mode is ‘infer’ and path_or_buf is path-like, then detect
            compression mode from the following extensions:
            ‘.gz’, ‘.bz2’, ‘.zip’ or ‘.xz’. (otherwise no compression).
            If dict given and mode is ‘zip’ or inferred as ‘zip’, other entries
            passed as additional compression options.
        protocol : int
            Int which indicates which protocol should be used by the pickler,
            default HIGHEST_PROTOCOL (see [1]_ paragraph 12.1.2). The possible
            values are 0, 1, 2, 3, 4, 5. A negative value for the protocol
            parameter is equivalent to setting its value to HIGHEST_PROTOCOL.

            .. [1] https://docs.python.org/3/library/pickle.html.

        {storage_options}

            .. versionadded:: 1.2.0

        See Also
        --------
        read_pickle : Load pickled pandas object (or any object) from file.
        DataFrame.to_hdf : Write DataFrame to an HDF5 file.
        DataFrame.to_sql : Write DataFrame to a SQL database.
        DataFrame.to_parquet : Write a DataFrame to the binary parquet format.

        Examples
        --------
        >>> original_df = pd.DataFrame({{"foo": range(5), "bar": range(5, 10)}})
        >>> original_df
           foo  bar
        0    0    5
        1    1    6
        2    2    7
        3    3    8
        4    4    9
        >>> original_df.to_pickle("./dummy.pkl")

        >>> unpickled_df = pd.read_pickle("./dummy.pkl")
        >>> unpickled_df
           foo  bar
        0    0    5
        1    1    6
        2    2    7
        3    3    8
        4    4    9

        >>> import os
        >>> os.remove("./dummy.pkl")
        """
        from pandas.io.pickle import to_pickle

        to_pickle(
            self,
            path,
            compression=compression,
            protocol=protocol,
            storage_options=storage_options,
        )

    @final
    def to_clipboard(
        self, excel: bool_t = True, sep: Optional[str] = None, **kwargs
    ) -> None:
        r"""
        Copy object to the system clipboard.

        Write a text representation of object to the system clipboard.
        This can be pasted into Excel, for example.

        Parameters
        ----------
        excel : bool, default True
            Produce output in a csv format for easy pasting into excel.

            - True, use the provided separator for csv pasting.
            - False, write a string representation of the object to the clipboard.

        sep : str, default ``'\t'``
            Field delimiter.
        **kwargs
            These parameters will be passed to DataFrame.to_csv.

        See Also
        --------
        DataFrame.to_csv : Write a DataFrame to a comma-separated values
            (csv) file.
        read_clipboard : Read text from clipboard and pass to read_table.

        Notes
        -----
        Requirements for your platform.

          - Linux : `xclip`, or `xsel` (with `PyQt4` modules)
          - Windows : none
          - OS X : none

        Examples
        --------
        Copy the contents of a DataFrame to the clipboard.

        >>> df = pd.DataFrame([[1, 2, 3], [4, 5, 6]], columns=['A', 'B', 'C'])

        >>> df.to_clipboard(sep=',')  # doctest: +SKIP
        ... # Wrote the following to the system clipboard:
        ... # ,A,B,C
        ... # 0,1,2,3
        ... # 1,4,5,6

        We can omit the index by passing the keyword `index` and setting
        it to false.

        >>> df.to_clipboard(sep=',', index=False)  # doctest: +SKIP
        ... # Wrote the following to the system clipboard:
        ... # A,B,C
        ... # 1,2,3
        ... # 4,5,6
        """
        from pandas.io import clipboards

        clipboards.to_clipboard(self, excel=excel, sep=sep, **kwargs)

    @final
    def to_xarray(self):
        """
        Return an xarray object from the pandas object.

        Returns
        -------
        xarray.DataArray or xarray.Dataset
            Data in the pandas structure converted to Dataset if the object is
            a DataFrame, or a DataArray if the object is a Series.

        See Also
        --------
        DataFrame.to_hdf : Write DataFrame to an HDF5 file.
        DataFrame.to_parquet : Write a DataFrame to the binary parquet format.

        Notes
        -----
        See the `xarray docs <https://xarray.pydata.org/en/stable/>`__

        Examples
        --------
        >>> df = pd.DataFrame([('falcon', 'bird', 389.0, 2),
        ...                    ('parrot', 'bird', 24.0, 2),
        ...                    ('lion', 'mammal', 80.5, 4),
        ...                    ('monkey', 'mammal', np.nan, 4)],
        ...                   columns=['name', 'class', 'max_speed',
        ...                            'num_legs'])
        >>> df
             name   class  max_speed  num_legs
        0  falcon    bird      389.0         2
        1  parrot    bird       24.0         2
        2    lion  mammal       80.5         4
        3  monkey  mammal        NaN         4

        >>> df.to_xarray()
        <xarray.Dataset>
        Dimensions:    (index: 4)
        Coordinates:
          * index      (index) int64 0 1 2 3
        Data variables:
            name       (index) object 'falcon' 'parrot' 'lion' 'monkey'
            class      (index) object 'bird' 'bird' 'mammal' 'mammal'
            max_speed  (index) float64 389.0 24.0 80.5 nan
            num_legs   (index) int64 2 2 4 4

        >>> df['max_speed'].to_xarray()
        <xarray.DataArray 'max_speed' (index: 4)>
        array([389. ,  24. ,  80.5,   nan])
        Coordinates:
          * index    (index) int64 0 1 2 3

        >>> dates = pd.to_datetime(['2018-01-01', '2018-01-01',
        ...                         '2018-01-02', '2018-01-02'])
        >>> df_multiindex = pd.DataFrame({'date': dates,
        ...                               'animal': ['falcon', 'parrot',
        ...                                          'falcon', 'parrot'],
        ...                               'speed': [350, 18, 361, 15]})
        >>> df_multiindex = df_multiindex.set_index(['date', 'animal'])

        >>> df_multiindex
                           speed
        date       animal
        2018-01-01 falcon    350
                   parrot     18
        2018-01-02 falcon    361
                   parrot     15

        >>> df_multiindex.to_xarray()
        <xarray.Dataset>
        Dimensions:  (animal: 2, date: 2)
        Coordinates:
          * date     (date) datetime64[ns] 2018-01-01 2018-01-02
          * animal   (animal) object 'falcon' 'parrot'
        Data variables:
            speed    (date, animal) int64 350 18 361 15
        """
        xarray = import_optional_dependency("xarray")

        if self.ndim == 1:
            return xarray.DataArray.from_series(self)
        else:
            return xarray.Dataset.from_dataframe(self)

    @final
    @doc(returns=fmt.return_docstring)
    def to_latex(
        self,
        buf=None,
        columns=None,
        col_space=None,
        header=True,
        index=True,
        na_rep="NaN",
        formatters=None,
        float_format=None,
        sparsify=None,
        index_names=True,
        bold_rows=False,
        column_format=None,
        longtable=None,
        escape=None,
        encoding=None,
        decimal=".",
        multicolumn=None,
        multicolumn_format=None,
        multirow=None,
        caption=None,
        label=None,
        position=None,
    ):
        r"""
        Render object to a LaTeX tabular, longtable, or nested table/tabular.

        Requires ``\usepackage{{booktabs}}``.  The output can be copy/pasted
        into a main LaTeX document or read from an external file
        with ``\input{{table.tex}}``.

        .. versionchanged:: 1.0.0
           Added caption and label arguments.

        .. versionchanged:: 1.2.0
           Added position argument, changed meaning of caption argument.

        Parameters
        ----------
        buf : str, Path or StringIO-like, optional, default None
            Buffer to write to. If None, the output is returned as a string.
        columns : list of label, optional
            The subset of columns to write. Writes all columns by default.
        col_space : int, optional
            The minimum width of each column.
        header : bool or list of str, default True
            Write out the column names. If a list of strings is given,
            it is assumed to be aliases for the column names.
        index : bool, default True
            Write row names (index).
        na_rep : str, default 'NaN'
            Missing data representation.
        formatters : list of functions or dict of {{str: function}}, optional
            Formatter functions to apply to columns' elements by position or
            name. The result of each function must be a unicode string.
            List must be of length equal to the number of columns.
        float_format : one-parameter function or str, optional, default None
            Formatter for floating point numbers. For example
            ``float_format="%.2f"`` and ``float_format="{{:0.2f}}".format`` will
            both result in 0.1234 being formatted as 0.12.
        sparsify : bool, optional
            Set to False for a DataFrame with a hierarchical index to print
            every multiindex key at each row. By default, the value will be
            read from the config module.
        index_names : bool, default True
            Prints the names of the indexes.
        bold_rows : bool, default False
            Make the row labels bold in the output.
        column_format : str, optional
            The columns format as specified in `LaTeX table format
            <https://en.wikibooks.org/wiki/LaTeX/Tables>`__ e.g. 'rcl' for 3
            columns. By default, 'l' will be used for all columns except
            columns of numbers, which default to 'r'.
        longtable : bool, optional
            By default, the value will be read from the pandas config
            module. Use a longtable environment instead of tabular. Requires
            adding a \usepackage{{longtable}} to your LaTeX preamble.
        escape : bool, optional
            By default, the value will be read from the pandas config
            module. When set to False prevents from escaping latex special
            characters in column names.
        encoding : str, optional
            A string representing the encoding to use in the output file,
            defaults to 'utf-8'.
        decimal : str, default '.'
            Character recognized as decimal separator, e.g. ',' in Europe.
        multicolumn : bool, default True
            Use \multicolumn to enhance MultiIndex columns.
            The default will be read from the config module.
        multicolumn_format : str, default 'l'
            The alignment for multicolumns, similar to `column_format`
            The default will be read from the config module.
        multirow : bool, default False
            Use \multirow to enhance MultiIndex rows. Requires adding a
            \usepackage{{multirow}} to your LaTeX preamble. Will print
            centered labels (instead of top-aligned) across the contained
            rows, separating groups via clines. The default will be read
            from the pandas config module.
        caption : str or tuple, optional
            Tuple (full_caption, short_caption),
            which results in ``\caption[short_caption]{{full_caption}}``;
            if a single string is passed, no short caption will be set.

            .. versionadded:: 1.0.0

            .. versionchanged:: 1.2.0
               Optionally allow caption to be a tuple ``(full_caption, short_caption)``.

        label : str, optional
            The LaTeX label to be placed inside ``\label{{}}`` in the output.
            This is used with ``\ref{{}}`` in the main ``.tex`` file.

            .. versionadded:: 1.0.0
        position : str, optional
            The LaTeX positional argument for tables, to be placed after
            ``\begin{{}}`` in the output.

            .. versionadded:: 1.2.0
        {returns}
        See Also
        --------
        DataFrame.to_string : Render a DataFrame to a console-friendly
            tabular output.
        DataFrame.to_html : Render a DataFrame as an HTML table.

        Examples
        --------
        >>> df = pd.DataFrame(dict(name=['Raphael', 'Donatello'],
        ...                   mask=['red', 'purple'],
        ...                   weapon=['sai', 'bo staff']))
        >>> print(df.to_latex(index=False))  # doctest: +NORMALIZE_WHITESPACE
        \begin{{tabular}}{{lll}}
         \toprule
               name &    mask &    weapon \\
         \midrule
            Raphael &     red &       sai \\
          Donatello &  purple &  bo staff \\
        \bottomrule
        \end{{tabular}}
        """
        # Get defaults from the pandas config
        if self.ndim == 1:
            self = self.to_frame()
        if longtable is None:
            longtable = config.get_option("display.latex.longtable")
        if escape is None:
            escape = config.get_option("display.latex.escape")
        if multicolumn is None:
            multicolumn = config.get_option("display.latex.multicolumn")
        if multicolumn_format is None:
            multicolumn_format = config.get_option("display.latex.multicolumn_format")
        if multirow is None:
            multirow = config.get_option("display.latex.multirow")

        self = cast("DataFrame", self)
        formatter = DataFrameFormatter(
            self,
            columns=columns,
            col_space=col_space,
            na_rep=na_rep,
            header=header,
            index=index,
            formatters=formatters,
            float_format=float_format,
            bold_rows=bold_rows,
            sparsify=sparsify,
            index_names=index_names,
            escape=escape,
            decimal=decimal,
        )
        return DataFrameRenderer(formatter).to_latex(
            buf=buf,
            column_format=column_format,
            longtable=longtable,
            encoding=encoding,
            multicolumn=multicolumn,
            multicolumn_format=multicolumn_format,
            multirow=multirow,
            caption=caption,
            label=label,
            position=position,
        )

    @final
    @doc(storage_options=_shared_docs["storage_options"])
    def to_csv(
        self,
        path_or_buf: Optional[FilePathOrBuffer] = None,
        sep: str = ",",
        na_rep: str = "",
        float_format: Optional[str] = None,
        columns: Optional[Sequence[Label]] = None,
        header: Union[bool_t, List[str]] = True,
        index: bool_t = True,
        index_label: Optional[IndexLabel] = None,
        mode: str = "w",
        encoding: Optional[str] = None,
        compression: CompressionOptions = "infer",
        quoting: Optional[int] = None,
        quotechar: str = '"',
        line_terminator: Optional[str] = None,
        chunksize: Optional[int] = None,
        date_format: Optional[str] = None,
        doublequote: bool_t = True,
        escapechar: Optional[str] = None,
        decimal: str = ".",
        errors: str = "strict",
        storage_options: StorageOptions = None,
    ) -> Optional[str]:
        r"""
        Write object to a comma-separated values (csv) file.

        .. versionchanged:: 0.24.0
            The order of arguments for Series was changed.

        Parameters
        ----------
        path_or_buf : str or file handle, default None
            File path or object, if None is provided the result is returned as
            a string.  If a non-binary file object is passed, it should be opened
            with `newline=''`, disabling universal newlines. If a binary
            file object is passed, `mode` might need to contain a `'b'`.

            .. versionchanged:: 0.24.0

               Was previously named "path" for Series.

            .. versionchanged:: 1.2.0

               Support for binary file objects was introduced.

        sep : str, default ','
            String of length 1. Field delimiter for the output file.
        na_rep : str, default ''
            Missing data representation.
        float_format : str, default None
            Format string for floating point numbers.
        columns : sequence, optional
            Columns to write.
        header : bool or list of str, default True
            Write out the column names. If a list of strings is given it is
            assumed to be aliases for the column names.

            .. versionchanged:: 0.24.0

               Previously defaulted to False for Series.

        index : bool, default True
            Write row names (index).
        index_label : str or sequence, or False, default None
            Column label for index column(s) if desired. If None is given, and
            `header` and `index` are True, then the index names are used. A
            sequence should be given if the object uses MultiIndex. If
            False do not print fields for index names. Use index_label=False
            for easier importing in R.
        mode : str
            Python write mode, default 'w'.
        encoding : str, optional
            A string representing the encoding to use in the output file,
            defaults to 'utf-8'. `encoding` is not supported if `path_or_buf`
            is a non-binary file object.
        compression : str or dict, default 'infer'
            If str, represents compression mode. If dict, value at 'method' is
            the compression mode. Compression mode may be any of the following
            possible values: {{'infer', 'gzip', 'bz2', 'zip', 'xz', None}}. If
            compression mode is 'infer' and `path_or_buf` is path-like, then
            detect compression mode from the following extensions: '.gz',
            '.bz2', '.zip' or '.xz'. (otherwise no compression). If dict given
            and mode is one of {{'zip', 'gzip', 'bz2'}}, or inferred as
            one of the above, other entries passed as
            additional compression options.

            .. versionchanged:: 1.0.0

               May now be a dict with key 'method' as compression mode
               and other entries as additional compression options if
               compression mode is 'zip'.

            .. versionchanged:: 1.1.0

               Passing compression options as keys in dict is
               supported for compression modes 'gzip' and 'bz2'
               as well as 'zip'.

            .. versionchanged:: 1.2.0

                Compression is supported for binary file objects.

            .. versionchanged:: 1.2.0

                Previous versions forwarded dict entries for 'gzip' to
                `gzip.open` instead of `gzip.GzipFile` which prevented
                setting `mtime`.

        quoting : optional constant from csv module
            Defaults to csv.QUOTE_MINIMAL. If you have set a `float_format`
            then floats are converted to strings and thus csv.QUOTE_NONNUMERIC
            will treat them as non-numeric.
        quotechar : str, default '\"'
            String of length 1. Character used to quote fields.
        line_terminator : str, optional
            The newline character or character sequence to use in the output
            file. Defaults to `os.linesep`, which depends on the OS in which
            this method is called ('\n' for linux, '\r\n' for Windows, i.e.).

            .. versionchanged:: 0.24.0
        chunksize : int or None
            Rows to write at a time.
        date_format : str, default None
            Format string for datetime objects.
        doublequote : bool, default True
            Control quoting of `quotechar` inside a field.
        escapechar : str, default None
            String of length 1. Character used to escape `sep` and `quotechar`
            when appropriate.
        decimal : str, default '.'
            Character recognized as decimal separator. E.g. use ',' for
            European data.
        errors : str, default 'strict'
            Specifies how encoding and decoding errors are to be handled.
            See the errors argument for :func:`open` for a full list
            of options.

            .. versionadded:: 1.1.0

        {storage_options}

            .. versionadded:: 1.2.0

        Returns
        -------
        None or str
            If path_or_buf is None, returns the resulting csv format as a
            string. Otherwise returns None.

        See Also
        --------
        read_csv : Load a CSV file into a DataFrame.
        to_excel : Write DataFrame to an Excel file.

        Examples
        --------
        >>> df = pd.DataFrame({{'name': ['Raphael', 'Donatello'],
        ...                    'mask': ['red', 'purple'],
        ...                    'weapon': ['sai', 'bo staff']}})
        >>> df.to_csv(index=False)
        'name,mask,weapon\nRaphael,red,sai\nDonatello,purple,bo staff\n'

        Create 'out.zip' containing 'out.csv'

        >>> compression_opts = dict(method='zip',
        ...                         archive_name='out.csv')  # doctest: +SKIP
        >>> df.to_csv('out.zip', index=False,
        ...           compression=compression_opts)  # doctest: +SKIP
        """
        df = self if isinstance(self, ABCDataFrame) else self.to_frame()

        formatter = DataFrameFormatter(
            frame=df,
            header=header,
            index=index,
            na_rep=na_rep,
            float_format=float_format,
            decimal=decimal,
        )

        return DataFrameRenderer(formatter).to_csv(
            path_or_buf,
            line_terminator=line_terminator,
            sep=sep,
            encoding=encoding,
            errors=errors,
            compression=compression,
            quoting=quoting,
            columns=columns,
            index_label=index_label,
            mode=mode,
            chunksize=chunksize,
            quotechar=quotechar,
            date_format=date_format,
            doublequote=doublequote,
            escapechar=escapechar,
            storage_options=storage_options,
        )

    # ----------------------------------------------------------------------
    # Lookup Caching

    @final
    def _set_as_cached(self, item, cacher) -> None:
        """
        Set the _cacher attribute on the calling object with a weakref to
        cacher.
        """
        self._cacher = (item, weakref.ref(cacher))

    @final
    def _reset_cacher(self) -> None:
        """
        Reset the cacher.
        """
        if hasattr(self, "_cacher"):
            del self._cacher

    @final
    def _maybe_cache_changed(self, item, value) -> None:
        """
        The object has called back to us saying maybe it has changed.
        """
        loc = self._info_axis.get_loc(item)
        self._mgr.iset(loc, value, inplace=False)

    @final
    @property
    def _is_cached(self) -> bool_t:
        """Return boolean indicating if self is cached or not."""
        return getattr(self, "_cacher", None) is not None

    @final
    def _get_cacher(self):
        """return my cacher or None"""
        cacher = getattr(self, "_cacher", None)
        if cacher is not None:
            cacher = cacher[1]()
        return cacher

    @final
    def _maybe_update_cacher(
        self, clear: bool_t = False, verify_is_copy: bool_t = True
    ) -> None:
        """
        See if we need to update our parent cacher if clear, then clear our
        cache.

        Parameters
        ----------
        clear : bool, default False
            Clear the item cache.
        verify_is_copy : bool, default True
            Provide is_copy checks.
        """
        cacher = getattr(self, "_cacher", None)
        if cacher is not None:
            ref = cacher[1]()

            # we are trying to reference a dead referent, hence
            # a copy
            if ref is None:
                del self._cacher
            else:
                if len(self) == len(ref):
                    # otherwise, either self or ref has swapped in new arrays
                    ref._maybe_cache_changed(cacher[0], self)
                else:
                    # GH#33675 we have swapped in a new array, so parent
                    #  reference to self is now invalid
                    ref._item_cache.pop(cacher[0], None)

        if verify_is_copy:
            self._check_setitem_copy(stacklevel=5, t="referent")

        if clear:
            self._clear_item_cache()

    @final
    def _clear_item_cache(self) -> None:
        self._item_cache.clear()

    # ----------------------------------------------------------------------
    # Indexing Methods

    def take(
        self: FrameOrSeries, indices, axis=0, is_copy: Optional[bool_t] = None, **kwargs
    ) -> FrameOrSeries:
        """
        Return the elements in the given *positional* indices along an axis.

        This means that we are not indexing according to actual values in
        the index attribute of the object. We are indexing according to the
        actual position of the element in the object.

        Parameters
        ----------
        indices : array-like
            An array of ints indicating which positions to take.
        axis : {0 or 'index', 1 or 'columns', None}, default 0
            The axis on which to select elements. ``0`` means that we are
            selecting rows, ``1`` means that we are selecting columns.
        is_copy : bool
            Before pandas 1.0, ``is_copy=False`` can be specified to ensure
            that the return value is an actual copy. Starting with pandas 1.0,
            ``take`` always returns a copy, and the keyword is therefore
            deprecated.

            .. deprecated:: 1.0.0
        **kwargs
            For compatibility with :meth:`numpy.take`. Has no effect on the
            output.

        Returns
        -------
        taken : same type as caller
            An array-like containing the elements taken from the object.

        See Also
        --------
        DataFrame.loc : Select a subset of a DataFrame by labels.
        DataFrame.iloc : Select a subset of a DataFrame by positions.
        numpy.take : Take elements from an array along an axis.

        Examples
        --------
        >>> df = pd.DataFrame([('falcon', 'bird', 389.0),
        ...                    ('parrot', 'bird', 24.0),
        ...                    ('lion', 'mammal', 80.5),
        ...                    ('monkey', 'mammal', np.nan)],
        ...                   columns=['name', 'class', 'max_speed'],
        ...                   index=[0, 2, 3, 1])
        >>> df
             name   class  max_speed
        0  falcon    bird      389.0
        2  parrot    bird       24.0
        3    lion  mammal       80.5
        1  monkey  mammal        NaN

        Take elements at positions 0 and 3 along the axis 0 (default).

        Note how the actual indices selected (0 and 1) do not correspond to
        our selected indices 0 and 3. That's because we are selecting the 0th
        and 3rd rows, not rows whose indices equal 0 and 3.

        >>> df.take([0, 3])
             name   class  max_speed
        0  falcon    bird      389.0
        1  monkey  mammal        NaN

        Take elements at indices 1 and 2 along the axis 1 (column selection).

        >>> df.take([1, 2], axis=1)
            class  max_speed
        0    bird      389.0
        2    bird       24.0
        3  mammal       80.5
        1  mammal        NaN

        We may take elements using negative integers for positive indices,
        starting from the end of the object, just like with Python lists.

        >>> df.take([-1, -2])
             name   class  max_speed
        1  monkey  mammal        NaN
        3    lion  mammal       80.5
        """
        if is_copy is not None:
            warnings.warn(
                "is_copy is deprecated and will be removed in a future version. "
                "'take' always returns a copy, so there is no need to specify this.",
                FutureWarning,
                stacklevel=2,
            )

        nv.validate_take((), kwargs)

        self._consolidate_inplace()

        new_data = self._mgr.take(
            indices, axis=self._get_block_manager_axis(axis), verify=True
        )
        return self._constructor(new_data).__finalize__(self, method="take")

    @final
    def _take_with_is_copy(self: FrameOrSeries, indices, axis=0) -> FrameOrSeries:
        """
        Internal version of the `take` method that sets the `_is_copy`
        attribute to keep track of the parent dataframe (using in indexing
        for the SettingWithCopyWarning).

        See the docstring of `take` for full explanation of the parameters.
        """
        result = self.take(indices=indices, axis=axis)
        # Maybe set copy if we didn't actually change the index.
        if not result._get_axis(axis).equals(self._get_axis(axis)):
            result._set_is_copy(self)
        return result

    @final
    def xs(self, key, axis=0, level=None, drop_level: bool_t = True):
        """
        Return cross-section from the Series/DataFrame.

        This method takes a `key` argument to select data at a particular
        level of a MultiIndex.

        Parameters
        ----------
        key : label or tuple of label
            Label contained in the index, or partially in a MultiIndex.
        axis : {0 or 'index', 1 or 'columns'}, default 0
            Axis to retrieve cross-section on.
        level : object, defaults to first n levels (n=1 or len(key))
            In case of a key partially contained in a MultiIndex, indicate
            which levels are used. Levels can be referred by label or position.
        drop_level : bool, default True
            If False, returns object with same levels as self.

        Returns
        -------
        Series or DataFrame
            Cross-section from the original Series or DataFrame
            corresponding to the selected index levels.

        See Also
        --------
        DataFrame.loc : Access a group of rows and columns
            by label(s) or a boolean array.
        DataFrame.iloc : Purely integer-location based indexing
            for selection by position.

        Notes
        -----
        `xs` can not be used to set values.

        MultiIndex Slicers is a generic way to get/set values on
        any level or levels.
        It is a superset of `xs` functionality, see
        :ref:`MultiIndex Slicers <advanced.mi_slicers>`.

        Examples
        --------
        >>> d = {'num_legs': [4, 4, 2, 2],
        ...      'num_wings': [0, 0, 2, 2],
        ...      'class': ['mammal', 'mammal', 'mammal', 'bird'],
        ...      'animal': ['cat', 'dog', 'bat', 'penguin'],
        ...      'locomotion': ['walks', 'walks', 'flies', 'walks']}
        >>> df = pd.DataFrame(data=d)
        >>> df = df.set_index(['class', 'animal', 'locomotion'])
        >>> df
                                   num_legs  num_wings
        class  animal  locomotion
        mammal cat     walks              4          0
               dog     walks              4          0
               bat     flies              2          2
        bird   penguin walks              2          2

        Get values at specified index

        >>> df.xs('mammal')
                           num_legs  num_wings
        animal locomotion
        cat    walks              4          0
        dog    walks              4          0
        bat    flies              2          2

        Get values at several indexes

        >>> df.xs(('mammal', 'dog'))
                    num_legs  num_wings
        locomotion
        walks              4          0

        Get values at specified index and level

        >>> df.xs('cat', level=1)
                           num_legs  num_wings
        class  locomotion
        mammal walks              4          0

        Get values at several indexes and levels

        >>> df.xs(('bird', 'walks'),
        ...       level=[0, 'locomotion'])
                 num_legs  num_wings
        animal
        penguin         2          2

        Get values at specified column and axis

        >>> df.xs('num_wings', axis=1)
        class   animal   locomotion
        mammal  cat      walks         0
                dog      walks         0
                bat      flies         2
        bird    penguin  walks         2
        Name: num_wings, dtype: int64
        """
        axis = self._get_axis_number(axis)
        labels = self._get_axis(axis)
        if level is not None:
            if not isinstance(labels, MultiIndex):
                raise TypeError("Index must be a MultiIndex")
            loc, new_ax = labels.get_loc_level(key, level=level, drop_level=drop_level)

            # create the tuple of the indexer
            _indexer = [slice(None)] * self.ndim
            _indexer[axis] = loc
            indexer = tuple(_indexer)

            result = self.iloc[indexer]
            setattr(result, result._get_axis_name(axis), new_ax)
            return result

        if axis == 1:
            if drop_level:
                return self[key]
            index = self.columns
        else:
            index = self.index

        self._consolidate_inplace()

        if isinstance(index, MultiIndex):
            try:
                loc, new_index = index._get_loc_level(
                    key, level=0, drop_level=drop_level
                )
            except TypeError as e:
                raise TypeError(f"Expected label or tuple of labels, got {key}") from e
        else:
            loc = index.get_loc(key)

            if isinstance(loc, np.ndarray):
                if loc.dtype == np.bool_:
                    (inds,) = loc.nonzero()
                    return self._take_with_is_copy(inds, axis=axis)
                else:
                    return self._take_with_is_copy(loc, axis=axis)

            if not is_scalar(loc):
                new_index = index[loc]

        if is_scalar(loc) and axis == 0:
            # In this case loc should be an integer
            if self.ndim == 1:
                # if we encounter an array-like and we only have 1 dim
                # that means that their are list/ndarrays inside the Series!
                # so just return them (GH 6394)
                return self._values[loc]

            new_values = self._mgr.fast_xs(loc)

            result = self._constructor_sliced(
                new_values,
                index=self.columns,
                name=self.index[loc],
                dtype=new_values.dtype,
            )
        elif is_scalar(loc):
            result = self.iloc[:, slice(loc, loc + 1)]
        elif axis == 1:
            result = self.iloc[:, loc]
        else:
            result = self.iloc[loc]
            result.index = new_index

        # this could be a view
        # but only in a single-dtyped view sliceable case
        result._set_is_copy(self, copy=not result._is_view)
        return result

    def __getitem__(self, item):
        raise AbstractMethodError(self)

    @final
    def _get_item_cache(self, item):
        """Return the cached item, item represents a label indexer."""
        cache = self._item_cache
        res = cache.get(item)
        if res is None:
            # All places that call _get_item_cache have unique columns,
            #  pending resolution of GH#33047

            loc = self.columns.get_loc(item)
            values = self._mgr.iget(loc)
            res = self._box_col_values(values, loc).__finalize__(self)

            cache[item] = res
            res._set_as_cached(item, self)

            # for a chain
            res._is_copy = self._is_copy
        return res

    def _slice(self: FrameOrSeries, slobj: slice, axis=0) -> FrameOrSeries:
        """
        Construct a slice of this container.

        Slicing with this method is *always* positional.
        """
        assert isinstance(slobj, slice), type(slobj)
        axis = self._get_block_manager_axis(axis)
        result = self._constructor(self._mgr.get_slice(slobj, axis=axis))
        result = result.__finalize__(self)

        # this could be a view
        # but only in a single-dtyped view sliceable case
        is_copy = axis != 0 or result._is_view
        result._set_is_copy(self, copy=is_copy)
        return result

<<<<<<< HEAD
    def _iset_item(self, loc: int, value, inplace: bool_t = False) -> None:
        self._mgr.iset(loc, value, inplace=inplace)
        self._clear_item_cache()

    def _set_item(self, key, value) -> None:
        try:
            loc = self._info_axis.get_loc(key)
        except KeyError:
            # This item wasn't present, just insert at end
            self._mgr.insert(len(self._info_axis), key, value)
            return

        NDFrame._iset_item(self, loc, value)

=======
>>>>>>> ec8240aa
    @final
    def _set_is_copy(self, ref, copy: bool_t = True) -> None:
        if not copy:
            self._is_copy = None
        else:
            assert ref is not None
            self._is_copy = weakref.ref(ref)

    @final
    def _check_is_chained_assignment_possible(self) -> bool_t:
        """
        Check if we are a view, have a cacher, and are of mixed type.
        If so, then force a setitem_copy check.

        Should be called just near setting a value

        Will return a boolean if it we are a view and are cached, but a
        single-dtype meaning that the cacher should be updated following
        setting.
        """
        if self._is_view and self._is_cached:
            ref = self._get_cacher()
            if ref is not None and ref._is_mixed_type:
                self._check_setitem_copy(stacklevel=4, t="referent", force=True)
            return True
        elif self._is_copy:
            self._check_setitem_copy(stacklevel=4, t="referent")
        return False

    @final
    def _check_setitem_copy(self, stacklevel=4, t="setting", force=False):
        """

        Parameters
        ----------
        stacklevel : int, default 4
           the level to show of the stack when the error is output
        t : str, the type of setting error
        force : bool, default False
           If True, then force showing an error.

        validate if we are doing a setitem on a chained copy.

        If you call this function, be sure to set the stacklevel such that the
        user will see the error *at the level of setting*

        It is technically possible to figure out that we are setting on
        a copy even WITH a multi-dtyped pandas object. In other words, some
        blocks may be views while other are not. Currently _is_view will ALWAYS
        return False for multi-blocks to avoid having to handle this case.

        df = DataFrame(np.arange(0,9), columns=['count'])
        df['group'] = 'b'

        # This technically need not raise SettingWithCopy if both are view
        # (which is not # generally guaranteed but is usually True.  However,
        # this is in general not a good practice and we recommend using .loc.
        df.iloc[0:5]['group'] = 'a'

        """
        # return early if the check is not needed
        if not (force or self._is_copy):
            return

        value = config.get_option("mode.chained_assignment")
        if value is None:
            return

        # see if the copy is not actually referred; if so, then dissolve
        # the copy weakref
        if self._is_copy is not None and not isinstance(self._is_copy, str):
            r = self._is_copy()
            if not gc.get_referents(r) or (r is not None and r.shape == self.shape):
                self._is_copy = None
                return

        # a custom message
        if isinstance(self._is_copy, str):
            t = self._is_copy

        elif t == "referent":
            t = (
                "\n"
                "A value is trying to be set on a copy of a slice from a "
                "DataFrame\n\n"
                "See the caveats in the documentation: "
                "https://pandas.pydata.org/pandas-docs/stable/user_guide/"
                "indexing.html#returning-a-view-versus-a-copy"
            )

        else:
            t = (
                "\n"
                "A value is trying to be set on a copy of a slice from a "
                "DataFrame.\n"
                "Try using .loc[row_indexer,col_indexer] = value "
                "instead\n\nSee the caveats in the documentation: "
                "https://pandas.pydata.org/pandas-docs/stable/user_guide/"
                "indexing.html#returning-a-view-versus-a-copy"
            )

        if value == "raise":
            raise com.SettingWithCopyError(t)
        elif value == "warn":
            warnings.warn(t, com.SettingWithCopyWarning, stacklevel=stacklevel)

    def __delitem__(self, key) -> None:
        """
        Delete item
        """
        deleted = False

        maybe_shortcut = False
        if self.ndim == 2 and isinstance(self.columns, MultiIndex):
            try:
                maybe_shortcut = key not in self.columns._engine
            except TypeError:
                pass

        if maybe_shortcut:
            # Allow shorthand to delete all columns whose first len(key)
            # elements match key:
            if not isinstance(key, tuple):
                key = (key,)
            for col in self.columns:
                if isinstance(col, tuple) and col[: len(key)] == key:
                    del self[col]
                    deleted = True
        if not deleted:
            # If the above loop ran and didn't delete anything because
            # there was no match, this call should raise the appropriate
            # exception:
            loc = self.axes[-1].get_loc(key)
            self._mgr.idelete(loc)

        # delete from the caches
        try:
            del self._item_cache[key]
        except KeyError:
            pass

    # ----------------------------------------------------------------------
    # Unsorted

    @final
    def _check_inplace_and_allows_duplicate_labels(self, inplace):
        if inplace and not self.flags.allows_duplicate_labels:
            raise ValueError(
                "Cannot specify 'inplace=True' when "
                "'self.flags.allows_duplicate_labels' is False."
            )

    @final
    def get(self, key, default=None):
        """
        Get item from object for given key (ex: DataFrame column).

        Returns default value if not found.

        Parameters
        ----------
        key : object

        Returns
        -------
        value : same type as items contained in object
        """
        try:
            return self[key]
        except (KeyError, ValueError, IndexError):
            return default

    @final
    @property
    def _is_view(self) -> bool_t:
        """Return boolean indicating if self is view of another array """
        return self._mgr.is_view

    @final
    def reindex_like(
        self: FrameOrSeries,
        other,
        method: Optional[str] = None,
        copy: bool_t = True,
        limit=None,
        tolerance=None,
    ) -> FrameOrSeries:
        """
        Return an object with matching indices as other object.

        Conform the object to the same index on all axes. Optional
        filling logic, placing NaN in locations having no value
        in the previous index. A new object is produced unless the
        new index is equivalent to the current one and copy=False.

        Parameters
        ----------
        other : Object of the same data type
            Its row and column indices are used to define the new indices
            of this object.
        method : {None, 'backfill'/'bfill', 'pad'/'ffill', 'nearest'}
            Method to use for filling holes in reindexed DataFrame.
            Please note: this is only applicable to DataFrames/Series with a
            monotonically increasing/decreasing index.

            * None (default): don't fill gaps
            * pad / ffill: propagate last valid observation forward to next
              valid
            * backfill / bfill: use next valid observation to fill gap
            * nearest: use nearest valid observations to fill gap.

        copy : bool, default True
            Return a new object, even if the passed indexes are the same.
        limit : int, default None
            Maximum number of consecutive labels to fill for inexact matches.
        tolerance : optional
            Maximum distance between original and new labels for inexact
            matches. The values of the index at the matching locations must
            satisfy the equation ``abs(index[indexer] - target) <= tolerance``.

            Tolerance may be a scalar value, which applies the same tolerance
            to all values, or list-like, which applies variable tolerance per
            element. List-like includes list, tuple, array, Series, and must be
            the same size as the index and its dtype must exactly match the
            index's type.

        Returns
        -------
        Series or DataFrame
            Same type as caller, but with changed indices on each axis.

        See Also
        --------
        DataFrame.set_index : Set row labels.
        DataFrame.reset_index : Remove row labels or move them to new columns.
        DataFrame.reindex : Change to new indices or expand indices.

        Notes
        -----
        Same as calling
        ``.reindex(index=other.index, columns=other.columns,...)``.

        Examples
        --------
        >>> df1 = pd.DataFrame([[24.3, 75.7, 'high'],
        ...                     [31, 87.8, 'high'],
        ...                     [22, 71.6, 'medium'],
        ...                     [35, 95, 'medium']],
        ...                    columns=['temp_celsius', 'temp_fahrenheit',
        ...                             'windspeed'],
        ...                    index=pd.date_range(start='2014-02-12',
        ...                                        end='2014-02-15', freq='D'))

        >>> df1
                    temp_celsius  temp_fahrenheit windspeed
        2014-02-12          24.3             75.7      high
        2014-02-13          31.0             87.8      high
        2014-02-14          22.0             71.6    medium
        2014-02-15          35.0             95.0    medium

        >>> df2 = pd.DataFrame([[28, 'low'],
        ...                     [30, 'low'],
        ...                     [35.1, 'medium']],
        ...                    columns=['temp_celsius', 'windspeed'],
        ...                    index=pd.DatetimeIndex(['2014-02-12', '2014-02-13',
        ...                                            '2014-02-15']))

        >>> df2
                    temp_celsius windspeed
        2014-02-12          28.0       low
        2014-02-13          30.0       low
        2014-02-15          35.1    medium

        >>> df2.reindex_like(df1)
                    temp_celsius  temp_fahrenheit windspeed
        2014-02-12          28.0              NaN       low
        2014-02-13          30.0              NaN       low
        2014-02-14           NaN              NaN       NaN
        2014-02-15          35.1              NaN    medium
        """
        d = other._construct_axes_dict(
            axes=self._AXIS_ORDERS,
            method=method,
            copy=copy,
            limit=limit,
            tolerance=tolerance,
        )

        return self.reindex(**d)

    def drop(
        self,
        labels=None,
        axis=0,
        index=None,
        columns=None,
        level=None,
        inplace: bool_t = False,
        errors: str = "raise",
    ):

        inplace = validate_bool_kwarg(inplace, "inplace")

        if labels is not None:
            if index is not None or columns is not None:
                raise ValueError("Cannot specify both 'labels' and 'index'/'columns'")
            axis_name = self._get_axis_name(axis)
            axes = {axis_name: labels}
        elif index is not None or columns is not None:
            axes, _ = self._construct_axes_from_arguments((index, columns), {})
        else:
            raise ValueError(
                "Need to specify at least one of 'labels', 'index' or 'columns'"
            )

        obj = self

        for axis, labels in axes.items():
            if labels is not None:
                obj = obj._drop_axis(labels, axis, level=level, errors=errors)

        if inplace:
            self._update_inplace(obj)
        else:
            return obj

    @final
    def _drop_axis(
        self: FrameOrSeries, labels, axis, level=None, errors: str = "raise"
    ) -> FrameOrSeries:
        """
        Drop labels from specified axis. Used in the ``drop`` method
        internally.

        Parameters
        ----------
        labels : single label or list-like
        axis : int or axis name
        level : int or level name, default None
            For MultiIndex
        errors : {'ignore', 'raise'}, default 'raise'
            If 'ignore', suppress error and existing labels are dropped.

        """
        axis = self._get_axis_number(axis)
        axis_name = self._get_axis_name(axis)
        axis = self._get_axis(axis)

        if axis.is_unique:
            if level is not None:
                if not isinstance(axis, MultiIndex):
                    raise AssertionError("axis must be a MultiIndex")
                new_axis = axis.drop(labels, level=level, errors=errors)
            else:
                new_axis = axis.drop(labels, errors=errors)
            result = self.reindex(**{axis_name: new_axis})

        # Case for non-unique axis
        else:
            labels = ensure_object(com.index_labels_to_array(labels))
            if level is not None:
                if not isinstance(axis, MultiIndex):
                    raise AssertionError("axis must be a MultiIndex")
                indexer = ~axis.get_level_values(level).isin(labels)

                # GH 18561 MultiIndex.drop should raise if label is absent
                if errors == "raise" and indexer.all():
                    raise KeyError(f"{labels} not found in axis")
            else:
                indexer = ~axis.isin(labels)
                # Check if label doesn't exist along axis
                labels_missing = (axis.get_indexer_for(labels) == -1).any()
                if errors == "raise" and labels_missing:
                    raise KeyError(f"{labels} not found in axis")

            slicer = [slice(None)] * self.ndim
            slicer[self._get_axis_number(axis_name)] = indexer

            result = self.loc[tuple(slicer)]

        return result

    @final
    def _update_inplace(self, result, verify_is_copy: bool_t = True) -> None:
        """
        Replace self internals with result.

        Parameters
        ----------
        result : same type as self
        verify_is_copy : bool, default True
            Provide is_copy checks.
        """
        # NOTE: This does *not* call __finalize__ and that's an explicit
        # decision that we may revisit in the future.
        self._reset_cache()
        self._clear_item_cache()
        self._mgr = result._mgr
        self._maybe_update_cacher(verify_is_copy=verify_is_copy)

    @final
    def add_prefix(self: FrameOrSeries, prefix: str) -> FrameOrSeries:
        """
        Prefix labels with string `prefix`.

        For Series, the row labels are prefixed.
        For DataFrame, the column labels are prefixed.

        Parameters
        ----------
        prefix : str
            The string to add before each label.

        Returns
        -------
        Series or DataFrame
            New Series or DataFrame with updated labels.

        See Also
        --------
        Series.add_suffix: Suffix row labels with string `suffix`.
        DataFrame.add_suffix: Suffix column labels with string `suffix`.

        Examples
        --------
        >>> s = pd.Series([1, 2, 3, 4])
        >>> s
        0    1
        1    2
        2    3
        3    4
        dtype: int64

        >>> s.add_prefix('item_')
        item_0    1
        item_1    2
        item_2    3
        item_3    4
        dtype: int64

        >>> df = pd.DataFrame({'A': [1, 2, 3, 4], 'B': [3, 4, 5, 6]})
        >>> df
           A  B
        0  1  3
        1  2  4
        2  3  5
        3  4  6

        >>> df.add_prefix('col_')
             col_A  col_B
        0       1       3
        1       2       4
        2       3       5
        3       4       6
        """
        f = functools.partial("{prefix}{}".format, prefix=prefix)

        mapper = {self._info_axis_name: f}
        # error: Incompatible return value type (got "Optional[FrameOrSeries]",
        # expected "FrameOrSeries")
        # error: Argument 1 to "rename" of "NDFrame" has incompatible type
        # "**Dict[str, partial[str]]"; expected "Union[str, int, None]"
        return self.rename(**mapper)  # type: ignore[return-value, arg-type]

    @final
    def add_suffix(self: FrameOrSeries, suffix: str) -> FrameOrSeries:
        """
        Suffix labels with string `suffix`.

        For Series, the row labels are suffixed.
        For DataFrame, the column labels are suffixed.

        Parameters
        ----------
        suffix : str
            The string to add after each label.

        Returns
        -------
        Series or DataFrame
            New Series or DataFrame with updated labels.

        See Also
        --------
        Series.add_prefix: Prefix row labels with string `prefix`.
        DataFrame.add_prefix: Prefix column labels with string `prefix`.

        Examples
        --------
        >>> s = pd.Series([1, 2, 3, 4])
        >>> s
        0    1
        1    2
        2    3
        3    4
        dtype: int64

        >>> s.add_suffix('_item')
        0_item    1
        1_item    2
        2_item    3
        3_item    4
        dtype: int64

        >>> df = pd.DataFrame({'A': [1, 2, 3, 4], 'B': [3, 4, 5, 6]})
        >>> df
           A  B
        0  1  3
        1  2  4
        2  3  5
        3  4  6

        >>> df.add_suffix('_col')
             A_col  B_col
        0       1       3
        1       2       4
        2       3       5
        3       4       6
        """
        f = functools.partial("{}{suffix}".format, suffix=suffix)

        mapper = {self._info_axis_name: f}
        # error: Incompatible return value type (got "Optional[FrameOrSeries]",
        # expected "FrameOrSeries")
        # error: Argument 1 to "rename" of "NDFrame" has incompatible type
        # "**Dict[str, partial[str]]"; expected "Union[str, int, None]"
        return self.rename(**mapper)  # type: ignore[return-value, arg-type]

    def sort_values(
        self,
        axis=0,
        ascending=True,
        inplace: bool_t = False,
        kind: str = "quicksort",
        na_position: str = "last",
        ignore_index: bool_t = False,
        key: ValueKeyFunc = None,
    ):
        """
        Sort by the values along either axis.

        Parameters
        ----------%(optional_by)s
        axis : %(axes_single_arg)s, default 0
             Axis to be sorted.
        ascending : bool or list of bool, default True
             Sort ascending vs. descending. Specify list for multiple sort
             orders.  If this is a list of bools, must match the length of
             the by.
        inplace : bool, default False
             If True, perform operation in-place.
        kind : {'quicksort', 'mergesort', 'heapsort'}, default 'quicksort'
             Choice of sorting algorithm. See also ndarray.np.sort for more
             information.  `mergesort` is the only stable algorithm. For
             DataFrames, this option is only applied when sorting on a single
             column or label.
        na_position : {'first', 'last'}, default 'last'
             Puts NaNs at the beginning if `first`; `last` puts NaNs at the
             end.
        ignore_index : bool, default False
             If True, the resulting axis will be labeled 0, 1, …, n - 1.

             .. versionadded:: 1.0.0

        key : callable, optional
            Apply the key function to the values
            before sorting. This is similar to the `key` argument in the
            builtin :meth:`sorted` function, with the notable difference that
            this `key` function should be *vectorized*. It should expect a
            ``Series`` and return a Series with the same shape as the input.
            It will be applied to each column in `by` independently.

            .. versionadded:: 1.1.0

        Returns
        -------
        DataFrame or None
            DataFrame with sorted values or None if ``inplace=True``.

        See Also
        --------
        DataFrame.sort_index : Sort a DataFrame by the index.
        Series.sort_values : Similar method for a Series.

        Examples
        --------
        >>> df = pd.DataFrame({
        ...     'col1': ['A', 'A', 'B', np.nan, 'D', 'C'],
        ...     'col2': [2, 1, 9, 8, 7, 4],
        ...     'col3': [0, 1, 9, 4, 2, 3],
        ...     'col4': ['a', 'B', 'c', 'D', 'e', 'F']
        ... })
        >>> df
          col1  col2  col3 col4
        0    A     2     0    a
        1    A     1     1    B
        2    B     9     9    c
        3  NaN     8     4    D
        4    D     7     2    e
        5    C     4     3    F

        Sort by col1

        >>> df.sort_values(by=['col1'])
          col1  col2  col3 col4
        0    A     2     0    a
        1    A     1     1    B
        2    B     9     9    c
        5    C     4     3    F
        4    D     7     2    e
        3  NaN     8     4    D

        Sort by multiple columns

        >>> df.sort_values(by=['col1', 'col2'])
          col1  col2  col3 col4
        1    A     1     1    B
        0    A     2     0    a
        2    B     9     9    c
        5    C     4     3    F
        4    D     7     2    e
        3  NaN     8     4    D

        Sort Descending

        >>> df.sort_values(by='col1', ascending=False)
          col1  col2  col3 col4
        4    D     7     2    e
        5    C     4     3    F
        2    B     9     9    c
        0    A     2     0    a
        1    A     1     1    B
        3  NaN     8     4    D

        Putting NAs first

        >>> df.sort_values(by='col1', ascending=False, na_position='first')
          col1  col2  col3 col4
        3  NaN     8     4    D
        4    D     7     2    e
        5    C     4     3    F
        2    B     9     9    c
        0    A     2     0    a
        1    A     1     1    B

        Sorting with a key function

        >>> df.sort_values(by='col4', key=lambda col: col.str.lower())
           col1  col2  col3 col4
        0    A     2     0    a
        1    A     1     1    B
        2    B     9     9    c
        3  NaN     8     4    D
        4    D     7     2    e
        5    C     4     3    F

        Natural sort with the key argument,
        using the `natsort <https://github.com/SethMMorton/natsort>` package.

        >>> df = pd.DataFrame({
        ...    "time": ['0hr', '128hr', '72hr', '48hr', '96hr'],
        ...    "value": [10, 20, 30, 40, 50]
        ... })
        >>> df
            time  value
        0    0hr     10
        1  128hr     20
        2   72hr     30
        3   48hr     40
        4   96hr     50
        >>> from natsort import index_natsorted
        >>> df.sort_values(
        ...    by="time",
        ...    key=lambda x: np.argsort(index_natsorted(df["time"]))
        ... )
            time  value
        0    0hr     10
        3   48hr     40
        2   72hr     30
        4   96hr     50
        1  128hr     20
        """
        raise AbstractMethodError(self)

    def sort_index(
        self,
        axis=0,
        level=None,
        ascending: bool_t = True,
        inplace: bool_t = False,
        kind: str = "quicksort",
        na_position: str = "last",
        sort_remaining: bool_t = True,
        ignore_index: bool_t = False,
        key: IndexKeyFunc = None,
    ):

        inplace = validate_bool_kwarg(inplace, "inplace")
        axis = self._get_axis_number(axis)
        target = self._get_axis(axis)

        indexer = get_indexer_indexer(
            target, level, ascending, kind, na_position, sort_remaining, key
        )

        if indexer is None:
            if inplace:
                return
            else:
                return self.copy()

        baxis = self._get_block_manager_axis(axis)
        new_data = self._mgr.take(indexer, axis=baxis, verify=False)

        # reconstruct axis if needed
        new_data.axes[baxis] = new_data.axes[baxis]._sort_levels_monotonic()

        if ignore_index:
            axis = 1 if isinstance(self, ABCDataFrame) else 0
            new_data.axes[axis] = ibase.default_index(len(indexer))

        result = self._constructor(new_data)

        if inplace:
            return self._update_inplace(result)
        else:
            return result.__finalize__(self, method="sort_index")

    @doc(
        klass=_shared_doc_kwargs["klass"],
        axes=_shared_doc_kwargs["axes"],
        optional_labels="",
        optional_axis="",
    )
    def reindex(self: FrameOrSeries, *args, **kwargs) -> FrameOrSeries:
        """
        Conform {klass} to new index with optional filling logic.

        Places NA/NaN in locations having no value in the previous index. A new object
        is produced unless the new index is equivalent to the current one and
        ``copy=False``.

        Parameters
        ----------
        {optional_labels}
        {axes} : array-like, optional
            New labels / index to conform to, should be specified using
            keywords. Preferably an Index object to avoid duplicating data.
        {optional_axis}
        method : {{None, 'backfill'/'bfill', 'pad'/'ffill', 'nearest'}}
            Method to use for filling holes in reindexed DataFrame.
            Please note: this is only applicable to DataFrames/Series with a
            monotonically increasing/decreasing index.

            * None (default): don't fill gaps
            * pad / ffill: Propagate last valid observation forward to next
              valid.
            * backfill / bfill: Use next valid observation to fill gap.
            * nearest: Use nearest valid observations to fill gap.

        copy : bool, default True
            Return a new object, even if the passed indexes are the same.
        level : int or name
            Broadcast across a level, matching Index values on the
            passed MultiIndex level.
        fill_value : scalar, default np.NaN
            Value to use for missing values. Defaults to NaN, but can be any
            "compatible" value.
        limit : int, default None
            Maximum number of consecutive elements to forward or backward fill.
        tolerance : optional
            Maximum distance between original and new labels for inexact
            matches. The values of the index at the matching locations most
            satisfy the equation ``abs(index[indexer] - target) <= tolerance``.

            Tolerance may be a scalar value, which applies the same tolerance
            to all values, or list-like, which applies variable tolerance per
            element. List-like includes list, tuple, array, Series, and must be
            the same size as the index and its dtype must exactly match the
            index's type.

        Returns
        -------
        {klass} with changed index.

        See Also
        --------
        DataFrame.set_index : Set row labels.
        DataFrame.reset_index : Remove row labels or move them to new columns.
        DataFrame.reindex_like : Change to same indices as other DataFrame.

        Examples
        --------
        ``DataFrame.reindex`` supports two calling conventions

        * ``(index=index_labels, columns=column_labels, ...)``
        * ``(labels, axis={{'index', 'columns'}}, ...)``

        We *highly* recommend using keyword arguments to clarify your
        intent.

        Create a dataframe with some fictional data.

        >>> index = ['Firefox', 'Chrome', 'Safari', 'IE10', 'Konqueror']
        >>> df = pd.DataFrame({{'http_status': [200, 200, 404, 404, 301],
        ...                   'response_time': [0.04, 0.02, 0.07, 0.08, 1.0]}},
        ...                   index=index)
        >>> df
                   http_status  response_time
        Firefox            200           0.04
        Chrome             200           0.02
        Safari             404           0.07
        IE10               404           0.08
        Konqueror          301           1.00

        Create a new index and reindex the dataframe. By default
        values in the new index that do not have corresponding
        records in the dataframe are assigned ``NaN``.

        >>> new_index = ['Safari', 'Iceweasel', 'Comodo Dragon', 'IE10',
        ...              'Chrome']
        >>> df.reindex(new_index)
                       http_status  response_time
        Safari               404.0           0.07
        Iceweasel              NaN            NaN
        Comodo Dragon          NaN            NaN
        IE10                 404.0           0.08
        Chrome               200.0           0.02

        We can fill in the missing values by passing a value to
        the keyword ``fill_value``. Because the index is not monotonically
        increasing or decreasing, we cannot use arguments to the keyword
        ``method`` to fill the ``NaN`` values.

        >>> df.reindex(new_index, fill_value=0)
                       http_status  response_time
        Safari                 404           0.07
        Iceweasel                0           0.00
        Comodo Dragon            0           0.00
        IE10                   404           0.08
        Chrome                 200           0.02

        >>> df.reindex(new_index, fill_value='missing')
                      http_status response_time
        Safari                404          0.07
        Iceweasel         missing       missing
        Comodo Dragon     missing       missing
        IE10                  404          0.08
        Chrome                200          0.02

        We can also reindex the columns.

        >>> df.reindex(columns=['http_status', 'user_agent'])
                   http_status  user_agent
        Firefox            200         NaN
        Chrome             200         NaN
        Safari             404         NaN
        IE10               404         NaN
        Konqueror          301         NaN

        Or we can use "axis-style" keyword arguments

        >>> df.reindex(['http_status', 'user_agent'], axis="columns")
                   http_status  user_agent
        Firefox            200         NaN
        Chrome             200         NaN
        Safari             404         NaN
        IE10               404         NaN
        Konqueror          301         NaN

        To further illustrate the filling functionality in
        ``reindex``, we will create a dataframe with a
        monotonically increasing index (for example, a sequence
        of dates).

        >>> date_index = pd.date_range('1/1/2010', periods=6, freq='D')
        >>> df2 = pd.DataFrame({{"prices": [100, 101, np.nan, 100, 89, 88]}},
        ...                    index=date_index)
        >>> df2
                    prices
        2010-01-01   100.0
        2010-01-02   101.0
        2010-01-03     NaN
        2010-01-04   100.0
        2010-01-05    89.0
        2010-01-06    88.0

        Suppose we decide to expand the dataframe to cover a wider
        date range.

        >>> date_index2 = pd.date_range('12/29/2009', periods=10, freq='D')
        >>> df2.reindex(date_index2)
                    prices
        2009-12-29     NaN
        2009-12-30     NaN
        2009-12-31     NaN
        2010-01-01   100.0
        2010-01-02   101.0
        2010-01-03     NaN
        2010-01-04   100.0
        2010-01-05    89.0
        2010-01-06    88.0
        2010-01-07     NaN

        The index entries that did not have a value in the original data frame
        (for example, '2009-12-29') are by default filled with ``NaN``.
        If desired, we can fill in the missing values using one of several
        options.

        For example, to back-propagate the last valid value to fill the ``NaN``
        values, pass ``bfill`` as an argument to the ``method`` keyword.

        >>> df2.reindex(date_index2, method='bfill')
                    prices
        2009-12-29   100.0
        2009-12-30   100.0
        2009-12-31   100.0
        2010-01-01   100.0
        2010-01-02   101.0
        2010-01-03     NaN
        2010-01-04   100.0
        2010-01-05    89.0
        2010-01-06    88.0
        2010-01-07     NaN

        Please note that the ``NaN`` value present in the original dataframe
        (at index value 2010-01-03) will not be filled by any of the
        value propagation schemes. This is because filling while reindexing
        does not look at dataframe values, but only compares the original and
        desired indexes. If you do want to fill in the ``NaN`` values present
        in the original dataframe, use the ``fillna()`` method.

        See the :ref:`user guide <basics.reindexing>` for more.
        """
        # TODO: Decide if we care about having different examples for different
        # kinds

        # construct the args
        axes, kwargs = self._construct_axes_from_arguments(args, kwargs)
        method = missing.clean_reindex_fill_method(kwargs.pop("method", None))
        level = kwargs.pop("level", None)
        copy = kwargs.pop("copy", True)
        limit = kwargs.pop("limit", None)
        tolerance = kwargs.pop("tolerance", None)
        fill_value = kwargs.pop("fill_value", None)

        # Series.reindex doesn't use / need the axis kwarg
        # We pop and ignore it here, to make writing Series/Frame generic code
        # easier
        kwargs.pop("axis", None)

        if kwargs:
            raise TypeError(
                "reindex() got an unexpected keyword "
                f'argument "{list(kwargs.keys())[0]}"'
            )

        self._consolidate_inplace()

        # if all axes that are requested to reindex are equal, then only copy
        # if indicated must have index names equal here as well as values
        if all(
            self._get_axis(axis).identical(ax)
            for axis, ax in axes.items()
            if ax is not None
        ):
            if copy:
                return self.copy()
            return self

        # check if we are a multi reindex
        if self._needs_reindex_multi(axes, method, level):
            return self._reindex_multi(axes, copy, fill_value)

        # perform the reindex on the axes
        return self._reindex_axes(
            axes, level, limit, tolerance, method, fill_value, copy
        ).__finalize__(self, method="reindex")

    @final
    def _reindex_axes(
        self: FrameOrSeries, axes, level, limit, tolerance, method, fill_value, copy
    ) -> FrameOrSeries:
        """Perform the reindex for all the axes."""
        obj = self
        for a in self._AXIS_ORDERS:
            labels = axes[a]
            if labels is None:
                continue

            ax = self._get_axis(a)
            new_index, indexer = ax.reindex(
                labels, level=level, limit=limit, tolerance=tolerance, method=method
            )

            axis = self._get_axis_number(a)
            obj = obj._reindex_with_indexers(
                {axis: [new_index, indexer]},
                fill_value=fill_value,
                copy=copy,
                allow_dups=False,
            )

        return obj

    @final
    def _needs_reindex_multi(self, axes, method, level) -> bool_t:
        """Check if we do need a multi reindex."""
        return (
            (com.count_not_none(*axes.values()) == self._AXIS_LEN)
            and method is None
            and level is None
            and not self._is_mixed_type
        )

    def _reindex_multi(self, axes, copy, fill_value):
        raise AbstractMethodError(self)

    @final
    def _reindex_with_indexers(
        self: FrameOrSeries,
        reindexers,
        fill_value=None,
        copy: bool_t = False,
        allow_dups: bool_t = False,
    ) -> FrameOrSeries:
        """allow_dups indicates an internal call here """
        # reindex doing multiple operations on different axes if indicated
        new_data = self._mgr
        for axis in sorted(reindexers.keys()):
            index, indexer = reindexers[axis]
            baxis = self._get_block_manager_axis(axis)

            if index is None:
                continue

            index = ensure_index(index)
            if indexer is not None:
                indexer = ensure_int64(indexer)

            # TODO: speed up on homogeneous DataFrame objects
            new_data = new_data.reindex_indexer(
                index,
                indexer,
                axis=baxis,
                fill_value=fill_value,
                allow_dups=allow_dups,
                copy=copy,
            )
            # If we've made a copy once, no need to make another one
            copy = False

        if copy and new_data is self._mgr:
            new_data = new_data.copy()

        return self._constructor(new_data).__finalize__(self)

    def filter(
        self: FrameOrSeries,
        items=None,
        like: Optional[str] = None,
        regex: Optional[str] = None,
        axis=None,
    ) -> FrameOrSeries:
        """
        Subset the dataframe rows or columns according to the specified index labels.

        Note that this routine does not filter a dataframe on its
        contents. The filter is applied to the labels of the index.

        Parameters
        ----------
        items : list-like
            Keep labels from axis which are in items.
        like : str
            Keep labels from axis for which "like in label == True".
        regex : str (regular expression)
            Keep labels from axis for which re.search(regex, label) == True.
        axis : {0 or ‘index’, 1 or ‘columns’, None}, default None
            The axis to filter on, expressed either as an index (int)
            or axis name (str). By default this is the info axis,
            'index' for Series, 'columns' for DataFrame.

        Returns
        -------
        same type as input object

        See Also
        --------
        DataFrame.loc : Access a group of rows and columns
            by label(s) or a boolean array.

        Notes
        -----
        The ``items``, ``like``, and ``regex`` parameters are
        enforced to be mutually exclusive.

        ``axis`` defaults to the info axis that is used when indexing
        with ``[]``.

        Examples
        --------
        >>> df = pd.DataFrame(np.array(([1, 2, 3], [4, 5, 6])),
        ...                   index=['mouse', 'rabbit'],
        ...                   columns=['one', 'two', 'three'])
        >>> df
                one  two  three
        mouse     1    2      3
        rabbit    4    5      6

        >>> # select columns by name
        >>> df.filter(items=['one', 'three'])
                 one  three
        mouse     1      3
        rabbit    4      6

        >>> # select columns by regular expression
        >>> df.filter(regex='e$', axis=1)
                 one  three
        mouse     1      3
        rabbit    4      6

        >>> # select rows containing 'bbi'
        >>> df.filter(like='bbi', axis=0)
                 one  two  three
        rabbit    4    5      6
        """
        nkw = com.count_not_none(items, like, regex)
        if nkw > 1:
            raise TypeError(
                "Keyword arguments `items`, `like`, or `regex` "
                "are mutually exclusive"
            )

        if axis is None:
            axis = self._info_axis_name
        labels = self._get_axis(axis)

        if items is not None:
            name = self._get_axis_name(axis)
            return self.reindex(**{name: [r for r in items if r in labels]})
        elif like:

            def f(x) -> bool:
                assert like is not None  # needed for mypy
                return like in ensure_str(x)

            values = labels.map(f)
            return self.loc(axis=axis)[values]
        elif regex:

            def f(x) -> bool:
                return matcher.search(ensure_str(x)) is not None

            matcher = re.compile(regex)
            values = labels.map(f)
            return self.loc(axis=axis)[values]
        else:
            raise TypeError("Must pass either `items`, `like`, or `regex`")

    @final
    def head(self: FrameOrSeries, n: int = 5) -> FrameOrSeries:
        """
        Return the first `n` rows.

        This function returns the first `n` rows for the object based
        on position. It is useful for quickly testing if your object
        has the right type of data in it.

        For negative values of `n`, this function returns all rows except
        the last `n` rows, equivalent to ``df[:-n]``.

        Parameters
        ----------
        n : int, default 5
            Number of rows to select.

        Returns
        -------
        same type as caller
            The first `n` rows of the caller object.

        See Also
        --------
        DataFrame.tail: Returns the last `n` rows.

        Examples
        --------
        >>> df = pd.DataFrame({'animal': ['alligator', 'bee', 'falcon', 'lion',
        ...                    'monkey', 'parrot', 'shark', 'whale', 'zebra']})
        >>> df
              animal
        0  alligator
        1        bee
        2     falcon
        3       lion
        4     monkey
        5     parrot
        6      shark
        7      whale
        8      zebra

        Viewing the first 5 lines

        >>> df.head()
              animal
        0  alligator
        1        bee
        2     falcon
        3       lion
        4     monkey

        Viewing the first `n` lines (three in this case)

        >>> df.head(3)
              animal
        0  alligator
        1        bee
        2     falcon

        For negative values of `n`

        >>> df.head(-3)
              animal
        0  alligator
        1        bee
        2     falcon
        3       lion
        4     monkey
        5     parrot
        """
        return self.iloc[:n]

    @final
    def tail(self: FrameOrSeries, n: int = 5) -> FrameOrSeries:
        """
        Return the last `n` rows.

        This function returns last `n` rows from the object based on
        position. It is useful for quickly verifying data, for example,
        after sorting or appending rows.

        For negative values of `n`, this function returns all rows except
        the first `n` rows, equivalent to ``df[n:]``.

        Parameters
        ----------
        n : int, default 5
            Number of rows to select.

        Returns
        -------
        type of caller
            The last `n` rows of the caller object.

        See Also
        --------
        DataFrame.head : The first `n` rows of the caller object.

        Examples
        --------
        >>> df = pd.DataFrame({'animal': ['alligator', 'bee', 'falcon', 'lion',
        ...                    'monkey', 'parrot', 'shark', 'whale', 'zebra']})
        >>> df
              animal
        0  alligator
        1        bee
        2     falcon
        3       lion
        4     monkey
        5     parrot
        6      shark
        7      whale
        8      zebra

        Viewing the last 5 lines

        >>> df.tail()
           animal
        4  monkey
        5  parrot
        6   shark
        7   whale
        8   zebra

        Viewing the last `n` lines (three in this case)

        >>> df.tail(3)
          animal
        6  shark
        7  whale
        8  zebra

        For negative values of `n`

        >>> df.tail(-3)
           animal
        3    lion
        4  monkey
        5  parrot
        6   shark
        7   whale
        8   zebra
        """
        if n == 0:
            return self.iloc[0:0]
        return self.iloc[-n:]

    @final
    def sample(
        self: FrameOrSeries,
        n=None,
        frac=None,
        replace=False,
        weights=None,
        random_state=None,
        axis=None,
    ) -> FrameOrSeries:
        """
        Return a random sample of items from an axis of object.

        You can use `random_state` for reproducibility.

        Parameters
        ----------
        n : int, optional
            Number of items from axis to return. Cannot be used with `frac`.
            Default = 1 if `frac` = None.
        frac : float, optional
            Fraction of axis items to return. Cannot be used with `n`.
        replace : bool, default False
            Allow or disallow sampling of the same row more than once.
        weights : str or ndarray-like, optional
            Default 'None' results in equal probability weighting.
            If passed a Series, will align with target object on index. Index
            values in weights not found in sampled object will be ignored and
            index values in sampled object not in weights will be assigned
            weights of zero.
            If called on a DataFrame, will accept the name of a column
            when axis = 0.
            Unless weights are a Series, weights must be same length as axis
            being sampled.
            If weights do not sum to 1, they will be normalized to sum to 1.
            Missing values in the weights column will be treated as zero.
            Infinite values not allowed.
        random_state : int, array-like, BitGenerator, np.random.RandomState, optional
            If int, array-like, or BitGenerator (NumPy>=1.17), seed for
            random number generator
            If np.random.RandomState, use as numpy RandomState object.

            .. versionchanged:: 1.1.0

                array-like and BitGenerator (for NumPy>=1.17) object now passed to
                np.random.RandomState() as seed

        axis : {0 or ‘index’, 1 or ‘columns’, None}, default None
            Axis to sample. Accepts axis number or name. Default is stat axis
            for given data type (0 for Series and DataFrames).

        Returns
        -------
        Series or DataFrame
            A new object of same type as caller containing `n` items randomly
            sampled from the caller object.

        See Also
        --------
        DataFrameGroupBy.sample: Generates random samples from each group of a
            DataFrame object.
        SeriesGroupBy.sample: Generates random samples from each group of a
            Series object.
        numpy.random.choice: Generates a random sample from a given 1-D numpy
            array.

        Notes
        -----
        If `frac` > 1, `replacement` should be set to `True`.

        Examples
        --------
        >>> df = pd.DataFrame({'num_legs': [2, 4, 8, 0],
        ...                    'num_wings': [2, 0, 0, 0],
        ...                    'num_specimen_seen': [10, 2, 1, 8]},
        ...                   index=['falcon', 'dog', 'spider', 'fish'])
        >>> df
                num_legs  num_wings  num_specimen_seen
        falcon         2          2                 10
        dog            4          0                  2
        spider         8          0                  1
        fish           0          0                  8

        Extract 3 random elements from the ``Series`` ``df['num_legs']``:
        Note that we use `random_state` to ensure the reproducibility of
        the examples.

        >>> df['num_legs'].sample(n=3, random_state=1)
        fish      0
        spider    8
        falcon    2
        Name: num_legs, dtype: int64

        A random 50% sample of the ``DataFrame`` with replacement:

        >>> df.sample(frac=0.5, replace=True, random_state=1)
              num_legs  num_wings  num_specimen_seen
        dog          4          0                  2
        fish         0          0                  8

        An upsample sample of the ``DataFrame`` with replacement:
        Note that `replace` parameter has to be `True` for `frac` parameter > 1.

        >>> df.sample(frac=2, replace=True, random_state=1)
                num_legs  num_wings  num_specimen_seen
        dog            4          0                  2
        fish           0          0                  8
        falcon         2          2                 10
        falcon         2          2                 10
        fish           0          0                  8
        dog            4          0                  2
        fish           0          0                  8
        dog            4          0                  2

        Using a DataFrame column as weights. Rows with larger value in the
        `num_specimen_seen` column are more likely to be sampled.

        >>> df.sample(n=2, weights='num_specimen_seen', random_state=1)
                num_legs  num_wings  num_specimen_seen
        falcon         2          2                 10
        fish           0          0                  8
        """
        if axis is None:
            axis = self._stat_axis_number

        axis = self._get_axis_number(axis)
        axis_length = self.shape[axis]

        # Process random_state argument
        rs = com.random_state(random_state)

        # Check weights for compliance
        if weights is not None:

            # If a series, align with frame
            if isinstance(weights, ABCSeries):
                weights = weights.reindex(self.axes[axis])

            # Strings acceptable if a dataframe and axis = 0
            if isinstance(weights, str):
                if isinstance(self, ABCDataFrame):
                    if axis == 0:
                        try:
                            weights = self[weights]
                        except KeyError as err:
                            raise KeyError(
                                "String passed to weights not a valid column"
                            ) from err
                    else:
                        raise ValueError(
                            "Strings can only be passed to "
                            "weights when sampling from rows on "
                            "a DataFrame"
                        )
                else:
                    raise ValueError(
                        "Strings cannot be passed as weights "
                        "when sampling from a Series."
                    )

            weights = pd.Series(weights, dtype="float64")

            if len(weights) != axis_length:
                raise ValueError(
                    "Weights and axis to be sampled must be of same length"
                )

            if (weights == np.inf).any() or (weights == -np.inf).any():
                raise ValueError("weight vector may not include `inf` values")

            if (weights < 0).any():
                raise ValueError("weight vector many not include negative values")

            # If has nan, set to zero.
            weights = weights.fillna(0)

            # Renormalize if don't sum to 1
            if weights.sum() != 1:
                if weights.sum() != 0:
                    weights = weights / weights.sum()
                else:
                    raise ValueError("Invalid weights: weights sum to zero")

            weights = weights._values

        # If no frac or n, default to n=1.
        if n is None and frac is None:
            n = 1
        elif frac is not None and frac > 1 and not replace:
            raise ValueError(
                "Replace has to be set to `True` when "
                "upsampling the population `frac` > 1."
            )
        elif n is not None and frac is None and n % 1 != 0:
            raise ValueError("Only integers accepted as `n` values")
        elif n is None and frac is not None:
            n = int(round(frac * axis_length))
        elif n is not None and frac is not None:
            raise ValueError("Please enter a value for `frac` OR `n`, not both")

        # Check for negative sizes
        if n < 0:
            raise ValueError(
                "A negative number of rows requested. Please provide positive value."
            )

        locs = rs.choice(axis_length, size=n, replace=replace, p=weights)
        return self.take(locs, axis=axis)

    @final
    @doc(klass=_shared_doc_kwargs["klass"])
    def pipe(self, func, *args, **kwargs):
        r"""
        Apply func(self, \*args, \*\*kwargs).

        Parameters
        ----------
        func : function
            Function to apply to the {klass}.
            ``args``, and ``kwargs`` are passed into ``func``.
            Alternatively a ``(callable, data_keyword)`` tuple where
            ``data_keyword`` is a string indicating the keyword of
            ``callable`` that expects the {klass}.
        args : iterable, optional
            Positional arguments passed into ``func``.
        kwargs : mapping, optional
            A dictionary of keyword arguments passed into ``func``.

        Returns
        -------
        object : the return type of ``func``.

        See Also
        --------
        DataFrame.apply : Apply a function along input axis of DataFrame.
        DataFrame.applymap : Apply a function elementwise on a whole DataFrame.
        Series.map : Apply a mapping correspondence on a
            :class:`~pandas.Series`.

        Notes
        -----
        Use ``.pipe`` when chaining together functions that expect
        Series, DataFrames or GroupBy objects. Instead of writing

        >>> func(g(h(df), arg1=a), arg2=b, arg3=c)  # doctest: +SKIP

        You can write

        >>> (df.pipe(h)
        ...    .pipe(g, arg1=a)
        ...    .pipe(func, arg2=b, arg3=c)
        ... )  # doctest: +SKIP

        If you have a function that takes the data as (say) the second
        argument, pass a tuple indicating which keyword expects the
        data. For example, suppose ``f`` takes its data as ``arg2``:

        >>> (df.pipe(h)
        ...    .pipe(g, arg1=a)
        ...    .pipe((func, 'arg2'), arg1=a, arg3=c)
        ...  )  # doctest: +SKIP
        """
        return com.pipe(self, func, *args, **kwargs)

    # ----------------------------------------------------------------------
    # Attribute access

    @final
    def __finalize__(
        self: FrameOrSeries, other, method: Optional[str] = None, **kwargs
    ) -> FrameOrSeries:
        """
        Propagate metadata from other to self.

        Parameters
        ----------
        other : the object from which to get the attributes that we are going
            to propagate
        method : str, optional
            A passed method name providing context on where ``__finalize__``
            was called.

            .. warning::

               The value passed as `method` are not currently considered
               stable across pandas releases.
        """
        if isinstance(other, NDFrame):
            for name in other.attrs:
                self.attrs[name] = other.attrs[name]

            self.flags.allows_duplicate_labels = other.flags.allows_duplicate_labels
            # For subclasses using _metadata.
            for name in set(self._metadata) & set(other._metadata):
                assert isinstance(name, str)
                object.__setattr__(self, name, getattr(other, name, None))

        if method == "concat":
            allows_duplicate_labels = all(
                x.flags.allows_duplicate_labels for x in other.objs
            )
            self.flags.allows_duplicate_labels = allows_duplicate_labels

        return self

    def __getattr__(self, name: str):
        """
        After regular attribute access, try looking up the name
        This allows simpler access to columns for interactive use.
        """
        # Note: obj.x will always call obj.__getattribute__('x') prior to
        # calling obj.__getattr__('x').
        if (
            name in self._internal_names_set
            or name in self._metadata
            or name in self._accessors
        ):
            return object.__getattribute__(self, name)
        else:
            if self._info_axis._can_hold_identifiers_and_holds_name(name):
                return self[name]
            return object.__getattribute__(self, name)

    def __setattr__(self, name: str, value) -> None:
        """
        After regular attribute access, try setting the name
        This allows simpler access to columns for interactive use.
        """
        # first try regular attribute access via __getattribute__, so that
        # e.g. ``obj.x`` and ``obj.x = 4`` will always reference/modify
        # the same attribute.

        try:
            object.__getattribute__(self, name)
            return object.__setattr__(self, name, value)
        except AttributeError:
            pass

        # if this fails, go on to more involved attribute setting
        # (note that this matches __getattr__, above).
        if name in self._internal_names_set:
            object.__setattr__(self, name, value)
        elif name in self._metadata:
            object.__setattr__(self, name, value)
        else:
            try:
                existing = getattr(self, name)
                if isinstance(existing, Index):
                    object.__setattr__(self, name, value)
                elif name in self._info_axis:
                    self[name] = value
                else:
                    object.__setattr__(self, name, value)
            except (AttributeError, TypeError):
                if isinstance(self, ABCDataFrame) and (is_list_like(value)):
                    warnings.warn(
                        "Pandas doesn't allow columns to be "
                        "created via a new attribute name - see "
                        "https://pandas.pydata.org/pandas-docs/"
                        "stable/indexing.html#attribute-access",
                        stacklevel=2,
                    )
                object.__setattr__(self, name, value)

    @final
    def _dir_additions(self) -> Set[str]:
        """
        add the string-like attributes from the info_axis.
        If info_axis is a MultiIndex, its first level values are used.
        """
        additions = super()._dir_additions()
        if self._info_axis._can_hold_strings:
            additions.update(self._info_axis._dir_additions_for_owner)
        return additions

    # ----------------------------------------------------------------------
    # Consolidation of internals

    @final
    def _protect_consolidate(self, f):
        """
        Consolidate _mgr -- if the blocks have changed, then clear the
        cache
        """
        blocks_before = len(self._mgr.blocks)
        result = f()
        if len(self._mgr.blocks) != blocks_before:
            self._clear_item_cache()
        return result

    @final
    def _consolidate_inplace(self) -> None:
        """Consolidate data in place and return None"""

        def f():
            self._mgr = self._mgr.consolidate()

        self._protect_consolidate(f)

    @final
    def _consolidate(self):
        """
        Compute NDFrame with "consolidated" internals (data of each dtype
        grouped together in a single ndarray).

        Returns
        -------
        consolidated : same type as caller
        """
        f = lambda: self._mgr.consolidate()
        cons_data = self._protect_consolidate(f)
        return self._constructor(cons_data).__finalize__(self)

    @final
    @property
    def _is_mixed_type(self) -> bool_t:
        if self._mgr.is_single_block:
            return False

        if self._mgr.any_extension_types:
            # Even if they have the same dtype, we cant consolidate them,
            #  so we pretend this is "mixed'"
            return True

        return self.dtypes.nunique() > 1

    @final
    def _check_inplace_setting(self, value) -> bool_t:
        """ check whether we allow in-place setting with this type of value """
        if self._is_mixed_type:
            if not self._mgr.is_numeric_mixed_type:

                # allow an actual np.nan thru
                if is_float(value) and np.isnan(value):
                    return True

                raise TypeError(
                    "Cannot do inplace boolean setting on "
                    "mixed-types with a non np.nan value"
                )

        return True

    @final
    def _get_numeric_data(self):
        return self._constructor(self._mgr.get_numeric_data()).__finalize__(self)

    @final
    def _get_bool_data(self):
        return self._constructor(self._mgr.get_bool_data()).__finalize__(self)

    # ----------------------------------------------------------------------
    # Internal Interface Methods

    @property
    def values(self) -> np.ndarray:
        """
        Return a Numpy representation of the DataFrame.

        .. warning::

           We recommend using :meth:`DataFrame.to_numpy` instead.

        Only the values in the DataFrame will be returned, the axes labels
        will be removed.

        Returns
        -------
        numpy.ndarray
            The values of the DataFrame.

        See Also
        --------
        DataFrame.to_numpy : Recommended alternative to this method.
        DataFrame.index : Retrieve the index labels.
        DataFrame.columns : Retrieving the column names.

        Notes
        -----
        The dtype will be a lower-common-denominator dtype (implicit
        upcasting); that is to say if the dtypes (even of numeric types)
        are mixed, the one that accommodates all will be chosen. Use this
        with care if you are not dealing with the blocks.

        e.g. If the dtypes are float16 and float32, dtype will be upcast to
        float32.  If dtypes are int32 and uint8, dtype will be upcast to
        int32. By :func:`numpy.find_common_type` convention, mixing int64
        and uint64 will result in a float64 dtype.

        Examples
        --------
        A DataFrame where all columns are the same type (e.g., int64) results
        in an array of the same type.

        >>> df = pd.DataFrame({'age':    [ 3,  29],
        ...                    'height': [94, 170],
        ...                    'weight': [31, 115]})
        >>> df
           age  height  weight
        0    3      94      31
        1   29     170     115
        >>> df.dtypes
        age       int64
        height    int64
        weight    int64
        dtype: object
        >>> df.values
        array([[  3,  94,  31],
               [ 29, 170, 115]])

        A DataFrame with mixed type columns(e.g., str/object, int64, float32)
        results in an ndarray of the broadest type that accommodates these
        mixed types (e.g., object).

        >>> df2 = pd.DataFrame([('parrot',   24.0, 'second'),
        ...                     ('lion',     80.5, 1),
        ...                     ('monkey', np.nan, None)],
        ...                   columns=('name', 'max_speed', 'rank'))
        >>> df2.dtypes
        name          object
        max_speed    float64
        rank          object
        dtype: object
        >>> df2.values
        array([['parrot', 24.0, 'second'],
               ['lion', 80.5, 1],
               ['monkey', nan, None]], dtype=object)
        """
        self._consolidate_inplace()
        return self._mgr.as_array(transpose=self._AXIS_REVERSED)

    @property
    def _values(self) -> np.ndarray:
        """internal implementation"""
        return self.values

    @property
    def dtypes(self):
        """
        Return the dtypes in the DataFrame.

        This returns a Series with the data type of each column.
        The result's index is the original DataFrame's columns. Columns
        with mixed types are stored with the ``object`` dtype. See
        :ref:`the User Guide <basics.dtypes>` for more.

        Returns
        -------
        pandas.Series
            The data type of each column.

        Examples
        --------
        >>> df = pd.DataFrame({'float': [1.0],
        ...                    'int': [1],
        ...                    'datetime': [pd.Timestamp('20180310')],
        ...                    'string': ['foo']})
        >>> df.dtypes
        float              float64
        int                  int64
        datetime    datetime64[ns]
        string              object
        dtype: object
        """
        data = self._mgr.get_dtypes()
        return self._constructor_sliced(data, index=self._info_axis, dtype=np.object_)

    @final
    def _to_dict_of_blocks(self, copy: bool_t = True):
        """
        Return a dict of dtype -> Constructor Types that
        each is a homogeneous dtype.

        Internal ONLY
        """
        return {
            k: self._constructor(v).__finalize__(self)
            for k, v, in self._mgr.to_dict(copy=copy).items()
        }

    def astype(
        self: FrameOrSeries, dtype, copy: bool_t = True, errors: str = "raise"
    ) -> FrameOrSeries:
        """
        Cast a pandas object to a specified dtype ``dtype``.

        Parameters
        ----------
        dtype : data type, or dict of column name -> data type
            Use a numpy.dtype or Python type to cast entire pandas object to
            the same type. Alternatively, use {col: dtype, ...}, where col is a
            column label and dtype is a numpy.dtype or Python type to cast one
            or more of the DataFrame's columns to column-specific types.
        copy : bool, default True
            Return a copy when ``copy=True`` (be very careful setting
            ``copy=False`` as changes to values then may propagate to other
            pandas objects).
        errors : {'raise', 'ignore'}, default 'raise'
            Control raising of exceptions on invalid data for provided dtype.

            - ``raise`` : allow exceptions to be raised
            - ``ignore`` : suppress exceptions. On error return original object.

        Returns
        -------
        casted : same type as caller

        See Also
        --------
        to_datetime : Convert argument to datetime.
        to_timedelta : Convert argument to timedelta.
        to_numeric : Convert argument to a numeric type.
        numpy.ndarray.astype : Cast a numpy array to a specified type.

        Examples
        --------
        Create a DataFrame:

        >>> d = {'col1': [1, 2], 'col2': [3, 4]}
        >>> df = pd.DataFrame(data=d)
        >>> df.dtypes
        col1    int64
        col2    int64
        dtype: object

        Cast all columns to int32:

        >>> df.astype('int32').dtypes
        col1    int32
        col2    int32
        dtype: object

        Cast col1 to int32 using a dictionary:

        >>> df.astype({'col1': 'int32'}).dtypes
        col1    int32
        col2    int64
        dtype: object

        Create a series:

        >>> ser = pd.Series([1, 2], dtype='int32')
        >>> ser
        0    1
        1    2
        dtype: int32
        >>> ser.astype('int64')
        0    1
        1    2
        dtype: int64

        Convert to categorical type:

        >>> ser.astype('category')
        0    1
        1    2
        dtype: category
        Categories (2, int64): [1, 2]

        Convert to ordered categorical type with custom ordering:

        >>> cat_dtype = pd.api.types.CategoricalDtype(
        ...     categories=[2, 1], ordered=True)
        >>> ser.astype(cat_dtype)
        0    1
        1    2
        dtype: category
        Categories (2, int64): [2 < 1]

        Note that using ``copy=False`` and changing data on a new
        pandas object may propagate changes:

        >>> s1 = pd.Series([1, 2])
        >>> s2 = s1.astype('int64', copy=False)
        >>> s2[0] = 10
        >>> s1  # note that s1[0] has changed too
        0    10
        1     2
        dtype: int64

        Create a series of dates:

        >>> ser_date = pd.Series(pd.date_range('20200101', periods=3))
        >>> ser_date
        0   2020-01-01
        1   2020-01-02
        2   2020-01-03
        dtype: datetime64[ns]

        Datetimes are localized to UTC first before
        converting to the specified timezone:

        >>> ser_date.astype('datetime64[ns, US/Eastern]')
        0   2019-12-31 19:00:00-05:00
        1   2020-01-01 19:00:00-05:00
        2   2020-01-02 19:00:00-05:00
        dtype: datetime64[ns, US/Eastern]
        """
        if is_dict_like(dtype):
            if self.ndim == 1:  # i.e. Series
                if len(dtype) > 1 or self.name not in dtype:
                    raise KeyError(
                        "Only the Series name can be used for "
                        "the key in Series dtype mappings."
                    )
                new_type = dtype[self.name]
                return self.astype(new_type, copy, errors)

            for col_name in dtype.keys():
                if col_name not in self:
                    raise KeyError(
                        "Only a column name can be used for the "
                        "key in a dtype mappings argument."
                    )
            results = []
            for col_name, col in self.items():
                if col_name in dtype:
                    results.append(
                        col.astype(dtype=dtype[col_name], copy=copy, errors=errors)
                    )
                else:
                    results.append(col.copy() if copy else col)

        elif is_extension_array_dtype(dtype) and self.ndim > 1:
            # GH 18099/22869: columnwise conversion to extension dtype
            # GH 24704: use iloc to handle duplicate column names
            results = [
                self.iloc[:, i].astype(dtype, copy=copy)
                for i in range(len(self.columns))
            ]

        else:
            # else, only a single dtype is given
            new_data = self._mgr.astype(dtype=dtype, copy=copy, errors=errors)
            return self._constructor(new_data).__finalize__(self, method="astype")

        # GH 33113: handle empty frame or series
        if not results:
            return self.copy()

        # GH 19920: retain column metadata after concat
        result = pd.concat(results, axis=1, copy=False)
        result.columns = self.columns
        return result

    @final
    def copy(self: FrameOrSeries, deep: bool_t = True) -> FrameOrSeries:
        """
        Make a copy of this object's indices and data.

        When ``deep=True`` (default), a new object will be created with a
        copy of the calling object's data and indices. Modifications to
        the data or indices of the copy will not be reflected in the
        original object (see notes below).

        When ``deep=False``, a new object will be created without copying
        the calling object's data or index (only references to the data
        and index are copied). Any changes to the data of the original
        will be reflected in the shallow copy (and vice versa).

        Parameters
        ----------
        deep : bool, default True
            Make a deep copy, including a copy of the data and the indices.
            With ``deep=False`` neither the indices nor the data are copied.

        Returns
        -------
        copy : Series or DataFrame
            Object type matches caller.

        Notes
        -----
        When ``deep=True``, data is copied but actual Python objects
        will not be copied recursively, only the reference to the object.
        This is in contrast to `copy.deepcopy` in the Standard Library,
        which recursively copies object data (see examples below).

        While ``Index`` objects are copied when ``deep=True``, the underlying
        numpy array is not copied for performance reasons. Since ``Index`` is
        immutable, the underlying data can be safely shared and a copy
        is not needed.

        Examples
        --------
        >>> s = pd.Series([1, 2], index=["a", "b"])
        >>> s
        a    1
        b    2
        dtype: int64

        >>> s_copy = s.copy()
        >>> s_copy
        a    1
        b    2
        dtype: int64

        **Shallow copy versus default (deep) copy:**

        >>> s = pd.Series([1, 2], index=["a", "b"])
        >>> deep = s.copy()
        >>> shallow = s.copy(deep=False)

        Shallow copy shares data and index with original.

        >>> s is shallow
        False
        >>> s.values is shallow.values and s.index is shallow.index
        True

        Deep copy has own copy of data and index.

        >>> s is deep
        False
        >>> s.values is deep.values or s.index is deep.index
        False

        Updates to the data shared by shallow copy and original is reflected
        in both; deep copy remains unchanged.

        >>> s[0] = 3
        >>> shallow[1] = 4
        >>> s
        a    3
        b    4
        dtype: int64
        >>> shallow
        a    3
        b    4
        dtype: int64
        >>> deep
        a    1
        b    2
        dtype: int64

        Note that when copying an object containing Python objects, a deep copy
        will copy the data, but will not do so recursively. Updating a nested
        data object will be reflected in the deep copy.

        >>> s = pd.Series([[1, 2], [3, 4]])
        >>> deep = s.copy()
        >>> s[0][0] = 10
        >>> s
        0    [10, 2]
        1     [3, 4]
        dtype: object
        >>> deep
        0    [10, 2]
        1     [3, 4]
        dtype: object
        """
        data = self._mgr.copy(deep=deep)
        self._clear_item_cache()
        return self._constructor(data).__finalize__(self, method="copy")

    @final
    def __copy__(self: FrameOrSeries, deep: bool_t = True) -> FrameOrSeries:
        return self.copy(deep=deep)

    @final
    def __deepcopy__(self: FrameOrSeries, memo=None) -> FrameOrSeries:
        """
        Parameters
        ----------
        memo, default None
            Standard signature. Unused
        """
        return self.copy(deep=True)

    @final
    def _convert(
        self: FrameOrSeries,
        datetime: bool_t = False,
        numeric: bool_t = False,
        timedelta: bool_t = False,
    ) -> FrameOrSeries:
        """
        Attempt to infer better dtype for object columns

        Parameters
        ----------
        datetime : bool, default False
            If True, convert to date where possible.
        numeric : bool, default False
            If True, attempt to convert to numbers (including strings), with
            unconvertible values becoming NaN.
        timedelta : bool, default False
            If True, convert to timedelta where possible.

        Returns
        -------
        converted : same as input object
        """
        validate_bool_kwarg(datetime, "datetime")
        validate_bool_kwarg(numeric, "numeric")
        validate_bool_kwarg(timedelta, "timedelta")
        return self._constructor(
            self._mgr.convert(
                datetime=datetime,
                numeric=numeric,
                timedelta=timedelta,
                copy=True,
            )
        ).__finalize__(self)

    @final
    def infer_objects(self: FrameOrSeries) -> FrameOrSeries:
        """
        Attempt to infer better dtypes for object columns.

        Attempts soft conversion of object-dtyped
        columns, leaving non-object and unconvertible
        columns unchanged. The inference rules are the
        same as during normal Series/DataFrame construction.

        Returns
        -------
        converted : same type as input object

        See Also
        --------
        to_datetime : Convert argument to datetime.
        to_timedelta : Convert argument to timedelta.
        to_numeric : Convert argument to numeric type.
        convert_dtypes : Convert argument to best possible dtype.

        Examples
        --------
        >>> df = pd.DataFrame({"A": ["a", 1, 2, 3]})
        >>> df = df.iloc[1:]
        >>> df
           A
        1  1
        2  2
        3  3

        >>> df.dtypes
        A    object
        dtype: object

        >>> df.infer_objects().dtypes
        A    int64
        dtype: object
        """
        # numeric=False necessary to only soft convert;
        # python objects will still be converted to
        # native numpy numeric types
        return self._constructor(
            self._mgr.convert(datetime=True, numeric=False, timedelta=True, copy=True)
        ).__finalize__(self, method="infer_objects")

    @final
    def convert_dtypes(
        self: FrameOrSeries,
        infer_objects: bool_t = True,
        convert_string: bool_t = True,
        convert_integer: bool_t = True,
        convert_boolean: bool_t = True,
        convert_floating: bool_t = True,
    ) -> FrameOrSeries:
        """
        Convert columns to best possible dtypes using dtypes supporting ``pd.NA``.

        .. versionadded:: 1.0.0

        Parameters
        ----------
        infer_objects : bool, default True
            Whether object dtypes should be converted to the best possible types.
        convert_string : bool, default True
            Whether object dtypes should be converted to ``StringDtype()``.
        convert_integer : bool, default True
            Whether, if possible, conversion can be done to integer extension types.
        convert_boolean : bool, defaults True
            Whether object dtypes should be converted to ``BooleanDtypes()``.
        convert_floating : bool, defaults True
            Whether, if possible, conversion can be done to floating extension types.
            If `convert_integer` is also True, preference will be give to integer
            dtypes if the floats can be faithfully casted to integers.

            .. versionadded:: 1.2.0

        Returns
        -------
        Series or DataFrame
            Copy of input object with new dtype.

        See Also
        --------
        infer_objects : Infer dtypes of objects.
        to_datetime : Convert argument to datetime.
        to_timedelta : Convert argument to timedelta.
        to_numeric : Convert argument to a numeric type.

        Notes
        -----
        By default, ``convert_dtypes`` will attempt to convert a Series (or each
        Series in a DataFrame) to dtypes that support ``pd.NA``. By using the options
        ``convert_string``, ``convert_integer``, ``convert_boolean`` and
        ``convert_boolean``, it is possible to turn off individual conversions
        to ``StringDtype``, the integer extension types, ``BooleanDtype``
        or floating extension types, respectively.

        For object-dtyped columns, if ``infer_objects`` is ``True``, use the inference
        rules as during normal Series/DataFrame construction.  Then, if possible,
        convert to ``StringDtype``, ``BooleanDtype`` or an appropriate integer
        or floating extension type, otherwise leave as ``object``.

        If the dtype is integer, convert to an appropriate integer extension type.

        If the dtype is numeric, and consists of all integers, convert to an
        appropriate integer extension type. Otherwise, convert to an
        appropriate floating extension type.

        .. versionchanged:: 1.2
            Starting with pandas 1.2, this method also converts float columns
            to the nullable floating extension type.

        In the future, as new dtypes are added that support ``pd.NA``, the results
        of this method will change to support those new dtypes.

        Examples
        --------
        >>> df = pd.DataFrame(
        ...     {
        ...         "a": pd.Series([1, 2, 3], dtype=np.dtype("int32")),
        ...         "b": pd.Series(["x", "y", "z"], dtype=np.dtype("O")),
        ...         "c": pd.Series([True, False, np.nan], dtype=np.dtype("O")),
        ...         "d": pd.Series(["h", "i", np.nan], dtype=np.dtype("O")),
        ...         "e": pd.Series([10, np.nan, 20], dtype=np.dtype("float")),
        ...         "f": pd.Series([np.nan, 100.5, 200], dtype=np.dtype("float")),
        ...     }
        ... )

        Start with a DataFrame with default dtypes.

        >>> df
           a  b      c    d     e      f
        0  1  x   True    h  10.0    NaN
        1  2  y  False    i   NaN  100.5
        2  3  z    NaN  NaN  20.0  200.0

        >>> df.dtypes
        a      int32
        b     object
        c     object
        d     object
        e    float64
        f    float64
        dtype: object

        Convert the DataFrame to use best possible dtypes.

        >>> dfn = df.convert_dtypes()
        >>> dfn
           a  b      c     d     e      f
        0  1  x   True     h    10   <NA>
        1  2  y  False     i  <NA>  100.5
        2  3  z   <NA>  <NA>    20  200.0

        >>> dfn.dtypes
        a      Int32
        b     string
        c    boolean
        d     string
        e      Int64
        f    Float64
        dtype: object

        Start with a Series of strings and missing data represented by ``np.nan``.

        >>> s = pd.Series(["a", "b", np.nan])
        >>> s
        0      a
        1      b
        2    NaN
        dtype: object

        Obtain a Series with dtype ``StringDtype``.

        >>> s.convert_dtypes()
        0       a
        1       b
        2    <NA>
        dtype: string
        """
        if self.ndim == 1:
            return self._convert_dtypes(
                infer_objects,
                convert_string,
                convert_integer,
                convert_boolean,
                convert_floating,
            )
        else:
            results = [
                col._convert_dtypes(
                    infer_objects,
                    convert_string,
                    convert_integer,
                    convert_boolean,
                    convert_floating,
                )
                for col_name, col in self.items()
            ]
            result = pd.concat(results, axis=1, copy=False)
            return result

    # ----------------------------------------------------------------------
    # Filling NA's

    @doc(**_shared_doc_kwargs)
    def fillna(
        self: FrameOrSeries,
        value=None,
        method=None,
        axis=None,
        inplace: bool_t = False,
        limit=None,
        downcast=None,
    ) -> Optional[FrameOrSeries]:
        """
        Fill NA/NaN values using the specified method.

        Parameters
        ----------
        value : scalar, dict, Series, or DataFrame
            Value to use to fill holes (e.g. 0), alternately a
            dict/Series/DataFrame of values specifying which value to use for
            each index (for a Series) or column (for a DataFrame).  Values not
            in the dict/Series/DataFrame will not be filled. This value cannot
            be a list.
        method : {{'backfill', 'bfill', 'pad', 'ffill', None}}, default None
            Method to use for filling holes in reindexed Series
            pad / ffill: propagate last valid observation forward to next valid
            backfill / bfill: use next valid observation to fill gap.
        axis : {axes_single_arg}
            Axis along which to fill missing values.
        inplace : bool, default False
            If True, fill in-place. Note: this will modify any
            other views on this object (e.g., a no-copy slice for a column in a
            DataFrame).
        limit : int, default None
            If method is specified, this is the maximum number of consecutive
            NaN values to forward/backward fill. In other words, if there is
            a gap with more than this number of consecutive NaNs, it will only
            be partially filled. If method is not specified, this is the
            maximum number of entries along the entire axis where NaNs will be
            filled. Must be greater than 0 if not None.
        downcast : dict, default is None
            A dict of item->dtype of what to downcast if possible,
            or the string 'infer' which will try to downcast to an appropriate
            equal type (e.g. float64 to int64 if possible).

        Returns
        -------
        {klass} or None
            Object with missing values filled or None if ``inplace=True``.

        See Also
        --------
        interpolate : Fill NaN values using interpolation.
        reindex : Conform object to new index.
        asfreq : Convert TimeSeries to specified frequency.

        Examples
        --------
        >>> df = pd.DataFrame([[np.nan, 2, np.nan, 0],
        ...                    [3, 4, np.nan, 1],
        ...                    [np.nan, np.nan, np.nan, 5],
        ...                    [np.nan, 3, np.nan, 4]],
        ...                   columns=list('ABCD'))
        >>> df
             A    B   C  D
        0  NaN  2.0 NaN  0
        1  3.0  4.0 NaN  1
        2  NaN  NaN NaN  5
        3  NaN  3.0 NaN  4

        Replace all NaN elements with 0s.

        >>> df.fillna(0)
            A   B   C   D
        0   0.0 2.0 0.0 0
        1   3.0 4.0 0.0 1
        2   0.0 0.0 0.0 5
        3   0.0 3.0 0.0 4

        We can also propagate non-null values forward or backward.

        >>> df.fillna(method='ffill')
            A   B   C   D
        0   NaN 2.0 NaN 0
        1   3.0 4.0 NaN 1
        2   3.0 4.0 NaN 5
        3   3.0 3.0 NaN 4

        Replace all NaN elements in column 'A', 'B', 'C', and 'D', with 0, 1,
        2, and 3 respectively.

        >>> values = {{'A': 0, 'B': 1, 'C': 2, 'D': 3}}
        >>> df.fillna(value=values)
            A   B   C   D
        0   0.0 2.0 2.0 0
        1   3.0 4.0 2.0 1
        2   0.0 1.0 2.0 5
        3   0.0 3.0 2.0 4

        Only replace the first NaN element.

        >>> df.fillna(value=values, limit=1)
            A   B   C   D
        0   0.0 2.0 2.0 0
        1   3.0 4.0 NaN 1
        2   NaN 1.0 NaN 5
        3   NaN 3.0 NaN 4
        """
        inplace = validate_bool_kwarg(inplace, "inplace")
        value, method = validate_fillna_kwargs(value, method)

        self._consolidate_inplace()

        # set the default here, so functions examining the signaure
        # can detect if something was set (e.g. in groupby) (GH9221)
        if axis is None:
            axis = 0
        axis = self._get_axis_number(axis)

        if value is None:
            if not self._mgr.is_single_block and axis == 1:
                if inplace:
                    raise NotImplementedError()
                result = self.T.fillna(method=method, limit=limit).T

                # need to downcast here because of all of the transposes
                result._mgr = result._mgr.downcast()

                return result

            new_data = self._mgr.interpolate(
                method=method,
                axis=axis,
                limit=limit,
                inplace=inplace,
                coerce=True,
                downcast=downcast,
            )
        else:
            if self.ndim == 1:
                if isinstance(value, (dict, ABCSeries)):
                    value = create_series_with_explicit_dtype(
                        value, dtype_if_empty=object
                    )
                    value = value.reindex(self.index, copy=False)
                    value = value._values
                elif not is_list_like(value):
                    pass
                else:
                    raise TypeError(
                        '"value" parameter must be a scalar, dict '
                        "or Series, but you passed a "
                        f'"{type(value).__name__}"'
                    )

                new_data = self._mgr.fillna(
                    value=value, limit=limit, inplace=inplace, downcast=downcast
                )

            elif isinstance(value, (dict, ABCSeries)):
                if axis == 1:
                    raise NotImplementedError(
                        "Currently only can fill "
                        "with dict/Series column "
                        "by column"
                    )

                result = self if inplace else self.copy()
                for k, v in value.items():
                    if k not in result:
                        continue
                    obj = result[k]
                    obj.fillna(v, limit=limit, inplace=True, downcast=downcast)
                return result if not inplace else None

            elif not is_list_like(value):
                new_data = self._mgr.fillna(
                    value=value, limit=limit, inplace=inplace, downcast=downcast
                )
            elif isinstance(value, ABCDataFrame) and self.ndim == 2:
                new_data = self.where(self.notna(), value)._data
            else:
                raise ValueError(f"invalid fill value with a {type(value)}")

        result = self._constructor(new_data)
        if inplace:
            return self._update_inplace(result)
        else:
            return result.__finalize__(self, method="fillna")

    @final
    def ffill(
        self: FrameOrSeries,
        axis=None,
        inplace: bool_t = False,
        limit=None,
        downcast=None,
    ) -> Optional[FrameOrSeries]:
        """
        Synonym for :meth:`DataFrame.fillna` with ``method='ffill'``.

        Returns
        -------
        {klass} or None
            Object with missing values filled or None if ``inplace=True``.
        """
        return self.fillna(
            method="ffill", axis=axis, inplace=inplace, limit=limit, downcast=downcast
        )

    pad = ffill

    @final
    def bfill(
        self: FrameOrSeries,
        axis=None,
        inplace: bool_t = False,
        limit=None,
        downcast=None,
    ) -> Optional[FrameOrSeries]:
        """
        Synonym for :meth:`DataFrame.fillna` with ``method='bfill'``.

        Returns
        -------
        {klass} or None
            Object with missing values filled or None if ``inplace=True``.
        """
        return self.fillna(
            method="bfill", axis=axis, inplace=inplace, limit=limit, downcast=downcast
        )

    backfill = bfill

    @doc(klass=_shared_doc_kwargs["klass"])
    def replace(
        self,
        to_replace=None,
        value=None,
        inplace: bool_t = False,
        limit: Optional[int] = None,
        regex=False,
        method="pad",
    ):
        """
        Replace values given in `to_replace` with `value`.

        Values of the {klass} are replaced with other values dynamically.
        This differs from updating with ``.loc`` or ``.iloc``, which require
        you to specify a location to update with some value.

        Parameters
        ----------
        to_replace : str, regex, list, dict, Series, int, float, or None
            How to find the values that will be replaced.

            * numeric, str or regex:

                - numeric: numeric values equal to `to_replace` will be
                  replaced with `value`
                - str: string exactly matching `to_replace` will be replaced
                  with `value`
                - regex: regexs matching `to_replace` will be replaced with
                  `value`

            * list of str, regex, or numeric:

                - First, if `to_replace` and `value` are both lists, they
                  **must** be the same length.
                - Second, if ``regex=True`` then all of the strings in **both**
                  lists will be interpreted as regexs otherwise they will match
                  directly. This doesn't matter much for `value` since there
                  are only a few possible substitution regexes you can use.
                - str, regex and numeric rules apply as above.

            * dict:

                - Dicts can be used to specify different replacement values
                  for different existing values. For example,
                  ``{{'a': 'b', 'y': 'z'}}`` replaces the value 'a' with 'b' and
                  'y' with 'z'. To use a dict in this way the `value`
                  parameter should be `None`.
                - For a DataFrame a dict can specify that different values
                  should be replaced in different columns. For example,
                  ``{{'a': 1, 'b': 'z'}}`` looks for the value 1 in column 'a'
                  and the value 'z' in column 'b' and replaces these values
                  with whatever is specified in `value`. The `value` parameter
                  should not be ``None`` in this case. You can treat this as a
                  special case of passing two lists except that you are
                  specifying the column to search in.
                - For a DataFrame nested dictionaries, e.g.,
                  ``{{'a': {{'b': np.nan}}}}``, are read as follows: look in column
                  'a' for the value 'b' and replace it with NaN. The `value`
                  parameter should be ``None`` to use a nested dict in this
                  way. You can nest regular expressions as well. Note that
                  column names (the top-level dictionary keys in a nested
                  dictionary) **cannot** be regular expressions.

            * None:

                - This means that the `regex` argument must be a string,
                  compiled regular expression, or list, dict, ndarray or
                  Series of such elements. If `value` is also ``None`` then
                  this **must** be a nested dictionary or Series.

            See the examples section for examples of each of these.
        value : scalar, dict, list, str, regex, default None
            Value to replace any values matching `to_replace` with.
            For a DataFrame a dict of values can be used to specify which
            value to use for each column (columns not in the dict will not be
            filled). Regular expressions, strings and lists or dicts of such
            objects are also allowed.
        inplace : bool, default False
            If True, in place. Note: this will modify any
            other views on this object (e.g. a column from a DataFrame).
            Returns the caller if this is True.
        limit : int or None, default None
            Maximum size gap to forward or backward fill.
        regex : bool or same types as `to_replace`, default False
            Whether to interpret `to_replace` and/or `value` as regular
            expressions. If this is ``True`` then `to_replace` *must* be a
            string. Alternatively, this could be a regular expression or a
            list, dict, or array of regular expressions in which case
            `to_replace` must be ``None``.
        method : {{'pad', 'ffill', 'bfill', `None`}}
            The method to use when for replacement, when `to_replace` is a
            scalar, list or tuple and `value` is ``None``.

        Returns
        -------
        {klass} or None
            Object after replacement or None if ``inplace=True``.

        Raises
        ------
        AssertionError
            * If `regex` is not a ``bool`` and `to_replace` is not
              ``None``.

        TypeError
            * If `to_replace` is not a scalar, array-like, ``dict``, or ``None``
            * If `to_replace` is a ``dict`` and `value` is not a ``list``,
              ``dict``, ``ndarray``, or ``Series``
            * If `to_replace` is ``None`` and `regex` is not compilable
              into a regular expression or is a list, dict, ndarray, or
              Series.
            * When replacing multiple ``bool`` or ``datetime64`` objects and
              the arguments to `to_replace` does not match the type of the
              value being replaced

        ValueError
            * If a ``list`` or an ``ndarray`` is passed to `to_replace` and
              `value` but they are not the same length.

        See Also
        --------
        {klass}.fillna : Fill NA values.
        {klass}.where : Replace values based on boolean condition.
        Series.str.replace : Simple string replacement.

        Notes
        -----
        * Regex substitution is performed under the hood with ``re.sub``. The
          rules for substitution for ``re.sub`` are the same.
        * Regular expressions will only substitute on strings, meaning you
          cannot provide, for example, a regular expression matching floating
          point numbers and expect the columns in your frame that have a
          numeric dtype to be matched. However, if those floating point
          numbers *are* strings, then you can do this.
        * This method has *a lot* of options. You are encouraged to experiment
          and play with this method to gain intuition about how it works.
        * When dict is used as the `to_replace` value, it is like
          key(s) in the dict are the to_replace part and
          value(s) in the dict are the value parameter.

        Examples
        --------

        **Scalar `to_replace` and `value`**

        >>> s = pd.Series([0, 1, 2, 3, 4])
        >>> s.replace(0, 5)
        0    5
        1    1
        2    2
        3    3
        4    4
        dtype: int64

        >>> df = pd.DataFrame({{'A': [0, 1, 2, 3, 4],
        ...                    'B': [5, 6, 7, 8, 9],
        ...                    'C': ['a', 'b', 'c', 'd', 'e']}})
        >>> df.replace(0, 5)
           A  B  C
        0  5  5  a
        1  1  6  b
        2  2  7  c
        3  3  8  d
        4  4  9  e

        **List-like `to_replace`**

        >>> df.replace([0, 1, 2, 3], 4)
           A  B  C
        0  4  5  a
        1  4  6  b
        2  4  7  c
        3  4  8  d
        4  4  9  e

        >>> df.replace([0, 1, 2, 3], [4, 3, 2, 1])
           A  B  C
        0  4  5  a
        1  3  6  b
        2  2  7  c
        3  1  8  d
        4  4  9  e

        >>> s.replace([1, 2], method='bfill')
        0    0
        1    3
        2    3
        3    3
        4    4
        dtype: int64

        **dict-like `to_replace`**

        >>> df.replace({{0: 10, 1: 100}})
             A  B  C
        0   10  5  a
        1  100  6  b
        2    2  7  c
        3    3  8  d
        4    4  9  e

        >>> df.replace({{'A': 0, 'B': 5}}, 100)
             A    B  C
        0  100  100  a
        1    1    6  b
        2    2    7  c
        3    3    8  d
        4    4    9  e

        >>> df.replace({{'A': {{0: 100, 4: 400}}}})
             A  B  C
        0  100  5  a
        1    1  6  b
        2    2  7  c
        3    3  8  d
        4  400  9  e

        **Regular expression `to_replace`**

        >>> df = pd.DataFrame({{'A': ['bat', 'foo', 'bait'],
        ...                    'B': ['abc', 'bar', 'xyz']}})
        >>> df.replace(to_replace=r'^ba.$', value='new', regex=True)
              A    B
        0   new  abc
        1   foo  new
        2  bait  xyz

        >>> df.replace({{'A': r'^ba.$'}}, {{'A': 'new'}}, regex=True)
              A    B
        0   new  abc
        1   foo  bar
        2  bait  xyz

        >>> df.replace(regex=r'^ba.$', value='new')
              A    B
        0   new  abc
        1   foo  new
        2  bait  xyz

        >>> df.replace(regex={{r'^ba.$': 'new', 'foo': 'xyz'}})
              A    B
        0   new  abc
        1   xyz  new
        2  bait  xyz

        >>> df.replace(regex=[r'^ba.$', 'foo'], value='new')
              A    B
        0   new  abc
        1   new  new
        2  bait  xyz

        Compare the behavior of ``s.replace({{'a': None}})`` and
        ``s.replace('a', None)`` to understand the peculiarities
        of the `to_replace` parameter:

        >>> s = pd.Series([10, 'a', 'a', 'b', 'a'])

        When one uses a dict as the `to_replace` value, it is like the
        value(s) in the dict are equal to the `value` parameter.
        ``s.replace({{'a': None}})`` is equivalent to
        ``s.replace(to_replace={{'a': None}}, value=None, method=None)``:

        >>> s.replace({{'a': None}})
        0      10
        1    None
        2    None
        3       b
        4    None
        dtype: object

        When ``value=None`` and `to_replace` is a scalar, list or
        tuple, `replace` uses the method parameter (default 'pad') to do the
        replacement. So this is why the 'a' values are being replaced by 10
        in rows 1 and 2 and 'b' in row 4 in this case.
        The command ``s.replace('a', None)`` is actually equivalent to
        ``s.replace(to_replace='a', value=None, method='pad')``:

        >>> s.replace('a', None)
        0    10
        1    10
        2    10
        3     b
        4     b
        dtype: object
        """
        if not (
            is_scalar(to_replace)
            or is_re_compilable(to_replace)
            or is_list_like(to_replace)
        ):
            raise TypeError(
                "Expecting 'to_replace' to be either a scalar, array-like, "
                "dict or None, got invalid type "
                f"{repr(type(to_replace).__name__)}"
            )

        inplace = validate_bool_kwarg(inplace, "inplace")
        if not is_bool(regex) and to_replace is not None:
            raise ValueError("'to_replace' must be 'None' if 'regex' is not a bool")

        self._consolidate_inplace()

        if value is None:
            # passing a single value that is scalar like
            # when value is None (GH5319), for compat
            if not is_dict_like(to_replace) and not is_dict_like(regex):
                to_replace = [to_replace]

            if isinstance(to_replace, (tuple, list)):
                if isinstance(self, ABCDataFrame):
                    from pandas import Series

                    return self.apply(
                        Series._replace_single,
                        args=(to_replace, method, inplace, limit),
                    )
                self = cast("Series", self)
                return self._replace_single(to_replace, method, inplace, limit)

            if not is_dict_like(to_replace):
                if not is_dict_like(regex):
                    raise TypeError(
                        'If "to_replace" and "value" are both None '
                        'and "to_replace" is not a list, then '
                        "regex must be a mapping"
                    )
                to_replace = regex
                regex = True

            items = list(to_replace.items())
            if items:
                keys, values = zip(*items)
            else:
                keys, values = ([], [])

            are_mappings = [is_dict_like(v) for v in values]

            if any(are_mappings):
                if not all(are_mappings):
                    raise TypeError(
                        "If a nested mapping is passed, all values "
                        "of the top level mapping must be mappings"
                    )
                # passed a nested dict/Series
                to_rep_dict = {}
                value_dict = {}

                for k, v in items:
                    keys, values = list(zip(*v.items())) or ([], [])

                    to_rep_dict[k] = list(keys)
                    value_dict[k] = list(values)

                to_replace, value = to_rep_dict, value_dict
            else:
                to_replace, value = keys, values

            return self.replace(
                to_replace, value, inplace=inplace, limit=limit, regex=regex
            )
        else:

            # need a non-zero len on all axes
            if not self.size:
                if inplace:
                    return
                return self.copy()

            if is_dict_like(to_replace):
                if is_dict_like(value):  # {'A' : NA} -> {'A' : 0}
                    # Note: Checking below for `in foo.keys()` instead of
                    #  `in foo` is needed for when we have a Series and not dict
                    mapping = {
                        col: (to_replace[col], value[col])
                        for col in to_replace.keys()
                        if col in value.keys() and col in self
                    }
                    return self._replace_columnwise(mapping, inplace, regex)

                # {'A': NA} -> 0
                elif not is_list_like(value):
                    # Operate column-wise
                    if self.ndim == 1:
                        raise ValueError(
                            "Series.replace cannot use dict-like to_replace "
                            "and non-None value"
                        )
                    mapping = {
                        col: (to_rep, value) for col, to_rep in to_replace.items()
                    }
                    return self._replace_columnwise(mapping, inplace, regex)
                else:
                    raise TypeError("value argument must be scalar, dict, or Series")

            elif is_list_like(to_replace):
                if not is_list_like(value):
                    # e.g. to_replace = [NA, ''] and value is 0,
                    #  so we replace NA with 0 and then replace '' with 0
                    value = [value] * len(to_replace)

                # e.g. we have to_replace = [NA, ''] and value = [0, 'missing']
                if len(to_replace) != len(value):
                    raise ValueError(
                        f"Replacement lists must match in length. "
                        f"Expecting {len(to_replace)} got {len(value)} "
                    )
                new_data = self._mgr.replace_list(
                    src_list=to_replace,
                    dest_list=value,
                    inplace=inplace,
                    regex=regex,
                )

            elif to_replace is None:
                if not (
                    is_re_compilable(regex)
                    or is_list_like(regex)
                    or is_dict_like(regex)
                ):
                    raise TypeError(
                        f"'regex' must be a string or a compiled regular expression "
                        f"or a list or dict of strings or regular expressions, "
                        f"you passed a {repr(type(regex).__name__)}"
                    )
                return self.replace(
                    regex, value, inplace=inplace, limit=limit, regex=True
                )
            else:

                # dest iterable dict-like
                if is_dict_like(value):  # NA -> {'A' : 0, 'B' : -1}
                    # Operate column-wise
                    if self.ndim == 1:
                        raise ValueError(
                            "Series.replace cannot use dict-value and "
                            "non-None to_replace"
                        )
                    mapping = {col: (to_replace, val) for col, val in value.items()}
                    return self._replace_columnwise(mapping, inplace, regex)

                elif not is_list_like(value):  # NA -> 0
                    new_data = self._mgr.replace(
                        to_replace=to_replace, value=value, inplace=inplace, regex=regex
                    )
                else:
                    raise TypeError(
                        f'Invalid "to_replace" type: {repr(type(to_replace).__name__)}'
                    )

        result = self._constructor(new_data)
        if inplace:
            return self._update_inplace(result)
        else:
            return result.__finalize__(self, method="replace")

    @final
    def interpolate(
        self: FrameOrSeries,
        method: str = "linear",
        axis: Axis = 0,
        limit: Optional[int] = None,
        inplace: bool_t = False,
        limit_direction: Optional[str] = None,
        limit_area: Optional[str] = None,
        downcast: Optional[str] = None,
        **kwargs,
    ) -> Optional[FrameOrSeries]:
        """
        Fill NaN values using an interpolation method.

        Please note that only ``method='linear'`` is supported for
        DataFrame/Series with a MultiIndex.

        Parameters
        ----------
        method : str, default 'linear'
            Interpolation technique to use. One of:

            * 'linear': Ignore the index and treat the values as equally
              spaced. This is the only method supported on MultiIndexes.
            * 'time': Works on daily and higher resolution data to interpolate
              given length of interval.
            * 'index', 'values': use the actual numerical values of the index.
            * 'pad': Fill in NaNs using existing values.
            * 'nearest', 'zero', 'slinear', 'quadratic', 'cubic', 'spline',
              'barycentric', 'polynomial': Passed to
              `scipy.interpolate.interp1d`. These methods use the numerical
              values of the index.  Both 'polynomial' and 'spline' require that
              you also specify an `order` (int), e.g.
              ``df.interpolate(method='polynomial', order=5)``.
            * 'krogh', 'piecewise_polynomial', 'spline', 'pchip', 'akima',
              'cubicspline': Wrappers around the SciPy interpolation methods of
              similar names. See `Notes`.
            * 'from_derivatives': Refers to
              `scipy.interpolate.BPoly.from_derivatives` which
              replaces 'piecewise_polynomial' interpolation method in
              scipy 0.18.

        axis : {{0 or 'index', 1 or 'columns', None}}, default None
            Axis to interpolate along.
        limit : int, optional
            Maximum number of consecutive NaNs to fill. Must be greater than
            0.
        inplace : bool, default False
            Update the data in place if possible.
        limit_direction : {{'forward', 'backward', 'both'}}, Optional
            Consecutive NaNs will be filled in this direction.

            If limit is specified:
                * If 'method' is 'pad' or 'ffill', 'limit_direction' must be 'forward'.
                * If 'method' is 'backfill' or 'bfill', 'limit_direction' must be
                  'backwards'.

            If 'limit' is not specified:
                * If 'method' is 'backfill' or 'bfill', the default is 'backward'
                * else the default is 'forward'

            .. versionchanged:: 1.1.0
                raises ValueError if `limit_direction` is 'forward' or 'both' and
                    method is 'backfill' or 'bfill'.
                raises ValueError if `limit_direction` is 'backward' or 'both' and
                    method is 'pad' or 'ffill'.

        limit_area : {{`None`, 'inside', 'outside'}}, default None
            If limit is specified, consecutive NaNs will be filled with this
            restriction.

            * ``None``: No fill restriction.
            * 'inside': Only fill NaNs surrounded by valid values
              (interpolate).
            * 'outside': Only fill NaNs outside valid values (extrapolate).

        downcast : optional, 'infer' or None, defaults to None
            Downcast dtypes if possible.
        ``**kwargs`` : optional
            Keyword arguments to pass on to the interpolating function.

        Returns
        -------
        Series or DataFrame or None
            Returns the same object type as the caller, interpolated at
            some or all ``NaN`` values or None if ``inplace=True``.

        See Also
        --------
        fillna : Fill missing values using different methods.
        scipy.interpolate.Akima1DInterpolator : Piecewise cubic polynomials
            (Akima interpolator).
        scipy.interpolate.BPoly.from_derivatives : Piecewise polynomial in the
            Bernstein basis.
        scipy.interpolate.interp1d : Interpolate a 1-D function.
        scipy.interpolate.KroghInterpolator : Interpolate polynomial (Krogh
            interpolator).
        scipy.interpolate.PchipInterpolator : PCHIP 1-d monotonic cubic
            interpolation.
        scipy.interpolate.CubicSpline : Cubic spline data interpolator.

        Notes
        -----
        The 'krogh', 'piecewise_polynomial', 'spline', 'pchip' and 'akima'
        methods are wrappers around the respective SciPy implementations of
        similar names. These use the actual numerical values of the index.
        For more information on their behavior, see the
        `SciPy documentation
        <https://docs.scipy.org/doc/scipy/reference/interpolate.html#univariate-interpolation>`__
        and `SciPy tutorial
        <https://docs.scipy.org/doc/scipy/reference/tutorial/interpolate.html>`__.

        Examples
        --------
        Filling in ``NaN`` in a :class:`~pandas.Series` via linear
        interpolation.

        >>> s = pd.Series([0, 1, np.nan, 3])
        >>> s
        0    0.0
        1    1.0
        2    NaN
        3    3.0
        dtype: float64
        >>> s.interpolate()
        0    0.0
        1    1.0
        2    2.0
        3    3.0
        dtype: float64

        Filling in ``NaN`` in a Series by padding, but filling at most two
        consecutive ``NaN`` at a time.

        >>> s = pd.Series([np.nan, "single_one", np.nan,
        ...                "fill_two_more", np.nan, np.nan, np.nan,
        ...                4.71, np.nan])
        >>> s
        0              NaN
        1       single_one
        2              NaN
        3    fill_two_more
        4              NaN
        5              NaN
        6              NaN
        7             4.71
        8              NaN
        dtype: object
        >>> s.interpolate(method='pad', limit=2)
        0              NaN
        1       single_one
        2       single_one
        3    fill_two_more
        4    fill_two_more
        5    fill_two_more
        6              NaN
        7             4.71
        8             4.71
        dtype: object

        Filling in ``NaN`` in a Series via polynomial interpolation or splines:
        Both 'polynomial' and 'spline' methods require that you also specify
        an ``order`` (int).

        >>> s = pd.Series([0, 2, np.nan, 8])
        >>> s.interpolate(method='polynomial', order=2)
        0    0.000000
        1    2.000000
        2    4.666667
        3    8.000000
        dtype: float64

        Fill the DataFrame forward (that is, going down) along each column
        using linear interpolation.

        Note how the last entry in column 'a' is interpolated differently,
        because there is no entry after it to use for interpolation.
        Note how the first entry in column 'b' remains ``NaN``, because there
        is no entry before it to use for interpolation.

        >>> df = pd.DataFrame([(0.0, np.nan, -1.0, 1.0),
        ...                    (np.nan, 2.0, np.nan, np.nan),
        ...                    (2.0, 3.0, np.nan, 9.0),
        ...                    (np.nan, 4.0, -4.0, 16.0)],
        ...                   columns=list('abcd'))
        >>> df
             a    b    c     d
        0  0.0  NaN -1.0   1.0
        1  NaN  2.0  NaN   NaN
        2  2.0  3.0  NaN   9.0
        3  NaN  4.0 -4.0  16.0
        >>> df.interpolate(method='linear', limit_direction='forward', axis=0)
             a    b    c     d
        0  0.0  NaN -1.0   1.0
        1  1.0  2.0 -2.0   5.0
        2  2.0  3.0 -3.0   9.0
        3  2.0  4.0 -4.0  16.0

        Using polynomial interpolation.

        >>> df['d'].interpolate(method='polynomial', order=2)
        0     1.0
        1     4.0
        2     9.0
        3    16.0
        Name: d, dtype: float64
        """
        inplace = validate_bool_kwarg(inplace, "inplace")

        axis = self._get_axis_number(axis)

        fillna_methods = ["ffill", "bfill", "pad", "backfill"]
        should_transpose = axis == 1 and method not in fillna_methods

        obj = self.T if should_transpose else self

        if obj.empty:
            return self.copy()

        if method not in fillna_methods:
            axis = self._info_axis_number

        if isinstance(obj.index, MultiIndex) and method != "linear":
            raise ValueError(
                "Only `method=linear` interpolation is supported on MultiIndexes."
            )

        # Set `limit_direction` depending on `method`
        if limit_direction is None:
            limit_direction = (
                "backward" if method in ("backfill", "bfill") else "forward"
            )
        else:
            if method in ("pad", "ffill") and limit_direction != "forward":
                raise ValueError(
                    f"`limit_direction` must be 'forward' for method `{method}`"
                )
            if method in ("backfill", "bfill") and limit_direction != "backward":
                raise ValueError(
                    f"`limit_direction` must be 'backward' for method `{method}`"
                )

        if obj.ndim == 2 and np.all(obj.dtypes == np.dtype(object)):
            raise TypeError(
                "Cannot interpolate with all object-dtype columns "
                "in the DataFrame. Try setting at least one "
                "column to a numeric dtype."
            )

        # create/use the index
        if method == "linear":
            # prior default
            index = np.arange(len(obj.index))
            index = Index(index)
        else:
            index = obj.index
            methods = {"index", "values", "nearest", "time"}
            is_numeric_or_datetime = (
                is_numeric_dtype(index.dtype)
                or is_datetime64_any_dtype(index.dtype)
                or is_timedelta64_dtype(index.dtype)
            )
            if method not in methods and not is_numeric_or_datetime:
                raise ValueError(
                    "Index column must be numeric or datetime type when "
                    f"using {method} method other than linear. "
                    "Try setting a numeric or datetime index column before "
                    "interpolating."
                )

        if isna(index).any():
            raise NotImplementedError(
                "Interpolation with NaNs in the index "
                "has not been implemented. Try filling "
                "those NaNs before interpolating."
            )
        new_data = obj._mgr.interpolate(
            method=method,
            axis=axis,
            index=index,
            limit=limit,
            limit_direction=limit_direction,
            limit_area=limit_area,
            inplace=inplace,
            downcast=downcast,
            **kwargs,
        )

        result = self._constructor(new_data)
        if should_transpose:
            result = result.T
        if inplace:
            return self._update_inplace(result)
        else:
            return result.__finalize__(self, method="interpolate")

    # ----------------------------------------------------------------------
    # Timeseries methods Methods

    @final
    def asof(self, where, subset=None):
        """
        Return the last row(s) without any NaNs before `where`.

        The last row (for each element in `where`, if list) without any
        NaN is taken.
        In case of a :class:`~pandas.DataFrame`, the last row without NaN
        considering only the subset of columns (if not `None`)

        If there is no good value, NaN is returned for a Series or
        a Series of NaN values for a DataFrame

        Parameters
        ----------
        where : date or array-like of dates
            Date(s) before which the last row(s) are returned.
        subset : str or array-like of str, default `None`
            For DataFrame, if not `None`, only use these columns to
            check for NaNs.

        Returns
        -------
        scalar, Series, or DataFrame

            The return can be:

            * scalar : when `self` is a Series and `where` is a scalar
            * Series: when `self` is a Series and `where` is an array-like,
              or when `self` is a DataFrame and `where` is a scalar
            * DataFrame : when `self` is a DataFrame and `where` is an
              array-like

            Return scalar, Series, or DataFrame.

        See Also
        --------
        merge_asof : Perform an asof merge. Similar to left join.

        Notes
        -----
        Dates are assumed to be sorted. Raises if this is not the case.

        Examples
        --------
        A Series and a scalar `where`.

        >>> s = pd.Series([1, 2, np.nan, 4], index=[10, 20, 30, 40])
        >>> s
        10    1.0
        20    2.0
        30    NaN
        40    4.0
        dtype: float64

        >>> s.asof(20)
        2.0

        For a sequence `where`, a Series is returned. The first value is
        NaN, because the first element of `where` is before the first
        index value.

        >>> s.asof([5, 20])
        5     NaN
        20    2.0
        dtype: float64

        Missing values are not considered. The following is ``2.0``, not
        NaN, even though NaN is at the index location for ``30``.

        >>> s.asof(30)
        2.0

        Take all columns into consideration

        >>> df = pd.DataFrame({'a': [10, 20, 30, 40, 50],
        ...                    'b': [None, None, None, None, 500]},
        ...                   index=pd.DatetimeIndex(['2018-02-27 09:01:00',
        ...                                           '2018-02-27 09:02:00',
        ...                                           '2018-02-27 09:03:00',
        ...                                           '2018-02-27 09:04:00',
        ...                                           '2018-02-27 09:05:00']))
        >>> df.asof(pd.DatetimeIndex(['2018-02-27 09:03:30',
        ...                           '2018-02-27 09:04:30']))
                              a   b
        2018-02-27 09:03:30 NaN NaN
        2018-02-27 09:04:30 NaN NaN

        Take a single column into consideration

        >>> df.asof(pd.DatetimeIndex(['2018-02-27 09:03:30',
        ...                           '2018-02-27 09:04:30']),
        ...         subset=['a'])
                                 a   b
        2018-02-27 09:03:30   30.0 NaN
        2018-02-27 09:04:30   40.0 NaN
        """
        if isinstance(where, str):
            where = Timestamp(where)

        if not self.index.is_monotonic:
            raise ValueError("asof requires a sorted index")

        is_series = isinstance(self, ABCSeries)
        if is_series:
            if subset is not None:
                raise ValueError("subset is not valid for Series")
        else:
            if subset is None:
                subset = self.columns
            if not is_list_like(subset):
                subset = [subset]

        is_list = is_list_like(where)
        if not is_list:
            start = self.index[0]
            if isinstance(self.index, PeriodIndex):
                where = Period(where, freq=self.index.freq)

            if where < start:
                if not is_series:
                    return self._constructor_sliced(
                        index=self.columns, name=where, dtype=np.float64
                    )
                return np.nan

            # It's always much faster to use a *while* loop here for
            # Series than pre-computing all the NAs. However a
            # *while* loop is extremely expensive for DataFrame
            # so we later pre-compute all the NAs and use the same
            # code path whether *where* is a scalar or list.
            # See PR: https://github.com/pandas-dev/pandas/pull/14476
            if is_series:
                loc = self.index.searchsorted(where, side="right")
                if loc > 0:
                    loc -= 1

                values = self._values
                while loc > 0 and isna(values[loc]):
                    loc -= 1
                return values[loc]

        if not isinstance(where, Index):
            where = Index(where) if is_list else Index([where])

        nulls = self.isna() if is_series else self[subset].isna().any(1)
        if nulls.all():
            if is_series:
                self = cast("Series", self)
                return self._constructor(np.nan, index=where, name=self.name)
            elif is_list:
                self = cast("DataFrame", self)
                return self._constructor(np.nan, index=where, columns=self.columns)
            else:
                self = cast("DataFrame", self)
                return self._constructor_sliced(
                    np.nan, index=self.columns, name=where[0]
                )

        locs = self.index.asof_locs(where, ~(nulls._values))

        # mask the missing
        missing = locs == -1
        data = self.take(locs)
        data.index = where
        data.loc[missing] = np.nan
        return data if is_list else data.iloc[-1]

    # ----------------------------------------------------------------------
    # Action Methods

    @doc(klass=_shared_doc_kwargs["klass"])
    def isna(self: FrameOrSeries) -> FrameOrSeries:
        """
        Detect missing values.

        Return a boolean same-sized object indicating if the values are NA.
        NA values, such as None or :attr:`numpy.NaN`, gets mapped to True
        values.
        Everything else gets mapped to False values. Characters such as empty
        strings ``''`` or :attr:`numpy.inf` are not considered NA values
        (unless you set ``pandas.options.mode.use_inf_as_na = True``).

        Returns
        -------
        {klass}
            Mask of bool values for each element in {klass} that
            indicates whether an element is an NA value.

        See Also
        --------
        {klass}.isnull : Alias of isna.
        {klass}.notna : Boolean inverse of isna.
        {klass}.dropna : Omit axes labels with missing values.
        isna : Top-level isna.

        Examples
        --------
        Show which entries in a DataFrame are NA.

        >>> df = pd.DataFrame(dict(age=[5, 6, np.NaN],
        ...                    born=[pd.NaT, pd.Timestamp('1939-05-27'),
        ...                          pd.Timestamp('1940-04-25')],
        ...                    name=['Alfred', 'Batman', ''],
        ...                    toy=[None, 'Batmobile', 'Joker']))
        >>> df
           age       born    name        toy
        0  5.0        NaT  Alfred       None
        1  6.0 1939-05-27  Batman  Batmobile
        2  NaN 1940-04-25              Joker

        >>> df.isna()
             age   born   name    toy
        0  False   True  False   True
        1  False  False  False  False
        2   True  False  False  False

        Show which entries in a Series are NA.

        >>> ser = pd.Series([5, 6, np.NaN])
        >>> ser
        0    5.0
        1    6.0
        2    NaN
        dtype: float64

        >>> ser.isna()
        0    False
        1    False
        2     True
        dtype: bool
        """
        return isna(self).__finalize__(self, method="isna")

    @doc(isna, klass=_shared_doc_kwargs["klass"])
    def isnull(self: FrameOrSeries) -> FrameOrSeries:
        return isna(self).__finalize__(self, method="isnull")

    @doc(klass=_shared_doc_kwargs["klass"])
    def notna(self: FrameOrSeries) -> FrameOrSeries:
        """
        Detect existing (non-missing) values.

        Return a boolean same-sized object indicating if the values are not NA.
        Non-missing values get mapped to True. Characters such as empty
        strings ``''`` or :attr:`numpy.inf` are not considered NA values
        (unless you set ``pandas.options.mode.use_inf_as_na = True``).
        NA values, such as None or :attr:`numpy.NaN`, get mapped to False
        values.

        Returns
        -------
        {klass}
            Mask of bool values for each element in {klass} that
            indicates whether an element is not an NA value.

        See Also
        --------
        {klass}.notnull : Alias of notna.
        {klass}.isna : Boolean inverse of notna.
        {klass}.dropna : Omit axes labels with missing values.
        notna : Top-level notna.

        Examples
        --------
        Show which entries in a DataFrame are not NA.

        >>> df = pd.DataFrame(dict(age=[5, 6, np.NaN],
        ...                    born=[pd.NaT, pd.Timestamp('1939-05-27'),
        ...                          pd.Timestamp('1940-04-25')],
        ...                    name=['Alfred', 'Batman', ''],
        ...                    toy=[None, 'Batmobile', 'Joker']))
        >>> df
           age       born    name        toy
        0  5.0        NaT  Alfred       None
        1  6.0 1939-05-27  Batman  Batmobile
        2  NaN 1940-04-25              Joker

        >>> df.notna()
             age   born  name    toy
        0   True  False  True  False
        1   True   True  True   True
        2  False   True  True   True

        Show which entries in a Series are not NA.

        >>> ser = pd.Series([5, 6, np.NaN])
        >>> ser
        0    5.0
        1    6.0
        2    NaN
        dtype: float64

        >>> ser.notna()
        0     True
        1     True
        2    False
        dtype: bool
        """
        return notna(self).__finalize__(self, method="notna")

    @doc(notna, klass=_shared_doc_kwargs["klass"])
    def notnull(self: FrameOrSeries) -> FrameOrSeries:
        return notna(self).__finalize__(self, method="notnull")

    @final
    def _clip_with_scalar(self, lower, upper, inplace: bool_t = False):
        if (lower is not None and np.any(isna(lower))) or (
            upper is not None and np.any(isna(upper))
        ):
            raise ValueError("Cannot use an NA value as a clip threshold")

        result = self
        mask = isna(self._values)

        with np.errstate(all="ignore"):
            if upper is not None:
                subset = self.to_numpy() <= upper
                result = result.where(subset, upper, axis=None, inplace=False)
            if lower is not None:
                subset = self.to_numpy() >= lower
                result = result.where(subset, lower, axis=None, inplace=False)

        if np.any(mask):
            result[mask] = np.nan

        if inplace:
            return self._update_inplace(result)
        else:
            return result

    @final
    def _clip_with_one_bound(self, threshold, method, axis, inplace):

        if axis is not None:
            axis = self._get_axis_number(axis)

        # method is self.le for upper bound and self.ge for lower bound
        if is_scalar(threshold) and is_number(threshold):
            if method.__name__ == "le":
                return self._clip_with_scalar(None, threshold, inplace=inplace)
            return self._clip_with_scalar(threshold, None, inplace=inplace)

        subset = method(threshold, axis=axis) | isna(self)

        # GH #15390
        # In order for where method to work, the threshold must
        # be transformed to NDFrame from other array like structure.
        if (not isinstance(threshold, ABCSeries)) and is_list_like(threshold):
            if isinstance(self, ABCSeries):
                threshold = self._constructor(threshold, index=self.index)
            else:
                threshold = align_method_FRAME(self, threshold, axis, flex=None)[1]
        return self.where(subset, threshold, axis=axis, inplace=inplace)

    @final
    def clip(
        self: FrameOrSeries,
        lower=None,
        upper=None,
        axis=None,
        inplace: bool_t = False,
        *args,
        **kwargs,
    ) -> FrameOrSeries:
        """
        Trim values at input threshold(s).

        Assigns values outside boundary to boundary values. Thresholds
        can be singular values or array like, and in the latter case
        the clipping is performed element-wise in the specified axis.

        Parameters
        ----------
        lower : float or array_like, default None
            Minimum threshold value. All values below this
            threshold will be set to it.
        upper : float or array_like, default None
            Maximum threshold value. All values above this
            threshold will be set to it.
        axis : int or str axis name, optional
            Align object with lower and upper along the given axis.
        inplace : bool, default False
            Whether to perform the operation in place on the data.
        *args, **kwargs
            Additional keywords have no effect but might be accepted
            for compatibility with numpy.

        Returns
        -------
        Series or DataFrame or None
            Same type as calling object with the values outside the
            clip boundaries replaced or None if ``inplace=True``.

        See Also
        --------
        Series.clip : Trim values at input threshold in series.
        DataFrame.clip : Trim values at input threshold in dataframe.
        numpy.clip : Clip (limit) the values in an array.

        Examples
        --------
        >>> data = {'col_0': [9, -3, 0, -1, 5], 'col_1': [-2, -7, 6, 8, -5]}
        >>> df = pd.DataFrame(data)
        >>> df
           col_0  col_1
        0      9     -2
        1     -3     -7
        2      0      6
        3     -1      8
        4      5     -5

        Clips per column using lower and upper thresholds:

        >>> df.clip(-4, 6)
           col_0  col_1
        0      6     -2
        1     -3     -4
        2      0      6
        3     -1      6
        4      5     -4

        Clips using specific lower and upper thresholds per column element:

        >>> t = pd.Series([2, -4, -1, 6, 3])
        >>> t
        0    2
        1   -4
        2   -1
        3    6
        4    3
        dtype: int64

        >>> df.clip(t, t + 4, axis=0)
           col_0  col_1
        0      6      2
        1     -3     -4
        2      0      3
        3      6      8
        4      5      3
        """
        inplace = validate_bool_kwarg(inplace, "inplace")

        axis = nv.validate_clip_with_axis(axis, args, kwargs)
        if axis is not None:
            axis = self._get_axis_number(axis)

        # GH 17276
        # numpy doesn't like NaN as a clip value
        # so ignore
        # GH 19992
        # numpy doesn't drop a list-like bound containing NaN
        if not is_list_like(lower) and np.any(isna(lower)):
            lower = None
        if not is_list_like(upper) and np.any(isna(upper)):
            upper = None

        # GH 2747 (arguments were reversed)
        if lower is not None and upper is not None:
            if is_scalar(lower) and is_scalar(upper):
                lower, upper = min(lower, upper), max(lower, upper)

        # fast-path for scalars
        if (lower is None or (is_scalar(lower) and is_number(lower))) and (
            upper is None or (is_scalar(upper) and is_number(upper))
        ):
            return self._clip_with_scalar(lower, upper, inplace=inplace)

        result = self
        if lower is not None:
            result = result._clip_with_one_bound(
                lower, method=self.ge, axis=axis, inplace=inplace
            )
        if upper is not None:
            if inplace:
                result = self
            result = result._clip_with_one_bound(
                upper, method=self.le, axis=axis, inplace=inplace
            )

        return result

    @final
    def asfreq(
        self: FrameOrSeries,
        freq,
        method=None,
        how: Optional[str] = None,
        normalize: bool_t = False,
        fill_value=None,
    ) -> FrameOrSeries:
        """
        Convert TimeSeries to specified frequency.

        Optionally provide filling method to pad/backfill missing values.

        Returns the original data conformed to a new index with the specified
        frequency. ``resample`` is more appropriate if an operation, such as
        summarization, is necessary to represent the data at the new frequency.

        Parameters
        ----------
        freq : DateOffset or str
            Frequency DateOffset or string.
        method : {'backfill'/'bfill', 'pad'/'ffill'}, default None
            Method to use for filling holes in reindexed Series (note this
            does not fill NaNs that already were present):

            * 'pad' / 'ffill': propagate last valid observation forward to next
              valid
            * 'backfill' / 'bfill': use NEXT valid observation to fill.
        how : {'start', 'end'}, default end
            For PeriodIndex only (see PeriodIndex.asfreq).
        normalize : bool, default False
            Whether to reset output index to midnight.
        fill_value : scalar, optional
            Value to use for missing values, applied during upsampling (note
            this does not fill NaNs that already were present).

        Returns
        -------
        Same type as caller
            Object converted to the specified frequency.

        See Also
        --------
        reindex : Conform DataFrame to new index with optional filling logic.

        Notes
        -----
        To learn more about the frequency strings, please see `this link
        <https://pandas.pydata.org/pandas-docs/stable/user_guide/timeseries.html#offset-aliases>`__.

        Examples
        --------
        Start by creating a series with 4 one minute timestamps.

        >>> index = pd.date_range('1/1/2000', periods=4, freq='T')
        >>> series = pd.Series([0.0, None, 2.0, 3.0], index=index)
        >>> df = pd.DataFrame({'s':series})
        >>> df
                               s
        2000-01-01 00:00:00    0.0
        2000-01-01 00:01:00    NaN
        2000-01-01 00:02:00    2.0
        2000-01-01 00:03:00    3.0

        Upsample the series into 30 second bins.

        >>> df.asfreq(freq='30S')
                               s
        2000-01-01 00:00:00    0.0
        2000-01-01 00:00:30    NaN
        2000-01-01 00:01:00    NaN
        2000-01-01 00:01:30    NaN
        2000-01-01 00:02:00    2.0
        2000-01-01 00:02:30    NaN
        2000-01-01 00:03:00    3.0

        Upsample again, providing a ``fill value``.

        >>> df.asfreq(freq='30S', fill_value=9.0)
                               s
        2000-01-01 00:00:00    0.0
        2000-01-01 00:00:30    9.0
        2000-01-01 00:01:00    NaN
        2000-01-01 00:01:30    9.0
        2000-01-01 00:02:00    2.0
        2000-01-01 00:02:30    9.0
        2000-01-01 00:03:00    3.0

        Upsample again, providing a ``method``.

        >>> df.asfreq(freq='30S', method='bfill')
                               s
        2000-01-01 00:00:00    0.0
        2000-01-01 00:00:30    NaN
        2000-01-01 00:01:00    NaN
        2000-01-01 00:01:30    2.0
        2000-01-01 00:02:00    2.0
        2000-01-01 00:02:30    3.0
        2000-01-01 00:03:00    3.0
        """
        from pandas.core.resample import asfreq

        return asfreq(
            self,
            freq,
            method=method,
            how=how,
            normalize=normalize,
            fill_value=fill_value,
        )

    @final
    def at_time(
        self: FrameOrSeries, time, asof: bool_t = False, axis=None
    ) -> FrameOrSeries:
        """
        Select values at particular time of day (e.g., 9:30AM).

        Parameters
        ----------
        time : datetime.time or str
        axis : {0 or 'index', 1 or 'columns'}, default 0

            .. versionadded:: 0.24.0

        Returns
        -------
        Series or DataFrame

        Raises
        ------
        TypeError
            If the index is not  a :class:`DatetimeIndex`

        See Also
        --------
        between_time : Select values between particular times of the day.
        first : Select initial periods of time series based on a date offset.
        last : Select final periods of time series based on a date offset.
        DatetimeIndex.indexer_at_time : Get just the index locations for
            values at particular time of the day.

        Examples
        --------
        >>> i = pd.date_range('2018-04-09', periods=4, freq='12H')
        >>> ts = pd.DataFrame({'A': [1, 2, 3, 4]}, index=i)
        >>> ts
                             A
        2018-04-09 00:00:00  1
        2018-04-09 12:00:00  2
        2018-04-10 00:00:00  3
        2018-04-10 12:00:00  4

        >>> ts.at_time('12:00')
                             A
        2018-04-09 12:00:00  2
        2018-04-10 12:00:00  4
        """
        if axis is None:
            axis = self._stat_axis_number
        axis = self._get_axis_number(axis)

        index = self._get_axis(axis)

        if not isinstance(index, DatetimeIndex):
            raise TypeError("Index must be DatetimeIndex")

        indexer = index.indexer_at_time(time, asof=asof)
        return self._take_with_is_copy(indexer, axis=axis)

    @final
    def between_time(
        self: FrameOrSeries,
        start_time,
        end_time,
        include_start: bool_t = True,
        include_end: bool_t = True,
        axis=None,
    ) -> FrameOrSeries:
        """
        Select values between particular times of the day (e.g., 9:00-9:30 AM).

        By setting ``start_time`` to be later than ``end_time``,
        you can get the times that are *not* between the two times.

        Parameters
        ----------
        start_time : datetime.time or str
            Initial time as a time filter limit.
        end_time : datetime.time or str
            End time as a time filter limit.
        include_start : bool, default True
            Whether the start time needs to be included in the result.
        include_end : bool, default True
            Whether the end time needs to be included in the result.
        axis : {0 or 'index', 1 or 'columns'}, default 0
            Determine range time on index or columns value.

            .. versionadded:: 0.24.0

        Returns
        -------
        Series or DataFrame
            Data from the original object filtered to the specified dates range.

        Raises
        ------
        TypeError
            If the index is not  a :class:`DatetimeIndex`

        See Also
        --------
        at_time : Select values at a particular time of the day.
        first : Select initial periods of time series based on a date offset.
        last : Select final periods of time series based on a date offset.
        DatetimeIndex.indexer_between_time : Get just the index locations for
            values between particular times of the day.

        Examples
        --------
        >>> i = pd.date_range('2018-04-09', periods=4, freq='1D20min')
        >>> ts = pd.DataFrame({'A': [1, 2, 3, 4]}, index=i)
        >>> ts
                             A
        2018-04-09 00:00:00  1
        2018-04-10 00:20:00  2
        2018-04-11 00:40:00  3
        2018-04-12 01:00:00  4

        >>> ts.between_time('0:15', '0:45')
                             A
        2018-04-10 00:20:00  2
        2018-04-11 00:40:00  3

        You get the times that are *not* between two times by setting
        ``start_time`` later than ``end_time``:

        >>> ts.between_time('0:45', '0:15')
                             A
        2018-04-09 00:00:00  1
        2018-04-12 01:00:00  4
        """
        if axis is None:
            axis = self._stat_axis_number
        axis = self._get_axis_number(axis)

        index = self._get_axis(axis)
        if not isinstance(index, DatetimeIndex):
            raise TypeError("Index must be DatetimeIndex")

        indexer = index.indexer_between_time(
            start_time, end_time, include_start=include_start, include_end=include_end
        )
        return self._take_with_is_copy(indexer, axis=axis)

    @final
    def resample(
        self,
        rule,
        axis=0,
        closed: Optional[str] = None,
        label: Optional[str] = None,
        convention: str = "start",
        kind: Optional[str] = None,
        loffset=None,
        base: Optional[int] = None,
        on=None,
        level=None,
        origin: Union[str, TimestampConvertibleTypes] = "start_day",
        offset: Optional[TimedeltaConvertibleTypes] = None,
    ) -> Resampler:
        """
        Resample time-series data.

        Convenience method for frequency conversion and resampling of time
        series. Object must have a datetime-like index (`DatetimeIndex`,
        `PeriodIndex`, or `TimedeltaIndex`), or pass datetime-like values
        to the `on` or `level` keyword.

        Parameters
        ----------
        rule : DateOffset, Timedelta or str
            The offset string or object representing target conversion.
        axis : {0 or 'index', 1 or 'columns'}, default 0
            Which axis to use for up- or down-sampling. For `Series` this
            will default to 0, i.e. along the rows. Must be
            `DatetimeIndex`, `TimedeltaIndex` or `PeriodIndex`.
        closed : {'right', 'left'}, default None
            Which side of bin interval is closed. The default is 'left'
            for all frequency offsets except for 'M', 'A', 'Q', 'BM',
            'BA', 'BQ', and 'W' which all have a default of 'right'.
        label : {'right', 'left'}, default None
            Which bin edge label to label bucket with. The default is 'left'
            for all frequency offsets except for 'M', 'A', 'Q', 'BM',
            'BA', 'BQ', and 'W' which all have a default of 'right'.
        convention : {'start', 'end', 's', 'e'}, default 'start'
            For `PeriodIndex` only, controls whether to use the start or
            end of `rule`.
        kind : {'timestamp', 'period'}, optional, default None
            Pass 'timestamp' to convert the resulting index to a
            `DateTimeIndex` or 'period' to convert it to a `PeriodIndex`.
            By default the input representation is retained.
        loffset : timedelta, default None
            Adjust the resampled time labels.

            .. deprecated:: 1.1.0
                You should add the loffset to the `df.index` after the resample.
                See below.

        base : int, default 0
            For frequencies that evenly subdivide 1 day, the "origin" of the
            aggregated intervals. For example, for '5min' frequency, base could
            range from 0 through 4. Defaults to 0.

            .. deprecated:: 1.1.0
                The new arguments that you should use are 'offset' or 'origin'.

        on : str, optional
            For a DataFrame, column to use instead of index for resampling.
            Column must be datetime-like.
        level : str or int, optional
            For a MultiIndex, level (name or number) to use for
            resampling. `level` must be datetime-like.
        origin : {'epoch', 'start', 'start_day'}, Timestamp or str, default 'start_day'
            The timestamp on which to adjust the grouping. The timezone of origin
            must match the timezone of the index.
            If a timestamp is not used, these values are also supported:

            - 'epoch': `origin` is 1970-01-01
            - 'start': `origin` is the first value of the timeseries
            - 'start_day': `origin` is the first day at midnight of the timeseries

            .. versionadded:: 1.1.0

        offset : Timedelta or str, default is None
            An offset timedelta added to the origin.

            .. versionadded:: 1.1.0

        Returns
        -------
        Resampler object

        See Also
        --------
        groupby : Group by mapping, function, label, or list of labels.
        Series.resample : Resample a Series.
        DataFrame.resample: Resample a DataFrame.

        Notes
        -----
        See the `user guide
        <https://pandas.pydata.org/pandas-docs/stable/user_guide/timeseries.html#resampling>`_
        for more.

        To learn more about the offset strings, please see `this link
        <https://pandas.pydata.org/pandas-docs/stable/user_guide/timeseries.html#dateoffset-objects>`__.

        Examples
        --------
        Start by creating a series with 9 one minute timestamps.

        >>> index = pd.date_range('1/1/2000', periods=9, freq='T')
        >>> series = pd.Series(range(9), index=index)
        >>> series
        2000-01-01 00:00:00    0
        2000-01-01 00:01:00    1
        2000-01-01 00:02:00    2
        2000-01-01 00:03:00    3
        2000-01-01 00:04:00    4
        2000-01-01 00:05:00    5
        2000-01-01 00:06:00    6
        2000-01-01 00:07:00    7
        2000-01-01 00:08:00    8
        Freq: T, dtype: int64

        Downsample the series into 3 minute bins and sum the values
        of the timestamps falling into a bin.

        >>> series.resample('3T').sum()
        2000-01-01 00:00:00     3
        2000-01-01 00:03:00    12
        2000-01-01 00:06:00    21
        Freq: 3T, dtype: int64

        Downsample the series into 3 minute bins as above, but label each
        bin using the right edge instead of the left. Please note that the
        value in the bucket used as the label is not included in the bucket,
        which it labels. For example, in the original series the
        bucket ``2000-01-01 00:03:00`` contains the value 3, but the summed
        value in the resampled bucket with the label ``2000-01-01 00:03:00``
        does not include 3 (if it did, the summed value would be 6, not 3).
        To include this value close the right side of the bin interval as
        illustrated in the example below this one.

        >>> series.resample('3T', label='right').sum()
        2000-01-01 00:03:00     3
        2000-01-01 00:06:00    12
        2000-01-01 00:09:00    21
        Freq: 3T, dtype: int64

        Downsample the series into 3 minute bins as above, but close the right
        side of the bin interval.

        >>> series.resample('3T', label='right', closed='right').sum()
        2000-01-01 00:00:00     0
        2000-01-01 00:03:00     6
        2000-01-01 00:06:00    15
        2000-01-01 00:09:00    15
        Freq: 3T, dtype: int64

        Upsample the series into 30 second bins.

        >>> series.resample('30S').asfreq()[0:5]   # Select first 5 rows
        2000-01-01 00:00:00   0.0
        2000-01-01 00:00:30   NaN
        2000-01-01 00:01:00   1.0
        2000-01-01 00:01:30   NaN
        2000-01-01 00:02:00   2.0
        Freq: 30S, dtype: float64

        Upsample the series into 30 second bins and fill the ``NaN``
        values using the ``pad`` method.

        >>> series.resample('30S').pad()[0:5]
        2000-01-01 00:00:00    0
        2000-01-01 00:00:30    0
        2000-01-01 00:01:00    1
        2000-01-01 00:01:30    1
        2000-01-01 00:02:00    2
        Freq: 30S, dtype: int64

        Upsample the series into 30 second bins and fill the
        ``NaN`` values using the ``bfill`` method.

        >>> series.resample('30S').bfill()[0:5]
        2000-01-01 00:00:00    0
        2000-01-01 00:00:30    1
        2000-01-01 00:01:00    1
        2000-01-01 00:01:30    2
        2000-01-01 00:02:00    2
        Freq: 30S, dtype: int64

        Pass a custom function via ``apply``

        >>> def custom_resampler(array_like):
        ...     return np.sum(array_like) + 5
        ...
        >>> series.resample('3T').apply(custom_resampler)
        2000-01-01 00:00:00     8
        2000-01-01 00:03:00    17
        2000-01-01 00:06:00    26
        Freq: 3T, dtype: int64

        For a Series with a PeriodIndex, the keyword `convention` can be
        used to control whether to use the start or end of `rule`.

        Resample a year by quarter using 'start' `convention`. Values are
        assigned to the first quarter of the period.

        >>> s = pd.Series([1, 2], index=pd.period_range('2012-01-01',
        ...                                             freq='A',
        ...                                             periods=2))
        >>> s
        2012    1
        2013    2
        Freq: A-DEC, dtype: int64
        >>> s.resample('Q', convention='start').asfreq()
        2012Q1    1.0
        2012Q2    NaN
        2012Q3    NaN
        2012Q4    NaN
        2013Q1    2.0
        2013Q2    NaN
        2013Q3    NaN
        2013Q4    NaN
        Freq: Q-DEC, dtype: float64

        Resample quarters by month using 'end' `convention`. Values are
        assigned to the last month of the period.

        >>> q = pd.Series([1, 2, 3, 4], index=pd.period_range('2018-01-01',
        ...                                                   freq='Q',
        ...                                                   periods=4))
        >>> q
        2018Q1    1
        2018Q2    2
        2018Q3    3
        2018Q4    4
        Freq: Q-DEC, dtype: int64
        >>> q.resample('M', convention='end').asfreq()
        2018-03    1.0
        2018-04    NaN
        2018-05    NaN
        2018-06    2.0
        2018-07    NaN
        2018-08    NaN
        2018-09    3.0
        2018-10    NaN
        2018-11    NaN
        2018-12    4.0
        Freq: M, dtype: float64

        For DataFrame objects, the keyword `on` can be used to specify the
        column instead of the index for resampling.

        >>> d = {'price': [10, 11, 9, 13, 14, 18, 17, 19],
        ...      'volume': [50, 60, 40, 100, 50, 100, 40, 50]}
        >>> df = pd.DataFrame(d)
        >>> df['week_starting'] = pd.date_range('01/01/2018',
        ...                                     periods=8,
        ...                                     freq='W')
        >>> df
           price  volume week_starting
        0     10      50    2018-01-07
        1     11      60    2018-01-14
        2      9      40    2018-01-21
        3     13     100    2018-01-28
        4     14      50    2018-02-04
        5     18     100    2018-02-11
        6     17      40    2018-02-18
        7     19      50    2018-02-25
        >>> df.resample('M', on='week_starting').mean()
                       price  volume
        week_starting
        2018-01-31     10.75    62.5
        2018-02-28     17.00    60.0

        For a DataFrame with MultiIndex, the keyword `level` can be used to
        specify on which level the resampling needs to take place.

        >>> days = pd.date_range('1/1/2000', periods=4, freq='D')
        >>> d2 = {'price': [10, 11, 9, 13, 14, 18, 17, 19],
        ...       'volume': [50, 60, 40, 100, 50, 100, 40, 50]}
        >>> df2 = pd.DataFrame(d2,
        ...                    index=pd.MultiIndex.from_product([days,
        ...                                                     ['morning',
        ...                                                      'afternoon']]
        ...                                                     ))
        >>> df2
                              price  volume
        2000-01-01 morning       10      50
                   afternoon     11      60
        2000-01-02 morning        9      40
                   afternoon     13     100
        2000-01-03 morning       14      50
                   afternoon     18     100
        2000-01-04 morning       17      40
                   afternoon     19      50
        >>> df2.resample('D', level=0).sum()
                    price  volume
        2000-01-01     21     110
        2000-01-02     22     140
        2000-01-03     32     150
        2000-01-04     36      90

        If you want to adjust the start of the bins based on a fixed timestamp:

        >>> start, end = '2000-10-01 23:30:00', '2000-10-02 00:30:00'
        >>> rng = pd.date_range(start, end, freq='7min')
        >>> ts = pd.Series(np.arange(len(rng)) * 3, index=rng)
        >>> ts
        2000-10-01 23:30:00     0
        2000-10-01 23:37:00     3
        2000-10-01 23:44:00     6
        2000-10-01 23:51:00     9
        2000-10-01 23:58:00    12
        2000-10-02 00:05:00    15
        2000-10-02 00:12:00    18
        2000-10-02 00:19:00    21
        2000-10-02 00:26:00    24
        Freq: 7T, dtype: int64

        >>> ts.resample('17min').sum()
        2000-10-01 23:14:00     0
        2000-10-01 23:31:00     9
        2000-10-01 23:48:00    21
        2000-10-02 00:05:00    54
        2000-10-02 00:22:00    24
        Freq: 17T, dtype: int64

        >>> ts.resample('17min', origin='epoch').sum()
        2000-10-01 23:18:00     0
        2000-10-01 23:35:00    18
        2000-10-01 23:52:00    27
        2000-10-02 00:09:00    39
        2000-10-02 00:26:00    24
        Freq: 17T, dtype: int64

        >>> ts.resample('17min', origin='2000-01-01').sum()
        2000-10-01 23:24:00     3
        2000-10-01 23:41:00    15
        2000-10-01 23:58:00    45
        2000-10-02 00:15:00    45
        Freq: 17T, dtype: int64

        If you want to adjust the start of the bins with an `offset` Timedelta, the two
        following lines are equivalent:

        >>> ts.resample('17min', origin='start').sum()
        2000-10-01 23:30:00     9
        2000-10-01 23:47:00    21
        2000-10-02 00:04:00    54
        2000-10-02 00:21:00    24
        Freq: 17T, dtype: int64

        >>> ts.resample('17min', offset='23h30min').sum()
        2000-10-01 23:30:00     9
        2000-10-01 23:47:00    21
        2000-10-02 00:04:00    54
        2000-10-02 00:21:00    24
        Freq: 17T, dtype: int64

        To replace the use of the deprecated `base` argument, you can now use `offset`,
        in this example it is equivalent to have `base=2`:

        >>> ts.resample('17min', offset='2min').sum()
        2000-10-01 23:16:00     0
        2000-10-01 23:33:00     9
        2000-10-01 23:50:00    36
        2000-10-02 00:07:00    39
        2000-10-02 00:24:00    24
        Freq: 17T, dtype: int64

        To replace the use of the deprecated `loffset` argument:

        >>> from pandas.tseries.frequencies import to_offset
        >>> loffset = '19min'
        >>> ts_out = ts.resample('17min').sum()
        >>> ts_out.index = ts_out.index + to_offset(loffset)
        >>> ts_out
        2000-10-01 23:33:00     0
        2000-10-01 23:50:00     9
        2000-10-02 00:07:00    21
        2000-10-02 00:24:00    54
        2000-10-02 00:41:00    24
        Freq: 17T, dtype: int64
        """
        from pandas.core.resample import get_resampler

        axis = self._get_axis_number(axis)
        return get_resampler(
            self,
            freq=rule,
            label=label,
            closed=closed,
            axis=axis,
            kind=kind,
            loffset=loffset,
            convention=convention,
            base=base,
            key=on,
            level=level,
            origin=origin,
            offset=offset,
        )

    @final
    def first(self: FrameOrSeries, offset) -> FrameOrSeries:
        """
        Select initial periods of time series data based on a date offset.

        When having a DataFrame with dates as index, this function can
        select the first few rows based on a date offset.

        Parameters
        ----------
        offset : str, DateOffset or dateutil.relativedelta
            The offset length of the data that will be selected. For instance,
            '1M' will display all the rows having their index within the first month.

        Returns
        -------
        Series or DataFrame
            A subset of the caller.

        Raises
        ------
        TypeError
            If the index is not  a :class:`DatetimeIndex`

        See Also
        --------
        last : Select final periods of time series based on a date offset.
        at_time : Select values at a particular time of the day.
        between_time : Select values between particular times of the day.

        Examples
        --------
        >>> i = pd.date_range('2018-04-09', periods=4, freq='2D')
        >>> ts = pd.DataFrame({'A': [1, 2, 3, 4]}, index=i)
        >>> ts
                    A
        2018-04-09  1
        2018-04-11  2
        2018-04-13  3
        2018-04-15  4

        Get the rows for the first 3 days:

        >>> ts.first('3D')
                    A
        2018-04-09  1
        2018-04-11  2

        Notice the data for 3 first calendar days were returned, not the first
        3 days observed in the dataset, and therefore data for 2018-04-13 was
        not returned.
        """
        if not isinstance(self.index, DatetimeIndex):
            raise TypeError("'first' only supports a DatetimeIndex index")

        if len(self.index) == 0:
            return self

        offset = to_offset(offset)
        end_date = end = self.index[0] + offset

        # Tick-like, e.g. 3 weeks
        if isinstance(offset, Tick):
            if end_date in self.index:
                end = self.index.searchsorted(end_date, side="left")
                return self.iloc[:end]

        return self.loc[:end]

    @final
    def last(self: FrameOrSeries, offset) -> FrameOrSeries:
        """
        Select final periods of time series data based on a date offset.

        When having a DataFrame with dates as index, this function can
        select the last few rows based on a date offset.

        Parameters
        ----------
        offset : str, DateOffset, dateutil.relativedelta
            The offset length of the data that will be selected. For instance,
            '3D' will display all the rows having their index within the last 3 days.

        Returns
        -------
        Series or DataFrame
            A subset of the caller.

        Raises
        ------
        TypeError
            If the index is not  a :class:`DatetimeIndex`

        See Also
        --------
        first : Select initial periods of time series based on a date offset.
        at_time : Select values at a particular time of the day.
        between_time : Select values between particular times of the day.

        Examples
        --------
        >>> i = pd.date_range('2018-04-09', periods=4, freq='2D')
        >>> ts = pd.DataFrame({'A': [1, 2, 3, 4]}, index=i)
        >>> ts
                    A
        2018-04-09  1
        2018-04-11  2
        2018-04-13  3
        2018-04-15  4

        Get the rows for the last 3 days:

        >>> ts.last('3D')
                    A
        2018-04-13  3
        2018-04-15  4

        Notice the data for 3 last calendar days were returned, not the last
        3 observed days in the dataset, and therefore data for 2018-04-11 was
        not returned.
        """
        if not isinstance(self.index, DatetimeIndex):
            raise TypeError("'last' only supports a DatetimeIndex index")

        if len(self.index) == 0:
            return self

        offset = to_offset(offset)

        start_date = self.index[-1] - offset
        start = self.index.searchsorted(start_date, side="right")
        return self.iloc[start:]

    @final
    def rank(
        self: FrameOrSeries,
        axis=0,
        method: str = "average",
        numeric_only: Optional[bool_t] = None,
        na_option: str = "keep",
        ascending: bool_t = True,
        pct: bool_t = False,
    ) -> FrameOrSeries:
        """
        Compute numerical data ranks (1 through n) along axis.

        By default, equal values are assigned a rank that is the average of the
        ranks of those values.

        Parameters
        ----------
        axis : {0 or 'index', 1 or 'columns'}, default 0
            Index to direct ranking.
        method : {'average', 'min', 'max', 'first', 'dense'}, default 'average'
            How to rank the group of records that have the same value (i.e. ties):

            * average: average rank of the group
            * min: lowest rank in the group
            * max: highest rank in the group
            * first: ranks assigned in order they appear in the array
            * dense: like 'min', but rank always increases by 1 between groups.

        numeric_only : bool, optional
            For DataFrame objects, rank only numeric columns if set to True.
        na_option : {'keep', 'top', 'bottom'}, default 'keep'
            How to rank NaN values:

            * keep: assign NaN rank to NaN values
            * top: assign smallest rank to NaN values if ascending
            * bottom: assign highest rank to NaN values if ascending.

        ascending : bool, default True
            Whether or not the elements should be ranked in ascending order.
        pct : bool, default False
            Whether or not to display the returned rankings in percentile
            form.

        Returns
        -------
        same type as caller
            Return a Series or DataFrame with data ranks as values.

        See Also
        --------
        core.groupby.GroupBy.rank : Rank of values within each group.

        Examples
        --------
        >>> df = pd.DataFrame(data={'Animal': ['cat', 'penguin', 'dog',
        ...                                    'spider', 'snake'],
        ...                         'Number_legs': [4, 2, 4, 8, np.nan]})
        >>> df
            Animal  Number_legs
        0      cat          4.0
        1  penguin          2.0
        2      dog          4.0
        3   spider          8.0
        4    snake          NaN

        The following example shows how the method behaves with the above
        parameters:

        * default_rank: this is the default behaviour obtained without using
          any parameter.
        * max_rank: setting ``method = 'max'`` the records that have the
          same values are ranked using the highest rank (e.g.: since 'cat'
          and 'dog' are both in the 2nd and 3rd position, rank 3 is assigned.)
        * NA_bottom: choosing ``na_option = 'bottom'``, if there are records
          with NaN values they are placed at the bottom of the ranking.
        * pct_rank: when setting ``pct = True``, the ranking is expressed as
          percentile rank.

        >>> df['default_rank'] = df['Number_legs'].rank()
        >>> df['max_rank'] = df['Number_legs'].rank(method='max')
        >>> df['NA_bottom'] = df['Number_legs'].rank(na_option='bottom')
        >>> df['pct_rank'] = df['Number_legs'].rank(pct=True)
        >>> df
            Animal  Number_legs  default_rank  max_rank  NA_bottom  pct_rank
        0      cat          4.0           2.5       3.0        2.5     0.625
        1  penguin          2.0           1.0       1.0        1.0     0.250
        2      dog          4.0           2.5       3.0        2.5     0.625
        3   spider          8.0           4.0       4.0        4.0     1.000
        4    snake          NaN           NaN       NaN        5.0       NaN
        """
        axis = self._get_axis_number(axis)

        if na_option not in {"keep", "top", "bottom"}:
            msg = "na_option must be one of 'keep', 'top', or 'bottom'"
            raise ValueError(msg)

        def ranker(data):
            ranks = algos.rank(
                data.values,
                axis=axis,
                method=method,
                ascending=ascending,
                na_option=na_option,
                pct=pct,
            )
            ranks = self._constructor(ranks, **data._construct_axes_dict())
            return ranks.__finalize__(self, method="rank")

        # if numeric_only is None, and we can't get anything, we try with
        # numeric_only=True
        if numeric_only is None:
            try:
                return ranker(self)
            except TypeError:
                numeric_only = True

        if numeric_only:
            data = self._get_numeric_data()
        else:
            data = self

        return ranker(data)

    @doc(_shared_docs["compare"], klass=_shared_doc_kwargs["klass"])
    def compare(
        self,
        other,
        align_axis: Axis = 1,
        keep_shape: bool_t = False,
        keep_equal: bool_t = False,
    ):
        from pandas.core.reshape.concat import concat

        if type(self) is not type(other):
            cls_self, cls_other = type(self).__name__, type(other).__name__
            raise TypeError(
                f"can only compare '{cls_self}' (not '{cls_other}') with '{cls_self}'"
            )

        mask = ~((self == other) | (self.isna() & other.isna()))
        keys = ["self", "other"]

        if not keep_equal:
            self = self.where(mask)
            other = other.where(mask)

        if not keep_shape:
            if isinstance(self, ABCDataFrame):
                cmask = mask.any()
                rmask = mask.any(axis=1)
                self = self.loc[rmask, cmask]
                other = other.loc[rmask, cmask]
            else:
                self = self[mask]
                other = other[mask]

        if align_axis in (1, "columns"):  # This is needed for Series
            axis = 1
        else:
            axis = self._get_axis_number(align_axis)

        diff = concat([self, other], axis=axis, keys=keys)

        if axis >= self.ndim:
            # No need to reorganize data if stacking on new axis
            # This currently applies for stacking two Series on columns
            return diff

        ax = diff._get_axis(axis)
        ax_names = np.array(ax.names)

        # set index names to positions to avoid confusion
        ax.names = np.arange(len(ax_names))

        # bring self-other to inner level
        order = list(range(1, ax.nlevels)) + [0]
        if isinstance(diff, ABCDataFrame):
            diff = diff.reorder_levels(order, axis=axis)
        else:
            diff = diff.reorder_levels(order)

        # restore the index names in order
        diff._get_axis(axis=axis).names = ax_names[order]

        # reorder axis to keep things organized
        indices = (
            np.arange(diff.shape[axis]).reshape([2, diff.shape[axis] // 2]).T.flatten()
        )
        diff = diff.take(indices, axis=axis)

        return diff

    @doc(**_shared_doc_kwargs)
    def align(
        self,
        other,
        join="outer",
        axis=None,
        level=None,
        copy=True,
        fill_value=None,
        method=None,
        limit=None,
        fill_axis=0,
        broadcast_axis=None,
    ):
        """
        Align two objects on their axes with the specified join method.

        Join method is specified for each axis Index.

        Parameters
        ----------
        other : DataFrame or Series
        join : {{'outer', 'inner', 'left', 'right'}}, default 'outer'
        axis : allowed axis of the other object, default None
            Align on index (0), columns (1), or both (None).
        level : int or level name, default None
            Broadcast across a level, matching Index values on the
            passed MultiIndex level.
        copy : bool, default True
            Always returns new objects. If copy=False and no reindexing is
            required then original objects are returned.
        fill_value : scalar, default np.NaN
            Value to use for missing values. Defaults to NaN, but can be any
            "compatible" value.
        method : {{'backfill', 'bfill', 'pad', 'ffill', None}}, default None
            Method to use for filling holes in reindexed Series:

            - pad / ffill: propagate last valid observation forward to next valid.
            - backfill / bfill: use NEXT valid observation to fill gap.

        limit : int, default None
            If method is specified, this is the maximum number of consecutive
            NaN values to forward/backward fill. In other words, if there is
            a gap with more than this number of consecutive NaNs, it will only
            be partially filled. If method is not specified, this is the
            maximum number of entries along the entire axis where NaNs will be
            filled. Must be greater than 0 if not None.
        fill_axis : {axes_single_arg}, default 0
            Filling axis, method and limit.
        broadcast_axis : {axes_single_arg}, default None
            Broadcast values along this axis, if aligning two objects of
            different dimensions.

        Returns
        -------
        (left, right) : ({klass}, type of other)
            Aligned objects.
        """

        method = missing.clean_fill_method(method)

        if broadcast_axis == 1 and self.ndim != other.ndim:
            if isinstance(self, ABCSeries):
                # this means other is a DataFrame, and we need to broadcast
                # self
                cons = self._constructor_expanddim
                df = cons(
                    {c: self for c in other.columns}, **other._construct_axes_dict()
                )
                return df._align_frame(
                    other,
                    join=join,
                    axis=axis,
                    level=level,
                    copy=copy,
                    fill_value=fill_value,
                    method=method,
                    limit=limit,
                    fill_axis=fill_axis,
                )
            elif isinstance(other, ABCSeries):
                # this means self is a DataFrame, and we need to broadcast
                # other
                cons = other._constructor_expanddim
                df = cons(
                    {c: other for c in self.columns}, **self._construct_axes_dict()
                )
                return self._align_frame(
                    df,
                    join=join,
                    axis=axis,
                    level=level,
                    copy=copy,
                    fill_value=fill_value,
                    method=method,
                    limit=limit,
                    fill_axis=fill_axis,
                )

        if axis is not None:
            axis = self._get_axis_number(axis)
        if isinstance(other, ABCDataFrame):
            return self._align_frame(
                other,
                join=join,
                axis=axis,
                level=level,
                copy=copy,
                fill_value=fill_value,
                method=method,
                limit=limit,
                fill_axis=fill_axis,
            )
        elif isinstance(other, ABCSeries):
            return self._align_series(
                other,
                join=join,
                axis=axis,
                level=level,
                copy=copy,
                fill_value=fill_value,
                method=method,
                limit=limit,
                fill_axis=fill_axis,
            )
        else:  # pragma: no cover
            raise TypeError(f"unsupported type: {type(other)}")

    @final
    def _align_frame(
        self,
        other,
        join="outer",
        axis=None,
        level=None,
        copy: bool_t = True,
        fill_value=None,
        method=None,
        limit=None,
        fill_axis=0,
    ):
        # defaults
        join_index, join_columns = None, None
        ilidx, iridx = None, None
        clidx, cridx = None, None

        is_series = isinstance(self, ABCSeries)

        if axis is None or axis == 0:
            if not self.index.equals(other.index):
                join_index, ilidx, iridx = self.index.join(
                    other.index, how=join, level=level, return_indexers=True
                )

        if axis is None or axis == 1:
            if not is_series and not self.columns.equals(other.columns):
                join_columns, clidx, cridx = self.columns.join(
                    other.columns, how=join, level=level, return_indexers=True
                )

        if is_series:
            reindexers = {0: [join_index, ilidx]}
        else:
            reindexers = {0: [join_index, ilidx], 1: [join_columns, clidx]}

        left = self._reindex_with_indexers(
            reindexers, copy=copy, fill_value=fill_value, allow_dups=True
        )
        # other must be always DataFrame
        right = other._reindex_with_indexers(
            {0: [join_index, iridx], 1: [join_columns, cridx]},
            copy=copy,
            fill_value=fill_value,
            allow_dups=True,
        )

        if method is not None:
            _left = left.fillna(method=method, axis=fill_axis, limit=limit)
            assert _left is not None  # needed for mypy
            left = _left
            right = right.fillna(method=method, axis=fill_axis, limit=limit)

        # if DatetimeIndex have different tz, convert to UTC
        if is_datetime64tz_dtype(left.index.dtype):
            if left.index.tz != right.index.tz:
                if join_index is not None:
                    # GH#33671 ensure we don't change the index on
                    #  our original Series (NB: by default deep=False)
                    left = left.copy()
                    right = right.copy()
                    left.index = join_index
                    right.index = join_index

        return (
            left.__finalize__(self),
            right.__finalize__(other),
        )

    @final
    def _align_series(
        self,
        other,
        join="outer",
        axis=None,
        level=None,
        copy: bool_t = True,
        fill_value=None,
        method=None,
        limit=None,
        fill_axis=0,
    ):

        is_series = isinstance(self, ABCSeries)

        # series/series compat, other must always be a Series
        if is_series:
            if axis:
                raise ValueError("cannot align series to a series other than axis 0")

            # equal
            if self.index.equals(other.index):
                join_index, lidx, ridx = None, None, None
            else:
                join_index, lidx, ridx = self.index.join(
                    other.index, how=join, level=level, return_indexers=True
                )

            left = self._reindex_indexer(join_index, lidx, copy)
            right = other._reindex_indexer(join_index, ridx, copy)

        else:
            # one has > 1 ndim
            fdata = self._mgr
            if axis == 0:
                join_index = self.index
                lidx, ridx = None, None
                if not self.index.equals(other.index):
                    join_index, lidx, ridx = self.index.join(
                        other.index, how=join, level=level, return_indexers=True
                    )

                if lidx is not None:
                    fdata = fdata.reindex_indexer(join_index, lidx, axis=1)

            elif axis == 1:
                join_index = self.columns
                lidx, ridx = None, None
                if not self.columns.equals(other.index):
                    join_index, lidx, ridx = self.columns.join(
                        other.index, how=join, level=level, return_indexers=True
                    )

                if lidx is not None:
                    fdata = fdata.reindex_indexer(join_index, lidx, axis=0)
            else:
                raise ValueError("Must specify axis=0 or 1")

            if copy and fdata is self._mgr:
                fdata = fdata.copy()

            left = self._constructor(fdata)

            if ridx is None:
                right = other
            else:
                right = other.reindex(join_index, level=level)

        # fill
        fill_na = notna(fill_value) or (method is not None)
        if fill_na:
            left = left.fillna(fill_value, method=method, limit=limit, axis=fill_axis)
            right = right.fillna(fill_value, method=method, limit=limit)

        # if DatetimeIndex have different tz, convert to UTC
        if is_series or (not is_series and axis == 0):
            if is_datetime64tz_dtype(left.index.dtype):
                if left.index.tz != right.index.tz:
                    if join_index is not None:
                        # GH#33671 ensure we don't change the index on
                        #  our original Series (NB: by default deep=False)
                        left = left.copy()
                        right = right.copy()
                        left.index = join_index
                        right.index = join_index

        return (
            left.__finalize__(self),
            right.__finalize__(other),
        )

    @final
    def _where(
        self,
        cond,
        other=np.nan,
        inplace=False,
        axis=None,
        level=None,
        errors="raise",
        try_cast=False,
    ):
        """
        Equivalent to public method `where`, except that `other` is not
        applied as a function even if callable. Used in __setitem__.
        """
        inplace = validate_bool_kwarg(inplace, "inplace")

        # align the cond to same shape as myself
        cond = com.apply_if_callable(cond, self)
        if isinstance(cond, NDFrame):
            cond, _ = cond.align(self, join="right", broadcast_axis=1)
        else:
            if not hasattr(cond, "shape"):
                cond = np.asanyarray(cond)
            if cond.shape != self.shape:
                raise ValueError("Array conditional must be same shape as self")
            cond = self._constructor(cond, **self._construct_axes_dict())

        # make sure we are boolean
        fill_value = bool(inplace)
        cond = cond.fillna(fill_value)

        msg = "Boolean array expected for the condition, not {dtype}"

        if not cond.empty:
            if not isinstance(cond, ABCDataFrame):
                # This is a single-dimensional object.
                if not is_bool_dtype(cond):
                    raise ValueError(msg.format(dtype=cond.dtype))
            else:
                for dt in cond.dtypes:
                    if not is_bool_dtype(dt):
                        raise ValueError(msg.format(dtype=dt))
        else:
            # GH#21947 we have an empty DataFrame/Series, could be object-dtype
            cond = cond.astype(bool)

        cond = -cond if inplace else cond

        # try to align with other
        if isinstance(other, NDFrame):

            # align with me
            if other.ndim <= self.ndim:

                _, other = self.align(
                    other, join="left", axis=axis, level=level, fill_value=np.nan
                )

                # if we are NOT aligned, raise as we cannot where index
                if axis is None and not all(
                    other._get_axis(i).equals(ax) for i, ax in enumerate(self.axes)
                ):
                    raise InvalidIndexError

            # slice me out of the other
            else:
                raise NotImplementedError(
                    "cannot align with a higher dimensional NDFrame"
                )

        if isinstance(other, np.ndarray):

            if other.shape != self.shape:

                if self.ndim == 1:

                    icond = cond._values

                    # GH 2745 / GH 4192
                    # treat like a scalar
                    if len(other) == 1:
                        other = other[0]

                    # GH 3235
                    # match True cond to other
                    elif len(cond[icond]) == len(other):

                        # try to not change dtype at first
                        new_other = np.asarray(self)
                        new_other = new_other.copy()
                        new_other[icond] = other
                        other = new_other

                    else:
                        raise ValueError(
                            "Length of replacements must equal series length"
                        )

                else:
                    raise ValueError(
                        "other must be the same shape as self when an ndarray"
                    )

            # we are the same shape, so create an actual object for alignment
            else:
                other = self._constructor(other, **self._construct_axes_dict())

        if axis is None:
            axis = 0

        if self.ndim == getattr(other, "ndim", 0):
            align = True
        else:
            align = self._get_axis_number(axis) == 1

        if align and isinstance(other, NDFrame):
            other = other.reindex(self._info_axis, axis=self._info_axis_number)
        if isinstance(cond, NDFrame):
            cond = cond.reindex(self._info_axis, axis=self._info_axis_number)

        block_axis = self._get_block_manager_axis(axis)

        if inplace:
            # we may have different type blocks come out of putmask, so
            # reconstruct the block manager

            self._check_inplace_setting(other)
            new_data = self._mgr.putmask(
                mask=cond, new=other, align=align, axis=block_axis
            )
            result = self._constructor(new_data)
            return self._update_inplace(result)

        else:
            new_data = self._mgr.where(
                other=other,
                cond=cond,
                align=align,
                errors=errors,
                try_cast=try_cast,
                axis=block_axis,
            )
            result = self._constructor(new_data)
            return result.__finalize__(self)

    @final
    @doc(
        klass=_shared_doc_kwargs["klass"],
        cond="True",
        cond_rev="False",
        name="where",
        name_other="mask",
    )
    def where(
        self,
        cond,
        other=np.nan,
        inplace=False,
        axis=None,
        level=None,
        errors="raise",
        try_cast=False,
    ):
        """
        Replace values where the condition is {cond_rev}.

        Parameters
        ----------
        cond : bool {klass}, array-like, or callable
            Where `cond` is {cond}, keep the original value. Where
            {cond_rev}, replace with corresponding value from `other`.
            If `cond` is callable, it is computed on the {klass} and
            should return boolean {klass} or array. The callable must
            not change input {klass} (though pandas doesn't check it).
        other : scalar, {klass}, or callable
            Entries where `cond` is {cond_rev} are replaced with
            corresponding value from `other`.
            If other is callable, it is computed on the {klass} and
            should return scalar or {klass}. The callable must not
            change input {klass} (though pandas doesn't check it).
        inplace : bool, default False
            Whether to perform the operation in place on the data.
        axis : int, default None
            Alignment axis if needed.
        level : int, default None
            Alignment level if needed.
        errors : str, {{'raise', 'ignore'}}, default 'raise'
            Note that currently this parameter won't affect
            the results and will always coerce to a suitable dtype.

            - 'raise' : allow exceptions to be raised.
            - 'ignore' : suppress exceptions. On error return original object.

        try_cast : bool, default False
            Try to cast the result back to the input type (if possible).

        Returns
        -------
        Same type as caller or None if ``inplace=True``.

        See Also
        --------
        :func:`DataFrame.{name_other}` : Return an object of same shape as
            self.

        Notes
        -----
        The {name} method is an application of the if-then idiom. For each
        element in the calling DataFrame, if ``cond`` is ``{cond}`` the
        element is used; otherwise the corresponding element from the DataFrame
        ``other`` is used.

        The signature for :func:`DataFrame.where` differs from
        :func:`numpy.where`. Roughly ``df1.where(m, df2)`` is equivalent to
        ``np.where(m, df1, df2)``.

        For further details and examples see the ``{name}`` documentation in
        :ref:`indexing <indexing.where_mask>`.

        Examples
        --------
        >>> s = pd.Series(range(5))
        >>> s.where(s > 0)
        0    NaN
        1    1.0
        2    2.0
        3    3.0
        4    4.0
        dtype: float64
        >>> s.mask(s > 0)
        0    0.0
        1    NaN
        2    NaN
        3    NaN
        4    NaN
        dtype: float64

        >>> s.where(s > 1, 10)
        0    10
        1    10
        2    2
        3    3
        4    4
        dtype: int64
        >>> s.mask(s > 1, 10)
        0     0
        1     1
        2    10
        3    10
        4    10
        dtype: int64

        >>> df = pd.DataFrame(np.arange(10).reshape(-1, 2), columns=['A', 'B'])
        >>> df
           A  B
        0  0  1
        1  2  3
        2  4  5
        3  6  7
        4  8  9
        >>> m = df % 3 == 0
        >>> df.where(m, -df)
           A  B
        0  0 -1
        1 -2  3
        2 -4 -5
        3  6 -7
        4 -8  9
        >>> df.where(m, -df) == np.where(m, df, -df)
              A     B
        0  True  True
        1  True  True
        2  True  True
        3  True  True
        4  True  True
        >>> df.where(m, -df) == df.mask(~m, -df)
              A     B
        0  True  True
        1  True  True
        2  True  True
        3  True  True
        4  True  True
        """
        other = com.apply_if_callable(other, self)
        return self._where(
            cond, other, inplace, axis, level, errors=errors, try_cast=try_cast
        )

    @final
    @doc(
        where,
        klass=_shared_doc_kwargs["klass"],
        cond="False",
        cond_rev="True",
        name="mask",
        name_other="where",
    )
    def mask(
        self,
        cond,
        other=np.nan,
        inplace=False,
        axis=None,
        level=None,
        errors="raise",
        try_cast=False,
    ):

        inplace = validate_bool_kwarg(inplace, "inplace")
        cond = com.apply_if_callable(cond, self)

        # see gh-21891
        if not hasattr(cond, "__invert__"):
            cond = np.array(cond)

        return self.where(
            ~cond,
            other=other,
            inplace=inplace,
            axis=axis,
            level=level,
            try_cast=try_cast,
            errors=errors,
        )

    @doc(klass=_shared_doc_kwargs["klass"])
    def shift(
        self: FrameOrSeries, periods=1, freq=None, axis=0, fill_value=None
    ) -> FrameOrSeries:
        """
        Shift index by desired number of periods with an optional time `freq`.

        When `freq` is not passed, shift the index without realigning the data.
        If `freq` is passed (in this case, the index must be date or datetime,
        or it will raise a `NotImplementedError`), the index will be
        increased using the periods and the `freq`. `freq` can be inferred
        when specified as "infer" as long as either freq or inferred_freq
        attribute is set in the index.

        Parameters
        ----------
        periods : int
            Number of periods to shift. Can be positive or negative.
        freq : DateOffset, tseries.offsets, timedelta, or str, optional
            Offset to use from the tseries module or time rule (e.g. 'EOM').
            If `freq` is specified then the index values are shifted but the
            data is not realigned. That is, use `freq` if you would like to
            extend the index when shifting and preserve the original data.
            If `freq` is specified as "infer" then it will be inferred from
            the freq or inferred_freq attributes of the index. If neither of
            those attributes exist, a ValueError is thrown.
        axis : {{0 or 'index', 1 or 'columns', None}}, default None
            Shift direction.
        fill_value : object, optional
            The scalar value to use for newly introduced missing values.
            the default depends on the dtype of `self`.
            For numeric data, ``np.nan`` is used.
            For datetime, timedelta, or period data, etc. :attr:`NaT` is used.
            For extension dtypes, ``self.dtype.na_value`` is used.

            .. versionchanged:: 1.1.0

        Returns
        -------
        {klass}
            Copy of input object, shifted.

        See Also
        --------
        Index.shift : Shift values of Index.
        DatetimeIndex.shift : Shift values of DatetimeIndex.
        PeriodIndex.shift : Shift values of PeriodIndex.
        tshift : Shift the time index, using the index's frequency if
            available.

        Examples
        --------
        >>> df = pd.DataFrame({{"Col1": [10, 20, 15, 30, 45],
        ...                    "Col2": [13, 23, 18, 33, 48],
        ...                    "Col3": [17, 27, 22, 37, 52]}},
        ...                   index=pd.date_range("2020-01-01", "2020-01-05"))
        >>> df
                    Col1  Col2  Col3
        2020-01-01    10    13    17
        2020-01-02    20    23    27
        2020-01-03    15    18    22
        2020-01-04    30    33    37
        2020-01-05    45    48    52

        >>> df.shift(periods=3)
                    Col1  Col2  Col3
        2020-01-01   NaN   NaN   NaN
        2020-01-02   NaN   NaN   NaN
        2020-01-03   NaN   NaN   NaN
        2020-01-04  10.0  13.0  17.0
        2020-01-05  20.0  23.0  27.0

        >>> df.shift(periods=1, axis="columns")
                    Col1  Col2  Col3
        2020-01-01   NaN    10    13
        2020-01-02   NaN    20    23
        2020-01-03   NaN    15    18
        2020-01-04   NaN    30    33
        2020-01-05   NaN    45    48

        >>> df.shift(periods=3, fill_value=0)
                    Col1  Col2  Col3
        2020-01-01     0     0     0
        2020-01-02     0     0     0
        2020-01-03     0     0     0
        2020-01-04    10    13    17
        2020-01-05    20    23    27

        >>> df.shift(periods=3, freq="D")
                    Col1  Col2  Col3
        2020-01-04    10    13    17
        2020-01-05    20    23    27
        2020-01-06    15    18    22
        2020-01-07    30    33    37
        2020-01-08    45    48    52

        >>> df.shift(periods=3, freq="infer")
                    Col1  Col2  Col3
        2020-01-04    10    13    17
        2020-01-05    20    23    27
        2020-01-06    15    18    22
        2020-01-07    30    33    37
        2020-01-08    45    48    52
        """
        if periods == 0:
            return self.copy()

        if freq is None:
            # when freq is None, data is shifted, index is not
            block_axis = self._get_block_manager_axis(axis)
            new_data = self._mgr.shift(
                periods=periods, axis=block_axis, fill_value=fill_value
            )
            return self._constructor(new_data).__finalize__(self, method="shift")

        # when freq is given, index is shifted, data is not
        index = self._get_axis(axis)

        if freq == "infer":
            freq = getattr(index, "freq", None)

            if freq is None:
                freq = getattr(index, "inferred_freq", None)

            if freq is None:
                msg = "Freq was not set in the index hence cannot be inferred"
                raise ValueError(msg)

        elif isinstance(freq, str):
            freq = to_offset(freq)

        if isinstance(index, PeriodIndex):
            orig_freq = to_offset(index.freq)
            if freq != orig_freq:
                assert orig_freq is not None  # for mypy
                raise ValueError(
                    f"Given freq {freq.rule_code} does not match "
                    f"PeriodIndex freq {orig_freq.rule_code}"
                )
            new_ax = index.shift(periods)
        else:
            new_ax = index.shift(periods, freq)

        result = self.set_axis(new_ax, axis)
        return result.__finalize__(self, method="shift")

    @final
    def slice_shift(self: FrameOrSeries, periods: int = 1, axis=0) -> FrameOrSeries:
        """
        Equivalent to `shift` without copying data.
        The shifted data will not include the dropped periods and the
        shifted axis will be smaller than the original.

        .. deprecated:: 1.2.0
            slice_shift is deprecated,
            use DataFrame/Series.shift instead.

        Parameters
        ----------
        periods : int
            Number of periods to move, can be positive or negative.

        Returns
        -------
        shifted : same type as caller

        Notes
        -----
        While the `slice_shift` is faster than `shift`, you may pay for it
        later during alignment.
        """

        msg = (
            "The 'slice_shift' method is deprecated "
            "and will be removed in a future version. "
            "You can use DataFrame/Series.shift instead"
        )
        warnings.warn(msg, FutureWarning, stacklevel=2)

        if periods == 0:
            return self

        if periods > 0:
            vslicer = slice(None, -periods)
            islicer = slice(periods, None)
        else:
            vslicer = slice(-periods, None)
            islicer = slice(None, periods)

        new_obj = self._slice(vslicer, axis=axis)
        shifted_axis = self._get_axis(axis)[islicer]
        new_obj.set_axis(shifted_axis, axis=axis, inplace=True)

        return new_obj.__finalize__(self, method="slice_shift")

    @final
    def tshift(
        self: FrameOrSeries, periods: int = 1, freq=None, axis: Axis = 0
    ) -> FrameOrSeries:
        """
        Shift the time index, using the index's frequency if available.

        .. deprecated:: 1.1.0
            Use `shift` instead.

        Parameters
        ----------
        periods : int
            Number of periods to move, can be positive or negative.
        freq : DateOffset, timedelta, or str, default None
            Increment to use from the tseries module
            or time rule expressed as a string (e.g. 'EOM').
        axis : {0 or ‘index’, 1 or ‘columns’, None}, default 0
            Corresponds to the axis that contains the Index.

        Returns
        -------
        shifted : Series/DataFrame

        Notes
        -----
        If freq is not specified then tries to use the freq or inferred_freq
        attributes of the index. If neither of those attributes exist, a
        ValueError is thrown
        """
        warnings.warn(
            (
                "tshift is deprecated and will be removed in a future version. "
                "Please use shift instead."
            ),
            FutureWarning,
            stacklevel=2,
        )

        if freq is None:
            freq = "infer"

        return self.shift(periods, freq, axis)

    def truncate(
        self: FrameOrSeries, before=None, after=None, axis=None, copy: bool_t = True
    ) -> FrameOrSeries:
        """
        Truncate a Series or DataFrame before and after some index value.

        This is a useful shorthand for boolean indexing based on index
        values above or below certain thresholds.

        Parameters
        ----------
        before : date, str, int
            Truncate all rows before this index value.
        after : date, str, int
            Truncate all rows after this index value.
        axis : {0 or 'index', 1 or 'columns'}, optional
            Axis to truncate. Truncates the index (rows) by default.
        copy : bool, default is True,
            Return a copy of the truncated section.

        Returns
        -------
        type of caller
            The truncated Series or DataFrame.

        See Also
        --------
        DataFrame.loc : Select a subset of a DataFrame by label.
        DataFrame.iloc : Select a subset of a DataFrame by position.

        Notes
        -----
        If the index being truncated contains only datetime values,
        `before` and `after` may be specified as strings instead of
        Timestamps.

        Examples
        --------
        >>> df = pd.DataFrame({'A': ['a', 'b', 'c', 'd', 'e'],
        ...                    'B': ['f', 'g', 'h', 'i', 'j'],
        ...                    'C': ['k', 'l', 'm', 'n', 'o']},
        ...                   index=[1, 2, 3, 4, 5])
        >>> df
           A  B  C
        1  a  f  k
        2  b  g  l
        3  c  h  m
        4  d  i  n
        5  e  j  o

        >>> df.truncate(before=2, after=4)
           A  B  C
        2  b  g  l
        3  c  h  m
        4  d  i  n

        The columns of a DataFrame can be truncated.

        >>> df.truncate(before="A", after="B", axis="columns")
           A  B
        1  a  f
        2  b  g
        3  c  h
        4  d  i
        5  e  j

        For Series, only rows can be truncated.

        >>> df['A'].truncate(before=2, after=4)
        2    b
        3    c
        4    d
        Name: A, dtype: object

        The index values in ``truncate`` can be datetimes or string
        dates.

        >>> dates = pd.date_range('2016-01-01', '2016-02-01', freq='s')
        >>> df = pd.DataFrame(index=dates, data={'A': 1})
        >>> df.tail()
                             A
        2016-01-31 23:59:56  1
        2016-01-31 23:59:57  1
        2016-01-31 23:59:58  1
        2016-01-31 23:59:59  1
        2016-02-01 00:00:00  1

        >>> df.truncate(before=pd.Timestamp('2016-01-05'),
        ...             after=pd.Timestamp('2016-01-10')).tail()
                             A
        2016-01-09 23:59:56  1
        2016-01-09 23:59:57  1
        2016-01-09 23:59:58  1
        2016-01-09 23:59:59  1
        2016-01-10 00:00:00  1

        Because the index is a DatetimeIndex containing only dates, we can
        specify `before` and `after` as strings. They will be coerced to
        Timestamps before truncation.

        >>> df.truncate('2016-01-05', '2016-01-10').tail()
                             A
        2016-01-09 23:59:56  1
        2016-01-09 23:59:57  1
        2016-01-09 23:59:58  1
        2016-01-09 23:59:59  1
        2016-01-10 00:00:00  1

        Note that ``truncate`` assumes a 0 value for any unspecified time
        component (midnight). This differs from partial string slicing, which
        returns any partially matching dates.

        >>> df.loc['2016-01-05':'2016-01-10', :].tail()
                             A
        2016-01-10 23:59:55  1
        2016-01-10 23:59:56  1
        2016-01-10 23:59:57  1
        2016-01-10 23:59:58  1
        2016-01-10 23:59:59  1
        """
        if axis is None:
            axis = self._stat_axis_number
        axis = self._get_axis_number(axis)
        ax = self._get_axis(axis)

        # GH 17935
        # Check that index is sorted
        if not ax.is_monotonic_increasing and not ax.is_monotonic_decreasing:
            raise ValueError("truncate requires a sorted index")

        # if we have a date index, convert to dates, otherwise
        # treat like a slice
        if ax._is_all_dates:
            if is_object_dtype(ax.dtype):
                warnings.warn(
                    "Treating object-dtype Index of date objects as DatetimeIndex "
                    "is deprecated, will be removed in a future version.",
                    FutureWarning,
                )
            from pandas.core.tools.datetimes import to_datetime

            before = to_datetime(before)
            after = to_datetime(after)

        if before is not None and after is not None:
            if before > after:
                raise ValueError(f"Truncate: {after} must be after {before}")

        if len(ax) > 1 and ax.is_monotonic_decreasing:
            before, after = after, before

        slicer = [slice(None, None)] * self._AXIS_LEN
        slicer[axis] = slice(before, after)
        result = self.loc[tuple(slicer)]

        if isinstance(ax, MultiIndex):
            setattr(result, self._get_axis_name(axis), ax.truncate(before, after))

        if copy:
            result = result.copy()

        return result

    @final
    def tz_convert(
        self: FrameOrSeries, tz, axis=0, level=None, copy: bool_t = True
    ) -> FrameOrSeries:
        """
        Convert tz-aware axis to target time zone.

        Parameters
        ----------
        tz : str or tzinfo object
        axis : the axis to convert
        level : int, str, default None
            If axis is a MultiIndex, convert a specific level. Otherwise
            must be None.
        copy : bool, default True
            Also make a copy of the underlying data.

        Returns
        -------
        {klass}
            Object with time zone converted axis.

        Raises
        ------
        TypeError
            If the axis is tz-naive.
        """
        axis = self._get_axis_number(axis)
        ax = self._get_axis(axis)

        def _tz_convert(ax, tz):
            if not hasattr(ax, "tz_convert"):
                if len(ax) > 0:
                    ax_name = self._get_axis_name(axis)
                    raise TypeError(
                        f"{ax_name} is not a valid DatetimeIndex or PeriodIndex"
                    )
                else:
                    ax = DatetimeIndex([], tz=tz)
            else:
                ax = ax.tz_convert(tz)
            return ax

        # if a level is given it must be a MultiIndex level or
        # equivalent to the axis name
        if isinstance(ax, MultiIndex):
            level = ax._get_level_number(level)
            new_level = _tz_convert(ax.levels[level], tz)
            ax = ax.set_levels(new_level, level=level)
        else:
            if level not in (None, 0, ax.name):
                raise ValueError(f"The level {level} is not valid")
            ax = _tz_convert(ax, tz)

        result = self.copy(deep=copy)
        result = result.set_axis(ax, axis=axis, inplace=False)
        return result.__finalize__(self, method="tz_convert")

    @final
    def tz_localize(
        self: FrameOrSeries,
        tz,
        axis=0,
        level=None,
        copy: bool_t = True,
        ambiguous="raise",
        nonexistent: str = "raise",
    ) -> FrameOrSeries:
        """
        Localize tz-naive index of a Series or DataFrame to target time zone.

        This operation localizes the Index. To localize the values in a
        timezone-naive Series, use :meth:`Series.dt.tz_localize`.

        Parameters
        ----------
        tz : str or tzinfo
        axis : the axis to localize
        level : int, str, default None
            If axis ia a MultiIndex, localize a specific level. Otherwise
            must be None.
        copy : bool, default True
            Also make a copy of the underlying data.
        ambiguous : 'infer', bool-ndarray, 'NaT', default 'raise'
            When clocks moved backward due to DST, ambiguous times may arise.
            For example in Central European Time (UTC+01), when going from
            03:00 DST to 02:00 non-DST, 02:30:00 local time occurs both at
            00:30:00 UTC and at 01:30:00 UTC. In such a situation, the
            `ambiguous` parameter dictates how ambiguous times should be
            handled.

            - 'infer' will attempt to infer fall dst-transition hours based on
              order
            - bool-ndarray where True signifies a DST time, False designates
              a non-DST time (note that this flag is only applicable for
              ambiguous times)
            - 'NaT' will return NaT where there are ambiguous times
            - 'raise' will raise an AmbiguousTimeError if there are ambiguous
              times.
        nonexistent : str, default 'raise'
            A nonexistent time does not exist in a particular timezone
            where clocks moved forward due to DST. Valid values are:

            - 'shift_forward' will shift the nonexistent time forward to the
              closest existing time
            - 'shift_backward' will shift the nonexistent time backward to the
              closest existing time
            - 'NaT' will return NaT where there are nonexistent times
            - timedelta objects will shift nonexistent times by the timedelta
            - 'raise' will raise an NonExistentTimeError if there are
              nonexistent times.

            .. versionadded:: 0.24.0

        Returns
        -------
        Series or DataFrame
            Same type as the input.

        Raises
        ------
        TypeError
            If the TimeSeries is tz-aware and tz is not None.

        Examples
        --------
        Localize local times:

        >>> s = pd.Series([1],
        ...               index=pd.DatetimeIndex(['2018-09-15 01:30:00']))
        >>> s.tz_localize('CET')
        2018-09-15 01:30:00+02:00    1
        dtype: int64

        Be careful with DST changes. When there is sequential data, pandas
        can infer the DST time:

        >>> s = pd.Series(range(7),
        ...               index=pd.DatetimeIndex(['2018-10-28 01:30:00',
        ...                                       '2018-10-28 02:00:00',
        ...                                       '2018-10-28 02:30:00',
        ...                                       '2018-10-28 02:00:00',
        ...                                       '2018-10-28 02:30:00',
        ...                                       '2018-10-28 03:00:00',
        ...                                       '2018-10-28 03:30:00']))
        >>> s.tz_localize('CET', ambiguous='infer')
        2018-10-28 01:30:00+02:00    0
        2018-10-28 02:00:00+02:00    1
        2018-10-28 02:30:00+02:00    2
        2018-10-28 02:00:00+01:00    3
        2018-10-28 02:30:00+01:00    4
        2018-10-28 03:00:00+01:00    5
        2018-10-28 03:30:00+01:00    6
        dtype: int64

        In some cases, inferring the DST is impossible. In such cases, you can
        pass an ndarray to the ambiguous parameter to set the DST explicitly

        >>> s = pd.Series(range(3),
        ...               index=pd.DatetimeIndex(['2018-10-28 01:20:00',
        ...                                       '2018-10-28 02:36:00',
        ...                                       '2018-10-28 03:46:00']))
        >>> s.tz_localize('CET', ambiguous=np.array([True, True, False]))
        2018-10-28 01:20:00+02:00    0
        2018-10-28 02:36:00+02:00    1
        2018-10-28 03:46:00+01:00    2
        dtype: int64

        If the DST transition causes nonexistent times, you can shift these
        dates forward or backward with a timedelta object or `'shift_forward'`
        or `'shift_backward'`.

        >>> s = pd.Series(range(2),
        ...               index=pd.DatetimeIndex(['2015-03-29 02:30:00',
        ...                                       '2015-03-29 03:30:00']))
        >>> s.tz_localize('Europe/Warsaw', nonexistent='shift_forward')
        2015-03-29 03:00:00+02:00    0
        2015-03-29 03:30:00+02:00    1
        dtype: int64
        >>> s.tz_localize('Europe/Warsaw', nonexistent='shift_backward')
        2015-03-29 01:59:59.999999999+01:00    0
        2015-03-29 03:30:00+02:00              1
        dtype: int64
        >>> s.tz_localize('Europe/Warsaw', nonexistent=pd.Timedelta('1H'))
        2015-03-29 03:30:00+02:00    0
        2015-03-29 03:30:00+02:00    1
        dtype: int64
        """
        nonexistent_options = ("raise", "NaT", "shift_forward", "shift_backward")
        if nonexistent not in nonexistent_options and not isinstance(
            nonexistent, timedelta
        ):
            raise ValueError(
                "The nonexistent argument must be one of 'raise', "
                "'NaT', 'shift_forward', 'shift_backward' or "
                "a timedelta object"
            )

        axis = self._get_axis_number(axis)
        ax = self._get_axis(axis)

        def _tz_localize(ax, tz, ambiguous, nonexistent):
            if not hasattr(ax, "tz_localize"):
                if len(ax) > 0:
                    ax_name = self._get_axis_name(axis)
                    raise TypeError(
                        f"{ax_name} is not a valid DatetimeIndex or PeriodIndex"
                    )
                else:
                    ax = DatetimeIndex([], tz=tz)
            else:
                ax = ax.tz_localize(tz, ambiguous=ambiguous, nonexistent=nonexistent)
            return ax

        # if a level is given it must be a MultiIndex level or
        # equivalent to the axis name
        if isinstance(ax, MultiIndex):
            level = ax._get_level_number(level)
            new_level = _tz_localize(ax.levels[level], tz, ambiguous, nonexistent)
            ax = ax.set_levels(new_level, level=level)
        else:
            if level not in (None, 0, ax.name):
                raise ValueError(f"The level {level} is not valid")
            ax = _tz_localize(ax, tz, ambiguous, nonexistent)

        result = self.copy(deep=copy)
        result = result.set_axis(ax, axis=axis, inplace=False)
        return result.__finalize__(self, method="tz_localize")

    # ----------------------------------------------------------------------
    # Numeric Methods

    @final
    def abs(self: FrameOrSeries) -> FrameOrSeries:
        """
        Return a Series/DataFrame with absolute numeric value of each element.

        This function only applies to elements that are all numeric.

        Returns
        -------
        abs
            Series/DataFrame containing the absolute value of each element.

        See Also
        --------
        numpy.absolute : Calculate the absolute value element-wise.

        Notes
        -----
        For ``complex`` inputs, ``1.2 + 1j``, the absolute value is
        :math:`\\sqrt{ a^2 + b^2 }`.

        Examples
        --------
        Absolute numeric values in a Series.

        >>> s = pd.Series([-1.10, 2, -3.33, 4])
        >>> s.abs()
        0    1.10
        1    2.00
        2    3.33
        3    4.00
        dtype: float64

        Absolute numeric values in a Series with complex numbers.

        >>> s = pd.Series([1.2 + 1j])
        >>> s.abs()
        0    1.56205
        dtype: float64

        Absolute numeric values in a Series with a Timedelta element.

        >>> s = pd.Series([pd.Timedelta('1 days')])
        >>> s.abs()
        0   1 days
        dtype: timedelta64[ns]

        Select rows with data closest to certain value using argsort (from
        `StackOverflow <https://stackoverflow.com/a/17758115>`__).

        >>> df = pd.DataFrame({
        ...     'a': [4, 5, 6, 7],
        ...     'b': [10, 20, 30, 40],
        ...     'c': [100, 50, -30, -50]
        ... })
        >>> df
             a    b    c
        0    4   10  100
        1    5   20   50
        2    6   30  -30
        3    7   40  -50
        >>> df.loc[(df.c - 43).abs().argsort()]
             a    b    c
        1    5   20   50
        0    4   10  100
        2    6   30  -30
        3    7   40  -50
        """
        return np.abs(self)

    @final
    def describe(
        self: FrameOrSeries,
        percentiles=None,
        include=None,
        exclude=None,
        datetime_is_numeric=False,
    ) -> FrameOrSeries:
        """
        Generate descriptive statistics.

        Descriptive statistics include those that summarize the central
        tendency, dispersion and shape of a
        dataset's distribution, excluding ``NaN`` values.

        Analyzes both numeric and object series, as well
        as ``DataFrame`` column sets of mixed data types. The output
        will vary depending on what is provided. Refer to the notes
        below for more detail.

        Parameters
        ----------
        percentiles : list-like of numbers, optional
            The percentiles to include in the output. All should
            fall between 0 and 1. The default is
            ``[.25, .5, .75]``, which returns the 25th, 50th, and
            75th percentiles.
        include : 'all', list-like of dtypes or None (default), optional
            A white list of data types to include in the result. Ignored
            for ``Series``. Here are the options:

            - 'all' : All columns of the input will be included in the output.
            - A list-like of dtypes : Limits the results to the
              provided data types.
              To limit the result to numeric types submit
              ``numpy.number``. To limit it instead to object columns submit
              the ``numpy.object`` data type. Strings
              can also be used in the style of
              ``select_dtypes`` (e.g. ``df.describe(include=['O'])``). To
              select pandas categorical columns, use ``'category'``
            - None (default) : The result will include all numeric columns.
        exclude : list-like of dtypes or None (default), optional,
            A black list of data types to omit from the result. Ignored
            for ``Series``. Here are the options:

            - A list-like of dtypes : Excludes the provided data types
              from the result. To exclude numeric types submit
              ``numpy.number``. To exclude object columns submit the data
              type ``numpy.object``. Strings can also be used in the style of
              ``select_dtypes`` (e.g. ``df.describe(include=['O'])``). To
              exclude pandas categorical columns, use ``'category'``
            - None (default) : The result will exclude nothing.
        datetime_is_numeric : bool, default False
            Whether to treat datetime dtypes as numeric. This affects statistics
            calculated for the column. For DataFrame input, this also
            controls whether datetime columns are included by default.

            .. versionadded:: 1.1.0

        Returns
        -------
        Series or DataFrame
            Summary statistics of the Series or Dataframe provided.

        See Also
        --------
        DataFrame.count: Count number of non-NA/null observations.
        DataFrame.max: Maximum of the values in the object.
        DataFrame.min: Minimum of the values in the object.
        DataFrame.mean: Mean of the values.
        DataFrame.std: Standard deviation of the observations.
        DataFrame.select_dtypes: Subset of a DataFrame including/excluding
            columns based on their dtype.

        Notes
        -----
        For numeric data, the result's index will include ``count``,
        ``mean``, ``std``, ``min``, ``max`` as well as lower, ``50`` and
        upper percentiles. By default the lower percentile is ``25`` and the
        upper percentile is ``75``. The ``50`` percentile is the
        same as the median.

        For object data (e.g. strings or timestamps), the result's index
        will include ``count``, ``unique``, ``top``, and ``freq``. The ``top``
        is the most common value. The ``freq`` is the most common value's
        frequency. Timestamps also include the ``first`` and ``last`` items.

        If multiple object values have the highest count, then the
        ``count`` and ``top`` results will be arbitrarily chosen from
        among those with the highest count.

        For mixed data types provided via a ``DataFrame``, the default is to
        return only an analysis of numeric columns. If the dataframe consists
        only of object and categorical data without any numeric columns, the
        default is to return an analysis of both the object and categorical
        columns. If ``include='all'`` is provided as an option, the result
        will include a union of attributes of each type.

        The `include` and `exclude` parameters can be used to limit
        which columns in a ``DataFrame`` are analyzed for the output.
        The parameters are ignored when analyzing a ``Series``.

        Examples
        --------
        Describing a numeric ``Series``.

        >>> s = pd.Series([1, 2, 3])
        >>> s.describe()
        count    3.0
        mean     2.0
        std      1.0
        min      1.0
        25%      1.5
        50%      2.0
        75%      2.5
        max      3.0
        dtype: float64

        Describing a categorical ``Series``.

        >>> s = pd.Series(['a', 'a', 'b', 'c'])
        >>> s.describe()
        count     4
        unique    3
        top       a
        freq      2
        dtype: object

        Describing a timestamp ``Series``.

        >>> s = pd.Series([
        ...   np.datetime64("2000-01-01"),
        ...   np.datetime64("2010-01-01"),
        ...   np.datetime64("2010-01-01")
        ... ])
        >>> s.describe(datetime_is_numeric=True)
        count                      3
        mean     2006-09-01 08:00:00
        min      2000-01-01 00:00:00
        25%      2004-12-31 12:00:00
        50%      2010-01-01 00:00:00
        75%      2010-01-01 00:00:00
        max      2010-01-01 00:00:00
        dtype: object

        Describing a ``DataFrame``. By default only numeric fields
        are returned.

        >>> df = pd.DataFrame({'categorical': pd.Categorical(['d','e','f']),
        ...                    'numeric': [1, 2, 3],
        ...                    'object': ['a', 'b', 'c']
        ...                   })
        >>> df.describe()
               numeric
        count      3.0
        mean       2.0
        std        1.0
        min        1.0
        25%        1.5
        50%        2.0
        75%        2.5
        max        3.0

        Describing all columns of a ``DataFrame`` regardless of data type.

        >>> df.describe(include='all')  # doctest: +SKIP
               categorical  numeric object
        count            3      3.0      3
        unique           3      NaN      3
        top              f      NaN      a
        freq             1      NaN      1
        mean           NaN      2.0    NaN
        std            NaN      1.0    NaN
        min            NaN      1.0    NaN
        25%            NaN      1.5    NaN
        50%            NaN      2.0    NaN
        75%            NaN      2.5    NaN
        max            NaN      3.0    NaN

        Describing a column from a ``DataFrame`` by accessing it as
        an attribute.

        >>> df.numeric.describe()
        count    3.0
        mean     2.0
        std      1.0
        min      1.0
        25%      1.5
        50%      2.0
        75%      2.5
        max      3.0
        Name: numeric, dtype: float64

        Including only numeric columns in a ``DataFrame`` description.

        >>> df.describe(include=[np.number])
               numeric
        count      3.0
        mean       2.0
        std        1.0
        min        1.0
        25%        1.5
        50%        2.0
        75%        2.5
        max        3.0

        Including only string columns in a ``DataFrame`` description.

        >>> df.describe(include=[object])  # doctest: +SKIP
               object
        count       3
        unique      3
        top         a
        freq        1

        Including only categorical columns from a ``DataFrame`` description.

        >>> df.describe(include=['category'])
               categorical
        count            3
        unique           3
        top              d
        freq             1

        Excluding numeric columns from a ``DataFrame`` description.

        >>> df.describe(exclude=[np.number])  # doctest: +SKIP
               categorical object
        count            3      3
        unique           3      3
        top              f      a
        freq             1      1

        Excluding object columns from a ``DataFrame`` description.

        >>> df.describe(exclude=[object])  # doctest: +SKIP
               categorical  numeric
        count            3      3.0
        unique           3      NaN
        top              f      NaN
        freq             1      NaN
        mean           NaN      2.0
        std            NaN      1.0
        min            NaN      1.0
        25%            NaN      1.5
        50%            NaN      2.0
        75%            NaN      2.5
        max            NaN      3.0
        """
        if self.ndim == 2 and self.columns.size == 0:
            raise ValueError("Cannot describe a DataFrame without columns")

        if percentiles is not None:
            # explicit conversion of `percentiles` to list
            percentiles = list(percentiles)

            # get them all to be in [0, 1]
            validate_percentile(percentiles)

            # median should always be included
            if 0.5 not in percentiles:
                percentiles.append(0.5)
            percentiles = np.asarray(percentiles)
        else:
            percentiles = np.array([0.25, 0.5, 0.75])

        # sort and check for duplicates
        unique_pcts = np.unique(percentiles)
        if len(unique_pcts) < len(percentiles):
            raise ValueError("percentiles cannot contain duplicates")
        percentiles = unique_pcts

        formatted_percentiles = format_percentiles(percentiles)

        def describe_numeric_1d(series) -> "Series":
            stat_index = (
                ["count", "mean", "std", "min"] + formatted_percentiles + ["max"]
            )
            d = (
                [series.count(), series.mean(), series.std(), series.min()]
                + series.quantile(percentiles).tolist()
                + [series.max()]
            )
            return pd.Series(d, index=stat_index, name=series.name)

        def describe_categorical_1d(data) -> "Series":
            names = ["count", "unique"]
            objcounts = data.value_counts()
            count_unique = len(objcounts[objcounts != 0])
            result = [data.count(), count_unique]
            dtype = None
            if result[1] > 0:
                top, freq = objcounts.index[0], objcounts.iloc[0]
                if is_datetime64_any_dtype(data.dtype):
                    if self.ndim == 1:
                        stacklevel = 4
                    else:
                        stacklevel = 5
                    warnings.warn(
                        "Treating datetime data as categorical rather than numeric in "
                        "`.describe` is deprecated and will be removed in a future "
                        "version of pandas. Specify `datetime_is_numeric=True` to "
                        "silence this warning and adopt the future behavior now.",
                        FutureWarning,
                        stacklevel=stacklevel,
                    )
                    tz = data.dt.tz
                    asint = data.dropna().values.view("i8")
                    top = Timestamp(top)
                    if top.tzinfo is not None and tz is not None:
                        # Don't tz_localize(None) if key is already tz-aware
                        top = top.tz_convert(tz)
                    else:
                        top = top.tz_localize(tz)
                    names += ["top", "freq", "first", "last"]
                    result += [
                        top,
                        freq,
                        Timestamp(asint.min(), tz=tz),
                        Timestamp(asint.max(), tz=tz),
                    ]
                else:
                    names += ["top", "freq"]
                    result += [top, freq]

            # If the DataFrame is empty, set 'top' and 'freq' to None
            # to maintain output shape consistency
            else:
                names += ["top", "freq"]
                result += [np.nan, np.nan]
                dtype = "object"

            return pd.Series(result, index=names, name=data.name, dtype=dtype)

        def describe_timestamp_1d(data) -> "Series":
            # GH-30164
            stat_index = ["count", "mean", "min"] + formatted_percentiles + ["max"]
            d = (
                [data.count(), data.mean(), data.min()]
                + data.quantile(percentiles).tolist()
                + [data.max()]
            )
            return pd.Series(d, index=stat_index, name=data.name)

        def describe_1d(data) -> "Series":
            if is_bool_dtype(data.dtype):
                return describe_categorical_1d(data)
            elif is_numeric_dtype(data):
                return describe_numeric_1d(data)
            elif is_datetime64_any_dtype(data.dtype) and datetime_is_numeric:
                return describe_timestamp_1d(data)
            elif is_timedelta64_dtype(data.dtype):
                return describe_numeric_1d(data)
            else:
                return describe_categorical_1d(data)

        if self.ndim == 1:
            # Incompatible return value type
            #  (got "Series", expected "FrameOrSeries")  [return-value]
            return describe_1d(self)  # type:ignore[return-value]
        elif (include is None) and (exclude is None):
            # when some numerics are found, keep only numerics
            default_include = [np.number]
            if datetime_is_numeric:
                default_include.append("datetime")
            data = self.select_dtypes(include=default_include)
            if len(data.columns) == 0:
                data = self
        elif include == "all":
            if exclude is not None:
                msg = "exclude must be None when include is 'all'"
                raise ValueError(msg)
            data = self
        else:
            data = self.select_dtypes(include=include, exclude=exclude)

        ldesc = [describe_1d(s) for _, s in data.items()]
        # set a convenient order for rows
        names: List[Label] = []
        ldesc_indexes = sorted((x.index for x in ldesc), key=len)
        for idxnames in ldesc_indexes:
            for name in idxnames:
                if name not in names:
                    names.append(name)

        d = pd.concat([x.reindex(names, copy=False) for x in ldesc], axis=1, sort=False)
        d.columns = data.columns.copy()
        return d

    @final
    def pct_change(
        self: FrameOrSeries,
        periods=1,
        fill_method="pad",
        limit=None,
        freq=None,
        **kwargs,
    ) -> FrameOrSeries:
        """
        Percentage change between the current and a prior element.

        Computes the percentage change from the immediately previous row by
        default. This is useful in comparing the percentage of change in a time
        series of elements.

        Parameters
        ----------
        periods : int, default 1
            Periods to shift for forming percent change.
        fill_method : str, default 'pad'
            How to handle NAs before computing percent changes.
        limit : int, default None
            The number of consecutive NAs to fill before stopping.
        freq : DateOffset, timedelta, or str, optional
            Increment to use from time series API (e.g. 'M' or BDay()).
        **kwargs
            Additional keyword arguments are passed into
            `DataFrame.shift` or `Series.shift`.

        Returns
        -------
        chg : Series or DataFrame
            The same type as the calling object.

        See Also
        --------
        Series.diff : Compute the difference of two elements in a Series.
        DataFrame.diff : Compute the difference of two elements in a DataFrame.
        Series.shift : Shift the index by some number of periods.
        DataFrame.shift : Shift the index by some number of periods.

        Examples
        --------
        **Series**

        >>> s = pd.Series([90, 91, 85])
        >>> s
        0    90
        1    91
        2    85
        dtype: int64

        >>> s.pct_change()
        0         NaN
        1    0.011111
        2   -0.065934
        dtype: float64

        >>> s.pct_change(periods=2)
        0         NaN
        1         NaN
        2   -0.055556
        dtype: float64

        See the percentage change in a Series where filling NAs with last
        valid observation forward to next valid.

        >>> s = pd.Series([90, 91, None, 85])
        >>> s
        0    90.0
        1    91.0
        2     NaN
        3    85.0
        dtype: float64

        >>> s.pct_change(fill_method='ffill')
        0         NaN
        1    0.011111
        2    0.000000
        3   -0.065934
        dtype: float64

        **DataFrame**

        Percentage change in French franc, Deutsche Mark, and Italian lira from
        1980-01-01 to 1980-03-01.

        >>> df = pd.DataFrame({
        ...     'FR': [4.0405, 4.0963, 4.3149],
        ...     'GR': [1.7246, 1.7482, 1.8519],
        ...     'IT': [804.74, 810.01, 860.13]},
        ...     index=['1980-01-01', '1980-02-01', '1980-03-01'])
        >>> df
                        FR      GR      IT
        1980-01-01  4.0405  1.7246  804.74
        1980-02-01  4.0963  1.7482  810.01
        1980-03-01  4.3149  1.8519  860.13

        >>> df.pct_change()
                          FR        GR        IT
        1980-01-01       NaN       NaN       NaN
        1980-02-01  0.013810  0.013684  0.006549
        1980-03-01  0.053365  0.059318  0.061876

        Percentage of change in GOOG and APPL stock volume. Shows computing
        the percentage change between columns.

        >>> df = pd.DataFrame({
        ...     '2016': [1769950, 30586265],
        ...     '2015': [1500923, 40912316],
        ...     '2014': [1371819, 41403351]},
        ...     index=['GOOG', 'APPL'])
        >>> df
                  2016      2015      2014
        GOOG   1769950   1500923   1371819
        APPL  30586265  40912316  41403351

        >>> df.pct_change(axis='columns')
              2016      2015      2014
        GOOG   NaN -0.151997 -0.086016
        APPL   NaN  0.337604  0.012002
        """
        axis = self._get_axis_number(kwargs.pop("axis", self._stat_axis_name))
        if fill_method is None:
            data = self
        else:
            _data = self.fillna(method=fill_method, axis=axis, limit=limit)
            assert _data is not None  # needed for mypy
            data = _data

        rs = data.div(data.shift(periods=periods, freq=freq, axis=axis, **kwargs)) - 1
        if freq is not None:
            # Shift method is implemented differently when freq is not None
            # We want to restore the original index
            rs = rs.loc[~rs.index.duplicated()]
            rs = rs.reindex_like(data)
        return rs

    @final
    def _agg_by_level(self, name, axis=0, level=0, skipna=True, **kwargs):
        if axis is None:
            raise ValueError("Must specify 'axis' when aggregating by level.")
        grouped = self.groupby(level=level, axis=axis, sort=False)
        if hasattr(grouped, name) and skipna:
            return getattr(grouped, name)(**kwargs)
        axis = self._get_axis_number(axis)
        method = getattr(type(self), name)
        applyf = lambda x: method(x, axis=axis, skipna=skipna, **kwargs)
        return grouped.aggregate(applyf)

    @final
    def _logical_func(
        self, name: str, func, axis=0, bool_only=None, skipna=True, level=None, **kwargs
    ):
        nv.validate_logical_func((), kwargs, fname=name)
        if level is not None:
            if bool_only is not None:
                raise NotImplementedError(
                    "Option bool_only is not implemented with option level."
                )
            return self._agg_by_level(name, axis=axis, level=level, skipna=skipna)

        if self.ndim > 1 and axis is None:
            # Reduce along one dimension then the other, to simplify DataFrame._reduce
            res = self._logical_func(
                name, func, axis=0, bool_only=bool_only, skipna=skipna, **kwargs
            )
            return res._logical_func(name, func, skipna=skipna, **kwargs)

        return self._reduce(
            func,
            name=name,
            axis=axis,
            skipna=skipna,
            numeric_only=bool_only,
            filter_type="bool",
        )

    def any(self, axis=0, bool_only=None, skipna=True, level=None, **kwargs):
        return self._logical_func(
            "any", nanops.nanany, axis, bool_only, skipna, level, **kwargs
        )

    def all(self, axis=0, bool_only=None, skipna=True, level=None, **kwargs):
        return self._logical_func(
            "all", nanops.nanall, axis, bool_only, skipna, level, **kwargs
        )

    @final
    def _accum_func(self, name: str, func, axis=None, skipna=True, *args, **kwargs):
        skipna = nv.validate_cum_func_with_skipna(skipna, args, kwargs, name)
        if axis is None:
            axis = self._stat_axis_number
        else:
            axis = self._get_axis_number(axis)

        if axis == 1:
            return self.T._accum_func(
                name, func, axis=0, skipna=skipna, *args, **kwargs
            ).T

        def block_accum_func(blk_values):
            values = blk_values.T if hasattr(blk_values, "T") else blk_values

            result = nanops.na_accum_func(values, func, skipna=skipna)

            result = result.T if hasattr(result, "T") else result
            return result

        result = self._mgr.apply(block_accum_func)

        return self._constructor(result).__finalize__(self, method=name)

    def cummax(self, axis=None, skipna=True, *args, **kwargs):
        return self._accum_func(
            "cummax", np.maximum.accumulate, axis, skipna, *args, **kwargs
        )

    def cummin(self, axis=None, skipna=True, *args, **kwargs):
        return self._accum_func(
            "cummin", np.minimum.accumulate, axis, skipna, *args, **kwargs
        )

    def cumsum(self, axis=None, skipna=True, *args, **kwargs):
        return self._accum_func("cumsum", np.cumsum, axis, skipna, *args, **kwargs)

    def cumprod(self, axis=None, skipna=True, *args, **kwargs):
        return self._accum_func("cumprod", np.cumprod, axis, skipna, *args, **kwargs)

    @final
    def _stat_function_ddof(
        self,
        name: str,
        func,
        axis=None,
        skipna=None,
        level=None,
        ddof=1,
        numeric_only=None,
        **kwargs,
    ):
        nv.validate_stat_ddof_func((), kwargs, fname=name)
        if skipna is None:
            skipna = True
        if axis is None:
            axis = self._stat_axis_number
        if level is not None:
            return self._agg_by_level(
                name, axis=axis, level=level, skipna=skipna, ddof=ddof
            )
        return self._reduce(
            func, name, axis=axis, numeric_only=numeric_only, skipna=skipna, ddof=ddof
        )

    def sem(
        self, axis=None, skipna=None, level=None, ddof=1, numeric_only=None, **kwargs
    ):
        return self._stat_function_ddof(
            "sem", nanops.nansem, axis, skipna, level, ddof, numeric_only, **kwargs
        )

    def var(
        self, axis=None, skipna=None, level=None, ddof=1, numeric_only=None, **kwargs
    ):
        return self._stat_function_ddof(
            "var", nanops.nanvar, axis, skipna, level, ddof, numeric_only, **kwargs
        )

    def std(
        self, axis=None, skipna=None, level=None, ddof=1, numeric_only=None, **kwargs
    ):
        return self._stat_function_ddof(
            "std", nanops.nanstd, axis, skipna, level, ddof, numeric_only, **kwargs
        )

    @final
    def _stat_function(
        self,
        name: str,
        func,
        axis=None,
        skipna=None,
        level=None,
        numeric_only=None,
        **kwargs,
    ):
        if name == "median":
            nv.validate_median((), kwargs)
        else:
            nv.validate_stat_func((), kwargs, fname=name)
        if skipna is None:
            skipna = True
        if axis is None:
            axis = self._stat_axis_number
        if level is not None:
            return self._agg_by_level(name, axis=axis, level=level, skipna=skipna)
        return self._reduce(
            func, name=name, axis=axis, skipna=skipna, numeric_only=numeric_only
        )

    def min(self, axis=None, skipna=None, level=None, numeric_only=None, **kwargs):
        return self._stat_function(
            "min", nanops.nanmin, axis, skipna, level, numeric_only, **kwargs
        )

    def max(self, axis=None, skipna=None, level=None, numeric_only=None, **kwargs):
        return self._stat_function(
            "max", nanops.nanmax, axis, skipna, level, numeric_only, **kwargs
        )

    def mean(self, axis=None, skipna=None, level=None, numeric_only=None, **kwargs):
        return self._stat_function(
            "mean", nanops.nanmean, axis, skipna, level, numeric_only, **kwargs
        )

    def median(self, axis=None, skipna=None, level=None, numeric_only=None, **kwargs):
        return self._stat_function(
            "median", nanops.nanmedian, axis, skipna, level, numeric_only, **kwargs
        )

    def skew(self, axis=None, skipna=None, level=None, numeric_only=None, **kwargs):
        return self._stat_function(
            "skew", nanops.nanskew, axis, skipna, level, numeric_only, **kwargs
        )

    def kurt(self, axis=None, skipna=None, level=None, numeric_only=None, **kwargs):
        return self._stat_function(
            "kurt", nanops.nankurt, axis, skipna, level, numeric_only, **kwargs
        )

    kurtosis = kurt

    @final
    def _min_count_stat_function(
        self,
        name: str,
        func,
        axis=None,
        skipna=None,
        level=None,
        numeric_only=None,
        min_count=0,
        **kwargs,
    ):
        if name == "sum":
            nv.validate_sum((), kwargs)
        elif name == "prod":
            nv.validate_prod((), kwargs)
        else:
            nv.validate_stat_func((), kwargs, fname=name)
        if skipna is None:
            skipna = True
        if axis is None:
            axis = self._stat_axis_number
        if level is not None:
            return self._agg_by_level(
                name, axis=axis, level=level, skipna=skipna, min_count=min_count
            )
        return self._reduce(
            func,
            name=name,
            axis=axis,
            skipna=skipna,
            numeric_only=numeric_only,
            min_count=min_count,
        )

    def sum(
        self,
        axis=None,
        skipna=None,
        level=None,
        numeric_only=None,
        min_count=0,
        **kwargs,
    ):
        return self._min_count_stat_function(
            "sum", nanops.nansum, axis, skipna, level, numeric_only, min_count, **kwargs
        )

    def prod(
        self,
        axis=None,
        skipna=None,
        level=None,
        numeric_only=None,
        min_count=0,
        **kwargs,
    ):
        return self._min_count_stat_function(
            "prod",
            nanops.nanprod,
            axis,
            skipna,
            level,
            numeric_only,
            min_count,
            **kwargs,
        )

    product = prod

    def mad(self, axis=None, skipna=None, level=None):
        """
        {desc}

        Parameters
        ----------
        axis : {axis_descr}
            Axis for the function to be applied on.
        skipna : bool, default None
            Exclude NA/null values when computing the result.
        level : int or level name, default None
            If the axis is a MultiIndex (hierarchical), count along a
            particular level, collapsing into a {name1}.

        Returns
        -------
        {name1} or {name2} (if level specified)\
        {see_also}\
        {examples}
        """
        if skipna is None:
            skipna = True
        if axis is None:
            axis = self._stat_axis_number
        if level is not None:
            return self._agg_by_level("mad", axis=axis, level=level, skipna=skipna)

        data = self._get_numeric_data()
        if axis == 0:
            demeaned = data - data.mean(axis=0)
        else:
            demeaned = data.sub(data.mean(axis=1), axis=0)
        return np.abs(demeaned).mean(axis=axis, skipna=skipna)

    @classmethod
    def _add_numeric_operations(cls):
        """
        Add the operations to the cls; evaluate the doc strings again
        """
        axis_descr, name1, name2 = _doc_parms(cls)

        @doc(
            _bool_doc,
            desc=_any_desc,
            name1=name1,
            name2=name2,
            axis_descr=axis_descr,
            see_also=_any_see_also,
            examples=_any_examples,
            empty_value=False,
        )
        def any(self, axis=0, bool_only=None, skipna=True, level=None, **kwargs):
            return NDFrame.any(self, axis, bool_only, skipna, level, **kwargs)

        # pandas\core\generic.py:10725: error: Cannot assign to a method
        # [assignment]
        cls.any = any  # type: ignore[assignment]

        @doc(
            _bool_doc,
            desc=_all_desc,
            name1=name1,
            name2=name2,
            axis_descr=axis_descr,
            see_also=_all_see_also,
            examples=_all_examples,
            empty_value=True,
        )
        def all(self, axis=0, bool_only=None, skipna=True, level=None, **kwargs):
            return NDFrame.all(self, axis, bool_only, skipna, level, **kwargs)

        # pandas\core\generic.py:10719: error: Cannot assign to a method
        # [assignment]

        # pandas\core\generic.py:10719: error: Incompatible types in assignment
        # (expression has type "Callable[[Iterable[object]], bool]", variable
        # has type "Callable[[NDFrame, Any, Any, Any, Any, KwArg(Any)], Any]")
        # [assignment]
        cls.all = all  # type: ignore[assignment]

        @doc(
            NDFrame.mad,
            desc="Return the mean absolute deviation of the values "
            "over the requested axis.",
            name1=name1,
            name2=name2,
            axis_descr=axis_descr,
            see_also="",
            examples="",
        )
        def mad(self, axis=None, skipna=None, level=None):
            return NDFrame.mad(self, axis, skipna, level)

        # pandas\core\generic.py:10736: error: Cannot assign to a method
        # [assignment]
        cls.mad = mad  # type: ignore[assignment]

        @doc(
            _num_ddof_doc,
            desc="Return unbiased standard error of the mean over requested "
            "axis.\n\nNormalized by N-1 by default. This can be changed "
            "using the ddof argument",
            name1=name1,
            name2=name2,
            axis_descr=axis_descr,
        )
        def sem(
            self,
            axis=None,
            skipna=None,
            level=None,
            ddof=1,
            numeric_only=None,
            **kwargs,
        ):
            return NDFrame.sem(self, axis, skipna, level, ddof, numeric_only, **kwargs)

        # pandas\core\generic.py:10758: error: Cannot assign to a method
        # [assignment]
        cls.sem = sem  # type: ignore[assignment]

        @doc(
            _num_ddof_doc,
            desc="Return unbiased variance over requested axis.\n\nNormalized by "
            "N-1 by default. This can be changed using the ddof argument",
            name1=name1,
            name2=name2,
            axis_descr=axis_descr,
        )
        def var(
            self,
            axis=None,
            skipna=None,
            level=None,
            ddof=1,
            numeric_only=None,
            **kwargs,
        ):
            return NDFrame.var(self, axis, skipna, level, ddof, numeric_only, **kwargs)

        # pandas\core\generic.py:10779: error: Cannot assign to a method
        # [assignment]
        cls.var = var  # type: ignore[assignment]

        @doc(
            _num_ddof_doc,
            desc="Return sample standard deviation over requested axis."
            "\n\nNormalized by N-1 by default. This can be changed using the "
            "ddof argument",
            name1=name1,
            name2=name2,
            axis_descr=axis_descr,
        )
        def std(
            self,
            axis=None,
            skipna=None,
            level=None,
            ddof=1,
            numeric_only=None,
            **kwargs,
        ):
            return NDFrame.std(self, axis, skipna, level, ddof, numeric_only, **kwargs)

        # pandas\core\generic.py:10801: error: Cannot assign to a method
        # [assignment]
        cls.std = std  # type: ignore[assignment]

        @doc(
            _cnum_doc,
            desc="minimum",
            name1=name1,
            name2=name2,
            axis_descr=axis_descr,
            accum_func_name="min",
            examples=_cummin_examples,
        )
        def cummin(self, axis=None, skipna=True, *args, **kwargs):
            return NDFrame.cummin(self, axis, skipna, *args, **kwargs)

        # pandas\core\generic.py:10815: error: Cannot assign to a method
        # [assignment]
        cls.cummin = cummin  # type: ignore[assignment]

        @doc(
            _cnum_doc,
            desc="maximum",
            name1=name1,
            name2=name2,
            axis_descr=axis_descr,
            accum_func_name="max",
            examples=_cummax_examples,
        )
        def cummax(self, axis=None, skipna=True, *args, **kwargs):
            return NDFrame.cummax(self, axis, skipna, *args, **kwargs)

        # pandas\core\generic.py:10829: error: Cannot assign to a method
        # [assignment]
        cls.cummax = cummax  # type: ignore[assignment]

        @doc(
            _cnum_doc,
            desc="sum",
            name1=name1,
            name2=name2,
            axis_descr=axis_descr,
            accum_func_name="sum",
            examples=_cumsum_examples,
        )
        def cumsum(self, axis=None, skipna=True, *args, **kwargs):
            return NDFrame.cumsum(self, axis, skipna, *args, **kwargs)

        # pandas\core\generic.py:10843: error: Cannot assign to a method
        # [assignment]
        cls.cumsum = cumsum  # type: ignore[assignment]

        @doc(
            _cnum_doc,
            desc="product",
            name1=name1,
            name2=name2,
            axis_descr=axis_descr,
            accum_func_name="prod",
            examples=_cumprod_examples,
        )
        def cumprod(self, axis=None, skipna=True, *args, **kwargs):
            return NDFrame.cumprod(self, axis, skipna, *args, **kwargs)

        # pandas\core\generic.py:10857: error: Cannot assign to a method
        # [assignment]
        cls.cumprod = cumprod  # type: ignore[assignment]

        @doc(
            _num_doc,
            desc="Return the sum of the values over the requested axis.\n\n"
            "This is equivalent to the method ``numpy.sum``.",
            name1=name1,
            name2=name2,
            axis_descr=axis_descr,
            min_count=_min_count_stub,
            see_also=_stat_func_see_also,
            examples=_sum_examples,
        )
        def sum(
            self,
            axis=None,
            skipna=None,
            level=None,
            numeric_only=None,
            min_count=0,
            **kwargs,
        ):
            return NDFrame.sum(
                self, axis, skipna, level, numeric_only, min_count, **kwargs
            )

        # pandas\core\generic.py:10883: error: Cannot assign to a method
        # [assignment]
        cls.sum = sum  # type: ignore[assignment]

        @doc(
            _num_doc,
            desc="Return the product of the values over the requested axis.",
            name1=name1,
            name2=name2,
            axis_descr=axis_descr,
            min_count=_min_count_stub,
            see_also=_stat_func_see_also,
            examples=_prod_examples,
        )
        def prod(
            self,
            axis=None,
            skipna=None,
            level=None,
            numeric_only=None,
            min_count=0,
            **kwargs,
        ):
            return NDFrame.prod(
                self, axis, skipna, level, numeric_only, min_count, **kwargs
            )

        # pandas\core\generic.py:10908: error: Cannot assign to a method
        # [assignment]
        cls.prod = prod  # type: ignore[assignment]
        cls.product = prod

        @doc(
            _num_doc,
            desc="Return the mean of the values over the requested axis.",
            name1=name1,
            name2=name2,
            axis_descr=axis_descr,
            min_count="",
            see_also="",
            examples="",
        )
        def mean(self, axis=None, skipna=None, level=None, numeric_only=None, **kwargs):
            return NDFrame.mean(self, axis, skipna, level, numeric_only, **kwargs)

        # pandas\core\generic.py:10924: error: Cannot assign to a method
        # [assignment]
        cls.mean = mean  # type: ignore[assignment]

        @doc(
            _num_doc,
            desc="Return unbiased skew over requested axis.\n\nNormalized by N-1.",
            name1=name1,
            name2=name2,
            axis_descr=axis_descr,
            min_count="",
            see_also="",
            examples="",
        )
        def skew(self, axis=None, skipna=None, level=None, numeric_only=None, **kwargs):
            return NDFrame.skew(self, axis, skipna, level, numeric_only, **kwargs)

        # pandas\core\generic.py:10939: error: Cannot assign to a method
        # [assignment]
        cls.skew = skew  # type: ignore[assignment]

        @doc(
            _num_doc,
            desc="Return unbiased kurtosis over requested axis.\n\n"
            "Kurtosis obtained using Fisher's definition of\n"
            "kurtosis (kurtosis of normal == 0.0). Normalized "
            "by N-1.",
            name1=name1,
            name2=name2,
            axis_descr=axis_descr,
            min_count="",
            see_also="",
            examples="",
        )
        def kurt(self, axis=None, skipna=None, level=None, numeric_only=None, **kwargs):
            return NDFrame.kurt(self, axis, skipna, level, numeric_only, **kwargs)

        # pandas\core\generic.py:10957: error: Cannot assign to a method
        # [assignment]
        cls.kurt = kurt  # type: ignore[assignment]
        cls.kurtosis = kurt

        @doc(
            _num_doc,
            desc="Return the median of the values over the requested axis.",
            name1=name1,
            name2=name2,
            axis_descr=axis_descr,
            min_count="",
            see_also="",
            examples="",
        )
        def median(
            self, axis=None, skipna=None, level=None, numeric_only=None, **kwargs
        ):
            return NDFrame.median(self, axis, skipna, level, numeric_only, **kwargs)

        # pandas\core\generic.py:10975: error: Cannot assign to a method
        # [assignment]
        cls.median = median  # type: ignore[assignment]

        @doc(
            _num_doc,
            desc="Return the maximum of the values over the requested axis.\n\n"
            "If you want the *index* of the maximum, use ``idxmax``. This is"
            "the equivalent of the ``numpy.ndarray`` method ``argmax``.",
            name1=name1,
            name2=name2,
            axis_descr=axis_descr,
            min_count="",
            see_also=_stat_func_see_also,
            examples=_max_examples,
        )
        def max(self, axis=None, skipna=None, level=None, numeric_only=None, **kwargs):
            return NDFrame.max(self, axis, skipna, level, numeric_only, **kwargs)

        # pandas\core\generic.py:10992: error: Cannot assign to a method
        # [assignment]
        cls.max = max  # type: ignore[assignment]

        @doc(
            _num_doc,
            desc="Return the minimum of the values over the requested axis.\n\n"
            "If you want the *index* of the minimum, use ``idxmin``. This is"
            "the equivalent of the ``numpy.ndarray`` method ``argmin``.",
            name1=name1,
            name2=name2,
            axis_descr=axis_descr,
            min_count="",
            see_also=_stat_func_see_also,
            examples=_min_examples,
        )
        def min(self, axis=None, skipna=None, level=None, numeric_only=None, **kwargs):
            return NDFrame.min(self, axis, skipna, level, numeric_only, **kwargs)

        # pandas\core\generic.py:11009: error: Cannot assign to a method
        # [assignment]
        cls.min = min  # type: ignore[assignment]

    @final
    @doc(Rolling)
    def rolling(
        self,
        window: Union[int, timedelta, BaseOffset, BaseIndexer],
        min_periods: Optional[int] = None,
        center: bool_t = False,
        win_type: Optional[str] = None,
        on: Optional[str] = None,
        axis: Axis = 0,
        closed: Optional[str] = None,
    ):
        axis = self._get_axis_number(axis)

        if win_type is not None:
            return Window(
                self,
                window=window,
                min_periods=min_periods,
                center=center,
                win_type=win_type,
                on=on,
                axis=axis,
                closed=closed,
            )

        return Rolling(
            self,
            window=window,
            min_periods=min_periods,
            center=center,
            win_type=win_type,
            on=on,
            axis=axis,
            closed=closed,
        )

    @final
    @doc(Expanding)
    def expanding(
        self, min_periods: int = 1, center: Optional[bool_t] = None, axis: Axis = 0
    ) -> Expanding:
        axis = self._get_axis_number(axis)
        if center is not None:
            warnings.warn(
                "The `center` argument on `expanding` will be removed in the future",
                FutureWarning,
                stacklevel=2,
            )
        else:
            center = False

        return Expanding(self, min_periods=min_periods, center=center, axis=axis)

    @final
    @doc(ExponentialMovingWindow)
    def ewm(
        self,
        com: Optional[float] = None,
        span: Optional[float] = None,
        halflife: Optional[Union[float, TimedeltaConvertibleTypes]] = None,
        alpha: Optional[float] = None,
        min_periods: int = 0,
        adjust: bool_t = True,
        ignore_na: bool_t = False,
        axis: Axis = 0,
        times: Optional[Union[str, np.ndarray, FrameOrSeries]] = None,
    ) -> ExponentialMovingWindow:
        axis = self._get_axis_number(axis)
        return ExponentialMovingWindow(
            self,
            com=com,
            span=span,
            halflife=halflife,
            alpha=alpha,
            min_periods=min_periods,
            adjust=adjust,
            ignore_na=ignore_na,
            axis=axis,
            times=times,
        )

    # ----------------------------------------------------------------------
    # Arithmetic Methods

    @final
    def _inplace_method(self, other, op):
        """
        Wrap arithmetic method to operate inplace.
        """
        result = op(self, other)

        if (
            self.ndim == 1
            and result._indexed_same(self)
            and is_dtype_equal(result.dtype, self.dtype)
        ):
            # GH#36498 this inplace op can _actually_ be inplace.
            self._values[:] = result._values
            return self

        # Delete cacher
        self._reset_cacher()

        # this makes sure that we are aligned like the input
        # we are updating inplace so we want to ignore is_copy
        self._update_inplace(
            result.reindex_like(self, copy=False), verify_is_copy=False
        )
        return self

    def __iadd__(self, other):
        return self._inplace_method(other, type(self).__add__)  # type: ignore[operator]

    def __isub__(self, other):
        return self._inplace_method(other, type(self).__sub__)  # type: ignore[operator]

    def __imul__(self, other):
        return self._inplace_method(other, type(self).__mul__)  # type: ignore[operator]

    def __itruediv__(self, other):
        return self._inplace_method(
            other, type(self).__truediv__  # type: ignore[operator]
        )

    def __ifloordiv__(self, other):
        return self._inplace_method(
            other, type(self).__floordiv__  # type: ignore[operator]
        )

    def __imod__(self, other):
        return self._inplace_method(other, type(self).__mod__)  # type: ignore[operator]

    def __ipow__(self, other):
        return self._inplace_method(other, type(self).__pow__)  # type: ignore[operator]

    def __iand__(self, other):
        return self._inplace_method(other, type(self).__and__)  # type: ignore[operator]

    def __ior__(self, other):
        return self._inplace_method(other, type(self).__or__)  # type: ignore[operator]

    def __ixor__(self, other):
        return self._inplace_method(other, type(self).__xor__)  # type: ignore[operator]

    # ----------------------------------------------------------------------
    # Misc methods

    @final
    def _find_valid_index(self, how: str):
        """
        Retrieves the index of the first valid value.

        Parameters
        ----------
        how : {'first', 'last'}
            Use this parameter to change between the first or last valid index.

        Returns
        -------
        idx_first_valid : type of index
        """
        idxpos = find_valid_index(self._values, how)
        if idxpos is None:
            return None
        return self.index[idxpos]

    @final
    @doc(position="first", klass=_shared_doc_kwargs["klass"])
    def first_valid_index(self):
        """
        Return index for {position} non-NA/null value.

        Returns
        -------
        scalar : type of index

        Notes
        -----
        If all elements are non-NA/null, returns None.
        Also returns None for empty {klass}.
        """
        return self._find_valid_index("first")

    @final
    @doc(first_valid_index, position="last", klass=_shared_doc_kwargs["klass"])
    def last_valid_index(self):
        return self._find_valid_index("last")


def _doc_parms(cls):
    """Return a tuple of the doc parms."""
    axis_descr = (
        f"{{{', '.join(f'{a} ({i})' for i, a in enumerate(cls._AXIS_ORDERS))}}}"
    )
    name = cls._constructor_sliced.__name__ if cls._AXIS_LEN > 1 else "scalar"
    name2 = cls.__name__
    return axis_descr, name, name2


_num_doc = """
{desc}

Parameters
----------
axis : {axis_descr}
    Axis for the function to be applied on.
skipna : bool, default True
    Exclude NA/null values when computing the result.
level : int or level name, default None
    If the axis is a MultiIndex (hierarchical), count along a
    particular level, collapsing into a {name1}.
numeric_only : bool, default None
    Include only float, int, boolean columns. If None, will attempt to use
    everything, then use only numeric data. Not implemented for Series.
{min_count}\
**kwargs
    Additional keyword arguments to be passed to the function.

Returns
-------
{name1} or {name2} (if level specified)\
{see_also}\
{examples}
"""

_num_ddof_doc = """
{desc}

Parameters
----------
axis : {axis_descr}
skipna : bool, default True
    Exclude NA/null values. If an entire row/column is NA, the result
    will be NA.
level : int or level name, default None
    If the axis is a MultiIndex (hierarchical), count along a
    particular level, collapsing into a {name1}.
ddof : int, default 1
    Delta Degrees of Freedom. The divisor used in calculations is N - ddof,
    where N represents the number of elements.
numeric_only : bool, default None
    Include only float, int, boolean columns. If None, will attempt to use
    everything, then use only numeric data. Not implemented for Series.

Returns
-------
{name1} or {name2} (if level specified)

Notes
-----
To have the same behaviour as `numpy.std`, use `ddof=0` (instead of the
default `ddof=1`)\n"""

_bool_doc = """
{desc}

Parameters
----------
axis : {{0 or 'index', 1 or 'columns', None}}, default 0
    Indicate which axis or axes should be reduced.

    * 0 / 'index' : reduce the index, return a Series whose index is the
      original column labels.
    * 1 / 'columns' : reduce the columns, return a Series whose index is the
      original index.
    * None : reduce all axes, return a scalar.

bool_only : bool, default None
    Include only boolean columns. If None, will attempt to use everything,
    then use only boolean data. Not implemented for Series.
skipna : bool, default True
    Exclude NA/null values. If the entire row/column is NA and skipna is
    True, then the result will be {empty_value}, as for an empty row/column.
    If skipna is False, then NA are treated as True, because these are not
    equal to zero.
level : int or level name, default None
    If the axis is a MultiIndex (hierarchical), count along a
    particular level, collapsing into a {name1}.
**kwargs : any, default None
    Additional keywords have no effect but might be accepted for
    compatibility with NumPy.

Returns
-------
{name1} or {name2}
    If level is specified, then, {name2} is returned; otherwise, {name1}
    is returned.

{see_also}
{examples}"""

_all_desc = """\
Return whether all elements are True, potentially over an axis.

Returns True unless there at least one element within a series or
along a Dataframe axis that is False or equivalent (e.g. zero or
empty)."""

_all_examples = """\
Examples
--------
**Series**

>>> pd.Series([True, True]).all()
True
>>> pd.Series([True, False]).all()
False
>>> pd.Series([]).all()
True
>>> pd.Series([np.nan]).all()
True
>>> pd.Series([np.nan]).all(skipna=False)
True

**DataFrames**

Create a dataframe from a dictionary.

>>> df = pd.DataFrame({'col1': [True, True], 'col2': [True, False]})
>>> df
   col1   col2
0  True   True
1  True  False

Default behaviour checks if column-wise values all return True.

>>> df.all()
col1     True
col2    False
dtype: bool

Specify ``axis='columns'`` to check if row-wise values all return True.

>>> df.all(axis='columns')
0     True
1    False
dtype: bool

Or ``axis=None`` for whether every value is True.

>>> df.all(axis=None)
False
"""

_all_see_also = """\
See Also
--------
Series.all : Return True if all elements are True.
DataFrame.any : Return True if one (or more) elements are True.
"""

_cnum_doc = """
Return cumulative {desc} over a DataFrame or Series axis.

Returns a DataFrame or Series of the same size containing the cumulative
{desc}.

Parameters
----------
axis : {{0 or 'index', 1 or 'columns'}}, default 0
    The index or the name of the axis. 0 is equivalent to None or 'index'.
skipna : bool, default True
    Exclude NA/null values. If an entire row/column is NA, the result
    will be NA.
*args, **kwargs
    Additional keywords have no effect but might be accepted for
    compatibility with NumPy.

Returns
-------
{name1} or {name2}
    Return cumulative {desc} of {name1} or {name2}.

See Also
--------
core.window.Expanding.{accum_func_name} : Similar functionality
    but ignores ``NaN`` values.
{name2}.{accum_func_name} : Return the {desc} over
    {name2} axis.
{name2}.cummax : Return cumulative maximum over {name2} axis.
{name2}.cummin : Return cumulative minimum over {name2} axis.
{name2}.cumsum : Return cumulative sum over {name2} axis.
{name2}.cumprod : Return cumulative product over {name2} axis.

{examples}"""

_cummin_examples = """\
Examples
--------
**Series**

>>> s = pd.Series([2, np.nan, 5, -1, 0])
>>> s
0    2.0
1    NaN
2    5.0
3   -1.0
4    0.0
dtype: float64

By default, NA values are ignored.

>>> s.cummin()
0    2.0
1    NaN
2    2.0
3   -1.0
4   -1.0
dtype: float64

To include NA values in the operation, use ``skipna=False``

>>> s.cummin(skipna=False)
0    2.0
1    NaN
2    NaN
3    NaN
4    NaN
dtype: float64

**DataFrame**

>>> df = pd.DataFrame([[2.0, 1.0],
...                    [3.0, np.nan],
...                    [1.0, 0.0]],
...                    columns=list('AB'))
>>> df
     A    B
0  2.0  1.0
1  3.0  NaN
2  1.0  0.0

By default, iterates over rows and finds the minimum
in each column. This is equivalent to ``axis=None`` or ``axis='index'``.

>>> df.cummin()
     A    B
0  2.0  1.0
1  2.0  NaN
2  1.0  0.0

To iterate over columns and find the minimum in each row,
use ``axis=1``

>>> df.cummin(axis=1)
     A    B
0  2.0  1.0
1  3.0  NaN
2  1.0  0.0
"""

_cumsum_examples = """\
Examples
--------
**Series**

>>> s = pd.Series([2, np.nan, 5, -1, 0])
>>> s
0    2.0
1    NaN
2    5.0
3   -1.0
4    0.0
dtype: float64

By default, NA values are ignored.

>>> s.cumsum()
0    2.0
1    NaN
2    7.0
3    6.0
4    6.0
dtype: float64

To include NA values in the operation, use ``skipna=False``

>>> s.cumsum(skipna=False)
0    2.0
1    NaN
2    NaN
3    NaN
4    NaN
dtype: float64

**DataFrame**

>>> df = pd.DataFrame([[2.0, 1.0],
...                    [3.0, np.nan],
...                    [1.0, 0.0]],
...                    columns=list('AB'))
>>> df
     A    B
0  2.0  1.0
1  3.0  NaN
2  1.0  0.0

By default, iterates over rows and finds the sum
in each column. This is equivalent to ``axis=None`` or ``axis='index'``.

>>> df.cumsum()
     A    B
0  2.0  1.0
1  5.0  NaN
2  6.0  1.0

To iterate over columns and find the sum in each row,
use ``axis=1``

>>> df.cumsum(axis=1)
     A    B
0  2.0  3.0
1  3.0  NaN
2  1.0  1.0
"""

_cumprod_examples = """\
Examples
--------
**Series**

>>> s = pd.Series([2, np.nan, 5, -1, 0])
>>> s
0    2.0
1    NaN
2    5.0
3   -1.0
4    0.0
dtype: float64

By default, NA values are ignored.

>>> s.cumprod()
0     2.0
1     NaN
2    10.0
3   -10.0
4    -0.0
dtype: float64

To include NA values in the operation, use ``skipna=False``

>>> s.cumprod(skipna=False)
0    2.0
1    NaN
2    NaN
3    NaN
4    NaN
dtype: float64

**DataFrame**

>>> df = pd.DataFrame([[2.0, 1.0],
...                    [3.0, np.nan],
...                    [1.0, 0.0]],
...                    columns=list('AB'))
>>> df
     A    B
0  2.0  1.0
1  3.0  NaN
2  1.0  0.0

By default, iterates over rows and finds the product
in each column. This is equivalent to ``axis=None`` or ``axis='index'``.

>>> df.cumprod()
     A    B
0  2.0  1.0
1  6.0  NaN
2  6.0  0.0

To iterate over columns and find the product in each row,
use ``axis=1``

>>> df.cumprod(axis=1)
     A    B
0  2.0  2.0
1  3.0  NaN
2  1.0  0.0
"""

_cummax_examples = """\
Examples
--------
**Series**

>>> s = pd.Series([2, np.nan, 5, -1, 0])
>>> s
0    2.0
1    NaN
2    5.0
3   -1.0
4    0.0
dtype: float64

By default, NA values are ignored.

>>> s.cummax()
0    2.0
1    NaN
2    5.0
3    5.0
4    5.0
dtype: float64

To include NA values in the operation, use ``skipna=False``

>>> s.cummax(skipna=False)
0    2.0
1    NaN
2    NaN
3    NaN
4    NaN
dtype: float64

**DataFrame**

>>> df = pd.DataFrame([[2.0, 1.0],
...                    [3.0, np.nan],
...                    [1.0, 0.0]],
...                    columns=list('AB'))
>>> df
     A    B
0  2.0  1.0
1  3.0  NaN
2  1.0  0.0

By default, iterates over rows and finds the maximum
in each column. This is equivalent to ``axis=None`` or ``axis='index'``.

>>> df.cummax()
     A    B
0  2.0  1.0
1  3.0  NaN
2  3.0  1.0

To iterate over columns and find the maximum in each row,
use ``axis=1``

>>> df.cummax(axis=1)
     A    B
0  2.0  2.0
1  3.0  NaN
2  1.0  1.0
"""

_any_see_also = """\
See Also
--------
numpy.any : Numpy version of this method.
Series.any : Return whether any element is True.
Series.all : Return whether all elements are True.
DataFrame.any : Return whether any element is True over requested axis.
DataFrame.all : Return whether all elements are True over requested axis.
"""

_any_desc = """\
Return whether any element is True, potentially over an axis.

Returns False unless there is at least one element within a series or
along a Dataframe axis that is True or equivalent (e.g. non-zero or
non-empty)."""

_any_examples = """\
Examples
--------
**Series**

For Series input, the output is a scalar indicating whether any element
is True.

>>> pd.Series([False, False]).any()
False
>>> pd.Series([True, False]).any()
True
>>> pd.Series([]).any()
False
>>> pd.Series([np.nan]).any()
False
>>> pd.Series([np.nan]).any(skipna=False)
True

**DataFrame**

Whether each column contains at least one True element (the default).

>>> df = pd.DataFrame({"A": [1, 2], "B": [0, 2], "C": [0, 0]})
>>> df
   A  B  C
0  1  0  0
1  2  2  0

>>> df.any()
A     True
B     True
C    False
dtype: bool

Aggregating over the columns.

>>> df = pd.DataFrame({"A": [True, False], "B": [1, 2]})
>>> df
       A  B
0   True  1
1  False  2

>>> df.any(axis='columns')
0    True
1    True
dtype: bool

>>> df = pd.DataFrame({"A": [True, False], "B": [1, 0]})
>>> df
       A  B
0   True  1
1  False  0

>>> df.any(axis='columns')
0    True
1    False
dtype: bool

Aggregating over the entire DataFrame with ``axis=None``.

>>> df.any(axis=None)
True

`any` for an empty DataFrame is an empty Series.

>>> pd.DataFrame([]).any()
Series([], dtype: bool)
"""

_shared_docs[
    "stat_func_example"
] = """

Examples
--------
>>> idx = pd.MultiIndex.from_arrays([
...     ['warm', 'warm', 'cold', 'cold'],
...     ['dog', 'falcon', 'fish', 'spider']],
...     names=['blooded', 'animal'])
>>> s = pd.Series([4, 2, 0, 8], name='legs', index=idx)
>>> s
blooded  animal
warm     dog       4
         falcon    2
cold     fish      0
         spider    8
Name: legs, dtype: int64

>>> s.{stat_func}()
{default_output}

{verb} using level names, as well as indices.

>>> s.{stat_func}(level='blooded')
blooded
warm    {level_output_0}
cold    {level_output_1}
Name: legs, dtype: int64

>>> s.{stat_func}(level=0)
blooded
warm    {level_output_0}
cold    {level_output_1}
Name: legs, dtype: int64"""

_sum_examples = _shared_docs["stat_func_example"].format(
    stat_func="sum", verb="Sum", default_output=14, level_output_0=6, level_output_1=8
)

_sum_examples += """

By default, the sum of an empty or all-NA Series is ``0``.

>>> pd.Series([]).sum()  # min_count=0 is the default
0.0

This can be controlled with the ``min_count`` parameter. For example, if
you'd like the sum of an empty series to be NaN, pass ``min_count=1``.

>>> pd.Series([]).sum(min_count=1)
nan

Thanks to the ``skipna`` parameter, ``min_count`` handles all-NA and
empty series identically.

>>> pd.Series([np.nan]).sum()
0.0

>>> pd.Series([np.nan]).sum(min_count=1)
nan"""

_max_examples = _shared_docs["stat_func_example"].format(
    stat_func="max", verb="Max", default_output=8, level_output_0=4, level_output_1=8
)

_min_examples = _shared_docs["stat_func_example"].format(
    stat_func="min", verb="Min", default_output=0, level_output_0=2, level_output_1=0
)

_stat_func_see_also = """

See Also
--------
Series.sum : Return the sum.
Series.min : Return the minimum.
Series.max : Return the maximum.
Series.idxmin : Return the index of the minimum.
Series.idxmax : Return the index of the maximum.
DataFrame.sum : Return the sum over the requested axis.
DataFrame.min : Return the minimum over the requested axis.
DataFrame.max : Return the maximum over the requested axis.
DataFrame.idxmin : Return the index of the minimum over the requested axis.
DataFrame.idxmax : Return the index of the maximum over the requested axis."""

_prod_examples = """

Examples
--------
By default, the product of an empty or all-NA Series is ``1``

>>> pd.Series([]).prod()
1.0

This can be controlled with the ``min_count`` parameter

>>> pd.Series([]).prod(min_count=1)
nan

Thanks to the ``skipna`` parameter, ``min_count`` handles all-NA and
empty series identically.

>>> pd.Series([np.nan]).prod()
1.0

>>> pd.Series([np.nan]).prod(min_count=1)
nan"""

_min_count_stub = """\
min_count : int, default 0
    The required number of valid values to perform the operation. If fewer than
    ``min_count`` non-NA values are present the result will be NA.
"""<|MERGE_RESOLUTION|>--- conflicted
+++ resolved
@@ -3814,23 +3814,6 @@
         result._set_is_copy(self, copy=is_copy)
         return result
 
-<<<<<<< HEAD
-    def _iset_item(self, loc: int, value, inplace: bool_t = False) -> None:
-        self._mgr.iset(loc, value, inplace=inplace)
-        self._clear_item_cache()
-
-    def _set_item(self, key, value) -> None:
-        try:
-            loc = self._info_axis.get_loc(key)
-        except KeyError:
-            # This item wasn't present, just insert at end
-            self._mgr.insert(len(self._info_axis), key, value)
-            return
-
-        NDFrame._iset_item(self, loc, value)
-
-=======
->>>>>>> ec8240aa
     @final
     def _set_is_copy(self, ref, copy: bool_t = True) -> None:
         if not copy:
