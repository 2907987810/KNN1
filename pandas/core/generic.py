# pylint: disable=W0231,E1101
import collections
import functools
import warnings
import operator
import weakref
import gc
import json

import numpy as np
import pandas as pd

from pandas._libs import properties, Timestamp, iNaT
from pandas.errors import AbstractMethodError

from pandas.core.dtypes.common import (
    ensure_int64,
    ensure_object,
    is_scalar,
    is_number,
    is_integer, is_bool,
    is_bool_dtype,
    is_numeric_dtype,
    is_datetime64_any_dtype,
    is_timedelta64_dtype,
    is_datetime64tz_dtype,
    is_list_like,
    is_dict_like,
    is_re_compilable,
    is_period_arraylike,
    is_object_dtype,
    is_extension_array_dtype,
    pandas_dtype)
from pandas.core.dtypes.cast import maybe_promote, maybe_upcast_putmask
from pandas.core.dtypes.inference import is_hashable
from pandas.core.dtypes.missing import isna, notna
from pandas.core.dtypes.generic import ABCSeries, ABCPanel, ABCDataFrame

from pandas.core.base import PandasObject, SelectionMixin
from pandas.core.index import (Index, MultiIndex, ensure_index,
                               InvalidIndexError, RangeIndex)
import pandas.core.indexing as indexing
from pandas.core.indexes.datetimes import DatetimeIndex
from pandas.core.indexes.period import PeriodIndex, Period
from pandas.core.internals import BlockManager
import pandas.core.algorithms as algos
import pandas.core.common as com
import pandas.core.missing as missing
from pandas.io.formats.printing import pprint_thing
from pandas.io.formats.format import format_percentiles, DataFrameFormatter
from pandas.tseries.frequencies import to_offset
from pandas import compat
from pandas.compat.numpy import function as nv
from pandas.compat import (map, zip, lzip, lrange, string_types, to_str,
                           isidentifier, set_function_name, cPickle as pkl)
from pandas.core.ops import _align_method_FRAME
import pandas.core.nanops as nanops
from pandas.util._decorators import (Appender, Substitution,
                                     rewrite_axis_style_signature)
from pandas.util._validators import validate_bool_kwarg, validate_fillna_kwargs
from pandas.core import config

# goal is to be able to define the docs close to function, while still being
# able to share
_shared_docs = dict()
_shared_doc_kwargs = dict(
    axes='keywords for axes', klass='NDFrame',
    axes_single_arg='int or labels for object',
    args_transpose='axes to permute (int or label for object)',
    optional_by="""
        by : str or list of str
            Name or list of names to sort by""")


def _single_replace(self, to_replace, method, inplace, limit):
    """
    Replaces values in a Series using the fill method specified when no
    replacement value is given in the replace method
    """
    if self.ndim != 1:
        raise TypeError('cannot replace {0} with method {1} on a {2}'
                        .format(to_replace, method, type(self).__name__))

    orig_dtype = self.dtype
    result = self if inplace else self.copy()
    fill_f = missing.get_fill_func(method)

    mask = missing.mask_missing(result.values, to_replace)
    values = fill_f(result.values, limit=limit, mask=mask)

    if values.dtype == orig_dtype and inplace:
        return

    result = pd.Series(values, index=self.index,
                       dtype=self.dtype).__finalize__(self)

    if inplace:
        self._update_inplace(result._data)
        return

    return result


class NDFrame(PandasObject, SelectionMixin):
    """
    N-dimensional analogue of DataFrame. Store multi-dimensional in a
    size-mutable, labeled data structure

    Parameters
    ----------
    data : BlockManager
    axes : list
    copy : boolean, default False
    """
    _internal_names = ['_data', '_cacher', '_item_cache', '_cache', '_is_copy',
                       '_subtyp', '_name', '_index', '_default_kind',
                       '_default_fill_value', '_metadata', '__array_struct__',
                       '__array_interface__']
    _internal_names_set = set(_internal_names)
    _accessors = frozenset()
    _deprecations = frozenset(['as_blocks', 'blocks',
                               'convert_objects', 'is_copy'])
    _metadata = []
    _is_copy = None

    def __init__(self, data, axes=None, copy=False, dtype=None,
                 fastpath=False):

        if not fastpath:
            if dtype is not None:
                data = data.astype(dtype)
            elif copy:
                data = data.copy()

            if axes is not None:
                for i, ax in enumerate(axes):
                    data = data.reindex_axis(ax, axis=i)

        object.__setattr__(self, '_is_copy', None)
        object.__setattr__(self, '_data', data)
        object.__setattr__(self, '_item_cache', {})

    @property
    def is_copy(self):
        warnings.warn("Attribute 'is_copy' is deprecated and will be removed "
                      "in a future version.", FutureWarning, stacklevel=2)
        return self._is_copy

    @is_copy.setter
    def is_copy(self, msg):
        warnings.warn("Attribute 'is_copy' is deprecated and will be removed "
                      "in a future version.", FutureWarning, stacklevel=2)
        self._is_copy = msg

    def _repr_data_resource_(self):
        """
        Not a real Jupyter special repr method, but we use the same
        naming convention.
        """
        if config.get_option("display.html.table_schema"):
            data = self.head(config.get_option('display.max_rows'))
            payload = json.loads(data.to_json(orient='table'),
                                 object_pairs_hook=collections.OrderedDict)
            return payload

    def _validate_dtype(self, dtype):
        """ validate the passed dtype """

        if dtype is not None:
            dtype = pandas_dtype(dtype)

            # a compound dtype
            if dtype.kind == 'V':
                raise NotImplementedError("compound dtypes are not implemented"
                                          " in the {0} constructor"
                                          .format(self.__class__.__name__))

        return dtype

    def _init_mgr(self, mgr, axes=None, dtype=None, copy=False):
        """ passed a manager and a axes dict """
        for a, axe in axes.items():
            if axe is not None:
                mgr = mgr.reindex_axis(axe,
                                       axis=self._get_block_manager_axis(a),
                                       copy=False)

        # make a copy if explicitly requested
        if copy:
            mgr = mgr.copy()
        if dtype is not None:
            # avoid further copies if we can
            if len(mgr.blocks) > 1 or mgr.blocks[0].values.dtype != dtype:
                mgr = mgr.astype(dtype=dtype)
        return mgr

    # ----------------------------------------------------------------------
    # Construction

    @property
    def _constructor(self):
        """Used when a manipulation result has the same dimensions as the
        original.
        """
        raise AbstractMethodError(self)

    def __unicode__(self):
        # unicode representation based upon iterating over self
        # (since, by definition, `PandasContainers` are iterable)
        prepr = '[%s]' % ','.join(map(pprint_thing, self))
        return '%s(%s)' % (self.__class__.__name__, prepr)

    def _dir_additions(self):
        """ add the string-like attributes from the info_axis.
        If info_axis is a MultiIndex, it's first level values are used.
        """
        additions = {c for c in self._info_axis.unique(level=0)[:100]
                     if isinstance(c, string_types) and isidentifier(c)}
        return super(NDFrame, self)._dir_additions().union(additions)

    @property
    def _constructor_sliced(self):
        """Used when a manipulation result has one lower dimension(s) as the
        original, such as DataFrame single columns slicing.
        """
        raise AbstractMethodError(self)

    @property
    def _constructor_expanddim(self):
        """Used when a manipulation result has one higher dimension as the
        original, such as Series.to_frame() and DataFrame.to_panel()
        """
        raise NotImplementedError

    # ----------------------------------------------------------------------
    # Axis

    @classmethod
    def _setup_axes(cls, axes, info_axis=None, stat_axis=None, aliases=None,
                    slicers=None, axes_are_reversed=False, build_axes=True,
                    ns=None, docs=None):
        """Provide axes setup for the major PandasObjects.

        Parameters
        ----------
        axes : the names of the axes in order (lowest to highest)
        info_axis_num : the axis of the selector dimension (int)
        stat_axis_num : the number of axis for the default stats (int)
        aliases : other names for a single axis (dict)
        slicers : how axes slice to others (dict)
        axes_are_reversed : boolean whether to treat passed axes as
            reversed (DataFrame)
        build_axes : setup the axis properties (default True)
        """

        cls._AXIS_ORDERS = axes
        cls._AXIS_NUMBERS = {a: i for i, a in enumerate(axes)}
        cls._AXIS_LEN = len(axes)
        cls._AXIS_ALIASES = aliases or dict()
        cls._AXIS_IALIASES = {v: k for k, v in cls._AXIS_ALIASES.items()}
        cls._AXIS_NAMES = dict(enumerate(axes))
        cls._AXIS_SLICEMAP = slicers or None
        cls._AXIS_REVERSED = axes_are_reversed

        # typ
        setattr(cls, '_typ', cls.__name__.lower())

        # indexing support
        cls._ix = None

        if info_axis is not None:
            cls._info_axis_number = info_axis
            cls._info_axis_name = axes[info_axis]

        if stat_axis is not None:
            cls._stat_axis_number = stat_axis
            cls._stat_axis_name = axes[stat_axis]

        # setup the actual axis
        if build_axes:

            def set_axis(a, i):
                setattr(cls, a, properties.AxisProperty(i, docs.get(a, a)))
                cls._internal_names_set.add(a)

            if axes_are_reversed:
                m = cls._AXIS_LEN - 1
                for i, a in cls._AXIS_NAMES.items():
                    set_axis(a, m - i)
            else:
                for i, a in cls._AXIS_NAMES.items():
                    set_axis(a, i)

        assert not isinstance(ns, dict)

    def _construct_axes_dict(self, axes=None, **kwargs):
        """Return an axes dictionary for myself."""
        d = {a: self._get_axis(a) for a in (axes or self._AXIS_ORDERS)}
        d.update(kwargs)
        return d

    @staticmethod
    def _construct_axes_dict_from(self, axes, **kwargs):
        """Return an axes dictionary for the passed axes."""
        d = {a: ax for a, ax in zip(self._AXIS_ORDERS, axes)}
        d.update(kwargs)
        return d

    def _construct_axes_dict_for_slice(self, axes=None, **kwargs):
        """Return an axes dictionary for myself."""
        d = {self._AXIS_SLICEMAP[a]: self._get_axis(a)
             for a in (axes or self._AXIS_ORDERS)}
        d.update(kwargs)
        return d

    def _construct_axes_from_arguments(self, args, kwargs, require_all=False):
        """Construct and returns axes if supplied in args/kwargs.

        If require_all, raise if all axis arguments are not supplied
        return a tuple of (axes, kwargs).
        """

        # construct the args
        args = list(args)
        for a in self._AXIS_ORDERS:

            # if we have an alias for this axis
            alias = self._AXIS_IALIASES.get(a)
            if alias is not None:
                if a in kwargs:
                    if alias in kwargs:
                        raise TypeError("arguments are mutually exclusive "
                                        "for [%s,%s]" % (a, alias))
                    continue
                if alias in kwargs:
                    kwargs[a] = kwargs.pop(alias)
                    continue

            # look for a argument by position
            if a not in kwargs:
                try:
                    kwargs[a] = args.pop(0)
                except IndexError:
                    if require_all:
                        raise TypeError("not enough/duplicate arguments "
                                        "specified!")

        axes = {a: kwargs.pop(a, None) for a in self._AXIS_ORDERS}
        return axes, kwargs

    @classmethod
    def _from_axes(cls, data, axes, **kwargs):
        # for construction from BlockManager
        if isinstance(data, BlockManager):
            return cls(data, **kwargs)
        else:
            if cls._AXIS_REVERSED:
                axes = axes[::-1]
            d = cls._construct_axes_dict_from(cls, axes, copy=False)
            d.update(kwargs)
            return cls(data, **d)

    @classmethod
    def _get_axis_number(cls, axis):
        axis = cls._AXIS_ALIASES.get(axis, axis)
        if is_integer(axis):
            if axis in cls._AXIS_NAMES:
                return axis
        else:
            try:
                return cls._AXIS_NUMBERS[axis]
            except KeyError:
                pass
        raise ValueError('No axis named {0} for object type {1}'
                         .format(axis, type(cls)))

    @classmethod
    def _get_axis_name(cls, axis):
        axis = cls._AXIS_ALIASES.get(axis, axis)
        if isinstance(axis, string_types):
            if axis in cls._AXIS_NUMBERS:
                return axis
        else:
            try:
                return cls._AXIS_NAMES[axis]
            except KeyError:
                pass
        raise ValueError('No axis named {0} for object type {1}'
                         .format(axis, type(cls)))

    def _get_axis(self, axis):
        name = self._get_axis_name(axis)
        return getattr(self, name)

    @classmethod
    def _get_block_manager_axis(cls, axis):
        """Map the axis to the block_manager axis."""
        axis = cls._get_axis_number(axis)
        if cls._AXIS_REVERSED:
            m = cls._AXIS_LEN - 1
            return m - axis
        return axis

    def _get_axis_resolvers(self, axis):
        # index or columns
        axis_index = getattr(self, axis)
        d = dict()
        prefix = axis[0]

        for i, name in enumerate(axis_index.names):
            if name is not None:
                key = level = name
            else:
                # prefix with 'i' or 'c' depending on the input axis
                # e.g., you must do ilevel_0 for the 0th level of an unnamed
                # multiiindex
                key = '{prefix}level_{i}'.format(prefix=prefix, i=i)
                level = i

            level_values = axis_index.get_level_values(level)
            s = level_values.to_series()
            s.index = axis_index
            d[key] = s

        # put the index/columns itself in the dict
        if isinstance(axis_index, MultiIndex):
            dindex = axis_index
        else:
            dindex = axis_index.to_series()

        d[axis] = dindex
        return d

    def _get_index_resolvers(self):
        d = {}
        for axis_name in self._AXIS_ORDERS:
            d.update(self._get_axis_resolvers(axis_name))
        return d

    @property
    def _info_axis(self):
        return getattr(self, self._info_axis_name)

    @property
    def _stat_axis(self):
        return getattr(self, self._stat_axis_name)

    @property
    def shape(self):
        """Return a tuple of axis dimensions"""
        return tuple(len(self._get_axis(a)) for a in self._AXIS_ORDERS)

    @property
    def axes(self):
        """Return index label(s) of the internal NDFrame"""
        # we do it this way because if we have reversed axes, then
        # the block manager shows then reversed
        return [self._get_axis(a) for a in self._AXIS_ORDERS]

    @property
    def ndim(self):
        """
        Return an int representing the number of axes / array dimensions.

        Return 1 if Series. Otherwise return 2 if DataFrame.

        See Also
        --------
        ndarray.ndim : Number of array dimensions.

        Examples
        --------
        >>> s = pd.Series({'a': 1, 'b': 2, 'c': 3})
        >>> s.ndim
        1

        >>> df = pd.DataFrame({'col1': [1, 2], 'col2': [3, 4]})
        >>> df.ndim
        2
        """
        return self._data.ndim

    @property
    def size(self):
        """
        Return an int representing the number of elements in this object.

        Return the number of rows if Series. Otherwise return the number of
        rows times number of columns if DataFrame.

        See Also
        --------
        ndarray.size : Number of elements in the array.

        Examples
        --------
        >>> s = pd.Series({'a': 1, 'b': 2, 'c': 3})
        >>> s.size
        3

        >>> df = pd.DataFrame({'col1': [1, 2], 'col2': [3, 4]})
        >>> df.size
        4
        """
        return np.prod(self.shape)

    @property
    def _selected_obj(self):
        """ internal compat with SelectionMixin """
        return self

    @property
    def _obj_with_exclusions(self):
        """ internal compat with SelectionMixin """
        return self

    def _expand_axes(self, key):
        new_axes = []
        for k, ax in zip(key, self.axes):
            if k not in ax:
                if type(k) != ax.dtype.type:
                    ax = ax.astype('O')
                new_axes.append(ax.insert(len(ax), k))
            else:
                new_axes.append(ax)

        return new_axes

    def set_axis(self, labels, axis=0, inplace=None):
        """
        Assign desired index to given axis.

        Indexes for column or row labels can be changed by assigning
        a list-like or Index.

        .. versionchanged:: 0.21.0

           The signature is now `labels` and `axis`, consistent with
           the rest of pandas API. Previously, the `axis` and `labels`
           arguments were respectively the first and second positional
           arguments.

        Parameters
        ----------
        labels : list-like, Index
            The values for the new index.

        axis : {0 or 'index', 1 or 'columns'}, default 0
            The axis to update. The value 0 identifies the rows, and 1
            identifies the columns.

        inplace : boolean, default None
            Whether to return a new %(klass)s instance.

            .. warning::

               ``inplace=None`` currently falls back to to True, but in a
               future version, will default to False. Use inplace=True
               explicitly rather than relying on the default.

        Returns
        -------
        renamed : %(klass)s or None
            An object of same type as caller if inplace=False, None otherwise.

        See Also
        --------
        DataFrame.rename_axis : Alter the name of the index or columns.

        Examples
        --------
        **Series**

        >>> s = pd.Series([1, 2, 3])
        >>> s
        0    1
        1    2
        2    3
        dtype: int64

        >>> s.set_axis(['a', 'b', 'c'], axis=0, inplace=False)
        a    1
        b    2
        c    3
        dtype: int64

        The original object is not modified.

        >>> s
        0    1
        1    2
        2    3
        dtype: int64

        **DataFrame**

        >>> df = pd.DataFrame({"A": [1, 2, 3], "B": [4, 5, 6]})

        Change the row labels.

        >>> df.set_axis(['a', 'b', 'c'], axis='index', inplace=False)
           A  B
        a  1  4
        b  2  5
        c  3  6

        Change the column labels.

        >>> df.set_axis(['I', 'II'], axis='columns', inplace=False)
           I  II
        0  1   4
        1  2   5
        2  3   6

        Now, update the labels inplace.

        >>> df.set_axis(['i', 'ii'], axis='columns', inplace=True)
        >>> df
           i  ii
        0  1   4
        1  2   5
        2  3   6
        """
        if is_scalar(labels):
            warnings.warn(
                'set_axis now takes "labels" as first argument, and '
                '"axis" as named parameter. The old form, with "axis" as '
                'first parameter and \"labels\" as second, is still supported '
                'but will be deprecated in a future version of pandas.',
                FutureWarning, stacklevel=2)
            labels, axis = axis, labels

        if inplace is None:
            warnings.warn(
                'set_axis currently defaults to operating inplace.\nThis '
                'will change in a future version of pandas, use '
                'inplace=True to avoid this warning.',
                FutureWarning, stacklevel=2)
            inplace = True
        if inplace:
            setattr(self, self._get_axis_name(axis), labels)
        else:
            obj = self.copy()
            obj.set_axis(labels, axis=axis, inplace=True)
            return obj

    def _set_axis(self, axis, labels):
        self._data.set_axis(axis, labels)
        self._clear_item_cache()

    def transpose(self, *args, **kwargs):
        """
        Permute the dimensions of the %(klass)s

        Parameters
        ----------
        args : %(args_transpose)s
        copy : boolean, default False
            Make a copy of the underlying data. Mixed-dtype data will
            always result in a copy

        Examples
        --------
        >>> p.transpose(2, 0, 1)
        >>> p.transpose(2, 0, 1, copy=True)

        Returns
        -------
        y : same as input
        """

        # construct the args
        axes, kwargs = self._construct_axes_from_arguments(args, kwargs,
                                                           require_all=True)
        axes_names = tuple(self._get_axis_name(axes[a])
                           for a in self._AXIS_ORDERS)
        axes_numbers = tuple(self._get_axis_number(axes[a])
                             for a in self._AXIS_ORDERS)

        # we must have unique axes
        if len(axes) != len(set(axes)):
            raise ValueError('Must specify %s unique axes' % self._AXIS_LEN)

        new_axes = self._construct_axes_dict_from(self, [self._get_axis(x)
                                                         for x in axes_names])
        new_values = self.values.transpose(axes_numbers)
        if kwargs.pop('copy', None) or (len(args) and args[-1]):
            new_values = new_values.copy()

        nv.validate_transpose_for_generic(self, kwargs)
        return self._constructor(new_values, **new_axes).__finalize__(self)

    def swapaxes(self, axis1, axis2, copy=True):
        """
        Interchange axes and swap values axes appropriately

        Returns
        -------
        y : same as input
        """
        i = self._get_axis_number(axis1)
        j = self._get_axis_number(axis2)

        if i == j:
            if copy:
                return self.copy()
            return self

        mapping = {i: j, j: i}

        new_axes = (self._get_axis(mapping.get(k, k))
                    for k in range(self._AXIS_LEN))
        new_values = self.values.swapaxes(i, j)
        if copy:
            new_values = new_values.copy()

        return self._constructor(new_values, *new_axes).__finalize__(self)

    def droplevel(self, level, axis=0):
        """Return DataFrame with requested index / column level(s) removed.

        .. versionadded:: 0.24.0

        Parameters
        ----------
        level : int, str, or list-like
            If a string is given, must be the name of a level
            If list-like, elements must be names or positional indexes
            of levels.

        axis : {0 or 'index', 1 or 'columns'}, default 0

        Returns
        -------
        DataFrame.droplevel()

        Examples
        --------
        >>> df = pd.DataFrame([
        ...     [1, 2, 3, 4],
        ...     [5, 6, 7, 8],
        ...     [9, 10, 11, 12]
        ... ]).set_index([0, 1]).rename_axis(['a', 'b'])

        >>> df.columns = pd.MultiIndex.from_tuples([
        ...    ('c', 'e'), ('d', 'f')
        ... ], names=['level_1', 'level_2'])

        >>> df
        level_1   c   d
        level_2   e   f
        a b
        1 2      3   4
        5 6      7   8
        9 10    11  12

        >>> df.droplevel('a')
        level_1   c   d
        level_2   e   f
        b
        2        3   4
        6        7   8
        10      11  12

        >>> df.droplevel('level2', axis=1)
        level_1   c   d
        a b
        1 2      3   4
        5 6      7   8
        9 10    11  12
        """
        labels = self._get_axis(axis)
        new_labels = labels.droplevel(level)
        result = self.set_axis(new_labels, axis=axis, inplace=False)
        return result

    def pop(self, item):
        """
        Return item and drop from frame. Raise KeyError if not found.

        Parameters
        ----------
        item : str
            Column label to be popped

        Returns
        -------
        popped : Series

        Examples
        --------
        >>> df = pd.DataFrame([('falcon', 'bird',    389.0),
        ...                    ('parrot', 'bird',     24.0),
        ...                    ('lion',   'mammal',   80.5),
        ...                    ('monkey', 'mammal', np.nan)],
        ...                   columns=('name', 'class', 'max_speed'))
        >>> df
             name   class  max_speed
        0  falcon    bird      389.0
        1  parrot    bird       24.0
        2    lion  mammal       80.5
        3  monkey  mammal        NaN

        >>> df.pop('class')
        0      bird
        1      bird
        2    mammal
        3    mammal
        Name: class, dtype: object

        >>> df
             name  max_speed
        0  falcon      389.0
        1  parrot       24.0
        2    lion       80.5
        3  monkey        NaN
        """
        result = self[item]
        del self[item]
        try:
            result._reset_cacher()
        except AttributeError:
            pass

        return result

    def squeeze(self, axis=None):
        """
        Squeeze 1 dimensional axis objects into scalars.

        Series or DataFrames with a single element are squeezed to a scalar.
        DataFrames with a single column or a single row are squeezed to a
        Series. Otherwise the object is unchanged.

        This method is most useful when you don't know if your
        object is a Series or DataFrame, but you do know it has just a single
        column. In that case you can safely call `squeeze` to ensure you have a
        Series.

        Parameters
        ----------
        axis : {0 or 'index', 1 or 'columns', None}, default None
            A specific axis to squeeze. By default, all length-1 axes are
            squeezed.

            .. versionadded:: 0.20.0

        Returns
        -------
        DataFrame, Series, or scalar
            The projection after squeezing `axis` or all the axes.

        See Also
        --------
        Series.iloc : Integer-location based indexing for selecting scalars.
        DataFrame.iloc : Integer-location based indexing for selecting Series.
        Series.to_frame : Inverse of DataFrame.squeeze for a
            single-column DataFrame.

        Examples
        --------
        >>> primes = pd.Series([2, 3, 5, 7])

        Slicing might produce a Series with a single value:

        >>> even_primes = primes[primes % 2 == 0]
        >>> even_primes
        0    2
        dtype: int64

        >>> even_primes.squeeze()
        2

        Squeezing objects with more than one value in every axis does nothing:

        >>> odd_primes = primes[primes % 2 == 1]
        >>> odd_primes
        1    3
        2    5
        3    7
        dtype: int64

        >>> odd_primes.squeeze()
        1    3
        2    5
        3    7
        dtype: int64

        Squeezing is even more effective when used with DataFrames.

        >>> df = pd.DataFrame([[1, 2], [3, 4]], columns=['a', 'b'])
        >>> df
           a  b
        0  1  2
        1  3  4

        Slicing a single column will produce a DataFrame with the columns
        having only one value:

        >>> df_a = df[['a']]
        >>> df_a
           a
        0  1
        1  3

        So the columns can be squeezed down, resulting in a Series:

        >>> df_a.squeeze('columns')
        0    1
        1    3
        Name: a, dtype: int64

        Slicing a single row from a single column will produce a single
        scalar DataFrame:

        >>> df_0a = df.loc[df.index < 1, ['a']]
        >>> df_0a
           a
        0  1

        Squeezing the rows produces a single scalar Series:

        >>> df_0a.squeeze('rows')
        a    1
        Name: 0, dtype: int64

        Squeezing all axes wil project directly into a scalar:

        >>> df_0a.squeeze()
        1
        """
        axis = (self._AXIS_NAMES if axis is None else
                (self._get_axis_number(axis),))
        try:
            return self.iloc[
                tuple(0 if i in axis and len(a) == 1 else slice(None)
                      for i, a in enumerate(self.axes))]
        except Exception:
            return self

    def swaplevel(self, i=-2, j=-1, axis=0):
        """
        Swap levels i and j in a MultiIndex on a particular axis

        Parameters
        ----------
        i, j : int, string (can be mixed)
            Level of index to be swapped. Can pass level name as string.

        Returns
        -------
        swapped : same type as caller (new object)

        .. versionchanged:: 0.18.1

           The indexes ``i`` and ``j`` are now optional, and default to
           the two innermost levels of the index.

        """
        axis = self._get_axis_number(axis)
        result = self.copy()
        labels = result._data.axes[axis]
        result._data.set_axis(axis, labels.swaplevel(i, j))
        return result

    # ----------------------------------------------------------------------
    # Rename

    def rename(self, *args, **kwargs):
        """
        Alter axes input function or functions. Function / dict values must be
        unique (1-to-1). Labels not contained in a dict / Series will be left
        as-is. Extra labels listed don't throw an error. Alternatively, change
        ``Series.name`` with a scalar value (Series only).

        Parameters
        ----------
        %(axes)s : scalar, list-like, dict-like or function, optional
            Scalar or list-like will alter the ``Series.name`` attribute,
            and raise on DataFrame or Panel.
            dict-like or functions are transformations to apply to
            that axis' values
        copy : boolean, default True
            Also copy underlying data
        inplace : boolean, default False
            Whether to return a new %(klass)s. If True then value of copy is
            ignored.
        level : int or level name, default None
            In case of a MultiIndex, only rename labels in the specified
            level.

        Returns
        -------
        renamed : %(klass)s (new object)

        See Also
        --------
        pandas.NDFrame.rename_axis

        Examples
        --------

        >>> s = pd.Series([1, 2, 3])
        >>> s
        0    1
        1    2
        2    3
        dtype: int64
        >>> s.rename("my_name") # scalar, changes Series.name
        0    1
        1    2
        2    3
        Name: my_name, dtype: int64
        >>> s.rename(lambda x: x ** 2)  # function, changes labels
        0    1
        1    2
        4    3
        dtype: int64
        >>> s.rename({1: 3, 2: 5})  # mapping, changes labels
        0    1
        3    2
        5    3
        dtype: int64

        Since ``DataFrame`` doesn't have a ``.name`` attribute,
        only mapping-type arguments are allowed.

        >>> df = pd.DataFrame({"A": [1, 2, 3], "B": [4, 5, 6]})
        >>> df.rename(2)
        Traceback (most recent call last):
        ...
        TypeError: 'int' object is not callable

        ``DataFrame.rename`` supports two calling conventions

        * ``(index=index_mapper, columns=columns_mapper, ...)``
        * ``(mapper, axis={'index', 'columns'}, ...)``

        We *highly* recommend using keyword arguments to clarify your
        intent.

        >>> df.rename(index=str, columns={"A": "a", "B": "c"})
           a  c
        0  1  4
        1  2  5
        2  3  6

        >>> df.rename(index=str, columns={"A": "a", "C": "c"})
           a  B
        0  1  4
        1  2  5
        2  3  6

        Using axis-style parameters

        >>> df.rename(str.lower, axis='columns')
           a  b
        0  1  4
        1  2  5
        2  3  6

        >>> df.rename({1: 2, 2: 4}, axis='index')
           A  B
        0  1  4
        2  2  5
        4  3  6

        See the :ref:`user guide <basics.rename>` for more.
        """
        axes, kwargs = self._construct_axes_from_arguments(args, kwargs)
        copy = kwargs.pop('copy', True)
        inplace = kwargs.pop('inplace', False)
        level = kwargs.pop('level', None)
        axis = kwargs.pop('axis', None)
        if axis is not None:
            # Validate the axis
            self._get_axis_number(axis)

        if kwargs:
            raise TypeError('rename() got an unexpected keyword '
                            'argument "{0}"'.format(list(kwargs.keys())[0]))

        if com.count_not_none(*axes.values()) == 0:
            raise TypeError('must pass an index to rename')

        self._consolidate_inplace()
        result = self if inplace else self.copy(deep=copy)

        # start in the axis order to eliminate too many copies
        for axis in lrange(self._AXIS_LEN):
            v = axes.get(self._AXIS_NAMES[axis])
            if v is None:
                continue
            f = com._get_rename_function(v)

            baxis = self._get_block_manager_axis(axis)
            if level is not None:
                level = self.axes[axis]._get_level_number(level)
            result._data = result._data.rename_axis(f, axis=baxis, copy=copy,
                                                    level=level)
            result._clear_item_cache()

        if inplace:
            self._update_inplace(result._data)
        else:
            return result.__finalize__(self)

    @rewrite_axis_style_signature('mapper', [('copy', True),
                                             ('inplace', False)])
    def rename_axis(self, mapper=None, **kwargs):
        """
<<<<<<< HEAD
        Set the name of the index or columns.
=======
        Alter the name of the index or name of Index object that is the
        columns.
>>>>>>> deb7b4d5

        Parameters
        ----------
        mapper : scalar, list-like, optional
            Value to set the axis name attribute.
        index, columns : scalar, list-like, dict-like or function, optional
            dict-like or functions transformations to apply to
            that axis' values.

            Use either ``mapper`` and ``axis`` to
            specify the axis to target with ``mapper``, or ``index``
            and/or ``columns``.

            .. versionchanged:: 0.24.0

        axis : int or string, default 0
        copy : boolean, default True
            Also copy underlying data.
        inplace : boolean, default False
            Modifies the object directly, instead of creating a new Series
            or DataFrame.

        Returns
        -------
        renamed : Series, DataFrame, or None
            The same type as the caller or None if `inplace` is True.

        Notes
        -----
        Prior to version 0.21.0, ``rename_axis`` could also be used to change
        the axis *labels* by passing a mapping or scalar. This behavior is
        deprecated and will be removed in a future version. Use ``rename``
        instead.

        ``DataFrame.rename_axis`` supports two calling conventions

        * ``(index=index_mapper, columns=columns_mapper, ...)``
        * ``(mapper, axis={'index', 'columns'}, ...)``

        The first calling convention will only modify the names of
        the index and/or the names of the Index object that is the columns.
        In this case, the parameter ``copy`` is ignored.

        The second calling convention will modify the names of the
        the corresponding index if mapper is a list or a scalar.
        However, if mapper is dict-like or a function, it will use the
        deprecated behavior of modifying the axis *labels*.

        We *highly* recommend using keyword arguments to clarify your
        intent.

        See Also
        --------
        Series.rename : Alter Series index labels or name.
        DataFrame.rename : Alter DataFrame index labels or name.
        Index.rename : Set new names on index.

        Examples
        --------
        **Series**

        >>> s = pd.Series(["dog", "cat", "monkey"])
        >>> s
        0       dog
        1       cat
        2    monkey
        dtype: object
        >>> s.rename_axis("animal")
        animal
        0    dog
        1    cat
        2    monkey
        dtype: object

        **DataFrame**

<<<<<<< HEAD
        >>> df = pd.DataFrame({"num_legs": [4, 4, 2],
        ...                    "num_arms": [0, 0, 2]},
        ...                   ["dog", "cat", "monkey"])
        >>> df
                num_legs  num_arms
        dog            4         0
        cat            4         0
        monkey         2         2
        >>> df.rename_axis("animal")
                num_legs  num_arms
        animal
        dog            4         0
        cat            4         0
        monkey         2         2
        >>> df.rename_axis("limbs", axis="columns")
        limbs   num_legs  num_arms
        dog            4         0
        cat            4         0
        monkey         2         2
        """
=======
        >>> df = pd.DataFrame({"A": [1, 2, 3], "B": [4, 5, 6]})
        >>> df.rename_axis("foo")
             A  B
        foo
        0    1  4
        1    2  5
        2    3  6

        >>> df.rename_axis("bar", axis="columns")
        bar  A  B
        0    1  4
        1    2  5
        2    3  6

        >>> mi = pd.MultiIndex.from_product([['a', 'b', 'c'], [1, 2]],
        ...                                 names=['let','num'])
        >>> df = pd.DataFrame({'x': [i for i in range(len(mi))],
        ...                    'y' : [i*10 for i in range(len(mi))]},
        ...                    index=mi)
        >>> df.rename_axis(index={'num' : 'n'})
               x   y
        let n
        a   1  0   0
            2  1  10
        b   1  2  20
            2  3  30
        c   1  4  40
            2  5  50

        >>> cdf = df.rename_axis(columns='col')
        >>> cdf
        col      x   y
        let num
        a   1    0   0
            2    1  10
        b   1    2  20
            2    3  30
        c   1    4  40
            2    5  50

        >>> cdf.rename_axis(columns=str.upper)
        COL      x   y
        let num
        a   1    0   0
            2    1  10
        b   1    2  20
            2    3  30
        c   1    4  40
            2    5  50
        """
        axes, kwargs = self._construct_axes_from_arguments((), kwargs)
        copy = kwargs.pop('copy', True)
        inplace = kwargs.pop('inplace', False)
        axis = kwargs.pop('axis', 0)
        if axis is not None:
            axis = self._get_axis_number(axis)

        if kwargs:
            raise TypeError('rename_axis() got an unexpected keyword '
                            'argument "{0}"'.format(list(kwargs.keys())[0]))

>>>>>>> deb7b4d5
        inplace = validate_bool_kwarg(inplace, 'inplace')

        if (mapper is not None):
            # Use v0.23 behavior if a scalar or list
            non_mapper = is_scalar(mapper) or (is_list_like(mapper) and not
                                               is_dict_like(mapper))
            if non_mapper:
                return self._set_axis_name(mapper, axis=axis, inplace=inplace)
            else:
                # Deprecated (v0.21) behavior is if mapper is specified,
                # and not a list or scalar, then call rename
                msg = ("Using 'rename_axis' to alter labels is deprecated. "
                       "Use '.rename' instead")
                warnings.warn(msg, FutureWarning, stacklevel=3)
                axis = self._get_axis_name(axis)
                d = {'copy': copy, 'inplace': inplace}
                d[axis] = mapper
                return self.rename(**d)
        else:
            # Use new behavior.  Means that index and/or columns
            # is specified
            result = self if inplace else self.copy(deep=copy)

            for axis in lrange(self._AXIS_LEN):
                v = axes.get(self._AXIS_NAMES[axis])
                if v is None:
                    continue
                non_mapper = is_scalar(v) or (is_list_like(v) and not
                                              is_dict_like(v))
                if non_mapper:
                    newnames = v
                else:
                    f = com._get_rename_function(v)
                    curnames = self._get_axis(axis).names
                    newnames = [f(name) for name in curnames]
                result._set_axis_name(newnames, axis=axis,
                                      inplace=True)
            if not inplace:
                return result

    def _set_axis_name(self, name, axis=0, inplace=False):
        """
        Set the name(s) of the axis.

        Parameters
        ----------
        name : str or list of str
            Name(s) to set.
        axis : {0 or 'index', 1 or 'columns'}, default 0
            The axis to set the label. The value 0 or 'index' specifies index,
            and the value 1 or 'columns' specifies columns.
        inplace : boolean, default False
            If `True`, do operation inplace and return None.

            .. versionadded:: 0.21.0

        Returns
        -------
        Series, DataFrame, or None
            The same type as the caller or `None` if `inplace` is `True`.

        See Also
        --------
        pandas.DataFrame.rename : Alter the axis labels of :class:`DataFrame`.
        pandas.Series.rename : Alter the index labels or set the index name
            of :class:`Series`.
        pandas.Index.rename : Set the name of :class:`Index`
            or :class:`MultiIndex`.

        Examples
        --------
        >>> df = pd.DataFrame({"num_legs": [4, 4, 2]},
        ...                   ["dog", "cat", "monkey"])
        >>> df
                num_legs
        dog            4
        cat            4
        monkey         2
        >>> df._set_axis_name("animal")
                num_legs
        animal
        dog            4
        cat            4
        monkey         2
        >>> df.index = pd.MultiIndex.from_product(
        ...                [["mammal"], ['dog', 'cat', 'monkey']])
        >>> df._set_axis_name(["type", "name"])
                       legs
        type   name
        mammal dog        4
               cat        4
               monkey     2
        """
        pd.MultiIndex.from_product([["mammal"], ['dog', 'cat', 'monkey']])
        axis = self._get_axis_number(axis)
        idx = self._get_axis(axis).set_names(name)

        inplace = validate_bool_kwarg(inplace, 'inplace')
        renamed = self if inplace else self.copy()
        renamed.set_axis(idx, axis=axis, inplace=True)
        if not inplace:
            return renamed

    # ----------------------------------------------------------------------
    # Comparisons

    def _indexed_same(self, other):
        return all(self._get_axis(a).equals(other._get_axis(a))
                   for a in self._AXIS_ORDERS)

    def __neg__(self):
        values = com.values_from_object(self)
        if is_bool_dtype(values):
            arr = operator.inv(values)
        elif (is_numeric_dtype(values) or is_timedelta64_dtype(values)
                or is_object_dtype(values)):
            arr = operator.neg(values)
        else:
            raise TypeError("Unary negative expects numeric dtype, not {}"
                            .format(values.dtype))
        return self.__array_wrap__(arr)

    def __pos__(self):
        values = com.values_from_object(self)
        if (is_bool_dtype(values) or is_period_arraylike(values)):
            arr = values
        elif (is_numeric_dtype(values) or is_timedelta64_dtype(values)
                or is_object_dtype(values)):
            arr = operator.pos(values)
        else:
            raise TypeError("Unary plus expects numeric dtype, not {}"
                            .format(values.dtype))
        return self.__array_wrap__(arr)

    def __invert__(self):
        try:
            arr = operator.inv(com.values_from_object(self))
            return self.__array_wrap__(arr)
        except Exception:

            # inv fails with 0 len
            if not np.prod(self.shape):
                return self

            raise

    def equals(self, other):
        """
        Test whether two objects contain the same elements.

        This function allows two Series or DataFrames to be compared against
        each other to see if they have the same shape and elements. NaNs in
        the same location are considered equal. The column headers do not
        need to have the same type, but the elements within the columns must
        be the same dtype.

        Parameters
        ----------
        other : Series or DataFrame
            The other Series or DataFrame to be compared with the first.

        Returns
        -------
        bool
            True if all elements are the same in both objects, False
            otherwise.

        See Also
        --------
        Series.eq : Compare two Series objects of the same length
            and return a Series where each element is True if the element
            in each Series is equal, False otherwise.
        DataFrame.eq : Compare two DataFrame objects of the same shape and
            return a DataFrame where each element is True if the respective
            element in each DataFrame is equal, False otherwise.
        assert_series_equal : Return True if left and right Series are equal,
            False otherwise.
        assert_frame_equal : Return True if left and right DataFrames are
            equal, False otherwise.
        numpy.array_equal : Return True if two arrays have the same shape
            and elements, False otherwise.

        Notes
        -----
        This function requires that the elements have the same dtype as their
        respective elements in the other Series or DataFrame. However, the
        column labels do not need to have the same type, as long as they are
        still considered equal.

        Examples
        --------
        >>> df = pd.DataFrame({1: [10], 2: [20]})
        >>> df
            1   2
        0  10  20

        DataFrames df and exactly_equal have the same types and values for
        their elements and column labels, which will return True.

        >>> exactly_equal = pd.DataFrame({1: [10], 2: [20]})
        >>> exactly_equal
            1   2
        0  10  20
        >>> df.equals(exactly_equal)
        True

        DataFrames df and different_column_type have the same element
        types and values, but have different types for the column labels,
        which will still return True.

        >>> different_column_type = pd.DataFrame({1.0: [10], 2.0: [20]})
        >>> different_column_type
           1.0  2.0
        0   10   20
        >>> df.equals(different_column_type)
        True

        DataFrames df and different_data_type have different types for the
        same values for their elements, and will return False even though
        their column labels are the same values and types.

        >>> different_data_type = pd.DataFrame({1: [10.0], 2: [20.0]})
        >>> different_data_type
              1     2
        0  10.0  20.0
        >>> df.equals(different_data_type)
        False
        """
        if not isinstance(other, self._constructor):
            return False
        return self._data.equals(other._data)

    # -------------------------------------------------------------------------
    # Label or Level Combination Helpers
    #
    # A collection of helper methods for DataFrame/Series operations that
    # accept a combination of column/index labels and levels.  All such
    # operations should utilize/extend these methods when possible so that we
    # have consistent precedence and validation logic throughout the library.

    def _is_level_reference(self, key, axis=0):
        """
        Test whether a key is a level reference for a given axis.

        To be considered a level reference, `key` must be a string that:
          - (axis=0): Matches the name of an index level and does NOT match
            a column label.
          - (axis=1): Matches the name of a column level and does NOT match
            an index label.

        Parameters
        ----------
        key : str
            Potential level name for the given axis
        axis : int, default 0
            Axis that levels are associated with (0 for index, 1 for columns)

        Returns
        -------
        is_level : bool
        """
        axis = self._get_axis_number(axis)

        if self.ndim > 2:
            raise NotImplementedError(
                "_is_level_reference is not implemented for {type}"
                .format(type=type(self)))

        return (key is not None and
                is_hashable(key) and
                key in self.axes[axis].names and
                not self._is_label_reference(key, axis=axis))

    def _is_label_reference(self, key, axis=0):
        """
        Test whether a key is a label reference for a given axis.

        To be considered a label reference, `key` must be a string that:
          - (axis=0): Matches a column label
          - (axis=1): Matches an index label

        Parameters
        ----------
        key: str
            Potential label name
        axis: int, default 0
            Axis perpendicular to the axis that labels are associated with
            (0 means search for column labels, 1 means search for index labels)

        Returns
        -------
        is_label: bool
        """
        axis = self._get_axis_number(axis)
        other_axes = [ax for ax in range(self._AXIS_LEN) if ax != axis]

        if self.ndim > 2:
            raise NotImplementedError(
                "_is_label_reference is not implemented for {type}"
                .format(type=type(self)))

        return (key is not None and
                is_hashable(key) and
                any(key in self.axes[ax] for ax in other_axes))

    def _is_label_or_level_reference(self, key, axis=0):
        """
        Test whether a key is a label or level reference for a given axis.

        To be considered either a label or a level reference, `key` must be a
        string that:
          - (axis=0): Matches a column label or an index level
          - (axis=1): Matches an index label or a column level

        Parameters
        ----------
        key: str
            Potential label or level name
        axis: int, default 0
            Axis that levels are associated with (0 for index, 1 for columns)

        Returns
        -------
        is_label_or_level: bool
        """

        if self.ndim > 2:
            raise NotImplementedError(
                "_is_label_or_level_reference is not implemented for {type}"
                .format(type=type(self)))

        return (self._is_level_reference(key, axis=axis) or
                self._is_label_reference(key, axis=axis))

    def _check_label_or_level_ambiguity(self, key, axis=0):
        """
        Check whether `key` is ambiguous.

        By ambiguous, we mean that it matches both a level of the input
        `axis` and a label of the other axis.

        Parameters
        ----------
        key: str or object
            label or level name
        axis: int, default 0
            Axis that levels are associated with (0 for index, 1 for columns)

        Raises
        ------
        ValueError: `key` is ambiguous
        """

        axis = self._get_axis_number(axis)
        other_axes = [ax for ax in range(self._AXIS_LEN) if ax != axis]

        if self.ndim > 2:
            raise NotImplementedError(
                "_check_label_or_level_ambiguity is not implemented for {type}"
                .format(type=type(self)))

        if (key is not None and
                is_hashable(key) and
                key in self.axes[axis].names and
                any(key in self.axes[ax] for ax in other_axes)):

            # Build an informative and grammatical warning
            level_article, level_type = (('an', 'index')
                                         if axis == 0 else
                                         ('a', 'column'))

            label_article, label_type = (('a', 'column')
                                         if axis == 0 else
                                         ('an', 'index'))

            msg = ("'{key}' is both {level_article} {level_type} level and "
                   "{label_article} {label_type} label, which is ambiguous."
                   ).format(key=key,
                            level_article=level_article,
                            level_type=level_type,
                            label_article=label_article,
                            label_type=label_type)
            raise ValueError(msg)

    def _get_label_or_level_values(self, key, axis=0):
        """
        Return a 1-D array of values associated with `key`, a label or level
        from the given `axis`.

        Retrieval logic:
          - (axis=0): Return column values if `key` matches a column label.
            Otherwise return index level values if `key` matches an index
            level.
          - (axis=1): Return row values if `key` matches an index label.
            Otherwise return column level values if 'key' matches a column
            level

        Parameters
        ----------
        key: str
            Label or level name.
        axis: int, default 0
            Axis that levels are associated with (0 for index, 1 for columns)

        Returns
        -------
        values: np.ndarray

        Raises
        ------
        KeyError
            if `key` matches neither a label nor a level
        ValueError
            if `key` matches multiple labels
        FutureWarning
            if `key` is ambiguous. This will become an ambiguity error in a
            future version
        """

        axis = self._get_axis_number(axis)
        other_axes = [ax for ax in range(self._AXIS_LEN) if ax != axis]

        if self.ndim > 2:
            raise NotImplementedError(
                "_get_label_or_level_values is not implemented for {type}"
                .format(type=type(self)))

        if self._is_label_reference(key, axis=axis):
            self._check_label_or_level_ambiguity(key, axis=axis)
            values = self.xs(key, axis=other_axes[0])._values
        elif self._is_level_reference(key, axis=axis):
            values = self.axes[axis].get_level_values(key)._values
        else:
            raise KeyError(key)

        # Check for duplicates
        if values.ndim > 1:

            if other_axes and isinstance(
                    self._get_axis(other_axes[0]), MultiIndex):
                multi_message = ('\n'
                                 'For a multi-index, the label must be a '
                                 'tuple with elements corresponding to '
                                 'each level.')
            else:
                multi_message = ''

            label_axis_name = 'column' if axis == 0 else 'index'
            raise ValueError(("The {label_axis_name} label '{key}' "
                              "is not unique.{multi_message}")
                             .format(key=key,
                                     label_axis_name=label_axis_name,
                                     multi_message=multi_message))

        return values

    def _drop_labels_or_levels(self, keys, axis=0):
        """
        Drop labels and/or levels for the given `axis`.

        For each key in `keys`:
          - (axis=0): If key matches a column label then drop the column.
            Otherwise if key matches an index level then drop the level.
          - (axis=1): If key matches an index label then drop the row.
            Otherwise if key matches a column level then drop the level.

        Parameters
        ----------
        keys: str or list of str
            labels or levels to drop
        axis: int, default 0
            Axis that levels are associated with (0 for index, 1 for columns)

        Returns
        -------
        dropped: DataFrame

        Raises
        ------
        ValueError
            if any `keys` match neither a label nor a level
        """

        axis = self._get_axis_number(axis)

        if self.ndim > 2:
            raise NotImplementedError(
                "_drop_labels_or_levels is not implemented for {type}"
                .format(type=type(self)))

        # Validate keys
        keys = com.maybe_make_list(keys)
        invalid_keys = [k for k in keys if not
                        self._is_label_or_level_reference(k, axis=axis)]

        if invalid_keys:
            raise ValueError(("The following keys are not valid labels or "
                              "levels for axis {axis}: {invalid_keys}")
                             .format(axis=axis,
                                     invalid_keys=invalid_keys))

        # Compute levels and labels to drop
        levels_to_drop = [k for k in keys
                          if self._is_level_reference(k, axis=axis)]

        labels_to_drop = [k for k in keys
                          if not self._is_level_reference(k, axis=axis)]

        # Perform copy upfront and then use inplace operations below.
        # This ensures that we always perform exactly one copy.
        # ``copy`` and/or ``inplace`` options could be added in the future.
        dropped = self.copy()

        if axis == 0:
            # Handle dropping index levels
            if levels_to_drop:
                dropped.reset_index(levels_to_drop, drop=True, inplace=True)

            # Handle dropping columns labels
            if labels_to_drop:
                dropped.drop(labels_to_drop, axis=1, inplace=True)
        else:
            # Handle dropping column levels
            if levels_to_drop:
                if isinstance(dropped.columns, MultiIndex):
                    # Drop the specified levels from the MultiIndex
                    dropped.columns = dropped.columns.droplevel(levels_to_drop)
                else:
                    # Drop the last level of Index by replacing with
                    # a RangeIndex
                    dropped.columns = RangeIndex(dropped.columns.size)

            # Handle dropping index labels
            if labels_to_drop:
                dropped.drop(labels_to_drop, axis=0, inplace=True)

        return dropped

    # ----------------------------------------------------------------------
    # Iteration

    def __hash__(self):
        raise TypeError('{0!r} objects are mutable, thus they cannot be'
                        ' hashed'.format(self.__class__.__name__))

    def __iter__(self):
        """Iterate over infor axis"""
        return iter(self._info_axis)

    # can we get a better explanation of this?
    def keys(self):
        """Get the 'info axis' (see Indexing for more)

        This is index for Series, columns for DataFrame and major_axis for
        Panel.
        """
        return self._info_axis

    def iteritems(self):
        """Iterate over (label, values) on info axis

        This is index for Series, columns for DataFrame, major_axis for Panel,
        and so on.
        """
        for h in self._info_axis:
            yield h, self[h]

    def __len__(self):
        """Returns length of info axis"""
        return len(self._info_axis)

    def __contains__(self, key):
        """True if the key is in the info axis"""
        return key in self._info_axis

    @property
    def empty(self):
        """
        Indicator whether DataFrame is empty.

        True if DataFrame is entirely empty (no items), meaning any of the
        axes are of length 0.

        Returns
        -------
        bool
            If DataFrame is empty, return True, if not return False.

        Notes
        -----
        If DataFrame contains only NaNs, it is still not considered empty. See
        the example below.

        Examples
        --------
        An example of an actual empty DataFrame. Notice the index is empty:

        >>> df_empty = pd.DataFrame({'A' : []})
        >>> df_empty
        Empty DataFrame
        Columns: [A]
        Index: []
        >>> df_empty.empty
        True

        If we only have NaNs in our DataFrame, it is not considered empty! We
        will need to drop the NaNs to make the DataFrame empty:

        >>> df = pd.DataFrame({'A' : [np.nan]})
        >>> df
            A
        0 NaN
        >>> df.empty
        False
        >>> df.dropna().empty
        True

        See Also
        --------
        pandas.Series.dropna
        pandas.DataFrame.dropna
        """
        return any(len(self._get_axis(a)) == 0 for a in self._AXIS_ORDERS)

    def __nonzero__(self):
        raise ValueError("The truth value of a {0} is ambiguous. "
                         "Use a.empty, a.bool(), a.item(), a.any() or a.all()."
                         .format(self.__class__.__name__))

    __bool__ = __nonzero__

    def bool(self):
        """Return the bool of a single element PandasObject.

        This must be a boolean scalar value, either True or False.  Raise a
        ValueError if the PandasObject does not have exactly 1 element, or that
        element is not boolean
        """
        v = self.squeeze()
        if isinstance(v, (bool, np.bool_)):
            return bool(v)
        elif is_scalar(v):
            raise ValueError("bool cannot act on a non-boolean single element "
                             "{0}".format(self.__class__.__name__))

        self.__nonzero__()

    def __abs__(self):
        return self.abs()

    def __round__(self, decimals=0):
        return self.round(decimals)

    # ----------------------------------------------------------------------
    # Array Interface

    # This is also set in IndexOpsMixin
    # GH#23114 Ensure ndarray.__op__(DataFrame) returns NotImplemented
    __array_priority__ = 1000

    def __array__(self, dtype=None):
        return com.values_from_object(self)

    def __array_wrap__(self, result, context=None):
        d = self._construct_axes_dict(self._AXIS_ORDERS, copy=False)
        return self._constructor(result, **d).__finalize__(self)

    # ideally we would define this to avoid the getattr checks, but
    # is slower
    # @property
    # def __array_interface__(self):
    #    """ provide numpy array interface method """
    #    values = self.values
    #    return dict(typestr=values.dtype.str,shape=values.shape,data=values)

    def to_dense(self):
        """Return dense representation of NDFrame (as opposed to sparse)"""
        # compat
        return self

    # ----------------------------------------------------------------------
    # Picklability

    def __getstate__(self):
        meta = {k: getattr(self, k, None) for k in self._metadata}
        return dict(_data=self._data, _typ=self._typ, _metadata=self._metadata,
                    **meta)

    def __setstate__(self, state):

        if isinstance(state, BlockManager):
            self._data = state
        elif isinstance(state, dict):
            typ = state.get('_typ')
            if typ is not None:

                # set in the order of internal names
                # to avoid definitional recursion
                # e.g. say fill_value needing _data to be
                # defined
                meta = set(self._internal_names + self._metadata)
                for k in list(meta):
                    if k in state:
                        v = state[k]
                        object.__setattr__(self, k, v)

                for k, v in state.items():
                    if k not in meta:
                        object.__setattr__(self, k, v)

            else:
                self._unpickle_series_compat(state)
        elif isinstance(state[0], dict):
            if len(state) == 5:
                self._unpickle_sparse_frame_compat(state)
            else:
                self._unpickle_frame_compat(state)
        elif len(state) == 4:
            self._unpickle_panel_compat(state)
        elif len(state) == 2:
            self._unpickle_series_compat(state)
        else:  # pragma: no cover
            # old pickling format, for compatibility
            self._unpickle_matrix_compat(state)

        self._item_cache = {}

    # ----------------------------------------------------------------------
    # IO

    def _repr_latex_(self):
        """
        Returns a LaTeX representation for a particular object.
        Mainly for use with nbconvert (jupyter notebook conversion to pdf).
        """
        if config.get_option('display.latex.repr'):
            return self.to_latex()
        else:
            return None

    # ----------------------------------------------------------------------
    # I/O Methods

    _shared_docs['to_excel'] = """
    Write %(klass)s to an Excel sheet.

    To write a single %(klass)s to an Excel .xlsx file it is only necessary to
    specify a target file name. To write to multiple sheets it is necessary to
    create an `ExcelWriter` object with a target file name, and specify a sheet
    in the file to write to.

    Multiple sheets may be written to by specifying unique `sheet_name`.
    With all data written to the file it is necessary to save the changes.
    Note that creating an `ExcelWriter` object with a file name that already
    exists will result in the contents of the existing file being erased.

    Parameters
    ----------
    excel_writer : string or ExcelWriter object
        File path or existing ExcelWriter.
    sheet_name : string, default 'Sheet1'
        Name of sheet which will contain DataFrame.
    na_rep : string, default ''
        Missing data representation.
    float_format : string, optional
        Format string for floating point numbers. For example
        ``float_format="%%.2f"`` will format 0.1234 to 0.12.
    columns : sequence or list of string, optional
        Columns to write.
    header : boolean or list of string, default True
        Write out the column names. If a list of strings is given it is
        assumed to be aliases for the column names.
    index : boolean, default True
        Write row names (index).
    index_label : string or sequence, optional
        Column label for index column(s) if desired. If not specified, and
        `header` and `index` are True, then the index names are used. A
        sequence should be given if the DataFrame uses MultiIndex.
    startrow : integer, default 0
        Upper left cell row to dump data frame.
    startcol : integer, default 0
        Upper left cell column to dump data frame.
    engine : string, optional
        Write engine to use, 'openpyxl' or 'xlsxwriter'. You can also set this
        via the options ``io.excel.xlsx.writer``, ``io.excel.xls.writer``, and
        ``io.excel.xlsm.writer``.
    merge_cells : boolean, default True
        Write MultiIndex and Hierarchical Rows as merged cells.
    encoding : string, optional
        Encoding of the resulting excel file. Only necessary for xlwt,
        other writers support unicode natively.
    inf_rep : string, default 'inf'
        Representation for infinity (there is no native representation for
        infinity in Excel).
    verbose : boolean, default True
        Display more information in the error logs.
    freeze_panes : tuple of integer (length 2), optional
        Specifies the one-based bottommost row and rightmost column that
        is to be frozen.

        .. versionadded:: 0.20.0.

    Notes
    -----
    For compatibility with :meth:`~DataFrame.to_csv`,
    to_excel serializes lists and dicts to strings before writing.

    Once a workbook has been saved it is not possible write further data
    without rewriting the whole workbook.

    See Also
    --------
    read_excel
    ExcelWriter

    Examples
    --------

    Create, write to and save a workbook:

    >>> df1 = pd.DataFrame([['a', 'b'], ['c', 'd']],
    ...                   index=['row 1', 'row 2'],
    ...                   columns=['col 1', 'col 2'])
    >>> df1.to_excel("output.xlsx")

    To specify the sheet name:

    >>> df1.to_excel("output.xlsx", sheet_name='Sheet_name_1')

    If you wish to write to more than one sheet in the workbook, it is
    necessary to specify an ExcelWriter object:

    >>> df2 = df1.copy()
    >>> with pd.ExcelWriter('output.xlsx') as writer:
    ...     df1.to_excel(writer, sheet_name='Sheet_name_1')
    ...     df2.to_excel(writer, sheet_name='Sheet_name_2')

    To set the library that is used to write the Excel file,
    you can pass the `engine` keyword (the default engine is
    automatically chosen depending on the file extension):

    >>> df1.to_excel('output1.xlsx', engine='xlsxwriter')
    """

    def to_json(self, path_or_buf=None, orient=None, date_format=None,
                double_precision=10, force_ascii=True, date_unit='ms',
                default_handler=None, lines=False, compression='infer',
                index=True):
        """
        Convert the object to a JSON string.

        Note NaN's and None will be converted to null and datetime objects
        will be converted to UNIX timestamps.

        Parameters
        ----------
        path_or_buf : string or file handle, optional
            File path or object. If not specified, the result is returned as
            a string.
        orient : string
            Indication of expected JSON string format.

            * Series

              - default is 'index'
              - allowed values are: {'split','records','index','table'}

            * DataFrame

              - default is 'columns'
              - allowed values are:
                {'split','records','index','columns','values','table'}

            * The format of the JSON string

              - 'split' : dict like {'index' -> [index],
                'columns' -> [columns], 'data' -> [values]}
              - 'records' : list like
                [{column -> value}, ... , {column -> value}]
              - 'index' : dict like {index -> {column -> value}}
              - 'columns' : dict like {column -> {index -> value}}
              - 'values' : just the values array
              - 'table' : dict like {'schema': {schema}, 'data': {data}}
                describing the data, and the data component is
                like ``orient='records'``.

                .. versionchanged:: 0.20.0

        date_format : {None, 'epoch', 'iso'}
            Type of date conversion. 'epoch' = epoch milliseconds,
            'iso' = ISO8601. The default depends on the `orient`. For
            ``orient='table'``, the default is 'iso'. For all other orients,
            the default is 'epoch'.
        double_precision : int, default 10
            The number of decimal places to use when encoding
            floating point values.
        force_ascii : boolean, default True
            Force encoded string to be ASCII.
        date_unit : string, default 'ms' (milliseconds)
            The time unit to encode to, governs timestamp and ISO8601
            precision.  One of 's', 'ms', 'us', 'ns' for second, millisecond,
            microsecond, and nanosecond respectively.
        default_handler : callable, default None
            Handler to call if object cannot otherwise be converted to a
            suitable format for JSON. Should receive a single argument which is
            the object to convert and return a serialisable object.
        lines : boolean, default False
            If 'orient' is 'records' write out line delimited json format. Will
            throw ValueError if incorrect 'orient' since others are not list
            like.

            .. versionadded:: 0.19.0

        compression : {'infer', 'gzip', 'bz2', 'zip', 'xz', None}

            A string representing the compression to use in the output file,
            only used when the first argument is a filename. By default, the
            compression is inferred from the filename.

            .. versionadded:: 0.21.0
            .. versionchanged:: 0.24.0
               'infer' option added and set to default
        index : boolean, default True
            Whether to include the index values in the JSON string. Not
            including the index (``index=False``) is only supported when
            orient is 'split' or 'table'.

            .. versionadded:: 0.23.0

        See Also
        --------
        read_json

        Examples
        --------

        >>> df = pd.DataFrame([['a', 'b'], ['c', 'd']],
        ...                   index=['row 1', 'row 2'],
        ...                   columns=['col 1', 'col 2'])
        >>> df.to_json(orient='split')
        '{"columns":["col 1","col 2"],
          "index":["row 1","row 2"],
          "data":[["a","b"],["c","d"]]}'

        Encoding/decoding a Dataframe using ``'records'`` formatted JSON.
        Note that index labels are not preserved with this encoding.

        >>> df.to_json(orient='records')
        '[{"col 1":"a","col 2":"b"},{"col 1":"c","col 2":"d"}]'

        Encoding/decoding a Dataframe using ``'index'`` formatted JSON:

        >>> df.to_json(orient='index')
        '{"row 1":{"col 1":"a","col 2":"b"},"row 2":{"col 1":"c","col 2":"d"}}'

        Encoding/decoding a Dataframe using ``'columns'`` formatted JSON:

        >>> df.to_json(orient='columns')
        '{"col 1":{"row 1":"a","row 2":"c"},"col 2":{"row 1":"b","row 2":"d"}}'

        Encoding/decoding a Dataframe using ``'values'`` formatted JSON:

        >>> df.to_json(orient='values')
        '[["a","b"],["c","d"]]'

        Encoding with Table Schema

        >>> df.to_json(orient='table')
        '{"schema": {"fields": [{"name": "index", "type": "string"},
                                {"name": "col 1", "type": "string"},
                                {"name": "col 2", "type": "string"}],
                     "primaryKey": "index",
                     "pandas_version": "0.20.0"},
          "data": [{"index": "row 1", "col 1": "a", "col 2": "b"},
                   {"index": "row 2", "col 1": "c", "col 2": "d"}]}'
        """

        from pandas.io import json
        if date_format is None and orient == 'table':
            date_format = 'iso'
        elif date_format is None:
            date_format = 'epoch'
        return json.to_json(path_or_buf=path_or_buf, obj=self, orient=orient,
                            date_format=date_format,
                            double_precision=double_precision,
                            force_ascii=force_ascii, date_unit=date_unit,
                            default_handler=default_handler,
                            lines=lines, compression=compression,
                            index=index)

    def to_hdf(self, path_or_buf, key, **kwargs):
        """
        Write the contained data to an HDF5 file using HDFStore.

        Hierarchical Data Format (HDF) is self-describing, allowing an
        application to interpret the structure and contents of a file with
        no outside information. One HDF file can hold a mix of related objects
        which can be accessed as a group or as individual objects.

        In order to add another DataFrame or Series to an existing HDF file
        please use append mode and a different a key.

        For more information see the :ref:`user guide <io.hdf5>`.

        Parameters
        ----------
        path_or_buf : str or pandas.HDFStore
            File path or HDFStore object.
        key : str
            Identifier for the group in the store.
        mode : {'a', 'w', 'r+'}, default 'a'
            Mode to open file:

            - 'w': write, a new file is created (an existing file with
              the same name would be deleted).
            - 'a': append, an existing file is opened for reading and
              writing, and if the file does not exist it is created.
            - 'r+': similar to 'a', but the file must already exist.
        format : {'fixed', 'table'}, default 'fixed'
            Possible values:

            - 'fixed': Fixed format. Fast writing/reading. Not-appendable,
              nor searchable.
            - 'table': Table format. Write as a PyTables Table structure
              which may perform worse but allow more flexible operations
              like searching / selecting subsets of the data.
        append : bool, default False
            For Table formats, append the input data to the existing.
        data_columns :  list of columns or True, optional
            List of columns to create as indexed data columns for on-disk
            queries, or True to use all columns. By default only the axes
            of the object are indexed. See :ref:`io.hdf5-query-data-columns`.
            Applicable only to format='table'.
        complevel : {0-9}, optional
            Specifies a compression level for data.
            A value of 0 disables compression.
        complib : {'zlib', 'lzo', 'bzip2', 'blosc'}, default 'zlib'
            Specifies the compression library to be used.
            As of v0.20.2 these additional compressors for Blosc are supported
            (default if no compressor specified: 'blosc:blosclz'):
            {'blosc:blosclz', 'blosc:lz4', 'blosc:lz4hc', 'blosc:snappy',
            'blosc:zlib', 'blosc:zstd'}.
            Specifying a compression library which is not available issues
            a ValueError.
        fletcher32 : bool, default False
            If applying compression use the fletcher32 checksum.
        dropna : bool, default False
            If true, ALL nan rows will not be written to store.
        errors : str, default 'strict'
            Specifies how encoding and decoding errors are to be handled.
            See the errors argument for :func:`open` for a full list
            of options.

        See Also
        --------
        DataFrame.read_hdf : Read from HDF file.
        DataFrame.to_parquet : Write a DataFrame to the binary parquet format.
        DataFrame.to_sql : Write to a sql table.
        DataFrame.to_feather : Write out feather-format for DataFrames.
        DataFrame.to_csv : Write out to a csv file.

        Examples
        --------
        >>> df = pd.DataFrame({'A': [1, 2, 3], 'B': [4, 5, 6]},
        ...                   index=['a', 'b', 'c'])
        >>> df.to_hdf('data.h5', key='df', mode='w')

        We can add another object to the same file:

        >>> s = pd.Series([1, 2, 3, 4])
        >>> s.to_hdf('data.h5', key='s')

        Reading from HDF file:

        >>> pd.read_hdf('data.h5', 'df')
        A  B
        a  1  4
        b  2  5
        c  3  6
        >>> pd.read_hdf('data.h5', 's')
        0    1
        1    2
        2    3
        3    4
        dtype: int64

        Deleting file with data:

        >>> import os
        >>> os.remove('data.h5')
        """
        from pandas.io import pytables
        return pytables.to_hdf(path_or_buf, key, self, **kwargs)

    def to_msgpack(self, path_or_buf=None, encoding='utf-8', **kwargs):
        """
        msgpack (serialize) object to input file path

        THIS IS AN EXPERIMENTAL LIBRARY and the storage format
        may not be stable until a future release.

        Parameters
        ----------
        path : string File path, buffer-like, or None
            if None, return generated string
        append : boolean whether to append to an existing msgpack
            (default is False)
        compress : type of compressor (zlib or blosc), default to None (no
            compression)
        """

        from pandas.io import packers
        return packers.to_msgpack(path_or_buf, self, encoding=encoding,
                                  **kwargs)

    def to_sql(self, name, con, schema=None, if_exists='fail', index=True,
               index_label=None, chunksize=None, dtype=None):
        """
        Write records stored in a DataFrame to a SQL database.

        Databases supported by SQLAlchemy [1]_ are supported. Tables can be
        newly created, appended to, or overwritten.

        Parameters
        ----------
        name : string
            Name of SQL table.
        con : sqlalchemy.engine.Engine or sqlite3.Connection
            Using SQLAlchemy makes it possible to use any DB supported by that
            library. Legacy support is provided for sqlite3.Connection objects.
        schema : string, optional
            Specify the schema (if database flavor supports this). If None, use
            default schema.
        if_exists : {'fail', 'replace', 'append'}, default 'fail'
            How to behave if the table already exists.

            * fail: Raise a ValueError.
            * replace: Drop the table before inserting new values.
            * append: Insert new values to the existing table.

        index : boolean, default True
            Write DataFrame index as a column. Uses `index_label` as the column
            name in the table.
        index_label : string or sequence, default None
            Column label for index column(s). If None is given (default) and
            `index` is True, then the index names are used.
            A sequence should be given if the DataFrame uses MultiIndex.
        chunksize : int, optional
            Rows will be written in batches of this size at a time. By default,
            all rows will be written at once.
        dtype : dict, optional
            Specifying the datatype for columns. The keys should be the column
            names and the values should be the SQLAlchemy types or strings for
            the sqlite3 legacy mode.

        Raises
        ------
        ValueError
            When the table already exists and `if_exists` is 'fail' (the
            default).

        See Also
        --------
        read_sql : Read a DataFrame from a table.

        Notes
        -----
        Timezone aware datetime columns will be written as
        ``Timestamp with timezone`` type with SQLAlchemy if supported by the
        database. Otherwise, the datetimes will be stored as timezone unaware
        timestamps local to the original timezone.

        .. versionadded:: 0.24.0

        References
        ----------
        .. [1] http://docs.sqlalchemy.org
        .. [2] https://www.python.org/dev/peps/pep-0249/

        Examples
        --------

        Create an in-memory SQLite database.

        >>> from sqlalchemy import create_engine
        >>> engine = create_engine('sqlite://', echo=False)

        Create a table from scratch with 3 rows.

        >>> df = pd.DataFrame({'name' : ['User 1', 'User 2', 'User 3']})
        >>> df
             name
        0  User 1
        1  User 2
        2  User 3

        >>> df.to_sql('users', con=engine)
        >>> engine.execute("SELECT * FROM users").fetchall()
        [(0, 'User 1'), (1, 'User 2'), (2, 'User 3')]

        >>> df1 = pd.DataFrame({'name' : ['User 4', 'User 5']})
        >>> df1.to_sql('users', con=engine, if_exists='append')
        >>> engine.execute("SELECT * FROM users").fetchall()
        [(0, 'User 1'), (1, 'User 2'), (2, 'User 3'),
         (0, 'User 4'), (1, 'User 5')]

        Overwrite the table with just ``df1``.

        >>> df1.to_sql('users', con=engine, if_exists='replace',
        ...            index_label='id')
        >>> engine.execute("SELECT * FROM users").fetchall()
        [(0, 'User 4'), (1, 'User 5')]

        Specify the dtype (especially useful for integers with missing values).
        Notice that while pandas is forced to store the data as floating point,
        the database supports nullable integers. When fetching the data with
        Python, we get back integer scalars.

        >>> df = pd.DataFrame({"A": [1, None, 2]})
        >>> df
             A
        0  1.0
        1  NaN
        2  2.0

        >>> from sqlalchemy.types import Integer
        >>> df.to_sql('integers', con=engine, index=False,
        ...           dtype={"A": Integer()})

        >>> engine.execute("SELECT * FROM integers").fetchall()
        [(1,), (None,), (2,)]
        """
        from pandas.io import sql
        sql.to_sql(self, name, con, schema=schema, if_exists=if_exists,
                   index=index, index_label=index_label, chunksize=chunksize,
                   dtype=dtype)

    def to_pickle(self, path, compression='infer',
                  protocol=pkl.HIGHEST_PROTOCOL):
        """
        Pickle (serialize) object to file.

        Parameters
        ----------
        path : str
            File path where the pickled object will be stored.
        compression : {'infer', 'gzip', 'bz2', 'zip', 'xz', None}, \
        default 'infer'
            A string representing the compression to use in the output file. By
            default, infers from the file extension in specified path.

            .. versionadded:: 0.20.0
        protocol : int
            Int which indicates which protocol should be used by the pickler,
            default HIGHEST_PROTOCOL (see [1]_ paragraph 12.1.2). The possible
            values for this parameter depend on the version of Python. For
            Python 2.x, possible values are 0, 1, 2. For Python>=3.0, 3 is a
            valid value. For Python >= 3.4, 4 is a valid value. A negative
            value for the protocol parameter is equivalent to setting its value
            to HIGHEST_PROTOCOL.

            .. [1] https://docs.python.org/3/library/pickle.html
            .. versionadded:: 0.21.0

        See Also
        --------
        read_pickle : Load pickled pandas object (or any object) from file.
        DataFrame.to_hdf : Write DataFrame to an HDF5 file.
        DataFrame.to_sql : Write DataFrame to a SQL database.
        DataFrame.to_parquet : Write a DataFrame to the binary parquet format.

        Examples
        --------
        >>> original_df = pd.DataFrame({"foo": range(5), "bar": range(5, 10)})
        >>> original_df
           foo  bar
        0    0    5
        1    1    6
        2    2    7
        3    3    8
        4    4    9
        >>> original_df.to_pickle("./dummy.pkl")

        >>> unpickled_df = pd.read_pickle("./dummy.pkl")
        >>> unpickled_df
           foo  bar
        0    0    5
        1    1    6
        2    2    7
        3    3    8
        4    4    9

        >>> import os
        >>> os.remove("./dummy.pkl")
        """
        from pandas.io.pickle import to_pickle
        return to_pickle(self, path, compression=compression,
                         protocol=protocol)

    def to_clipboard(self, excel=True, sep=None, **kwargs):
        r"""
        Copy object to the system clipboard.

        Write a text representation of object to the system clipboard.
        This can be pasted into Excel, for example.

        Parameters
        ----------
        excel : bool, default True
            - True, use the provided separator, writing in a csv format for
              allowing easy pasting into excel.
            - False, write a string representation of the object to the
              clipboard.

        sep : str, default ``'\t'``
            Field delimiter.
        **kwargs
            These parameters will be passed to DataFrame.to_csv.

        See Also
        --------
        DataFrame.to_csv : Write a DataFrame to a comma-separated values
            (csv) file.
        read_clipboard : Read text from clipboard and pass to read_table.

        Notes
        -----
        Requirements for your platform.

          - Linux : `xclip`, or `xsel` (with `gtk` or `PyQt4` modules)
          - Windows : none
          - OS X : none

        Examples
        --------
        Copy the contents of a DataFrame to the clipboard.

        >>> df = pd.DataFrame([[1, 2, 3], [4, 5, 6]], columns=['A', 'B', 'C'])
        >>> df.to_clipboard(sep=',')
        ... # Wrote the following to the system clipboard:
        ... # ,A,B,C
        ... # 0,1,2,3
        ... # 1,4,5,6

        We can omit the the index by passing the keyword `index` and setting
        it to false.

        >>> df.to_clipboard(sep=',', index=False)
        ... # Wrote the following to the system clipboard:
        ... # A,B,C
        ... # 1,2,3
        ... # 4,5,6
        """
        from pandas.io import clipboards
        clipboards.to_clipboard(self, excel=excel, sep=sep, **kwargs)

    def to_xarray(self):
        """
        Return an xarray object from the pandas object.

        Returns
        -------
        xarray.DataArray or xarray.Dataset
            Data in the pandas structure converted to Dataset if the object is
            a DataFrame, or a DataArray if the object is a Series.

        See Also
        --------
        DataFrame.to_hdf : Write DataFrame to an HDF5 file.
        DataFrame.to_parquet : Write a DataFrame to the binary parquet format.

        Examples
        --------
        >>> df = pd.DataFrame([('falcon', 'bird',  389.0, 2),
        ...                    ('parrot', 'bird', 24.0, 2),
        ...                    ('lion',   'mammal', 80.5, 4),
        ...                    ('monkey', 'mammal', np.nan, 4)],
        ...                    columns=['name', 'class', 'max_speed',
        ...                             'num_legs'])
        >>> df
             name   class  max_speed  num_legs
        0  falcon    bird      389.0         2
        1  parrot    bird       24.0         2
        2    lion  mammal       80.5         4
        3  monkey  mammal        NaN         4

        >>> df.to_xarray()
        <xarray.Dataset>
        Dimensions:    (index: 4)
        Coordinates:
          * index      (index) int64 0 1 2 3
        Data variables:
            name       (index) object 'falcon' 'parrot' 'lion' 'monkey'
            class      (index) object 'bird' 'bird' 'mammal' 'mammal'
            max_speed  (index) float64 389.0 24.0 80.5 nan
            num_legs   (index) int64 2 2 4 4

        >>> df['max_speed'].to_xarray()
        <xarray.DataArray 'max_speed' (index: 4)>
        array([389. ,  24. ,  80.5,   nan])
        Coordinates:
          * index    (index) int64 0 1 2 3

        >>> dates = pd.to_datetime(['2018-01-01', '2018-01-01',
        ...                         '2018-01-02', '2018-01-02'])
        >>> df_multiindex = pd.DataFrame({'date': dates,
        ...                    'animal': ['falcon', 'parrot', 'falcon',
        ...                               'parrot'],
        ...                    'speed': [350, 18, 361, 15]}).set_index(['date',
        ...                                                    'animal'])
        >>> df_multiindex
                           speed
        date       animal
        2018-01-01 falcon    350
                   parrot     18
        2018-01-02 falcon    361
                   parrot     15

        >>> df_multiindex.to_xarray()
        <xarray.Dataset>
        Dimensions:  (animal: 2, date: 2)
        Coordinates:
          * date     (date) datetime64[ns] 2018-01-01 2018-01-02
          * animal   (animal) object 'falcon' 'parrot'
        Data variables:
            speed    (date, animal) int64 350 18 361 15

        Notes
        -----
        See the `xarray docs <http://xarray.pydata.org/en/stable/>`__
        """

        try:
            import xarray
        except ImportError:
            # Give a nice error message
            raise ImportError("the xarray library is not installed\n"
                              "you can install via conda\n"
                              "conda install xarray\n"
                              "or via pip\n"
                              "pip install xarray\n")

        if self.ndim == 1:
            return xarray.DataArray.from_series(self)
        elif self.ndim == 2:
            return xarray.Dataset.from_dataframe(self)

        # > 2 dims
        coords = [(a, self._get_axis(a)) for a in self._AXIS_ORDERS]
        return xarray.DataArray(self,
                                coords=coords,
                                )

    def to_latex(self, buf=None, columns=None, col_space=None, header=True,
                 index=True, na_rep='NaN', formatters=None, float_format=None,
                 sparsify=None, index_names=True, bold_rows=False,
                 column_format=None, longtable=None, escape=None,
                 encoding=None, decimal='.', multicolumn=None,
                 multicolumn_format=None, multirow=None):
        r"""
        Render an object to a LaTeX tabular environment table.

        Render an object to a tabular environment table. You can splice
        this into a LaTeX document. Requires \usepackage{booktabs}.

        .. versionchanged:: 0.20.2
           Added to Series

        Parameters
        ----------
        buf : file descriptor or None
            Buffer to write to. If None, the output is returned as a string.
        columns : list of label, optional
            The subset of columns to write. Writes all columns by default.
        col_space : int, optional
            The minimum width of each column.
        header : bool or list of str, default True
            Write out the column names. If a list of strings is given,
            it is assumed to be aliases for the column names.
        index : bool, default True
            Write row names (index).
        na_rep : str, default 'NaN'
            Missing data representation.
        formatters : list of functions or dict of {str: function}, optional
            Formatter functions to apply to columns' elements by position or
            name. The result of each function must be a unicode string.
            List must be of length equal to the number of columns.
        float_format : str, optional
            Format string for floating point numbers.
        sparsify : bool, optional
            Set to False for a DataFrame with a hierarchical index to print
            every multiindex key at each row. By default, the value will be
            read from the config module.
        index_names : bool, default True
            Prints the names of the indexes.
        bold_rows : bool, default False
            Make the row labels bold in the output.
        column_format : str, optional
            The columns format as specified in `LaTeX table format
            <https://en.wikibooks.org/wiki/LaTeX/Tables>`__ e.g. 'rcl' for 3
            columns. By default, 'l' will be used for all columns except
            columns of numbers, which default to 'r'.
        longtable : bool, optional
            By default, the value will be read from the pandas config
            module. Use a longtable environment instead of tabular. Requires
            adding a \usepackage{longtable} to your LaTeX preamble.
        escape : bool, optional
            By default, the value will be read from the pandas config
            module. When set to False prevents from escaping latex special
            characters in column names.
        encoding : str, optional
            A string representing the encoding to use in the output file,
            defaults to 'ascii' on Python 2 and 'utf-8' on Python 3.
        decimal : str, default '.'
            Character recognized as decimal separator, e.g. ',' in Europe.
            .. versionadded:: 0.18.0
        multicolumn : bool, default True
            Use \multicolumn to enhance MultiIndex columns.
            The default will be read from the config module.
            .. versionadded:: 0.20.0
        multicolumn_format : str, default 'l'
            The alignment for multicolumns, similar to `column_format`
            The default will be read from the config module.
            .. versionadded:: 0.20.0
        multirow : bool, default False
            Use \multirow to enhance MultiIndex rows. Requires adding a
            \usepackage{multirow} to your LaTeX preamble. Will print
            centered labels (instead of top-aligned) across the contained
            rows, separating groups via clines. The default will be read
            from the pandas config module.
            .. versionadded:: 0.20.0

        Returns
        -------
        str or None
            If buf is None, returns the resulting LateX format as a
            string. Otherwise returns None.

        See Also
        --------
        DataFrame.to_string : Render a DataFrame to a console-friendly
            tabular output.
        DataFrame.to_html : Render a DataFrame as an HTML table.

        Examples
        --------
        >>> df = pd.DataFrame({'name': ['Raphael', 'Donatello'],
        ...                    'mask': ['red', 'purple'],
        ...                    'weapon': ['sai', 'bo staff']})
        >>> df.to_latex(index=False) # doctest: +NORMALIZE_WHITESPACE
        '\\begin{tabular}{lll}\n\\toprule\n      name &    mask &    weapon
        \\\\\n\\midrule\n   Raphael &     red &       sai \\\\\n Donatello &
         purple &  bo staff \\\\\n\\bottomrule\n\\end{tabular}\n'
        """
        # Get defaults from the pandas config
        if self.ndim == 1:
            self = self.to_frame()
        if longtable is None:
            longtable = config.get_option("display.latex.longtable")
        if escape is None:
            escape = config.get_option("display.latex.escape")
        if multicolumn is None:
            multicolumn = config.get_option("display.latex.multicolumn")
        if multicolumn_format is None:
            multicolumn_format = config.get_option(
                "display.latex.multicolumn_format")
        if multirow is None:
            multirow = config.get_option("display.latex.multirow")

        formatter = DataFrameFormatter(self, buf=buf, columns=columns,
                                       col_space=col_space, na_rep=na_rep,
                                       header=header, index=index,
                                       formatters=formatters,
                                       float_format=float_format,
                                       bold_rows=bold_rows,
                                       sparsify=sparsify,
                                       index_names=index_names,
                                       escape=escape, decimal=decimal)
        formatter.to_latex(column_format=column_format, longtable=longtable,
                           encoding=encoding, multicolumn=multicolumn,
                           multicolumn_format=multicolumn_format,
                           multirow=multirow)

        if buf is None:
            return formatter.buf.getvalue()

    # ----------------------------------------------------------------------
    # Fancy Indexing

    @classmethod
    def _create_indexer(cls, name, indexer):
        """Create an indexer like _name in the class."""
        if getattr(cls, name, None) is None:
            _indexer = functools.partial(indexer, name)
            setattr(cls, name, property(_indexer, doc=indexer.__doc__))

    def get(self, key, default=None):
        """
        Get item from object for given key (DataFrame column, Panel slice,
        etc.). Returns default value if not found.

        Parameters
        ----------
        key : object

        Returns
        -------
        value : same type as items contained in object
        """
        try:
            return self[key]
        except (KeyError, ValueError, IndexError):
            return default

    def __getitem__(self, item):
        return self._get_item_cache(item)

    def _get_item_cache(self, item):
        """Return the cached item, item represents a label indexer."""
        cache = self._item_cache
        res = cache.get(item)
        if res is None:
            values = self._data.get(item)
            res = self._box_item_values(item, values)
            cache[item] = res
            res._set_as_cached(item, self)

            # for a chain
            res._is_copy = self._is_copy
        return res

    def _set_as_cached(self, item, cacher):
        """Set the _cacher attribute on the calling object with a weakref to
        cacher.
        """
        self._cacher = (item, weakref.ref(cacher))

    def _reset_cacher(self):
        """Reset the cacher."""
        if hasattr(self, '_cacher'):
            del self._cacher

    def _iget_item_cache(self, item):
        """Return the cached item, item represents a positional indexer."""
        ax = self._info_axis
        if ax.is_unique:
            lower = self._get_item_cache(ax[item])
        else:
            lower = self._take(item, axis=self._info_axis_number)
        return lower

    def _box_item_values(self, key, values):
        raise AbstractMethodError(self)

    def _maybe_cache_changed(self, item, value):
        """The object has called back to us saying maybe it has changed.
        """
        self._data.set(item, value, check=False)

    @property
    def _is_cached(self):
        """Return boolean indicating if self is cached or not."""
        return getattr(self, '_cacher', None) is not None

    def _get_cacher(self):
        """return my cacher or None"""
        cacher = getattr(self, '_cacher', None)
        if cacher is not None:
            cacher = cacher[1]()
        return cacher

    @property
    def _is_view(self):
        """Return boolean indicating if self is view of another array """
        return self._data.is_view

    def _maybe_update_cacher(self, clear=False, verify_is_copy=True):
        """
        See if we need to update our parent cacher if clear, then clear our
        cache.

        Parameters
        ----------
        clear : boolean, default False
            clear the item cache
        verify_is_copy : boolean, default True
            provide is_copy checks

        """

        cacher = getattr(self, '_cacher', None)
        if cacher is not None:
            ref = cacher[1]()

            # we are trying to reference a dead referant, hence
            # a copy
            if ref is None:
                del self._cacher
            else:
                try:
                    ref._maybe_cache_changed(cacher[0], self)
                except Exception:
                    pass

        if verify_is_copy:
            self._check_setitem_copy(stacklevel=5, t='referant')

        if clear:
            self._clear_item_cache()

    def _clear_item_cache(self, i=None):
        if i is not None:
            self._item_cache.pop(i, None)
        else:
            self._item_cache.clear()

    def _slice(self, slobj, axis=0, kind=None):
        """
        Construct a slice of this container.

        kind parameter is maintained for compatibility with Series slicing.
        """
        axis = self._get_block_manager_axis(axis)
        result = self._constructor(self._data.get_slice(slobj, axis=axis))
        result = result.__finalize__(self)

        # this could be a view
        # but only in a single-dtyped view slicable case
        is_copy = axis != 0 or result._is_view
        result._set_is_copy(self, copy=is_copy)
        return result

    def _set_item(self, key, value):
        self._data.set(key, value)
        self._clear_item_cache()

    def _set_is_copy(self, ref=None, copy=True):
        if not copy:
            self._is_copy = None
        else:
            if ref is not None:
                self._is_copy = weakref.ref(ref)
            else:
                self._is_copy = None

    def _check_is_chained_assignment_possible(self):
        """
        Check if we are a view, have a cacher, and are of mixed type.
        If so, then force a setitem_copy check.

        Should be called just near setting a value

        Will return a boolean if it we are a view and are cached, but a
        single-dtype meaning that the cacher should be updated following
        setting.
        """
        if self._is_view and self._is_cached:
            ref = self._get_cacher()
            if ref is not None and ref._is_mixed_type:
                self._check_setitem_copy(stacklevel=4, t='referant',
                                         force=True)
            return True
        elif self._is_copy:
            self._check_setitem_copy(stacklevel=4, t='referant')
        return False

    def _check_setitem_copy(self, stacklevel=4, t='setting', force=False):
        """

        Parameters
        ----------
        stacklevel : integer, default 4
           the level to show of the stack when the error is output
        t : string, the type of setting error
        force : boolean, default False
           if True, then force showing an error

        validate if we are doing a settitem on a chained copy.

        If you call this function, be sure to set the stacklevel such that the
        user will see the error *at the level of setting*

        It is technically possible to figure out that we are setting on
        a copy even WITH a multi-dtyped pandas object. In other words, some
        blocks may be views while other are not. Currently _is_view will ALWAYS
        return False for multi-blocks to avoid having to handle this case.

        df = DataFrame(np.arange(0,9), columns=['count'])
        df['group'] = 'b'

        # This technically need not raise SettingWithCopy if both are view
        # (which is not # generally guaranteed but is usually True.  However,
        # this is in general not a good practice and we recommend using .loc.
        df.iloc[0:5]['group'] = 'a'

        """

        if force or self._is_copy:

            value = config.get_option('mode.chained_assignment')
            if value is None:
                return

            # see if the copy is not actually referred; if so, then dissolve
            # the copy weakref
            try:
                gc.collect(2)
                if not gc.get_referents(self._is_copy()):
                    self._is_copy = None
                    return
            except Exception:
                pass

            # we might be a false positive
            try:
                if self._is_copy().shape == self.shape:
                    self._is_copy = None
                    return
            except Exception:
                pass

            # a custom message
            if isinstance(self._is_copy, string_types):
                t = self._is_copy

            elif t == 'referant':
                t = ("\n"
                     "A value is trying to be set on a copy of a slice from a "
                     "DataFrame\n\n"
                     "See the caveats in the documentation: "
                     "http://pandas.pydata.org/pandas-docs/stable/"
                     "indexing.html#indexing-view-versus-copy"
                     )

            else:
                t = ("\n"
                     "A value is trying to be set on a copy of a slice from a "
                     "DataFrame.\n"
                     "Try using .loc[row_indexer,col_indexer] = value "
                     "instead\n\nSee the caveats in the documentation: "
                     "http://pandas.pydata.org/pandas-docs/stable/"
                     "indexing.html#indexing-view-versus-copy"
                     )

            if value == 'raise':
                raise com.SettingWithCopyError(t)
            elif value == 'warn':
                warnings.warn(t, com.SettingWithCopyWarning,
                              stacklevel=stacklevel)

    def __delitem__(self, key):
        """
        Delete item
        """
        deleted = False

        maybe_shortcut = False
        if hasattr(self, 'columns') and isinstance(self.columns, MultiIndex):
            try:
                maybe_shortcut = key not in self.columns._engine
            except TypeError:
                pass

        if maybe_shortcut:
            # Allow shorthand to delete all columns whose first len(key)
            # elements match key:
            if not isinstance(key, tuple):
                key = (key, )
            for col in self.columns:
                if isinstance(col, tuple) and col[:len(key)] == key:
                    del self[col]
                    deleted = True
        if not deleted:
            # If the above loop ran and didn't delete anything because
            # there was no match, this call should raise the appropriate
            # exception:
            self._data.delete(key)

        # delete from the caches
        try:
            del self._item_cache[key]
        except KeyError:
            pass

    def _take(self, indices, axis=0, is_copy=True):
        """
        Return the elements in the given *positional* indices along an axis.

        This means that we are not indexing according to actual values in
        the index attribute of the object. We are indexing according to the
        actual position of the element in the object.

        This is the internal version of ``.take()`` and will contain a wider
        selection of parameters useful for internal use but not as suitable
        for public usage.

        Parameters
        ----------
        indices : array-like
            An array of ints indicating which positions to take.
        axis : int, default 0
            The axis on which to select elements. "0" means that we are
            selecting rows, "1" means that we are selecting columns, etc.
        is_copy : bool, default True
            Whether to return a copy of the original object or not.

        Returns
        -------
        taken : same type as caller
            An array-like containing the elements taken from the object.

        See Also
        --------
        numpy.ndarray.take
        numpy.take
        """
        self._consolidate_inplace()

        new_data = self._data.take(indices,
                                   axis=self._get_block_manager_axis(axis),
                                   verify=True)
        result = self._constructor(new_data).__finalize__(self)

        # Maybe set copy if we didn't actually change the index.
        if is_copy:
            if not result._get_axis(axis).equals(self._get_axis(axis)):
                result._set_is_copy(self)

        return result

    def take(self, indices, axis=0, convert=None, is_copy=True, **kwargs):
        """
        Return the elements in the given *positional* indices along an axis.

        This means that we are not indexing according to actual values in
        the index attribute of the object. We are indexing according to the
        actual position of the element in the object.

        Parameters
        ----------
        indices : array-like
            An array of ints indicating which positions to take.
        axis : {0 or 'index', 1 or 'columns', None}, default 0
            The axis on which to select elements. ``0`` means that we are
            selecting rows, ``1`` means that we are selecting columns.
        convert : bool, default True
            Whether to convert negative indices into positive ones.
            For example, ``-1`` would map to the ``len(axis) - 1``.
            The conversions are similar to the behavior of indexing a
            regular Python list.

            .. deprecated:: 0.21.0
               In the future, negative indices will always be converted.

        is_copy : bool, default True
            Whether to return a copy of the original object or not.
        **kwargs
            For compatibility with :meth:`numpy.take`. Has no effect on the
            output.

        Returns
        -------
        taken : same type as caller
            An array-like containing the elements taken from the object.

        See Also
        --------
        DataFrame.loc : Select a subset of a DataFrame by labels.
        DataFrame.iloc : Select a subset of a DataFrame by positions.
        numpy.take : Take elements from an array along an axis.

        Examples
        --------
        >>> df = pd.DataFrame([('falcon', 'bird',    389.0),
        ...                    ('parrot', 'bird',     24.0),
        ...                    ('lion',   'mammal',   80.5),
        ...                    ('monkey', 'mammal', np.nan)],
        ...                    columns=['name', 'class', 'max_speed'],
        ...                    index=[0, 2, 3, 1])
        >>> df
             name   class  max_speed
        0  falcon    bird      389.0
        2  parrot    bird       24.0
        3    lion  mammal       80.5
        1  monkey  mammal        NaN

        Take elements at positions 0 and 3 along the axis 0 (default).

        Note how the actual indices selected (0 and 1) do not correspond to
        our selected indices 0 and 3. That's because we are selecting the 0th
        and 3rd rows, not rows whose indices equal 0 and 3.

        >>> df.take([0, 3])
             name   class  max_speed
        0  falcon    bird      389.0
        1  monkey  mammal        NaN

        Take elements at indices 1 and 2 along the axis 1 (column selection).

        >>> df.take([1, 2], axis=1)
            class  max_speed
        0    bird      389.0
        2    bird       24.0
        3  mammal       80.5
        1  mammal        NaN

        We may take elements using negative integers for positive indices,
        starting from the end of the object, just like with Python lists.

        >>> df.take([-1, -2])
             name   class  max_speed
        1  monkey  mammal        NaN
        3    lion  mammal       80.5
        """
        if convert is not None:
            msg = ("The 'convert' parameter is deprecated "
                   "and will be removed in a future version.")
            warnings.warn(msg, FutureWarning, stacklevel=2)

        nv.validate_take(tuple(), kwargs)
        return self._take(indices, axis=axis, is_copy=is_copy)

    def xs(self, key, axis=0, level=None, drop_level=True):
        """
        Returns a cross-section (row(s) or column(s)) from the
        Series/DataFrame. Defaults to cross-section on the rows (axis=0).

        Parameters
        ----------
        key : object
            Some label contained in the index, or partially in a MultiIndex
        axis : int, default 0
            Axis to retrieve cross-section on
        level : object, defaults to first n levels (n=1 or len(key))
            In case of a key partially contained in a MultiIndex, indicate
            which levels are used. Levels can be referred by label or position.
        drop_level : boolean, default True
            If False, returns object with same levels as self.

        Examples
        --------
        >>> df
           A  B  C
        a  4  5  2
        b  4  0  9
        c  9  7  3
        >>> df.xs('a')
        A    4
        B    5
        C    2
        Name: a
        >>> df.xs('C', axis=1)
        a    2
        b    9
        c    3
        Name: C

        >>> df
                            A  B  C  D
        first second third
        bar   one    1      4  1  8  9
              two    1      7  5  5  0
        baz   one    1      6  6  8  0
              three  2      5  3  5  3
        >>> df.xs(('baz', 'three'))
               A  B  C  D
        third
        2      5  3  5  3
        >>> df.xs('one', level=1)
                     A  B  C  D
        first third
        bar   1      4  1  8  9
        baz   1      6  6  8  0
        >>> df.xs(('baz', 2), level=[0, 'third'])
                A  B  C  D
        second
        three   5  3  5  3

        Returns
        -------
        xs : Series or DataFrame

        Notes
        -----
        xs is only for getting, not setting values.

        MultiIndex Slicers is a generic way to get/set values on any level or
        levels.  It is a superset of xs functionality, see
        :ref:`MultiIndex Slicers <advanced.mi_slicers>`
        """
        axis = self._get_axis_number(axis)
        labels = self._get_axis(axis)
        if level is not None:
            loc, new_ax = labels.get_loc_level(key, level=level,
                                               drop_level=drop_level)

            # create the tuple of the indexer
            indexer = [slice(None)] * self.ndim
            indexer[axis] = loc
            indexer = tuple(indexer)

            result = self.iloc[indexer]
            setattr(result, result._get_axis_name(axis), new_ax)
            return result

        if axis == 1:
            return self[key]

        self._consolidate_inplace()

        index = self.index
        if isinstance(index, MultiIndex):
            loc, new_index = self.index.get_loc_level(key,
                                                      drop_level=drop_level)
        else:
            loc = self.index.get_loc(key)

            if isinstance(loc, np.ndarray):
                if loc.dtype == np.bool_:
                    inds, = loc.nonzero()
                    return self._take(inds, axis=axis)
                else:
                    return self._take(loc, axis=axis)

            if not is_scalar(loc):
                new_index = self.index[loc]

        if is_scalar(loc):
            new_values = self._data.fast_xs(loc)

            # may need to box a datelike-scalar
            #
            # if we encounter an array-like and we only have 1 dim
            # that means that their are list/ndarrays inside the Series!
            # so just return them (GH 6394)
            if not is_list_like(new_values) or self.ndim == 1:
                return com.maybe_box_datetimelike(new_values)

            result = self._constructor_sliced(
                new_values, index=self.columns,
                name=self.index[loc], dtype=new_values.dtype)

        else:
            result = self.iloc[loc]
            result.index = new_index

        # this could be a view
        # but only in a single-dtyped view slicable case
        result._set_is_copy(self, copy=not result._is_view)
        return result

    _xs = xs

    def select(self, crit, axis=0):
        """Return data corresponding to axis labels matching criteria

        .. deprecated:: 0.21.0
            Use df.loc[df.index.map(crit)] to select via labels

        Parameters
        ----------
        crit : function
            To be called on each index (label). Should return True or False
        axis : int

        Returns
        -------
        selection : same type as caller
        """
        warnings.warn("'select' is deprecated and will be removed in a "
                      "future release. You can use "
                      ".loc[labels.map(crit)] as a replacement",
                      FutureWarning, stacklevel=2)

        axis = self._get_axis_number(axis)
        axis_name = self._get_axis_name(axis)
        axis_values = self._get_axis(axis)

        if len(axis_values) > 0:
            new_axis = axis_values[
                np.asarray([bool(crit(label)) for label in axis_values])]
        else:
            new_axis = axis_values

        return self.reindex(**{axis_name: new_axis})

    def reindex_like(self, other, method=None, copy=True, limit=None,
                     tolerance=None):
        """Return an object with matching indices to myself.

        Parameters
        ----------
        other : Object
        method : string or None
        copy : boolean, default True
        limit : int, default None
            Maximum number of consecutive labels to fill for inexact matches.
        tolerance : optional
            Maximum distance between labels of the other object and this
            object for inexact matches. Can be list-like.

            .. versionadded:: 0.21.0 (list-like tolerance)

        Notes
        -----
        Like calling s.reindex(index=other.index, columns=other.columns,
                               method=...)

        Returns
        -------
        reindexed : same as input
        """
        d = other._construct_axes_dict(axes=self._AXIS_ORDERS, method=method,
                                       copy=copy, limit=limit,
                                       tolerance=tolerance)

        return self.reindex(**d)

    def drop(self, labels=None, axis=0, index=None, columns=None, level=None,
             inplace=False, errors='raise'):

        inplace = validate_bool_kwarg(inplace, 'inplace')

        if labels is not None:
            if index is not None or columns is not None:
                raise ValueError("Cannot specify both 'labels' and "
                                 "'index'/'columns'")
            axis_name = self._get_axis_name(axis)
            axes = {axis_name: labels}
        elif index is not None or columns is not None:
            axes, _ = self._construct_axes_from_arguments((index, columns), {})
        else:
            raise ValueError("Need to specify at least one of 'labels', "
                             "'index' or 'columns'")

        obj = self

        for axis, labels in axes.items():
            if labels is not None:
                obj = obj._drop_axis(labels, axis, level=level, errors=errors)

        if inplace:
            self._update_inplace(obj)
        else:
            return obj

    def _drop_axis(self, labels, axis, level=None, errors='raise'):
        """
        Drop labels from specified axis. Used in the ``drop`` method
        internally.

        Parameters
        ----------
        labels : single label or list-like
        axis : int or axis name
        level : int or level name, default None
            For MultiIndex
        errors : {'ignore', 'raise'}, default 'raise'
            If 'ignore', suppress error and existing labels are dropped.

        """
        axis = self._get_axis_number(axis)
        axis_name = self._get_axis_name(axis)
        axis = self._get_axis(axis)

        if axis.is_unique:
            if level is not None:
                if not isinstance(axis, MultiIndex):
                    raise AssertionError('axis must be a MultiIndex')
                new_axis = axis.drop(labels, level=level, errors=errors)
            else:
                new_axis = axis.drop(labels, errors=errors)
            result = self.reindex(**{axis_name: new_axis})

        # Case for non-unique axis
        else:
            labels = ensure_object(com.index_labels_to_array(labels))
            if level is not None:
                if not isinstance(axis, MultiIndex):
                    raise AssertionError('axis must be a MultiIndex')
                indexer = ~axis.get_level_values(level).isin(labels)

                # GH 18561 MultiIndex.drop should raise if label is absent
                if errors == 'raise' and indexer.all():
                    raise KeyError('{} not found in axis'.format(labels))
            else:
                indexer = ~axis.isin(labels)
                # Check if label doesn't exist along axis
                labels_missing = (axis.get_indexer_for(labels) == -1).any()
                if errors == 'raise' and labels_missing:
                    raise KeyError('{} not found in axis'.format(labels))

            slicer = [slice(None)] * self.ndim
            slicer[self._get_axis_number(axis_name)] = indexer

            result = self.loc[tuple(slicer)]

        return result

    def _update_inplace(self, result, verify_is_copy=True):
        """
        Replace self internals with result.

        Parameters
        ----------
        verify_is_copy : boolean, default True
            provide is_copy checks

        """
        # NOTE: This does *not* call __finalize__ and that's an explicit
        # decision that we may revisit in the future.

        self._reset_cache()
        self._clear_item_cache()
        self._data = getattr(result, '_data', result)
        self._maybe_update_cacher(verify_is_copy=verify_is_copy)

    def add_prefix(self, prefix):
        """
        Prefix labels with string `prefix`.

        For Series, the row labels are prefixed.
        For DataFrame, the column labels are prefixed.

        Parameters
        ----------
        prefix : str
            The string to add before each label.

        Returns
        -------
        Series or DataFrame
            New Series or DataFrame with updated labels.

        See Also
        --------
        Series.add_suffix: Suffix row labels with string `suffix`.
        DataFrame.add_suffix: Suffix column labels with string `suffix`.

        Examples
        --------
        >>> s = pd.Series([1, 2, 3, 4])
        >>> s
        0    1
        1    2
        2    3
        3    4
        dtype: int64

        >>> s.add_prefix('item_')
        item_0    1
        item_1    2
        item_2    3
        item_3    4
        dtype: int64

        >>> df = pd.DataFrame({'A': [1, 2, 3, 4],  'B': [3, 4, 5, 6]})
        >>> df
           A  B
        0  1  3
        1  2  4
        2  3  5
        3  4  6

        >>> df.add_prefix('col_')
             col_A  col_B
        0       1       3
        1       2       4
        2       3       5
        3       4       6
        """
        f = functools.partial('{prefix}{}'.format, prefix=prefix)

        mapper = {self._info_axis_name: f}
        return self.rename(**mapper)

    def add_suffix(self, suffix):
        """
        Suffix labels with string `suffix`.

        For Series, the row labels are suffixed.
        For DataFrame, the column labels are suffixed.

        Parameters
        ----------
        suffix : str
            The string to add after each label.

        Returns
        -------
        Series or DataFrame
            New Series or DataFrame with updated labels.

        See Also
        --------
        Series.add_prefix: Prefix row labels with string `prefix`.
        DataFrame.add_prefix: Prefix column labels with string `prefix`.

        Examples
        --------
        >>> s = pd.Series([1, 2, 3, 4])
        >>> s
        0    1
        1    2
        2    3
        3    4
        dtype: int64

        >>> s.add_suffix('_item')
        0_item    1
        1_item    2
        2_item    3
        3_item    4
        dtype: int64

        >>> df = pd.DataFrame({'A': [1, 2, 3, 4],  'B': [3, 4, 5, 6]})
        >>> df
           A  B
        0  1  3
        1  2  4
        2  3  5
        3  4  6

        >>> df.add_suffix('_col')
             A_col  B_col
        0       1       3
        1       2       4
        2       3       5
        3       4       6
        """
        f = functools.partial('{}{suffix}'.format, suffix=suffix)

        mapper = {self._info_axis_name: f}
        return self.rename(**mapper)

    def sort_values(self, by=None, axis=0, ascending=True, inplace=False,
                    kind='quicksort', na_position='last'):
        """
        Sort by the values along either axis

        Parameters
        ----------%(optional_by)s
        axis : %(axes_single_arg)s, default 0
             Axis to be sorted
        ascending : bool or list of bool, default True
             Sort ascending vs. descending. Specify list for multiple sort
             orders.  If this is a list of bools, must match the length of
             the by.
        inplace : bool, default False
             if True, perform operation in-place
        kind : {'quicksort', 'mergesort', 'heapsort'}, default 'quicksort'
             Choice of sorting algorithm. See also ndarray.np.sort for more
             information.  `mergesort` is the only stable algorithm. For
             DataFrames, this option is only applied when sorting on a single
             column or label.
        na_position : {'first', 'last'}, default 'last'
             `first` puts NaNs at the beginning, `last` puts NaNs at the end

        Returns
        -------
        sorted_obj : %(klass)s

        Examples
        --------
        >>> df = pd.DataFrame({
        ...     'col1' : ['A', 'A', 'B', np.nan, 'D', 'C'],
        ...     'col2' : [2, 1, 9, 8, 7, 4],
        ...     'col3': [0, 1, 9, 4, 2, 3],
        ... })
        >>> df
            col1 col2 col3
        0   A    2    0
        1   A    1    1
        2   B    9    9
        3   NaN  8    4
        4   D    7    2
        5   C    4    3

        Sort by col1

        >>> df.sort_values(by=['col1'])
            col1 col2 col3
        0   A    2    0
        1   A    1    1
        2   B    9    9
        5   C    4    3
        4   D    7    2
        3   NaN  8    4

        Sort by multiple columns

        >>> df.sort_values(by=['col1', 'col2'])
            col1 col2 col3
        1   A    1    1
        0   A    2    0
        2   B    9    9
        5   C    4    3
        4   D    7    2
        3   NaN  8    4

        Sort Descending

        >>> df.sort_values(by='col1', ascending=False)
            col1 col2 col3
        4   D    7    2
        5   C    4    3
        2   B    9    9
        0   A    2    0
        1   A    1    1
        3   NaN  8    4

        Putting NAs first

        >>> df.sort_values(by='col1', ascending=False, na_position='first')
            col1 col2 col3
        3   NaN  8    4
        4   D    7    2
        5   C    4    3
        2   B    9    9
        0   A    2    0
        1   A    1    1
        """
        raise NotImplementedError("sort_values has not been implemented "
                                  "on Panel or Panel4D objects.")

    def sort_index(self, axis=0, level=None, ascending=True, inplace=False,
                   kind='quicksort', na_position='last', sort_remaining=True):
        """
        Sort object by labels (along an axis)

        Parameters
        ----------
        axis : %(axes)s to direct sorting
        level : int or level name or list of ints or list of level names
            if not None, sort on values in specified index level(s)
        ascending : boolean, default True
            Sort ascending vs. descending
        inplace : bool, default False
            if True, perform operation in-place
        kind : {'quicksort', 'mergesort', 'heapsort'}, default 'quicksort'
             Choice of sorting algorithm. See also ndarray.np.sort for more
             information.  `mergesort` is the only stable algorithm. For
             DataFrames, this option is only applied when sorting on a single
             column or label.
        na_position : {'first', 'last'}, default 'last'
             `first` puts NaNs at the beginning, `last` puts NaNs at the end.
             Not implemented for MultiIndex.
        sort_remaining : bool, default True
            if true and sorting by level and index is multilevel, sort by other
            levels too (in order) after sorting by specified level

        Returns
        -------
        sorted_obj : %(klass)s
        """
        inplace = validate_bool_kwarg(inplace, 'inplace')
        axis = self._get_axis_number(axis)
        axis_name = self._get_axis_name(axis)
        labels = self._get_axis(axis)

        if level is not None:
            raise NotImplementedError("level is not implemented")
        if inplace:
            raise NotImplementedError("inplace is not implemented")

        sort_index = labels.argsort()
        if not ascending:
            sort_index = sort_index[::-1]

        new_axis = labels.take(sort_index)
        return self.reindex(**{axis_name: new_axis})

    def reindex(self, *args, **kwargs):
        """
        Conform %(klass)s to new index with optional filling logic, placing
        NA/NaN in locations having no value in the previous index. A new object
        is produced unless the new index is equivalent to the current one and
        copy=False

        Parameters
        ----------
        %(optional_labels)s
        %(axes)s : array-like, optional (should be specified using keywords)
            New labels / index to conform to. Preferably an Index object to
            avoid duplicating data
        %(optional_axis)s
        method : {None, 'backfill'/'bfill', 'pad'/'ffill', 'nearest'}, optional
            method to use for filling holes in reindexed DataFrame.
            Please note: this is only applicable to DataFrames/Series with a
            monotonically increasing/decreasing index.

            * default: don't fill gaps
            * pad / ffill: propagate last valid observation forward to next
              valid
            * backfill / bfill: use next valid observation to fill gap
            * nearest: use nearest valid observations to fill gap

        copy : boolean, default True
            Return a new object, even if the passed indexes are the same
        level : int or name
            Broadcast across a level, matching Index values on the
            passed MultiIndex level
        fill_value : scalar, default np.NaN
            Value to use for missing values. Defaults to NaN, but can be any
            "compatible" value
        limit : int, default None
            Maximum number of consecutive elements to forward or backward fill
        tolerance : optional
            Maximum distance between original and new labels for inexact
            matches. The values of the index at the matching locations most
            satisfy the equation ``abs(index[indexer] - target) <= tolerance``.

            Tolerance may be a scalar value, which applies the same tolerance
            to all values, or list-like, which applies variable tolerance per
            element. List-like includes list, tuple, array, Series, and must be
            the same size as the index and its dtype must exactly match the
            index's type.

            .. versionadded:: 0.21.0 (list-like tolerance)

        Examples
        --------

        ``DataFrame.reindex`` supports two calling conventions

        * ``(index=index_labels, columns=column_labels, ...)``
        * ``(labels, axis={'index', 'columns'}, ...)``

        We *highly* recommend using keyword arguments to clarify your
        intent.

        Create a dataframe with some fictional data.

        >>> index = ['Firefox', 'Chrome', 'Safari', 'IE10', 'Konqueror']
        >>> df = pd.DataFrame({
        ...      'http_status': [200,200,404,404,301],
        ...      'response_time': [0.04, 0.02, 0.07, 0.08, 1.0]},
        ...       index=index)
        >>> df
                   http_status  response_time
        Firefox            200           0.04
        Chrome             200           0.02
        Safari             404           0.07
        IE10               404           0.08
        Konqueror          301           1.00

        Create a new index and reindex the dataframe. By default
        values in the new index that do not have corresponding
        records in the dataframe are assigned ``NaN``.

        >>> new_index= ['Safari', 'Iceweasel', 'Comodo Dragon', 'IE10',
        ...             'Chrome']
        >>> df.reindex(new_index)
                       http_status  response_time
        Safari               404.0           0.07
        Iceweasel              NaN            NaN
        Comodo Dragon          NaN            NaN
        IE10                 404.0           0.08
        Chrome               200.0           0.02

        We can fill in the missing values by passing a value to
        the keyword ``fill_value``. Because the index is not monotonically
        increasing or decreasing, we cannot use arguments to the keyword
        ``method`` to fill the ``NaN`` values.

        >>> df.reindex(new_index, fill_value=0)
                       http_status  response_time
        Safari                 404           0.07
        Iceweasel                0           0.00
        Comodo Dragon            0           0.00
        IE10                   404           0.08
        Chrome                 200           0.02

        >>> df.reindex(new_index, fill_value='missing')
                      http_status response_time
        Safari                404          0.07
        Iceweasel         missing       missing
        Comodo Dragon     missing       missing
        IE10                  404          0.08
        Chrome                200          0.02

        We can also reindex the columns.

        >>> df.reindex(columns=['http_status', 'user_agent'])
                   http_status  user_agent
        Firefox            200         NaN
        Chrome             200         NaN
        Safari             404         NaN
        IE10               404         NaN
        Konqueror          301         NaN

        Or we can use "axis-style" keyword arguments

        >>> df.reindex(['http_status', 'user_agent'], axis="columns")
                   http_status  user_agent
        Firefox            200         NaN
        Chrome             200         NaN
        Safari             404         NaN
        IE10               404         NaN
        Konqueror          301         NaN

        To further illustrate the filling functionality in
        ``reindex``, we will create a dataframe with a
        monotonically increasing index (for example, a sequence
        of dates).

        >>> date_index = pd.date_range('1/1/2010', periods=6, freq='D')
        >>> df2 = pd.DataFrame({"prices": [100, 101, np.nan, 100, 89, 88]},
        ...                    index=date_index)
        >>> df2
                    prices
        2010-01-01     100
        2010-01-02     101
        2010-01-03     NaN
        2010-01-04     100
        2010-01-05      89
        2010-01-06      88

        Suppose we decide to expand the dataframe to cover a wider
        date range.

        >>> date_index2 = pd.date_range('12/29/2009', periods=10, freq='D')
        >>> df2.reindex(date_index2)
                    prices
        2009-12-29     NaN
        2009-12-30     NaN
        2009-12-31     NaN
        2010-01-01     100
        2010-01-02     101
        2010-01-03     NaN
        2010-01-04     100
        2010-01-05      89
        2010-01-06      88
        2010-01-07     NaN

        The index entries that did not have a value in the original data frame
        (for example, '2009-12-29') are by default filled with ``NaN``.
        If desired, we can fill in the missing values using one of several
        options.

        For example, to back-propagate the last valid value to fill the ``NaN``
        values, pass ``bfill`` as an argument to the ``method`` keyword.

        >>> df2.reindex(date_index2, method='bfill')
                    prices
        2009-12-29     100
        2009-12-30     100
        2009-12-31     100
        2010-01-01     100
        2010-01-02     101
        2010-01-03     NaN
        2010-01-04     100
        2010-01-05      89
        2010-01-06      88
        2010-01-07     NaN

        Please note that the ``NaN`` value present in the original dataframe
        (at index value 2010-01-03) will not be filled by any of the
        value propagation schemes. This is because filling while reindexing
        does not look at dataframe values, but only compares the original and
        desired indexes. If you do want to fill in the ``NaN`` values present
        in the original dataframe, use the ``fillna()`` method.

        See the :ref:`user guide <basics.reindexing>` for more.

        Returns
        -------
        reindexed : %(klass)s
        """
        # TODO: Decide if we care about having different examples for different
        # kinds

        # construct the args
        axes, kwargs = self._construct_axes_from_arguments(args, kwargs)
        method = missing.clean_reindex_fill_method(kwargs.pop('method', None))
        level = kwargs.pop('level', None)
        copy = kwargs.pop('copy', True)
        limit = kwargs.pop('limit', None)
        tolerance = kwargs.pop('tolerance', None)
        fill_value = kwargs.pop('fill_value', None)

        # Series.reindex doesn't use / need the axis kwarg
        # We pop and ignore it here, to make writing Series/Frame generic code
        # easier
        kwargs.pop("axis", None)

        if kwargs:
            raise TypeError('reindex() got an unexpected keyword '
                            'argument "{0}"'.format(list(kwargs.keys())[0]))

        self._consolidate_inplace()

        # if all axes that are requested to reindex are equal, then only copy
        # if indicated must have index names equal here as well as values
        if all(self._get_axis(axis).identical(ax)
               for axis, ax in axes.items() if ax is not None):
            if copy:
                return self.copy()
            return self

        # check if we are a multi reindex
        if self._needs_reindex_multi(axes, method, level):
            try:
                return self._reindex_multi(axes, copy, fill_value)
            except Exception:
                pass

        # perform the reindex on the axes
        return self._reindex_axes(axes, level, limit, tolerance, method,
                                  fill_value, copy).__finalize__(self)

    def _reindex_axes(self, axes, level, limit, tolerance, method, fill_value,
                      copy):
        """Perform the reindex for all the axes."""
        obj = self
        for a in self._AXIS_ORDERS:
            labels = axes[a]
            if labels is None:
                continue

            ax = self._get_axis(a)
            new_index, indexer = ax.reindex(labels, level=level, limit=limit,
                                            tolerance=tolerance, method=method)

            axis = self._get_axis_number(a)
            obj = obj._reindex_with_indexers({axis: [new_index, indexer]},
                                             fill_value=fill_value,
                                             copy=copy, allow_dups=False)

        return obj

    def _needs_reindex_multi(self, axes, method, level):
        """Check if we do need a multi reindex."""
        return ((com.count_not_none(*axes.values()) == self._AXIS_LEN) and
                method is None and level is None and not self._is_mixed_type)

    def _reindex_multi(self, axes, copy, fill_value):
        return NotImplemented

    _shared_docs[
        'reindex_axis'] = ("""Conform input object to new index with optional
        filling logic, placing NA/NaN in locations having no value in the
        previous index. A new object is produced unless the new index is
        equivalent to the current one and copy=False

        Parameters
        ----------
        labels : array-like
            New labels / index to conform to. Preferably an Index object to
            avoid duplicating data
        axis : %(axes_single_arg)s
        method : {None, 'backfill'/'bfill', 'pad'/'ffill', 'nearest'}, optional
            Method to use for filling holes in reindexed DataFrame:

            * default: don't fill gaps
            * pad / ffill: propagate last valid observation forward to next
              valid
            * backfill / bfill: use next valid observation to fill gap
            * nearest: use nearest valid observations to fill gap

        copy : boolean, default True
            Return a new object, even if the passed indexes are the same
        level : int or name
            Broadcast across a level, matching Index values on the
            passed MultiIndex level
        limit : int, default None
            Maximum number of consecutive elements to forward or backward fill
        tolerance : optional
            Maximum distance between original and new labels for inexact
            matches. The values of the index at the matching locations most
            satisfy the equation ``abs(index[indexer] - target) <= tolerance``.

            Tolerance may be a scalar value, which applies the same tolerance
            to all values, or list-like, which applies variable tolerance per
            element. List-like includes list, tuple, array, Series, and must be
            the same size as the index and its dtype must exactly match the
            index's type.

            .. versionadded:: 0.21.0 (list-like tolerance)

        Examples
        --------
        >>> df.reindex_axis(['A', 'B', 'C'], axis=1)

        See Also
        --------
        reindex, reindex_like

        Returns
        -------
        reindexed : %(klass)s
        """)

    @Appender(_shared_docs['reindex_axis'] % _shared_doc_kwargs)
    def reindex_axis(self, labels, axis=0, method=None, level=None, copy=True,
                     limit=None, fill_value=None):
        msg = ("'.reindex_axis' is deprecated and will be removed in a future "
               "version. Use '.reindex' instead.")
        self._consolidate_inplace()

        axis_name = self._get_axis_name(axis)
        axis_values = self._get_axis(axis_name)
        method = missing.clean_reindex_fill_method(method)
        warnings.warn(msg, FutureWarning, stacklevel=3)
        new_index, indexer = axis_values.reindex(labels, method, level,
                                                 limit=limit)
        return self._reindex_with_indexers({axis: [new_index, indexer]},
                                           fill_value=fill_value, copy=copy)

    def _reindex_with_indexers(self, reindexers, fill_value=None, copy=False,
                               allow_dups=False):
        """allow_dups indicates an internal call here """

        # reindex doing multiple operations on different axes if indicated
        new_data = self._data
        for axis in sorted(reindexers.keys()):
            index, indexer = reindexers[axis]
            baxis = self._get_block_manager_axis(axis)

            if index is None:
                continue

            index = ensure_index(index)
            if indexer is not None:
                indexer = ensure_int64(indexer)

            # TODO: speed up on homogeneous DataFrame objects
            new_data = new_data.reindex_indexer(index, indexer, axis=baxis,
                                                fill_value=fill_value,
                                                allow_dups=allow_dups,
                                                copy=copy)

        if copy and new_data is self._data:
            new_data = new_data.copy()

        return self._constructor(new_data).__finalize__(self)

    def filter(self, items=None, like=None, regex=None, axis=None):
        """
        Subset rows or columns of dataframe according to labels in
        the specified index.

        Note that this routine does not filter a dataframe on its
        contents. The filter is applied to the labels of the index.

        Parameters
        ----------
        items : list-like
            List of axis to restrict to (must not all be present).
        like : string
            Keep axis where "arg in col == True".
        regex : string (regular expression)
            Keep axis with re.search(regex, col) == True.
        axis : int or string axis name
            The axis to filter on.  By default this is the info axis,
            'index' for Series, 'columns' for DataFrame.

        Returns
        -------
        same type as input object

        Examples
        --------
        >>> df = pd.DataFrame(np.array(([1,2,3], [4,5,6])),
        ...                   index=['mouse', 'rabbit'],
        ...                   columns=['one', 'two', 'three'])

        >>> # select columns by name
        >>> df.filter(items=['one', 'three'])
                 one  three
        mouse     1      3
        rabbit    4      6

        >>> # select columns by regular expression
        >>> df.filter(regex='e$', axis=1)
                 one  three
        mouse     1      3
        rabbit    4      6

        >>> # select rows containing 'bbi'
        >>> df.filter(like='bbi', axis=0)
                 one  two  three
        rabbit    4    5      6

        See Also
        --------
        DataFrame.loc

        Notes
        -----
        The ``items``, ``like``, and ``regex`` parameters are
        enforced to be mutually exclusive.

        ``axis`` defaults to the info axis that is used when indexing
        with ``[]``.
        """
        import re

        nkw = com.count_not_none(items, like, regex)
        if nkw > 1:
            raise TypeError('Keyword arguments `items`, `like`, or `regex` '
                            'are mutually exclusive')

        if axis is None:
            axis = self._info_axis_name
        labels = self._get_axis(axis)

        if items is not None:
            name = self._get_axis_name(axis)
            return self.reindex(
                **{name: [r for r in items if r in labels]})
        elif like:
            def f(x):
                return like in to_str(x)
            values = labels.map(f)
            return self.loc(axis=axis)[values]
        elif regex:
            def f(x):
                return matcher.search(to_str(x)) is not None
            matcher = re.compile(regex)
            values = labels.map(f)
            return self.loc(axis=axis)[values]
        else:
            raise TypeError('Must pass either `items`, `like`, or `regex`')

    def head(self, n=5):
        """
        Return the first `n` rows.

        This function returns the first `n` rows for the object based
        on position. It is useful for quickly testing if your object
        has the right type of data in it.

        Parameters
        ----------
        n : int, default 5
            Number of rows to select.

        Returns
        -------
        obj_head : same type as caller
            The first `n` rows of the caller object.

        See Also
        --------
        DataFrame.tail: Returns the last `n` rows.

        Examples
        --------
        >>> df = pd.DataFrame({'animal':['alligator', 'bee', 'falcon', 'lion',
        ...                    'monkey', 'parrot', 'shark', 'whale', 'zebra']})
        >>> df
              animal
        0  alligator
        1        bee
        2     falcon
        3       lion
        4     monkey
        5     parrot
        6      shark
        7      whale
        8      zebra

        Viewing the first 5 lines

        >>> df.head()
              animal
        0  alligator
        1        bee
        2     falcon
        3       lion
        4     monkey

        Viewing the first `n` lines (three in this case)

        >>> df.head(3)
              animal
        0  alligator
        1        bee
        2     falcon
        """

        return self.iloc[:n]

    def tail(self, n=5):
        """
        Return the last `n` rows.

        This function returns last `n` rows from the object based on
        position. It is useful for quickly verifying data, for example,
        after sorting or appending rows.

        Parameters
        ----------
        n : int, default 5
            Number of rows to select.

        Returns
        -------
        type of caller
            The last `n` rows of the caller object.

        See Also
        --------
        DataFrame.head : The first `n` rows of the caller object.

        Examples
        --------
        >>> df = pd.DataFrame({'animal':['alligator', 'bee', 'falcon', 'lion',
        ...                    'monkey', 'parrot', 'shark', 'whale', 'zebra']})
        >>> df
              animal
        0  alligator
        1        bee
        2     falcon
        3       lion
        4     monkey
        5     parrot
        6      shark
        7      whale
        8      zebra

        Viewing the last 5 lines

        >>> df.tail()
           animal
        4  monkey
        5  parrot
        6   shark
        7   whale
        8   zebra

        Viewing the last `n` lines (three in this case)

        >>> df.tail(3)
          animal
        6  shark
        7  whale
        8  zebra
        """

        if n == 0:
            return self.iloc[0:0]
        return self.iloc[-n:]

    def sample(self, n=None, frac=None, replace=False, weights=None,
               random_state=None, axis=None):
        """
        Return a random sample of items from an axis of object.

        You can use `random_state` for reproducibility.

        Parameters
        ----------
        n : int, optional
            Number of items from axis to return. Cannot be used with `frac`.
            Default = 1 if `frac` = None.
        frac : float, optional
            Fraction of axis items to return. Cannot be used with `n`.
        replace : bool, default False
            Sample with or without replacement.
        weights : str or ndarray-like, optional
            Default 'None' results in equal probability weighting.
            If passed a Series, will align with target object on index. Index
            values in weights not found in sampled object will be ignored and
            index values in sampled object not in weights will be assigned
            weights of zero.
            If called on a DataFrame, will accept the name of a column
            when axis = 0.
            Unless weights are a Series, weights must be same length as axis
            being sampled.
            If weights do not sum to 1, they will be normalized to sum to 1.
            Missing values in the weights column will be treated as zero.
            Infinite values not allowed.
        random_state : int or numpy.random.RandomState, optional
            Seed for the random number generator (if int), or numpy RandomState
            object.
        axis : int or string, optional
            Axis to sample. Accepts axis number or name. Default is stat axis
            for given data type (0 for Series and DataFrames, 1 for Panels).

        Returns
        -------
        Series or DataFrame
            A new object of same type as caller containing `n` items randomly
            sampled from the caller object.

        See Also
        --------
        numpy.random.choice: Generates a random sample from a given 1-D numpy
            array.

        Examples
        --------
        >>> df = pd.DataFrame({'num_legs': [2, 4, 8, 0],
        ...                    'num_wings': [2, 0, 0, 0],
        ...                    'num_specimen_seen': [10, 2, 1, 8]},
        ...                   index=['falcon', 'dog', 'spider', 'fish'])
        >>> df
                num_legs  num_wings  num_specimen_seen
        falcon         2          2                 10
        dog            4          0                  2
        spider         8          0                  1
        fish           0          0                  8

        Extract 3 random elements from the ``Series`` ``df['num_legs']``:
        Note that we use `random_state` to ensure the reproducibility of
        the examples.

        >>> df['num_legs'].sample(n=3, random_state=1)
        fish      0
        spider    8
        falcon    2
        Name: num_legs, dtype: int64

        A random 50% sample of the ``DataFrame`` with replacement:

        >>> df.sample(frac=0.5, replace=True, random_state=1)
              num_legs  num_wings  num_specimen_seen
        dog          4          0                  2
        fish         0          0                  8

        Using a DataFrame column as weights. Rows with larger value in the
        `num_specimen_seen` column are more likely to be sampled.

        >>> df.sample(n=2, weights='num_specimen_seen', random_state=1)
                num_legs  num_wings  num_specimen_seen
        falcon         2          2                 10
        fish           0          0                  8
        """

        if axis is None:
            axis = self._stat_axis_number

        axis = self._get_axis_number(axis)
        axis_length = self.shape[axis]

        # Process random_state argument
        rs = com.random_state(random_state)

        # Check weights for compliance
        if weights is not None:

            # If a series, align with frame
            if isinstance(weights, pd.Series):
                weights = weights.reindex(self.axes[axis])

            # Strings acceptable if a dataframe and axis = 0
            if isinstance(weights, string_types):
                if isinstance(self, pd.DataFrame):
                    if axis == 0:
                        try:
                            weights = self[weights]
                        except KeyError:
                            raise KeyError("String passed to weights not a "
                                           "valid column")
                    else:
                        raise ValueError("Strings can only be passed to "
                                         "weights when sampling from rows on "
                                         "a DataFrame")
                else:
                    raise ValueError("Strings cannot be passed as weights "
                                     "when sampling from a Series or Panel.")

            weights = pd.Series(weights, dtype='float64')

            if len(weights) != axis_length:
                raise ValueError("Weights and axis to be sampled must be of "
                                 "same length")

            if (weights == np.inf).any() or (weights == -np.inf).any():
                raise ValueError("weight vector may not include `inf` values")

            if (weights < 0).any():
                raise ValueError("weight vector many not include negative "
                                 "values")

            # If has nan, set to zero.
            weights = weights.fillna(0)

            # Renormalize if don't sum to 1
            if weights.sum() != 1:
                if weights.sum() != 0:
                    weights = weights / weights.sum()
                else:
                    raise ValueError("Invalid weights: weights sum to zero")

            weights = weights.values

        # If no frac or n, default to n=1.
        if n is None and frac is None:
            n = 1
        elif n is not None and frac is None and n % 1 != 0:
            raise ValueError("Only integers accepted as `n` values")
        elif n is None and frac is not None:
            n = int(round(frac * axis_length))
        elif n is not None and frac is not None:
            raise ValueError('Please enter a value for `frac` OR `n`, not '
                             'both')

        # Check for negative sizes
        if n < 0:
            raise ValueError("A negative number of rows requested. Please "
                             "provide positive value.")

        locs = rs.choice(axis_length, size=n, replace=replace, p=weights)
        return self.take(locs, axis=axis, is_copy=False)

    _shared_docs['pipe'] = (r"""
        Apply func(self, \*args, \*\*kwargs)

        Parameters
        ----------
        func : function
            function to apply to the %(klass)s.
            ``args``, and ``kwargs`` are passed into ``func``.
            Alternatively a ``(callable, data_keyword)`` tuple where
            ``data_keyword`` is a string indicating the keyword of
            ``callable`` that expects the %(klass)s.
        args : iterable, optional
            positional arguments passed into ``func``.
        kwargs : mapping, optional
            a dictionary of keyword arguments passed into ``func``.

        Returns
        -------
        object : the return type of ``func``.

        Notes
        -----

        Use ``.pipe`` when chaining together functions that expect
        Series, DataFrames or GroupBy objects. Instead of writing

        >>> f(g(h(df), arg1=a), arg2=b, arg3=c)

        You can write

        >>> (df.pipe(h)
        ...    .pipe(g, arg1=a)
        ...    .pipe(f, arg2=b, arg3=c)
        ... )

        If you have a function that takes the data as (say) the second
        argument, pass a tuple indicating which keyword expects the
        data. For example, suppose ``f`` takes its data as ``arg2``:

        >>> (df.pipe(h)
        ...    .pipe(g, arg1=a)
        ...    .pipe((f, 'arg2'), arg1=a, arg3=c)
        ...  )

        See Also
        --------
        DataFrame.apply
        DataFrame.applymap
        Series.map
    """)

    @Appender(_shared_docs['pipe'] % _shared_doc_kwargs)
    def pipe(self, func, *args, **kwargs):
        return com._pipe(self, func, *args, **kwargs)

    _shared_docs['aggregate'] = ("""
    Aggregate using one or more operations over the specified axis.

    %(versionadded)s

    Parameters
    ----------
    func : function, str, list or dict
        Function to use for aggregating the data. If a function, must either
        work when passed a %(klass)s or when passed to %(klass)s.apply.

        Accepted combinations are:

        - function
        - string function name
        - list of functions and/or function names, e.g. ``[np.sum, 'mean']``
        - dict of axis labels -> functions, function names or list of such.
    %(axis)s
    *args
        Positional arguments to pass to `func`.
    **kwargs
        Keyword arguments to pass to `func`.

    Returns
    -------
    DataFrame, Series or scalar
        if DataFrame.agg is called with a single function, returns a Series
        if DataFrame.agg is called with several functions, returns a DataFrame
        if Series.agg is called with single function, returns a scalar
        if Series.agg is called with several functions, returns a Series

    Notes
    -----
    `agg` is an alias for `aggregate`. Use the alias.

    A passed user-defined-function will be passed a Series for evaluation.
    """)

    _shared_docs['transform'] = ("""
    Call ``func`` on self producing a %(klass)s with transformed values
    and that has the same axis length as self.

    .. versionadded:: 0.20.0

    Parameters
    ----------
    func : function, str, list or dict
        Function to use for transforming the data. If a function, must either
        work when passed a %(klass)s or when passed to %(klass)s.apply.

        Accepted combinations are:

        - function
        - string function name
        - list of functions and/or function names, e.g. ``[np.exp. 'sqrt']``
        - dict of axis labels -> functions, function names or list of such.
    %(axis)s
    *args
        Positional arguments to pass to `func`.
    **kwargs
        Keyword arguments to pass to `func`.

    Returns
    -------
    %(klass)s
        A %(klass)s that must have the same length as self.

    Raises
    ------
    ValueError : If the returned %(klass)s has a different length than self.

    See Also
    --------
    %(klass)s.agg : Only perform aggregating type operations.
    %(klass)s.apply : Invoke function on a %(klass)s.

    Examples
    --------
    >>> df = pd.DataFrame({'A': range(3), 'B': range(1, 4)})
    >>> df
       A  B
    0  0  1
    1  1  2
    2  2  3
    >>> df.transform(lambda x: x + 1)
       A  B
    0  1  2
    1  2  3
    2  3  4

    Even though the resulting %(klass)s must have the same length as the
    input %(klass)s, it is possible to provide several input functions:

    >>> s = pd.Series(range(3))
    >>> s
    0    0
    1    1
    2    2
    dtype: int64
    >>> s.transform([np.sqrt, np.exp])
           sqrt        exp
    0  0.000000   1.000000
    1  1.000000   2.718282
    2  1.414214   7.389056
    """)

    # ----------------------------------------------------------------------
    # Attribute access

    def __finalize__(self, other, method=None, **kwargs):
        """
        Propagate metadata from other to self.

        Parameters
        ----------
        other : the object from which to get the attributes that we are going
            to propagate
        method : optional, a passed method name ; possibly to take different
            types of propagation actions based on this

        """
        if isinstance(other, NDFrame):
            for name in self._metadata:
                object.__setattr__(self, name, getattr(other, name, None))
        return self

    def __getattr__(self, name):
        """After regular attribute access, try looking up the name
        This allows simpler access to columns for interactive use.
        """

        # Note: obj.x will always call obj.__getattribute__('x') prior to
        # calling obj.__getattr__('x').

        if (name in self._internal_names_set or name in self._metadata or
                name in self._accessors):
            return object.__getattribute__(self, name)
        else:
            if self._info_axis._can_hold_identifiers_and_holds_name(name):
                return self[name]
            return object.__getattribute__(self, name)

    def __setattr__(self, name, value):
        """After regular attribute access, try setting the name
        This allows simpler access to columns for interactive use.
        """

        # first try regular attribute access via __getattribute__, so that
        # e.g. ``obj.x`` and ``obj.x = 4`` will always reference/modify
        # the same attribute.

        try:
            object.__getattribute__(self, name)
            return object.__setattr__(self, name, value)
        except AttributeError:
            pass

        # if this fails, go on to more involved attribute setting
        # (note that this matches __getattr__, above).
        if name in self._internal_names_set:
            object.__setattr__(self, name, value)
        elif name in self._metadata:
            object.__setattr__(self, name, value)
        else:
            try:
                existing = getattr(self, name)
                if isinstance(existing, Index):
                    object.__setattr__(self, name, value)
                elif name in self._info_axis:
                    self[name] = value
                else:
                    object.__setattr__(self, name, value)
            except (AttributeError, TypeError):
                if isinstance(self, ABCDataFrame) and (is_list_like(value)):
                    warnings.warn("Pandas doesn't allow columns to be "
                                  "created via a new attribute name - see "
                                  "https://pandas.pydata.org/pandas-docs/"
                                  "stable/indexing.html#attribute-access",
                                  stacklevel=2)
                object.__setattr__(self, name, value)

    # ----------------------------------------------------------------------
    # Getting and setting elements

    # ----------------------------------------------------------------------
    # Consolidation of internals

    def _protect_consolidate(self, f):
        """Consolidate _data -- if the blocks have changed, then clear the
        cache
        """
        blocks_before = len(self._data.blocks)
        result = f()
        if len(self._data.blocks) != blocks_before:
            self._clear_item_cache()
        return result

    def _consolidate_inplace(self):
        """Consolidate data in place and return None"""

        def f():
            self._data = self._data.consolidate()

        self._protect_consolidate(f)

    def _consolidate(self, inplace=False):
        """
        Compute NDFrame with "consolidated" internals (data of each dtype
        grouped together in a single ndarray).

        Parameters
        ----------
        inplace : boolean, default False
            If False return new object, otherwise modify existing object

        Returns
        -------
        consolidated : same type as caller
        """
        inplace = validate_bool_kwarg(inplace, 'inplace')
        if inplace:
            self._consolidate_inplace()
        else:
            f = lambda: self._data.consolidate()
            cons_data = self._protect_consolidate(f)
            return self._constructor(cons_data).__finalize__(self)

    @property
    def _is_mixed_type(self):
        f = lambda: self._data.is_mixed_type
        return self._protect_consolidate(f)

    @property
    def _is_numeric_mixed_type(self):
        f = lambda: self._data.is_numeric_mixed_type
        return self._protect_consolidate(f)

    @property
    def _is_datelike_mixed_type(self):
        f = lambda: self._data.is_datelike_mixed_type
        return self._protect_consolidate(f)

    def _check_inplace_setting(self, value):
        """ check whether we allow in-place setting with this type of value """

        if self._is_mixed_type:
            if not self._is_numeric_mixed_type:

                # allow an actual np.nan thru
                try:
                    if np.isnan(value):
                        return True
                except Exception:
                    pass

                raise TypeError('Cannot do inplace boolean setting on '
                                'mixed-types with a non np.nan value')

        return True

    def _get_numeric_data(self):
        return self._constructor(
            self._data.get_numeric_data()).__finalize__(self)

    def _get_bool_data(self):
        return self._constructor(self._data.get_bool_data()).__finalize__(self)

    # ----------------------------------------------------------------------
    # Internal Interface Methods

    def as_matrix(self, columns=None):
        """Convert the frame to its Numpy-array representation.

        .. deprecated:: 0.23.0
            Use :meth:`DataFrame.values` instead.

        Parameters
        ----------
        columns : list, optional, default:None
            If None, return all columns, otherwise, returns specified columns.

        Returns
        -------
        values : ndarray
            If the caller is heterogeneous and contains booleans or objects,
            the result will be of dtype=object. See Notes.

        Notes
        -----
        Return is NOT a Numpy-matrix, rather, a Numpy-array.

        The dtype will be a lower-common-denominator dtype (implicit
        upcasting); that is to say if the dtypes (even of numeric types)
        are mixed, the one that accommodates all will be chosen. Use this
        with care if you are not dealing with the blocks.

        e.g. If the dtypes are float16 and float32, dtype will be upcast to
        float32.  If dtypes are int32 and uint8, dtype will be upcase to
        int32. By numpy.find_common_type convention, mixing int64 and uint64
        will result in a float64 dtype.

        This method is provided for backwards compatibility. Generally,
        it is recommended to use '.values'.

        See Also
        --------
        DataFrame.values
        """
        warnings.warn("Method .as_matrix will be removed in a future version. "
                      "Use .values instead.", FutureWarning, stacklevel=2)
        self._consolidate_inplace()
        return self._data.as_array(transpose=self._AXIS_REVERSED,
                                   items=columns)

    @property
    def values(self):
        """
        Return a Numpy representation of the DataFrame.

        Only the values in the DataFrame will be returned, the axes labels
        will be removed.

        Returns
        -------
        numpy.ndarray
            The values of the DataFrame.

        Examples
        --------
        A DataFrame where all columns are the same type (e.g., int64) results
        in an array of the same type.

        >>> df = pd.DataFrame({'age':    [ 3,  29],
        ...                    'height': [94, 170],
        ...                    'weight': [31, 115]})
        >>> df
           age  height  weight
        0    3      94      31
        1   29     170     115
        >>> df.dtypes
        age       int64
        height    int64
        weight    int64
        dtype: object
        >>> df.values
        array([[  3,  94,  31],
               [ 29, 170, 115]], dtype=int64)

        A DataFrame with mixed type columns(e.g., str/object, int64, float32)
        results in an ndarray of the broadest type that accommodates these
        mixed types (e.g., object).

        >>> df2 = pd.DataFrame([('parrot',   24.0, 'second'),
        ...                     ('lion',     80.5, 1),
        ...                     ('monkey', np.nan, None)],
        ...                   columns=('name', 'max_speed', 'rank'))
        >>> df2.dtypes
        name          object
        max_speed    float64
        rank          object
        dtype: object
        >>> df2.values
        array([['parrot', 24.0, 'second'],
               ['lion', 80.5, 1],
               ['monkey', nan, None]], dtype=object)

        Notes
        -----
        The dtype will be a lower-common-denominator dtype (implicit
        upcasting); that is to say if the dtypes (even of numeric types)
        are mixed, the one that accommodates all will be chosen. Use this
        with care if you are not dealing with the blocks.

        e.g. If the dtypes are float16 and float32, dtype will be upcast to
        float32.  If dtypes are int32 and uint8, dtype will be upcast to
        int32. By :func:`numpy.find_common_type` convention, mixing int64
        and uint64 will result in a float64 dtype.

        See Also
        --------
        pandas.DataFrame.index : Retrieve the index labels.
        pandas.DataFrame.columns : Retrieving the column names.
        """
        self._consolidate_inplace()
        return self._data.as_array(transpose=self._AXIS_REVERSED)

    @property
    def _values(self):
        """internal implementation"""
        return self.values

    @property
    def _get_values(self):
        # compat
        return self.values

    def get_values(self):
        """
        Return an ndarray after converting sparse values to dense.

        This is the same as ``.values`` for non-sparse data. For sparse
        data contained in a `pandas.SparseArray`, the data are first
        converted to a dense representation.

        Returns
        -------
        numpy.ndarray
            Numpy representation of DataFrame

        See Also
        --------
        values : Numpy representation of DataFrame.
        pandas.SparseArray : Container for sparse data.

        Examples
        --------
        >>> df = pd.DataFrame({'a': [1, 2], 'b': [True, False],
        ...                    'c': [1.0, 2.0]})
        >>> df
           a      b    c
        0  1   True  1.0
        1  2  False  2.0

        >>> df.get_values()
        array([[1, True, 1.0], [2, False, 2.0]], dtype=object)

        >>> df = pd.DataFrame({"a": pd.SparseArray([1, None, None]),
        ...                    "c": [1.0, 2.0, 3.0]})
        >>> df
             a    c
        0  1.0  1.0
        1  NaN  2.0
        2  NaN  3.0

        >>> df.get_values()
        array([[ 1.,  1.],
               [nan,  2.],
               [nan,  3.]])
        """
        return self.values

    def get_dtype_counts(self):
        """
        Return counts of unique dtypes in this object.

        Returns
        -------
        dtype : Series
            Series with the count of columns with each dtype.

        See Also
        --------
        dtypes : Return the dtypes in this object.

        Examples
        --------
        >>> a = [['a', 1, 1.0], ['b', 2, 2.0], ['c', 3, 3.0]]
        >>> df = pd.DataFrame(a, columns=['str', 'int', 'float'])
        >>> df
          str  int  float
        0   a    1    1.0
        1   b    2    2.0
        2   c    3    3.0

        >>> df.get_dtype_counts()
        float64    1
        int64      1
        object     1
        dtype: int64
        """
        from pandas import Series
        return Series(self._data.get_dtype_counts())

    def get_ftype_counts(self):
        """
        Return counts of unique ftypes in this object.

        .. deprecated:: 0.23.0

        This is useful for SparseDataFrame or for DataFrames containing
        sparse arrays.

        Returns
        -------
        dtype : Series
            Series with the count of columns with each type and
            sparsity (dense/sparse)

        See Also
        --------
        ftypes : Return ftypes (indication of sparse/dense and dtype) in
            this object.

        Examples
        --------
        >>> a = [['a', 1, 1.0], ['b', 2, 2.0], ['c', 3, 3.0]]
        >>> df = pd.DataFrame(a, columns=['str', 'int', 'float'])
        >>> df
          str  int  float
        0   a    1    1.0
        1   b    2    2.0
        2   c    3    3.0

        >>> df.get_ftype_counts()  # doctest: +SKIP
        float64:dense    1
        int64:dense      1
        object:dense     1
        dtype: int64
        """
        warnings.warn("get_ftype_counts is deprecated and will "
                      "be removed in a future version",
                      FutureWarning, stacklevel=2)

        from pandas import Series
        return Series(self._data.get_ftype_counts())

    @property
    def dtypes(self):
        """
        Return the dtypes in the DataFrame.

        This returns a Series with the data type of each column.
        The result's index is the original DataFrame's columns. Columns
        with mixed types are stored with the ``object`` dtype. See
        :ref:`the User Guide <basics.dtypes>` for more.

        Returns
        -------
        pandas.Series
            The data type of each column.

        See Also
        --------
        pandas.DataFrame.ftypes : Dtype and sparsity information.

        Examples
        --------
        >>> df = pd.DataFrame({'float': [1.0],
        ...                    'int': [1],
        ...                    'datetime': [pd.Timestamp('20180310')],
        ...                    'string': ['foo']})
        >>> df.dtypes
        float              float64
        int                  int64
        datetime    datetime64[ns]
        string              object
        dtype: object
        """
        from pandas import Series
        return Series(self._data.get_dtypes(), index=self._info_axis,
                      dtype=np.object_)

    @property
    def ftypes(self):
        """
        Return the ftypes (indication of sparse/dense and dtype) in DataFrame.

        This returns a Series with the data type of each column.
        The result's index is the original DataFrame's columns. Columns
        with mixed types are stored with the ``object`` dtype.  See
        :ref:`the User Guide <basics.dtypes>` for more.

        Returns
        -------
        pandas.Series
            The data type and indication of sparse/dense of each column.

        See Also
        --------
        pandas.DataFrame.dtypes: Series with just dtype information.
        pandas.SparseDataFrame : Container for sparse tabular data.

        Notes
        -----
        Sparse data should have the same dtypes as its dense representation.

        Examples
        --------
        >>> arr = np.random.RandomState(0).randn(100, 4)
        >>> arr[arr < .8] = np.nan
        >>> pd.DataFrame(arr).ftypes
        0    float64:dense
        1    float64:dense
        2    float64:dense
        3    float64:dense
        dtype: object

        >>> pd.SparseDataFrame(arr).ftypes
        0    float64:sparse
        1    float64:sparse
        2    float64:sparse
        3    float64:sparse
        dtype: object
        """
        from pandas import Series
        return Series(self._data.get_ftypes(), index=self._info_axis,
                      dtype=np.object_)

    def as_blocks(self, copy=True):
        """
        Convert the frame to a dict of dtype -> Constructor Types that each has
        a homogeneous dtype.

        .. deprecated:: 0.21.0

        NOTE: the dtypes of the blocks WILL BE PRESERVED HERE (unlike in
              as_matrix)

        Parameters
        ----------
        copy : boolean, default True

        Returns
        -------
        values : a dict of dtype -> Constructor Types
        """
        warnings.warn("as_blocks is deprecated and will "
                      "be removed in a future version",
                      FutureWarning, stacklevel=2)
        return self._to_dict_of_blocks(copy=copy)

    @property
    def blocks(self):
        """
        Internal property, property synonym for as_blocks()

        .. deprecated:: 0.21.0
        """
        return self.as_blocks()

    def _to_dict_of_blocks(self, copy=True):
        """
        Return a dict of dtype -> Constructor Types that
        each is a homogeneous dtype.

        Internal ONLY
        """
        return {k: self._constructor(v).__finalize__(self)
                for k, v, in self._data.to_dict(copy=copy).items()}

    def astype(self, dtype, copy=True, errors='raise', **kwargs):
        """
        Cast a pandas object to a specified dtype ``dtype``.

        Parameters
        ----------
        dtype : data type, or dict of column name -> data type
            Use a numpy.dtype or Python type to cast entire pandas object to
            the same type. Alternatively, use {col: dtype, ...}, where col is a
            column label and dtype is a numpy.dtype or Python type to cast one
            or more of the DataFrame's columns to column-specific types.
        copy : bool, default True
            Return a copy when ``copy=True`` (be very careful setting
            ``copy=False`` as changes to values then may propagate to other
            pandas objects).
        errors : {'raise', 'ignore'}, default 'raise'
            Control raising of exceptions on invalid data for provided dtype.

            - ``raise`` : allow exceptions to be raised
            - ``ignore`` : suppress exceptions. On error return original object

            .. versionadded:: 0.20.0

        kwargs : keyword arguments to pass on to the constructor

        Returns
        -------
        casted : same type as caller

        Examples
        --------
        >>> ser = pd.Series([1, 2], dtype='int32')
        >>> ser
        0    1
        1    2
        dtype: int32
        >>> ser.astype('int64')
        0    1
        1    2
        dtype: int64

        Convert to categorical type:

        >>> ser.astype('category')
        0    1
        1    2
        dtype: category
        Categories (2, int64): [1, 2]

        Convert to ordered categorical type with custom ordering:

        >>> cat_dtype = pd.api.types.CategoricalDtype(
        ...                     categories=[2, 1], ordered=True)
        >>> ser.astype(cat_dtype)
        0    1
        1    2
        dtype: category
        Categories (2, int64): [2 < 1]

        Note that using ``copy=False`` and changing data on a new
        pandas object may propagate changes:

        >>> s1 = pd.Series([1,2])
        >>> s2 = s1.astype('int64', copy=False)
        >>> s2[0] = 10
        >>> s1  # note that s1[0] has changed too
        0    10
        1     2
        dtype: int64

        See Also
        --------
        to_datetime : Convert argument to datetime.
        to_timedelta : Convert argument to timedelta.
        to_numeric : Convert argument to a numeric type.
        numpy.ndarray.astype : Cast a numpy array to a specified type.
        """
        if is_dict_like(dtype):
            if self.ndim == 1:  # i.e. Series
                if len(dtype) > 1 or self.name not in dtype:
                    raise KeyError('Only the Series name can be used for '
                                   'the key in Series dtype mappings.')
                new_type = dtype[self.name]
                return self.astype(new_type, copy, errors, **kwargs)
            elif self.ndim > 2:
                raise NotImplementedError(
                    'astype() only accepts a dtype arg of type dict when '
                    'invoked on Series and DataFrames. A single dtype must be '
                    'specified when invoked on a Panel.'
                )
            for col_name in dtype.keys():
                if col_name not in self:
                    raise KeyError('Only a column name can be used for the '
                                   'key in a dtype mappings argument.')
            results = []
            for col_name, col in self.iteritems():
                if col_name in dtype:
                    results.append(col.astype(dtype[col_name], copy=copy))
                else:
                    results.append(results.append(col.copy() if copy else col))

        elif is_extension_array_dtype(dtype) and self.ndim > 1:
            # GH 18099: columnwise conversion to categorical
            # and extension dtype
            results = (self[col].astype(dtype, copy=copy) for col in self)

        else:
            # else, only a single dtype is given
            new_data = self._data.astype(dtype=dtype, copy=copy, errors=errors,
                                         **kwargs)
            return self._constructor(new_data).__finalize__(self)

        # GH 19920: retain column metadata after concat
        result = pd.concat(results, axis=1, copy=False)
        result.columns = self.columns
        return result

    def copy(self, deep=True):
        """
        Make a copy of this object's indices and data.

        When ``deep=True`` (default), a new object will be created with a
        copy of the calling object's data and indices. Modifications to
        the data or indices of the copy will not be reflected in the
        original object (see notes below).

        When ``deep=False``, a new object will be created without copying
        the calling object's data or index (only references to the data
        and index are copied). Any changes to the data of the original
        will be reflected in the shallow copy (and vice versa).

        Parameters
        ----------
        deep : bool, default True
            Make a deep copy, including a copy of the data and the indices.
            With ``deep=False`` neither the indices nor the data are copied.

        Returns
        -------
        copy : Series, DataFrame or Panel
            Object type matches caller.

        Notes
        -----
        When ``deep=True``, data is copied but actual Python objects
        will not be copied recursively, only the reference to the object.
        This is in contrast to `copy.deepcopy` in the Standard Library,
        which recursively copies object data (see examples below).

        While ``Index`` objects are copied when ``deep=True``, the underlying
        numpy array is not copied for performance reasons. Since ``Index`` is
        immutable, the underlying data can be safely shared and a copy
        is not needed.

        Examples
        --------
        >>> s = pd.Series([1, 2], index=["a", "b"])
        >>> s
        a    1
        b    2
        dtype: int64

        >>> s_copy = s.copy()
        >>> s_copy
        a    1
        b    2
        dtype: int64

        **Shallow copy versus default (deep) copy:**

        >>> s = pd.Series([1, 2], index=["a", "b"])
        >>> deep = s.copy()
        >>> shallow = s.copy(deep=False)

        Shallow copy shares data and index with original.

        >>> s is shallow
        False
        >>> s.values is shallow.values and s.index is shallow.index
        True

        Deep copy has own copy of data and index.

        >>> s is deep
        False
        >>> s.values is deep.values or s.index is deep.index
        False

        Updates to the data shared by shallow copy and original is reflected
        in both; deep copy remains unchanged.

        >>> s[0] = 3
        >>> shallow[1] = 4
        >>> s
        a    3
        b    4
        dtype: int64
        >>> shallow
        a    3
        b    4
        dtype: int64
        >>> deep
        a    1
        b    2
        dtype: int64

        Note that when copying an object containing Python objects, a deep copy
        will copy the data, but will not do so recursively. Updating a nested
        data object will be reflected in the deep copy.

        >>> s = pd.Series([[1, 2], [3, 4]])
        >>> deep = s.copy()
        >>> s[0][0] = 10
        >>> s
        0    [10, 2]
        1     [3, 4]
        dtype: object
        >>> deep
        0    [10, 2]
        1     [3, 4]
        dtype: object
        """
        data = self._data.copy(deep=deep)
        return self._constructor(data).__finalize__(self)

    def __copy__(self, deep=True):
        return self.copy(deep=deep)

    def __deepcopy__(self, memo=None):
        """
        Parameters
        ----------
        memo, default None
            Standard signature. Unused
        """
        if memo is None:
            memo = {}
        return self.copy(deep=True)

    def _convert(self, datetime=False, numeric=False, timedelta=False,
                 coerce=False, copy=True):
        """
        Attempt to infer better dtype for object columns

        Parameters
        ----------
        datetime : boolean, default False
            If True, convert to date where possible.
        numeric : boolean, default False
            If True, attempt to convert to numbers (including strings), with
            unconvertible values becoming NaN.
        timedelta : boolean, default False
            If True, convert to timedelta where possible.
        coerce : boolean, default False
            If True, force conversion with unconvertible values converted to
            nulls (NaN or NaT)
        copy : boolean, default True
            If True, return a copy even if no copy is necessary (e.g. no
            conversion was done). Note: This is meant for internal use, and
            should not be confused with inplace.

        Returns
        -------
        converted : same as input object
        """
        return self._constructor(
            self._data.convert(datetime=datetime, numeric=numeric,
                               timedelta=timedelta, coerce=coerce,
                               copy=copy)).__finalize__(self)

    def convert_objects(self, convert_dates=True, convert_numeric=False,
                        convert_timedeltas=True, copy=True):
        """Attempt to infer better dtype for object columns.

        .. deprecated:: 0.21.0

        Parameters
        ----------
        convert_dates : boolean, default True
            If True, convert to date where possible. If 'coerce', force
            conversion, with unconvertible values becoming NaT.
        convert_numeric : boolean, default False
            If True, attempt to coerce to numbers (including strings), with
            unconvertible values becoming NaN.
        convert_timedeltas : boolean, default True
            If True, convert to timedelta where possible. If 'coerce', force
            conversion, with unconvertible values becoming NaT.
        copy : boolean, default True
            If True, return a copy even if no copy is necessary (e.g. no
            conversion was done). Note: This is meant for internal use, and
            should not be confused with inplace.

        See Also
        --------
        to_datetime : Convert argument to datetime.
        to_timedelta : Convert argument to timedelta.
        to_numeric : Convert argument to numeric type.

        Returns
        -------
        converted : same as input object
        """
        msg = ("convert_objects is deprecated.  To re-infer data dtypes for "
               "object columns, use {klass}.infer_objects()\nFor all "
               "other conversions use the data-type specific converters "
               "pd.to_datetime, pd.to_timedelta and pd.to_numeric."
               ).format(klass=self.__class__.__name__)
        warnings.warn(msg, FutureWarning, stacklevel=2)

        return self._constructor(
            self._data.convert(convert_dates=convert_dates,
                               convert_numeric=convert_numeric,
                               convert_timedeltas=convert_timedeltas,
                               copy=copy)).__finalize__(self)

    def infer_objects(self):
        """
        Attempt to infer better dtypes for object columns.

        Attempts soft conversion of object-dtyped
        columns, leaving non-object and unconvertible
        columns unchanged. The inference rules are the
        same as during normal Series/DataFrame construction.

        .. versionadded:: 0.21.0

        See Also
        --------
        to_datetime : Convert argument to datetime.
        to_timedelta : Convert argument to timedelta.
        to_numeric : Convert argument to numeric type.

        Returns
        -------
        converted : same type as input object

        Examples
        --------
        >>> df = pd.DataFrame({"A": ["a", 1, 2, 3]})
        >>> df = df.iloc[1:]
        >>> df
           A
        1  1
        2  2
        3  3

        >>> df.dtypes
        A    object
        dtype: object

        >>> df.infer_objects().dtypes
        A    int64
        dtype: object
        """
        # numeric=False necessary to only soft convert;
        # python objects will still be converted to
        # native numpy numeric types
        return self._constructor(
            self._data.convert(datetime=True, numeric=False,
                               timedelta=True, coerce=False,
                               copy=True)).__finalize__(self)

    # ----------------------------------------------------------------------
    # Filling NA's

    def fillna(self, value=None, method=None, axis=None, inplace=False,
               limit=None, downcast=None):
        """
        Fill NA/NaN values using the specified method

        Parameters
        ----------
        value : scalar, dict, Series, or DataFrame
            Value to use to fill holes (e.g. 0), alternately a
            dict/Series/DataFrame of values specifying which value to use for
            each index (for a Series) or column (for a DataFrame). (values not
            in the dict/Series/DataFrame will not be filled). This value cannot
            be a list.
        method : {'backfill', 'bfill', 'pad', 'ffill', None}, default None
            Method to use for filling holes in reindexed Series
            pad / ffill: propagate last valid observation forward to next valid
            backfill / bfill: use NEXT valid observation to fill gap
        axis : %(axes_single_arg)s
        inplace : boolean, default False
            If True, fill in place. Note: this will modify any
            other views on this object, (e.g. a no-copy slice for a column in a
            DataFrame).
        limit : int, default None
            If method is specified, this is the maximum number of consecutive
            NaN values to forward/backward fill. In other words, if there is
            a gap with more than this number of consecutive NaNs, it will only
            be partially filled. If method is not specified, this is the
            maximum number of entries along the entire axis where NaNs will be
            filled. Must be greater than 0 if not None.
        downcast : dict, default is None
            a dict of item->dtype of what to downcast if possible,
            or the string 'infer' which will try to downcast to an appropriate
            equal type (e.g. float64 to int64 if possible)

        See Also
        --------
        interpolate : Fill NaN values using interpolation.
        reindex, asfreq

        Returns
        -------
        filled : %(klass)s

        Examples
        --------
        >>> df = pd.DataFrame([[np.nan, 2, np.nan, 0],
        ...                    [3, 4, np.nan, 1],
        ...                    [np.nan, np.nan, np.nan, 5],
        ...                    [np.nan, 3, np.nan, 4]],
        ...                    columns=list('ABCD'))
        >>> df
             A    B   C  D
        0  NaN  2.0 NaN  0
        1  3.0  4.0 NaN  1
        2  NaN  NaN NaN  5
        3  NaN  3.0 NaN  4

        Replace all NaN elements with 0s.

        >>> df.fillna(0)
            A   B   C   D
        0   0.0 2.0 0.0 0
        1   3.0 4.0 0.0 1
        2   0.0 0.0 0.0 5
        3   0.0 3.0 0.0 4

        We can also propagate non-null values forward or backward.

        >>> df.fillna(method='ffill')
            A   B   C   D
        0   NaN 2.0 NaN 0
        1   3.0 4.0 NaN 1
        2   3.0 4.0 NaN 5
        3   3.0 3.0 NaN 4

        Replace all NaN elements in column 'A', 'B', 'C', and 'D', with 0, 1,
        2, and 3 respectively.

        >>> values = {'A': 0, 'B': 1, 'C': 2, 'D': 3}
        >>> df.fillna(value=values)
            A   B   C   D
        0   0.0 2.0 2.0 0
        1   3.0 4.0 2.0 1
        2   0.0 1.0 2.0 5
        3   0.0 3.0 2.0 4

        Only replace the first NaN element.

        >>> df.fillna(value=values, limit=1)
            A   B   C   D
        0   0.0 2.0 2.0 0
        1   3.0 4.0 NaN 1
        2   NaN 1.0 NaN 5
        3   NaN 3.0 NaN 4
        """
        inplace = validate_bool_kwarg(inplace, 'inplace')
        value, method = validate_fillna_kwargs(value, method)

        self._consolidate_inplace()

        # set the default here, so functions examining the signaure
        # can detect if something was set (e.g. in groupby) (GH9221)
        if axis is None:
            axis = 0
        axis = self._get_axis_number(axis)

        from pandas import DataFrame
        if value is None:

            if self._is_mixed_type and axis == 1:
                if inplace:
                    raise NotImplementedError()
                result = self.T.fillna(method=method, limit=limit).T

                # need to downcast here because of all of the transposes
                result._data = result._data.downcast()

                return result

            # > 3d
            if self.ndim > 3:
                raise NotImplementedError('Cannot fillna with a method for > '
                                          '3dims')

            # 3d
            elif self.ndim == 3:
                # fill in 2d chunks
                result = {col: s.fillna(method=method, value=value)
                          for col, s in self.iteritems()}
                prelim_obj = self._constructor.from_dict(result)
                new_obj = prelim_obj.__finalize__(self)
                new_data = new_obj._data

            else:
                # 2d or less
                new_data = self._data.interpolate(method=method, axis=axis,
                                                  limit=limit, inplace=inplace,
                                                  coerce=True,
                                                  downcast=downcast)
        else:
            if len(self._get_axis(axis)) == 0:
                return self

            if self.ndim == 1:
                if isinstance(value, (dict, ABCSeries)):
                    from pandas import Series
                    value = Series(value)
                elif not is_list_like(value):
                    pass
                else:
                    raise TypeError('"value" parameter must be a scalar, dict '
                                    'or Series, but you passed a '
                                    '"{0}"'.format(type(value).__name__))

                new_data = self._data.fillna(value=value, limit=limit,
                                             inplace=inplace,
                                             downcast=downcast)

            elif isinstance(value, (dict, ABCSeries)):
                if axis == 1:
                    raise NotImplementedError('Currently only can fill '
                                              'with dict/Series column '
                                              'by column')

                result = self if inplace else self.copy()
                for k, v in compat.iteritems(value):
                    if k not in result:
                        continue
                    obj = result[k]
                    obj.fillna(v, limit=limit, inplace=True, downcast=downcast)
                return result if not inplace else None

            elif not is_list_like(value):
                new_data = self._data.fillna(value=value, limit=limit,
                                             inplace=inplace,
                                             downcast=downcast)
            elif isinstance(value, DataFrame) and self.ndim == 2:
                new_data = self.where(self.notna(), value)
            else:
                raise ValueError("invalid fill value with a %s" % type(value))

        if inplace:
            self._update_inplace(new_data)
        else:
            return self._constructor(new_data).__finalize__(self)

    def ffill(self, axis=None, inplace=False, limit=None, downcast=None):
        """
        Synonym for :meth:`DataFrame.fillna(method='ffill') <DataFrame.fillna>`
        """
        return self.fillna(method='ffill', axis=axis, inplace=inplace,
                           limit=limit, downcast=downcast)

    def bfill(self, axis=None, inplace=False, limit=None, downcast=None):
        """
        Synonym for :meth:`DataFrame.fillna(method='bfill') <DataFrame.fillna>`
        """
        return self.fillna(method='bfill', axis=axis, inplace=inplace,
                           limit=limit, downcast=downcast)

    _shared_docs['replace'] = ("""
        Replace values given in `to_replace` with `value`.

        Values of the %(klass)s are replaced with other values dynamically.
        This differs from updating with ``.loc`` or ``.iloc``, which require
        you to specify a location to update with some value.

        Parameters
        ----------
        to_replace : str, regex, list, dict, Series, int, float, or None
            How to find the values that will be replaced.

            * numeric, str or regex:

                - numeric: numeric values equal to `to_replace` will be
                  replaced with `value`
                - str: string exactly matching `to_replace` will be replaced
                  with `value`
                - regex: regexs matching `to_replace` will be replaced with
                  `value`

            * list of str, regex, or numeric:

                - First, if `to_replace` and `value` are both lists, they
                  **must** be the same length.
                - Second, if ``regex=True`` then all of the strings in **both**
                  lists will be interpreted as regexs otherwise they will match
                  directly. This doesn't matter much for `value` since there
                  are only a few possible substitution regexes you can use.
                - str, regex and numeric rules apply as above.

            * dict:

                - Dicts can be used to specify different replacement values
                  for different existing values. For example,
                  ``{'a': 'b', 'y': 'z'}`` replaces the value 'a' with 'b' and
                  'y' with 'z'. To use a dict in this way the `value`
                  parameter should be `None`.
                - For a DataFrame a dict can specify that different values
                  should be replaced in different columns. For example,
                  ``{'a': 1, 'b': 'z'}`` looks for the value 1 in column 'a'
                  and the value 'z' in column 'b' and replaces these values
                  with whatever is specified in `value`. The `value` parameter
                  should not be ``None`` in this case. You can treat this as a
                  special case of passing two lists except that you are
                  specifying the column to search in.
                - For a DataFrame nested dictionaries, e.g.,
                  ``{'a': {'b': np.nan}}``, are read as follows: look in column
                  'a' for the value 'b' and replace it with NaN. The `value`
                  parameter should be ``None`` to use a nested dict in this
                  way. You can nest regular expressions as well. Note that
                  column names (the top-level dictionary keys in a nested
                  dictionary) **cannot** be regular expressions.

            * None:

                - This means that the `regex` argument must be a string,
                  compiled regular expression, or list, dict, ndarray or
                  Series of such elements. If `value` is also ``None`` then
                  this **must** be a nested dictionary or Series.

            See the examples section for examples of each of these.
        value : scalar, dict, list, str, regex, default None
            Value to replace any values matching `to_replace` with.
            For a DataFrame a dict of values can be used to specify which
            value to use for each column (columns not in the dict will not be
            filled). Regular expressions, strings and lists or dicts of such
            objects are also allowed.
        inplace : boolean, default False
            If True, in place. Note: this will modify any
            other views on this object (e.g. a column from a DataFrame).
            Returns the caller if this is True.
        limit : int, default None
            Maximum size gap to forward or backward fill.
        regex : bool or same types as `to_replace`, default False
            Whether to interpret `to_replace` and/or `value` as regular
            expressions. If this is ``True`` then `to_replace` *must* be a
            string. Alternatively, this could be a regular expression or a
            list, dict, or array of regular expressions in which case
            `to_replace` must be ``None``.
        method : {'pad', 'ffill', 'bfill', `None`}
            The method to use when for replacement, when `to_replace` is a
            scalar, list or tuple and `value` is ``None``.

            .. versionchanged:: 0.23.0
                Added to DataFrame.

        See Also
        --------
        %(klass)s.fillna : Fill NA values.
        %(klass)s.where : Replace values based on boolean condition.
        Series.str.replace : Simple string replacement.

        Returns
        -------
        %(klass)s
            Object after replacement.

        Raises
        ------
        AssertionError
            * If `regex` is not a ``bool`` and `to_replace` is not
              ``None``.
        TypeError
            * If `to_replace` is a ``dict`` and `value` is not a ``list``,
              ``dict``, ``ndarray``, or ``Series``
            * If `to_replace` is ``None`` and `regex` is not compilable
              into a regular expression or is a list, dict, ndarray, or
              Series.
            * When replacing multiple ``bool`` or ``datetime64`` objects and
              the arguments to `to_replace` does not match the type of the
              value being replaced
        ValueError
            * If a ``list`` or an ``ndarray`` is passed to `to_replace` and
              `value` but they are not the same length.

        Notes
        -----
        * Regex substitution is performed under the hood with ``re.sub``. The
          rules for substitution for ``re.sub`` are the same.
        * Regular expressions will only substitute on strings, meaning you
          cannot provide, for example, a regular expression matching floating
          point numbers and expect the columns in your frame that have a
          numeric dtype to be matched. However, if those floating point
          numbers *are* strings, then you can do this.
        * This method has *a lot* of options. You are encouraged to experiment
          and play with this method to gain intuition about how it works.
        * When dict is used as the `to_replace` value, it is like
          key(s) in the dict are the to_replace part and
          value(s) in the dict are the value parameter.

        Examples
        --------

        **Scalar `to_replace` and `value`**

        >>> s = pd.Series([0, 1, 2, 3, 4])
        >>> s.replace(0, 5)
        0    5
        1    1
        2    2
        3    3
        4    4
        dtype: int64

        >>> df = pd.DataFrame({'A': [0, 1, 2, 3, 4],
        ...                    'B': [5, 6, 7, 8, 9],
        ...                    'C': ['a', 'b', 'c', 'd', 'e']})
        >>> df.replace(0, 5)
           A  B  C
        0  5  5  a
        1  1  6  b
        2  2  7  c
        3  3  8  d
        4  4  9  e

        **List-like `to_replace`**

        >>> df.replace([0, 1, 2, 3], 4)
           A  B  C
        0  4  5  a
        1  4  6  b
        2  4  7  c
        3  4  8  d
        4  4  9  e

        >>> df.replace([0, 1, 2, 3], [4, 3, 2, 1])
           A  B  C
        0  4  5  a
        1  3  6  b
        2  2  7  c
        3  1  8  d
        4  4  9  e

        >>> s.replace([1, 2], method='bfill')
        0    0
        1    3
        2    3
        3    3
        4    4
        dtype: int64

        **dict-like `to_replace`**

        >>> df.replace({0: 10, 1: 100})
             A  B  C
        0   10  5  a
        1  100  6  b
        2    2  7  c
        3    3  8  d
        4    4  9  e

        >>> df.replace({'A': 0, 'B': 5}, 100)
             A    B  C
        0  100  100  a
        1    1    6  b
        2    2    7  c
        3    3    8  d
        4    4    9  e

        >>> df.replace({'A': {0: 100, 4: 400}})
             A  B  C
        0  100  5  a
        1    1  6  b
        2    2  7  c
        3    3  8  d
        4  400  9  e

        **Regular expression `to_replace`**

        >>> df = pd.DataFrame({'A': ['bat', 'foo', 'bait'],
        ...                    'B': ['abc', 'bar', 'xyz']})
        >>> df.replace(to_replace=r'^ba.$', value='new', regex=True)
              A    B
        0   new  abc
        1   foo  new
        2  bait  xyz

        >>> df.replace({'A': r'^ba.$'}, {'A': 'new'}, regex=True)
              A    B
        0   new  abc
        1   foo  bar
        2  bait  xyz

        >>> df.replace(regex=r'^ba.$', value='new')
              A    B
        0   new  abc
        1   foo  new
        2  bait  xyz

        >>> df.replace(regex={r'^ba.$':'new', 'foo':'xyz'})
              A    B
        0   new  abc
        1   xyz  new
        2  bait  xyz

        >>> df.replace(regex=[r'^ba.$', 'foo'], value='new')
              A    B
        0   new  abc
        1   new  new
        2  bait  xyz

        Note that when replacing multiple ``bool`` or ``datetime64`` objects,
        the data types in the `to_replace` parameter must match the data
        type of the value being replaced:

        >>> df = pd.DataFrame({'A': [True, False, True],
        ...                    'B': [False, True, False]})
        >>> df.replace({'a string': 'new value', True: False})  # raises
        Traceback (most recent call last):
            ...
        TypeError: Cannot compare types 'ndarray(dtype=bool)' and 'str'

        This raises a ``TypeError`` because one of the ``dict`` keys is not of
        the correct type for replacement.

        Compare the behavior of ``s.replace({'a': None})`` and
        ``s.replace('a', None)`` to understand the peculiarities
        of the `to_replace` parameter:

        >>> s = pd.Series([10, 'a', 'a', 'b', 'a'])

        When one uses a dict as the `to_replace` value, it is like the
        value(s) in the dict are equal to the `value` parameter.
        ``s.replace({'a': None})`` is equivalent to
        ``s.replace(to_replace={'a': None}, value=None, method=None)``:

        >>> s.replace({'a': None})
        0      10
        1    None
        2    None
        3       b
        4    None
        dtype: object

        When ``value=None`` and `to_replace` is a scalar, list or
        tuple, `replace` uses the method parameter (default 'pad') to do the
        replacement. So this is why the 'a' values are being replaced by 10
        in rows 1 and 2 and 'b' in row 4 in this case.
        The command ``s.replace('a', None)`` is actually equivalent to
        ``s.replace(to_replace='a', value=None, method='pad')``:

        >>> s.replace('a', None)
        0    10
        1    10
        2    10
        3     b
        4     b
        dtype: object
    """)

    @Appender(_shared_docs['replace'] % _shared_doc_kwargs)
    def replace(self, to_replace=None, value=None, inplace=False, limit=None,
                regex=False, method='pad'):
        inplace = validate_bool_kwarg(inplace, 'inplace')
        if not is_bool(regex) and to_replace is not None:
            raise AssertionError("'to_replace' must be 'None' if 'regex' is "
                                 "not a bool")

        self._consolidate_inplace()

        if value is None:
            # passing a single value that is scalar like
            # when value is None (GH5319), for compat
            if not is_dict_like(to_replace) and not is_dict_like(regex):
                to_replace = [to_replace]

            if isinstance(to_replace, (tuple, list)):
                if isinstance(self, pd.DataFrame):
                    return self.apply(_single_replace,
                                      args=(to_replace, method, inplace,
                                            limit))
                return _single_replace(self, to_replace, method, inplace,
                                       limit)

            if not is_dict_like(to_replace):
                if not is_dict_like(regex):
                    raise TypeError('If "to_replace" and "value" are both None'
                                    ' and "to_replace" is not a list, then '
                                    'regex must be a mapping')
                to_replace = regex
                regex = True

            items = list(compat.iteritems(to_replace))
            keys, values = lzip(*items) or ([], [])

            are_mappings = [is_dict_like(v) for v in values]

            if any(are_mappings):
                if not all(are_mappings):
                    raise TypeError("If a nested mapping is passed, all values"
                                    " of the top level mapping must be "
                                    "mappings")
                # passed a nested dict/Series
                to_rep_dict = {}
                value_dict = {}

                for k, v in items:
                    keys, values = lzip(*v.items()) or ([], [])
                    if set(keys) & set(values):
                        raise ValueError("Replacement not allowed with "
                                         "overlapping keys and values")
                    to_rep_dict[k] = list(keys)
                    value_dict[k] = list(values)

                to_replace, value = to_rep_dict, value_dict
            else:
                to_replace, value = keys, values

            return self.replace(to_replace, value, inplace=inplace,
                                limit=limit, regex=regex)
        else:

            # need a non-zero len on all axes
            for a in self._AXIS_ORDERS:
                if not len(self._get_axis(a)):
                    return self

            new_data = self._data
            if is_dict_like(to_replace):
                if is_dict_like(value):  # {'A' : NA} -> {'A' : 0}
                    res = self if inplace else self.copy()
                    for c, src in compat.iteritems(to_replace):
                        if c in value and c in self:
                            # object conversion is handled in
                            # series.replace which is called recursivelly
                            res[c] = res[c].replace(to_replace=src,
                                                    value=value[c],
                                                    inplace=False,
                                                    regex=regex)
                    return None if inplace else res

                # {'A': NA} -> 0
                elif not is_list_like(value):
                    keys = [(k, src) for k, src in compat.iteritems(to_replace)
                            if k in self]
                    keys_len = len(keys) - 1
                    for i, (k, src) in enumerate(keys):
                        convert = i == keys_len
                        new_data = new_data.replace(to_replace=src,
                                                    value=value,
                                                    filter=[k],
                                                    inplace=inplace,
                                                    regex=regex,
                                                    convert=convert)
                else:
                    raise TypeError('value argument must be scalar, dict, or '
                                    'Series')

            elif is_list_like(to_replace):  # [NA, ''] -> [0, 'missing']
                if is_list_like(value):
                    if len(to_replace) != len(value):
                        raise ValueError('Replacement lists must match '
                                         'in length. Expecting %d got %d ' %
                                         (len(to_replace), len(value)))

                    new_data = self._data.replace_list(src_list=to_replace,
                                                       dest_list=value,
                                                       inplace=inplace,
                                                       regex=regex)

                else:  # [NA, ''] -> 0
                    new_data = self._data.replace(to_replace=to_replace,
                                                  value=value, inplace=inplace,
                                                  regex=regex)
            elif to_replace is None:
                if not (is_re_compilable(regex) or
                        is_list_like(regex) or is_dict_like(regex)):
                    raise TypeError("'regex' must be a string or a compiled "
                                    "regular expression or a list or dict of "
                                    "strings or regular expressions, you "
                                    "passed a"
                                    " {0!r}".format(type(regex).__name__))
                return self.replace(regex, value, inplace=inplace, limit=limit,
                                    regex=True)
            else:

                # dest iterable dict-like
                if is_dict_like(value):  # NA -> {'A' : 0, 'B' : -1}
                    new_data = self._data

                    for k, v in compat.iteritems(value):
                        if k in self:
                            new_data = new_data.replace(to_replace=to_replace,
                                                        value=v, filter=[k],
                                                        inplace=inplace,
                                                        regex=regex)

                elif not is_list_like(value):  # NA -> 0
                    new_data = self._data.replace(to_replace=to_replace,
                                                  value=value, inplace=inplace,
                                                  regex=regex)
                else:
                    msg = ('Invalid "to_replace" type: '
                           '{0!r}').format(type(to_replace).__name__)
                    raise TypeError(msg)  # pragma: no cover

        if inplace:
            self._update_inplace(new_data)
        else:
            return self._constructor(new_data).__finalize__(self)

    _shared_docs['interpolate'] = """
        Please note that only ``method='linear'`` is supported for
        DataFrame/Series with a MultiIndex.

        Parameters
        ----------
        method : str, default 'linear'
            Interpolation technique to use. One of:

            * 'linear': Ignore the index and treat the values as equally
              spaced. This is the only method supported on MultiIndexes.
            * 'time': Works on daily and higher resolution data to interpolate
              given length of interval.
            * 'index', 'values': use the actual numerical values of the index.
            * 'pad': Fill in NaNs using existing values.
            * 'nearest', 'zero', 'slinear', 'quadratic', 'cubic', 'spline',
              'barycentric', 'polynomial': Passed to
              `scipy.interpolate.interp1d`. Both 'polynomial' and 'spline'
              require that you also specify an `order` (int),
              e.g. ``df.interpolate(method='polynomial', order=4)``.
              These use the numerical values of the index.
            * 'krogh', 'piecewise_polynomial', 'spline', 'pchip', 'akima':
              Wrappers around the SciPy interpolation methods of similar
              names. See `Notes`.
            * 'from_derivatives': Refers to
              `scipy.interpolate.BPoly.from_derivatives` which
              replaces 'piecewise_polynomial' interpolation method in
              scipy 0.18.

            .. versionadded:: 0.18.1

               Added support for the 'akima' method.
               Added interpolate method 'from_derivatives' which replaces
               'piecewise_polynomial' in SciPy 0.18; backwards-compatible with
               SciPy < 0.18

        axis : {0 or 'index', 1 or 'columns', None}, default None
            Axis to interpolate along.
        limit : int, optional
            Maximum number of consecutive NaNs to fill. Must be greater than
            0.
        inplace : bool, default False
            Update the data in place if possible.
        limit_direction : {'forward', 'backward', 'both'}, default 'forward'
            If limit is specified, consecutive NaNs will be filled in this
            direction.
        limit_area : {`None`, 'inside', 'outside'}, default None
            If limit is specified, consecutive NaNs will be filled with this
            restriction.

            * ``None``: No fill restriction.
            * 'inside': Only fill NaNs surrounded by valid values
              (interpolate).
            * 'outside': Only fill NaNs outside valid values (extrapolate).

            .. versionadded:: 0.21.0

        downcast : optional, 'infer' or None, defaults to None
            Downcast dtypes if possible.
        **kwargs
            Keyword arguments to pass on to the interpolating function.

        Returns
        -------
        Series or DataFrame
            Returns the same object type as the caller, interpolated at
            some or all ``NaN`` values

        See Also
        --------
        fillna : Fill missing values using different methods.
        scipy.interpolate.Akima1DInterpolator : Piecewise cubic polynomials
            (Akima interpolator).
        scipy.interpolate.BPoly.from_derivatives : Piecewise polynomial in the
            Bernstein basis.
        scipy.interpolate.interp1d : Interpolate a 1-D function.
        scipy.interpolate.KroghInterpolator : Interpolate polynomial (Krogh
            interpolator).
        scipy.interpolate.PchipInterpolator : PCHIP 1-d monotonic cubic
            interpolation.
        scipy.interpolate.CubicSpline : Cubic spline data interpolator.

        Notes
        -----
        The 'krogh', 'piecewise_polynomial', 'spline', 'pchip' and 'akima'
        methods are wrappers around the respective SciPy implementations of
        similar names. These use the actual numerical values of the index.
        For more information on their behavior, see the
        `SciPy documentation
        <http://docs.scipy.org/doc/scipy/reference/interpolate.html#univariate-interpolation>`__
        and `SciPy tutorial
        <http://docs.scipy.org/doc/scipy/reference/tutorial/interpolate.html>`__.

        Examples
        --------
        Filling in ``NaN`` in a :class:`~pandas.Series` via linear
        interpolation.

        >>> s = pd.Series([0, 1, np.nan, 3])
        >>> s
        0    0.0
        1    1.0
        2    NaN
        3    3.0
        dtype: float64
        >>> s.interpolate()
        0    0.0
        1    1.0
        2    2.0
        3    3.0
        dtype: float64

        Filling in ``NaN`` in a Series by padding, but filling at most two
        consecutive ``NaN`` at a time.

        >>> s = pd.Series([np.nan, "single_one", np.nan,
        ...                "fill_two_more", np.nan, np.nan, np.nan,
        ...                4.71, np.nan])
        >>> s
        0              NaN
        1       single_one
        2              NaN
        3    fill_two_more
        4              NaN
        5              NaN
        6              NaN
        7             4.71
        8              NaN
        dtype: object
        >>> s.interpolate(method='pad', limit=2)
        0              NaN
        1       single_one
        2       single_one
        3    fill_two_more
        4    fill_two_more
        5    fill_two_more
        6              NaN
        7             4.71
        8             4.71
        dtype: object

        Filling in ``NaN`` in a Series via polynomial interpolation or splines:
        Both 'polynomial' and 'spline' methods require that you also specify
        an ``order`` (int).

        >>> s = pd.Series([0, 2, np.nan, 8])
        >>> s.interpolate(method='polynomial', order=2)
        0    0.000000
        1    2.000000
        2    4.666667
        3    8.000000
        dtype: float64

        Fill the DataFrame forward (that is, going down) along each column
        using linear interpolation.

        Note how the last entry in column 'a' is interpolated differently,
        because there is no entry after it to use for interpolation.
        Note how the first entry in column 'b' remains ``NaN``, because there
        is no entry befofe it to use for interpolation.

        >>> df = pd.DataFrame([(0.0,  np.nan, -1.0, 1.0),
        ...                    (np.nan, 2.0, np.nan, np.nan),
        ...                    (2.0, 3.0, np.nan, 9.0),
        ...                    (np.nan, 4.0, -4.0, 16.0)],
        ...                   columns=list('abcd'))
        >>> df
             a    b    c     d
        0  0.0  NaN -1.0   1.0
        1  NaN  2.0  NaN   NaN
        2  2.0  3.0  NaN   9.0
        3  NaN  4.0 -4.0  16.0
        >>> df.interpolate(method='linear', limit_direction='forward', axis=0)
             a    b    c     d
        0  0.0  NaN -1.0   1.0
        1  1.0  2.0 -2.0   5.0
        2  2.0  3.0 -3.0   9.0
        3  2.0  4.0 -4.0  16.0

        Using polynomial interpolation.

        >>> df['d'].interpolate(method='polynomial', order=2)
        0     1.0
        1     4.0
        2     9.0
        3    16.0
        Name: d, dtype: float64
        """

    @Appender(_shared_docs['interpolate'] % _shared_doc_kwargs)
    def interpolate(self, method='linear', axis=0, limit=None, inplace=False,
                    limit_direction='forward', limit_area=None,
                    downcast=None, **kwargs):
        """
        Interpolate values according to different methods.
        """
        inplace = validate_bool_kwarg(inplace, 'inplace')

        if self.ndim > 2:
            raise NotImplementedError("Interpolate has not been implemented "
                                      "on Panel and Panel 4D objects.")

        if axis == 0:
            ax = self._info_axis_name
            _maybe_transposed_self = self
        elif axis == 1:
            _maybe_transposed_self = self.T
            ax = 1
        else:
            _maybe_transposed_self = self
        ax = _maybe_transposed_self._get_axis_number(ax)

        if _maybe_transposed_self.ndim == 2:
            alt_ax = 1 - ax
        else:
            alt_ax = ax

        if (isinstance(_maybe_transposed_self.index, MultiIndex) and
                method != 'linear'):
            raise ValueError("Only `method=linear` interpolation is supported "
                             "on MultiIndexes.")

        if _maybe_transposed_self._data.get_dtype_counts().get(
                'object') == len(_maybe_transposed_self.T):
            raise TypeError("Cannot interpolate with all object-dtype columns "
                            "in the DataFrame. Try setting at least one "
                            "column to a numeric dtype.")

        # create/use the index
        if method == 'linear':
            # prior default
            index = np.arange(len(_maybe_transposed_self._get_axis(alt_ax)))
        else:
            index = _maybe_transposed_self._get_axis(alt_ax)

        if isna(index).any():
            raise NotImplementedError("Interpolation with NaNs in the index "
                                      "has not been implemented. Try filling "
                                      "those NaNs before interpolating.")
        data = _maybe_transposed_self._data
        new_data = data.interpolate(method=method, axis=ax, index=index,
                                    values=_maybe_transposed_self, limit=limit,
                                    limit_direction=limit_direction,
                                    limit_area=limit_area,
                                    inplace=inplace, downcast=downcast,
                                    **kwargs)

        if inplace:
            if axis == 1:
                new_data = self._constructor(new_data).T._data
            self._update_inplace(new_data)
        else:
            res = self._constructor(new_data).__finalize__(self)
            if axis == 1:
                res = res.T
            return res

    # ----------------------------------------------------------------------
    # Timeseries methods Methods

    def asof(self, where, subset=None):
        """
        Return the last row(s) without any NaNs before `where`.

        The last row (for each element in `where`, if list) without any
        NaN is taken.
        In case of a :class:`~pandas.DataFrame`, the last row without NaN
        considering only the subset of columns (if not `None`)

        .. versionadded:: 0.19.0 For DataFrame

        If there is no good value, NaN is returned for a Series or
        a Series of NaN values for a DataFrame

        Parameters
        ----------
        where : date or array-like of dates
            Date(s) before which the last row(s) are returned.
        subset : str or array-like of str, default `None`
            For DataFrame, if not `None`, only use these columns to
            check for NaNs.

        Notes
        -----
        Dates are assumed to be sorted. Raises if this is not the case.

        Returns
        -------
        scalar, Series, or DataFrame

           * scalar : when `self` is a Series and `where` is a scalar
           * Series: when `self` is a Series and `where` is an array-like,
             or when `self` is a DataFrame and `where` is a scalar
           * DataFrame : when `self` is a DataFrame and `where` is an
             array-like

        See Also
        --------
        merge_asof : Perform an asof merge. Similar to left join.

        Examples
        --------
        A Series and a scalar `where`.

        >>> s = pd.Series([1, 2, np.nan, 4], index=[10, 20, 30, 40])
        >>> s
        10    1.0
        20    2.0
        30    NaN
        40    4.0
        dtype: float64

        >>> s.asof(20)
        2.0

        For a sequence `where`, a Series is returned. The first value is
        NaN, because the first element of `where` is before the first
        index value.

        >>> s.asof([5, 20])
        5     NaN
        20    2.0
        dtype: float64

        Missing values are not considered. The following is ``2.0``, not
        NaN, even though NaN is at the index location for ``30``.

        >>> s.asof(30)
        2.0

        Take all columns into consideration

        >>> df = pd.DataFrame({'a': [10, 20, 30, 40, 50],
        ...                    'b': [None, None, None, None, 500]},
        ...                   index=pd.DatetimeIndex(['2018-02-27 09:01:00',
        ...                                           '2018-02-27 09:02:00',
        ...                                           '2018-02-27 09:03:00',
        ...                                           '2018-02-27 09:04:00',
        ...                                           '2018-02-27 09:05:00']))
        >>> df.asof(pd.DatetimeIndex(['2018-02-27 09:03:30',
        ...                           '2018-02-27 09:04:30']))
                              a   b
        2018-02-27 09:03:30 NaN NaN
        2018-02-27 09:04:30 NaN NaN

        Take a single column into consideration

        >>> df.asof(pd.DatetimeIndex(['2018-02-27 09:03:30',
        ...                           '2018-02-27 09:04:30']),
        ...         subset=['a'])
                                 a   b
        2018-02-27 09:03:30   30.0 NaN
        2018-02-27 09:04:30   40.0 NaN
        """
        if isinstance(where, compat.string_types):
            from pandas import to_datetime
            where = to_datetime(where)

        if not self.index.is_monotonic:
            raise ValueError("asof requires a sorted index")

        is_series = isinstance(self, ABCSeries)
        if is_series:
            if subset is not None:
                raise ValueError("subset is not valid for Series")
        elif self.ndim > 2:
            raise NotImplementedError("asof is not implemented "
                                      "for {type}".format(type=type(self)))
        else:
            if subset is None:
                subset = self.columns
            if not is_list_like(subset):
                subset = [subset]

        is_list = is_list_like(where)
        if not is_list:
            start = self.index[0]
            if isinstance(self.index, PeriodIndex):
                where = Period(where, freq=self.index.freq).ordinal
                start = start.ordinal

            if where < start:
                if not is_series:
                    from pandas import Series
                    return Series(index=self.columns, name=where)
                return np.nan

            # It's always much faster to use a *while* loop here for
            # Series than pre-computing all the NAs. However a
            # *while* loop is extremely expensive for DataFrame
            # so we later pre-compute all the NAs and use the same
            # code path whether *where* is a scalar or list.
            # See PR: https://github.com/pandas-dev/pandas/pull/14476
            if is_series:
                loc = self.index.searchsorted(where, side='right')
                if loc > 0:
                    loc -= 1

                values = self._values
                while loc > 0 and isna(values[loc]):
                    loc -= 1
                return values[loc]

        if not isinstance(where, Index):
            where = Index(where) if is_list else Index([where])

        nulls = self.isna() if is_series else self[subset].isna().any(1)
        if nulls.all():
            if is_series:
                return self._constructor(np.nan, index=where, name=self.name)
            elif is_list:
                from pandas import DataFrame
                return DataFrame(np.nan, index=where, columns=self.columns)
            else:
                from pandas import Series
                return Series(np.nan, index=self.columns, name=where[0])

        locs = self.index.asof_locs(where, ~(nulls.values))

        # mask the missing
        missing = locs == -1
        data = self.take(locs, is_copy=False)
        data.index = where
        data.loc[missing] = np.nan
        return data if is_list else data.iloc[-1]

    # ----------------------------------------------------------------------
    # Action Methods

    _shared_docs['isna'] = """
        Detect missing values.

        Return a boolean same-sized object indicating if the values are NA.
        NA values, such as None or :attr:`numpy.NaN`, gets mapped to True
        values.
        Everything else gets mapped to False values. Characters such as empty
        strings ``''`` or :attr:`numpy.inf` are not considered NA values
        (unless you set ``pandas.options.mode.use_inf_as_na = True``).

        Returns
        -------
        %(klass)s
            Mask of bool values for each element in %(klass)s that
            indicates whether an element is not an NA value.

        See Also
        --------
        %(klass)s.isnull : Alias of isna.
        %(klass)s.notna : Boolean inverse of isna.
        %(klass)s.dropna : Omit axes labels with missing values.
        isna : Top-level isna.

        Examples
        --------
        Show which entries in a DataFrame are NA.

        >>> df = pd.DataFrame({'age': [5, 6, np.NaN],
        ...                    'born': [pd.NaT, pd.Timestamp('1939-05-27'),
        ...                             pd.Timestamp('1940-04-25')],
        ...                    'name': ['Alfred', 'Batman', ''],
        ...                    'toy': [None, 'Batmobile', 'Joker']})
        >>> df
           age       born    name        toy
        0  5.0        NaT  Alfred       None
        1  6.0 1939-05-27  Batman  Batmobile
        2  NaN 1940-04-25              Joker

        >>> df.isna()
             age   born   name    toy
        0  False   True  False   True
        1  False  False  False  False
        2   True  False  False  False

        Show which entries in a Series are NA.

        >>> ser = pd.Series([5, 6, np.NaN])
        >>> ser
        0    5.0
        1    6.0
        2    NaN
        dtype: float64

        >>> ser.isna()
        0    False
        1    False
        2     True
        dtype: bool
        """

    @Appender(_shared_docs['isna'] % _shared_doc_kwargs)
    def isna(self):
        return isna(self).__finalize__(self)

    @Appender(_shared_docs['isna'] % _shared_doc_kwargs)
    def isnull(self):
        return isna(self).__finalize__(self)

    _shared_docs['notna'] = """
        Detect existing (non-missing) values.

        Return a boolean same-sized object indicating if the values are not NA.
        Non-missing values get mapped to True. Characters such as empty
        strings ``''`` or :attr:`numpy.inf` are not considered NA values
        (unless you set ``pandas.options.mode.use_inf_as_na = True``).
        NA values, such as None or :attr:`numpy.NaN`, get mapped to False
        values.

        Returns
        -------
        %(klass)s
            Mask of bool values for each element in %(klass)s that
            indicates whether an element is not an NA value.

        See Also
        --------
        %(klass)s.notnull : Alias of notna.
        %(klass)s.isna : Boolean inverse of notna.
        %(klass)s.dropna : Omit axes labels with missing values.
        notna : Top-level notna.

        Examples
        --------
        Show which entries in a DataFrame are not NA.

        >>> df = pd.DataFrame({'age': [5, 6, np.NaN],
        ...                    'born': [pd.NaT, pd.Timestamp('1939-05-27'),
        ...                             pd.Timestamp('1940-04-25')],
        ...                    'name': ['Alfred', 'Batman', ''],
        ...                    'toy': [None, 'Batmobile', 'Joker']})
        >>> df
           age       born    name        toy
        0  5.0        NaT  Alfred       None
        1  6.0 1939-05-27  Batman  Batmobile
        2  NaN 1940-04-25              Joker

        >>> df.notna()
             age   born  name    toy
        0   True  False  True  False
        1   True   True  True   True
        2  False   True  True   True

        Show which entries in a Series are not NA.

        >>> ser = pd.Series([5, 6, np.NaN])
        >>> ser
        0    5.0
        1    6.0
        2    NaN
        dtype: float64

        >>> ser.notna()
        0     True
        1     True
        2    False
        dtype: bool
        """

    @Appender(_shared_docs['notna'] % _shared_doc_kwargs)
    def notna(self):
        return notna(self).__finalize__(self)

    @Appender(_shared_docs['notna'] % _shared_doc_kwargs)
    def notnull(self):
        return notna(self).__finalize__(self)

    def _clip_with_scalar(self, lower, upper, inplace=False):
        if ((lower is not None and np.any(isna(lower))) or
                (upper is not None and np.any(isna(upper)))):
            raise ValueError("Cannot use an NA value as a clip threshold")

        result = self.values
        mask = isna(result)

        with np.errstate(all='ignore'):
            if upper is not None:
                result = np.where(result >= upper, upper, result)
            if lower is not None:
                result = np.where(result <= lower, lower, result)
        if np.any(mask):
            result[mask] = np.nan

        axes_dict = self._construct_axes_dict()
        result = self._constructor(result, **axes_dict).__finalize__(self)

        if inplace:
            self._update_inplace(result)
        else:
            return result

    def _clip_with_one_bound(self, threshold, method, axis, inplace):

        inplace = validate_bool_kwarg(inplace, 'inplace')
        if axis is not None:
            axis = self._get_axis_number(axis)

        # method is self.le for upper bound and self.ge for lower bound
        if is_scalar(threshold) and is_number(threshold):
            if method.__name__ == 'le':
                return self._clip_with_scalar(None, threshold, inplace=inplace)
            return self._clip_with_scalar(threshold, None, inplace=inplace)

        subset = method(threshold, axis=axis) | isna(self)

        # GH #15390
        # In order for where method to work, the threshold must
        # be transformed to NDFrame from other array like structure.
        if (not isinstance(threshold, ABCSeries)) and is_list_like(threshold):
            if isinstance(self, ABCSeries):
                threshold = pd.Series(threshold, index=self.index)
            else:
                threshold = _align_method_FRAME(self, np.asarray(threshold),
                                                axis)
        return self.where(subset, threshold, axis=axis, inplace=inplace)

    def clip(self, lower=None, upper=None, axis=None, inplace=False,
             *args, **kwargs):
        """
        Trim values at input threshold(s).

        Assigns values outside boundary to boundary values. Thresholds
        can be singular values or array like, and in the latter case
        the clipping is performed element-wise in the specified axis.

        Parameters
        ----------
        lower : float or array_like, default None
            Minimum threshold value. All values below this
            threshold will be set to it.
        upper : float or array_like, default None
            Maximum threshold value. All values above this
            threshold will be set to it.
        axis : int or string axis name, optional
            Align object with lower and upper along the given axis.
        inplace : boolean, default False
            Whether to perform the operation in place on the data.

            .. versionadded:: 0.21.0
        *args, **kwargs
            Additional keywords have no effect but might be accepted
            for compatibility with numpy.

        See Also
        --------
        clip_lower : Clip values below specified threshold(s).
        clip_upper : Clip values above specified threshold(s).

        Returns
        -------
        Series or DataFrame
            Same type as calling object with the values outside the
            clip boundaries replaced

        Examples
        --------
        >>> data = {'col_0': [9, -3, 0, -1, 5], 'col_1': [-2, -7, 6, 8, -5]}
        >>> df = pd.DataFrame(data)
        >>> df
           col_0  col_1
        0      9     -2
        1     -3     -7
        2      0      6
        3     -1      8
        4      5     -5

        Clips per column using lower and upper thresholds:

        >>> df.clip(-4, 6)
           col_0  col_1
        0      6     -2
        1     -3     -4
        2      0      6
        3     -1      6
        4      5     -4

        Clips using specific lower and upper thresholds per column element:

        >>> t = pd.Series([2, -4, -1, 6, 3])
        >>> t
        0    2
        1   -4
        2   -1
        3    6
        4    3
        dtype: int64

        >>> df.clip(t, t + 4, axis=0)
           col_0  col_1
        0      6      2
        1     -3     -4
        2      0      3
        3      6      8
        4      5      3
        """
        if isinstance(self, ABCPanel):
            raise NotImplementedError("clip is not supported yet for panels")

        inplace = validate_bool_kwarg(inplace, 'inplace')

        axis = nv.validate_clip_with_axis(axis, args, kwargs)
        if axis is not None:
            axis = self._get_axis_number(axis)

        # GH 17276
        # numpy doesn't like NaN as a clip value
        # so ignore
        # GH 19992
        # numpy doesn't drop a list-like bound containing NaN
        if not is_list_like(lower) and np.any(pd.isnull(lower)):
            lower = None
        if not is_list_like(upper) and np.any(pd.isnull(upper)):
            upper = None

        # GH 2747 (arguments were reversed)
        if lower is not None and upper is not None:
            if is_scalar(lower) and is_scalar(upper):
                lower, upper = min(lower, upper), max(lower, upper)

        # fast-path for scalars
        if ((lower is None or (is_scalar(lower) and is_number(lower))) and
                (upper is None or (is_scalar(upper) and is_number(upper)))):
            return self._clip_with_scalar(lower, upper, inplace=inplace)

        result = self
        if lower is not None:
            result = result.clip_lower(lower, axis, inplace=inplace)
        if upper is not None:
            if inplace:
                result = self
            result = result.clip_upper(upper, axis, inplace=inplace)

        return result

    def clip_upper(self, threshold, axis=None, inplace=False):
        """
        Trim values above a given threshold.

        Elements above the `threshold` will be changed to match the
        `threshold` value(s). Threshold can be a single value or an array,
        in the latter case it performs the truncation element-wise.

        Parameters
        ----------
        threshold : numeric or array-like
            Maximum value allowed. All values above threshold will be set to
            this value.

            * float : every value is compared to `threshold`.
            * array-like : The shape of `threshold` should match the object
              it's compared to. When `self` is a Series, `threshold` should be
              the length. When `self` is a DataFrame, `threshold` should 2-D
              and the same shape as `self` for ``axis=None``, or 1-D and the
              same length as the axis being compared.

        axis : {0 or 'index', 1 or 'columns'}, default 0
            Align object with `threshold` along the given axis.
        inplace : boolean, default False
            Whether to perform the operation in place on the data.

            .. versionadded:: 0.21.0

        Returns
        -------
        clipped
            Original data with values trimmed.

        See Also
        --------
        DataFrame.clip : General purpose method to trim DataFrame values to
            given threshold(s).
        DataFrame.clip_lower : Trim DataFrame values below given
            threshold(s).
        Series.clip : General purpose method to trim Series values to given
            threshold(s).
        Series.clip_lower : Trim Series values below given threshold(s).

        Examples
        --------
        >>> s = pd.Series([1, 2, 3, 4, 5])
        >>> s
        0    1
        1    2
        2    3
        3    4
        4    5
        dtype: int64

        >>> s.clip_upper(3)
        0    1
        1    2
        2    3
        3    3
        4    3
        dtype: int64

        >>> t = [5, 4, 3, 2, 1]
        >>> t
        [5, 4, 3, 2, 1]

        >>> s.clip_upper(t)
        0    1
        1    2
        2    3
        3    2
        4    1
        dtype: int64
        """
        return self._clip_with_one_bound(threshold, method=self.le,
                                         axis=axis, inplace=inplace)

    def clip_lower(self, threshold, axis=None, inplace=False):
        """
        Trim values below a given threshold.

        Elements below the `threshold` will be changed to match the
        `threshold` value(s). Threshold can be a single value or an array,
        in the latter case it performs the truncation element-wise.

        Parameters
        ----------
        threshold : numeric or array-like
            Minimum value allowed. All values below threshold will be set to
            this value.

            * float : every value is compared to `threshold`.
            * array-like : The shape of `threshold` should match the object
              it's compared to. When `self` is a Series, `threshold` should be
              the length. When `self` is a DataFrame, `threshold` should 2-D
              and the same shape as `self` for ``axis=None``, or 1-D and the
              same length as the axis being compared.

        axis : {0 or 'index', 1 or 'columns'}, default 0
            Align `self` with `threshold` along the given axis.

        inplace : boolean, default False
            Whether to perform the operation in place on the data.

            .. versionadded:: 0.21.0

        Returns
        -------
        clipped
            Original data with values trimmed.

        See Also
        --------
        DataFrame.clip : General purpose method to trim DataFrame values to
            given threshold(s).
        DataFrame.clip_upper : Trim DataFrame values above given
            threshold(s).
        Series.clip : General purpose method to trim Series values to given
            threshold(s).
        Series.clip_upper : Trim Series values above given threshold(s).

        Examples
        --------

        Series single threshold clipping:

        >>> s = pd.Series([5, 6, 7, 8, 9])
        >>> s.clip_lower(8)
        0    8
        1    8
        2    8
        3    8
        4    9
        dtype: int64

        Series clipping element-wise using an array of thresholds. `threshold`
        should be the same length as the Series.

        >>> elemwise_thresholds = [4, 8, 7, 2, 5]
        >>> s.clip_lower(elemwise_thresholds)
        0    5
        1    8
        2    7
        3    8
        4    9
        dtype: int64

        DataFrames can be compared to a scalar.

        >>> df = pd.DataFrame({"A": [1, 3, 5], "B": [2, 4, 6]})
        >>> df
           A  B
        0  1  2
        1  3  4
        2  5  6

        >>> df.clip_lower(3)
           A  B
        0  3  3
        1  3  4
        2  5  6

        Or to an array of values. By default, `threshold` should be the same
        shape as the DataFrame.

        >>> df.clip_lower(np.array([[3, 4], [2, 2], [6, 2]]))
           A  B
        0  3  4
        1  3  4
        2  6  6

        Control how `threshold` is broadcast with `axis`. In this case
        `threshold` should be the same length as the axis specified by
        `axis`.

        >>> df.clip_lower([3, 3, 5], axis='index')
           A  B
        0  3  3
        1  3  4
        2  5  6

        >>> df.clip_lower([4, 5], axis='columns')
           A  B
        0  4  5
        1  4  5
        2  5  6
        """
        return self._clip_with_one_bound(threshold, method=self.ge,
                                         axis=axis, inplace=inplace)

    def groupby(self, by=None, axis=0, level=None, as_index=True, sort=True,
                group_keys=True, squeeze=False, observed=False, **kwargs):
        """
        Group DataFrame or Series using a mapper or by a Series of columns.

        A groupby operation involves some combination of splitting the
        object, applying a function, and combining the results. This can be
        used to group large amounts of data and compute operations on these
        groups.

        Parameters
        ----------
        by : mapping, function, label, or list of labels
            Used to determine the groups for the groupby.
            If ``by`` is a function, it's called on each value of the object's
            index. If a dict or Series is passed, the Series or dict VALUES
            will be used to determine the groups (the Series' values are first
            aligned; see ``.align()`` method). If an ndarray is passed, the
            values are used as-is determine the groups. A label or list of
            labels may be passed to group by the columns in ``self``. Notice
            that a tuple is interpreted a (single) key.
        axis : {0 or 'index', 1 or 'columns'}, default 0
            Split along rows (0) or columns (1).
        level : int, level name, or sequence of such, default None
            If the axis is a MultiIndex (hierarchical), group by a particular
            level or levels.
        as_index : bool, default True
            For aggregated output, return object with group labels as the
            index. Only relevant for DataFrame input. as_index=False is
            effectively "SQL-style" grouped output.
        sort : bool, default True
            Sort group keys. Get better performance by turning this off.
            Note this does not influence the order of observations within each
            group. Groupby preserves the order of rows within each group.
        group_keys : bool, default True
            When calling apply, add group keys to index to identify pieces.
        squeeze : bool, default False
            Reduce the dimensionality of the return type if possible,
            otherwise return a consistent type.
        observed : bool, default False
            This only applies if any of the groupers are Categoricals.
            If True: only show observed values for categorical groupers.
            If False: show all values for categorical groupers.

            .. versionadded:: 0.23.0

        **kwargs
            Optional, only accepts keyword argument 'mutated' and is passed
            to groupby.

        Returns
        -------
        DataFrameGroupBy or SeriesGroupBy
            Depends on the calling object and returns groupby object that
            contains information about the groups.

        See Also
        --------
        resample : Convenience method for frequency conversion and resampling
            of time series.

        Notes
        -----
        See the `user guide
        <http://pandas.pydata.org/pandas-docs/stable/groupby.html>`_ for more.

        Examples
        --------
        >>> df = pd.DataFrame({'Animal' : ['Falcon', 'Falcon',
        ...                                'Parrot', 'Parrot'],
        ...                    'Max Speed' : [380., 370., 24., 26.]})
        >>> df
           Animal  Max Speed
        0  Falcon      380.0
        1  Falcon      370.0
        2  Parrot       24.0
        3  Parrot       26.0
        >>> df.groupby(['Animal']).mean()
                Max Speed
        Animal
        Falcon      375.0
        Parrot       25.0

        **Hierarchical Indexes**

        We can groupby different levels of a hierarchical index
        using the `level` parameter:

        >>> arrays = [['Falcon', 'Falcon', 'Parrot', 'Parrot'],
        ...           ['Capitve', 'Wild', 'Capitve', 'Wild']]
        >>> index = pd.MultiIndex.from_arrays(arrays, names=('Animal', 'Type'))
        >>> df = pd.DataFrame({'Max Speed' : [390., 350., 30., 20.]},
        ...                    index=index)
        >>> df
                        Max Speed
        Animal Type
        Falcon Capitve      390.0
               Wild         350.0
        Parrot Capitve       30.0
               Wild          20.0
        >>> df.groupby(level=0).mean()
                Max Speed
        Animal
        Falcon      370.0
        Parrot       25.0
        >>> df.groupby(level=1).mean()
                 Max Speed
        Type
        Capitve      210.0
        Wild         185.0
        """
        from pandas.core.groupby.groupby import groupby

        if level is None and by is None:
            raise TypeError("You have to supply one of 'by' and 'level'")
        axis = self._get_axis_number(axis)
        return groupby(self, by=by, axis=axis, level=level, as_index=as_index,
                       sort=sort, group_keys=group_keys, squeeze=squeeze,
                       observed=observed, **kwargs)

    def asfreq(self, freq, method=None, how=None, normalize=False,
               fill_value=None):
        """
        Convert TimeSeries to specified frequency.

        Optionally provide filling method to pad/backfill missing values.

        Returns the original data conformed to a new index with the specified
        frequency. ``resample`` is more appropriate if an operation, such as
        summarization, is necessary to represent the data at the new frequency.

        Parameters
        ----------
        freq : DateOffset object, or string
        method : {'backfill'/'bfill', 'pad'/'ffill'}, default None
            Method to use for filling holes in reindexed Series (note this
            does not fill NaNs that already were present):

            * 'pad' / 'ffill': propagate last valid observation forward to next
              valid
            * 'backfill' / 'bfill': use NEXT valid observation to fill
        how : {'start', 'end'}, default end
            For PeriodIndex only, see PeriodIndex.asfreq
        normalize : bool, default False
            Whether to reset output index to midnight
        fill_value : scalar, optional
            Value to use for missing values, applied during upsampling (note
            this does not fill NaNs that already were present).

            .. versionadded:: 0.20.0

        Returns
        -------
        converted : same type as caller

        Examples
        --------

        Start by creating a series with 4 one minute timestamps.

        >>> index = pd.date_range('1/1/2000', periods=4, freq='T')
        >>> series = pd.Series([0.0, None, 2.0, 3.0], index=index)
        >>> df = pd.DataFrame({'s':series})
        >>> df
                               s
        2000-01-01 00:00:00    0.0
        2000-01-01 00:01:00    NaN
        2000-01-01 00:02:00    2.0
        2000-01-01 00:03:00    3.0

        Upsample the series into 30 second bins.

        >>> df.asfreq(freq='30S')
                               s
        2000-01-01 00:00:00    0.0
        2000-01-01 00:00:30    NaN
        2000-01-01 00:01:00    NaN
        2000-01-01 00:01:30    NaN
        2000-01-01 00:02:00    2.0
        2000-01-01 00:02:30    NaN
        2000-01-01 00:03:00    3.0

        Upsample again, providing a ``fill value``.

        >>> df.asfreq(freq='30S', fill_value=9.0)
                               s
        2000-01-01 00:00:00    0.0
        2000-01-01 00:00:30    9.0
        2000-01-01 00:01:00    NaN
        2000-01-01 00:01:30    9.0
        2000-01-01 00:02:00    2.0
        2000-01-01 00:02:30    9.0
        2000-01-01 00:03:00    3.0

        Upsample again, providing a ``method``.

        >>> df.asfreq(freq='30S', method='bfill')
                               s
        2000-01-01 00:00:00    0.0
        2000-01-01 00:00:30    NaN
        2000-01-01 00:01:00    NaN
        2000-01-01 00:01:30    2.0
        2000-01-01 00:02:00    2.0
        2000-01-01 00:02:30    3.0
        2000-01-01 00:03:00    3.0

        See Also
        --------
        reindex

        Notes
        -----
        To learn more about the frequency strings, please see `this link
        <http://pandas.pydata.org/pandas-docs/stable/timeseries.html#offset-aliases>`__.
        """
        from pandas.core.resample import asfreq
        return asfreq(self, freq, method=method, how=how, normalize=normalize,
                      fill_value=fill_value)

    def at_time(self, time, asof=False, axis=None):
        """
        Select values at particular time of day (e.g. 9:30AM).

        Raises
        ------
        TypeError
            If the index is not  a :class:`DatetimeIndex`

        Parameters
        ----------
        time : datetime.time or string
        axis : {0 or 'index', 1 or 'columns'}, default 0

            .. versionadded:: 0.24.0


        Returns
        -------
        values_at_time : same type as caller

        Examples
        --------
        >>> i = pd.date_range('2018-04-09', periods=4, freq='12H')
        >>> ts = pd.DataFrame({'A': [1,2,3,4]}, index=i)
        >>> ts
                             A
        2018-04-09 00:00:00  1
        2018-04-09 12:00:00  2
        2018-04-10 00:00:00  3
        2018-04-10 12:00:00  4

        >>> ts.at_time('12:00')
                             A
        2018-04-09 12:00:00  2
        2018-04-10 12:00:00  4

        See Also
        --------
        between_time : Select values between particular times of the day.
        first : Select initial periods of time series based on a date offset.
        last : Select final periods of time series based on a date offset.
        DatetimeIndex.indexer_at_time : Get just the index locations for
            values at particular time of the day.
        """
        if axis is None:
            axis = self._stat_axis_number
        axis = self._get_axis_number(axis)

        index = self._get_axis(axis)
        try:
            indexer = index.indexer_at_time(time, asof=asof)
        except AttributeError:
            raise TypeError('Index must be DatetimeIndex')

        return self._take(indexer, axis=axis)

    def between_time(self, start_time, end_time, include_start=True,
                     include_end=True, axis=None):
        """
        Select values between particular times of the day (e.g., 9:00-9:30 AM).

        By setting ``start_time`` to be later than ``end_time``,
        you can get the times that are *not* between the two times.

        Raises
        ------
        TypeError
            If the index is not  a :class:`DatetimeIndex`

        Parameters
        ----------
        start_time : datetime.time or string
        end_time : datetime.time or string
        include_start : boolean, default True
        include_end : boolean, default True
        axis : {0 or 'index', 1 or 'columns'}, default 0

            .. versionadded:: 0.24.0

        Returns
        -------
        values_between_time : same type as caller

        Examples
        --------
        >>> i = pd.date_range('2018-04-09', periods=4, freq='1D20min')
        >>> ts = pd.DataFrame({'A': [1,2,3,4]}, index=i)
        >>> ts
                             A
        2018-04-09 00:00:00  1
        2018-04-10 00:20:00  2
        2018-04-11 00:40:00  3
        2018-04-12 01:00:00  4

        >>> ts.between_time('0:15', '0:45')
                             A
        2018-04-10 00:20:00  2
        2018-04-11 00:40:00  3

        You get the times that are *not* between two times by setting
        ``start_time`` later than ``end_time``:

        >>> ts.between_time('0:45', '0:15')
                             A
        2018-04-09 00:00:00  1
        2018-04-12 01:00:00  4

        See Also
        --------
        at_time : Select values at a particular time of the day.
        first : Select initial periods of time series based on a date offset.
        last : Select final periods of time series based on a date offset.
        DatetimeIndex.indexer_between_time : Get just the index locations for
            values between particular times of the day.
        """
        if axis is None:
            axis = self._stat_axis_number
        axis = self._get_axis_number(axis)

        index = self._get_axis(axis)
        try:
            indexer = index.indexer_between_time(
                start_time, end_time, include_start=include_start,
                include_end=include_end)
        except AttributeError:
            raise TypeError('Index must be DatetimeIndex')

        return self._take(indexer, axis=axis)

    def resample(self, rule, how=None, axis=0, fill_method=None, closed=None,
                 label=None, convention='start', kind=None, loffset=None,
                 limit=None, base=0, on=None, level=None):
        """
        Resample time-series data.

        Convenience method for frequency conversion and resampling of time
        series. Object must have a datetime-like index (`DatetimeIndex`,
        `PeriodIndex`, or `TimedeltaIndex`), or pass datetime-like values
        to the `on` or `level` keyword.

        Parameters
        ----------
        rule : str
            The offset string or object representing target conversion.
        how : str
            Method for down/re-sampling, default to 'mean' for downsampling.

            .. deprecated:: 0.18.0
               The new syntax is ``.resample(...).mean()``, or
               ``.resample(...).apply(<func>)``
        axis : {0 or 'index', 1 or 'columns'}, default 0
            Which axis to use for up- or down-sampling. For `Series` this
            will default to 0, i.e. along the rows. Must be
            `DatetimeIndex`, `TimedeltaIndex` or `PeriodIndex`.
        fill_method : str, default None
            Filling method for upsampling.

            .. deprecated:: 0.18.0
               The new syntax is ``.resample(...).<func>()``,
               e.g. ``.resample(...).pad()``
        closed : {'right', 'left'}, default None
            Which side of bin interval is closed. The default is 'left'
            for all frequency offsets except for 'M', 'A', 'Q', 'BM',
            'BA', 'BQ', and 'W' which all have a default of 'right'.
        label : {'right', 'left'}, default None
            Which bin edge label to label bucket with. The default is 'left'
            for all frequency offsets except for 'M', 'A', 'Q', 'BM',
            'BA', 'BQ', and 'W' which all have a default of 'right'.
        convention : {'start', 'end', 's', 'e'}, default 'start'
            For `PeriodIndex` only, controls whether to use the start or
            end of `rule`.
        kind : {'timestamp', 'period'}, optional, default None
            Pass 'timestamp' to convert the resulting index to a
            `DateTimeIndex` or 'period' to convert it to a `PeriodIndex`.
            By default the input representation is retained.
        loffset : timedelta, default None
            Adjust the resampled time labels.
        limit : int, default None
            Maximum size gap when reindexing with `fill_method`.

            .. deprecated:: 0.18.0
        base : int, default 0
            For frequencies that evenly subdivide 1 day, the "origin" of the
            aggregated intervals. For example, for '5min' frequency, base could
            range from 0 through 4. Defaults to 0.
        on : str, optional
            For a DataFrame, column to use instead of index for resampling.
            Column must be datetime-like.

            .. versionadded:: 0.19.0

        level : str or int, optional
            For a MultiIndex, level (name or number) to use for
            resampling. `level` must be datetime-like.

            .. versionadded:: 0.19.0

        Returns
        -------
        Resampler object

        Notes
        -----
        See the `user guide
        <http://pandas.pydata.org/pandas-docs/stable/timeseries.html#resampling>`_
        for more.

        To learn more about the offset strings, please see `this link
        <http://pandas.pydata.org/pandas-docs/stable/timeseries.html#offset-aliases>`__.

        See Also
        --------
        groupby : Group by mapping, function, label, or list of labels.
        Series.resample : Resample a Series.
        DataFrame.resample: Resample a DataFrame.

        Examples
        --------

        Start by creating a series with 9 one minute timestamps.

        >>> index = pd.date_range('1/1/2000', periods=9, freq='T')
        >>> series = pd.Series(range(9), index=index)
        >>> series
        2000-01-01 00:00:00    0
        2000-01-01 00:01:00    1
        2000-01-01 00:02:00    2
        2000-01-01 00:03:00    3
        2000-01-01 00:04:00    4
        2000-01-01 00:05:00    5
        2000-01-01 00:06:00    6
        2000-01-01 00:07:00    7
        2000-01-01 00:08:00    8
        Freq: T, dtype: int64

        Downsample the series into 3 minute bins and sum the values
        of the timestamps falling into a bin.

        >>> series.resample('3T').sum()
        2000-01-01 00:00:00     3
        2000-01-01 00:03:00    12
        2000-01-01 00:06:00    21
        Freq: 3T, dtype: int64

        Downsample the series into 3 minute bins as above, but label each
        bin using the right edge instead of the left. Please note that the
        value in the bucket used as the label is not included in the bucket,
        which it labels. For example, in the original series the
        bucket ``2000-01-01 00:03:00`` contains the value 3, but the summed
        value in the resampled bucket with the label ``2000-01-01 00:03:00``
        does not include 3 (if it did, the summed value would be 6, not 3).
        To include this value close the right side of the bin interval as
        illustrated in the example below this one.

        >>> series.resample('3T', label='right').sum()
        2000-01-01 00:03:00     3
        2000-01-01 00:06:00    12
        2000-01-01 00:09:00    21
        Freq: 3T, dtype: int64

        Downsample the series into 3 minute bins as above, but close the right
        side of the bin interval.

        >>> series.resample('3T', label='right', closed='right').sum()
        2000-01-01 00:00:00     0
        2000-01-01 00:03:00     6
        2000-01-01 00:06:00    15
        2000-01-01 00:09:00    15
        Freq: 3T, dtype: int64

        Upsample the series into 30 second bins.

        >>> series.resample('30S').asfreq()[0:5]   # Select first 5 rows
        2000-01-01 00:00:00   0.0
        2000-01-01 00:00:30   NaN
        2000-01-01 00:01:00   1.0
        2000-01-01 00:01:30   NaN
        2000-01-01 00:02:00   2.0
        Freq: 30S, dtype: float64

        Upsample the series into 30 second bins and fill the ``NaN``
        values using the ``pad`` method.

        >>> series.resample('30S').pad()[0:5]
        2000-01-01 00:00:00    0
        2000-01-01 00:00:30    0
        2000-01-01 00:01:00    1
        2000-01-01 00:01:30    1
        2000-01-01 00:02:00    2
        Freq: 30S, dtype: int64

        Upsample the series into 30 second bins and fill the
        ``NaN`` values using the ``bfill`` method.

        >>> series.resample('30S').bfill()[0:5]
        2000-01-01 00:00:00    0
        2000-01-01 00:00:30    1
        2000-01-01 00:01:00    1
        2000-01-01 00:01:30    2
        2000-01-01 00:02:00    2
        Freq: 30S, dtype: int64

        Pass a custom function via ``apply``

        >>> def custom_resampler(array_like):
        ...     return np.sum(array_like) + 5
        ...
        >>> series.resample('3T').apply(custom_resampler)
        2000-01-01 00:00:00     8
        2000-01-01 00:03:00    17
        2000-01-01 00:06:00    26
        Freq: 3T, dtype: int64

        For a Series with a PeriodIndex, the keyword `convention` can be
        used to control whether to use the start or end of `rule`.

        Resample a year by quarter using 'start' `convention`. Values are
        assigned to the first quarter of the period.

        >>> s = pd.Series([1, 2], index=pd.period_range('2012-01-01',
        ...                                             freq='A',
        ...                                             periods=2))
        >>> s
        2012    1
        2013    2
        Freq: A-DEC, dtype: int64
        >>> s.resample('Q', convention='start').asfreq()
        2012Q1    1.0
        2012Q2    NaN
        2012Q3    NaN
        2012Q4    NaN
        2013Q1    2.0
        2013Q2    NaN
        2013Q3    NaN
        2013Q4    NaN
        Freq: Q-DEC, dtype: float64

        Resample quarters by month using 'end' `convention`. Values are
        assigned to the last month of the period.

        >>> q = pd.Series([1, 2, 3, 4], index=pd.period_range('2018-01-01',
        ...                                                   freq='Q',
        ...                                                   periods=4))
        >>> q
        2018Q1    1
        2018Q2    2
        2018Q3    3
        2018Q4    4
        Freq: Q-DEC, dtype: int64
        >>> q.resample('M', convention='end').asfreq()
        2018-03    1.0
        2018-04    NaN
        2018-05    NaN
        2018-06    2.0
        2018-07    NaN
        2018-08    NaN
        2018-09    3.0
        2018-10    NaN
        2018-11    NaN
        2018-12    4.0
        Freq: M, dtype: float64

        For DataFrame objects, the keyword `on` can be used to specify the
        column instead of the index for resampling.

        >>> d = dict({'price': [10, 11, 9, 13, 14, 18, 17, 19],
        ...           'volume': [50, 60, 40, 100, 50, 100, 40, 50]})
        >>> df = pd.DataFrame(d)
        >>> df['week_starting'] = pd.date_range('01/01/2018',
        ...                                     periods=8,
        ...                                     freq='W')
        >>> df
           price  volume week_starting
        0     10      50    2018-01-07
        1     11      60    2018-01-14
        2      9      40    2018-01-21
        3     13     100    2018-01-28
        4     14      50    2018-02-04
        5     18     100    2018-02-11
        6     17      40    2018-02-18
        7     19      50    2018-02-25
        >>> df.resample('M', on='week_starting').mean()
                       price  volume
        week_starting
        2018-01-31     10.75    62.5
        2018-02-28     17.00    60.0

        For a DataFrame with MultiIndex, the keyword `level` can be used to
        specify on which level the resampling needs to take place.

        >>> days = pd.date_range('1/1/2000', periods=4, freq='D')
        >>> d2 = dict({'price': [10, 11, 9, 13, 14, 18, 17, 19],
        ...            'volume': [50, 60, 40, 100, 50, 100, 40, 50]})
        >>> df2 = pd.DataFrame(d2,
        ...                    index=pd.MultiIndex.from_product([days,
        ...                                                     ['morning',
        ...                                                      'afternoon']]
        ...                                                     ))
        >>> df2
                              price  volume
        2000-01-01 morning       10      50
                   afternoon     11      60
        2000-01-02 morning        9      40
                   afternoon     13     100
        2000-01-03 morning       14      50
                   afternoon     18     100
        2000-01-04 morning       17      40
                   afternoon     19      50
        >>> df2.resample('D', level=0).sum()
                    price  volume
        2000-01-01     21     110
        2000-01-02     22     140
        2000-01-03     32     150
        2000-01-04     36      90
        """

        from pandas.core.resample import (resample,
                                          _maybe_process_deprecations)
        axis = self._get_axis_number(axis)
        r = resample(self, freq=rule, label=label, closed=closed,
                     axis=axis, kind=kind, loffset=loffset,
                     convention=convention,
                     base=base, key=on, level=level)
        return _maybe_process_deprecations(r,
                                           how=how,
                                           fill_method=fill_method,
                                           limit=limit)

    def first(self, offset):
        """
        Convenience method for subsetting initial periods of time series data
        based on a date offset.

        Raises
        ------
        TypeError
            If the index is not  a :class:`DatetimeIndex`

        Parameters
        ----------
        offset : string, DateOffset, dateutil.relativedelta

        Examples
        --------
        >>> i = pd.date_range('2018-04-09', periods=4, freq='2D')
        >>> ts = pd.DataFrame({'A': [1,2,3,4]}, index=i)
        >>> ts
                    A
        2018-04-09  1
        2018-04-11  2
        2018-04-13  3
        2018-04-15  4

        Get the rows for the first 3 days:

        >>> ts.first('3D')
                    A
        2018-04-09  1
        2018-04-11  2

        Notice the data for 3 first calender days were returned, not the first
        3 days observed in the dataset, and therefore data for 2018-04-13 was
        not returned.

        Returns
        -------
        subset : same type as caller

        See Also
        --------
        last : Select final periods of time series based on a date offset.
        at_time : Select values at a particular time of the day.
        between_time : Select values between particular times of the day.
        """
        if not isinstance(self.index, DatetimeIndex):
            raise TypeError("'first' only supports a DatetimeIndex index")

        if len(self.index) == 0:
            return self

        offset = to_offset(offset)
        end_date = end = self.index[0] + offset

        # Tick-like, e.g. 3 weeks
        if not offset.isAnchored() and hasattr(offset, '_inc'):
            if end_date in self.index:
                end = self.index.searchsorted(end_date, side='left')
                return self.iloc[:end]

        return self.loc[:end]

    def last(self, offset):
        """
        Convenience method for subsetting final periods of time series data
        based on a date offset.

        Raises
        ------
        TypeError
            If the index is not  a :class:`DatetimeIndex`

        Parameters
        ----------
        offset : string, DateOffset, dateutil.relativedelta

        Examples
        --------
        >>> i = pd.date_range('2018-04-09', periods=4, freq='2D')
        >>> ts = pd.DataFrame({'A': [1,2,3,4]}, index=i)
        >>> ts
                    A
        2018-04-09  1
        2018-04-11  2
        2018-04-13  3
        2018-04-15  4

        Get the rows for the last 3 days:

        >>> ts.last('3D')
                    A
        2018-04-13  3
        2018-04-15  4

        Notice the data for 3 last calender days were returned, not the last
        3 observed days in the dataset, and therefore data for 2018-04-11 was
        not returned.

        Returns
        -------
        subset : same type as caller

        See Also
        --------
        first : Select initial periods of time series based on a date offset.
        at_time : Select values at a particular time of the day.
        between_time : Select values between particular times of the day.
        """
        if not isinstance(self.index, DatetimeIndex):
            raise TypeError("'last' only supports a DatetimeIndex index")

        if len(self.index) == 0:
            return self

        offset = to_offset(offset)

        start_date = self.index[-1] - offset
        start = self.index.searchsorted(start_date, side='right')
        return self.iloc[start:]

    def rank(self, axis=0, method='average', numeric_only=None,
             na_option='keep', ascending=True, pct=False):
        """
        Compute numerical data ranks (1 through n) along axis. Equal values are
        assigned a rank that is the average of the ranks of those values

        Parameters
        ----------
        axis : {0 or 'index', 1 or 'columns'}, default 0
            index to direct ranking
        method : {'average', 'min', 'max', 'first', 'dense'}
            * average: average rank of group
            * min: lowest rank in group
            * max: highest rank in group
            * first: ranks assigned in order they appear in the array
            * dense: like 'min', but rank always increases by 1 between groups
        numeric_only : boolean, default None
            Include only float, int, boolean data. Valid only for DataFrame or
            Panel objects
        na_option : {'keep', 'top', 'bottom'}
            * keep: leave NA values where they are
            * top: smallest rank if ascending
            * bottom: smallest rank if descending
        ascending : boolean, default True
            False for ranks by high (1) to low (N)
        pct : boolean, default False
            Computes percentage rank of data

        Returns
        -------
        ranks : same type as caller
        """
        axis = self._get_axis_number(axis)

        if self.ndim > 2:
            msg = "rank does not make sense when ndim > 2"
            raise NotImplementedError(msg)

        if na_option not in {'keep', 'top', 'bottom'}:
            msg = "na_option must be one of 'keep', 'top', or 'bottom'"
            raise ValueError(msg)

        def ranker(data):
            ranks = algos.rank(data.values, axis=axis, method=method,
                               ascending=ascending, na_option=na_option,
                               pct=pct)
            ranks = self._constructor(ranks, **data._construct_axes_dict())
            return ranks.__finalize__(self)

        # if numeric_only is None, and we can't get anything, we try with
        # numeric_only=True
        if numeric_only is None:
            try:
                return ranker(self)
            except TypeError:
                numeric_only = True

        if numeric_only:
            data = self._get_numeric_data()
        else:
            data = self

        return ranker(data)

    _shared_docs['align'] = ("""
        Align two objects on their axes with the
        specified join method for each axis Index

        Parameters
        ----------
        other : DataFrame or Series
        join : {'outer', 'inner', 'left', 'right'}, default 'outer'
        axis : allowed axis of the other object, default None
            Align on index (0), columns (1), or both (None)
        level : int or level name, default None
            Broadcast across a level, matching Index values on the
            passed MultiIndex level
        copy : boolean, default True
            Always returns new objects. If copy=False and no reindexing is
            required then original objects are returned.
        fill_value : scalar, default np.NaN
            Value to use for missing values. Defaults to NaN, but can be any
            "compatible" value
        method : str, default None
        limit : int, default None
        fill_axis : %(axes_single_arg)s, default 0
            Filling axis, method and limit
        broadcast_axis : %(axes_single_arg)s, default None
            Broadcast values along this axis, if aligning two objects of
            different dimensions

        Returns
        -------
        (left, right) : (%(klass)s, type of other)
            Aligned objects
        """)

    @Appender(_shared_docs['align'] % _shared_doc_kwargs)
    def align(self, other, join='outer', axis=None, level=None, copy=True,
              fill_value=None, method=None, limit=None, fill_axis=0,
              broadcast_axis=None):
        from pandas import DataFrame, Series
        method = missing.clean_fill_method(method)

        if broadcast_axis == 1 and self.ndim != other.ndim:
            if isinstance(self, Series):
                # this means other is a DataFrame, and we need to broadcast
                # self
                cons = self._constructor_expanddim
                df = cons({c: self for c in other.columns},
                          **other._construct_axes_dict())
                return df._align_frame(other, join=join, axis=axis,
                                       level=level, copy=copy,
                                       fill_value=fill_value, method=method,
                                       limit=limit, fill_axis=fill_axis)
            elif isinstance(other, Series):
                # this means self is a DataFrame, and we need to broadcast
                # other
                cons = other._constructor_expanddim
                df = cons({c: other for c in self.columns},
                          **self._construct_axes_dict())
                return self._align_frame(df, join=join, axis=axis, level=level,
                                         copy=copy, fill_value=fill_value,
                                         method=method, limit=limit,
                                         fill_axis=fill_axis)

        if axis is not None:
            axis = self._get_axis_number(axis)
        if isinstance(other, DataFrame):
            return self._align_frame(other, join=join, axis=axis, level=level,
                                     copy=copy, fill_value=fill_value,
                                     method=method, limit=limit,
                                     fill_axis=fill_axis)
        elif isinstance(other, Series):
            return self._align_series(other, join=join, axis=axis, level=level,
                                      copy=copy, fill_value=fill_value,
                                      method=method, limit=limit,
                                      fill_axis=fill_axis)
        else:  # pragma: no cover
            raise TypeError('unsupported type: %s' % type(other))

    def _align_frame(self, other, join='outer', axis=None, level=None,
                     copy=True, fill_value=None, method=None, limit=None,
                     fill_axis=0):
        # defaults
        join_index, join_columns = None, None
        ilidx, iridx = None, None
        clidx, cridx = None, None

        is_series = isinstance(self, ABCSeries)

        if axis is None or axis == 0:
            if not self.index.equals(other.index):
                join_index, ilidx, iridx = self.index.join(
                    other.index, how=join, level=level, return_indexers=True)

        if axis is None or axis == 1:
            if not is_series and not self.columns.equals(other.columns):
                join_columns, clidx, cridx = self.columns.join(
                    other.columns, how=join, level=level, return_indexers=True)

        if is_series:
            reindexers = {0: [join_index, ilidx]}
        else:
            reindexers = {0: [join_index, ilidx], 1: [join_columns, clidx]}

        left = self._reindex_with_indexers(reindexers, copy=copy,
                                           fill_value=fill_value,
                                           allow_dups=True)
        # other must be always DataFrame
        right = other._reindex_with_indexers({0: [join_index, iridx],
                                              1: [join_columns, cridx]},
                                             copy=copy, fill_value=fill_value,
                                             allow_dups=True)

        if method is not None:
            left = left.fillna(axis=fill_axis, method=method, limit=limit)
            right = right.fillna(axis=fill_axis, method=method, limit=limit)

        # if DatetimeIndex have different tz, convert to UTC
        if is_datetime64tz_dtype(left.index):
            if left.index.tz != right.index.tz:
                if join_index is not None:
                    left.index = join_index
                    right.index = join_index

        return left.__finalize__(self), right.__finalize__(other)

    def _align_series(self, other, join='outer', axis=None, level=None,
                      copy=True, fill_value=None, method=None, limit=None,
                      fill_axis=0):

        is_series = isinstance(self, ABCSeries)

        # series/series compat, other must always be a Series
        if is_series:
            if axis:
                raise ValueError('cannot align series to a series other than '
                                 'axis 0')

            # equal
            if self.index.equals(other.index):
                join_index, lidx, ridx = None, None, None
            else:
                join_index, lidx, ridx = self.index.join(other.index, how=join,
                                                         level=level,
                                                         return_indexers=True)

            left = self._reindex_indexer(join_index, lidx, copy)
            right = other._reindex_indexer(join_index, ridx, copy)

        else:
            # one has > 1 ndim
            fdata = self._data
            if axis == 0:
                join_index = self.index
                lidx, ridx = None, None
                if not self.index.equals(other.index):
                    join_index, lidx, ridx = self.index.join(
                        other.index, how=join, level=level,
                        return_indexers=True)

                if lidx is not None:
                    fdata = fdata.reindex_indexer(join_index, lidx, axis=1)

            elif axis == 1:
                join_index = self.columns
                lidx, ridx = None, None
                if not self.columns.equals(other.index):
                    join_index, lidx, ridx = self.columns.join(
                        other.index, how=join, level=level,
                        return_indexers=True)

                if lidx is not None:
                    fdata = fdata.reindex_indexer(join_index, lidx, axis=0)
            else:
                raise ValueError('Must specify axis=0 or 1')

            if copy and fdata is self._data:
                fdata = fdata.copy()

            left = self._constructor(fdata)

            if ridx is None:
                right = other
            else:
                right = other.reindex(join_index, level=level)

        # fill
        fill_na = notna(fill_value) or (method is not None)
        if fill_na:
            left = left.fillna(fill_value, method=method, limit=limit,
                               axis=fill_axis)
            right = right.fillna(fill_value, method=method, limit=limit)

        # if DatetimeIndex have different tz, convert to UTC
        if is_series or (not is_series and axis == 0):
            if is_datetime64tz_dtype(left.index):
                if left.index.tz != right.index.tz:
                    if join_index is not None:
                        left.index = join_index
                        right.index = join_index

        return left.__finalize__(self), right.__finalize__(other)

    def _where(self, cond, other=np.nan, inplace=False, axis=None, level=None,
               errors='raise', try_cast=False):
        """
        Equivalent to public method `where`, except that `other` is not
        applied as a function even if callable. Used in __setitem__.
        """
        inplace = validate_bool_kwarg(inplace, 'inplace')

        # align the cond to same shape as myself
        cond = com.apply_if_callable(cond, self)
        if isinstance(cond, NDFrame):
            cond, _ = cond.align(self, join='right', broadcast_axis=1)
        else:
            if not hasattr(cond, 'shape'):
                cond = np.asanyarray(cond)
            if cond.shape != self.shape:
                raise ValueError('Array conditional must be same shape as '
                                 'self')
            cond = self._constructor(cond, **self._construct_axes_dict())

        # make sure we are boolean
        fill_value = True if inplace else False
        cond = cond.fillna(fill_value)

        msg = "Boolean array expected for the condition, not {dtype}"

        if not isinstance(cond, pd.DataFrame):
            # This is a single-dimensional object.
            if not is_bool_dtype(cond):
                raise ValueError(msg.format(dtype=cond.dtype))
        elif not cond.empty:
            for dt in cond.dtypes:
                if not is_bool_dtype(dt):
                    raise ValueError(msg.format(dtype=dt))

        cond = -cond if inplace else cond

        # try to align with other
        try_quick = True
        if hasattr(other, 'align'):

            # align with me
            if other.ndim <= self.ndim:

                _, other = self.align(other, join='left', axis=axis,
                                      level=level, fill_value=np.nan)

                # if we are NOT aligned, raise as we cannot where index
                if (axis is None and
                        not all(other._get_axis(i).equals(ax)
                                for i, ax in enumerate(self.axes))):
                    raise InvalidIndexError

            # slice me out of the other
            else:
                raise NotImplementedError("cannot align with a higher "
                                          "dimensional NDFrame")

        if isinstance(other, np.ndarray):

            if other.shape != self.shape:

                if self.ndim == 1:

                    icond = cond.values

                    # GH 2745 / GH 4192
                    # treat like a scalar
                    if len(other) == 1:
                        other = np.array(other[0])

                    # GH 3235
                    # match True cond to other
                    elif len(cond[icond]) == len(other):

                        # try to not change dtype at first (if try_quick)
                        if try_quick:

                            try:
                                new_other = com.values_from_object(self)
                                new_other = new_other.copy()
                                new_other[icond] = other
                                other = new_other
                            except Exception:
                                try_quick = False

                        # let's create a new (if we failed at the above
                        # or not try_quick
                        if not try_quick:

                            dtype, fill_value = maybe_promote(other.dtype)
                            new_other = np.empty(len(icond), dtype=dtype)
                            new_other.fill(fill_value)
                            maybe_upcast_putmask(new_other, icond, other)
                            other = new_other

                    else:
                        raise ValueError('Length of replacements must equal '
                                         'series length')

                else:
                    raise ValueError('other must be the same shape as self '
                                     'when an ndarray')

            # we are the same shape, so create an actual object for alignment
            else:
                other = self._constructor(other, **self._construct_axes_dict())

        if axis is None:
            axis = 0

        if self.ndim == getattr(other, 'ndim', 0):
            align = True
        else:
            align = (self._get_axis_number(axis) == 1)

        block_axis = self._get_block_manager_axis(axis)

        if inplace:
            # we may have different type blocks come out of putmask, so
            # reconstruct the block manager

            self._check_inplace_setting(other)
            new_data = self._data.putmask(mask=cond, new=other, align=align,
                                          inplace=True, axis=block_axis,
                                          transpose=self._AXIS_REVERSED)
            self._update_inplace(new_data)

        else:
            new_data = self._data.where(other=other, cond=cond, align=align,
                                        errors=errors,
                                        try_cast=try_cast, axis=block_axis,
                                        transpose=self._AXIS_REVERSED)

            return self._constructor(new_data).__finalize__(self)

    _shared_docs['where'] = ("""
        Replace values where the condition is %(cond_rev)s.

        Parameters
        ----------
        cond : boolean %(klass)s, array-like, or callable
            Where `cond` is %(cond)s, keep the original value. Where
            %(cond_rev)s, replace with corresponding value from `other`.
            If `cond` is callable, it is computed on the %(klass)s and
            should return boolean %(klass)s or array. The callable must
            not change input %(klass)s (though pandas doesn't check it).

            .. versionadded:: 0.18.1
                A callable can be used as cond.

        other : scalar, %(klass)s, or callable
            Entries where `cond` is %(cond_rev)s are replaced with
            corresponding value from `other`.
            If other is callable, it is computed on the %(klass)s and
            should return scalar or %(klass)s. The callable must not
            change input %(klass)s (though pandas doesn't check it).

            .. versionadded:: 0.18.1
                A callable can be used as other.

        inplace : boolean, default False
            Whether to perform the operation in place on the data.
        axis : int, default None
            Alignment axis if needed.
        level : int, default None
            Alignment level if needed.
        errors : str, {'raise', 'ignore'}, default `raise`
            Note that currently this parameter won't affect
            the results and will always coerce to a suitable dtype.

            - `raise` : allow exceptions to be raised.
            - `ignore` : suppress exceptions. On error return original object.

        try_cast : boolean, default False
            Try to cast the result back to the input type (if possible).
        raise_on_error : boolean, default True
            Whether to raise on invalid data types (e.g. trying to where on
            strings).

            .. deprecated:: 0.21.0

               Use `errors`.

        Returns
        -------
        wh : same type as caller

        Notes
        -----
        The %(name)s method is an application of the if-then idiom. For each
        element in the calling DataFrame, if ``cond`` is ``%(cond)s`` the
        element is used; otherwise the corresponding element from the DataFrame
        ``other`` is used.

        The signature for :func:`DataFrame.where` differs from
        :func:`numpy.where`. Roughly ``df1.where(m, df2)`` is equivalent to
        ``np.where(m, df1, df2)``.

        For further details and examples see the ``%(name)s`` documentation in
        :ref:`indexing <indexing.where_mask>`.

        See Also
        --------
        :func:`DataFrame.%(name_other)s` : Return an object of same shape as
            self.

        Examples
        --------
        >>> s = pd.Series(range(5))
        >>> s.where(s > 0)
        0    NaN
        1    1.0
        2    2.0
        3    3.0
        4    4.0
        dtype: float64

        >>> s.mask(s > 0)
        0    0.0
        1    NaN
        2    NaN
        3    NaN
        4    NaN
        dtype: float64

        >>> s.where(s > 1, 10)
        0    10
        1    10
        2    2
        3    3
        4    4
        dtype: int64

        >>> df = pd.DataFrame(np.arange(10).reshape(-1, 2), columns=['A', 'B'])
        >>> m = df %% 3 == 0
        >>> df.where(m, -df)
           A  B
        0  0 -1
        1 -2  3
        2 -4 -5
        3  6 -7
        4 -8  9
        >>> df.where(m, -df) == np.where(m, df, -df)
              A     B
        0  True  True
        1  True  True
        2  True  True
        3  True  True
        4  True  True
        >>> df.where(m, -df) == df.mask(~m, -df)
              A     B
        0  True  True
        1  True  True
        2  True  True
        3  True  True
        4  True  True
        """)

    @Appender(_shared_docs['where'] % dict(_shared_doc_kwargs, cond="True",
                                           cond_rev="False", name='where',
                                           name_other='mask'))
    def where(self, cond, other=np.nan, inplace=False, axis=None, level=None,
              errors='raise', try_cast=False, raise_on_error=None):

        if raise_on_error is not None:
            warnings.warn(
                "raise_on_error is deprecated in "
                "favor of errors='raise|ignore'",
                FutureWarning, stacklevel=2)

            if raise_on_error:
                errors = 'raise'
            else:
                errors = 'ignore'

        other = com.apply_if_callable(other, self)
        return self._where(cond, other, inplace, axis, level,
                           errors=errors, try_cast=try_cast)

    @Appender(_shared_docs['where'] % dict(_shared_doc_kwargs, cond="False",
                                           cond_rev="True", name='mask',
                                           name_other='where'))
    def mask(self, cond, other=np.nan, inplace=False, axis=None, level=None,
             errors='raise', try_cast=False, raise_on_error=None):

        if raise_on_error is not None:
            warnings.warn(
                "raise_on_error is deprecated in "
                "favor of errors='raise|ignore'",
                FutureWarning, stacklevel=2)

            if raise_on_error:
                errors = 'raise'
            else:
                errors = 'ignore'

        inplace = validate_bool_kwarg(inplace, 'inplace')
        cond = com.apply_if_callable(cond, self)

        # see gh-21891
        if not hasattr(cond, "__invert__"):
            cond = np.array(cond)

        return self.where(~cond, other=other, inplace=inplace, axis=axis,
                          level=level, try_cast=try_cast,
                          errors=errors)

    _shared_docs['shift'] = ("""
        Shift index by desired number of periods with an optional time `freq`.

        When `freq` is not passed, shift the index without realigning the data.
        If `freq` is passed (in this case, the index must be date or datetime,
        or it will raise a `NotImplementedError`), the index will be
        increased using the periods and the `freq`.

        Parameters
        ----------
        periods : int
            Number of periods to shift. Can be positive or negative.
        freq : DateOffset, tseries.offsets, timedelta, or str, optional
            Offset to use from the tseries module or time rule (e.g. 'EOM').
            If `freq` is specified then the index values are shifted but the
            data is not realigned. That is, use `freq` if you would like to
            extend the index when shifting and preserve the original data.
        axis : {0 or 'index', 1 or 'columns', None}, default None
            Shift direction.

        Returns
        -------
        %(klass)s
            Copy of input object, shifted.

        See Also
        --------
        Index.shift : Shift values of Index.
        DatetimeIndex.shift : Shift values of DatetimeIndex.
        PeriodIndex.shift : Shift values of PeriodIndex.
        tshift : Shift the time index, using the index's frequency if
            available.

        Examples
        --------
        >>> df = pd.DataFrame({'Col1': [10, 20, 15, 30, 45],
        ...                    'Col2': [13, 23, 18, 33, 48],
        ...                    'Col3': [17, 27, 22, 37, 52]})

        >>> df.shift(periods=3)
           Col1  Col2  Col3
        0   NaN   NaN   NaN
        1   NaN   NaN   NaN
        2   NaN   NaN   NaN
        3  10.0  13.0  17.0
        4  20.0  23.0  27.0

        >>> df.shift(periods=1, axis='columns')
           Col1  Col2  Col3
        0   NaN  10.0  13.0
        1   NaN  20.0  23.0
        2   NaN  15.0  18.0
        3   NaN  30.0  33.0
        4   NaN  45.0  48.0
    """)

    @Appender(_shared_docs['shift'] % _shared_doc_kwargs)
    def shift(self, periods=1, freq=None, axis=0):
        if periods == 0:
            return self.copy()

        block_axis = self._get_block_manager_axis(axis)
        if freq is None:
            new_data = self._data.shift(periods=periods, axis=block_axis)
        else:
            return self.tshift(periods, freq)

        return self._constructor(new_data).__finalize__(self)

    def slice_shift(self, periods=1, axis=0):
        """
        Equivalent to `shift` without copying data. The shifted data will
        not include the dropped periods and the shifted axis will be smaller
        than the original.

        Parameters
        ----------
        periods : int
            Number of periods to move, can be positive or negative

        Notes
        -----
        While the `slice_shift` is faster than `shift`, you may pay for it
        later during alignment.

        Returns
        -------
        shifted : same type as caller
        """
        if periods == 0:
            return self

        if periods > 0:
            vslicer = slice(None, -periods)
            islicer = slice(periods, None)
        else:
            vslicer = slice(-periods, None)
            islicer = slice(None, periods)

        new_obj = self._slice(vslicer, axis=axis)
        shifted_axis = self._get_axis(axis)[islicer]
        new_obj.set_axis(shifted_axis, axis=axis, inplace=True)

        return new_obj.__finalize__(self)

    def tshift(self, periods=1, freq=None, axis=0):
        """
        Shift the time index, using the index's frequency if available.

        Parameters
        ----------
        periods : int
            Number of periods to move, can be positive or negative
        freq : DateOffset, timedelta, or time rule string, default None
            Increment to use from the tseries module or time rule (e.g. 'EOM')
        axis : int or basestring
            Corresponds to the axis that contains the Index

        Notes
        -----
        If freq is not specified then tries to use the freq or inferred_freq
        attributes of the index. If neither of those attributes exist, a
        ValueError is thrown

        Returns
        -------
        shifted : NDFrame
        """

        index = self._get_axis(axis)
        if freq is None:
            freq = getattr(index, 'freq', None)

        if freq is None:
            freq = getattr(index, 'inferred_freq', None)

        if freq is None:
            msg = 'Freq was not given and was not set in the index'
            raise ValueError(msg)

        if periods == 0:
            return self

        if isinstance(freq, string_types):
            freq = to_offset(freq)

        block_axis = self._get_block_manager_axis(axis)
        if isinstance(index, PeriodIndex):
            orig_freq = to_offset(index.freq)
            if freq == orig_freq:
                new_data = self._data.copy()
                new_data.axes[block_axis] = index.shift(periods)
            else:
                msg = ('Given freq %s does not match PeriodIndex freq %s' %
                       (freq.rule_code, orig_freq.rule_code))
                raise ValueError(msg)
        else:
            new_data = self._data.copy()
            new_data.axes[block_axis] = index.shift(periods, freq)

        return self._constructor(new_data).__finalize__(self)

    def truncate(self, before=None, after=None, axis=None, copy=True):
        """
        Truncate a Series or DataFrame before and after some index value.

        This is a useful shorthand for boolean indexing based on index
        values above or below certain thresholds.

        Parameters
        ----------
        before : date, string, int
            Truncate all rows before this index value.
        after : date, string, int
            Truncate all rows after this index value.
        axis : {0 or 'index', 1 or 'columns'}, optional
            Axis to truncate. Truncates the index (rows) by default.
        copy : boolean, default is True,
            Return a copy of the truncated section.

        Returns
        -------
        type of caller
            The truncated Series or DataFrame.

        See Also
        --------
        DataFrame.loc : Select a subset of a DataFrame by label.
        DataFrame.iloc : Select a subset of a DataFrame by position.

        Notes
        -----
        If the index being truncated contains only datetime values,
        `before` and `after` may be specified as strings instead of
        Timestamps.

        Examples
        --------
        >>> df = pd.DataFrame({'A': ['a', 'b', 'c', 'd', 'e'],
        ...                    'B': ['f', 'g', 'h', 'i', 'j'],
        ...                    'C': ['k', 'l', 'm', 'n', 'o']},
        ...                    index=[1, 2, 3, 4, 5])
        >>> df
           A  B  C
        1  a  f  k
        2  b  g  l
        3  c  h  m
        4  d  i  n
        5  e  j  o

        >>> df.truncate(before=2, after=4)
           A  B  C
        2  b  g  l
        3  c  h  m
        4  d  i  n

        The columns of a DataFrame can be truncated.

        >>> df.truncate(before="A", after="B", axis="columns")
           A  B
        1  a  f
        2  b  g
        3  c  h
        4  d  i
        5  e  j

        For Series, only rows can be truncated.

        >>> df['A'].truncate(before=2, after=4)
        2    b
        3    c
        4    d
        Name: A, dtype: object

        The index values in ``truncate`` can be datetimes or string
        dates.

        >>> dates = pd.date_range('2016-01-01', '2016-02-01', freq='s')
        >>> df = pd.DataFrame(index=dates, data={'A': 1})
        >>> df.tail()
                             A
        2016-01-31 23:59:56  1
        2016-01-31 23:59:57  1
        2016-01-31 23:59:58  1
        2016-01-31 23:59:59  1
        2016-02-01 00:00:00  1

        >>> df.truncate(before=pd.Timestamp('2016-01-05'),
        ...             after=pd.Timestamp('2016-01-10')).tail()
                             A
        2016-01-09 23:59:56  1
        2016-01-09 23:59:57  1
        2016-01-09 23:59:58  1
        2016-01-09 23:59:59  1
        2016-01-10 00:00:00  1

        Because the index is a DatetimeIndex containing only dates, we can
        specify `before` and `after` as strings. They will be coerced to
        Timestamps before truncation.

        >>> df.truncate('2016-01-05', '2016-01-10').tail()
                             A
        2016-01-09 23:59:56  1
        2016-01-09 23:59:57  1
        2016-01-09 23:59:58  1
        2016-01-09 23:59:59  1
        2016-01-10 00:00:00  1

        Note that ``truncate`` assumes a 0 value for any unspecified time
        component (midnight). This differs from partial string slicing, which
        returns any partially matching dates.

        >>> df.loc['2016-01-05':'2016-01-10', :].tail()
                             A
        2016-01-10 23:59:55  1
        2016-01-10 23:59:56  1
        2016-01-10 23:59:57  1
        2016-01-10 23:59:58  1
        2016-01-10 23:59:59  1
        """

        if axis is None:
            axis = self._stat_axis_number
        axis = self._get_axis_number(axis)
        ax = self._get_axis(axis)

        # GH 17935
        # Check that index is sorted
        if not ax.is_monotonic_increasing and not ax.is_monotonic_decreasing:
            raise ValueError("truncate requires a sorted index")

        # if we have a date index, convert to dates, otherwise
        # treat like a slice
        if ax.is_all_dates:
            from pandas.core.tools.datetimes import to_datetime
            before = to_datetime(before)
            after = to_datetime(after)

        if before is not None and after is not None:
            if before > after:
                raise ValueError('Truncate: %s must be after %s' %
                                 (after, before))

        slicer = [slice(None, None)] * self._AXIS_LEN
        slicer[axis] = slice(before, after)
        result = self.loc[tuple(slicer)]

        if isinstance(ax, MultiIndex):
            setattr(result, self._get_axis_name(axis),
                    ax.truncate(before, after))

        if copy:
            result = result.copy()

        return result

    def tz_convert(self, tz, axis=0, level=None, copy=True):
        """
        Convert tz-aware axis to target time zone.

        Parameters
        ----------
        tz : string or pytz.timezone object
        axis : the axis to convert
        level : int, str, default None
            If axis ia a MultiIndex, convert a specific level. Otherwise
            must be None
        copy : boolean, default True
            Also make a copy of the underlying data

        Returns
        -------

        Raises
        ------
        TypeError
            If the axis is tz-naive.
        """
        axis = self._get_axis_number(axis)
        ax = self._get_axis(axis)

        def _tz_convert(ax, tz):
            if not hasattr(ax, 'tz_convert'):
                if len(ax) > 0:
                    ax_name = self._get_axis_name(axis)
                    raise TypeError('%s is not a valid DatetimeIndex or '
                                    'PeriodIndex' % ax_name)
                else:
                    ax = DatetimeIndex([], tz=tz)
            else:
                ax = ax.tz_convert(tz)
            return ax

        # if a level is given it must be a MultiIndex level or
        # equivalent to the axis name
        if isinstance(ax, MultiIndex):
            level = ax._get_level_number(level)
            new_level = _tz_convert(ax.levels[level], tz)
            ax = ax.set_levels(new_level, level=level)
        else:
            if level not in (None, 0, ax.name):
                raise ValueError("The level {0} is not valid".format(level))
            ax = _tz_convert(ax, tz)

        result = self._constructor(self._data, copy=copy)
        result.set_axis(ax, axis=axis, inplace=True)
        return result.__finalize__(self)

    def tz_localize(self, tz, axis=0, level=None, copy=True,
                    ambiguous='raise', nonexistent='raise'):
        """
        Localize tz-naive TimeSeries to target time zone.

        Parameters
        ----------
        tz : string or pytz.timezone object
        axis : the axis to localize
        level : int, str, default None
            If axis ia a MultiIndex, localize a specific level. Otherwise
            must be None
        copy : boolean, default True
            Also make a copy of the underlying data
        ambiguous : 'infer', bool-ndarray, 'NaT', default 'raise'
            When clocks moved backward due to DST, ambiguous times may arise.
            For example in Central European Time (UTC+01), when going from
            03:00 DST to 02:00 non-DST, 02:30:00 local time occurs both at
            00:30:00 UTC and at 01:30:00 UTC. In such a situation, the
            `ambiguous` parameter dictates how ambiguous times should be
            handled.

            - 'infer' will attempt to infer fall dst-transition hours based on
              order
            - bool-ndarray where True signifies a DST time, False designates
              a non-DST time (note that this flag is only applicable for
              ambiguous times)
            - 'NaT' will return NaT where there are ambiguous times
            - 'raise' will raise an AmbiguousTimeError if there are ambiguous
              times
        nonexistent : 'shift', 'NaT', default 'raise'
            A nonexistent time does not exist in a particular timezone
            where clocks moved forward due to DST.

            - 'shift' will shift the nonexistent times forward to the closest
              existing time
            - 'NaT' will return NaT where there are nonexistent times
            - 'raise' will raise an NonExistentTimeError if there are
              nonexistent times

            .. versionadded:: 0.24.0

        Returns
        -------

        Raises
        ------
        TypeError
            If the TimeSeries is tz-aware and tz is not None.

        Examples
        --------

        Localize local times:

        >>> s = pd.Series([1],
        ... index=pd.DatetimeIndex(['2018-09-15 01:30:00']))
        >>> s.tz_localize('CET')
        2018-09-15 01:30:00+02:00    1
        dtype: int64

        Be careful with DST changes. When there is sequential data, pandas
        can infer the DST time:

        >>> s = pd.Series(range(7), index=pd.DatetimeIndex([
        ... '2018-10-28 01:30:00',
        ... '2018-10-28 02:00:00',
        ... '2018-10-28 02:30:00',
        ... '2018-10-28 02:00:00',
        ... '2018-10-28 02:30:00',
        ... '2018-10-28 03:00:00',
        ... '2018-10-28 03:30:00']))
        >>> s.tz_localize('CET', ambiguous='infer')
        2018-10-28 01:30:00+02:00    0
        2018-10-28 02:00:00+02:00    1
        2018-10-28 02:30:00+02:00    2
        2018-10-28 02:00:00+01:00    3
        2018-10-28 02:30:00+01:00    4
        2018-10-28 03:00:00+01:00    5
        2018-10-28 03:30:00+01:00    6
        dtype: int64

        In some cases, inferring the DST is impossible. In such cases, you can
        pass an ndarray to the ambiguous parameter to set the DST explicitly

        >>> s = pd.Series(range(3), index=pd.DatetimeIndex([
        ... '2018-10-28 01:20:00',
        ... '2018-10-28 02:36:00',
        ... '2018-10-28 03:46:00']))
        >>> s.tz_localize('CET', ambiguous=np.array([True, True, False]))
        2018-10-28 01:20:00+02:00    0
        2018-10-28 02:36:00+02:00    1
        2018-10-28 03:46:00+01:00    2
        dtype: int64
        """
        if nonexistent not in ('raise', 'NaT', 'shift'):
            raise ValueError("The nonexistent argument must be one of 'raise',"
                             " 'NaT' or 'shift'")

        axis = self._get_axis_number(axis)
        ax = self._get_axis(axis)

        def _tz_localize(ax, tz, ambiguous, nonexistent):
            if not hasattr(ax, 'tz_localize'):
                if len(ax) > 0:
                    ax_name = self._get_axis_name(axis)
                    raise TypeError('%s is not a valid DatetimeIndex or '
                                    'PeriodIndex' % ax_name)
                else:
                    ax = DatetimeIndex([], tz=tz)
            else:
                ax = ax.tz_localize(
                    tz, ambiguous=ambiguous, nonexistent=nonexistent
                )
            return ax

        # if a level is given it must be a MultiIndex level or
        # equivalent to the axis name
        if isinstance(ax, MultiIndex):
            level = ax._get_level_number(level)
            new_level = _tz_localize(
                ax.levels[level], tz, ambiguous, nonexistent
            )
            ax = ax.set_levels(new_level, level=level)
        else:
            if level not in (None, 0, ax.name):
                raise ValueError("The level {0} is not valid".format(level))
            ax = _tz_localize(ax, tz, ambiguous, nonexistent)

        result = self._constructor(self._data, copy=copy)
        result.set_axis(ax, axis=axis, inplace=True)
        return result.__finalize__(self)

    # ----------------------------------------------------------------------
    # Numeric Methods
    def abs(self):
        """
        Return a Series/DataFrame with absolute numeric value of each element.

        This function only applies to elements that are all numeric.

        Returns
        -------
        abs
            Series/DataFrame containing the absolute value of each element.

        Notes
        -----
        For ``complex`` inputs, ``1.2 + 1j``, the absolute value is
        :math:`\\sqrt{ a^2 + b^2 }`.

        Examples
        --------
        Absolute numeric values in a Series.

        >>> s = pd.Series([-1.10, 2, -3.33, 4])
        >>> s.abs()
        0    1.10
        1    2.00
        2    3.33
        3    4.00
        dtype: float64

        Absolute numeric values in a Series with complex numbers.

        >>> s = pd.Series([1.2 + 1j])
        >>> s.abs()
        0    1.56205
        dtype: float64

        Absolute numeric values in a Series with a Timedelta element.

        >>> s = pd.Series([pd.Timedelta('1 days')])
        >>> s.abs()
        0   1 days
        dtype: timedelta64[ns]

        Select rows with data closest to certain value using argsort (from
        `StackOverflow <https://stackoverflow.com/a/17758115>`__).

        >>> df = pd.DataFrame({
        ...     'a': [4, 5, 6, 7],
        ...     'b': [10, 20, 30, 40],
        ...     'c': [100, 50, -30, -50]
        ... })
        >>> df
             a    b    c
        0    4   10  100
        1    5   20   50
        2    6   30  -30
        3    7   40  -50
        >>> df.loc[(df.c - 43).abs().argsort()]
             a    b    c
        1    5   20   50
        0    4   10  100
        2    6   30  -30
        3    7   40  -50

        See Also
        --------
        numpy.absolute : Calculate the absolute value element-wise.
        """
        return np.abs(self)

    def describe(self, percentiles=None, include=None, exclude=None):
        """
        Generate descriptive statistics that summarize the central tendency,
        dispersion and shape of a dataset's distribution, excluding
        ``NaN`` values.

        Analyzes both numeric and object series, as well
        as ``DataFrame`` column sets of mixed data types. The output
        will vary depending on what is provided. Refer to the notes
        below for more detail.

        Parameters
        ----------
        percentiles : list-like of numbers, optional
            The percentiles to include in the output. All should
            fall between 0 and 1. The default is
            ``[.25, .5, .75]``, which returns the 25th, 50th, and
            75th percentiles.
        include : 'all', list-like of dtypes or None (default), optional
            A white list of data types to include in the result. Ignored
            for ``Series``. Here are the options:

            - 'all' : All columns of the input will be included in the output.
            - A list-like of dtypes : Limits the results to the
              provided data types.
              To limit the result to numeric types submit
              ``numpy.number``. To limit it instead to object columns submit
              the ``numpy.object`` data type. Strings
              can also be used in the style of
              ``select_dtypes`` (e.g. ``df.describe(include=['O'])``). To
              select pandas categorical columns, use ``'category'``
            - None (default) : The result will include all numeric columns.
        exclude : list-like of dtypes or None (default), optional,
            A black list of data types to omit from the result. Ignored
            for ``Series``. Here are the options:

            - A list-like of dtypes : Excludes the provided data types
              from the result. To exclude numeric types submit
              ``numpy.number``. To exclude object columns submit the data
              type ``numpy.object``. Strings can also be used in the style of
              ``select_dtypes`` (e.g. ``df.describe(include=['O'])``). To
              exclude pandas categorical columns, use ``'category'``
            - None (default) : The result will exclude nothing.

        Returns
        -------
        Series or DataFrame
            Summary statistics of the Series or Dataframe provided.

        See Also
        --------
        DataFrame.count: Count number of non-NA/null observations.
        DataFrame.max: Maximum of the values in the object.
        DataFrame.min: Minimum of the values in the object.
        DataFrame.mean: Mean of the values.
        DataFrame.std: Standard deviation of the obersvations.
        DataFrame.select_dtypes: Subset of a DataFrame including/excluding
            columns based on their dtype.

        Notes
        -----
        For numeric data, the result's index will include ``count``,
        ``mean``, ``std``, ``min``, ``max`` as well as lower, ``50`` and
        upper percentiles. By default the lower percentile is ``25`` and the
        upper percentile is ``75``. The ``50`` percentile is the
        same as the median.

        For object data (e.g. strings or timestamps), the result's index
        will include ``count``, ``unique``, ``top``, and ``freq``. The ``top``
        is the most common value. The ``freq`` is the most common value's
        frequency. Timestamps also include the ``first`` and ``last`` items.

        If multiple object values have the highest count, then the
        ``count`` and ``top`` results will be arbitrarily chosen from
        among those with the highest count.

        For mixed data types provided via a ``DataFrame``, the default is to
        return only an analysis of numeric columns. If the dataframe consists
        only of object and categorical data without any numeric columns, the
        default is to return an analysis of both the object and categorical
        columns. If ``include='all'`` is provided as an option, the result
        will include a union of attributes of each type.

        The `include` and `exclude` parameters can be used to limit
        which columns in a ``DataFrame`` are analyzed for the output.
        The parameters are ignored when analyzing a ``Series``.

        Examples
        --------
        Describing a numeric ``Series``.

        >>> s = pd.Series([1, 2, 3])
        >>> s.describe()
        count    3.0
        mean     2.0
        std      1.0
        min      1.0
        25%      1.5
        50%      2.0
        75%      2.5
        max      3.0
        dtype: float64

        Describing a categorical ``Series``.

        >>> s = pd.Series(['a', 'a', 'b', 'c'])
        >>> s.describe()
        count     4
        unique    3
        top       a
        freq      2
        dtype: object

        Describing a timestamp ``Series``.

        >>> s = pd.Series([
        ...   np.datetime64("2000-01-01"),
        ...   np.datetime64("2010-01-01"),
        ...   np.datetime64("2010-01-01")
        ... ])
        >>> s.describe()
        count                       3
        unique                      2
        top       2010-01-01 00:00:00
        freq                        2
        first     2000-01-01 00:00:00
        last      2010-01-01 00:00:00
        dtype: object

        Describing a ``DataFrame``. By default only numeric fields
        are returned.

        >>> df = pd.DataFrame({'categorical': pd.Categorical(['d','e','f']),
        ...                    'numeric': [1, 2, 3],
        ...                    'object': ['a', 'b', 'c']
        ...                   })
        >>> df.describe()
               numeric
        count      3.0
        mean       2.0
        std        1.0
        min        1.0
        25%        1.5
        50%        2.0
        75%        2.5
        max        3.0

        Describing all columns of a ``DataFrame`` regardless of data type.

        >>> df.describe(include='all')
                categorical  numeric object
        count            3      3.0      3
        unique           3      NaN      3
        top              f      NaN      c
        freq             1      NaN      1
        mean           NaN      2.0    NaN
        std            NaN      1.0    NaN
        min            NaN      1.0    NaN
        25%            NaN      1.5    NaN
        50%            NaN      2.0    NaN
        75%            NaN      2.5    NaN
        max            NaN      3.0    NaN

        Describing a column from a ``DataFrame`` by accessing it as
        an attribute.

        >>> df.numeric.describe()
        count    3.0
        mean     2.0
        std      1.0
        min      1.0
        25%      1.5
        50%      2.0
        75%      2.5
        max      3.0
        Name: numeric, dtype: float64

        Including only numeric columns in a ``DataFrame`` description.

        >>> df.describe(include=[np.number])
               numeric
        count      3.0
        mean       2.0
        std        1.0
        min        1.0
        25%        1.5
        50%        2.0
        75%        2.5
        max        3.0

        Including only string columns in a ``DataFrame`` description.

        >>> df.describe(include=[np.object])
               object
        count       3
        unique      3
        top         c
        freq        1

        Including only categorical columns from a ``DataFrame`` description.

        >>> df.describe(include=['category'])
               categorical
        count            3
        unique           3
        top              f
        freq             1

        Excluding numeric columns from a ``DataFrame`` description.

        >>> df.describe(exclude=[np.number])
               categorical object
        count            3      3
        unique           3      3
        top              f      c
        freq             1      1

        Excluding object columns from a ``DataFrame`` description.

        >>> df.describe(exclude=[np.object])
               categorical  numeric
        count            3      3.0
        unique           3      NaN
        top              f      NaN
        freq             1      NaN
        mean           NaN      2.0
        std            NaN      1.0
        min            NaN      1.0
        25%            NaN      1.5
        50%            NaN      2.0
        75%            NaN      2.5
        max            NaN      3.0
        """
        if self.ndim >= 3:
            msg = "describe is not implemented on Panel objects."
            raise NotImplementedError(msg)
        elif self.ndim == 2 and self.columns.size == 0:
            raise ValueError("Cannot describe a DataFrame without columns")

        if percentiles is not None:
            # explicit conversion of `percentiles` to list
            percentiles = list(percentiles)

            # get them all to be in [0, 1]
            self._check_percentile(percentiles)

            # median should always be included
            if 0.5 not in percentiles:
                percentiles.append(0.5)
            percentiles = np.asarray(percentiles)
        else:
            percentiles = np.array([0.25, 0.5, 0.75])

        # sort and check for duplicates
        unique_pcts = np.unique(percentiles)
        if len(unique_pcts) < len(percentiles):
            raise ValueError("percentiles cannot contain duplicates")
        percentiles = unique_pcts

        formatted_percentiles = format_percentiles(percentiles)

        def describe_numeric_1d(series):
            stat_index = (['count', 'mean', 'std', 'min'] +
                          formatted_percentiles + ['max'])
            d = ([series.count(), series.mean(), series.std(), series.min()] +
                 series.quantile(percentiles).tolist() + [series.max()])
            return pd.Series(d, index=stat_index, name=series.name)

        def describe_categorical_1d(data):
            names = ['count', 'unique']
            objcounts = data.value_counts()
            count_unique = len(objcounts[objcounts != 0])
            result = [data.count(), count_unique]
            if result[1] > 0:
                top, freq = objcounts.index[0], objcounts.iloc[0]

                if is_datetime64_any_dtype(data):
                    tz = data.dt.tz
                    asint = data.dropna().values.view('i8')
                    top = Timestamp(top)
                    if top.tzinfo is not None and tz is not None:
                        # Don't tz_localize(None) if key is already tz-aware
                        top = top.tz_convert(tz)
                    else:
                        top = top.tz_localize(tz)
                    names += ['top', 'freq', 'first', 'last']
                    result += [top, freq,
                               Timestamp(asint.min(), tz=tz),
                               Timestamp(asint.max(), tz=tz)]
                else:
                    names += ['top', 'freq']
                    result += [top, freq]

            return pd.Series(result, index=names, name=data.name)

        def describe_1d(data):
            if is_bool_dtype(data):
                return describe_categorical_1d(data)
            elif is_numeric_dtype(data):
                return describe_numeric_1d(data)
            elif is_timedelta64_dtype(data):
                return describe_numeric_1d(data)
            else:
                return describe_categorical_1d(data)

        if self.ndim == 1:
            return describe_1d(self)
        elif (include is None) and (exclude is None):
            # when some numerics are found, keep only numerics
            data = self.select_dtypes(include=[np.number])
            if len(data.columns) == 0:
                data = self
        elif include == 'all':
            if exclude is not None:
                msg = "exclude must be None when include is 'all'"
                raise ValueError(msg)
            data = self
        else:
            data = self.select_dtypes(include=include, exclude=exclude)

        ldesc = [describe_1d(s) for _, s in data.iteritems()]
        # set a convenient order for rows
        names = []
        ldesc_indexes = sorted((x.index for x in ldesc), key=len)
        for idxnames in ldesc_indexes:
            for name in idxnames:
                if name not in names:
                    names.append(name)

        d = pd.concat(ldesc, join_axes=pd.Index([names]), axis=1)
        d.columns = data.columns.copy()
        return d

    def _check_percentile(self, q):
        """Validate percentiles (used by describe and quantile)."""

        msg = ("percentiles should all be in the interval [0, 1]. "
               "Try {0} instead.")
        q = np.asarray(q)
        if q.ndim == 0:
            if not 0 <= q <= 1:
                raise ValueError(msg.format(q / 100.0))
        else:
            if not all(0 <= qs <= 1 for qs in q):
                raise ValueError(msg.format(q / 100.0))
        return q

    _shared_docs['pct_change'] = """
        Percentage change between the current and a prior element.

        Computes the percentage change from the immediately previous row by
        default. This is useful in comparing the percentage of change in a time
        series of elements.

        Parameters
        ----------
        periods : int, default 1
            Periods to shift for forming percent change.
        fill_method : str, default 'pad'
            How to handle NAs before computing percent changes.
        limit : int, default None
            The number of consecutive NAs to fill before stopping.
        freq : DateOffset, timedelta, or offset alias string, optional
            Increment to use from time series API (e.g. 'M' or BDay()).
        **kwargs
            Additional keyword arguments are passed into
            `DataFrame.shift` or `Series.shift`.

        Returns
        -------
        chg : Series or DataFrame
            The same type as the calling object.

        See Also
        --------
        Series.diff : Compute the difference of two elements in a Series.
        DataFrame.diff : Compute the difference of two elements in a DataFrame.
        Series.shift : Shift the index by some number of periods.
        DataFrame.shift : Shift the index by some number of periods.

        Examples
        --------
        **Series**

        >>> s = pd.Series([90, 91, 85])
        >>> s
        0    90
        1    91
        2    85
        dtype: int64

        >>> s.pct_change()
        0         NaN
        1    0.011111
        2   -0.065934
        dtype: float64

        >>> s.pct_change(periods=2)
        0         NaN
        1         NaN
        2   -0.055556
        dtype: float64

        See the percentage change in a Series where filling NAs with last
        valid observation forward to next valid.

        >>> s = pd.Series([90, 91, None, 85])
        >>> s
        0    90.0
        1    91.0
        2     NaN
        3    85.0
        dtype: float64

        >>> s.pct_change(fill_method='ffill')
        0         NaN
        1    0.011111
        2    0.000000
        3   -0.065934
        dtype: float64

        **DataFrame**

        Percentage change in French franc, Deutsche Mark, and Italian lira from
        1980-01-01 to 1980-03-01.

        >>> df = pd.DataFrame({
        ...     'FR': [4.0405, 4.0963, 4.3149],
        ...     'GR': [1.7246, 1.7482, 1.8519],
        ...     'IT': [804.74, 810.01, 860.13]},
        ...     index=['1980-01-01', '1980-02-01', '1980-03-01'])
        >>> df
                        FR      GR      IT
        1980-01-01  4.0405  1.7246  804.74
        1980-02-01  4.0963  1.7482  810.01
        1980-03-01  4.3149  1.8519  860.13

        >>> df.pct_change()
                          FR        GR        IT
        1980-01-01       NaN       NaN       NaN
        1980-02-01  0.013810  0.013684  0.006549
        1980-03-01  0.053365  0.059318  0.061876

        Percentage of change in GOOG and APPL stock volume. Shows computing
        the percentage change between columns.

        >>> df = pd.DataFrame({
        ...     '2016': [1769950, 30586265],
        ...     '2015': [1500923, 40912316],
        ...     '2014': [1371819, 41403351]},
        ...     index=['GOOG', 'APPL'])
        >>> df
                  2016      2015      2014
        GOOG   1769950   1500923   1371819
        APPL  30586265  40912316  41403351

        >>> df.pct_change(axis='columns')
              2016      2015      2014
        GOOG   NaN -0.151997 -0.086016
        APPL   NaN  0.337604  0.012002
        """

    @Appender(_shared_docs['pct_change'] % _shared_doc_kwargs)
    def pct_change(self, periods=1, fill_method='pad', limit=None, freq=None,
                   **kwargs):
        # TODO: Not sure if above is correct - need someone to confirm.
        axis = self._get_axis_number(kwargs.pop('axis', self._stat_axis_name))
        if fill_method is None:
            data = self
        else:
            data = self.fillna(method=fill_method, limit=limit, axis=axis)

        rs = (data.div(data.shift(periods=periods, freq=freq, axis=axis,
                                  **kwargs)) - 1)
        rs = rs.reindex_like(data)
        if freq is None:
            mask = isna(com.values_from_object(data))
            np.putmask(rs.values, mask, np.nan)
        return rs

    def _agg_by_level(self, name, axis=0, level=0, skipna=True, **kwargs):
        if axis is None:
            raise ValueError("Must specify 'axis' when aggregating by level.")
        grouped = self.groupby(level=level, axis=axis, sort=False)
        if hasattr(grouped, name) and skipna:
            return getattr(grouped, name)(**kwargs)
        axis = self._get_axis_number(axis)
        method = getattr(type(self), name)
        applyf = lambda x: method(x, axis=axis, skipna=skipna, **kwargs)
        return grouped.aggregate(applyf)

    @classmethod
    def _add_numeric_operations(cls):
        """Add the operations to the cls; evaluate the doc strings again"""

        axis_descr, name, name2 = _doc_parms(cls)

        cls.any = _make_logical_function(
            cls, 'any', name, name2, axis_descr,
            _any_desc, nanops.nanany, _any_examples, _any_see_also)
        cls.all = _make_logical_function(
            cls, 'all', name, name2, axis_descr, _all_doc,
            nanops.nanall, _all_examples, _all_see_also)

        @Substitution(outname='mad',
                      desc="Return the mean absolute deviation of the values "
                           "for the requested axis",
                      name1=name, name2=name2, axis_descr=axis_descr,
                      min_count='', examples='')
        @Appender(_num_doc)
        def mad(self, axis=None, skipna=None, level=None):
            if skipna is None:
                skipna = True
            if axis is None:
                axis = self._stat_axis_number
            if level is not None:
                return self._agg_by_level('mad', axis=axis, level=level,
                                          skipna=skipna)

            data = self._get_numeric_data()
            if axis == 0:
                demeaned = data - data.mean(axis=0)
            else:
                demeaned = data.sub(data.mean(axis=1), axis=0)
            return np.abs(demeaned).mean(axis=axis, skipna=skipna)

        cls.mad = mad

        cls.sem = _make_stat_function_ddof(
            cls, 'sem', name, name2, axis_descr,
            "Return unbiased standard error of the mean over requested "
            "axis.\n\nNormalized by N-1 by default. This can be changed "
            "using the ddof argument",
            nanops.nansem)
        cls.var = _make_stat_function_ddof(
            cls, 'var', name, name2, axis_descr,
            "Return unbiased variance over requested axis.\n\nNormalized by "
            "N-1 by default. This can be changed using the ddof argument",
            nanops.nanvar)
        cls.std = _make_stat_function_ddof(
            cls, 'std', name, name2, axis_descr,
            "Return sample standard deviation over requested axis."
            "\n\nNormalized by N-1 by default. This can be changed using the "
            "ddof argument",
            nanops.nanstd)

        @Substitution(outname='compounded',
                      desc="Return the compound percentage of the values for "
                      "the requested axis", name1=name, name2=name2,
                      axis_descr=axis_descr,
                      min_count='', examples='')
        @Appender(_num_doc)
        def compound(self, axis=None, skipna=None, level=None):
            if skipna is None:
                skipna = True
            return (1 + self).prod(axis=axis, skipna=skipna, level=level) - 1

        cls.compound = compound

        cls.cummin = _make_cum_function(
            cls, 'cummin', name, name2, axis_descr, "minimum",
            lambda y, axis: np.minimum.accumulate(y, axis), "min",
            np.inf, np.nan, _cummin_examples)
        cls.cumsum = _make_cum_function(
            cls, 'cumsum', name, name2, axis_descr, "sum",
            lambda y, axis: y.cumsum(axis), "sum", 0.,
            np.nan, _cumsum_examples)
        cls.cumprod = _make_cum_function(
            cls, 'cumprod', name, name2, axis_descr, "product",
            lambda y, axis: y.cumprod(axis), "prod", 1.,
            np.nan, _cumprod_examples)
        cls.cummax = _make_cum_function(
            cls, 'cummax', name, name2, axis_descr, "maximum",
            lambda y, axis: np.maximum.accumulate(y, axis), "max",
            -np.inf, np.nan, _cummax_examples)

        cls.sum = _make_min_count_stat_function(
            cls, 'sum', name, name2, axis_descr,
            'Return the sum of the values for the requested axis',
            nanops.nansum, _sum_examples)
        cls.mean = _make_stat_function(
            cls, 'mean', name, name2, axis_descr,
            'Return the mean of the values for the requested axis',
            nanops.nanmean)
        cls.skew = _make_stat_function(
            cls, 'skew', name, name2, axis_descr,
            'Return unbiased skew over requested axis\nNormalized by N-1',
            nanops.nanskew)
        cls.kurt = _make_stat_function(
            cls, 'kurt', name, name2, axis_descr,
            "Return unbiased kurtosis over requested axis using Fisher's "
            "definition of\nkurtosis (kurtosis of normal == 0.0). Normalized "
            "by N-1",
            nanops.nankurt)
        cls.kurtosis = cls.kurt
        cls.prod = _make_min_count_stat_function(
            cls, 'prod', name, name2, axis_descr,
            'Return the product of the values for the requested axis',
            nanops.nanprod, _prod_examples)
        cls.product = cls.prod
        cls.median = _make_stat_function(
            cls, 'median', name, name2, axis_descr,
            'Return the median of the values for the requested axis',
            nanops.nanmedian)
        cls.max = _make_stat_function(
            cls, 'max', name, name2, axis_descr,
            """This method returns the maximum of the values in the object.
            If you want the *index* of the maximum, use ``idxmax``. This is
            the equivalent of the ``numpy.ndarray`` method ``argmax``.""",
            nanops.nanmax, _max_examples)
        cls.min = _make_stat_function(
            cls, 'min', name, name2, axis_descr,
            """This method returns the minimum of the values in the object.
            If you want the *index* of the minimum, use ``idxmin``. This is
            the equivalent of the ``numpy.ndarray`` method ``argmin``.""",
            nanops.nanmin)

    @classmethod
    def _add_series_only_operations(cls):
        """Add the series only operations to the cls; evaluate the doc
        strings again.
        """

        axis_descr, name, name2 = _doc_parms(cls)

        def nanptp(values, axis=0, skipna=True):
            nmax = nanops.nanmax(values, axis, skipna)
            nmin = nanops.nanmin(values, axis, skipna)
            warnings.warn("Method .ptp is deprecated and will be removed "
                          "in a future version. Use numpy.ptp instead.",
                          FutureWarning, stacklevel=4)
            return nmax - nmin

        cls.ptp = _make_stat_function(
            cls, 'ptp', name, name2, axis_descr,
            """Returns the difference between the maximum value and the
            minimum value in the object. This is the equivalent of the
            ``numpy.ndarray`` method ``ptp``.

            .. deprecated:: 0.24.0
                Use numpy.ptp instead""",
            nanptp)

    @classmethod
    def _add_series_or_dataframe_operations(cls):
        """Add the series or dataframe only operations to the cls; evaluate
        the doc strings again.
        """

        from pandas.core import window as rwindow

        @Appender(rwindow.rolling.__doc__)
        def rolling(self, window, min_periods=None, center=False,
                    win_type=None, on=None, axis=0, closed=None):
            axis = self._get_axis_number(axis)
            return rwindow.rolling(self, window=window,
                                   min_periods=min_periods,
                                   center=center, win_type=win_type,
                                   on=on, axis=axis, closed=closed)

        cls.rolling = rolling

        @Appender(rwindow.expanding.__doc__)
        def expanding(self, min_periods=1, center=False, axis=0):
            axis = self._get_axis_number(axis)
            return rwindow.expanding(self, min_periods=min_periods,
                                     center=center, axis=axis)

        cls.expanding = expanding

        @Appender(rwindow.ewm.__doc__)
        def ewm(self, com=None, span=None, halflife=None, alpha=None,
                min_periods=0, adjust=True, ignore_na=False,
                axis=0):
            axis = self._get_axis_number(axis)
            return rwindow.ewm(self, com=com, span=span, halflife=halflife,
                               alpha=alpha, min_periods=min_periods,
                               adjust=adjust, ignore_na=ignore_na, axis=axis)

        cls.ewm = ewm

    @Appender(_shared_docs['transform'] % dict(axis="", **_shared_doc_kwargs))
    def transform(self, func, *args, **kwargs):
        result = self.agg(func, *args, **kwargs)
        if is_scalar(result) or len(result) != len(self):
            raise ValueError("transforms cannot produce "
                             "aggregated results")

        return result

    # ----------------------------------------------------------------------
    # Misc methods

    _shared_docs['valid_index'] = """
        Return index for %(position)s non-NA/null value.

        Notes
        --------
        If all elements are non-NA/null, returns None.
        Also returns None for empty %(klass)s.

        Returns
        --------
        scalar : type of index
        """

    def _find_valid_index(self, how):
        """Retrieves the index of the first valid value.

        Parameters
        ----------
        how : {'first', 'last'}
            Use this parameter to change between the first or last valid index.

        Returns
        -------
        idx_first_valid : type of index
        """
        assert how in ['first', 'last']

        if len(self) == 0:  # early stop
            return None
        is_valid = ~self.isna()

        if self.ndim == 2:
            is_valid = is_valid.any(1)  # reduce axis 1

        if how == 'first':
            idxpos = is_valid.values[::].argmax()

        if how == 'last':
            idxpos = len(self) - 1 - is_valid.values[::-1].argmax()

        chk_notna = is_valid.iat[idxpos]
        idx = self.index[idxpos]

        if not chk_notna:
            return None
        return idx

    @Appender(_shared_docs['valid_index'] % {'position': 'first',
                                             'klass': 'NDFrame'})
    def first_valid_index(self):
        return self._find_valid_index('first')

    @Appender(_shared_docs['valid_index'] % {'position': 'last',
                                             'klass': 'NDFrame'})
    def last_valid_index(self):
        return self._find_valid_index('last')

    def to_csv(self, path_or_buf=None, sep=",", na_rep='', float_format=None,
               columns=None, header=True, index=True, index_label=None,
               mode='w', encoding=None, compression='infer', quoting=None,
               quotechar='"', line_terminator=None, chunksize=None,
               tupleize_cols=None, date_format=None, doublequote=True,
               escapechar=None, decimal='.'):
        r"""
        Write object to a comma-separated values (csv) file.

        .. versionchanged:: 0.24.0
            The order of arguments for Series was changed.

        Parameters
        ----------
        path_or_buf : str or file handle, default None
            File path or object, if None is provided the result is returned as
            a string.

            .. versionchanged:: 0.24.0

               Was previously named "path" for Series.

        sep : str, default ','
            String of length 1. Field delimiter for the output file.
        na_rep : str, default ''
            Missing data representation.
        float_format : str, default None
            Format string for floating point numbers.
        columns : sequence, optional
            Columns to write.
        header : bool or list of str, default True
            Write out the column names. If a list of strings is given it is
            assumed to be aliases for the column names.

            .. versionchanged:: 0.24.0

               Previously defaulted to False for Series.

        index : bool, default True
            Write row names (index).
        index_label : str or sequence, or False, default None
            Column label for index column(s) if desired. If None is given, and
            `header` and `index` are True, then the index names are used. A
            sequence should be given if the object uses MultiIndex. If
            False do not print fields for index names. Use index_label=False
            for easier importing in R.
        mode : str
            Python write mode, default 'w'.
        encoding : str, optional
            A string representing the encoding to use in the output file,
            defaults to 'ascii' on Python 2 and 'utf-8' on Python 3.
        compression : str, default 'infer'
            Compression mode among the following possible values: {'infer',
            'gzip', 'bz2', 'zip', 'xz', None}. If 'infer' and `path_or_buf`
            is path-like, then detect compression from the following
            extensions: '.gz', '.bz2', '.zip' or '.xz'. (otherwise no
            compression).

            .. versionchanged:: 0.24.0

               'infer' option added and set to default.

        quoting : optional constant from csv module
            Defaults to csv.QUOTE_MINIMAL. If you have set a `float_format`
            then floats are converted to strings and thus csv.QUOTE_NONNUMERIC
            will treat them as non-numeric.
        quotechar : str, default '\"'
            String of length 1. Character used to quote fields.
        line_terminator : string, optional
            The newline character or character sequence to use in the output
            file. Defaults to `os.linesep`, which depends on the OS in which
            this method is called ('\n' for linux, '\r\n' for Windows, i.e.).

            .. versionchanged:: 0.24.0
        chunksize : int or None
            Rows to write at a time.
        tupleize_cols : bool, default False
            Write MultiIndex columns as a list of tuples (if True) or in
            the new, expanded format, where each MultiIndex column is a row
            in the CSV (if False).

            .. deprecated:: 0.21.0
               This argument will be removed and will always write each row
               of the multi-index as a separate row in the CSV file.
        date_format : str, default None
            Format string for datetime objects.
        doublequote : bool, default True
            Control quoting of `quotechar` inside a field.
        escapechar : str, default None
            String of length 1. Character used to escape `sep` and `quotechar`
            when appropriate.
        decimal : str, default '.'
            Character recognized as decimal separator. E.g. use ',' for
            European data.

        Returns
        -------
        None or str
            If path_or_buf is None, returns the resulting csv format as a
            string. Otherwise returns None.

        See Also
        --------
        read_csv : Load a CSV file into a DataFrame.
        to_excel : Load an Excel file into a DataFrame.

        Examples
        --------
        >>> df = pd.DataFrame({'name': ['Raphael', 'Donatello'],
        ...                    'mask': ['red', 'purple'],
        ...                    'weapon': ['sai', 'bo staff']})
        >>> df.to_csv(index=False)
        'name,mask,weapon\nRaphael,red,sai\nDonatello,purple,bo staff\n'
        """

        df = self if isinstance(self, ABCDataFrame) else self.to_frame()

        if tupleize_cols is not None:
            warnings.warn("The 'tupleize_cols' parameter is deprecated and "
                          "will be removed in a future version",
                          FutureWarning, stacklevel=2)
        else:
            tupleize_cols = False

        from pandas.io.formats.csvs import CSVFormatter
        formatter = CSVFormatter(df, path_or_buf,
                                 line_terminator=line_terminator, sep=sep,
                                 encoding=encoding,
                                 compression=compression, quoting=quoting,
                                 na_rep=na_rep, float_format=float_format,
                                 cols=columns, header=header, index=index,
                                 index_label=index_label, mode=mode,
                                 chunksize=chunksize, quotechar=quotechar,
                                 tupleize_cols=tupleize_cols,
                                 date_format=date_format,
                                 doublequote=doublequote,
                                 escapechar=escapechar, decimal=decimal)
        formatter.save()

        if path_or_buf is None:
            return formatter.path_or_buf.getvalue()

    @Appender(_shared_docs["to_excel"] % dict(klass="object"))
    def to_excel(self, excel_writer, sheet_name="Sheet1", na_rep="",
                 float_format=None, columns=None, header=True, index=True,
                 index_label=None, startrow=0, startcol=0, engine=None,
                 merge_cells=True, encoding=None, inf_rep="inf", verbose=True,
                 freeze_panes=None):
        df = self if isinstance(self, ABCDataFrame) else self.to_frame()

        from pandas.io.formats.excel import ExcelFormatter
        formatter = ExcelFormatter(df, na_rep=na_rep, cols=columns,
                                   header=header,
                                   float_format=float_format, index=index,
                                   index_label=index_label,
                                   merge_cells=merge_cells,
                                   inf_rep=inf_rep)
        formatter.write(excel_writer, sheet_name=sheet_name, startrow=startrow,
                        startcol=startcol, freeze_panes=freeze_panes,
                        engine=engine)


def _doc_parms(cls):
    """Return a tuple of the doc parms."""
    axis_descr = "{%s}" % ', '.join(["{0} ({1})".format(a, i)
                                     for i, a in enumerate(cls._AXIS_ORDERS)])
    name = (cls._constructor_sliced.__name__
            if cls._AXIS_LEN > 1 else 'scalar')
    name2 = cls.__name__
    return axis_descr, name, name2


_num_doc = """
%(desc)s

Parameters
----------
axis : %(axis_descr)s
skipna : boolean, default True
    Exclude NA/null values when computing the result.
level : int or level name, default None
    If the axis is a MultiIndex (hierarchical), count along a
    particular level, collapsing into a %(name1)s
numeric_only : boolean, default None
    Include only float, int, boolean columns. If None, will attempt to use
    everything, then use only numeric data. Not implemented for Series.
%(min_count)s\

Returns
-------
%(outname)s : %(name1)s or %(name2)s (if level specified)\

%(examples)s"""

_num_ddof_doc = """
%(desc)s

Parameters
----------
axis : %(axis_descr)s
skipna : boolean, default True
    Exclude NA/null values. If an entire row/column is NA, the result
    will be NA
level : int or level name, default None
    If the axis is a MultiIndex (hierarchical), count along a
    particular level, collapsing into a %(name1)s
ddof : int, default 1
    Delta Degrees of Freedom. The divisor used in calculations is N - ddof,
    where N represents the number of elements.
numeric_only : boolean, default None
    Include only float, int, boolean columns. If None, will attempt to use
    everything, then use only numeric data. Not implemented for Series.

Returns
-------
%(outname)s : %(name1)s or %(name2)s (if level specified)\n"""

_bool_doc = """
%(desc)s

Parameters
----------
axis : {0 or 'index', 1 or 'columns', None}, default 0
    Indicate which axis or axes should be reduced.

    * 0 / 'index' : reduce the index, return a Series whose index is the
      original column labels.
    * 1 / 'columns' : reduce the columns, return a Series whose index is the
      original index.
    * None : reduce all axes, return a scalar.

bool_only : boolean, default None
    Include only boolean columns. If None, will attempt to use everything,
    then use only boolean data. Not implemented for Series.
skipna : boolean, default True
    Exclude NA/null values. If an entire row/column is NA, the result
    will be NA.
level : int or level name, default None
    If the axis is a MultiIndex (hierarchical), count along a
    particular level, collapsing into a %(name1)s.
**kwargs : any, default None
    Additional keywords have no effect but might be accepted for
    compatibility with NumPy.

Returns
-------
%(outname)s : %(name1)s or %(name2)s (if level specified)

%(see_also)s
%(examples)s"""

_all_doc = """\
Return whether all elements are True, potentially over an axis.

Returns True if all elements within a series or along a Dataframe
axis are non-zero, not-empty or not-False."""

_all_examples = """\
Examples
--------
Series

>>> pd.Series([True, True]).all()
True
>>> pd.Series([True, False]).all()
False

DataFrames

Create a dataframe from a dictionary.

>>> df = pd.DataFrame({'col1': [True, True], 'col2': [True, False]})
>>> df
   col1   col2
0  True   True
1  True  False

Default behaviour checks if column-wise values all return True.

>>> df.all()
col1     True
col2    False
dtype: bool

Specify ``axis='columns'`` to check if row-wise values all return True.

>>> df.all(axis='columns')
0     True
1    False
dtype: bool

Or ``axis=None`` for whether every value is True.

>>> df.all(axis=None)
False
"""

_all_see_also = """\
See Also
--------
Series.all : Return True if all elements are True.
DataFrame.any : Return True if one (or more) elements are True.
"""

_cnum_doc = """
Return cumulative %(desc)s over a DataFrame or Series axis.

Returns a DataFrame or Series of the same size containing the cumulative
%(desc)s.

Parameters
----------
axis : {0 or 'index', 1 or 'columns'}, default 0
    The index or the name of the axis. 0 is equivalent to None or 'index'.
skipna : boolean, default True
    Exclude NA/null values. If an entire row/column is NA, the result
    will be NA.
*args, **kwargs :
    Additional keywords have no effect but might be accepted for
    compatibility with NumPy.

Returns
-------
%(outname)s : %(name1)s or %(name2)s\n
%(examples)s
See Also
--------
core.window.Expanding.%(accum_func_name)s : Similar functionality
    but ignores ``NaN`` values.
%(name2)s.%(accum_func_name)s : Return the %(desc)s over
    %(name2)s axis.
%(name2)s.cummax : Return cumulative maximum over %(name2)s axis.
%(name2)s.cummin : Return cumulative minimum over %(name2)s axis.
%(name2)s.cumsum : Return cumulative sum over %(name2)s axis.
%(name2)s.cumprod : Return cumulative product over %(name2)s axis.
"""

_cummin_examples = """\
Examples
--------
**Series**

>>> s = pd.Series([2, np.nan, 5, -1, 0])
>>> s
0    2.0
1    NaN
2    5.0
3   -1.0
4    0.0
dtype: float64

By default, NA values are ignored.

>>> s.cummin()
0    2.0
1    NaN
2    2.0
3   -1.0
4   -1.0
dtype: float64

To include NA values in the operation, use ``skipna=False``

>>> s.cummin(skipna=False)
0    2.0
1    NaN
2    NaN
3    NaN
4    NaN
dtype: float64

**DataFrame**

>>> df = pd.DataFrame([[2.0, 1.0],
...                    [3.0, np.nan],
...                    [1.0, 0.0]],
...                    columns=list('AB'))
>>> df
     A    B
0  2.0  1.0
1  3.0  NaN
2  1.0  0.0

By default, iterates over rows and finds the minimum
in each column. This is equivalent to ``axis=None`` or ``axis='index'``.

>>> df.cummin()
     A    B
0  2.0  1.0
1  2.0  NaN
2  1.0  0.0

To iterate over columns and find the minimum in each row,
use ``axis=1``

>>> df.cummin(axis=1)
     A    B
0  2.0  1.0
1  3.0  NaN
2  1.0  0.0
"""

_cumsum_examples = """\
Examples
--------
**Series**

>>> s = pd.Series([2, np.nan, 5, -1, 0])
>>> s
0    2.0
1    NaN
2    5.0
3   -1.0
4    0.0
dtype: float64

By default, NA values are ignored.

>>> s.cumsum()
0    2.0
1    NaN
2    7.0
3    6.0
4    6.0
dtype: float64

To include NA values in the operation, use ``skipna=False``

>>> s.cumsum(skipna=False)
0    2.0
1    NaN
2    NaN
3    NaN
4    NaN
dtype: float64

**DataFrame**

>>> df = pd.DataFrame([[2.0, 1.0],
...                    [3.0, np.nan],
...                    [1.0, 0.0]],
...                    columns=list('AB'))
>>> df
     A    B
0  2.0  1.0
1  3.0  NaN
2  1.0  0.0

By default, iterates over rows and finds the sum
in each column. This is equivalent to ``axis=None`` or ``axis='index'``.

>>> df.cumsum()
     A    B
0  2.0  1.0
1  5.0  NaN
2  6.0  1.0

To iterate over columns and find the sum in each row,
use ``axis=1``

>>> df.cumsum(axis=1)
     A    B
0  2.0  3.0
1  3.0  NaN
2  1.0  1.0
"""

_cumprod_examples = """\
Examples
--------
**Series**

>>> s = pd.Series([2, np.nan, 5, -1, 0])
>>> s
0    2.0
1    NaN
2    5.0
3   -1.0
4    0.0
dtype: float64

By default, NA values are ignored.

>>> s.cumprod()
0     2.0
1     NaN
2    10.0
3   -10.0
4    -0.0
dtype: float64

To include NA values in the operation, use ``skipna=False``

>>> s.cumprod(skipna=False)
0    2.0
1    NaN
2    NaN
3    NaN
4    NaN
dtype: float64

**DataFrame**

>>> df = pd.DataFrame([[2.0, 1.0],
...                    [3.0, np.nan],
...                    [1.0, 0.0]],
...                    columns=list('AB'))
>>> df
     A    B
0  2.0  1.0
1  3.0  NaN
2  1.0  0.0

By default, iterates over rows and finds the product
in each column. This is equivalent to ``axis=None`` or ``axis='index'``.

>>> df.cumprod()
     A    B
0  2.0  1.0
1  6.0  NaN
2  6.0  0.0

To iterate over columns and find the product in each row,
use ``axis=1``

>>> df.cumprod(axis=1)
     A    B
0  2.0  2.0
1  3.0  NaN
2  1.0  0.0
"""

_cummax_examples = """\
Examples
--------
**Series**

>>> s = pd.Series([2, np.nan, 5, -1, 0])
>>> s
0    2.0
1    NaN
2    5.0
3   -1.0
4    0.0
dtype: float64

By default, NA values are ignored.

>>> s.cummax()
0    2.0
1    NaN
2    5.0
3    5.0
4    5.0
dtype: float64

To include NA values in the operation, use ``skipna=False``

>>> s.cummax(skipna=False)
0    2.0
1    NaN
2    NaN
3    NaN
4    NaN
dtype: float64

**DataFrame**

>>> df = pd.DataFrame([[2.0, 1.0],
...                    [3.0, np.nan],
...                    [1.0, 0.0]],
...                    columns=list('AB'))
>>> df
     A    B
0  2.0  1.0
1  3.0  NaN
2  1.0  0.0

By default, iterates over rows and finds the maximum
in each column. This is equivalent to ``axis=None`` or ``axis='index'``.

>>> df.cummax()
     A    B
0  2.0  1.0
1  3.0  NaN
2  3.0  1.0

To iterate over columns and find the maximum in each row,
use ``axis=1``

>>> df.cummax(axis=1)
     A    B
0  2.0  2.0
1  3.0  NaN
2  1.0  1.0
"""

_any_see_also = """\
See Also
--------
numpy.any : Numpy version of this method.
Series.any : Return whether any element is True.
Series.all : Return whether all elements are True.
DataFrame.any : Return whether any element is True over requested axis.
DataFrame.all : Return whether all elements are True over requested axis.
"""

_any_desc = """\
Return whether any element is True over requested axis.

Unlike :meth:`DataFrame.all`, this performs an *or* operation. If any of the
values along the specified axis is True, this will return True."""

_any_examples = """\
Examples
--------
**Series**

For Series input, the output is a scalar indicating whether any element
is True.

>>> pd.Series([True, False]).any()
True

**DataFrame**

Whether each column contains at least one True element (the default).

>>> df = pd.DataFrame({"A": [1, 2], "B": [0, 2], "C": [0, 0]})
>>> df
   A  B  C
0  1  0  0
1  2  2  0

>>> df.any()
A     True
B     True
C    False
dtype: bool

Aggregating over the columns.

>>> df = pd.DataFrame({"A": [True, False], "B": [1, 2]})
>>> df
       A  B
0   True  1
1  False  2

>>> df.any(axis='columns')
0    True
1    True
dtype: bool

>>> df = pd.DataFrame({"A": [True, False], "B": [1, 0]})
>>> df
       A  B
0   True  1
1  False  0

>>> df.any(axis='columns')
0    True
1    False
dtype: bool

Aggregating over the entire DataFrame with ``axis=None``.

>>> df.any(axis=None)
True

`any` for an empty DataFrame is an empty Series.

>>> pd.DataFrame([]).any()
Series([], dtype: bool)
"""

_sum_examples = """\
Examples
--------
``MultiIndex`` series example of monthly rainfall

>>> index = pd.MultiIndex.from_product(
...     [['London', 'New York'], ['Jun', 'Jul', 'Aug']],
...     names=['city', 'month'])
>>> s = pd.Series([47, 35, 54, 112, 117, 113], index=index)
>>> s
city      month
London    Jun       47
          Jul       35
          Aug       54
New York  Jun      112
          Jul      117
          Aug      113
dtype: int64

>>> s.sum()
478

Sum using level names, as well as indices

>>> s.sum(level='city')
city
London      136
New York    342
dtype: int64

>>> s.sum(level=1)
month
Jun    159
Jul    152
Aug    167
dtype: int64

By default, the sum of an empty or all-NA Series is ``0``.

>>> pd.Series([]).sum()  # min_count=0 is the default
0.0

This can be controlled with the ``min_count`` parameter. For example, if
you'd like the sum of an empty series to be NaN, pass ``min_count=1``.

>>> pd.Series([]).sum(min_count=1)
nan

Thanks to the ``skipna`` parameter, ``min_count`` handles all-NA and
empty series identically.

>>> pd.Series([np.nan]).sum()
0.0

>>> pd.Series([np.nan]).sum(min_count=1)
nan
"""

_prod_examples = """\
Examples
--------
By default, the product of an empty or all-NA Series is ``1``

>>> pd.Series([]).prod()
1.0

This can be controlled with the ``min_count`` parameter

>>> pd.Series([]).prod(min_count=1)
nan

Thanks to the ``skipna`` parameter, ``min_count`` handles all-NA and
empty series identically.

>>> pd.Series([np.nan]).prod()
1.0

>>> pd.Series([np.nan]).prod(min_count=1)
nan
"""

_max_examples = """\
Examples
--------
``MultiIndex`` series example of monthly rainfall

>>> index = pd.MultiIndex.from_product(
...     [['London', 'New York'], ['Jun', 'Jul', 'Aug']],
...     names=['city', 'month'])
>>> s = pd.Series([47, 35, 54, 112, 117, 113], index=index)
>>> s
city      month
London    Jun       47
          Jul       35
          Aug       54
New York  Jun      112
          Jul      117
          Aug      113
dtype: int64

>>> s.max()
117

Max using level names, as well as indices

>>> s.max(level='city')
city
London       54
New York    117
dtype: int64

>>> s.max(level=1)
month
Jun    112
Jul    117
Aug    113
dtype: int64
"""


_min_count_stub = """\
min_count : int, default 0
    The required number of valid values to perform the operation. If fewer than
    ``min_count`` non-NA values are present the result will be NA.

    .. versionadded :: 0.22.0

       Added with the default being 0. This means the sum of an all-NA
       or empty Series is 0, and the product of an all-NA or empty
       Series is 1.
"""


def _make_min_count_stat_function(cls, name, name1, name2, axis_descr, desc,
                                  f, examples):
    @Substitution(outname=name, desc=desc, name1=name1, name2=name2,
                  axis_descr=axis_descr, min_count=_min_count_stub,
                  examples=examples)
    @Appender(_num_doc)
    def stat_func(self, axis=None, skipna=None, level=None, numeric_only=None,
                  min_count=0,
                  **kwargs):
        nv.validate_stat_func(tuple(), kwargs, fname=name)
        if skipna is None:
            skipna = True
        if axis is None:
            axis = self._stat_axis_number
        if level is not None:
            return self._agg_by_level(name, axis=axis, level=level,
                                      skipna=skipna, min_count=min_count)
        return self._reduce(f, name, axis=axis, skipna=skipna,
                            numeric_only=numeric_only, min_count=min_count)

    return set_function_name(stat_func, name, cls)


def _make_stat_function(cls, name, name1, name2, axis_descr, desc, f,
                        examples=''):
    @Substitution(outname=name, desc=desc, name1=name1, name2=name2,
                  axis_descr=axis_descr, min_count='', examples=examples)
    @Appender(_num_doc)
    def stat_func(self, axis=None, skipna=None, level=None, numeric_only=None,
                  **kwargs):
        nv.validate_stat_func(tuple(), kwargs, fname=name)
        if skipna is None:
            skipna = True
        if axis is None:
            axis = self._stat_axis_number
        if level is not None:
            return self._agg_by_level(name, axis=axis, level=level,
                                      skipna=skipna)
        return self._reduce(f, name, axis=axis, skipna=skipna,
                            numeric_only=numeric_only)

    return set_function_name(stat_func, name, cls)


def _make_stat_function_ddof(cls, name, name1, name2, axis_descr, desc, f):
    @Substitution(outname=name, desc=desc, name1=name1, name2=name2,
                  axis_descr=axis_descr)
    @Appender(_num_ddof_doc)
    def stat_func(self, axis=None, skipna=None, level=None, ddof=1,
                  numeric_only=None, **kwargs):
        nv.validate_stat_ddof_func(tuple(), kwargs, fname=name)
        if skipna is None:
            skipna = True
        if axis is None:
            axis = self._stat_axis_number
        if level is not None:
            return self._agg_by_level(name, axis=axis, level=level,
                                      skipna=skipna, ddof=ddof)
        return self._reduce(f, name, axis=axis, numeric_only=numeric_only,
                            skipna=skipna, ddof=ddof)

    return set_function_name(stat_func, name, cls)


def _make_cum_function(cls, name, name1, name2, axis_descr, desc,
                       accum_func, accum_func_name, mask_a, mask_b, examples):
    @Substitution(outname=name, desc=desc, name1=name1, name2=name2,
                  axis_descr=axis_descr, accum_func_name=accum_func_name,
                  examples=examples)
    @Appender(_cnum_doc)
    def cum_func(self, axis=None, skipna=True, *args, **kwargs):
        skipna = nv.validate_cum_func_with_skipna(skipna, args, kwargs, name)
        if axis is None:
            axis = self._stat_axis_number
        else:
            axis = self._get_axis_number(axis)

        y = com.values_from_object(self).copy()

        if (skipna and
                issubclass(y.dtype.type, (np.datetime64, np.timedelta64))):
            result = accum_func(y, axis)
            mask = isna(self)
            np.putmask(result, mask, iNaT)
        elif skipna and not issubclass(y.dtype.type, (np.integer, np.bool_)):
            mask = isna(self)
            np.putmask(y, mask, mask_a)
            result = accum_func(y, axis)
            np.putmask(result, mask, mask_b)
        else:
            result = accum_func(y, axis)

        d = self._construct_axes_dict()
        d['copy'] = False
        return self._constructor(result, **d).__finalize__(self)

    return set_function_name(cum_func, name, cls)


def _make_logical_function(cls, name, name1, name2, axis_descr, desc, f,
                           examples, see_also):
    @Substitution(outname=name, desc=desc, name1=name1, name2=name2,
                  axis_descr=axis_descr, examples=examples, see_also=see_also)
    @Appender(_bool_doc)
    def logical_func(self, axis=0, bool_only=None, skipna=True, level=None,
                     **kwargs):
        nv.validate_logical_func(tuple(), kwargs, fname=name)
        if level is not None:
            if bool_only is not None:
                raise NotImplementedError("Option bool_only is not "
                                          "implemented with option level.")
            return self._agg_by_level(name, axis=axis, level=level,
                                      skipna=skipna)
        return self._reduce(f, name, axis=axis, skipna=skipna,
                            numeric_only=bool_only, filter_type='bool')

    return set_function_name(logical_func, name, cls)


# install the indexes
for _name, _indexer in indexing.get_indexers_list():
    NDFrame._create_indexer(_name, _indexer)<|MERGE_RESOLUTION|>--- conflicted
+++ resolved
@@ -1109,20 +1109,15 @@
                                              ('inplace', False)])
     def rename_axis(self, mapper=None, **kwargs):
         """
-<<<<<<< HEAD
-        Set the name of the index or columns.
-=======
-        Alter the name of the index or name of Index object that is the
-        columns.
->>>>>>> deb7b4d5
+        Set the name of the axis for the index or columns.
 
         Parameters
         ----------
         mapper : scalar, list-like, optional
             Value to set the axis name attribute.
         index, columns : scalar, list-like, dict-like or function, optional
-            dict-like or functions transformations to apply to
-            that axis' values.
+            A scalar, list-like, dict-like or functions transformations to
+            apply to that axis' values.
 
             Use either ``mapper`` and ``axis`` to
             specify the axis to target with ``mapper``, or ``index``
@@ -1130,17 +1125,24 @@
 
             .. versionchanged:: 0.24.0
 
-        axis : int or string, default 0
-        copy : boolean, default True
+        axis : {0 or 'index', 1 or 'columns'}, default 0
+            The axis to rename.
+        copy : bool, default True
             Also copy underlying data.
-        inplace : boolean, default False
+        inplace : bool, default False
             Modifies the object directly, instead of creating a new Series
             or DataFrame.
 
         Returns
         -------
-        renamed : Series, DataFrame, or None
+        Series, DataFrame, or None
             The same type as the caller or None if `inplace` is True.
+
+        See Also
+        --------
+        Series.rename : Alter Series index labels or name.
+        DataFrame.rename : Alter DataFrame index labels or name.
+        Index.rename : Set new names on index.
 
         Notes
         -----
@@ -1165,12 +1167,6 @@
 
         We *highly* recommend using keyword arguments to clarify your
         intent.
-
-        See Also
-        --------
-        Series.rename : Alter Series index labels or name.
-        DataFrame.rename : Alter DataFrame index labels or name.
-        Index.rename : Set new names on index.
 
         Examples
         --------
@@ -1191,7 +1187,6 @@
 
         **DataFrame**
 
-<<<<<<< HEAD
         >>> df = pd.DataFrame({"num_legs": [4, 4, 2],
         ...                    "num_arms": [0, 0, 2]},
         ...                   ["dog", "cat", "monkey"])
@@ -1200,68 +1195,46 @@
         dog            4         0
         cat            4         0
         monkey         2         2
-        >>> df.rename_axis("animal")
+        >>> df = df.rename_axis("animal")
+        >>> df
                 num_legs  num_arms
         animal
         dog            4         0
         cat            4         0
         monkey         2         2
-        >>> df.rename_axis("limbs", axis="columns")
+        >>> df = df.rename_axis("limbs", axis="columns")
+        >>> df
         limbs   num_legs  num_arms
+        animal
         dog            4         0
         cat            4         0
         monkey         2         2
-        """
-=======
-        >>> df = pd.DataFrame({"A": [1, 2, 3], "B": [4, 5, 6]})
-        >>> df.rename_axis("foo")
-             A  B
-        foo
-        0    1  4
-        1    2  5
-        2    3  6
-
-        >>> df.rename_axis("bar", axis="columns")
-        bar  A  B
-        0    1  4
-        1    2  5
-        2    3  6
-
-        >>> mi = pd.MultiIndex.from_product([['a', 'b', 'c'], [1, 2]],
-        ...                                 names=['let','num'])
-        >>> df = pd.DataFrame({'x': [i for i in range(len(mi))],
-        ...                    'y' : [i*10 for i in range(len(mi))]},
-        ...                    index=mi)
-        >>> df.rename_axis(index={'num' : 'n'})
-               x   y
-        let n
-        a   1  0   0
-            2  1  10
-        b   1  2  20
-            2  3  30
-        c   1  4  40
-            2  5  50
-
-        >>> cdf = df.rename_axis(columns='col')
-        >>> cdf
-        col      x   y
-        let num
-        a   1    0   0
-            2    1  10
-        b   1    2  20
-            2    3  30
-        c   1    4  40
-            2    5  50
-
-        >>> cdf.rename_axis(columns=str.upper)
-        COL      x   y
-        let num
-        a   1    0   0
-            2    1  10
-        b   1    2  20
-            2    3  30
-        c   1    4  40
-            2    5  50
+
+        **MultiIndex**
+
+        >>> df.index = pd.MultiIndex.from_product([['mammal'],
+        ...                                        ['dog', 'cat', 'monkey']],
+        ...                                       names=['type', 'name'])
+        >>> df
+        limbs          num_legs  num_arms
+        type   name
+        mammal dog            4         0
+               cat            4         0
+               monkey         2         2
+
+        >>> df.rename_axis(index={'type': 'class'})
+        limbs          num_legs  num_arms
+        class  name
+        mammal dog            4         0
+               cat            4         0
+               monkey         2         2
+
+        >>> df.rename_axis(columns=str.upper)
+        LIMBS          num_legs  num_arms
+        type   name
+        mammal dog            4         0
+               cat            4         0
+               monkey         2         2
         """
         axes, kwargs = self._construct_axes_from_arguments((), kwargs)
         copy = kwargs.pop('copy', True)
@@ -1274,7 +1247,6 @@
             raise TypeError('rename_axis() got an unexpected keyword '
                             'argument "{0}"'.format(list(kwargs.keys())[0]))
 
->>>>>>> deb7b4d5
         inplace = validate_bool_kwarg(inplace, 'inplace')
 
         if (mapper is not None):
@@ -1326,7 +1298,7 @@
         axis : {0 or 'index', 1 or 'columns'}, default 0
             The axis to set the label. The value 0 or 'index' specifies index,
             and the value 1 or 'columns' specifies columns.
-        inplace : boolean, default False
+        inplace : bool, default False
             If `True`, do operation inplace and return None.
 
             .. versionadded:: 0.21.0
@@ -1338,11 +1310,10 @@
 
         See Also
         --------
-        pandas.DataFrame.rename : Alter the axis labels of :class:`DataFrame`.
-        pandas.Series.rename : Alter the index labels or set the index name
+        DataFrame.rename : Alter the axis labels of :class:`DataFrame`.
+        Series.rename : Alter the index labels or set the index name
             of :class:`Series`.
-        pandas.Index.rename : Set the name of :class:`Index`
-            or :class:`MultiIndex`.
+        Index.rename : Set the name of :class:`Index` or :class:`MultiIndex`.
 
         Examples
         --------
