--- conflicted
+++ resolved
@@ -6893,16 +6893,7 @@
 
         axis = self._get_axis_number(axis)
 
-<<<<<<< HEAD
-        fillna_methods = (
-            "ffill",
-            "bfill",
-            "pad",
-            "backfill",
-        )
-=======
         fillna_methods = ["ffill", "bfill", "pad", "backfill"]
->>>>>>> b3f483fd
         should_transpose = axis == 1 and method not in fillna_methods
 
         obj = self.T if should_transpose else self
@@ -6948,12 +6939,7 @@
                 "has not been implemented. Try filling "
                 "those NaNs before interpolating."
             )
-<<<<<<< HEAD
-        data = obj._mgr
-        new_data = data.interpolate(
-=======
         new_data = obj._mgr.interpolate(
->>>>>>> b3f483fd
             method=method,
             axis=axis,
             index=index,
