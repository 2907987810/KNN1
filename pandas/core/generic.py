# pyright: reportPropertyTypeMismatch=false
from __future__ import annotations

import collections
from copy import deepcopy
import datetime as dt
from functools import partial
from json import loads
import operator
import pickle
import re
import sys
from typing import (
    TYPE_CHECKING,
    Any,
    Callable,
    ClassVar,
    Literal,
    NoReturn,
    cast,
    final,
    overload,
)
import warnings

import numpy as np

from pandas._config import config

from pandas._libs import lib
from pandas._libs.lib import is_range_indexer
from pandas._libs.tslibs import (
    Period,
    Timestamp,
    to_offset,
)
from pandas._typing import (
    AlignJoin,
    AnyArrayLike,
    ArrayLike,
    Axes,
    Axis,
    AxisInt,
    CompressionOptions,
    Concatenate,
    DtypeArg,
    DtypeBackend,
    DtypeObj,
    FilePath,
    FillnaOptions,
    FloatFormatType,
    FormattersType,
    Frequency,
    IgnoreRaise,
    IndexKeyFunc,
    IndexLabel,
    InterpolateOptions,
    IntervalClosedType,
    JSONSerializable,
    Level,
    ListLike,
    Manager,
    NaPosition,
    NDFrameT,
    OpenFileErrors,
    RandomState,
    ReindexMethod,
    Renamer,
    Scalar,
    Self,
    SequenceNotStr,
    SortKind,
    StorageOptions,
    Suffixes,
    T,
    TimeAmbiguous,
    TimedeltaConvertibleTypes,
    TimeNonexistent,
    TimestampConvertibleTypes,
    TimeUnit,
    ValueKeyFunc,
    WriteBuffer,
    WriteExcelBuffer,
    npt,
)
from pandas.compat import PYPY
from pandas.compat._constants import REF_COUNT
from pandas.compat._optional import import_optional_dependency
from pandas.compat.numpy import function as nv
from pandas.errors import (
    AbstractMethodError,
    ChainedAssignmentError,
    InvalidIndexError,
)
from pandas.errors.cow import _chained_assignment_method_msg
<<<<<<< HEAD
from pandas.util._decorators import doc
from pandas.util._exceptions import (
    Pandas40DeprecationWarning,
    find_stack_level,
)
=======
from pandas.util._decorators import (
    deprecate_kwarg,
    doc,
)
from pandas.util._exceptions import find_stack_level
>>>>>>> 1e3bf39d
from pandas.util._validators import (
    check_dtype_backend,
    validate_ascending,
    validate_bool_kwarg,
    validate_inclusive,
)

from pandas.core.dtypes.astype import astype_is_view
from pandas.core.dtypes.common import (
    ensure_object,
    ensure_platform_int,
    ensure_str,
    is_bool,
    is_bool_dtype,
    is_dict_like,
    is_extension_array_dtype,
    is_list_like,
    is_number,
    is_numeric_dtype,
    is_re_compilable,
    is_scalar,
    pandas_dtype,
)
from pandas.core.dtypes.dtypes import (
    DatetimeTZDtype,
    ExtensionDtype,
    PeriodDtype,
)
from pandas.core.dtypes.generic import (
    ABCDataFrame,
    ABCSeries,
)
from pandas.core.dtypes.inference import (
    is_hashable,
    is_nested_list_like,
)
from pandas.core.dtypes.missing import (
    isna,
    notna,
)

from pandas.core import (
    algorithms as algos,
    arraylike,
    common,
    indexing,
    missing,
    nanops,
    sample,
)
from pandas.core.array_algos.replace import should_use_regex
from pandas.core.arrays import ExtensionArray
from pandas.core.base import PandasObject
from pandas.core.construction import extract_array
from pandas.core.flags import Flags
from pandas.core.indexes.api import (
    DatetimeIndex,
    Index,
    MultiIndex,
    PeriodIndex,
    RangeIndex,
    default_index,
    ensure_index,
)
from pandas.core.internals import BlockManager
from pandas.core.methods.describe import describe_ndframe
from pandas.core.missing import (
    clean_fill_method,
    clean_reindex_fill_method,
    find_valid_index,
)
from pandas.core.reshape.concat import concat
from pandas.core.shared_docs import _shared_docs
from pandas.core.sorting import get_indexer_indexer
from pandas.core.window import (
    Expanding,
    ExponentialMovingWindow,
    Rolling,
    Window,
)

from pandas.io.formats.format import (
    DataFrameFormatter,
    DataFrameRenderer,
)
from pandas.io.formats.printing import pprint_thing

if TYPE_CHECKING:
    from collections.abc import (
        Hashable,
        Iterator,
        Mapping,
        Sequence,
    )

    from pandas._libs.tslibs import BaseOffset
    from pandas._typing import P

    from pandas import (
        DataFrame,
        ExcelWriter,
        HDFStore,
        Series,
    )
    from pandas.core.indexers.objects import BaseIndexer
    from pandas.core.resample import Resampler

import textwrap

# goal is to be able to define the docs close to function, while still being
# able to share
_shared_docs = {**_shared_docs}
_shared_doc_kwargs = {
    "axes": "keywords for axes",
    "klass": "Series/DataFrame",
    "axes_single_arg": "{0 or 'index'} for Series, {0 or 'index', 1 or 'columns'} for DataFrame",  # noqa: E501
    "inplace": """
    inplace : bool, default False
        If True, performs operation inplace and returns None.""",
    "optional_by": """
        by : str or list of str
            Name or list of names to sort by""",
}


class NDFrame(PandasObject, indexing.IndexingMixin):
    """
    N-dimensional analogue of DataFrame. Store multi-dimensional in a
    size-mutable, labeled data structure

    Parameters
    ----------
    data : BlockManager
    axes : list
    copy : bool, default False
    """

    _internal_names: list[str] = [
        "_mgr",
        "_item_cache",
        "_cache",
        "_name",
        "_metadata",
        "_flags",
    ]
    _internal_names_set: set[str] = set(_internal_names)
    _accessors: set[str] = set()
    _hidden_attrs: frozenset[str] = frozenset([])
    _metadata: list[str] = []
    _mgr: Manager
    _attrs: dict[Hashable, Any]
    _typ: str

    # ----------------------------------------------------------------------
    # Constructors

    def __init__(self, data: Manager) -> None:
        object.__setattr__(self, "_mgr", data)
        object.__setattr__(self, "_attrs", {})
        object.__setattr__(self, "_flags", Flags(self, allows_duplicate_labels=True))

    @final
    @classmethod
    def _init_mgr(
        cls,
        mgr: Manager,
        axes: dict[Literal["index", "columns"], Axes | None],
        dtype: DtypeObj | None = None,
        copy: bool = False,
    ) -> Manager:
        """passed a manager and a axes dict"""
        for a, axe in axes.items():
            if axe is not None:
                axe = ensure_index(axe)
                bm_axis = cls._get_block_manager_axis(a)
                mgr = mgr.reindex_axis(axe, axis=bm_axis)

        # make a copy if explicitly requested
        if copy:
            mgr = mgr.copy()
        if dtype is not None:
            # avoid further copies if we can
            if (
                isinstance(mgr, BlockManager)
                and len(mgr.blocks) == 1
                and mgr.blocks[0].values.dtype == dtype
            ):
                pass
            else:
                mgr = mgr.astype(dtype=dtype)
        return mgr

    @final
    @classmethod
    def _from_mgr(cls, mgr: Manager, axes: list[Index]) -> Self:
        """
        Construct a new object of this type from a Manager object and axes.

        Parameters
        ----------
        mgr : Manager
            Must have the same ndim as cls.
        axes : list[Index]

        Notes
        -----
        The axes must match mgr.axes, but are required for future-proofing
        in the event that axes are refactored out of the Manager objects.
        """
        obj = cls.__new__(cls)
        NDFrame.__init__(obj, mgr)
        return obj

    # ----------------------------------------------------------------------
    # attrs and flags

    @property
    def attrs(self) -> dict[Hashable, Any]:
        """
        Dictionary of global attributes of this dataset.

        .. warning::

           attrs is experimental and may change without warning.

        See Also
        --------
        DataFrame.flags : Global flags applying to this object.

        Notes
        -----
        Many operations that create new datasets will copy ``attrs``. Copies
        are always deep so that changing ``attrs`` will only affect the
        present dataset. ``pandas.concat`` copies ``attrs`` only if all input
        datasets have the same ``attrs``.

        Examples
        --------
        For Series:

        >>> ser = pd.Series([1, 2, 3])
        >>> ser.attrs = {"A": [10, 20, 30]}
        >>> ser.attrs
        {'A': [10, 20, 30]}

        For DataFrame:

        >>> df = pd.DataFrame({"A": [1, 2], "B": [3, 4]})
        >>> df.attrs = {"A": [10, 20, 30]}
        >>> df.attrs
        {'A': [10, 20, 30]}
        """
        return self._attrs

    @attrs.setter
    def attrs(self, value: Mapping[Hashable, Any]) -> None:
        self._attrs = dict(value)

    @final
    @property
    def flags(self) -> Flags:
        """
        Get the properties associated with this pandas object.

        The available flags are

        * :attr:`Flags.allows_duplicate_labels`

        See Also
        --------
        Flags : Flags that apply to pandas objects.
        DataFrame.attrs : Global metadata applying to this dataset.

        Notes
        -----
        "Flags" differ from "metadata". Flags reflect properties of the
        pandas object (the Series or DataFrame). Metadata refer to properties
        of the dataset, and should be stored in :attr:`DataFrame.attrs`.

        Examples
        --------
        >>> df = pd.DataFrame({"A": [1, 2]})
        >>> df.flags
        <Flags(allows_duplicate_labels=True)>

        Flags can be get or set using ``.``

        >>> df.flags.allows_duplicate_labels
        True
        >>> df.flags.allows_duplicate_labels = False

        Or by slicing with a key

        >>> df.flags["allows_duplicate_labels"]
        False
        >>> df.flags["allows_duplicate_labels"] = True
        """
        return self._flags

    @final
    def set_flags(
        self,
        *,
        copy: bool | lib.NoDefault = lib.no_default,
        allows_duplicate_labels: bool | None = None,
    ) -> Self:
        """
        Return a new object with updated flags.

        Parameters
        ----------
        copy : bool, default False
            Specify if a copy of the object should be made.

            .. note::
                The `copy` keyword will change behavior in pandas 3.0.
                `Copy-on-Write
                <https://pandas.pydata.org/docs/dev/user_guide/copy_on_write.html>`__
                will be enabled by default, which means that all methods with a
                `copy` keyword will use a lazy copy mechanism to defer the copy and
                ignore the `copy` keyword. The `copy` keyword will be removed in a
                future version of pandas.

                You can already get the future behavior and improvements through
                enabling copy on write ``pd.options.mode.copy_on_write = True``

            .. deprecated:: 3.0.0
        allows_duplicate_labels : bool, optional
            Whether the returned object allows duplicate labels.

        Returns
        -------
        Series or DataFrame
            The same type as the caller.

        See Also
        --------
        DataFrame.attrs : Global metadata applying to this dataset.
        DataFrame.flags : Global flags applying to this object.

        Notes
        -----
        This method returns a new object that's a view on the same data
        as the input. Mutating the input or the output values will be reflected
        in the other.

        This method is intended to be used in method chains.

        "Flags" differ from "metadata". Flags reflect properties of the
        pandas object (the Series or DataFrame). Metadata refer to properties
        of the dataset, and should be stored in :attr:`DataFrame.attrs`.

        Examples
        --------
        >>> df = pd.DataFrame({"A": [1, 2]})
        >>> df.flags.allows_duplicate_labels
        True
        >>> df2 = df.set_flags(allows_duplicate_labels=False)
        >>> df2.flags.allows_duplicate_labels
        False
        """
        self._check_copy_deprecation(copy)
        df = self.copy(deep=False)
        if allows_duplicate_labels is not None:
            df.flags["allows_duplicate_labels"] = allows_duplicate_labels
        return df

    @final
    @classmethod
    def _validate_dtype(cls, dtype) -> DtypeObj | None:
        """validate the passed dtype"""
        if dtype is not None:
            dtype = pandas_dtype(dtype)

            # a compound dtype
            if dtype.kind == "V":
                raise NotImplementedError(
                    "compound dtypes are not implemented "
                    f"in the {cls.__name__} constructor"
                )

        return dtype

    # ----------------------------------------------------------------------
    # Construction

    # error: Signature of "_constructor" incompatible with supertype "PandasObject"
    @property
    def _constructor(self) -> Callable[..., Self]:  # type: ignore[override]
        """
        Used when a manipulation result has the same dimensions as the
        original.
        """
        raise AbstractMethodError(self)

    # ----------------------------------------------------------------------
    # Axis
    _AXIS_ORDERS: list[Literal["index", "columns"]]
    _AXIS_TO_AXIS_NUMBER: dict[Axis, AxisInt] = {0: 0, "index": 0, "rows": 0}
    _info_axis_number: int
    _info_axis_name: Literal["index", "columns"]
    _AXIS_LEN: int

    @final
    def _construct_axes_dict(
        self, axes: Sequence[Axis] | None = None, **kwargs: AxisInt
    ) -> dict:
        """Return an axes dictionary for myself."""
        d = {a: self._get_axis(a) for a in (axes or self._AXIS_ORDERS)}
        # error: Argument 1 to "update" of "MutableMapping" has incompatible type
        # "Dict[str, Any]"; expected "SupportsKeysAndGetItem[Union[int, str], Any]"
        d.update(kwargs)  # type: ignore[arg-type]
        return d

    @final
    @classmethod
    def _get_axis_number(cls, axis: Axis) -> AxisInt:
        try:
            return cls._AXIS_TO_AXIS_NUMBER[axis]
        except KeyError as err:
            raise ValueError(
                f"No axis named {axis} for object type {cls.__name__}"
            ) from err

    @final
    @classmethod
    def _get_axis_name(cls, axis: Axis) -> Literal["index", "columns"]:
        axis_number = cls._get_axis_number(axis)
        return cls._AXIS_ORDERS[axis_number]

    @final
    def _get_axis(self, axis: Axis) -> Index:
        axis_number = self._get_axis_number(axis)
        assert axis_number in {0, 1}
        return self.index if axis_number == 0 else self.columns

    @final
    @classmethod
    def _get_block_manager_axis(cls, axis: Axis) -> AxisInt:
        """Map the axis to the block_manager axis."""
        axis = cls._get_axis_number(axis)
        ndim = cls._AXIS_LEN
        if ndim == 2:
            # i.e. DataFrame
            return 1 - axis
        return axis

    @final
    def _get_axis_resolvers(self, axis: str) -> dict[str, Series | MultiIndex]:
        # index or columns
        axis_index = getattr(self, axis)
        d = {}
        prefix = axis[0]

        for i, name in enumerate(axis_index.names):
            if name is not None:
                key = level = name
            else:
                # prefix with 'i' or 'c' depending on the input axis
                # e.g., you must do ilevel_0 for the 0th level of an unnamed
                # multiiindex
                key = f"{prefix}level_{i}"
                level = i

            level_values = axis_index.get_level_values(level)
            s = level_values.to_series()
            s.index = axis_index
            d[key] = s

        # put the index/columns itself in the dict
        if isinstance(axis_index, MultiIndex):
            dindex = axis_index
        else:
            dindex = axis_index.to_series()

        d[axis] = dindex
        return d

    @final
    def _get_index_resolvers(self) -> dict[Hashable, Series | MultiIndex]:
        from pandas.core.computation.parsing import clean_column_name

        d: dict[str, Series | MultiIndex] = {}
        for axis_name in self._AXIS_ORDERS:
            d.update(self._get_axis_resolvers(axis_name))

        return {clean_column_name(k): v for k, v in d.items() if not isinstance(k, int)}

    @final
    def _get_cleaned_column_resolvers(self) -> dict[Hashable, Series]:
        """
        Return the special character free column resolvers of a DataFrame.

        Column names with special characters are 'cleaned up' so that they can
        be referred to by backtick quoting.
        Used in :meth:`DataFrame.eval`.
        """
        from pandas.core.computation.parsing import clean_column_name
        from pandas.core.series import Series

        if isinstance(self, ABCSeries):
            return {clean_column_name(self.name): self}

        return {
            clean_column_name(k): Series(
                v, copy=False, index=self.index, name=k, dtype=self.dtypes[k]
            ).__finalize__(self)
            for k, v in zip(self.columns, self._iter_column_arrays())
            if not isinstance(k, int)
        }

    @final
    @property
    def _info_axis(self) -> Index:
        return getattr(self, self._info_axis_name)

    @property
    def shape(self) -> tuple[int, ...]:
        """
        Return a tuple of axis dimensions
        """
        return tuple(len(self._get_axis(a)) for a in self._AXIS_ORDERS)

    @property
    def axes(self) -> list[Index]:
        """
        Return index label(s) of the internal NDFrame
        """
        # we do it this way because if we have reversed axes, then
        # the block manager shows then reversed
        return [self._get_axis(a) for a in self._AXIS_ORDERS]

    @final
    @property
    def ndim(self) -> int:
        """
        Return an int representing the number of axes / array dimensions.

        Return 1 if Series. Otherwise return 2 if DataFrame.

        See Also
        --------
        ndarray.ndim : Number of array dimensions.

        Examples
        --------
        >>> s = pd.Series({"a": 1, "b": 2, "c": 3})
        >>> s.ndim
        1

        >>> df = pd.DataFrame({"col1": [1, 2], "col2": [3, 4]})
        >>> df.ndim
        2
        """
        return self._mgr.ndim

    @final
    @property
    def size(self) -> int:
        """
        Return an int representing the number of elements in this object.

        Return the number of rows if Series. Otherwise return the number of
        rows times number of columns if DataFrame.

        See Also
        --------
        ndarray.size : Number of elements in the array.

        Examples
        --------
        >>> s = pd.Series({"a": 1, "b": 2, "c": 3})
        >>> s.size
        3

        >>> df = pd.DataFrame({"col1": [1, 2], "col2": [3, 4]})
        >>> df.size
        4
        """

        return int(np.prod(self.shape))

    def set_axis(
        self,
        labels,
        *,
        axis: Axis = 0,
        copy: bool | lib.NoDefault = lib.no_default,
    ) -> Self:
        """
        Assign desired index to given axis.

        Indexes for%(extended_summary_sub)s row labels can be changed by assigning
        a list-like or Index.

        Parameters
        ----------
        labels : list-like, Index
            The values for the new index.

        axis : %(axes_single_arg)s, default 0
            The axis to update. The value 0 identifies the rows. For `Series`
            this parameter is unused and defaults to 0.

        copy : bool, default False
            Whether to make a copy of the underlying data.

            .. note::
                The `copy` keyword will change behavior in pandas 3.0.
                `Copy-on-Write
                <https://pandas.pydata.org/docs/dev/user_guide/copy_on_write.html>`__
                will be enabled by default, which means that all methods with a
                `copy` keyword will use a lazy copy mechanism to defer the copy and
                ignore the `copy` keyword. The `copy` keyword will be removed in a
                future version of pandas.

                You can already get the future behavior and improvements through
                enabling copy on write ``pd.options.mode.copy_on_write = True``

            .. deprecated:: 3.0.0

        Returns
        -------
        %(klass)s
            An object of type %(klass)s.

        See Also
        --------
        %(klass)s.rename_axis : Alter the name of the index%(see_also_sub)s.
        """
        self._check_copy_deprecation(copy)
        return self._set_axis_nocheck(labels, axis, inplace=False)

    @overload
    def _set_axis_nocheck(
        self, labels, axis: Axis, inplace: Literal[False]
    ) -> Self: ...

    @overload
    def _set_axis_nocheck(self, labels, axis: Axis, inplace: Literal[True]) -> None: ...

    @overload
    def _set_axis_nocheck(self, labels, axis: Axis, inplace: bool) -> Self | None: ...

    @final
    def _set_axis_nocheck(self, labels, axis: Axis, inplace: bool) -> Self | None:
        if inplace:
            setattr(self, self._get_axis_name(axis), labels)
            return None
        obj = self.copy(deep=False)
        setattr(obj, obj._get_axis_name(axis), labels)
        return obj

    @final
    def _set_axis(self, axis: AxisInt, labels: AnyArrayLike | list) -> None:
        """
        This is called from the cython code when we set the `index` attribute
        directly, e.g. `series.index = [1, 2, 3]`.
        """
        labels = ensure_index(labels)
        self._mgr.set_axis(axis, labels)

    @final
    @doc(klass=_shared_doc_kwargs["klass"])
    def droplevel(self, level: IndexLabel, axis: Axis = 0) -> Self:
        """
        Return {klass} with requested index / column level(s) removed.

        Parameters
        ----------
        level : int, str, or list-like
            If a string is given, must be the name of a level
            If list-like, elements must be names or positional indexes
            of levels.

        axis : {{0 or 'index', 1 or 'columns'}}, default 0
            Axis along which the level(s) is removed:

            * 0 or 'index': remove level(s) in column.
            * 1 or 'columns': remove level(s) in row.

            For `Series` this parameter is unused and defaults to 0.

        Returns
        -------
        {klass}
            {klass} with requested index / column level(s) removed.

        See Also
        --------
        DataFrame.replace : Replace values given in `to_replace` with `value`.
        DataFrame.pivot : Return reshaped DataFrame organized by given
            index / column values.

        Examples
        --------
        >>> df = (
        ...     pd.DataFrame([[1, 2, 3, 4], [5, 6, 7, 8], [9, 10, 11, 12]])
        ...     .set_index([0, 1])
        ...     .rename_axis(["a", "b"])
        ... )

        >>> df.columns = pd.MultiIndex.from_tuples(
        ...     [("c", "e"), ("d", "f")], names=["level_1", "level_2"]
        ... )

        >>> df
        level_1   c   d
        level_2   e   f
        a b
        1 2      3   4
        5 6      7   8
        9 10    11  12

        >>> df.droplevel("a")
        level_1   c   d
        level_2   e   f
        b
        2        3   4
        6        7   8
        10      11  12

        >>> df.droplevel("level_2", axis=1)
        level_1   c   d
        a b
        1 2      3   4
        5 6      7   8
        9 10    11  12
        """
        labels = self._get_axis(axis)
        new_labels = labels.droplevel(level)
        return self.set_axis(new_labels, axis=axis)

    def pop(self, item: Hashable) -> Series | Any:
        result = self[item]
        del self[item]

        return result

    @final
    def squeeze(self, axis: Axis | None = None):
        """
        Squeeze 1 dimensional axis objects into scalars.

        Series or DataFrames with a single element are squeezed to a scalar.
        DataFrames with a single column or a single row are squeezed to a
        Series. Otherwise the object is unchanged.

        This method is most useful when you don't know if your
        object is a Series or DataFrame, but you do know it has just a single
        column. In that case you can safely call `squeeze` to ensure you have a
        Series.

        Parameters
        ----------
        axis : {0 or 'index', 1 or 'columns', None}, default None
            A specific axis to squeeze. By default, all length-1 axes are
            squeezed. For `Series` this parameter is unused and defaults to `None`.

        Returns
        -------
        DataFrame, Series, or scalar
            The projection after squeezing `axis` or all the axes.

        See Also
        --------
        Series.iloc : Integer-location based indexing for selecting scalars.
        DataFrame.iloc : Integer-location based indexing for selecting Series.
        Series.to_frame : Inverse of DataFrame.squeeze for a
            single-column DataFrame.

        Examples
        --------
        >>> primes = pd.Series([2, 3, 5, 7])

        Slicing might produce a Series with a single value:

        >>> even_primes = primes[primes % 2 == 0]
        >>> even_primes
        0    2
        dtype: int64

        >>> even_primes.squeeze()
        2

        Squeezing objects with more than one value in every axis does nothing:

        >>> odd_primes = primes[primes % 2 == 1]
        >>> odd_primes
        1    3
        2    5
        3    7
        dtype: int64

        >>> odd_primes.squeeze()
        1    3
        2    5
        3    7
        dtype: int64

        Squeezing is even more effective when used with DataFrames.

        >>> df = pd.DataFrame([[1, 2], [3, 4]], columns=["a", "b"])
        >>> df
           a  b
        0  1  2
        1  3  4

        Slicing a single column will produce a DataFrame with the columns
        having only one value:

        >>> df_a = df[["a"]]
        >>> df_a
           a
        0  1
        1  3

        So the columns can be squeezed down, resulting in a Series:

        >>> df_a.squeeze("columns")
        0    1
        1    3
        Name: a, dtype: int64

        Slicing a single row from a single column will produce a single
        scalar DataFrame:

        >>> df_0a = df.loc[df.index < 1, ["a"]]
        >>> df_0a
           a
        0  1

        Squeezing the rows produces a single scalar Series:

        >>> df_0a.squeeze("rows")
        a    1
        Name: 0, dtype: int64

        Squeezing all axes will project directly into a scalar:

        >>> df_0a.squeeze()
        1
        """
        axes = range(self._AXIS_LEN) if axis is None else (self._get_axis_number(axis),)
        result = self.iloc[
            tuple(
                0 if i in axes and len(a) == 1 else slice(None)
                for i, a in enumerate(self.axes)
            )
        ]
        if isinstance(result, NDFrame):
            result = result.__finalize__(self, method="squeeze")
        return result

    # ----------------------------------------------------------------------
    # Rename

    @overload
    def _rename(
        self,
        mapper: Renamer | None = ...,
        *,
        index: Renamer | None = ...,
        columns: Renamer | None = ...,
        axis: Axis | None = ...,
        inplace: Literal[False] = ...,
        level: Level | None = ...,
        errors: str = ...,
    ) -> Self: ...

    @overload
    def _rename(
        self,
        mapper: Renamer | None = ...,
        *,
        index: Renamer | None = ...,
        columns: Renamer | None = ...,
        axis: Axis | None = ...,
        inplace: Literal[True],
        level: Level | None = ...,
        errors: str = ...,
    ) -> None: ...

    @overload
    def _rename(
        self,
        mapper: Renamer | None = ...,
        *,
        index: Renamer | None = ...,
        columns: Renamer | None = ...,
        axis: Axis | None = ...,
        inplace: bool,
        level: Level | None = ...,
        errors: str = ...,
    ) -> Self | None: ...

    @final
    def _rename(
        self,
        mapper: Renamer | None = None,
        *,
        index: Renamer | None = None,
        columns: Renamer | None = None,
        axis: Axis | None = None,
        inplace: bool = False,
        level: Level | None = None,
        errors: str = "ignore",
    ) -> Self | None:
        # called by Series.rename and DataFrame.rename

        if mapper is None and index is None and columns is None:
            raise TypeError("must pass an index to rename")

        if index is not None or columns is not None:
            if axis is not None:
                raise TypeError(
                    "Cannot specify both 'axis' and any of 'index' or 'columns'"
                )
            if mapper is not None:
                raise TypeError(
                    "Cannot specify both 'mapper' and any of 'index' or 'columns'"
                )
        else:
            # use the mapper argument
            if axis and self._get_axis_number(axis) == 1:
                columns = mapper
            else:
                index = mapper

        self._check_inplace_and_allows_duplicate_labels(inplace)
        result = self if inplace else self.copy(deep=False)

        for axis_no, replacements in enumerate((index, columns)):
            if replacements is None:
                continue

            ax = self._get_axis(axis_no)
            f = common.get_rename_function(replacements)

            if level is not None:
                level = ax._get_level_number(level)

            # GH 13473
            if not callable(replacements):
                if ax._is_multi and level is not None:
                    indexer = ax.get_level_values(level).get_indexer_for(replacements)
                else:
                    indexer = ax.get_indexer_for(replacements)

                if errors == "raise" and len(indexer[indexer == -1]):
                    missing_labels = [
                        label
                        for index, label in enumerate(replacements)
                        if indexer[index] == -1
                    ]
                    raise KeyError(f"{missing_labels} not found in axis")

            new_index = ax._transform_index(f, level=level)
            result._set_axis_nocheck(new_index, axis=axis_no, inplace=True)

        if inplace:
            self._update_inplace(result)
            return None
        else:
            return result.__finalize__(self, method="rename")

    @overload
    def rename_axis(
        self,
        mapper: IndexLabel | lib.NoDefault = ...,
        *,
        index=...,
        columns=...,
        axis: Axis = ...,
        copy: bool | lib.NoDefault = lib.no_default,
        inplace: Literal[False] = ...,
    ) -> Self: ...

    @overload
    def rename_axis(
        self,
        mapper: IndexLabel | lib.NoDefault = ...,
        *,
        index=...,
        columns=...,
        axis: Axis = ...,
        copy: bool | lib.NoDefault = lib.no_default,
        inplace: Literal[True],
    ) -> None: ...

    @overload
    def rename_axis(
        self,
        mapper: IndexLabel | lib.NoDefault = ...,
        *,
        index=...,
        columns=...,
        axis: Axis = ...,
        copy: bool | lib.NoDefault = lib.no_default,
        inplace: bool = ...,
    ) -> Self | None: ...

    def rename_axis(
        self,
        mapper: IndexLabel | lib.NoDefault = lib.no_default,
        *,
        index=lib.no_default,
        columns=lib.no_default,
        axis: Axis = 0,
        copy: bool | lib.NoDefault = lib.no_default,
        inplace: bool = False,
    ) -> Self | None:
        """
        Set the name of the axis for the index or columns.

        Parameters
        ----------
        mapper : scalar, list-like, optional
            Value to set the axis name attribute.

            Use either ``mapper`` and ``axis`` to
            specify the axis to target with ``mapper``, or ``index``
            and/or ``columns``.
        index : scalar, list-like, dict-like or function, optional
            A scalar, list-like, dict-like or functions transformations to
            apply to that axis' values.
        columns : scalar, list-like, dict-like or function, optional
            A scalar, list-like, dict-like or functions transformations to
            apply to that axis' values.
        axis : {0 or 'index', 1 or 'columns'}, default 0
            The axis to rename.
        copy : bool, default False
            Also copy underlying data.

            .. note::
                The `copy` keyword will change behavior in pandas 3.0.
                `Copy-on-Write
                <https://pandas.pydata.org/docs/dev/user_guide/copy_on_write.html>`__
                will be enabled by default, which means that all methods with a
                `copy` keyword will use a lazy copy mechanism to defer the copy and
                ignore the `copy` keyword. The `copy` keyword will be removed in a
                future version of pandas.

                You can already get the future behavior and improvements through
                enabling copy on write ``pd.options.mode.copy_on_write = True``

            .. deprecated:: 3.0.0
        inplace : bool, default False
            Modifies the object directly, instead of creating a new Series
            or DataFrame.

        Returns
        -------
        DataFrame, or None
            The same type as the caller or None if ``inplace=True``.

        See Also
        --------
        Series.rename : Alter Series index labels or name.
        DataFrame.rename : Alter DataFrame index labels or name.
        Index.rename : Set new names on index.

        Notes
        -----
        ``DataFrame.rename_axis`` supports two calling conventions

        * ``(index=index_mapper, columns=columns_mapper, ...)``
        * ``(mapper, axis={'index', 'columns'}, ...)``

        The first calling convention will only modify the names of
        the index and/or the names of the Index object that is the columns.
        In this case, the parameter ``copy`` is ignored.

        The second calling convention will modify the names of the
        corresponding index if mapper is a list or a scalar.
        However, if mapper is dict-like or a function, it will use the
        deprecated behavior of modifying the axis *labels*.

        We *highly* recommend using keyword arguments to clarify your
        intent.

        Examples
        --------
        **DataFrame**

        >>> df = pd.DataFrame(
        ...     {"num_legs": [4, 4, 2], "num_arms": [0, 0, 2]}, ["dog", "cat", "monkey"]
        ... )
        >>> df
                num_legs  num_arms
        dog            4         0
        cat            4         0
        monkey         2         2
        >>> df = df.rename_axis("animal")
        >>> df
                num_legs  num_arms
        animal
        dog            4         0
        cat            4         0
        monkey         2         2
        >>> df = df.rename_axis("limbs", axis="columns")
        >>> df
        limbs   num_legs  num_arms
        animal
        dog            4         0
        cat            4         0
        monkey         2         2

        **MultiIndex**

        >>> df.index = pd.MultiIndex.from_product(
        ...     [["mammal"], ["dog", "cat", "monkey"]], names=["type", "name"]
        ... )
        >>> df
        limbs          num_legs  num_arms
        type   name
        mammal dog            4         0
               cat            4         0
               monkey         2         2

        >>> df.rename_axis(index={"type": "class"})
        limbs          num_legs  num_arms
        class  name
        mammal dog            4         0
               cat            4         0
               monkey         2         2

        >>> df.rename_axis(columns=str.upper)
        LIMBS          num_legs  num_arms
        type   name
        mammal dog            4         0
               cat            4         0
               monkey         2         2
        """
        self._check_copy_deprecation(copy)
        axes = {"index": index, "columns": columns}

        if axis is not None:
            axis = self._get_axis_number(axis)

        inplace = validate_bool_kwarg(inplace, "inplace")

        if mapper is not lib.no_default:
            # Use v0.23 behavior if a scalar or list
            non_mapper = is_scalar(mapper) or (
                is_list_like(mapper) and not is_dict_like(mapper)
            )
            if non_mapper:
                return self._set_axis_name(mapper, axis=axis, inplace=inplace)
            else:
                raise ValueError("Use `.rename` to alter labels with a mapper.")
        else:
            # Use new behavior.  Means that index and/or columns
            # is specified
            result = self if inplace else self.copy(deep=False)

            for axis in range(self._AXIS_LEN):
                v = axes.get(self._get_axis_name(axis))
                if v is lib.no_default:
                    continue
                non_mapper = is_scalar(v) or (is_list_like(v) and not is_dict_like(v))
                if non_mapper:
                    newnames = v
                else:
                    f = common.get_rename_function(v)
                    curnames = self._get_axis(axis).names
                    newnames = [f(name) for name in curnames]
                result._set_axis_name(newnames, axis=axis, inplace=True)
            if not inplace:
                return result
            return None

    @overload
    def _set_axis_name(
        self, name, axis: Axis = ..., *, inplace: Literal[False] = ...
    ) -> Self: ...

    @overload
    def _set_axis_name(
        self, name, axis: Axis = ..., *, inplace: Literal[True]
    ) -> None: ...

    @overload
    def _set_axis_name(
        self, name, axis: Axis = ..., *, inplace: bool
    ) -> Self | None: ...

    @final
    def _set_axis_name(
        self, name, axis: Axis = 0, *, inplace: bool = False
    ) -> Self | None:
        """
        Set the name(s) of the axis.

        Parameters
        ----------
        name : str or list of str
            Name(s) to set.
        axis : {0 or 'index', 1 or 'columns'}, default 0
            The axis to set the label. The value 0 or 'index' specifies index,
            and the value 1 or 'columns' specifies columns.
        inplace : bool, default False
            If `True`, do operation inplace and return None.

        Returns
        -------
        Series, DataFrame, or None
            The same type as the caller or `None` if `inplace` is `True`.

        See Also
        --------
        DataFrame.rename : Alter the axis labels of :class:`DataFrame`.
        Series.rename : Alter the index labels or set the index name
            of :class:`Series`.
        Index.rename : Set the name of :class:`Index` or :class:`MultiIndex`.

        Examples
        --------
        >>> df = pd.DataFrame({"num_legs": [4, 4, 2]}, ["dog", "cat", "monkey"])
        >>> df
                num_legs
        dog            4
        cat            4
        monkey         2
        >>> df._set_axis_name("animal")
                num_legs
        animal
        dog            4
        cat            4
        monkey         2
        >>> df.index = pd.MultiIndex.from_product(
        ...     [["mammal"], ["dog", "cat", "monkey"]]
        ... )
        >>> df._set_axis_name(["type", "name"])
                       num_legs
        type   name
        mammal dog        4
               cat        4
               monkey     2
        """
        axis = self._get_axis_number(axis)
        idx = self._get_axis(axis).set_names(name)

        inplace = validate_bool_kwarg(inplace, "inplace")
        renamed = self if inplace else self.copy(deep=False)
        if axis == 0:
            renamed.index = idx
        else:
            renamed.columns = idx

        if not inplace:
            return renamed
        return None

    # ----------------------------------------------------------------------
    # Comparison Methods

    @final
    def _indexed_same(self, other) -> bool:
        return all(
            self._get_axis(a).equals(other._get_axis(a)) for a in self._AXIS_ORDERS
        )

    @final
    def equals(self, other: object) -> bool:
        """
        Test whether two objects contain the same elements.

        This function allows two Series or DataFrames to be compared against
        each other to see if they have the same shape and elements. NaNs in
        the same location are considered equal.

        The row/column index do not need to have the same type, as long
        as the values are considered equal. Corresponding columns and
        index must be of the same dtype.

        Parameters
        ----------
        other : Series or DataFrame
            The other Series or DataFrame to be compared with the first.

        Returns
        -------
        bool
            True if all elements are the same in both objects, False
            otherwise.

        See Also
        --------
        Series.eq : Compare two Series objects of the same length
            and return a Series where each element is True if the element
            in each Series is equal, False otherwise.
        DataFrame.eq : Compare two DataFrame objects of the same shape and
            return a DataFrame where each element is True if the respective
            element in each DataFrame is equal, False otherwise.
        testing.assert_series_equal : Raises an AssertionError if left and
            right are not equal. Provides an easy interface to ignore
            inequality in dtypes, indexes and precision among others.
        testing.assert_frame_equal : Like assert_series_equal, but targets
            DataFrames.
        numpy.array_equal : Return True if two arrays have the same shape
            and elements, False otherwise.

        Examples
        --------
        >>> df = pd.DataFrame({1: [10], 2: [20]})
        >>> df
            1   2
        0  10  20

        DataFrames df and exactly_equal have the same types and values for
        their elements and column labels, which will return True.

        >>> exactly_equal = pd.DataFrame({1: [10], 2: [20]})
        >>> exactly_equal
            1   2
        0  10  20
        >>> df.equals(exactly_equal)
        True

        DataFrames df and different_column_type have the same element
        types and values, but have different types for the column labels,
        which will still return True.

        >>> different_column_type = pd.DataFrame({1.0: [10], 2.0: [20]})
        >>> different_column_type
           1.0  2.0
        0   10   20
        >>> df.equals(different_column_type)
        True

        DataFrames df and different_data_type have different types for the
        same values for their elements, and will return False even though
        their column labels are the same values and types.

        >>> different_data_type = pd.DataFrame({1: [10.0], 2: [20.0]})
        >>> different_data_type
              1     2
        0  10.0  20.0
        >>> df.equals(different_data_type)
        False
        """
        if not (isinstance(other, type(self)) or isinstance(self, type(other))):
            return False
        other = cast(NDFrame, other)
        return self._mgr.equals(other._mgr)

    # -------------------------------------------------------------------------
    # Unary Methods

    @final
    def __neg__(self) -> Self:
        def blk_func(values: ArrayLike):
            if is_bool_dtype(values.dtype):
                # error: Argument 1 to "inv" has incompatible type "Union
                # [ExtensionArray, ndarray[Any, Any]]"; expected
                # "_SupportsInversion[ndarray[Any, dtype[bool_]]]"
                return operator.inv(values)  # type: ignore[arg-type]
            else:
                # error: Argument 1 to "neg" has incompatible type "Union
                # [ExtensionArray, ndarray[Any, Any]]"; expected
                # "_SupportsNeg[ndarray[Any, dtype[Any]]]"
                return operator.neg(values)  # type: ignore[arg-type]

        new_data = self._mgr.apply(blk_func)
        res = self._constructor_from_mgr(new_data, axes=new_data.axes)
        return res.__finalize__(self, method="__neg__")

    @final
    def __pos__(self) -> Self:
        def blk_func(values: ArrayLike):
            if is_bool_dtype(values.dtype):
                return values.copy()
            else:
                # error: Argument 1 to "pos" has incompatible type "Union
                # [ExtensionArray, ndarray[Any, Any]]"; expected
                # "_SupportsPos[ndarray[Any, dtype[Any]]]"
                return operator.pos(values)  # type: ignore[arg-type]

        new_data = self._mgr.apply(blk_func)
        res = self._constructor_from_mgr(new_data, axes=new_data.axes)
        return res.__finalize__(self, method="__pos__")

    @final
    def __invert__(self) -> Self:
        if not self.size:
            # inv fails with 0 len
            return self.copy(deep=False)

        new_data = self._mgr.apply(operator.invert)
        res = self._constructor_from_mgr(new_data, axes=new_data.axes)
        return res.__finalize__(self, method="__invert__")

    @final
    def __nonzero__(self) -> NoReturn:
        raise ValueError(
            f"The truth value of a {type(self).__name__} is ambiguous. "
            "Use a.empty, a.bool(), a.item(), a.any() or a.all()."
        )

    __bool__ = __nonzero__

    @final
    def abs(self) -> Self:
        """
        Return a Series/DataFrame with absolute numeric value of each element.

        This function only applies to elements that are all numeric.

        Returns
        -------
        abs
            Series/DataFrame containing the absolute value of each element.

        See Also
        --------
        numpy.absolute : Calculate the absolute value element-wise.

        Notes
        -----
        For ``complex`` inputs, ``1.2 + 1j``, the absolute value is
        :math:`\\sqrt{ a^2 + b^2 }`.

        Examples
        --------
        Absolute numeric values in a Series.

        >>> s = pd.Series([-1.10, 2, -3.33, 4])
        >>> s.abs()
        0    1.10
        1    2.00
        2    3.33
        3    4.00
        dtype: float64

        Absolute numeric values in a Series with complex numbers.

        >>> s = pd.Series([1.2 + 1j])
        >>> s.abs()
        0    1.56205
        dtype: float64

        Absolute numeric values in a Series with a Timedelta element.

        >>> s = pd.Series([pd.Timedelta("1 days")])
        >>> s.abs()
        0   1 days
        dtype: timedelta64[ns]

        Select rows with data closest to certain value using argsort (from
        `StackOverflow <https://stackoverflow.com/a/17758115>`__).

        >>> df = pd.DataFrame(
        ...     {"a": [4, 5, 6, 7], "b": [10, 20, 30, 40], "c": [100, 50, -30, -50]}
        ... )
        >>> df
             a    b    c
        0    4   10  100
        1    5   20   50
        2    6   30  -30
        3    7   40  -50
        >>> df.loc[(df.c - 43).abs().argsort()]
             a    b    c
        1    5   20   50
        0    4   10  100
        2    6   30  -30
        3    7   40  -50
        """
        res_mgr = self._mgr.apply(np.abs)
        return self._constructor_from_mgr(res_mgr, axes=res_mgr.axes).__finalize__(
            self, name="abs"
        )

    @final
    def __abs__(self) -> Self:
        return self.abs()

    @final
    def __round__(self, decimals: int = 0) -> Self:
        return self.round(decimals).__finalize__(self, method="__round__")

    # -------------------------------------------------------------------------
    # Label or Level Combination Helpers
    #
    # A collection of helper methods for DataFrame/Series operations that
    # accept a combination of column/index labels and levels.  All such
    # operations should utilize/extend these methods when possible so that we
    # have consistent precedence and validation logic throughout the library.

    @final
    def _is_level_reference(self, key: Level, axis: Axis = 0) -> bool:
        """
        Test whether a key is a level reference for a given axis.

        To be considered a level reference, `key` must be a string that:
          - (axis=0): Matches the name of an index level and does NOT match
            a column label.
          - (axis=1): Matches the name of a column level and does NOT match
            an index label.

        Parameters
        ----------
        key : Hashable
            Potential level name for the given axis
        axis : int, default 0
            Axis that levels are associated with (0 for index, 1 for columns)

        Returns
        -------
        is_level : bool
        """
        axis_int = self._get_axis_number(axis)

        return (
            key is not None
            and is_hashable(key)
            and key in self.axes[axis_int].names
            and not self._is_label_reference(key, axis=axis_int)
        )

    @final
    def _is_label_reference(self, key: Level, axis: Axis = 0) -> bool:
        """
        Test whether a key is a label reference for a given axis.

        To be considered a label reference, `key` must be a string that:
          - (axis=0): Matches a column label
          - (axis=1): Matches an index label

        Parameters
        ----------
        key : Hashable
            Potential label name, i.e. Index entry.
        axis : int, default 0
            Axis perpendicular to the axis that labels are associated with
            (0 means search for column labels, 1 means search for index labels)

        Returns
        -------
        is_label: bool
        """
        axis_int = self._get_axis_number(axis)
        other_axes = (ax for ax in range(self._AXIS_LEN) if ax != axis_int)

        return (
            key is not None
            and is_hashable(key)
            and any(key in self.axes[ax] for ax in other_axes)
        )

    @final
    def _is_label_or_level_reference(self, key: Level, axis: AxisInt = 0) -> bool:
        """
        Test whether a key is a label or level reference for a given axis.

        To be considered either a label or a level reference, `key` must be a
        string that:
          - (axis=0): Matches a column label or an index level
          - (axis=1): Matches an index label or a column level

        Parameters
        ----------
        key : Hashable
            Potential label or level name
        axis : int, default 0
            Axis that levels are associated with (0 for index, 1 for columns)

        Returns
        -------
        bool
        """
        return self._is_level_reference(key, axis=axis) or self._is_label_reference(
            key, axis=axis
        )

    @final
    def _check_label_or_level_ambiguity(self, key: Level, axis: Axis = 0) -> None:
        """
        Check whether `key` is ambiguous.

        By ambiguous, we mean that it matches both a level of the input
        `axis` and a label of the other axis.

        Parameters
        ----------
        key : Hashable
            Label or level name.
        axis : int, default 0
            Axis that levels are associated with (0 for index, 1 for columns).

        Raises
        ------
        ValueError: `key` is ambiguous
        """

        axis_int = self._get_axis_number(axis)
        other_axes = (ax for ax in range(self._AXIS_LEN) if ax != axis_int)

        if (
            key is not None
            and is_hashable(key)
            and key in self.axes[axis_int].names
            and any(key in self.axes[ax] for ax in other_axes)
        ):
            # Build an informative and grammatical warning
            level_article, level_type = (
                ("an", "index") if axis_int == 0 else ("a", "column")
            )

            label_article, label_type = (
                ("a", "column") if axis_int == 0 else ("an", "index")
            )

            msg = (
                f"'{key}' is both {level_article} {level_type} level and "
                f"{label_article} {label_type} label, which is ambiguous."
            )
            raise ValueError(msg)

    @final
    def _get_label_or_level_values(self, key: Level, axis: AxisInt = 0) -> ArrayLike:
        """
        Return a 1-D array of values associated with `key`, a label or level
        from the given `axis`.

        Retrieval logic:
          - (axis=0): Return column values if `key` matches a column label.
            Otherwise return index level values if `key` matches an index
            level.
          - (axis=1): Return row values if `key` matches an index label.
            Otherwise return column level values if 'key' matches a column
            level

        Parameters
        ----------
        key : Hashable
            Label or level name.
        axis : int, default 0
            Axis that levels are associated with (0 for index, 1 for columns)

        Returns
        -------
        np.ndarray or ExtensionArray

        Raises
        ------
        KeyError
            if `key` matches neither a label nor a level
        ValueError
            if `key` matches multiple labels
        """
        axis = self._get_axis_number(axis)
        other_axes = [ax for ax in range(self._AXIS_LEN) if ax != axis]

        if self._is_label_reference(key, axis=axis):
            self._check_label_or_level_ambiguity(key, axis=axis)
            values = self.xs(key, axis=other_axes[0])._values
        elif self._is_level_reference(key, axis=axis):
            values = self.axes[axis].get_level_values(key)._values
        else:
            raise KeyError(key)

        # Check for duplicates
        if values.ndim > 1:
            if other_axes and isinstance(self._get_axis(other_axes[0]), MultiIndex):
                multi_message = (
                    "\n"
                    "For a multi-index, the label must be a "
                    "tuple with elements corresponding to each level."
                )
            else:
                multi_message = ""

            label_axis_name = "column" if axis == 0 else "index"
            raise ValueError(
                f"The {label_axis_name} label '{key}' is not unique.{multi_message}"
            )

        return values

    @final
    def _drop_labels_or_levels(self, keys, axis: AxisInt = 0):
        """
        Drop labels and/or levels for the given `axis`.

        For each key in `keys`:
          - (axis=0): If key matches a column label then drop the column.
            Otherwise if key matches an index level then drop the level.
          - (axis=1): If key matches an index label then drop the row.
            Otherwise if key matches a column level then drop the level.

        Parameters
        ----------
        keys : str or list of str
            labels or levels to drop
        axis : int, default 0
            Axis that levels are associated with (0 for index, 1 for columns)

        Returns
        -------
        dropped: DataFrame

        Raises
        ------
        ValueError
            if any `keys` match neither a label nor a level
        """
        axis = self._get_axis_number(axis)

        # Validate keys
        keys = common.maybe_make_list(keys)
        invalid_keys = [
            k for k in keys if not self._is_label_or_level_reference(k, axis=axis)
        ]

        if invalid_keys:
            raise ValueError(
                "The following keys are not valid labels or "
                f"levels for axis {axis}: {invalid_keys}"
            )

        # Compute levels and labels to drop
        levels_to_drop = [k for k in keys if self._is_level_reference(k, axis=axis)]

        labels_to_drop = [k for k in keys if not self._is_level_reference(k, axis=axis)]

        # Perform copy upfront and then use inplace operations below.
        # This ensures that we always perform exactly one copy.
        # ``copy`` and/or ``inplace`` options could be added in the future.
        dropped = self.copy(deep=False)

        if axis == 0:
            # Handle dropping index levels
            if levels_to_drop:
                dropped.reset_index(levels_to_drop, drop=True, inplace=True)

            # Handle dropping columns labels
            if labels_to_drop:
                dropped.drop(labels_to_drop, axis=1, inplace=True)
        else:
            # Handle dropping column levels
            if levels_to_drop:
                if isinstance(dropped.columns, MultiIndex):
                    # Drop the specified levels from the MultiIndex
                    dropped.columns = dropped.columns.droplevel(levels_to_drop)
                else:
                    # Drop the last level of Index by replacing with
                    # a RangeIndex
                    dropped.columns = RangeIndex(dropped.columns.size)

            # Handle dropping index labels
            if labels_to_drop:
                dropped.drop(labels_to_drop, axis=0, inplace=True)

        return dropped

    # ----------------------------------------------------------------------
    # Iteration

    # https://github.com/python/typeshed/issues/2148#issuecomment-520783318
    # Incompatible types in assignment (expression has type "None", base class
    # "object" defined the type as "Callable[[object], int]")
    __hash__: ClassVar[None]  # type: ignore[assignment]

    def __iter__(self) -> Iterator:
        """
        Iterate over info axis.

        Returns
        -------
        iterator
            Info axis as iterator.

        See Also
        --------
        DataFrame.items : Iterate over (column name, Series) pairs.
        DataFrame.itertuples : Iterate over DataFrame rows as namedtuples.

        Examples
        --------
        >>> df = pd.DataFrame({"A": [1, 2, 3], "B": [4, 5, 6]})
        >>> for x in df:
        ...     print(x)
        A
        B
        """
        return iter(self._info_axis)

    # can we get a better explanation of this?
    def keys(self) -> Index:
        """
        Get the 'info axis' (see Indexing for more).

        This is index for Series, columns for DataFrame.

        Returns
        -------
        Index
            Info axis.

        See Also
        --------
        DataFrame.index : The index (row labels) of the DataFrame.
        DataFrame.columns: The column labels of the DataFrame.

        Examples
        --------
        >>> d = pd.DataFrame(
        ...     data={"A": [1, 2, 3], "B": [0, 4, 8]}, index=["a", "b", "c"]
        ... )
        >>> d
           A  B
        a  1  0
        b  2  4
        c  3  8
        >>> d.keys()
        Index(['A', 'B'], dtype='object')
        """
        return self._info_axis

    def items(self):
        """
        Iterate over (label, values) on info axis

        This is index for Series and columns for DataFrame.

        Returns
        -------
        Generator
        """
        for h in self._info_axis:
            yield h, self[h]

    def __len__(self) -> int:
        """Returns length of info axis"""
        return len(self._info_axis)

    @final
    def __contains__(self, key) -> bool:
        """True if the key is in the info axis"""
        return key in self._info_axis

    @property
    def empty(self) -> bool:
        """
        Indicator whether Series/DataFrame is empty.

        True if Series/DataFrame is entirely empty (no items), meaning any of the
        axes are of length 0.

        Returns
        -------
        bool
            If Series/DataFrame is empty, return True, if not return False.

        See Also
        --------
        Series.dropna : Return series without null values.
        DataFrame.dropna : Return DataFrame with labels on given axis omitted
            where (all or any) data are missing.

        Notes
        -----
        If Series/DataFrame contains only NaNs, it is still not considered empty. See
        the example below.

        Examples
        --------
        An example of an actual empty DataFrame. Notice the index is empty:

        >>> df_empty = pd.DataFrame({"A": []})
        >>> df_empty
        Empty DataFrame
        Columns: [A]
        Index: []
        >>> df_empty.empty
        True

        If we only have NaNs in our DataFrame, it is not considered empty! We
        will need to drop the NaNs to make the DataFrame empty:

        >>> df = pd.DataFrame({"A": [np.nan]})
        >>> df
            A
        0 NaN
        >>> df.empty
        False
        >>> df.dropna().empty
        True

        >>> ser_empty = pd.Series({"A": []})
        >>> ser_empty
        A    []
        dtype: object
        >>> ser_empty.empty
        False
        >>> ser_empty = pd.Series()
        >>> ser_empty.empty
        True
        """
        return any(len(self._get_axis(a)) == 0 for a in self._AXIS_ORDERS)

    # ----------------------------------------------------------------------
    # Array Interface

    # This is also set in IndexOpsMixin
    # GH#23114 Ensure ndarray.__op__(DataFrame) returns NotImplemented
    __array_priority__: int = 1000

    def __array__(
        self, dtype: npt.DTypeLike | None = None, copy: bool | None = None
    ) -> np.ndarray:
        values = self._values
        arr = np.asarray(values, dtype=dtype)
        if astype_is_view(values.dtype, arr.dtype) and self._mgr.is_single_block:
            # Check if both conversions can be done without a copy
            if astype_is_view(self.dtypes.iloc[0], values.dtype) and astype_is_view(
                values.dtype, arr.dtype
            ):
                arr = arr.view()
                arr.flags.writeable = False
        return arr

    @final
    def __array_ufunc__(
        self, ufunc: np.ufunc, method: str, *inputs: Any, **kwargs: Any
    ):
        return arraylike.array_ufunc(self, ufunc, method, *inputs, **kwargs)

    # ----------------------------------------------------------------------
    # Picklability

    @final
    def __getstate__(self) -> dict[str, Any]:
        meta = {k: getattr(self, k, None) for k in self._metadata}
        return {
            "_mgr": self._mgr,
            "_typ": self._typ,
            "_metadata": self._metadata,
            "attrs": self.attrs,
            "_flags": {k: self.flags[k] for k in self.flags._keys},
            **meta,
        }

    @final
    def __setstate__(self, state) -> None:
        if isinstance(state, BlockManager):
            self._mgr = state
        elif isinstance(state, dict):
            if "_data" in state and "_mgr" not in state:
                # compat for older pickles
                state["_mgr"] = state.pop("_data")
            typ = state.get("_typ")
            if typ is not None:
                attrs = state.get("_attrs", {})
                if attrs is None:  # should not happen, but better be on the safe side
                    attrs = {}
                object.__setattr__(self, "_attrs", attrs)
                flags = state.get("_flags", {"allows_duplicate_labels": True})
                object.__setattr__(self, "_flags", Flags(self, **flags))

                # set in the order of internal names
                # to avoid definitional recursion
                # e.g. say fill_value needing _mgr to be
                # defined
                meta = set(self._internal_names + self._metadata)
                for k in meta:
                    if k in state and k != "_flags":
                        v = state[k]
                        object.__setattr__(self, k, v)

                for k, v in state.items():
                    if k not in meta:
                        object.__setattr__(self, k, v)

            else:
                raise NotImplementedError("Pre-0.12 pickles are no longer supported")
        elif len(state) == 2:
            raise NotImplementedError("Pre-0.12 pickles are no longer supported")

    # ----------------------------------------------------------------------
    # Rendering Methods

    def __repr__(self) -> str:
        # string representation based upon iterating over self
        # (since, by definition, `PandasContainers` are iterable)
        prepr = f"[{','.join(map(pprint_thing, self))}]"
        return f"{type(self).__name__}({prepr})"

    @final
    def _repr_latex_(self):
        """
        Returns a LaTeX representation for a particular object.
        Mainly for use with nbconvert (jupyter notebook conversion to pdf).
        """
        if config.get_option("styler.render.repr") == "latex":
            return self.to_latex()
        else:
            return None

    @final
    def _repr_data_resource_(self):
        """
        Not a real Jupyter special repr method, but we use the same
        naming convention.
        """
        if config.get_option("display.html.table_schema"):
            data = self.head(config.get_option("display.max_rows"))

            as_json = data.to_json(orient="table")
            as_json = cast(str, as_json)
            return loads(as_json, object_pairs_hook=collections.OrderedDict)

    # ----------------------------------------------------------------------
    # I/O Methods

    @final
    @doc(
        klass="object",
        storage_options=_shared_docs["storage_options"],
        storage_options_versionadded="1.2.0",
        extra_parameters=textwrap.dedent(
            """\
        engine_kwargs : dict, optional
            Arbitrary keyword arguments passed to excel engine.
    """
        ),
    )
    def to_excel(
        self,
        excel_writer: FilePath | WriteExcelBuffer | ExcelWriter,
        *,
        sheet_name: str = "Sheet1",
        na_rep: str = "",
        float_format: str | None = None,
        columns: Sequence[Hashable] | None = None,
        header: Sequence[Hashable] | bool = True,
        index: bool = True,
        index_label: IndexLabel | None = None,
        startrow: int = 0,
        startcol: int = 0,
        engine: Literal["openpyxl", "xlsxwriter"] | None = None,
        merge_cells: bool = True,
        inf_rep: str = "inf",
        freeze_panes: tuple[int, int] | None = None,
        storage_options: StorageOptions | None = None,
        engine_kwargs: dict[str, Any] | None = None,
    ) -> None:
        """
        Write {klass} to an Excel sheet.

        To write a single {klass} to an Excel .xlsx file it is only necessary to
        specify a target file name. To write to multiple sheets it is necessary to
        create an `ExcelWriter` object with a target file name, and specify a sheet
        in the file to write to.

        Multiple sheets may be written to by specifying unique `sheet_name`.
        With all data written to the file it is necessary to save the changes.
        Note that creating an `ExcelWriter` object with a file name that already
        exists will result in the contents of the existing file being erased.

        Parameters
        ----------
        excel_writer : path-like, file-like, or ExcelWriter object
            File path or existing ExcelWriter.
        sheet_name : str, default 'Sheet1'
            Name of sheet which will contain DataFrame.
        na_rep : str, default ''
            Missing data representation.
        float_format : str, optional
            Format string for floating point numbers. For example
            ``float_format="%.2f"`` will format 0.1234 to 0.12.
        columns : sequence or list of str, optional
            Columns to write.
        header : bool or list of str, default True
            Write out the column names. If a list of string is given it is
            assumed to be aliases for the column names.
        index : bool, default True
            Write row names (index).
        index_label : str or sequence, optional
            Column label for index column(s) if desired. If not specified, and
            `header` and `index` are True, then the index names are used. A
            sequence should be given if the DataFrame uses MultiIndex.
        startrow : int, default 0
            Upper left cell row to dump data frame.
        startcol : int, default 0
            Upper left cell column to dump data frame.
        engine : str, optional
            Write engine to use, 'openpyxl' or 'xlsxwriter'. You can also set this
            via the options ``io.excel.xlsx.writer`` or
            ``io.excel.xlsm.writer``.

        merge_cells : bool, default True
            Write MultiIndex and Hierarchical Rows as merged cells.
        inf_rep : str, default 'inf'
            Representation for infinity (there is no native representation for
            infinity in Excel).
        freeze_panes : tuple of int (length 2), optional
            Specifies the one-based bottommost row and rightmost column that
            is to be frozen.
        {storage_options}

            .. versionadded:: {storage_options_versionadded}
        {extra_parameters}
        See Also
        --------
        to_csv : Write DataFrame to a comma-separated values (csv) file.
        ExcelWriter : Class for writing DataFrame objects into excel sheets.
        read_excel : Read an Excel file into a pandas DataFrame.
        read_csv : Read a comma-separated values (csv) file into DataFrame.
        io.formats.style.Styler.to_excel : Add styles to Excel sheet.

        Notes
        -----
        For compatibility with :meth:`~DataFrame.to_csv`,
        to_excel serializes lists and dicts to strings before writing.

        Once a workbook has been saved it is not possible to write further
        data without rewriting the whole workbook.

        pandas will check the number of rows, columns,
        and cell character count does not exceed Excel's limitations.
        All other limitations must be checked by the user.

        Examples
        --------

        Create, write to and save a workbook:

        >>> df1 = pd.DataFrame(
        ...     [["a", "b"], ["c", "d"]],
        ...     index=["row 1", "row 2"],
        ...     columns=["col 1", "col 2"],
        ... )
        >>> df1.to_excel("output.xlsx")  # doctest: +SKIP

        To specify the sheet name:

        >>> df1.to_excel("output.xlsx", sheet_name="Sheet_name_1")  # doctest: +SKIP

        If you wish to write to more than one sheet in the workbook, it is
        necessary to specify an ExcelWriter object:

        >>> df2 = df1.copy()
        >>> with pd.ExcelWriter("output.xlsx") as writer:  # doctest: +SKIP
        ...     df1.to_excel(writer, sheet_name="Sheet_name_1")
        ...     df2.to_excel(writer, sheet_name="Sheet_name_2")

        ExcelWriter can also be used to append to an existing Excel file:

        >>> with pd.ExcelWriter("output.xlsx", mode="a") as writer:  # doctest: +SKIP
        ...     df1.to_excel(writer, sheet_name="Sheet_name_3")

        To set the library that is used to write the Excel file,
        you can pass the `engine` keyword (the default engine is
        automatically chosen depending on the file extension):

        >>> df1.to_excel("output1.xlsx", engine="xlsxwriter")  # doctest: +SKIP
        """
        if engine_kwargs is None:
            engine_kwargs = {}

        df = self if isinstance(self, ABCDataFrame) else self.to_frame()

        from pandas.io.formats.excel import ExcelFormatter

        formatter = ExcelFormatter(
            df,
            na_rep=na_rep,
            cols=columns,
            header=header,
            float_format=float_format,
            index=index,
            index_label=index_label,
            merge_cells=merge_cells,
            inf_rep=inf_rep,
        )
        formatter.write(
            excel_writer,
            sheet_name=sheet_name,
            startrow=startrow,
            startcol=startcol,
            freeze_panes=freeze_panes,
            engine=engine,
            storage_options=storage_options,
            engine_kwargs=engine_kwargs,
        )

    @final
    @doc(
        storage_options=_shared_docs["storage_options"],
        compression_options=_shared_docs["compression_options"] % "path_or_buf",
    )
    def to_json(
        self,
        path_or_buf: FilePath | WriteBuffer[bytes] | WriteBuffer[str] | None = None,
        *,
        orient: Literal["split", "records", "index", "table", "columns", "values"]
        | None = None,
        date_format: str | None = None,
        double_precision: int = 10,
        force_ascii: bool = True,
        date_unit: TimeUnit = "ms",
        default_handler: Callable[[Any], JSONSerializable] | None = None,
        lines: bool = False,
        compression: CompressionOptions = "infer",
        index: bool | None = None,
        indent: int | None = None,
        storage_options: StorageOptions | None = None,
        mode: Literal["a", "w"] = "w",
    ) -> str | None:
        """
        Convert the object to a JSON string.

        Note NaN's and None will be converted to null and datetime objects
        will be converted to UNIX timestamps.

        Parameters
        ----------
        path_or_buf : str, path object, file-like object, or None, default None
            String, path object (implementing os.PathLike[str]), or file-like
            object implementing a write() function. If None, the result is
            returned as a string.
        orient : str
            Indication of expected JSON string format.

            * Series:

                - default is 'index'
                - allowed values are: {{'split', 'records', 'index', 'table'}}.

            * DataFrame:

                - default is 'columns'
                - allowed values are: {{'split', 'records', 'index', 'columns',
                  'values', 'table'}}.

            * The format of the JSON string:

                - 'split' : dict like {{'index' -> [index], 'columns' -> [columns],
                  'data' -> [values]}}
                - 'records' : list like [{{column -> value}}, ... , {{column -> value}}]
                - 'index' : dict like {{index -> {{column -> value}}}}
                - 'columns' : dict like {{column -> {{index -> value}}}}
                - 'values' : just the values array
                - 'table' : dict like {{'schema': {{schema}}, 'data': {{data}}}}

                Describing the data, where data component is like ``orient='records'``.

        date_format : {{None, 'epoch', 'iso'}}
            Type of date conversion. 'epoch' = epoch milliseconds,
            'iso' = ISO8601. The default depends on the `orient`. For
            ``orient='table'``, the default is 'iso'. For all other orients,
            the default is 'epoch'.

            .. deprecated:: 3.0.0
                'epoch' date format is deprecated and will be removed in a future
                version, please use 'iso' instead.

        double_precision : int, default 10
            The number of decimal places to use when encoding
            floating point values. The possible maximal value is 15.
            Passing double_precision greater than 15 will raise a ValueError.
        force_ascii : bool, default True
            Force encoded string to be ASCII.
        date_unit : str, default 'ms' (milliseconds)
            The time unit to encode to, governs timestamp and ISO8601
            precision.  One of 's', 'ms', 'us', 'ns' for second, millisecond,
            microsecond, and nanosecond respectively.
        default_handler : callable, default None
            Handler to call if object cannot otherwise be converted to a
            suitable format for JSON. Should receive a single argument which is
            the object to convert and return a serialisable object.
        lines : bool, default False
            If 'orient' is 'records' write out line-delimited json format. Will
            throw ValueError if incorrect 'orient' since others are not
            list-like.
        {compression_options}

            .. versionchanged:: 1.4.0 Zstandard support.

        index : bool or None, default None
            The index is only used when 'orient' is 'split', 'index', 'column',
            or 'table'. Of these, 'index' and 'column' do not support
            `index=False`.

        indent : int, optional
           Length of whitespace used to indent each record.

        {storage_options}

        mode : str, default 'w' (writing)
            Specify the IO mode for output when supplying a path_or_buf.
            Accepted args are 'w' (writing) and 'a' (append) only.
            mode='a' is only supported when lines is True and orient is 'records'.

        Returns
        -------
        None or str
            If path_or_buf is None, returns the resulting json format as a
            string. Otherwise returns None.

        See Also
        --------
        read_json : Convert a JSON string to pandas object.

        Notes
        -----
        The behavior of ``indent=0`` varies from the stdlib, which does not
        indent the output but does insert newlines. Currently, ``indent=0``
        and the default ``indent=None`` are equivalent in pandas, though this
        may change in a future release.

        ``orient='table'`` contains a 'pandas_version' field under 'schema'.
        This stores the version of `pandas` used in the latest revision of the
        schema.

        Examples
        --------
        >>> from json import loads, dumps
        >>> df = pd.DataFrame(
        ...     [["a", "b"], ["c", "d"]],
        ...     index=["row 1", "row 2"],
        ...     columns=["col 1", "col 2"],
        ... )

        >>> result = df.to_json(orient="split")
        >>> parsed = loads(result)
        >>> dumps(parsed, indent=4)  # doctest: +SKIP
        {{
            "columns": [
                "col 1",
                "col 2"
            ],
            "index": [
                "row 1",
                "row 2"
            ],
            "data": [
                [
                    "a",
                    "b"
                ],
                [
                    "c",
                    "d"
                ]
            ]
        }}

        Encoding/decoding a Dataframe using ``'records'`` formatted JSON.
        Note that index labels are not preserved with this encoding.

        >>> result = df.to_json(orient="records")
        >>> parsed = loads(result)
        >>> dumps(parsed, indent=4)  # doctest: +SKIP
        [
            {{
                "col 1": "a",
                "col 2": "b"
            }},
            {{
                "col 1": "c",
                "col 2": "d"
            }}
        ]

        Encoding/decoding a Dataframe using ``'index'`` formatted JSON:

        >>> result = df.to_json(orient="index")
        >>> parsed = loads(result)
        >>> dumps(parsed, indent=4)  # doctest: +SKIP
        {{
            "row 1": {{
                "col 1": "a",
                "col 2": "b"
            }},
            "row 2": {{
                "col 1": "c",
                "col 2": "d"
            }}
        }}

        Encoding/decoding a Dataframe using ``'columns'`` formatted JSON:

        >>> result = df.to_json(orient="columns")
        >>> parsed = loads(result)
        >>> dumps(parsed, indent=4)  # doctest: +SKIP
        {{
            "col 1": {{
                "row 1": "a",
                "row 2": "c"
            }},
            "col 2": {{
                "row 1": "b",
                "row 2": "d"
            }}
        }}

        Encoding/decoding a Dataframe using ``'values'`` formatted JSON:

        >>> result = df.to_json(orient="values")
        >>> parsed = loads(result)
        >>> dumps(parsed, indent=4)  # doctest: +SKIP
        [
            [
                "a",
                "b"
            ],
            [
                "c",
                "d"
            ]
        ]

        Encoding with Table Schema:

        >>> result = df.to_json(orient="table")
        >>> parsed = loads(result)
        >>> dumps(parsed, indent=4)  # doctest: +SKIP
        {{
            "schema": {{
                "fields": [
                    {{
                        "name": "index",
                        "type": "string"
                    }},
                    {{
                        "name": "col 1",
                        "type": "string"
                    }},
                    {{
                        "name": "col 2",
                        "type": "string"
                    }}
                ],
                "primaryKey": [
                    "index"
                ],
                "pandas_version": "1.4.0"
            }},
            "data": [
                {{
                    "index": "row 1",
                    "col 1": "a",
                    "col 2": "b"
                }},
                {{
                    "index": "row 2",
                    "col 1": "c",
                    "col 2": "d"
                }}
            ]
        }}
        """
        from pandas.io import json

        if date_format is None and orient == "table":
            date_format = "iso"
        elif date_format is None:
            date_format = "epoch"
            dtypes = self.dtypes if self.ndim == 2 else [self.dtype]
            if any(lib.is_np_dtype(dtype, "mM") for dtype in dtypes):
                warnings.warn(
                    "The default 'epoch' date format is deprecated and will be removed "
                    "in a future version, please use 'iso' date format instead.",
                    FutureWarning,
                    stacklevel=find_stack_level(),
                )
        elif date_format == "epoch":
            # GH#57063
            warnings.warn(
                "'epoch' date format is deprecated and will be removed in a future "
                "version, please use 'iso' date format instead.",
                FutureWarning,
                stacklevel=find_stack_level(),
            )

        config.is_nonnegative_int(indent)
        indent = indent or 0

        return json.to_json(
            path_or_buf=path_or_buf,
            obj=self,
            orient=orient,
            date_format=date_format,
            double_precision=double_precision,
            force_ascii=force_ascii,
            date_unit=date_unit,
            default_handler=default_handler,
            lines=lines,
            compression=compression,
            index=index,
            indent=indent,
            storage_options=storage_options,
            mode=mode,
        )

    @final
    def to_hdf(
        self,
        path_or_buf: FilePath | HDFStore,
        *,
        key: str,
        mode: Literal["a", "w", "r+"] = "a",
        complevel: int | None = None,
        complib: Literal["zlib", "lzo", "bzip2", "blosc"] | None = None,
        append: bool = False,
        format: Literal["fixed", "table"] | None = None,
        index: bool = True,
        min_itemsize: int | dict[str, int] | None = None,
        nan_rep=None,
        dropna: bool | None = None,
        data_columns: Literal[True] | list[str] | None = None,
        errors: OpenFileErrors = "strict",
        encoding: str = "UTF-8",
    ) -> None:
        """
        Write the contained data to an HDF5 file using HDFStore.

        Hierarchical Data Format (HDF) is self-describing, allowing an
        application to interpret the structure and contents of a file with
        no outside information. One HDF file can hold a mix of related objects
        which can be accessed as a group or as individual objects.

        In order to add another DataFrame or Series to an existing HDF file
        please use append mode and a different a key.

        .. warning::

           One can store a subclass of ``DataFrame`` or ``Series`` to HDF5,
           but the type of the subclass is lost upon storing.

        For more information see the :ref:`user guide <io.hdf5>`.

        Parameters
        ----------
        path_or_buf : str or pandas.HDFStore
            File path or HDFStore object.
        key : str
            Identifier for the group in the store.
        mode : {'a', 'w', 'r+'}, default 'a'
            Mode to open file:

            - 'w': write, a new file is created (an existing file with
              the same name would be deleted).
            - 'a': append, an existing file is opened for reading and
              writing, and if the file does not exist it is created.
            - 'r+': similar to 'a', but the file must already exist.
        complevel : {0-9}, default None
            Specifies a compression level for data.
            A value of 0 or None disables compression.
        complib : {'zlib', 'lzo', 'bzip2', 'blosc'}, default 'zlib'
            Specifies the compression library to be used.
            These additional compressors for Blosc are supported
            (default if no compressor specified: 'blosc:blosclz'):
            {'blosc:blosclz', 'blosc:lz4', 'blosc:lz4hc', 'blosc:snappy',
            'blosc:zlib', 'blosc:zstd'}.
            Specifying a compression library which is not available issues
            a ValueError.
        append : bool, default False
            For Table formats, append the input data to the existing.
        format : {'fixed', 'table', None}, default 'fixed'
            Possible values:

            - 'fixed': Fixed format. Fast writing/reading. Not-appendable,
              nor searchable.
            - 'table': Table format. Write as a PyTables Table structure
              which may perform worse but allow more flexible operations
              like searching / selecting subsets of the data.
            - If None, pd.get_option('io.hdf.default_format') is checked,
              followed by fallback to "fixed".
        index : bool, default True
            Write DataFrame index as a column.
        min_itemsize : dict or int, optional
            Map column names to minimum string sizes for columns.
        nan_rep : Any, optional
            How to represent null values as str.
            Not allowed with append=True.
        dropna : bool, default False, optional
            Remove missing values.
        data_columns : list of columns or True, optional
            List of columns to create as indexed data columns for on-disk
            queries, or True to use all columns. By default only the axes
            of the object are indexed. See
            :ref:`Query via data columns<io.hdf5-query-data-columns>`. for
            more information.
            Applicable only to format='table'.
        errors : str, default 'strict'
            Specifies how encoding and decoding errors are to be handled.
            See the errors argument for :func:`open` for a full list
            of options.
        encoding : str, default "UTF-8"
            Set character encoding.

        See Also
        --------
        read_hdf : Read from HDF file.
        DataFrame.to_orc : Write a DataFrame to the binary orc format.
        DataFrame.to_parquet : Write a DataFrame to the binary parquet format.
        DataFrame.to_sql : Write to a SQL table.
        DataFrame.to_feather : Write out feather-format for DataFrames.
        DataFrame.to_csv : Write out to a csv file.

        Examples
        --------
        >>> df = pd.DataFrame(
        ...     {"A": [1, 2, 3], "B": [4, 5, 6]}, index=["a", "b", "c"]
        ... )  # doctest: +SKIP
        >>> df.to_hdf("data.h5", key="df", mode="w")  # doctest: +SKIP

        We can add another object to the same file:

        >>> s = pd.Series([1, 2, 3, 4])  # doctest: +SKIP
        >>> s.to_hdf("data.h5", key="s")  # doctest: +SKIP

        Reading from HDF file:

        >>> pd.read_hdf("data.h5", "df")  # doctest: +SKIP
        A  B
        a  1  4
        b  2  5
        c  3  6
        >>> pd.read_hdf("data.h5", "s")  # doctest: +SKIP
        0    1
        1    2
        2    3
        3    4
        dtype: int64
        """
        from pandas.io import pytables

        # Argument 3 to "to_hdf" has incompatible type "NDFrame"; expected
        # "Union[DataFrame, Series]" [arg-type]
        pytables.to_hdf(
            path_or_buf,
            key,
            self,  # type: ignore[arg-type]
            mode=mode,
            complevel=complevel,
            complib=complib,
            append=append,
            format=format,
            index=index,
            min_itemsize=min_itemsize,
            nan_rep=nan_rep,
            dropna=dropna,
            data_columns=data_columns,
            errors=errors,
            encoding=encoding,
        )

    @final
    def to_sql(
        self,
        name: str,
        con,
        *,
        schema: str | None = None,
        if_exists: Literal["fail", "replace", "append"] = "fail",
        index: bool = True,
        index_label: IndexLabel | None = None,
        chunksize: int | None = None,
        dtype: DtypeArg | None = None,
        method: Literal["multi"] | Callable | None = None,
    ) -> int | None:
        """
        Write records stored in a DataFrame to a SQL database.

        Databases supported by SQLAlchemy [1]_ are supported. Tables can be
        newly created, appended to, or overwritten.

        Parameters
        ----------
        name : str
            Name of SQL table.
        con : sqlalchemy.engine.(Engine or Connection) or sqlite3.Connection
            Using SQLAlchemy makes it possible to use any DB supported by that
            library. Legacy support is provided for sqlite3.Connection objects. The user
            is responsible for engine disposal and connection closure for the SQLAlchemy
            connectable. See `here \
                <https://docs.sqlalchemy.org/en/20/core/connections.html>`_.
            If passing a sqlalchemy.engine.Connection which is already in a transaction,
            the transaction will not be committed.  If passing a sqlite3.Connection,
            it will not be possible to roll back the record insertion.

        schema : str, optional
            Specify the schema (if database flavor supports this). If None, use
            default schema.
        if_exists : {'fail', 'replace', 'append'}, default 'fail'
            How to behave if the table already exists.

            * fail: Raise a ValueError.
            * replace: Drop the table before inserting new values.
            * append: Insert new values to the existing table.

        index : bool, default True
            Write DataFrame index as a column. Uses `index_label` as the column
            name in the table. Creates a table index for this column.
        index_label : str or sequence, default None
            Column label for index column(s). If None is given (default) and
            `index` is True, then the index names are used.
            A sequence should be given if the DataFrame uses MultiIndex.
        chunksize : int, optional
            Specify the number of rows in each batch to be written at a time.
            By default, all rows will be written at once.
        dtype : dict or scalar, optional
            Specifying the datatype for columns. If a dictionary is used, the
            keys should be the column names and the values should be the
            SQLAlchemy types or strings for the sqlite3 legacy mode. If a
            scalar is provided, it will be applied to all columns.
        method : {None, 'multi', callable}, optional
            Controls the SQL insertion clause used:

            * None : Uses standard SQL ``INSERT`` clause (one per row).
            * 'multi': Pass multiple values in a single ``INSERT`` clause.
            * callable with signature ``(pd_table, conn, keys, data_iter)``.

            Details and a sample callable implementation can be found in the
            section :ref:`insert method <io.sql.method>`.

        Returns
        -------
        None or int
            Number of rows affected by to_sql. None is returned if the callable
            passed into ``method`` does not return an integer number of rows.

            The number of returned rows affected is the sum of the ``rowcount``
            attribute of ``sqlite3.Cursor`` or SQLAlchemy connectable which may not
            reflect the exact number of written rows as stipulated in the
            `sqlite3 <https://docs.python.org/3/library/sqlite3.html#sqlite3.Cursor.rowcount>`__ or
            `SQLAlchemy <https://docs.sqlalchemy.org/en/20/core/connections.html#sqlalchemy.engine.CursorResult.rowcount>`__.

            .. versionadded:: 1.4.0

        Raises
        ------
        ValueError
            When the table already exists and `if_exists` is 'fail' (the
            default).

        See Also
        --------
        read_sql : Read a DataFrame from a table.

        Notes
        -----
        Timezone aware datetime columns will be written as
        ``Timestamp with timezone`` type with SQLAlchemy if supported by the
        database. Otherwise, the datetimes will be stored as timezone unaware
        timestamps local to the original timezone.

        Not all datastores support ``method="multi"``. Oracle, for example,
        does not support multi-value insert.

        References
        ----------
        .. [1] https://docs.sqlalchemy.org
        .. [2] https://www.python.org/dev/peps/pep-0249/

        Examples
        --------
        Create an in-memory SQLite database.

        >>> from sqlalchemy import create_engine
        >>> engine = create_engine('sqlite://', echo=False)

        Create a table from scratch with 3 rows.

        >>> df = pd.DataFrame({'name' : ['User 1', 'User 2', 'User 3']})
        >>> df
             name
        0  User 1
        1  User 2
        2  User 3

        >>> df.to_sql(name='users', con=engine)
        3
        >>> from sqlalchemy import text
        >>> with engine.connect() as conn:
        ...     conn.execute(text("SELECT * FROM users")).fetchall()
        [(0, 'User 1'), (1, 'User 2'), (2, 'User 3')]

        An `sqlalchemy.engine.Connection` can also be passed to `con`:

        >>> with engine.begin() as connection:
        ...     df1 = pd.DataFrame({'name' : ['User 4', 'User 5']})
        ...     df1.to_sql(name='users', con=connection, if_exists='append')
        2

        This is allowed to support operations that require that the same
        DBAPI connection is used for the entire operation.

        >>> df2 = pd.DataFrame({'name' : ['User 6', 'User 7']})
        >>> df2.to_sql(name='users', con=engine, if_exists='append')
        2
        >>> with engine.connect() as conn:
        ...     conn.execute(text("SELECT * FROM users")).fetchall()
        [(0, 'User 1'), (1, 'User 2'), (2, 'User 3'),
         (0, 'User 4'), (1, 'User 5'), (0, 'User 6'),
         (1, 'User 7')]

        Overwrite the table with just ``df2``.

        >>> df2.to_sql(name='users', con=engine, if_exists='replace',
        ...            index_label='id')
        2
        >>> with engine.connect() as conn:
        ...     conn.execute(text("SELECT * FROM users")).fetchall()
        [(0, 'User 6'), (1, 'User 7')]

        Use ``method`` to define a callable insertion method to do nothing
        if there's a primary key conflict on a table in a PostgreSQL database.

        >>> from sqlalchemy.dialects.postgresql import insert
        >>> def insert_on_conflict_nothing(table, conn, keys, data_iter):
        ...     # "a" is the primary key in "conflict_table"
        ...     data = [dict(zip(keys, row)) for row in data_iter]
        ...     stmt = insert(table.table).values(data).on_conflict_do_nothing(index_elements=["a"])
        ...     result = conn.execute(stmt)
        ...     return result.rowcount
        >>> df_conflict.to_sql(name="conflict_table", con=conn, if_exists="append",  # noqa: F821
        ...                    method=insert_on_conflict_nothing)  # doctest: +SKIP
        0

        For MySQL, a callable to update columns ``b`` and ``c`` if there's a conflict
        on a primary key.

        >>> from sqlalchemy.dialects.mysql import insert   # noqa: F811
        >>> def insert_on_conflict_update(table, conn, keys, data_iter):
        ...     # update columns "b" and "c" on primary key conflict
        ...     data = [dict(zip(keys, row)) for row in data_iter]
        ...     stmt = (
        ...         insert(table.table)
        ...         .values(data)
        ...     )
        ...     stmt = stmt.on_duplicate_key_update(b=stmt.inserted.b, c=stmt.inserted.c)
        ...     result = conn.execute(stmt)
        ...     return result.rowcount
        >>> df_conflict.to_sql(name="conflict_table", con=conn, if_exists="append",  # noqa: F821
        ...                    method=insert_on_conflict_update)  # doctest: +SKIP
        2

        Specify the dtype (especially useful for integers with missing values).
        Notice that while pandas is forced to store the data as floating point,
        the database supports nullable integers. When fetching the data with
        Python, we get back integer scalars.

        >>> df = pd.DataFrame({"A": [1, None, 2]})
        >>> df
             A
        0  1.0
        1  NaN
        2  2.0

        >>> from sqlalchemy.types import Integer
        >>> df.to_sql(name='integers', con=engine, index=False,
        ...           dtype={"A": Integer()})
        3

        >>> with engine.connect() as conn:
        ...     conn.execute(text("SELECT * FROM integers")).fetchall()
        [(1,), (None,), (2,)]
        """  # noqa: E501
        from pandas.io import sql

        return sql.to_sql(
            self,
            name,
            con,
            schema=schema,
            if_exists=if_exists,
            index=index,
            index_label=index_label,
            chunksize=chunksize,
            dtype=dtype,
            method=method,
        )

    @final
    @doc(
        storage_options=_shared_docs["storage_options"],
        compression_options=_shared_docs["compression_options"] % "path",
    )
    def to_pickle(
        self,
        path: FilePath | WriteBuffer[bytes],
        *,
        compression: CompressionOptions = "infer",
        protocol: int = pickle.HIGHEST_PROTOCOL,
        storage_options: StorageOptions | None = None,
    ) -> None:
        """
        Pickle (serialize) object to file.

        Parameters
        ----------
        path : str, path object, or file-like object
            String, path object (implementing ``os.PathLike[str]``), or file-like
            object implementing a binary ``write()`` function. File path where
            the pickled object will be stored.
        {compression_options}
        protocol : int
            Int which indicates which protocol should be used by the pickler,
            default HIGHEST_PROTOCOL (see [1]_ paragraph 12.1.2). The possible
            values are 0, 1, 2, 3, 4, 5. A negative value for the protocol
            parameter is equivalent to setting its value to HIGHEST_PROTOCOL.

            .. [1] https://docs.python.org/3/library/pickle.html.

        {storage_options}

        See Also
        --------
        read_pickle : Load pickled pandas object (or any object) from file.
        DataFrame.to_hdf : Write DataFrame to an HDF5 file.
        DataFrame.to_sql : Write DataFrame to a SQL database.
        DataFrame.to_parquet : Write a DataFrame to the binary parquet format.

        Examples
        --------
        >>> original_df = pd.DataFrame(
        ...     {{"foo": range(5), "bar": range(5, 10)}}
        ... )  # doctest: +SKIP
        >>> original_df  # doctest: +SKIP
           foo  bar
        0    0    5
        1    1    6
        2    2    7
        3    3    8
        4    4    9
        >>> original_df.to_pickle("./dummy.pkl")  # doctest: +SKIP

        >>> unpickled_df = pd.read_pickle("./dummy.pkl")  # doctest: +SKIP
        >>> unpickled_df  # doctest: +SKIP
           foo  bar
        0    0    5
        1    1    6
        2    2    7
        3    3    8
        4    4    9
        """
        from pandas.io.pickle import to_pickle

        to_pickle(
            self,
            path,
            compression=compression,
            protocol=protocol,
            storage_options=storage_options,
        )

    @final
    def to_clipboard(
        self, *, excel: bool = True, sep: str | None = None, **kwargs
    ) -> None:
        r"""
        Copy object to the system clipboard.

        Write a text representation of object to the system clipboard.
        This can be pasted into Excel, for example.

        Parameters
        ----------
        excel : bool, default True
            Produce output in a csv format for easy pasting into excel.

            - True, use the provided separator for csv pasting.
            - False, write a string representation of the object to the clipboard.

        sep : str, default ``'\t'``
            Field delimiter.
        **kwargs
            These parameters will be passed to DataFrame.to_csv.

        See Also
        --------
        DataFrame.to_csv : Write a DataFrame to a comma-separated values
            (csv) file.
        read_clipboard : Read text from clipboard and pass to read_csv.

        Notes
        -----
        Requirements for your platform.

          - Linux : `xclip`, or `xsel` (with `PyQt4` modules)
          - Windows : none
          - macOS : none

        This method uses the processes developed for the package `pyperclip`. A
        solution to render any output string format is given in the examples.

        Examples
        --------
        Copy the contents of a DataFrame to the clipboard.

        >>> df = pd.DataFrame([[1, 2, 3], [4, 5, 6]], columns=["A", "B", "C"])

        >>> df.to_clipboard(sep=",")  # doctest: +SKIP
        ... # Wrote the following to the system clipboard:
        ... # ,A,B,C
        ... # 0,1,2,3
        ... # 1,4,5,6

        We can omit the index by passing the keyword `index` and setting
        it to false.

        >>> df.to_clipboard(sep=",", index=False)  # doctest: +SKIP
        ... # Wrote the following to the system clipboard:
        ... # A,B,C
        ... # 1,2,3
        ... # 4,5,6

        Using the original `pyperclip` package for any string output format.

        .. code-block:: python

           import pyperclip

           html = df.style.to_html()
           pyperclip.copy(html)
        """
        from pandas.io import clipboards

        clipboards.to_clipboard(self, excel=excel, sep=sep, **kwargs)

    @final
    def to_xarray(self):
        """
        Return an xarray object from the pandas object.

        Returns
        -------
        xarray.DataArray or xarray.Dataset
            Data in the pandas structure converted to Dataset if the object is
            a DataFrame, or a DataArray if the object is a Series.

        See Also
        --------
        DataFrame.to_hdf : Write DataFrame to an HDF5 file.
        DataFrame.to_parquet : Write a DataFrame to the binary parquet format.

        Notes
        -----
        See the `xarray docs <https://xarray.pydata.org/en/stable/>`__

        Examples
        --------
        >>> df = pd.DataFrame(
        ...     [
        ...         ("falcon", "bird", 389.0, 2),
        ...         ("parrot", "bird", 24.0, 2),
        ...         ("lion", "mammal", 80.5, 4),
        ...         ("monkey", "mammal", np.nan, 4),
        ...     ],
        ...     columns=["name", "class", "max_speed", "num_legs"],
        ... )
        >>> df
             name   class  max_speed  num_legs
        0  falcon    bird      389.0         2
        1  parrot    bird       24.0         2
        2    lion  mammal       80.5         4
        3  monkey  mammal        NaN         4

        >>> df.to_xarray()  # doctest: +SKIP
        <xarray.Dataset>
        Dimensions:    (index: 4)
        Coordinates:
          * index      (index) int64 32B 0 1 2 3
        Data variables:
            name       (index) object 32B 'falcon' 'parrot' 'lion' 'monkey'
            class      (index) object 32B 'bird' 'bird' 'mammal' 'mammal'
            max_speed  (index) float64 32B 389.0 24.0 80.5 nan
            num_legs   (index) int64 32B 2 2 4 4

        >>> df["max_speed"].to_xarray()  # doctest: +SKIP
        <xarray.DataArray 'max_speed' (index: 4)>
        array([389. ,  24. ,  80.5,   nan])
        Coordinates:
          * index    (index) int64 0 1 2 3

        >>> dates = pd.to_datetime(
        ...     ["2018-01-01", "2018-01-01", "2018-01-02", "2018-01-02"]
        ... )
        >>> df_multiindex = pd.DataFrame(
        ...     {
        ...         "date": dates,
        ...         "animal": ["falcon", "parrot", "falcon", "parrot"],
        ...         "speed": [350, 18, 361, 15],
        ...     }
        ... )
        >>> df_multiindex = df_multiindex.set_index(["date", "animal"])

        >>> df_multiindex
                           speed
        date       animal
        2018-01-01 falcon    350
                   parrot     18
        2018-01-02 falcon    361
                   parrot     15

        >>> df_multiindex.to_xarray()  # doctest: +SKIP
        <xarray.Dataset>
        Dimensions:  (date: 2, animal: 2)
        Coordinates:
          * date     (date) datetime64[ns] 2018-01-01 2018-01-02
          * animal   (animal) object 'falcon' 'parrot'
        Data variables:
            speed    (date, animal) int64 350 18 361 15
        """
        xarray = import_optional_dependency("xarray")

        if self.ndim == 1:
            return xarray.DataArray.from_series(self)
        else:
            return xarray.Dataset.from_dataframe(self)

    @overload
    def to_latex(
        self,
        buf: None = ...,
        *,
        columns: Sequence[Hashable] | None = ...,
        header: bool | SequenceNotStr[str] = ...,
        index: bool = ...,
        na_rep: str = ...,
        formatters: FormattersType | None = ...,
        float_format: FloatFormatType | None = ...,
        sparsify: bool | None = ...,
        index_names: bool = ...,
        bold_rows: bool = ...,
        column_format: str | None = ...,
        longtable: bool | None = ...,
        escape: bool | None = ...,
        encoding: str | None = ...,
        decimal: str = ...,
        multicolumn: bool | None = ...,
        multicolumn_format: str | None = ...,
        multirow: bool | None = ...,
        caption: str | tuple[str, str] | None = ...,
        label: str | None = ...,
        position: str | None = ...,
    ) -> str: ...

    @overload
    def to_latex(
        self,
        buf: FilePath | WriteBuffer[str],
        *,
        columns: Sequence[Hashable] | None = ...,
        header: bool | SequenceNotStr[str] = ...,
        index: bool = ...,
        na_rep: str = ...,
        formatters: FormattersType | None = ...,
        float_format: FloatFormatType | None = ...,
        sparsify: bool | None = ...,
        index_names: bool = ...,
        bold_rows: bool = ...,
        column_format: str | None = ...,
        longtable: bool | None = ...,
        escape: bool | None = ...,
        encoding: str | None = ...,
        decimal: str = ...,
        multicolumn: bool | None = ...,
        multicolumn_format: str | None = ...,
        multirow: bool | None = ...,
        caption: str | tuple[str, str] | None = ...,
        label: str | None = ...,
        position: str | None = ...,
    ) -> None: ...

    @final
    def to_latex(
        self,
        buf: FilePath | WriteBuffer[str] | None = None,
        *,
        columns: Sequence[Hashable] | None = None,
        header: bool | SequenceNotStr[str] = True,
        index: bool = True,
        na_rep: str = "NaN",
        formatters: FormattersType | None = None,
        float_format: FloatFormatType | None = None,
        sparsify: bool | None = None,
        index_names: bool = True,
        bold_rows: bool = False,
        column_format: str | None = None,
        longtable: bool | None = None,
        escape: bool | None = None,
        encoding: str | None = None,
        decimal: str = ".",
        multicolumn: bool | None = None,
        multicolumn_format: str | None = None,
        multirow: bool | None = None,
        caption: str | tuple[str, str] | None = None,
        label: str | None = None,
        position: str | None = None,
    ) -> str | None:
        r"""
        Render object to a LaTeX tabular, longtable, or nested table.

        Requires ``\usepackage{{booktabs}}``.  The output can be copy/pasted
        into a main LaTeX document or read from an external file
        with ``\input{{table.tex}}``.

        .. versionchanged:: 2.0.0
           Refactored to use the Styler implementation via jinja2 templating.

        Parameters
        ----------
        buf : str, Path or StringIO-like, optional, default None
            Buffer to write to. If None, the output is returned as a string.
        columns : list of label, optional
            The subset of columns to write. Writes all columns by default.
        header : bool or list of str, default True
            Write out the column names. If a list of strings is given,
            it is assumed to be aliases for the column names.
        index : bool, default True
            Write row names (index).
        na_rep : str, default 'NaN'
            Missing data representation.
        formatters : list of functions or dict of {{str: function}}, optional
            Formatter functions to apply to columns' elements by position or
            name. The result of each function must be a unicode string.
            List must be of length equal to the number of columns.
        float_format : one-parameter function or str, optional, default None
            Formatter for floating point numbers. For example
            ``float_format="%.2f"`` and ``float_format="{{:0.2f}}".format`` will
            both result in 0.1234 being formatted as 0.12.
        sparsify : bool, optional
            Set to False for a DataFrame with a hierarchical index to print
            every multiindex key at each row. By default, the value will be
            read from the config module.
        index_names : bool, default True
            Prints the names of the indexes.
        bold_rows : bool, default False
            Make the row labels bold in the output.
        column_format : str, optional
            The columns format as specified in `LaTeX table format
            <https://en.wikibooks.org/wiki/LaTeX/Tables>`__ e.g. 'rcl' for 3
            columns. By default, 'l' will be used for all columns except
            columns of numbers, which default to 'r'.
        longtable : bool, optional
            Use a longtable environment instead of tabular. Requires
            adding a \usepackage{{longtable}} to your LaTeX preamble.
            By default, the value will be read from the pandas config
            module, and set to `True` if the option ``styler.latex.environment`` is
            `"longtable"`.

            .. versionchanged:: 2.0.0
               The pandas option affecting this argument has changed.
        escape : bool, optional
            By default, the value will be read from the pandas config
            module and set to `True` if the option ``styler.format.escape`` is
            `"latex"`. When set to False prevents from escaping latex special
            characters in column names.

            .. versionchanged:: 2.0.0
               The pandas option affecting this argument has changed, as has the
               default value to `False`.
        encoding : str, optional
            A string representing the encoding to use in the output file,
            defaults to 'utf-8'.
        decimal : str, default '.'
            Character recognized as decimal separator, e.g. ',' in Europe.
        multicolumn : bool, default True
            Use \multicolumn to enhance MultiIndex columns.
            The default will be read from the config module, and is set
            as the option ``styler.sparse.columns``.

            .. versionchanged:: 2.0.0
               The pandas option affecting this argument has changed.
        multicolumn_format : str, default 'r'
            The alignment for multicolumns, similar to `column_format`
            The default will be read from the config module, and is set as the option
            ``styler.latex.multicol_align``.

            .. versionchanged:: 2.0.0
               The pandas option affecting this argument has changed, as has the
               default value to "r".
        multirow : bool, default True
            Use \multirow to enhance MultiIndex rows. Requires adding a
            \usepackage{{multirow}} to your LaTeX preamble. Will print
            centered labels (instead of top-aligned) across the contained
            rows, separating groups via clines. The default will be read
            from the pandas config module, and is set as the option
            ``styler.sparse.index``.

            .. versionchanged:: 2.0.0
               The pandas option affecting this argument has changed, as has the
               default value to `True`.
        caption : str or tuple, optional
            Tuple (full_caption, short_caption),
            which results in ``\caption[short_caption]{{full_caption}}``;
            if a single string is passed, no short caption will be set.
        label : str, optional
            The LaTeX label to be placed inside ``\label{{}}`` in the output.
            This is used with ``\ref{{}}`` in the main ``.tex`` file.

        position : str, optional
            The LaTeX positional argument for tables, to be placed after
            ``\begin{{}}`` in the output.

        Returns
        -------
        str or None
            If buf is None, returns the result as a string. Otherwise returns None.

        See Also
        --------
        io.formats.style.Styler.to_latex : Render a DataFrame to LaTeX
            with conditional formatting.
        DataFrame.to_string : Render a DataFrame to a console-friendly
            tabular output.
        DataFrame.to_html : Render a DataFrame as an HTML table.

        Notes
        -----
        As of v2.0.0 this method has changed to use the Styler implementation as
        part of :meth:`.Styler.to_latex` via ``jinja2`` templating. This means
        that ``jinja2`` is a requirement, and needs to be installed, for this method
        to function. It is advised that users switch to using Styler, since that
        implementation is more frequently updated and contains much more
        flexibility with the output.

        Examples
        --------
        Convert a general DataFrame to LaTeX with formatting:

        >>> df = pd.DataFrame(dict(name=['Raphael', 'Donatello'],
        ...                        age=[26, 45],
        ...                        height=[181.23, 177.65]))
        >>> print(df.to_latex(index=False,
        ...                   formatters={"name": str.upper},
        ...                   float_format="{:.1f}".format,
        ...                   ))  # doctest: +SKIP
        \begin{tabular}{lrr}
        \toprule
        name & age & height \\
        \midrule
        RAPHAEL & 26 & 181.2 \\
        DONATELLO & 45 & 177.7 \\
        \bottomrule
        \end{tabular}
        """
        # Get defaults from the pandas config
        if self.ndim == 1:
            self = self.to_frame()
        if longtable is None:
            longtable = config.get_option("styler.latex.environment") == "longtable"
        if escape is None:
            escape = config.get_option("styler.format.escape") == "latex"
        if multicolumn is None:
            multicolumn = config.get_option("styler.sparse.columns")
        if multicolumn_format is None:
            multicolumn_format = config.get_option("styler.latex.multicol_align")
        if multirow is None:
            multirow = config.get_option("styler.sparse.index")

        if column_format is not None and not isinstance(column_format, str):
            raise ValueError("`column_format` must be str or unicode")
        length = len(self.columns) if columns is None else len(columns)
        if isinstance(header, (list, tuple)) and len(header) != length:
            raise ValueError(f"Writing {length} cols but got {len(header)} aliases")

        # Refactor formatters/float_format/decimal/na_rep/escape to Styler structure
        base_format_ = {
            "na_rep": na_rep,
            "escape": "latex" if escape else None,
            "decimal": decimal,
        }
        index_format_: dict[str, Any] = {"axis": 0, **base_format_}
        column_format_: dict[str, Any] = {"axis": 1, **base_format_}

        if isinstance(float_format, str):
            float_format_: Callable | None = lambda x: float_format % x
        else:
            float_format_ = float_format

        def _wrap(x, alt_format_):
            if isinstance(x, (float, complex)) and float_format_ is not None:
                return float_format_(x)
            else:
                return alt_format_(x)

        formatters_: list | tuple | dict | Callable | None = None
        if isinstance(formatters, list):
            formatters_ = {
                c: partial(_wrap, alt_format_=formatters[i])
                for i, c in enumerate(self.columns)
            }
        elif isinstance(formatters, dict):
            index_formatter = formatters.pop("__index__", None)
            column_formatter = formatters.pop("__columns__", None)
            if index_formatter is not None:
                index_format_.update({"formatter": index_formatter})
            if column_formatter is not None:
                column_format_.update({"formatter": column_formatter})

            formatters_ = formatters
            float_columns = self.select_dtypes(include="float").columns
            for col in float_columns:
                if col not in formatters.keys():
                    formatters_.update({col: float_format_})
        elif formatters is None and float_format is not None:
            formatters_ = partial(_wrap, alt_format_=lambda v: v)
        format_index_ = [index_format_, column_format_]

        # Deal with hiding indexes and relabelling column names
        hide_: list[dict] = []
        relabel_index_: list[dict] = []
        if columns:
            hide_.append(
                {
                    "subset": [c for c in self.columns if c not in columns],
                    "axis": "columns",
                }
            )
        if header is False:
            hide_.append({"axis": "columns"})
        elif isinstance(header, (list, tuple)):
            relabel_index_.append({"labels": header, "axis": "columns"})
            format_index_ = [index_format_]  # column_format is overwritten

        if index is False:
            hide_.append({"axis": "index"})
        if index_names is False:
            hide_.append({"names": True, "axis": "index"})

        render_kwargs_ = {
            "hrules": True,
            "sparse_index": sparsify,
            "sparse_columns": sparsify,
            "environment": "longtable" if longtable else None,
            "multicol_align": multicolumn_format
            if multicolumn
            else f"naive-{multicolumn_format}",
            "multirow_align": "t" if multirow else "naive",
            "encoding": encoding,
            "caption": caption,
            "label": label,
            "position": position,
            "column_format": column_format,
            "clines": "skip-last;data"
            if (multirow and isinstance(self.index, MultiIndex))
            else None,
            "bold_rows": bold_rows,
        }

        return self._to_latex_via_styler(
            buf,
            hide=hide_,
            relabel_index=relabel_index_,
            format={"formatter": formatters_, **base_format_},
            format_index=format_index_,
            render_kwargs=render_kwargs_,
        )

    @final
    def _to_latex_via_styler(
        self,
        buf=None,
        *,
        hide: dict | list[dict] | None = None,
        relabel_index: dict | list[dict] | None = None,
        format: dict | list[dict] | None = None,
        format_index: dict | list[dict] | None = None,
        render_kwargs: dict | None = None,
    ):
        """
        Render object to a LaTeX tabular, longtable, or nested table.

        Uses the ``Styler`` implementation with the following, ordered, method chaining:

        .. code-block:: python
           styler = Styler(DataFrame)
           styler.hide(**hide)
           styler.relabel_index(**relabel_index)
           styler.format(**format)
           styler.format_index(**format_index)
           styler.to_latex(buf=buf, **render_kwargs)

        Parameters
        ----------
        buf : str, Path or StringIO-like, optional, default None
            Buffer to write to. If None, the output is returned as a string.
        hide : dict, list of dict
            Keyword args to pass to the method call of ``Styler.hide``. If a list will
            call the method numerous times.
        relabel_index : dict, list of dict
            Keyword args to pass to the method of ``Styler.relabel_index``. If a list
            will call the method numerous times.
        format : dict, list of dict
            Keyword args to pass to the method call of ``Styler.format``. If a list will
            call the method numerous times.
        format_index : dict, list of dict
            Keyword args to pass to the method call of ``Styler.format_index``. If a
            list will call the method numerous times.
        render_kwargs : dict
            Keyword args to pass to the method call of ``Styler.to_latex``.

        Returns
        -------
        str or None
            If buf is None, returns the result as a string. Otherwise returns None.
        """
        from pandas.io.formats.style import Styler

        self = cast("DataFrame", self)
        styler = Styler(self, uuid="")

        for kw_name in ["hide", "relabel_index", "format", "format_index"]:
            kw = vars()[kw_name]
            if isinstance(kw, dict):
                getattr(styler, kw_name)(**kw)
            elif isinstance(kw, list):
                for sub_kw in kw:
                    getattr(styler, kw_name)(**sub_kw)

        # bold_rows is not a direct kwarg of Styler.to_latex
        render_kwargs = {} if render_kwargs is None else render_kwargs
        if render_kwargs.pop("bold_rows"):
            styler.map_index(lambda v: "textbf:--rwrap;")

        return styler.to_latex(buf=buf, **render_kwargs)

    @overload
    def to_csv(
        self,
        path_or_buf: None = ...,
        *,
        sep: str = ...,
        na_rep: str = ...,
        float_format: str | Callable | None = ...,
        columns: Sequence[Hashable] | None = ...,
        header: bool | list[str] = ...,
        index: bool = ...,
        index_label: IndexLabel | None = ...,
        mode: str = ...,
        encoding: str | None = ...,
        compression: CompressionOptions = ...,
        quoting: int | None = ...,
        quotechar: str = ...,
        lineterminator: str | None = ...,
        chunksize: int | None = ...,
        date_format: str | None = ...,
        doublequote: bool = ...,
        escapechar: str | None = ...,
        decimal: str = ...,
        errors: OpenFileErrors = ...,
        storage_options: StorageOptions = ...,
    ) -> str: ...

    @overload
    def to_csv(
        self,
        path_or_buf: FilePath | WriteBuffer[bytes] | WriteBuffer[str],
        *,
        sep: str = ...,
        na_rep: str = ...,
        float_format: str | Callable | None = ...,
        columns: Sequence[Hashable] | None = ...,
        header: bool | list[str] = ...,
        index: bool = ...,
        index_label: IndexLabel | None = ...,
        mode: str = ...,
        encoding: str | None = ...,
        compression: CompressionOptions = ...,
        quoting: int | None = ...,
        quotechar: str = ...,
        lineterminator: str | None = ...,
        chunksize: int | None = ...,
        date_format: str | None = ...,
        doublequote: bool = ...,
        escapechar: str | None = ...,
        decimal: str = ...,
        errors: OpenFileErrors = ...,
        storage_options: StorageOptions = ...,
    ) -> None: ...

    @final
    @doc(
        storage_options=_shared_docs["storage_options"],
        compression_options=_shared_docs["compression_options"] % "path_or_buf",
    )
    def to_csv(
        self,
        path_or_buf: FilePath | WriteBuffer[bytes] | WriteBuffer[str] | None = None,
        *,
        sep: str = ",",
        na_rep: str = "",
        float_format: str | Callable | None = None,
        columns: Sequence[Hashable] | None = None,
        header: bool | list[str] = True,
        index: bool = True,
        index_label: IndexLabel | None = None,
        mode: str = "w",
        encoding: str | None = None,
        compression: CompressionOptions = "infer",
        quoting: int | None = None,
        quotechar: str = '"',
        lineterminator: str | None = None,
        chunksize: int | None = None,
        date_format: str | None = None,
        doublequote: bool = True,
        escapechar: str | None = None,
        decimal: str = ".",
        errors: OpenFileErrors = "strict",
        storage_options: StorageOptions | None = None,
    ) -> str | None:
        r"""
        Write object to a comma-separated values (csv) file.

        Parameters
        ----------
        path_or_buf : str, path object, file-like object, or None, default None
            String, path object (implementing os.PathLike[str]), or file-like
            object implementing a write() function. If None, the result is
            returned as a string. If a non-binary file object is passed, it should
            be opened with `newline=''`, disabling universal newlines. If a binary
            file object is passed, `mode` might need to contain a `'b'`.
        sep : str, default ','
            String of length 1. Field delimiter for the output file.
        na_rep : str, default ''
            Missing data representation.
        float_format : str, Callable, default None
            Format string for floating point numbers. If a Callable is given, it takes
            precedence over other numeric formatting parameters, like decimal.
        columns : sequence, optional
            Columns to write.
        header : bool or list of str, default True
            Write out the column names. If a list of strings is given it is
            assumed to be aliases for the column names.
        index : bool, default True
            Write row names (index).
        index_label : str or sequence, or False, default None
            Column label for index column(s) if desired. If None is given, and
            `header` and `index` are True, then the index names are used. A
            sequence should be given if the object uses MultiIndex. If
            False do not print fields for index names. Use index_label=False
            for easier importing in R.
        mode : {{'w', 'x', 'a'}}, default 'w'
            Forwarded to either `open(mode=)` or `fsspec.open(mode=)` to control
            the file opening. Typical values include:

            - 'w', truncate the file first.
            - 'x', exclusive creation, failing if the file already exists.
            - 'a', append to the end of file if it exists.

        encoding : str, optional
            A string representing the encoding to use in the output file,
            defaults to 'utf-8'. `encoding` is not supported if `path_or_buf`
            is a non-binary file object.
        {compression_options}

               May be a dict with key 'method' as compression mode
               and other entries as additional compression options if
               compression mode is 'zip'.

               Passing compression options as keys in dict is
               supported for compression modes 'gzip', 'bz2', 'zstd', and 'zip'.
        quoting : optional constant from csv module
            Defaults to csv.QUOTE_MINIMAL. If you have set a `float_format`
            then floats are converted to strings and thus csv.QUOTE_NONNUMERIC
            will treat them as non-numeric.
        quotechar : str, default '\"'
            String of length 1. Character used to quote fields.
        lineterminator : str, optional
            The newline character or character sequence to use in the output
            file. Defaults to `os.linesep`, which depends on the OS in which
            this method is called ('\\n' for linux, '\\r\\n' for Windows, i.e.).

            .. versionchanged:: 1.5.0

                Previously was line_terminator, changed for consistency with
                read_csv and the standard library 'csv' module.

        chunksize : int or None
            Rows to write at a time.
        date_format : str, default None
            Format string for datetime objects.
        doublequote : bool, default True
            Control quoting of `quotechar` inside a field.
        escapechar : str, default None
            String of length 1. Character used to escape `sep` and `quotechar`
            when appropriate.
        decimal : str, default '.'
            Character recognized as decimal separator. E.g. use ',' for
            European data.
        errors : str, default 'strict'
            Specifies how encoding and decoding errors are to be handled.
            See the errors argument for :func:`open` for a full list
            of options.

        {storage_options}

        Returns
        -------
        None or str
            If path_or_buf is None, returns the resulting csv format as a
            string. Otherwise returns None.

        See Also
        --------
        read_csv : Load a CSV file into a DataFrame.
        to_excel : Write DataFrame to an Excel file.

        Examples
        --------
        Create 'out.csv' containing 'df' without indices

        >>> df = pd.DataFrame(
        ...     [["Raphael", "red", "sai"], ["Donatello", "purple", "bo staff"]],
        ...     columns=["name", "mask", "weapon"],
        ... )
        >>> df.to_csv("out.csv", index=False)  # doctest: +SKIP

        Create 'out.zip' containing 'out.csv'

        >>> df.to_csv(index=False)
        'name,mask,weapon\nRaphael,red,sai\nDonatello,purple,bo staff\n'
        >>> compression_opts = dict(
        ...     method="zip", archive_name="out.csv"
        ... )  # doctest: +SKIP
        >>> df.to_csv(
        ...     "out.zip", index=False, compression=compression_opts
        ... )  # doctest: +SKIP

        To write a csv file to a new folder or nested folder you will first
        need to create it using either Pathlib or os:

        >>> from pathlib import Path  # doctest: +SKIP
        >>> filepath = Path("folder/subfolder/out.csv")  # doctest: +SKIP
        >>> filepath.parent.mkdir(parents=True, exist_ok=True)  # doctest: +SKIP
        >>> df.to_csv(filepath)  # doctest: +SKIP

        >>> import os  # doctest: +SKIP
        >>> os.makedirs("folder/subfolder", exist_ok=True)  # doctest: +SKIP
        >>> df.to_csv("folder/subfolder/out.csv")  # doctest: +SKIP
        """
        df = self if isinstance(self, ABCDataFrame) else self.to_frame()

        formatter = DataFrameFormatter(
            frame=df,
            header=header,
            index=index,
            na_rep=na_rep,
            float_format=float_format,
            decimal=decimal,
        )

        return DataFrameRenderer(formatter).to_csv(
            path_or_buf,
            lineterminator=lineterminator,
            sep=sep,
            encoding=encoding,
            errors=errors,
            compression=compression,
            quoting=quoting,
            columns=columns,
            index_label=index_label,
            mode=mode,
            chunksize=chunksize,
            quotechar=quotechar,
            date_format=date_format,
            doublequote=doublequote,
            escapechar=escapechar,
            storage_options=storage_options,
        )

    # ----------------------------------------------------------------------
    # Indexing Methods

    @final
    def take(self, indices, axis: Axis = 0, **kwargs) -> Self:
        """
        Return the elements in the given *positional* indices along an axis.

        This means that we are not indexing according to actual values in
        the index attribute of the object. We are indexing according to the
        actual position of the element in the object.

        Parameters
        ----------
        indices : array-like
            An array of ints indicating which positions to take.
        axis : {0 or 'index', 1 or 'columns', None}, default 0
            The axis on which to select elements. ``0`` means that we are
            selecting rows, ``1`` means that we are selecting columns.
            For `Series` this parameter is unused and defaults to 0.
        **kwargs
            For compatibility with :meth:`numpy.take`. Has no effect on the
            output.

        Returns
        -------
        same type as caller
            An array-like containing the elements taken from the object.

        See Also
        --------
        DataFrame.loc : Select a subset of a DataFrame by labels.
        DataFrame.iloc : Select a subset of a DataFrame by positions.
        numpy.take : Take elements from an array along an axis.

        Examples
        --------
        >>> df = pd.DataFrame(
        ...     [
        ...         ("falcon", "bird", 389.0),
        ...         ("parrot", "bird", 24.0),
        ...         ("lion", "mammal", 80.5),
        ...         ("monkey", "mammal", np.nan),
        ...     ],
        ...     columns=["name", "class", "max_speed"],
        ...     index=[0, 2, 3, 1],
        ... )
        >>> df
             name   class  max_speed
        0  falcon    bird      389.0
        2  parrot    bird       24.0
        3    lion  mammal       80.5
        1  monkey  mammal        NaN

        Take elements at positions 0 and 3 along the axis 0 (default).

        Note how the actual indices selected (0 and 1) do not correspond to
        our selected indices 0 and 3. That's because we are selecting the 0th
        and 3rd rows, not rows whose indices equal 0 and 3.

        >>> df.take([0, 3])
             name   class  max_speed
        0  falcon    bird      389.0
        1  monkey  mammal        NaN

        Take elements at indices 1 and 2 along the axis 1 (column selection).

        >>> df.take([1, 2], axis=1)
            class  max_speed
        0    bird      389.0
        2    bird       24.0
        3  mammal       80.5
        1  mammal        NaN

        We may take elements using negative integers for positive indices,
        starting from the end of the object, just like with Python lists.

        >>> df.take([-1, -2])
             name   class  max_speed
        1  monkey  mammal        NaN
        3    lion  mammal       80.5
        """

        nv.validate_take((), kwargs)

        if isinstance(indices, slice):
            raise TypeError(
                f"{type(self).__name__}.take requires a sequence of integers, "
                "not slice."
            )
        indices = np.asarray(indices, dtype=np.intp)
        if axis == 0 and indices.ndim == 1 and is_range_indexer(indices, len(self)):
            return self.copy(deep=False)

        new_data = self._mgr.take(
            indices,
            axis=self._get_block_manager_axis(axis),
            verify=True,
        )
        return self._constructor_from_mgr(new_data, axes=new_data.axes).__finalize__(
            self, method="take"
        )

    @final
    def xs(
        self,
        key: IndexLabel,
        axis: Axis = 0,
        level: IndexLabel | None = None,
        drop_level: bool = True,
    ) -> Self:
        """
        Return cross-section from the Series/DataFrame.

        This method takes a `key` argument to select data at a particular
        level of a MultiIndex.

        Parameters
        ----------
        key : label or tuple of label
            Label contained in the index, or partially in a MultiIndex.
        axis : {0 or 'index', 1 or 'columns'}, default 0
            Axis to retrieve cross-section on.
        level : object, defaults to first n levels (n=1 or len(key))
            In case of a key partially contained in a MultiIndex, indicate
            which levels are used. Levels can be referred by label or position.
        drop_level : bool, default True
            If False, returns object with same levels as self.

        Returns
        -------
        Series or DataFrame
            Cross-section from the original Series or DataFrame
            corresponding to the selected index levels.

        See Also
        --------
        DataFrame.loc : Access a group of rows and columns
            by label(s) or a boolean array.
        DataFrame.iloc : Purely integer-location based indexing
            for selection by position.

        Notes
        -----
        `xs` can not be used to set values.

        MultiIndex Slicers is a generic way to get/set values on
        any level or levels.
        It is a superset of `xs` functionality, see
        :ref:`MultiIndex Slicers <advanced.mi_slicers>`.

        Examples
        --------
        >>> d = {
        ...     "num_legs": [4, 4, 2, 2],
        ...     "num_wings": [0, 0, 2, 2],
        ...     "class": ["mammal", "mammal", "mammal", "bird"],
        ...     "animal": ["cat", "dog", "bat", "penguin"],
        ...     "locomotion": ["walks", "walks", "flies", "walks"],
        ... }
        >>> df = pd.DataFrame(data=d)
        >>> df = df.set_index(["class", "animal", "locomotion"])
        >>> df
                                   num_legs  num_wings
        class  animal  locomotion
        mammal cat     walks              4          0
               dog     walks              4          0
               bat     flies              2          2
        bird   penguin walks              2          2

        Get values at specified index

        >>> df.xs("mammal")
                           num_legs  num_wings
        animal locomotion
        cat    walks              4          0
        dog    walks              4          0
        bat    flies              2          2

        Get values at several indexes

        >>> df.xs(("mammal", "dog", "walks"))
        num_legs     4
        num_wings    0
        Name: (mammal, dog, walks), dtype: int64

        Get values at specified index and level

        >>> df.xs("cat", level=1)
                           num_legs  num_wings
        class  locomotion
        mammal walks              4          0

        Get values at several indexes and levels

        >>> df.xs(("bird", "walks"), level=[0, "locomotion"])
                 num_legs  num_wings
        animal
        penguin         2          2

        Get values at specified column and axis

        >>> df.xs("num_wings", axis=1)
        class   animal   locomotion
        mammal  cat      walks         0
                dog      walks         0
                bat      flies         2
        bird    penguin  walks         2
        Name: num_wings, dtype: int64
        """
        axis = self._get_axis_number(axis)
        labels = self._get_axis(axis)

        if isinstance(key, list):
            raise TypeError("list keys are not supported in xs, pass a tuple instead")

        if level is not None:
            if not isinstance(labels, MultiIndex):
                raise TypeError("Index must be a MultiIndex")
            loc, new_ax = labels.get_loc_level(key, level=level, drop_level=drop_level)

            # create the tuple of the indexer
            _indexer = [slice(None)] * self.ndim
            _indexer[axis] = loc
            indexer = tuple(_indexer)

            result = self.iloc[indexer]
            setattr(result, result._get_axis_name(axis), new_ax)
            return result

        if axis == 1:
            if drop_level:
                return self[key]
            index = self.columns
        else:
            index = self.index

        if isinstance(index, MultiIndex):
            loc, new_index = index._get_loc_level(key, level=0)
            if not drop_level:
                if lib.is_integer(loc):
                    # Slice index must be an integer or None
                    new_index = index[loc : loc + 1]
                else:
                    new_index = index[loc]
        else:
            loc = index.get_loc(key)

            if isinstance(loc, np.ndarray):
                if loc.dtype == np.bool_:
                    (inds,) = loc.nonzero()
                    return self.take(inds, axis=axis)
                else:
                    return self.take(loc, axis=axis)

            if not is_scalar(loc):
                new_index = index[loc]

        if is_scalar(loc) and axis == 0:
            # In this case loc should be an integer
            if self.ndim == 1:
                # if we encounter an array-like and we only have 1 dim
                # that means that their are list/ndarrays inside the Series!
                # so just return them (GH 6394)
                return self._values[loc]

            new_mgr = self._mgr.fast_xs(loc)

            result = self._constructor_sliced_from_mgr(new_mgr, axes=new_mgr.axes)
            result._name = self.index[loc]
            result = result.__finalize__(self)
        elif is_scalar(loc):
            result = self.iloc[:, slice(loc, loc + 1)]
        elif axis == 1:
            result = self.iloc[:, loc]
        else:
            result = self.iloc[loc]
            result.index = new_index

        return result

    def __getitem__(self, item):
        raise AbstractMethodError(self)

    @final
    def _getitem_slice(self, key: slice) -> Self:
        """
        __getitem__ for the case where the key is a slice object.
        """
        # _convert_slice_indexer to determine if this slice is positional
        #  or label based, and if the latter, convert to positional
        slobj = self.index._convert_slice_indexer(key, kind="getitem")
        if isinstance(slobj, np.ndarray):
            # reachable with DatetimeIndex
            indexer = lib.maybe_indices_to_slice(slobj.astype(np.intp), len(self))
            if isinstance(indexer, np.ndarray):
                # GH#43223 If we can not convert, use take
                return self.take(indexer, axis=0)
            slobj = indexer
        return self._slice(slobj)

    def _slice(self, slobj: slice, axis: AxisInt = 0) -> Self:
        """
        Construct a slice of this container.

        Slicing with this method is *always* positional.
        """
        assert isinstance(slobj, slice), type(slobj)
        axis = self._get_block_manager_axis(axis)
        new_mgr = self._mgr.get_slice(slobj, axis=axis)
        result = self._constructor_from_mgr(new_mgr, axes=new_mgr.axes)
        result = result.__finalize__(self)
        return result

    @final
    def __delitem__(self, key) -> None:
        """
        Delete item
        """
        deleted = False

        maybe_shortcut = False
        if self.ndim == 2 and isinstance(self.columns, MultiIndex):
            try:
                # By using engine's __contains__ we effectively
                # restrict to same-length tuples
                maybe_shortcut = key not in self.columns._engine
            except TypeError:
                pass

        if maybe_shortcut:
            # Allow shorthand to delete all columns whose first len(key)
            # elements match key:
            if not isinstance(key, tuple):
                key = (key,)
            for col in self.columns:
                if isinstance(col, tuple) and col[: len(key)] == key:
                    del self[col]
                    deleted = True
        if not deleted:
            # If the above loop ran and didn't delete anything because
            # there was no match, this call should raise the appropriate
            # exception:
            loc = self.axes[-1].get_loc(key)
            self._mgr = self._mgr.idelete(loc)

    # ----------------------------------------------------------------------
    # Unsorted

    @final
    def _check_inplace_and_allows_duplicate_labels(self, inplace: bool) -> None:
        if inplace and not self.flags.allows_duplicate_labels:
            raise ValueError(
                "Cannot specify 'inplace=True' when "
                "'self.flags.allows_duplicate_labels' is False."
            )

    @final
    def get(self, key, default=None):
        """
        Get item from object for given key (ex: DataFrame column).

        Returns ``default`` value if not found.

        Parameters
        ----------
        key : object
            Key for which item should be returned.
        default : object, default None
            Default value to return if key is not found.

        Returns
        -------
        same type as items contained in object
            Item for given key or ``default`` value, if key is not found.

        See Also
        --------
        DataFrame.get : Get item from object for given key (ex: DataFrame column).
        Series.get : Get item from object for given key (ex: DataFrame column).

        Examples
        --------
        >>> df = pd.DataFrame(
        ...     [
        ...         [24.3, 75.7, "high"],
        ...         [31, 87.8, "high"],
        ...         [22, 71.6, "medium"],
        ...         [35, 95, "medium"],
        ...     ],
        ...     columns=["temp_celsius", "temp_fahrenheit", "windspeed"],
        ...     index=pd.date_range(start="2014-02-12", end="2014-02-15", freq="D"),
        ... )

        >>> df
                    temp_celsius  temp_fahrenheit windspeed
        2014-02-12          24.3             75.7      high
        2014-02-13          31.0             87.8      high
        2014-02-14          22.0             71.6    medium
        2014-02-15          35.0             95.0    medium

        >>> df.get(["temp_celsius", "windspeed"])
                    temp_celsius windspeed
        2014-02-12          24.3      high
        2014-02-13          31.0      high
        2014-02-14          22.0    medium
        2014-02-15          35.0    medium

        >>> ser = df["windspeed"]
        >>> ser.get("2014-02-13")
        'high'

        If the key isn't found, the default value will be used.

        >>> df.get(["temp_celsius", "temp_kelvin"], default="default_value")
        'default_value'

        >>> ser.get("2014-02-10", "[unknown]")
        '[unknown]'
        """
        try:
            return self[key]
        except (KeyError, ValueError, IndexError):
            return default

    @staticmethod
    def _check_copy_deprecation(copy):
        if copy is not lib.no_default:
            warnings.warn(
                "The copy keyword is deprecated and will be removed in a future "
                "version. Copy-on-Write is active in pandas since 3.0 which utilizes "
                "a lazy copy mechanism that defers copies until necessary. Use "
                ".copy() to make an eager copy if necessary.",
                Pandas40DeprecationWarning,
                stacklevel=find_stack_level(),
            )

    # issue 58667
    @deprecate_kwarg("method", None)
    @final
    def reindex_like(
        self,
        other,
        method: Literal["backfill", "bfill", "pad", "ffill", "nearest"] | None = None,
        copy: bool | lib.NoDefault = lib.no_default,
        limit: int | None = None,
        tolerance=None,
    ) -> Self:
        """
        Return an object with matching indices as other object.

        Conform the object to the same index on all axes. Optional
        filling logic, placing NaN in locations having no value
        in the previous index. A new object is produced unless the
        new index is equivalent to the current one and copy=False.

        Parameters
        ----------
        other : Object of the same data type
            Its row and column indices are used to define the new indices
            of this object.
        method : {None, 'backfill'/'bfill', 'pad'/'ffill', 'nearest'}
            Method to use for filling holes in reindexed DataFrame.
            Please note: this is only applicable to DataFrames/Series with a
            monotonically increasing/decreasing index.

            .. deprecated:: 3.0.0

            * None (default): don't fill gaps
            * pad / ffill: propagate last valid observation forward to next
              valid
            * backfill / bfill: use next valid observation to fill gap
            * nearest: use nearest valid observations to fill gap.

        copy : bool, default False
            Return a new object, even if the passed indexes are the same.

            .. note::
                The `copy` keyword will change behavior in pandas 3.0.
                `Copy-on-Write
                <https://pandas.pydata.org/docs/dev/user_guide/copy_on_write.html>`__
                will be enabled by default, which means that all methods with a
                `copy` keyword will use a lazy copy mechanism to defer the copy and
                ignore the `copy` keyword. The `copy` keyword will be removed in a
                future version of pandas.

                You can already get the future behavior and improvements through
                enabling copy on write ``pd.options.mode.copy_on_write = True``

            .. deprecated:: 3.0.0
        limit : int, default None
            Maximum number of consecutive labels to fill for inexact matches.
        tolerance : optional
            Maximum distance between original and new labels for inexact
            matches. The values of the index at the matching locations must
            satisfy the equation ``abs(index[indexer] - target) <= tolerance``.

            Tolerance may be a scalar value, which applies the same tolerance
            to all values, or list-like, which applies variable tolerance per
            element. List-like includes list, tuple, array, Series, and must be
            the same size as the index and its dtype must exactly match the
            index's type.

        Returns
        -------
        Series or DataFrame
            Same type as caller, but with changed indices on each axis.

        See Also
        --------
        DataFrame.set_index : Set row labels.
        DataFrame.reset_index : Remove row labels or move them to new columns.
        DataFrame.reindex : Change to new indices or expand indices.

        Notes
        -----
        Same as calling
        ``.reindex(index=other.index, columns=other.columns,...)``.

        Examples
        --------
        >>> df1 = pd.DataFrame(
        ...     [
        ...         [24.3, 75.7, "high"],
        ...         [31, 87.8, "high"],
        ...         [22, 71.6, "medium"],
        ...         [35, 95, "medium"],
        ...     ],
        ...     columns=["temp_celsius", "temp_fahrenheit", "windspeed"],
        ...     index=pd.date_range(start="2014-02-12", end="2014-02-15", freq="D"),
        ... )

        >>> df1
                    temp_celsius  temp_fahrenheit windspeed
        2014-02-12          24.3             75.7      high
        2014-02-13          31.0             87.8      high
        2014-02-14          22.0             71.6    medium
        2014-02-15          35.0             95.0    medium

        >>> df2 = pd.DataFrame(
        ...     [[28, "low"], [30, "low"], [35.1, "medium"]],
        ...     columns=["temp_celsius", "windspeed"],
        ...     index=pd.DatetimeIndex(["2014-02-12", "2014-02-13", "2014-02-15"]),
        ... )

        >>> df2
                    temp_celsius windspeed
        2014-02-12          28.0       low
        2014-02-13          30.0       low
        2014-02-15          35.1    medium

        >>> df2.reindex_like(df1)
                    temp_celsius  temp_fahrenheit windspeed
        2014-02-12          28.0              NaN       low
        2014-02-13          30.0              NaN       low
        2014-02-14           NaN              NaN       NaN
        2014-02-15          35.1              NaN    medium
        """
        self._check_copy_deprecation(copy)
        d = other._construct_axes_dict(
            axes=self._AXIS_ORDERS,
            method=method,
            limit=limit,
            tolerance=tolerance,
        )

        return self.reindex(**d)

    @overload
    def drop(
        self,
        labels: IndexLabel | ListLike = ...,
        *,
        axis: Axis = ...,
        index: IndexLabel | ListLike = ...,
        columns: IndexLabel | ListLike = ...,
        level: Level | None = ...,
        inplace: Literal[True],
        errors: IgnoreRaise = ...,
    ) -> None: ...

    @overload
    def drop(
        self,
        labels: IndexLabel | ListLike = ...,
        *,
        axis: Axis = ...,
        index: IndexLabel | ListLike = ...,
        columns: IndexLabel | ListLike = ...,
        level: Level | None = ...,
        inplace: Literal[False] = ...,
        errors: IgnoreRaise = ...,
    ) -> Self: ...

    @overload
    def drop(
        self,
        labels: IndexLabel | ListLike = ...,
        *,
        axis: Axis = ...,
        index: IndexLabel | ListLike = ...,
        columns: IndexLabel | ListLike = ...,
        level: Level | None = ...,
        inplace: bool = ...,
        errors: IgnoreRaise = ...,
    ) -> Self | None: ...

    def drop(
        self,
        labels: IndexLabel | ListLike = None,
        *,
        axis: Axis = 0,
        index: IndexLabel | ListLike = None,
        columns: IndexLabel | ListLike = None,
        level: Level | None = None,
        inplace: bool = False,
        errors: IgnoreRaise = "raise",
    ) -> Self | None:
        inplace = validate_bool_kwarg(inplace, "inplace")

        if labels is not None:
            if index is not None or columns is not None:
                raise ValueError("Cannot specify both 'labels' and 'index'/'columns'")
            axis_name = self._get_axis_name(axis)
            axes = {axis_name: labels}
        elif index is not None or columns is not None:
            axes = {"index": index}
            if self.ndim == 2:
                axes["columns"] = columns
        else:
            raise ValueError(
                "Need to specify at least one of 'labels', 'index' or 'columns'"
            )

        obj = self

        for axis, labels in axes.items():
            if labels is not None:
                obj = obj._drop_axis(labels, axis, level=level, errors=errors)

        if inplace:
            self._update_inplace(obj)
            return None
        else:
            return obj

    @final
    def _drop_axis(
        self,
        labels,
        axis,
        level=None,
        errors: IgnoreRaise = "raise",
        only_slice: bool = False,
    ) -> Self:
        """
        Drop labels from specified axis. Used in the ``drop`` method
        internally.

        Parameters
        ----------
        labels : single label or list-like
        axis : int or axis name
        level : int or level name, default None
            For MultiIndex
        errors : {'ignore', 'raise'}, default 'raise'
            If 'ignore', suppress error and existing labels are dropped.
        only_slice : bool, default False
            Whether indexing along columns should be view-only.

        """
        axis_num = self._get_axis_number(axis)
        axis = self._get_axis(axis)

        if axis.is_unique:
            if level is not None:
                if not isinstance(axis, MultiIndex):
                    raise AssertionError("axis must be a MultiIndex")
                new_axis = axis.drop(labels, level=level, errors=errors)
            else:
                new_axis = axis.drop(labels, errors=errors)
            indexer = axis.get_indexer(new_axis)

        # Case for non-unique axis
        else:
            is_tuple_labels = is_nested_list_like(labels) or isinstance(labels, tuple)
            labels = ensure_object(common.index_labels_to_array(labels))
            if level is not None:
                if not isinstance(axis, MultiIndex):
                    raise AssertionError("axis must be a MultiIndex")
                mask = ~axis.get_level_values(level).isin(labels)

                # GH 18561 MultiIndex.drop should raise if label is absent
                if errors == "raise" and mask.all():
                    raise KeyError(f"{labels} not found in axis")
            elif (
                isinstance(axis, MultiIndex)
                and labels.dtype == "object"
                and not is_tuple_labels
            ):
                # Set level to zero in case of MultiIndex and label is string,
                #  because isin can't handle strings for MultiIndexes GH#36293
                # In case of tuples we get dtype object but have to use isin GH#42771
                mask = ~axis.get_level_values(0).isin(labels)
            else:
                mask = ~axis.isin(labels)
                # Check if label doesn't exist along axis
                labels_missing = (axis.get_indexer_for(labels) == -1).any()
                if errors == "raise" and labels_missing:
                    raise KeyError(f"{labels} not found in axis")

            if isinstance(mask.dtype, ExtensionDtype):
                # GH#45860
                mask = mask.to_numpy(dtype=bool)

            indexer = mask.nonzero()[0]
            new_axis = axis.take(indexer)

        bm_axis = self.ndim - axis_num - 1
        new_mgr = self._mgr.reindex_indexer(
            new_axis,
            indexer,
            axis=bm_axis,
            allow_dups=True,
            only_slice=only_slice,
        )
        result = self._constructor_from_mgr(new_mgr, axes=new_mgr.axes)
        if self.ndim == 1:
            result._name = self.name

        return result.__finalize__(self)

    @final
    def _update_inplace(self, result) -> None:
        """
        Replace self internals with result.

        Parameters
        ----------
        result : same type as self
        """
        # NOTE: This does *not* call __finalize__ and that's an explicit
        # decision that we may revisit in the future.
        self._mgr = result._mgr

    @final
    def add_prefix(self, prefix: str, axis: Axis | None = None) -> Self:
        """
        Prefix labels with string `prefix`.

        For Series, the row labels are prefixed.
        For DataFrame, the column labels are prefixed.

        Parameters
        ----------
        prefix : str
            The string to add before each label.
        axis : {0 or 'index', 1 or 'columns', None}, default None
            Axis to add prefix on

            .. versionadded:: 2.0.0

        Returns
        -------
        Series or DataFrame
            New Series or DataFrame with updated labels.

        See Also
        --------
        Series.add_suffix: Suffix row labels with string `suffix`.
        DataFrame.add_suffix: Suffix column labels with string `suffix`.

        Examples
        --------
        >>> s = pd.Series([1, 2, 3, 4])
        >>> s
        0    1
        1    2
        2    3
        3    4
        dtype: int64

        >>> s.add_prefix("item_")
        item_0    1
        item_1    2
        item_2    3
        item_3    4
        dtype: int64

        >>> df = pd.DataFrame({"A": [1, 2, 3, 4], "B": [3, 4, 5, 6]})
        >>> df
           A  B
        0  1  3
        1  2  4
        2  3  5
        3  4  6

        >>> df.add_prefix("col_")
             col_A  col_B
        0       1       3
        1       2       4
        2       3       5
        3       4       6
        """
        f = lambda x: f"{prefix}{x}"

        axis_name = self._info_axis_name
        if axis is not None:
            axis_name = self._get_axis_name(axis)

        mapper = {axis_name: f}

        # error: Keywords must be strings
        # error: No overload variant of "_rename" of "NDFrame" matches
        # argument type "dict[Literal['index', 'columns'], Callable[[Any], str]]"
        return self._rename(**mapper)  # type: ignore[call-overload, misc]

    @final
    def add_suffix(self, suffix: str, axis: Axis | None = None) -> Self:
        """
        Suffix labels with string `suffix`.

        For Series, the row labels are suffixed.
        For DataFrame, the column labels are suffixed.

        Parameters
        ----------
        suffix : str
            The string to add after each label.
        axis : {0 or 'index', 1 or 'columns', None}, default None
            Axis to add suffix on

            .. versionadded:: 2.0.0

        Returns
        -------
        Series or DataFrame
            New Series or DataFrame with updated labels.

        See Also
        --------
        Series.add_prefix: Prefix row labels with string `prefix`.
        DataFrame.add_prefix: Prefix column labels with string `prefix`.

        Examples
        --------
        >>> s = pd.Series([1, 2, 3, 4])
        >>> s
        0    1
        1    2
        2    3
        3    4
        dtype: int64

        >>> s.add_suffix("_item")
        0_item    1
        1_item    2
        2_item    3
        3_item    4
        dtype: int64

        >>> df = pd.DataFrame({"A": [1, 2, 3, 4], "B": [3, 4, 5, 6]})
        >>> df
           A  B
        0  1  3
        1  2  4
        2  3  5
        3  4  6

        >>> df.add_suffix("_col")
             A_col  B_col
        0       1       3
        1       2       4
        2       3       5
        3       4       6
        """
        f = lambda x: f"{x}{suffix}"

        axis_name = self._info_axis_name
        if axis is not None:
            axis_name = self._get_axis_name(axis)

        mapper = {axis_name: f}
        # error: Keywords must be strings
        # error: No overload variant of "_rename" of "NDFrame" matches argument
        # type "dict[Literal['index', 'columns'], Callable[[Any], str]]"
        return self._rename(**mapper)  # type: ignore[call-overload, misc]

    @overload
    def sort_values(
        self,
        *,
        axis: Axis = ...,
        ascending: bool | Sequence[bool] = ...,
        inplace: Literal[False] = ...,
        kind: SortKind = ...,
        na_position: NaPosition = ...,
        ignore_index: bool = ...,
        key: ValueKeyFunc = ...,
    ) -> Self: ...

    @overload
    def sort_values(
        self,
        *,
        axis: Axis = ...,
        ascending: bool | Sequence[bool] = ...,
        inplace: Literal[True],
        kind: SortKind = ...,
        na_position: NaPosition = ...,
        ignore_index: bool = ...,
        key: ValueKeyFunc = ...,
    ) -> None: ...

    @overload
    def sort_values(
        self,
        *,
        axis: Axis = ...,
        ascending: bool | Sequence[bool] = ...,
        inplace: bool = ...,
        kind: SortKind = ...,
        na_position: NaPosition = ...,
        ignore_index: bool = ...,
        key: ValueKeyFunc = ...,
    ) -> Self | None: ...

    def sort_values(
        self,
        *,
        axis: Axis = 0,
        ascending: bool | Sequence[bool] = True,
        inplace: bool = False,
        kind: SortKind = "quicksort",
        na_position: NaPosition = "last",
        ignore_index: bool = False,
        key: ValueKeyFunc | None = None,
    ) -> Self | None:
        """
        Sort by the values along either axis.

        Parameters
        ----------%(optional_by)s
        axis : %(axes_single_arg)s, default 0
             Axis to be sorted.
        ascending : bool or list of bool, default True
             Sort ascending vs. descending. Specify list for multiple sort
             orders.  If this is a list of bools, must match the length of
             the by.
        inplace : bool, default False
             If True, perform operation in-place.
        kind : {'quicksort', 'mergesort', 'heapsort', 'stable'}, default 'quicksort'
             Choice of sorting algorithm. See also :func:`numpy.sort` for more
             information. `mergesort` and `stable` are the only stable algorithms. For
             DataFrames, this option is only applied when sorting on a single
             column or label.
        na_position : {'first', 'last'}, default 'last'
             Puts NaNs at the beginning if `first`; `last` puts NaNs at the
             end.
        ignore_index : bool, default False
             If True, the resulting axis will be labeled 0, 1, …, n - 1.
        key : callable, optional
            Apply the key function to the values
            before sorting. This is similar to the `key` argument in the
            builtin :meth:`sorted` function, with the notable difference that
            this `key` function should be *vectorized*. It should expect a
            ``Series`` and return a Series with the same shape as the input.
            It will be applied to each column in `by` independently.

        Returns
        -------
        DataFrame or None
            DataFrame with sorted values or None if ``inplace=True``.

        See Also
        --------
        DataFrame.sort_index : Sort a DataFrame by the index.
        Series.sort_values : Similar method for a Series.

        Examples
        --------
        >>> df = pd.DataFrame(
        ...     {
        ...         "col1": ["A", "A", "B", np.nan, "D", "C"],
        ...         "col2": [2, 1, 9, 8, 7, 4],
        ...         "col3": [0, 1, 9, 4, 2, 3],
        ...         "col4": ["a", "B", "c", "D", "e", "F"],
        ...     }
        ... )
        >>> df
          col1  col2  col3 col4
        0    A     2     0    a
        1    A     1     1    B
        2    B     9     9    c
        3  NaN     8     4    D
        4    D     7     2    e
        5    C     4     3    F

        Sort by col1

        >>> df.sort_values(by=["col1"])
          col1  col2  col3 col4
        0    A     2     0    a
        1    A     1     1    B
        2    B     9     9    c
        5    C     4     3    F
        4    D     7     2    e
        3  NaN     8     4    D

        Sort by multiple columns

        >>> df.sort_values(by=["col1", "col2"])
          col1  col2  col3 col4
        1    A     1     1    B
        0    A     2     0    a
        2    B     9     9    c
        5    C     4     3    F
        4    D     7     2    e
        3  NaN     8     4    D

        Sort Descending

        >>> df.sort_values(by="col1", ascending=False)
          col1  col2  col3 col4
        4    D     7     2    e
        5    C     4     3    F
        2    B     9     9    c
        0    A     2     0    a
        1    A     1     1    B
        3  NaN     8     4    D

        Putting NAs first

        >>> df.sort_values(by="col1", ascending=False, na_position="first")
          col1  col2  col3 col4
        3  NaN     8     4    D
        4    D     7     2    e
        5    C     4     3    F
        2    B     9     9    c
        0    A     2     0    a
        1    A     1     1    B

        Sorting with a key function

        >>> df.sort_values(by="col4", key=lambda col: col.str.lower())
           col1  col2  col3 col4
        0    A     2     0    a
        1    A     1     1    B
        2    B     9     9    c
        3  NaN     8     4    D
        4    D     7     2    e
        5    C     4     3    F

        Natural sort with the key argument,
        using the `natsort <https://github.com/SethMMorton/natsort>` package.

        >>> df = pd.DataFrame(
        ...     {
        ...         "time": ["0hr", "128hr", "72hr", "48hr", "96hr"],
        ...         "value": [10, 20, 30, 40, 50],
        ...     }
        ... )
        >>> df
            time  value
        0    0hr     10
        1  128hr     20
        2   72hr     30
        3   48hr     40
        4   96hr     50
        >>> from natsort import index_natsorted
        >>> df.sort_values(
        ...     by="time", key=lambda x: np.argsort(index_natsorted(df["time"]))
        ... )
            time  value
        0    0hr     10
        3   48hr     40
        2   72hr     30
        4   96hr     50
        1  128hr     20
        """
        raise AbstractMethodError(self)

    @overload
    def sort_index(
        self,
        *,
        axis: Axis = ...,
        level: IndexLabel = ...,
        ascending: bool | Sequence[bool] = ...,
        inplace: Literal[True],
        kind: SortKind = ...,
        na_position: NaPosition = ...,
        sort_remaining: bool = ...,
        ignore_index: bool = ...,
        key: IndexKeyFunc = ...,
    ) -> None: ...

    @overload
    def sort_index(
        self,
        *,
        axis: Axis = ...,
        level: IndexLabel = ...,
        ascending: bool | Sequence[bool] = ...,
        inplace: Literal[False] = ...,
        kind: SortKind = ...,
        na_position: NaPosition = ...,
        sort_remaining: bool = ...,
        ignore_index: bool = ...,
        key: IndexKeyFunc = ...,
    ) -> Self: ...

    @overload
    def sort_index(
        self,
        *,
        axis: Axis = ...,
        level: IndexLabel = ...,
        ascending: bool | Sequence[bool] = ...,
        inplace: bool = ...,
        kind: SortKind = ...,
        na_position: NaPosition = ...,
        sort_remaining: bool = ...,
        ignore_index: bool = ...,
        key: IndexKeyFunc = ...,
    ) -> Self | None: ...

    def sort_index(
        self,
        *,
        axis: Axis = 0,
        level: IndexLabel | None = None,
        ascending: bool | Sequence[bool] = True,
        inplace: bool = False,
        kind: SortKind = "quicksort",
        na_position: NaPosition = "last",
        sort_remaining: bool = True,
        ignore_index: bool = False,
        key: IndexKeyFunc | None = None,
    ) -> Self | None:
        inplace = validate_bool_kwarg(inplace, "inplace")
        axis = self._get_axis_number(axis)
        ascending = validate_ascending(ascending)

        target = self._get_axis(axis)

        indexer = get_indexer_indexer(
            target, level, ascending, kind, na_position, sort_remaining, key
        )

        if indexer is None:
            if inplace:
                result = self
            else:
                result = self.copy(deep=False)

            if ignore_index:
                if axis == 1:
                    result.columns = default_index(len(self.columns))
                else:
                    result.index = default_index(len(self))
            if inplace:
                return None
            else:
                return result

        baxis = self._get_block_manager_axis(axis)
        new_data = self._mgr.take(indexer, axis=baxis, verify=False)

        # reconstruct axis if needed
        if not ignore_index:
            new_axis = new_data.axes[baxis]._sort_levels_monotonic()
        else:
            new_axis = default_index(len(indexer))
        new_data.set_axis(baxis, new_axis)

        result = self._constructor_from_mgr(new_data, axes=new_data.axes)

        if inplace:
            return self._update_inplace(result)
        else:
            return result.__finalize__(self, method="sort_index")

    @doc(
        klass=_shared_doc_kwargs["klass"],
        optional_reindex="",
    )
    def reindex(
        self,
        labels=None,
        *,
        index=None,
        columns=None,
        axis: Axis | None = None,
        method: ReindexMethod | None = None,
        copy: bool | lib.NoDefault = lib.no_default,
        level: Level | None = None,
        fill_value: Scalar | None = np.nan,
        limit: int | None = None,
        tolerance=None,
    ) -> Self:
        """
        Conform {klass} to new index with optional filling logic.

        Places NA/NaN in locations having no value in the previous index. A new object
        is produced unless the new index is equivalent to the current one and
        ``copy=False``.

        Parameters
        ----------
        {optional_reindex}
        method : {{None, 'backfill'/'bfill', 'pad'/'ffill', 'nearest'}}
            Method to use for filling holes in reindexed DataFrame.
            Please note: this is only applicable to DataFrames/Series with a
            monotonically increasing/decreasing index.

            * None (default): don't fill gaps
            * pad / ffill: Propagate last valid observation forward to next
              valid.
            * backfill / bfill: Use next valid observation to fill gap.
            * nearest: Use nearest valid observations to fill gap.

        copy : bool, default False
            Return a new object, even if the passed indexes are the same.

            .. note::
                The `copy` keyword will change behavior in pandas 3.0.
                `Copy-on-Write
                <https://pandas.pydata.org/docs/dev/user_guide/copy_on_write.html>`__
                will be enabled by default, which means that all methods with a
                `copy` keyword will use a lazy copy mechanism to defer the copy and
                ignore the `copy` keyword. The `copy` keyword will be removed in a
                future version of pandas.

                You can already get the future behavior and improvements through
                enabling copy on write ``pd.options.mode.copy_on_write = True``

            .. deprecated:: 3.0.0
        level : int or name
            Broadcast across a level, matching Index values on the
            passed MultiIndex level.
        fill_value : scalar, default np.nan
            Value to use for missing values. Defaults to NaN, but can be any
            "compatible" value.
        limit : int, default None
            Maximum number of consecutive elements to forward or backward fill.
        tolerance : optional
            Maximum distance between original and new labels for inexact
            matches. The values of the index at the matching locations most
            satisfy the equation ``abs(index[indexer] - target) <= tolerance``.

            Tolerance may be a scalar value, which applies the same tolerance
            to all values, or list-like, which applies variable tolerance per
            element. List-like includes list, tuple, array, Series, and must be
            the same size as the index and its dtype must exactly match the
            index's type.

        Returns
        -------
        {klass}
            {klass} with changed index.

        See Also
        --------
        DataFrame.set_index : Set row labels.
        DataFrame.reset_index : Remove row labels or move them to new columns.
        DataFrame.reindex_like : Change to same indices as other DataFrame.

        Examples
        --------
        ``DataFrame.reindex`` supports two calling conventions

        * ``(index=index_labels, columns=column_labels, ...)``
        * ``(labels, axis={{'index', 'columns'}}, ...)``

        We *highly* recommend using keyword arguments to clarify your
        intent.

        Create a DataFrame with some fictional data.

        >>> index = ["Firefox", "Chrome", "Safari", "IE10", "Konqueror"]
        >>> columns = ["http_status", "response_time"]
        >>> df = pd.DataFrame(
        ...     [[200, 0.04], [200, 0.02], [404, 0.07], [404, 0.08], [301, 1.0]],
        ...     columns=columns,
        ...     index=index,
        ... )
        >>> df
                   http_status  response_time
        Firefox            200           0.04
        Chrome             200           0.02
        Safari             404           0.07
        IE10               404           0.08
        Konqueror          301           1.00

        Create a new index and reindex the DataFrame. By default
        values in the new index that do not have corresponding
        records in the DataFrame are assigned ``NaN``.

        >>> new_index = ["Safari", "Iceweasel", "Comodo Dragon", "IE10", "Chrome"]
        >>> df.reindex(new_index)
                       http_status  response_time
        Safari               404.0           0.07
        Iceweasel              NaN            NaN
        Comodo Dragon          NaN            NaN
        IE10                 404.0           0.08
        Chrome               200.0           0.02

        We can fill in the missing values by passing a value to
        the keyword ``fill_value``. Because the index is not monotonically
        increasing or decreasing, we cannot use arguments to the keyword
        ``method`` to fill the ``NaN`` values.

        >>> df.reindex(new_index, fill_value=0)
                       http_status  response_time
        Safari                 404           0.07
        Iceweasel                0           0.00
        Comodo Dragon            0           0.00
        IE10                   404           0.08
        Chrome                 200           0.02

        >>> df.reindex(new_index, fill_value="missing")
                      http_status response_time
        Safari                404          0.07
        Iceweasel         missing       missing
        Comodo Dragon     missing       missing
        IE10                  404          0.08
        Chrome                200          0.02

        We can also reindex the columns.

        >>> df.reindex(columns=["http_status", "user_agent"])
                   http_status  user_agent
        Firefox            200         NaN
        Chrome             200         NaN
        Safari             404         NaN
        IE10               404         NaN
        Konqueror          301         NaN

        Or we can use "axis-style" keyword arguments

        >>> df.reindex(["http_status", "user_agent"], axis="columns")
                   http_status  user_agent
        Firefox            200         NaN
        Chrome             200         NaN
        Safari             404         NaN
        IE10               404         NaN
        Konqueror          301         NaN

        To further illustrate the filling functionality in
        ``reindex``, we will create a DataFrame with a
        monotonically increasing index (for example, a sequence
        of dates).

        >>> date_index = pd.date_range("1/1/2010", periods=6, freq="D")
        >>> df2 = pd.DataFrame(
        ...     {{"prices": [100, 101, np.nan, 100, 89, 88]}}, index=date_index
        ... )
        >>> df2
                    prices
        2010-01-01   100.0
        2010-01-02   101.0
        2010-01-03     NaN
        2010-01-04   100.0
        2010-01-05    89.0
        2010-01-06    88.0

        Suppose we decide to expand the DataFrame to cover a wider
        date range.

        >>> date_index2 = pd.date_range("12/29/2009", periods=10, freq="D")
        >>> df2.reindex(date_index2)
                    prices
        2009-12-29     NaN
        2009-12-30     NaN
        2009-12-31     NaN
        2010-01-01   100.0
        2010-01-02   101.0
        2010-01-03     NaN
        2010-01-04   100.0
        2010-01-05    89.0
        2010-01-06    88.0
        2010-01-07     NaN

        The index entries that did not have a value in the original data frame
        (for example, '2009-12-29') are by default filled with ``NaN``.
        If desired, we can fill in the missing values using one of several
        options.

        For example, to back-propagate the last valid value to fill the ``NaN``
        values, pass ``bfill`` as an argument to the ``method`` keyword.

        >>> df2.reindex(date_index2, method="bfill")
                    prices
        2009-12-29   100.0
        2009-12-30   100.0
        2009-12-31   100.0
        2010-01-01   100.0
        2010-01-02   101.0
        2010-01-03     NaN
        2010-01-04   100.0
        2010-01-05    89.0
        2010-01-06    88.0
        2010-01-07     NaN

        Please note that the ``NaN`` value present in the original DataFrame
        (at index value 2010-01-03) will not be filled by any of the
        value propagation schemes. This is because filling while reindexing
        does not look at DataFrame values, but only compares the original and
        desired indexes. If you do want to fill in the ``NaN`` values present
        in the original DataFrame, use the ``fillna()`` method.

        See the :ref:`user guide <basics.reindexing>` for more.
        """
        # TODO: Decide if we care about having different examples for different
        # kinds
        self._check_copy_deprecation(copy)

        if index is not None and columns is not None and labels is not None:
            raise TypeError("Cannot specify all of 'labels', 'index', 'columns'.")
        elif index is not None or columns is not None:
            if axis is not None:
                raise TypeError(
                    "Cannot specify both 'axis' and any of 'index' or 'columns'"
                )
            if labels is not None:
                if index is not None:
                    columns = labels
                else:
                    index = labels
        else:
            if axis and self._get_axis_number(axis) == 1:
                columns = labels
            else:
                index = labels
        axes: dict[Literal["index", "columns"], Any] = {
            "index": index,
            "columns": columns,
        }
        method = clean_reindex_fill_method(method)

        # if all axes that are requested to reindex are equal, then only copy
        # if indicated must have index names equal here as well as values
        if all(
            self._get_axis(axis_name).identical(ax)
            for axis_name, ax in axes.items()
            if ax is not None
        ):
            return self.copy(deep=False)

        # check if we are a multi reindex
        if self._needs_reindex_multi(axes, method, level):
            return self._reindex_multi(axes, fill_value)

        # perform the reindex on the axes
        return self._reindex_axes(
            axes, level, limit, tolerance, method, fill_value
        ).__finalize__(self, method="reindex")

    @final
    def _reindex_axes(
        self,
        axes,
        level: Level | None,
        limit: int | None,
        tolerance,
        method,
        fill_value: Scalar | None,
    ) -> Self:
        """Perform the reindex for all the axes."""
        obj = self
        for a in self._AXIS_ORDERS:
            labels = axes[a]
            if labels is None:
                continue

            ax = self._get_axis(a)
            new_index, indexer = ax.reindex(
                labels, level=level, limit=limit, tolerance=tolerance, method=method
            )

            axis = self._get_axis_number(a)
            obj = obj._reindex_with_indexers(
                {axis: [new_index, indexer]},
                fill_value=fill_value,
                allow_dups=False,
            )

        return obj

    def _needs_reindex_multi(self, axes, method, level: Level | None) -> bool:
        """Check if we do need a multi reindex."""
        return (
            (common.count_not_none(*axes.values()) == self._AXIS_LEN)
            and method is None
            and level is None
            # reindex_multi calls self.values, so we only want to go
            #  down that path when doing so is cheap.
            and self._can_fast_transpose
        )

    def _reindex_multi(self, axes, fill_value):
        raise AbstractMethodError(self)

    @final
    def _reindex_with_indexers(
        self,
        reindexers,
        fill_value=None,
        allow_dups: bool = False,
    ) -> Self:
        """allow_dups indicates an internal call here"""
        # reindex doing multiple operations on different axes if indicated
        new_data = self._mgr
        for axis in sorted(reindexers.keys()):
            index, indexer = reindexers[axis]
            baxis = self._get_block_manager_axis(axis)

            if index is None:
                continue

            index = ensure_index(index)
            if indexer is not None:
                indexer = ensure_platform_int(indexer)

            # TODO: speed up on homogeneous DataFrame objects (see _reindex_multi)
            new_data = new_data.reindex_indexer(
                index,
                indexer,
                axis=baxis,
                fill_value=fill_value,
                allow_dups=allow_dups,
            )

        if new_data is self._mgr:
            new_data = new_data.copy(deep=False)

        return self._constructor_from_mgr(new_data, axes=new_data.axes).__finalize__(
            self
        )

    def filter(
        self,
        items=None,
        like: str | None = None,
        regex: str | None = None,
        axis: Axis | None = None,
    ) -> Self:
        """
        Subset the DataFrame or Series according to the specified index labels.

        For DataFrame, filter rows or columns depending on ``axis`` argument.
        Note that this routine does not filter based on content.
        The filter is applied to the labels of the index.

        Parameters
        ----------
        items : list-like
            Keep labels from axis which are in items.
        like : str
            Keep labels from axis for which "like in label == True".
        regex : str (regular expression)
            Keep labels from axis for which re.search(regex, label) == True.
        axis : {0 or 'index', 1 or 'columns', None}, default None
            The axis to filter on, expressed either as an index (int)
            or axis name (str). By default this is the info axis, 'columns' for
            ``DataFrame``. For ``Series`` this parameter is unused and defaults to
            ``None``.

        Returns
        -------
        Same type as caller
            The filtered subset of the DataFrame or Series.

        See Also
        --------
        DataFrame.loc : Access a group of rows and columns
            by label(s) or a boolean array.

        Notes
        -----
        The ``items``, ``like``, and ``regex`` parameters are
        enforced to be mutually exclusive.

        ``axis`` defaults to the info axis that is used when indexing
        with ``[]``.

        Examples
        --------
        >>> df = pd.DataFrame(
        ...     np.array(([1, 2, 3], [4, 5, 6])),
        ...     index=["mouse", "rabbit"],
        ...     columns=["one", "two", "three"],
        ... )
        >>> df
                one  two  three
        mouse     1    2      3
        rabbit    4    5      6

        >>> # select columns by name
        >>> df.filter(items=["one", "three"])
                 one  three
        mouse     1      3
        rabbit    4      6

        >>> # select columns by regular expression
        >>> df.filter(regex="e$", axis=1)
                 one  three
        mouse     1      3
        rabbit    4      6

        >>> # select rows containing 'bbi'
        >>> df.filter(like="bbi", axis=0)
                 one  two  three
        rabbit    4    5      6
        """
        nkw = common.count_not_none(items, like, regex)
        if nkw > 1:
            raise TypeError(
                "Keyword arguments `items`, `like`, or `regex` "
                "are mutually exclusive"
            )

        if axis is None:
            axis = self._info_axis_name
        labels = self._get_axis(axis)

        if items is not None:
            name = self._get_axis_name(axis)
            items = Index(items).intersection(labels)
            if len(items) == 0:
                # Keep the dtype of labels when we are empty
                items = items.astype(labels.dtype)
            # error: Keywords must be strings
            return self.reindex(**{name: items})  # type: ignore[misc]
        elif like:

            def f(x) -> bool:
                assert like is not None  # needed for mypy
                return like in ensure_str(x)

            values = labels.map(f)
            return self.loc(axis=axis)[values]
        elif regex:

            def f(x) -> bool:
                return matcher.search(ensure_str(x)) is not None

            matcher = re.compile(regex)
            values = labels.map(f)
            return self.loc(axis=axis)[values]
        else:
            raise TypeError("Must pass either `items`, `like`, or `regex`")

    @final
    def head(self, n: int = 5) -> Self:
        """
        Return the first `n` rows.

        This function exhibits the same behavior as ``df[:n]``, returning the
        first ``n`` rows based on position. It is useful for quickly checking
        if your object has the right type of data in it.

        When ``n`` is positive, it returns the first ``n`` rows. For ``n`` equal to 0,
        it returns an empty object. When ``n`` is negative, it returns
        all rows except the last ``|n|`` rows, mirroring the behavior of ``df[:n]``.

        If ``n`` is larger than the number of rows, this function returns all rows.

        Parameters
        ----------
        n : int, default 5
            Number of rows to select.

        Returns
        -------
        same type as caller
            The first `n` rows of the caller object.

        See Also
        --------
        DataFrame.tail: Returns the last `n` rows.

        Examples
        --------
        >>> df = pd.DataFrame(
        ...     {
        ...         "animal": [
        ...             "alligator",
        ...             "bee",
        ...             "falcon",
        ...             "lion",
        ...             "monkey",
        ...             "parrot",
        ...             "shark",
        ...             "whale",
        ...             "zebra",
        ...         ]
        ...     }
        ... )
        >>> df
              animal
        0  alligator
        1        bee
        2     falcon
        3       lion
        4     monkey
        5     parrot
        6      shark
        7      whale
        8      zebra

        Viewing the first 5 lines

        >>> df.head()
              animal
        0  alligator
        1        bee
        2     falcon
        3       lion
        4     monkey

        Viewing the first `n` lines (three in this case)

        >>> df.head(3)
              animal
        0  alligator
        1        bee
        2     falcon

        For negative values of `n`

        >>> df.head(-3)
              animal
        0  alligator
        1        bee
        2     falcon
        3       lion
        4     monkey
        5     parrot
        """
        return self.iloc[:n].copy()

    @final
    def tail(self, n: int = 5) -> Self:
        """
        Return the last `n` rows.

        This function returns last `n` rows from the object based on
        position. It is useful for quickly verifying data, for example,
        after sorting or appending rows.

        For negative values of `n`, this function returns all rows except
        the first `|n|` rows, equivalent to ``df[|n|:]``.

        If ``n`` is larger than the number of rows, this function returns all rows.

        Parameters
        ----------
        n : int, default 5
            Number of rows to select.

        Returns
        -------
        type of caller
            The last `n` rows of the caller object.

        See Also
        --------
        DataFrame.head : The first `n` rows of the caller object.

        Examples
        --------
        >>> df = pd.DataFrame(
        ...     {
        ...         "animal": [
        ...             "alligator",
        ...             "bee",
        ...             "falcon",
        ...             "lion",
        ...             "monkey",
        ...             "parrot",
        ...             "shark",
        ...             "whale",
        ...             "zebra",
        ...         ]
        ...     }
        ... )
        >>> df
              animal
        0  alligator
        1        bee
        2     falcon
        3       lion
        4     monkey
        5     parrot
        6      shark
        7      whale
        8      zebra

        Viewing the last 5 lines

        >>> df.tail()
           animal
        4  monkey
        5  parrot
        6   shark
        7   whale
        8   zebra

        Viewing the last `n` lines (three in this case)

        >>> df.tail(3)
          animal
        6  shark
        7  whale
        8  zebra

        For negative values of `n`

        >>> df.tail(-3)
           animal
        3    lion
        4  monkey
        5  parrot
        6   shark
        7   whale
        8   zebra
        """
        if n == 0:
            return self.iloc[0:0].copy()
        return self.iloc[-n:].copy()

    @final
    def sample(
        self,
        n: int | None = None,
        frac: float | None = None,
        replace: bool = False,
        weights=None,
        random_state: RandomState | None = None,
        axis: Axis | None = None,
        ignore_index: bool = False,
    ) -> Self:
        """
        Return a random sample of items from an axis of object.

        You can use `random_state` for reproducibility.

        Parameters
        ----------
        n : int, optional
            Number of items from axis to return. Cannot be used with `frac`.
            Default = 1 if `frac` = None.
        frac : float, optional
            Fraction of axis items to return. Cannot be used with `n`.
        replace : bool, default False
            Allow or disallow sampling of the same row more than once.
        weights : str or ndarray-like, optional
            Default 'None' results in equal probability weighting.
            If passed a Series, will align with target object on index. Index
            values in weights not found in sampled object will be ignored and
            index values in sampled object not in weights will be assigned
            weights of zero.
            If called on a DataFrame, will accept the name of a column
            when axis = 0.
            Unless weights are a Series, weights must be same length as axis
            being sampled.
            If weights do not sum to 1, they will be normalized to sum to 1.
            Missing values in the weights column will be treated as zero.
            Infinite values not allowed.
        random_state : int, array-like, BitGenerator, np.random.RandomState, np.random.Generator, optional
            If int, array-like, or BitGenerator, seed for random number generator.
            If np.random.RandomState or np.random.Generator, use as given.

            .. versionchanged:: 1.4.0

                np.random.Generator objects now accepted

        axis : {0 or 'index', 1 or 'columns', None}, default None
            Axis to sample. Accepts axis number or name. Default is stat axis
            for given data type. For `Series` this parameter is unused and defaults to `None`.
        ignore_index : bool, default False
            If True, the resulting index will be labeled 0, 1, …, n - 1.

            .. versionadded:: 1.3.0

        Returns
        -------
        Series or DataFrame
            A new object of same type as caller containing `n` items randomly
            sampled from the caller object.

        See Also
        --------
        DataFrameGroupBy.sample: Generates random samples from each group of a
            DataFrame object.
        SeriesGroupBy.sample: Generates random samples from each group of a
            Series object.
        numpy.random.choice: Generates a random sample from a given 1-D numpy
            array.

        Notes
        -----
        If `frac` > 1, `replacement` should be set to `True`.

        Examples
        --------
        >>> df = pd.DataFrame(
        ...     {
        ...         "num_legs": [2, 4, 8, 0],
        ...         "num_wings": [2, 0, 0, 0],
        ...         "num_specimen_seen": [10, 2, 1, 8],
        ...     },
        ...     index=["falcon", "dog", "spider", "fish"],
        ... )
        >>> df
                num_legs  num_wings  num_specimen_seen
        falcon         2          2                 10
        dog            4          0                  2
        spider         8          0                  1
        fish           0          0                  8

        Extract 3 random elements from the ``Series`` ``df['num_legs']``:
        Note that we use `random_state` to ensure the reproducibility of
        the examples.

        >>> df["num_legs"].sample(n=3, random_state=1)
        fish      0
        spider    8
        falcon    2
        Name: num_legs, dtype: int64

        A random 50% sample of the ``DataFrame`` with replacement:

        >>> df.sample(frac=0.5, replace=True, random_state=1)
              num_legs  num_wings  num_specimen_seen
        dog          4          0                  2
        fish         0          0                  8

        An upsample sample of the ``DataFrame`` with replacement:
        Note that `replace` parameter has to be `True` for `frac` parameter > 1.

        >>> df.sample(frac=2, replace=True, random_state=1)
                num_legs  num_wings  num_specimen_seen
        dog            4          0                  2
        fish           0          0                  8
        falcon         2          2                 10
        falcon         2          2                 10
        fish           0          0                  8
        dog            4          0                  2
        fish           0          0                  8
        dog            4          0                  2

        Using a DataFrame column as weights. Rows with larger value in the
        `num_specimen_seen` column are more likely to be sampled.

        >>> df.sample(n=2, weights="num_specimen_seen", random_state=1)
                num_legs  num_wings  num_specimen_seen
        falcon         2          2                 10
        fish           0          0                  8
        """  # noqa: E501
        if axis is None:
            axis = 0

        axis = self._get_axis_number(axis)
        obj_len = self.shape[axis]

        # Process random_state argument
        rs = common.random_state(random_state)

        size = sample.process_sampling_size(n, frac, replace)
        if size is None:
            assert frac is not None
            size = round(frac * obj_len)

        if weights is not None:
            weights = sample.preprocess_weights(self, weights, axis)

        sampled_indices = sample.sample(obj_len, size, replace, weights, rs)
        result = self.take(sampled_indices, axis=axis)

        if ignore_index:
            result.index = default_index(len(result))

        return result

    @overload
    def pipe(
        self,
        func: Callable[Concatenate[Self, P], T],
        *args: P.args,
        **kwargs: P.kwargs,
    ) -> T: ...

    @overload
    def pipe(
        self,
        func: tuple[Callable[..., T], str],
        *args: Any,
        **kwargs: Any,
    ) -> T: ...

    @final
    @doc(klass=_shared_doc_kwargs["klass"])
    def pipe(
        self,
        func: Callable[Concatenate[Self, P], T] | tuple[Callable[..., T], str],
        *args: Any,
        **kwargs: Any,
    ) -> T:
        r"""
        Apply chainable functions that expect Series or DataFrames.

        Parameters
        ----------
        func : function
            Function to apply to the {klass}.
            ``args``, and ``kwargs`` are passed into ``func``.
            Alternatively a ``(callable, data_keyword)`` tuple where
            ``data_keyword`` is a string indicating the keyword of
            ``callable`` that expects the {klass}.
        *args : iterable, optional
            Positional arguments passed into ``func``.
        **kwargs : mapping, optional
            A dictionary of keyword arguments passed into ``func``.

        Returns
        -------
        The return type of ``func``.
            The result of applying ``func`` to the Series or DataFrame.

        See Also
        --------
        DataFrame.apply : Apply a function along input axis of DataFrame.
        DataFrame.map : Apply a function elementwise on a whole DataFrame.
        Series.map : Apply a mapping correspondence on a
            :class:`~pandas.Series`.

        Notes
        -----
        Use ``.pipe`` when chaining together functions that expect
        Series, DataFrames or GroupBy objects.

        Examples
        --------
        Constructing an income DataFrame from a dictionary.

        >>> data = [[8000, 1000], [9500, np.nan], [5000, 2000]]
        >>> df = pd.DataFrame(data, columns=["Salary", "Others"])
        >>> df
           Salary  Others
        0    8000  1000.0
        1    9500     NaN
        2    5000  2000.0

        Functions that perform tax reductions on an income DataFrame.

        >>> def subtract_federal_tax(df):
        ...     return df * 0.9
        >>> def subtract_state_tax(df, rate):
        ...     return df * (1 - rate)
        >>> def subtract_national_insurance(df, rate, rate_increase):
        ...     new_rate = rate + rate_increase
        ...     return df * (1 - new_rate)

        Instead of writing

        >>> subtract_national_insurance(
        ...     subtract_state_tax(subtract_federal_tax(df), rate=0.12),
        ...     rate=0.05,
        ...     rate_increase=0.02,
        ... )  # doctest: +SKIP

        You can write

        >>> (
        ...     df.pipe(subtract_federal_tax)
        ...     .pipe(subtract_state_tax, rate=0.12)
        ...     .pipe(subtract_national_insurance, rate=0.05, rate_increase=0.02)
        ... )
            Salary   Others
        0  5892.48   736.56
        1  6997.32      NaN
        2  3682.80  1473.12

        If you have a function that takes the data as (say) the second
        argument, pass a tuple indicating which keyword expects the
        data. For example, suppose ``national_insurance`` takes its data as ``df``
        in the second argument:

        >>> def subtract_national_insurance(rate, df, rate_increase):
        ...     new_rate = rate + rate_increase
        ...     return df * (1 - new_rate)
        >>> (
        ...     df.pipe(subtract_federal_tax)
        ...     .pipe(subtract_state_tax, rate=0.12)
        ...     .pipe(
        ...         (subtract_national_insurance, "df"), rate=0.05, rate_increase=0.02
        ...     )
        ... )
            Salary   Others
        0  5892.48   736.56
        1  6997.32      NaN
        2  3682.80  1473.12
        """
        return common.pipe(self.copy(deep=False), func, *args, **kwargs)

    # ----------------------------------------------------------------------
    # Attribute access

    @final
    def __finalize__(self, other, method: str | None = None, **kwargs) -> Self:
        """
        Propagate metadata from other to self.

        Parameters
        ----------
        other : the object from which to get the attributes that we are going
            to propagate
        method : str, optional
            A passed method name providing context on where ``__finalize__``
            was called.

            .. warning::

               The value passed as `method` are not currently considered
               stable across pandas releases.
        """
        if isinstance(other, NDFrame):
            if other.attrs:
                # We want attrs propagation to have minimal performance
                # impact if attrs are not used; i.e. attrs is an empty dict.
                # One could make the deepcopy unconditionally, but a deepcopy
                # of an empty dict is 50x more expensive than the empty check.
                self.attrs = deepcopy(other.attrs)

            self.flags.allows_duplicate_labels = other.flags.allows_duplicate_labels
            # For subclasses using _metadata.
            for name in set(self._metadata) & set(other._metadata):
                assert isinstance(name, str)
                object.__setattr__(self, name, getattr(other, name, None))

        if method == "concat":
            # propagate attrs only if all concat arguments have the same attrs
            if all(bool(obj.attrs) for obj in other.objs):
                # all concatenate arguments have non-empty attrs
                attrs = other.objs[0].attrs
                have_same_attrs = all(obj.attrs == attrs for obj in other.objs[1:])
                if have_same_attrs:
                    self.attrs = deepcopy(attrs)

            allows_duplicate_labels = all(
                x.flags.allows_duplicate_labels for x in other.objs
            )
            self.flags.allows_duplicate_labels = allows_duplicate_labels

        return self

    @final
    def __getattr__(self, name: str):
        """
        After regular attribute access, try looking up the name
        This allows simpler access to columns for interactive use.
        """
        # Note: obj.x will always call obj.__getattribute__('x') prior to
        # calling obj.__getattr__('x').
        if (
            name not in self._internal_names_set
            and name not in self._metadata
            and name not in self._accessors
            and self._info_axis._can_hold_identifiers_and_holds_name(name)
        ):
            return self[name]
        return object.__getattribute__(self, name)

    @final
    def __setattr__(self, name: str, value) -> None:
        """
        After regular attribute access, try setting the name
        This allows simpler access to columns for interactive use.
        """
        # first try regular attribute access via __getattribute__, so that
        # e.g. ``obj.x`` and ``obj.x = 4`` will always reference/modify
        # the same attribute.

        try:
            object.__getattribute__(self, name)
            return object.__setattr__(self, name, value)
        except AttributeError:
            pass

        # if this fails, go on to more involved attribute setting
        # (note that this matches __getattr__, above).
        if name in self._internal_names_set:
            object.__setattr__(self, name, value)
        elif name in self._metadata:
            object.__setattr__(self, name, value)
        else:
            try:
                existing = getattr(self, name)
                if isinstance(existing, Index):
                    object.__setattr__(self, name, value)
                elif name in self._info_axis:
                    self[name] = value
                else:
                    object.__setattr__(self, name, value)
            except (AttributeError, TypeError):
                if isinstance(self, ABCDataFrame) and (is_list_like(value)):
                    warnings.warn(
                        "Pandas doesn't allow columns to be "
                        "created via a new attribute name - see "
                        "https://pandas.pydata.org/pandas-docs/"
                        "stable/indexing.html#attribute-access",
                        stacklevel=find_stack_level(),
                    )
                object.__setattr__(self, name, value)

    @final
    def _dir_additions(self) -> set[str]:
        """
        add the string-like attributes from the info_axis.
        If info_axis is a MultiIndex, its first level values are used.
        """
        additions = super()._dir_additions()
        if self._info_axis._can_hold_strings:
            additions.update(self._info_axis._dir_additions_for_owner)
        return additions

    # ----------------------------------------------------------------------
    # Consolidation of internals

    @final
    def _consolidate_inplace(self) -> None:
        """Consolidate data in place and return None"""

        self._mgr = self._mgr.consolidate()

    @final
    def _consolidate(self):
        """
        Compute NDFrame with "consolidated" internals (data of each dtype
        grouped together in a single ndarray).

        Returns
        -------
        consolidated : same type as caller
        """
        cons_data = self._mgr.consolidate()
        return self._constructor_from_mgr(cons_data, axes=cons_data.axes).__finalize__(
            self
        )

    @final
    @property
    def _is_mixed_type(self) -> bool:
        if self._mgr.is_single_block:
            # Includes all Series cases
            return False

        if self._mgr.any_extension_types:
            # Even if they have the same dtype, we can't consolidate them,
            #  so we pretend this is "mixed'"
            return True

        return self.dtypes.nunique() > 1

    @final
    def _get_numeric_data(self) -> Self:
        new_mgr = self._mgr.get_numeric_data()
        return self._constructor_from_mgr(new_mgr, axes=new_mgr.axes).__finalize__(self)

    @final
    def _get_bool_data(self):
        new_mgr = self._mgr.get_bool_data()
        return self._constructor_from_mgr(new_mgr, axes=new_mgr.axes).__finalize__(self)

    # ----------------------------------------------------------------------
    # Internal Interface Methods

    @property
    def values(self):
        raise AbstractMethodError(self)

    @property
    def _values(self) -> ArrayLike:
        """internal implementation"""
        raise AbstractMethodError(self)

    @property
    def dtypes(self):
        """
        Return the dtypes in the DataFrame.

        This returns a Series with the data type of each column.
        The result's index is the original DataFrame's columns. Columns
        with mixed types are stored with the ``object`` dtype. See
        :ref:`the User Guide <basics.dtypes>` for more.

        Returns
        -------
        pandas.Series
            The data type of each column.

        See Also
        --------
        Series.dtypes : Return the dtype object of the underlying data.

        Examples
        --------
        >>> df = pd.DataFrame(
        ...     {
        ...         "float": [1.0],
        ...         "int": [1],
        ...         "datetime": [pd.Timestamp("20180310")],
        ...         "string": ["foo"],
        ...     }
        ... )
        >>> df.dtypes
        float              float64
        int                  int64
        datetime    datetime64[ns]
        string              object
        dtype: object
        """
        data = self._mgr.get_dtypes()
        return self._constructor_sliced(data, index=self._info_axis, dtype=np.object_)

    @final
    def astype(
        self,
        dtype,
        copy: bool | lib.NoDefault = lib.no_default,
        errors: IgnoreRaise = "raise",
    ) -> Self:
        """
        Cast a pandas object to a specified dtype ``dtype``.

        Parameters
        ----------
        dtype : str, data type, Series or Mapping of column name -> data type
            Use a str, numpy.dtype, pandas.ExtensionDtype or Python type to
            cast entire pandas object to the same type. Alternatively, use a
            mapping, e.g. {col: dtype, ...}, where col is a column label and dtype is
            a numpy.dtype or Python type to cast one or more of the DataFrame's
            columns to column-specific types.
        copy : bool, default False
            Return a copy when ``copy=True`` (be very careful setting
            ``copy=False`` as changes to values then may propagate to other
            pandas objects).

            .. note::
                The `copy` keyword will change behavior in pandas 3.0.
                `Copy-on-Write
                <https://pandas.pydata.org/docs/dev/user_guide/copy_on_write.html>`__
                will be enabled by default, which means that all methods with a
                `copy` keyword will use a lazy copy mechanism to defer the copy and
                ignore the `copy` keyword. The `copy` keyword will be removed in a
                future version of pandas.

                You can already get the future behavior and improvements through
                enabling copy on write ``pd.options.mode.copy_on_write = True``

            .. deprecated:: 3.0.0
        errors : {'raise', 'ignore'}, default 'raise'
            Control raising of exceptions on invalid data for provided dtype.

            - ``raise`` : allow exceptions to be raised
            - ``ignore`` : suppress exceptions. On error return original object.

        Returns
        -------
        same type as caller
            The pandas object casted to the specified ``dtype``.

        See Also
        --------
        to_datetime : Convert argument to datetime.
        to_timedelta : Convert argument to timedelta.
        to_numeric : Convert argument to a numeric type.
        numpy.ndarray.astype : Cast a numpy array to a specified type.

        Notes
        -----
        .. versionchanged:: 2.0.0

            Using ``astype`` to convert from timezone-naive dtype to
            timezone-aware dtype will raise an exception.
            Use :meth:`Series.dt.tz_localize` instead.

        Examples
        --------
        Create a DataFrame:

        >>> d = {"col1": [1, 2], "col2": [3, 4]}
        >>> df = pd.DataFrame(data=d)
        >>> df.dtypes
        col1    int64
        col2    int64
        dtype: object

        Cast all columns to int32:

        >>> df.astype("int32").dtypes
        col1    int32
        col2    int32
        dtype: object

        Cast col1 to int32 using a dictionary:

        >>> df.astype({"col1": "int32"}).dtypes
        col1    int32
        col2    int64
        dtype: object

        Create a series:

        >>> ser = pd.Series([1, 2], dtype="int32")
        >>> ser
        0    1
        1    2
        dtype: int32
        >>> ser.astype("int64")
        0    1
        1    2
        dtype: int64

        Convert to categorical type:

        >>> ser.astype("category")
        0    1
        1    2
        dtype: category
        Categories (2, int32): [1, 2]

        Convert to ordered categorical type with custom ordering:

        >>> from pandas.api.types import CategoricalDtype
        >>> cat_dtype = CategoricalDtype(categories=[2, 1], ordered=True)
        >>> ser.astype(cat_dtype)
        0    1
        1    2
        dtype: category
        Categories (2, int64): [2 < 1]

        Create a series of dates:

        >>> ser_date = pd.Series(pd.date_range("20200101", periods=3))
        >>> ser_date
        0   2020-01-01
        1   2020-01-02
        2   2020-01-03
        dtype: datetime64[ns]
        """
        self._check_copy_deprecation(copy)
        if is_dict_like(dtype):
            if self.ndim == 1:  # i.e. Series
                if len(dtype) > 1 or self.name not in dtype:
                    raise KeyError(
                        "Only the Series name can be used for "
                        "the key in Series dtype mappings."
                    )
                new_type = dtype[self.name]
                return self.astype(new_type, errors=errors)

            # GH#44417 cast to Series so we can use .iat below, which will be
            #  robust in case we
            from pandas import Series

            dtype_ser = Series(dtype, dtype=object)

            for col_name in dtype_ser.index:
                if col_name not in self:
                    raise KeyError(
                        "Only a column name can be used for the "
                        "key in a dtype mappings argument. "
                        f"'{col_name}' not found in columns."
                    )

            dtype_ser = dtype_ser.reindex(self.columns, fill_value=None)

            results = []
            for i, (col_name, col) in enumerate(self.items()):
                cdt = dtype_ser.iat[i]
                if isna(cdt):
                    res_col = col.copy(deep=False)
                else:
                    try:
                        res_col = col.astype(dtype=cdt, errors=errors)
                    except ValueError as ex:
                        ex.args = (
                            f"{ex}: Error while type casting for column '{col_name}'",
                        )
                        raise
                results.append(res_col)

        elif is_extension_array_dtype(dtype) and self.ndim > 1:
            # TODO(EA2D): special case not needed with 2D EAs
            dtype = pandas_dtype(dtype)
            if isinstance(dtype, ExtensionDtype) and all(
                arr.dtype == dtype for arr in self._mgr.arrays
            ):
                return self.copy(deep=False)
            # GH 18099/22869: columnwise conversion to extension dtype
            # GH 24704: self.items handles duplicate column names
            results = [ser.astype(dtype, errors=errors) for _, ser in self.items()]

        else:
            # else, only a single dtype is given
            new_data = self._mgr.astype(dtype=dtype, errors=errors)
            res = self._constructor_from_mgr(new_data, axes=new_data.axes)
            return res.__finalize__(self, method="astype")

        # GH 33113: handle empty frame or series
        if not results:
            return self.copy(deep=False)

        # GH 19920: retain column metadata after concat
        result = concat(results, axis=1)
        # GH#40810 retain subclass
        # error: Incompatible types in assignment
        # (expression has type "Self", variable has type "DataFrame")
        result = self._constructor(result)  # type: ignore[assignment]
        result.columns = self.columns
        result = result.__finalize__(self, method="astype")
        # https://github.com/python/mypy/issues/8354
        return cast(Self, result)

    @final
    def copy(self, deep: bool = True) -> Self:
        """
        Make a copy of this object's indices and data.

        When ``deep=True`` (default), a new object will be created with a
        copy of the calling object's data and indices. Modifications to
        the data or indices of the copy will not be reflected in the
        original object (see notes below).

        When ``deep=False``, a new object will be created without copying
        the calling object's data or index (only references to the data
        and index are copied). Any changes to the data of the original
        will be reflected in the shallow copy (and vice versa).

        .. note::
            The ``deep=False`` behaviour as described above will change
            in pandas 3.0. `Copy-on-Write
            <https://pandas.pydata.org/docs/dev/user_guide/copy_on_write.html>`__
            will be enabled by default, which means that the "shallow" copy
            is that is returned with ``deep=False`` will still avoid making
            an eager copy, but changes to the data of the original will *no*
            longer be reflected in the shallow copy (or vice versa). Instead,
            it makes use of a lazy (deferred) copy mechanism that will copy
            the data only when any changes to the original or shallow copy is
            made.

            You can already get the future behavior and improvements through
            enabling copy on write ``pd.options.mode.copy_on_write = True``

        Parameters
        ----------
        deep : bool, default True
            Make a deep copy, including a copy of the data and the indices.
            With ``deep=False`` neither the indices nor the data are copied.

        Returns
        -------
        Series or DataFrame
            Object type matches caller.

        See Also
        --------
        copy.copy : Return a shallow copy of an object.
        copy.deepcopy : Return a deep copy of an object.

        Notes
        -----
        When ``deep=True``, data is copied but actual Python objects
        will not be copied recursively, only the reference to the object.
        This is in contrast to `copy.deepcopy` in the Standard Library,
        which recursively copies object data (see examples below).

        While ``Index`` objects are copied when ``deep=True``, the underlying
        numpy array is not copied for performance reasons. Since ``Index`` is
        immutable, the underlying data can be safely shared and a copy
        is not needed.

        Since pandas is not thread safe, see the
        :ref:`gotchas <gotchas.thread-safety>` when copying in a threading
        environment.

        Copy-on-Write protects shallow copies against accidental modifications.
        This means that any changes to the copied data would make a new copy
        of the data upon write (and vice versa). Changes made to either the
        original or copied variable would not be reflected in the counterpart.
        See :ref:`Copy_on_Write <copy_on_write>` for more information.

        Examples
        --------
        >>> s = pd.Series([1, 2], index=["a", "b"])
        >>> s
        a    1
        b    2
        dtype: int64

        >>> s_copy = s.copy()
        >>> s_copy
        a    1
        b    2
        dtype: int64

        **Shallow copy versus default (deep) copy:**

        >>> s = pd.Series([1, 2], index=["a", "b"])
        >>> deep = s.copy()
        >>> shallow = s.copy(deep=False)

        Shallow copy shares index with original, the data is a
        view of the original.

        >>> s is shallow
        False
        >>> s.values is shallow.values
        False
        >>> s.index is shallow.index
        False

        Deep copy has own copy of data and index.

        >>> s is deep
        False
        >>> s.values is deep.values or s.index is deep.index
        False

        The shallow copy is protected against updating the original object
        as well. Thus, updates will only reflect in one of both objects.

        >>> s.iloc[0] = 3
        >>> shallow.iloc[1] = 4
        >>> s
        a    3
        b    2
        dtype: int64
        >>> shallow
        a    1
        b    4
        dtype: int64
        >>> deep
        a    1
        b    2
        dtype: int64

        Note that when copying an object containing Python objects, a deep copy
        will copy the data, but will not do so recursively. Updating a nested
        data object will be reflected in the deep copy.

        >>> s = pd.Series([[1, 2], [3, 4]])
        >>> deep = s.copy()
        >>> s[0][0] = 10
        >>> s
        0    [10, 2]
        1     [3, 4]
        dtype: object
        >>> deep
        0    [10, 2]
        1     [3, 4]
        dtype: object
        """
        data = self._mgr.copy(deep=deep)
        return self._constructor_from_mgr(data, axes=data.axes).__finalize__(
            self, method="copy"
        )

    @final
    def __copy__(self, deep: bool = True) -> Self:
        return self.copy(deep=deep)

    @final
    def __deepcopy__(self, memo=None) -> Self:
        """
        Parameters
        ----------
        memo, default None
            Standard signature. Unused
        """
        return self.copy(deep=True)

    @final
    def infer_objects(self, copy: bool | lib.NoDefault = lib.no_default) -> Self:
        """
        Attempt to infer better dtypes for object columns.

        Attempts soft conversion of object-dtyped
        columns, leaving non-object and unconvertible
        columns unchanged. The inference rules are the
        same as during normal Series/DataFrame construction.

        Parameters
        ----------
        copy : bool, default False
            Whether to make a copy for non-object or non-inferable columns
            or Series.

            .. note::
                The `copy` keyword will change behavior in pandas 3.0.
                `Copy-on-Write
                <https://pandas.pydata.org/docs/dev/user_guide/copy_on_write.html>`__
                will be enabled by default, which means that all methods with a
                `copy` keyword will use a lazy copy mechanism to defer the copy and
                ignore the `copy` keyword. The `copy` keyword will be removed in a
                future version of pandas.

                You can already get the future behavior and improvements through
                enabling copy on write ``pd.options.mode.copy_on_write = True``

            .. deprecated:: 3.0.0

        Returns
        -------
        same type as input object
            Returns an object of the same type as the input object.

        See Also
        --------
        to_datetime : Convert argument to datetime.
        to_timedelta : Convert argument to timedelta.
        to_numeric : Convert argument to numeric type.
        convert_dtypes : Convert argument to best possible dtype.

        Examples
        --------
        >>> df = pd.DataFrame({"A": ["a", 1, 2, 3]})
        >>> df = df.iloc[1:]
        >>> df
           A
        1  1
        2  2
        3  3

        >>> df.dtypes
        A    object
        dtype: object

        >>> df.infer_objects().dtypes
        A    int64
        dtype: object
        """
        self._check_copy_deprecation(copy)
        new_mgr = self._mgr.convert()
        res = self._constructor_from_mgr(new_mgr, axes=new_mgr.axes)
        return res.__finalize__(self, method="infer_objects")

    @final
    def convert_dtypes(
        self,
        infer_objects: bool = True,
        convert_string: bool = True,
        convert_integer: bool = True,
        convert_boolean: bool = True,
        convert_floating: bool = True,
        dtype_backend: DtypeBackend = "numpy_nullable",
    ) -> Self:
        """
        Convert columns from numpy dtypes to the best dtypes that support ``pd.NA``.

        Parameters
        ----------
        infer_objects : bool, default True
            Whether object dtypes should be converted to the best possible types.
        convert_string : bool, default True
            Whether object dtypes should be converted to ``StringDtype()``.
        convert_integer : bool, default True
            Whether, if possible, conversion can be done to integer extension types.
        convert_boolean : bool, defaults True
            Whether object dtypes should be converted to ``BooleanDtypes()``.
        convert_floating : bool, defaults True
            Whether, if possible, conversion can be done to floating extension types.
            If `convert_integer` is also True, preference will be give to integer
            dtypes if the floats can be faithfully casted to integers.
        dtype_backend : {'numpy_nullable', 'pyarrow'}, default 'numpy_nullable'
            Back-end data type applied to the resultant :class:`DataFrame` or
            :class:`Series` (still experimental). Behaviour is as follows:

            * ``"numpy_nullable"``: returns nullable-dtype-backed :class:`DataFrame`
              or :class:`Series` (default).
            * ``"pyarrow"``: returns pyarrow-backed nullable :class:`ArrowDtype`
              DataFrame or Series.

            .. versionadded:: 2.0

        Returns
        -------
        Series or DataFrame
            Copy of input object with new dtype.

        See Also
        --------
        infer_objects : Infer dtypes of objects.
        to_datetime : Convert argument to datetime.
        to_timedelta : Convert argument to timedelta.
        to_numeric : Convert argument to a numeric type.

        Notes
        -----
        By default, ``convert_dtypes`` will attempt to convert a Series (or each
        Series in a DataFrame) to dtypes that support ``pd.NA``. By using the options
        ``convert_string``, ``convert_integer``, ``convert_boolean`` and
        ``convert_floating``, it is possible to turn off individual conversions
        to ``StringDtype``, the integer extension types, ``BooleanDtype``
        or floating extension types, respectively.

        For object-dtyped columns, if ``infer_objects`` is ``True``, use the inference
        rules as during normal Series/DataFrame construction.  Then, if possible,
        convert to ``StringDtype``, ``BooleanDtype`` or an appropriate integer
        or floating extension type, otherwise leave as ``object``.

        If the dtype is integer, convert to an appropriate integer extension type.

        If the dtype is numeric, and consists of all integers, convert to an
        appropriate integer extension type. Otherwise, convert to an
        appropriate floating extension type.

        In the future, as new dtypes are added that support ``pd.NA``, the results
        of this method will change to support those new dtypes.

        Examples
        --------
        >>> df = pd.DataFrame(
        ...     {
        ...         "a": pd.Series([1, 2, 3], dtype=np.dtype("int32")),
        ...         "b": pd.Series(["x", "y", "z"], dtype=np.dtype("O")),
        ...         "c": pd.Series([True, False, np.nan], dtype=np.dtype("O")),
        ...         "d": pd.Series(["h", "i", np.nan], dtype=np.dtype("O")),
        ...         "e": pd.Series([10, np.nan, 20], dtype=np.dtype("float")),
        ...         "f": pd.Series([np.nan, 100.5, 200], dtype=np.dtype("float")),
        ...     }
        ... )

        Start with a DataFrame with default dtypes.

        >>> df
           a  b      c    d     e      f
        0  1  x   True    h  10.0    NaN
        1  2  y  False    i   NaN  100.5
        2  3  z    NaN  NaN  20.0  200.0

        >>> df.dtypes
        a      int32
        b     object
        c     object
        d     object
        e    float64
        f    float64
        dtype: object

        Convert the DataFrame to use best possible dtypes.

        >>> dfn = df.convert_dtypes()
        >>> dfn
           a  b      c     d     e      f
        0  1  x   True     h    10   <NA>
        1  2  y  False     i  <NA>  100.5
        2  3  z   <NA>  <NA>    20  200.0

        >>> dfn.dtypes
        a             Int32
        b    string[python]
        c           boolean
        d    string[python]
        e             Int64
        f           Float64
        dtype: object

        Start with a Series of strings and missing data represented by ``np.nan``.

        >>> s = pd.Series(["a", "b", np.nan])
        >>> s
        0      a
        1      b
        2    NaN
        dtype: object

        Obtain a Series with dtype ``StringDtype``.

        >>> s.convert_dtypes()
        0       a
        1       b
        2    <NA>
        dtype: string
        """
        check_dtype_backend(dtype_backend)
        new_mgr = self._mgr.convert_dtypes(
            infer_objects=infer_objects,
            convert_string=convert_string,
            convert_integer=convert_integer,
            convert_boolean=convert_boolean,
            convert_floating=convert_floating,
            dtype_backend=dtype_backend,
        )
        res = self._constructor_from_mgr(new_mgr, axes=new_mgr.axes)
        return res.__finalize__(self, method="convert_dtypes")

    # ----------------------------------------------------------------------
    # Filling NA's

    @final
    def _pad_or_backfill(
        self,
        method: Literal["ffill", "bfill", "pad", "backfill"],
        *,
        axis: None | Axis = None,
        inplace: bool = False,
        limit: None | int = None,
        limit_area: Literal["inside", "outside"] | None = None,
    ):
        if axis is None:
            axis = 0
        axis = self._get_axis_number(axis)
        method = clean_fill_method(method)

        if axis == 1:
            if not self._mgr.is_single_block and inplace:
                raise NotImplementedError
            # e.g. test_align_fill_method
            result = self.T._pad_or_backfill(
                method=method, limit=limit, limit_area=limit_area
            ).T

            return result

        new_mgr = self._mgr.pad_or_backfill(
            method=method,
            limit=limit,
            limit_area=limit_area,
            inplace=inplace,
        )
        result = self._constructor_from_mgr(new_mgr, axes=new_mgr.axes)
        if inplace:
            return self._update_inplace(result)
        else:
            return result.__finalize__(self, method="fillna")

    @overload
    def fillna(
        self,
        value: Hashable | Mapping | Series | DataFrame,
        *,
        axis: Axis | None = ...,
        inplace: Literal[False] = ...,
        limit: int | None = ...,
    ) -> Self: ...

    @overload
    def fillna(
        self,
        value: Hashable | Mapping | Series | DataFrame,
        *,
        axis: Axis | None = ...,
        inplace: Literal[True],
        limit: int | None = ...,
    ) -> None: ...

    @overload
    def fillna(
        self,
        value: Hashable | Mapping | Series | DataFrame,
        *,
        axis: Axis | None = ...,
        inplace: bool = ...,
        limit: int | None = ...,
    ) -> Self | None: ...

    @final
    @doc(
        klass=_shared_doc_kwargs["klass"],
        axes_single_arg=_shared_doc_kwargs["axes_single_arg"],
    )
    def fillna(
        self,
        value: Hashable | Mapping | Series | DataFrame,
        *,
        axis: Axis | None = None,
        inplace: bool = False,
        limit: int | None = None,
    ) -> Self | None:
        """
        Fill NA/NaN values with `value`.

        Parameters
        ----------
        value : scalar, dict, Series, or DataFrame
            Value to use to fill holes (e.g. 0), alternately a
            dict/Series/DataFrame of values specifying which value to use for
            each index (for a Series) or column (for a DataFrame).  Values not
            in the dict/Series/DataFrame will not be filled. This value cannot
            be a list.
        axis : {axes_single_arg}
            Axis along which to fill missing values. For `Series`
            this parameter is unused and defaults to 0.
        inplace : bool, default False
            If True, fill in-place. Note: this will modify any
            other views on this object (e.g., a no-copy slice for a column in a
            DataFrame).
        limit : int, default None
            This is the maximum number of entries along the entire axis
            where NaNs will be filled. Must be greater than 0 if not None.

        Returns
        -------
        {klass} or None
            Object with missing values filled or None if ``inplace=True``.

        See Also
        --------
        ffill : Fill values by propagating the last valid observation to next valid.
        bfill : Fill values by using the next valid observation to fill the gap.
        interpolate : Fill NaN values using interpolation.
        reindex : Conform object to new index.
        asfreq : Convert TimeSeries to specified frequency.

        Notes
        -----
        For non-object dtype, ``value=None`` will use the NA value of the dtype.
        See more details in the :ref:`Filling missing data<missing_data.fillna>`
        section.

        Examples
        --------
        >>> df = pd.DataFrame(
        ...     [
        ...         [np.nan, 2, np.nan, 0],
        ...         [3, 4, np.nan, 1],
        ...         [np.nan, np.nan, np.nan, np.nan],
        ...         [np.nan, 3, np.nan, 4],
        ...     ],
        ...     columns=list("ABCD"),
        ... )
        >>> df
             A    B   C    D
        0  NaN  2.0 NaN  0.0
        1  3.0  4.0 NaN  1.0
        2  NaN  NaN NaN  NaN
        3  NaN  3.0 NaN  4.0

        Replace all NaN elements with 0s.

        >>> df.fillna(0)
             A    B    C    D
        0  0.0  2.0  0.0  0.0
        1  3.0  4.0  0.0  1.0
        2  0.0  0.0  0.0  0.0
        3  0.0  3.0  0.0  4.0

        Replace all NaN elements in column 'A', 'B', 'C', and 'D', with 0, 1,
        2, and 3 respectively.

        >>> values = {{"A": 0, "B": 1, "C": 2, "D": 3}}
        >>> df.fillna(value=values)
             A    B    C    D
        0  0.0  2.0  2.0  0.0
        1  3.0  4.0  2.0  1.0
        2  0.0  1.0  2.0  3.0
        3  0.0  3.0  2.0  4.0

        Only replace the first NaN element.

        >>> df.fillna(value=values, limit=1)
             A    B    C    D
        0  0.0  2.0  2.0  0.0
        1  3.0  4.0  NaN  1.0
        2  NaN  1.0  NaN  3.0
        3  NaN  3.0  NaN  4.0

        When filling using a DataFrame, replacement happens along
        the same column names and same indices

        >>> df2 = pd.DataFrame(np.zeros((4, 4)), columns=list("ABCE"))
        >>> df.fillna(df2)
             A    B    C    D
        0  0.0  2.0  0.0  0.0
        1  3.0  4.0  0.0  1.0
        2  0.0  0.0  0.0  NaN
        3  0.0  3.0  0.0  4.0

        Note that column D is not affected since it is not present in df2.
        """
        inplace = validate_bool_kwarg(inplace, "inplace")
        if inplace:
            if not PYPY:
                if sys.getrefcount(self) <= REF_COUNT:
                    warnings.warn(
                        _chained_assignment_method_msg,
                        ChainedAssignmentError,
                        stacklevel=2,
                    )

        if isinstance(value, (list, tuple)):
            raise TypeError(
                '"value" parameter must be a scalar or dict, but '
                f'you passed a "{type(value).__name__}"'
            )

        # set the default here, so functions examining the signaure
        # can detect if something was set (e.g. in groupby) (GH9221)
        if axis is None:
            axis = 0
        axis = self._get_axis_number(axis)

        if self.ndim == 1:
            if isinstance(value, (dict, ABCSeries)):
                if not len(value):
                    # test_fillna_nonscalar
                    if inplace:
                        return None
                    return self.copy(deep=False)
                from pandas import Series

                value = Series(value)
                value = value.reindex(self.index)
                value = value._values
            elif not is_list_like(value):
                pass
            else:
                raise TypeError(
                    '"value" parameter must be a scalar, dict '
                    "or Series, but you passed a "
                    f'"{type(value).__name__}"'
                )

            new_data = self._mgr.fillna(value=value, limit=limit, inplace=inplace)

        elif isinstance(value, (dict, ABCSeries)):
            if axis == 1:
                raise NotImplementedError(
                    "Currently only can fill with dict/Series column by column"
                )
            result = self if inplace else self.copy(deep=False)
            for k, v in value.items():
                if k not in result:
                    continue

                res_k = result[k].fillna(v, limit=limit)

                if not inplace:
                    result[k] = res_k
                else:
                    # We can write into our existing column(s) iff dtype
                    #  was preserved.
                    if isinstance(res_k, ABCSeries):
                        # i.e. 'k' only shows up once in self.columns
                        if res_k.dtype == result[k].dtype:
                            result.loc[:, k] = res_k
                        else:
                            # Different dtype -> no way to do inplace.
                            result[k] = res_k
                    else:
                        # see test_fillna_dict_inplace_nonunique_columns
                        locs = result.columns.get_loc(k)
                        if isinstance(locs, slice):
                            locs = np.arange(self.shape[1])[locs]
                        elif isinstance(locs, np.ndarray) and locs.dtype.kind == "b":
                            locs = locs.nonzero()[0]
                        elif not (
                            isinstance(locs, np.ndarray) and locs.dtype.kind == "i"
                        ):
                            # Should never be reached, but let's cover our bases
                            raise NotImplementedError(
                                "Unexpected get_loc result, please report a bug at "
                                "https://github.com/pandas-dev/pandas"
                            )

                        for i, loc in enumerate(locs):
                            res_loc = res_k.iloc[:, i]
                            target = self.iloc[:, loc]

                            if res_loc.dtype == target.dtype:
                                result.iloc[:, loc] = res_loc
                            else:
                                result.isetitem(loc, res_loc)
            if inplace:
                return self._update_inplace(result)
            else:
                return result

        elif not is_list_like(value):
            if axis == 1:
                result = self.T.fillna(value=value, limit=limit).T
                new_data = result._mgr
            else:
                new_data = self._mgr.fillna(value=value, limit=limit, inplace=inplace)
        elif isinstance(value, ABCDataFrame) and self.ndim == 2:
            new_data = self.where(self.notna(), value)._mgr
        else:
            raise ValueError(f"invalid fill value with a {type(value)}")

        result = self._constructor_from_mgr(new_data, axes=new_data.axes)
        if inplace:
            return self._update_inplace(result)
        else:
            return result.__finalize__(self, method="fillna")

    @overload
    def ffill(
        self,
        *,
        axis: None | Axis = ...,
        inplace: Literal[False] = ...,
        limit: None | int = ...,
        limit_area: Literal["inside", "outside"] | None = ...,
    ) -> Self: ...

    @overload
    def ffill(
        self,
        *,
        axis: None | Axis = ...,
        inplace: Literal[True],
        limit: None | int = ...,
        limit_area: Literal["inside", "outside"] | None = ...,
    ) -> None: ...

    @overload
    def ffill(
        self,
        *,
        axis: None | Axis = ...,
        inplace: bool = ...,
        limit: None | int = ...,
        limit_area: Literal["inside", "outside"] | None = ...,
    ) -> Self | None: ...

    @final
    @doc(
        klass=_shared_doc_kwargs["klass"],
        axes_single_arg=_shared_doc_kwargs["axes_single_arg"],
    )
    def ffill(
        self,
        *,
        axis: None | Axis = None,
        inplace: bool = False,
        limit: None | int = None,
        limit_area: Literal["inside", "outside"] | None = None,
    ) -> Self | None:
        """
        Fill NA/NaN values by propagating the last valid observation to next valid.

        Parameters
        ----------
        axis : {axes_single_arg}
            Axis along which to fill missing values. For `Series`
            this parameter is unused and defaults to 0.
        inplace : bool, default False
            If True, fill in-place. Note: this will modify any
            other views on this object (e.g., a no-copy slice for a column in a
            DataFrame).
        limit : int, default None
            If method is specified, this is the maximum number of consecutive
            NaN values to forward/backward fill. In other words, if there is
            a gap with more than this number of consecutive NaNs, it will only
            be partially filled. If method is not specified, this is the
            maximum number of entries along the entire axis where NaNs will be
            filled. Must be greater than 0 if not None.
        limit_area : {{`None`, 'inside', 'outside'}}, default None
            If limit is specified, consecutive NaNs will be filled with this
            restriction.

            * ``None``: No fill restriction.
            * 'inside': Only fill NaNs surrounded by valid values
              (interpolate).
            * 'outside': Only fill NaNs outside valid values (extrapolate).

            .. versionadded:: 2.2.0

        Returns
        -------
        {klass} or None
            Object with missing values filled or None if ``inplace=True``.

        See Also
        --------
        DataFrame.bfill : Fill NA/NaN values by using the next valid observation
            to fill the gap.

        Examples
        --------
        >>> df = pd.DataFrame(
        ...     [
        ...         [np.nan, 2, np.nan, 0],
        ...         [3, 4, np.nan, 1],
        ...         [np.nan, np.nan, np.nan, np.nan],
        ...         [np.nan, 3, np.nan, 4],
        ...     ],
        ...     columns=list("ABCD"),
        ... )
        >>> df
             A    B   C    D
        0  NaN  2.0 NaN  0.0
        1  3.0  4.0 NaN  1.0
        2  NaN  NaN NaN  NaN
        3  NaN  3.0 NaN  4.0

        >>> df.ffill()
             A    B   C    D
        0  NaN  2.0 NaN  0.0
        1  3.0  4.0 NaN  1.0
        2  3.0  4.0 NaN  1.0
        3  3.0  3.0 NaN  4.0

        >>> ser = pd.Series([1, np.nan, 2, 3])
        >>> ser.ffill()
        0   1.0
        1   1.0
        2   2.0
        3   3.0
        dtype: float64
        """
        inplace = validate_bool_kwarg(inplace, "inplace")
        if inplace:
            if not PYPY:
                if sys.getrefcount(self) <= REF_COUNT:
                    warnings.warn(
                        _chained_assignment_method_msg,
                        ChainedAssignmentError,
                        stacklevel=2,
                    )

        return self._pad_or_backfill(
            "ffill",
            axis=axis,
            inplace=inplace,
            limit=limit,
            limit_area=limit_area,
        )

    @overload
    def bfill(
        self,
        *,
        axis: None | Axis = ...,
        inplace: Literal[False] = ...,
        limit: None | int = ...,
        limit_area: Literal["inside", "outside"] | None = ...,
    ) -> Self: ...

    @overload
    def bfill(
        self,
        *,
        axis: None | Axis = ...,
        inplace: Literal[True],
        limit: None | int = ...,
    ) -> None: ...

    @overload
    def bfill(
        self,
        *,
        axis: None | Axis = ...,
        inplace: bool = ...,
        limit: None | int = ...,
        limit_area: Literal["inside", "outside"] | None = ...,
    ) -> Self | None: ...

    @final
    @doc(
        klass=_shared_doc_kwargs["klass"],
        axes_single_arg=_shared_doc_kwargs["axes_single_arg"],
    )
    def bfill(
        self,
        *,
        axis: None | Axis = None,
        inplace: bool = False,
        limit: None | int = None,
        limit_area: Literal["inside", "outside"] | None = None,
    ) -> Self | None:
        """
        Fill NA/NaN values by using the next valid observation to fill the gap.

        Parameters
        ----------
        axis : {axes_single_arg}
            Axis along which to fill missing values. For `Series`
            this parameter is unused and defaults to 0.
        inplace : bool, default False
            If True, fill in-place. Note: this will modify any
            other views on this object (e.g., a no-copy slice for a column in a
            DataFrame).
        limit : int, default None
            If method is specified, this is the maximum number of consecutive
            NaN values to forward/backward fill. In other words, if there is
            a gap with more than this number of consecutive NaNs, it will only
            be partially filled. If method is not specified, this is the
            maximum number of entries along the entire axis where NaNs will be
            filled. Must be greater than 0 if not None.
        limit_area : {{`None`, 'inside', 'outside'}}, default None
            If limit is specified, consecutive NaNs will be filled with this
            restriction.

            * ``None``: No fill restriction.
            * 'inside': Only fill NaNs surrounded by valid values
              (interpolate).
            * 'outside': Only fill NaNs outside valid values (extrapolate).

            .. versionadded:: 2.2.0

        Returns
        -------
        {klass} or None
            Object with missing values filled or None if ``inplace=True``.

        See Also
        --------
        DataFrame.ffill : Fill NA/NaN values by propagating the last valid
            observation to next valid.

        Examples
        --------
        For Series:

        >>> s = pd.Series([1, None, None, 2])
        >>> s.bfill()
        0    1.0
        1    2.0
        2    2.0
        3    2.0
        dtype: float64
        >>> s.bfill(limit=1)
        0    1.0
        1    NaN
        2    2.0
        3    2.0
        dtype: float64

        With DataFrame:

        >>> df = pd.DataFrame({{"A": [1, None, None, 4], "B": [None, 5, None, 7]}})
        >>> df
              A     B
        0   1.0	  NaN
        1   NaN	  5.0
        2   NaN   NaN
        3   4.0   7.0
        >>> df.bfill()
              A     B
        0   1.0   5.0
        1   4.0   5.0
        2   4.0   7.0
        3   4.0   7.0
        >>> df.bfill(limit=1)
              A     B
        0   1.0   5.0
        1   NaN   5.0
        2   4.0   7.0
        3   4.0   7.0
        """
        inplace = validate_bool_kwarg(inplace, "inplace")
        if inplace:
            if not PYPY:
                if sys.getrefcount(self) <= REF_COUNT:
                    warnings.warn(
                        _chained_assignment_method_msg,
                        ChainedAssignmentError,
                        stacklevel=2,
                    )

        return self._pad_or_backfill(
            "bfill",
            axis=axis,
            inplace=inplace,
            limit=limit,
            limit_area=limit_area,
        )

    @overload
    def replace(
        self,
        to_replace=...,
        value=...,
        *,
        inplace: Literal[False] = ...,
        regex: bool = ...,
    ) -> Self: ...

    @overload
    def replace(
        self,
        to_replace=...,
        value=...,
        *,
        inplace: Literal[True],
        regex: bool = ...,
    ) -> None: ...

    @overload
    def replace(
        self,
        to_replace=...,
        value=...,
        *,
        inplace: bool = ...,
        regex: bool = ...,
    ) -> Self | None: ...

    @final
    @doc(
        _shared_docs["replace"],
        klass=_shared_doc_kwargs["klass"],
        inplace=_shared_doc_kwargs["inplace"],
    )
    def replace(
        self,
        to_replace=None,
        value=lib.no_default,
        *,
        inplace: bool = False,
        regex: bool = False,
    ) -> Self | None:
        if not is_bool(regex) and to_replace is not None:
            raise ValueError("'to_replace' must be 'None' if 'regex' is not a bool")

        if not (
            is_scalar(to_replace)
            or is_re_compilable(to_replace)
            or is_list_like(to_replace)
        ):
            raise TypeError(
                "Expecting 'to_replace' to be either a scalar, array-like, "
                "dict or None, got invalid type "
                f"{type(to_replace).__name__!r}"
            )

        if value is lib.no_default and not (
            is_dict_like(to_replace) or is_dict_like(regex)
        ):
            raise ValueError(
                # GH#33302
                f"{type(self).__name__}.replace must specify either 'value', "
                "a dict-like 'to_replace', or dict-like 'regex'."
            )

        inplace = validate_bool_kwarg(inplace, "inplace")
        if inplace:
            if not PYPY:
                if sys.getrefcount(self) <= REF_COUNT:
                    warnings.warn(
                        _chained_assignment_method_msg,
                        ChainedAssignmentError,
                        stacklevel=2,
                    )

        if value is lib.no_default:
            if not is_dict_like(to_replace):
                # In this case we have checked above that
                #  1) regex is dict-like and 2) to_replace is None
                to_replace = regex
                regex = True

            items = list(to_replace.items())
            if items:
                keys, values = zip(*items)
            else:
                keys, values = ([], [])  # type: ignore[assignment]

            are_mappings = [is_dict_like(v) for v in values]

            if any(are_mappings):
                if not all(are_mappings):
                    raise TypeError(
                        "If a nested mapping is passed, all values "
                        "of the top level mapping must be mappings"
                    )
                # passed a nested dict/Series
                to_rep_dict = {}
                value_dict = {}

                for k, v in items:
                    # error: Incompatible types in assignment (expression has type
                    # "list[Never]", variable has type "tuple[Any, ...]")
                    keys, values = list(zip(*v.items())) or (  # type: ignore[assignment]
                        [],
                        [],
                    )

                    to_rep_dict[k] = list(keys)
                    value_dict[k] = list(values)

                to_replace, value = to_rep_dict, value_dict
            else:
                to_replace, value = keys, values

            return self.replace(to_replace, value, inplace=inplace, regex=regex)
        else:
            # need a non-zero len on all axes
            if not self.size:
                if inplace:
                    return None
                return self.copy(deep=False)

            if is_dict_like(to_replace):
                if is_dict_like(value):  # {'A' : NA} -> {'A' : 0}
                    # Note: Checking below for `in foo.keys()` instead of
                    #  `in foo` is needed for when we have a Series and not dict
                    mapping = {
                        col: (to_replace[col], value[col])
                        for col in to_replace.keys()
                        if col in value.keys() and col in self
                    }
                    return self._replace_columnwise(mapping, inplace, regex)

                # {'A': NA} -> 0
                elif not is_list_like(value):
                    # Operate column-wise
                    if self.ndim == 1:
                        raise ValueError(
                            "Series.replace cannot use dict-like to_replace "
                            "and non-None value"
                        )
                    mapping = {
                        col: (to_rep, value) for col, to_rep in to_replace.items()
                    }
                    return self._replace_columnwise(mapping, inplace, regex)
                else:
                    raise TypeError("value argument must be scalar, dict, or Series")

            elif is_list_like(to_replace):
                if not is_list_like(value):
                    # e.g. to_replace = [NA, ''] and value is 0,
                    #  so we replace NA with 0 and then replace '' with 0
                    value = [value] * len(to_replace)

                # e.g. we have to_replace = [NA, ''] and value = [0, 'missing']
                if len(to_replace) != len(value):
                    raise ValueError(
                        f"Replacement lists must match in length. "
                        f"Expecting {len(to_replace)} got {len(value)} "
                    )
                new_data = self._mgr.replace_list(
                    src_list=to_replace,
                    dest_list=value,
                    inplace=inplace,
                    regex=regex,
                )

            elif to_replace is None:
                if not (
                    is_re_compilable(regex)
                    or is_list_like(regex)
                    or is_dict_like(regex)
                ):
                    raise TypeError(
                        f"'regex' must be a string or a compiled regular expression "
                        f"or a list or dict of strings or regular expressions, "
                        f"you passed a {type(regex).__name__!r}"
                    )
                return self.replace(regex, value, inplace=inplace, regex=True)
            else:
                # dest iterable dict-like
                if is_dict_like(value):  # NA -> {'A' : 0, 'B' : -1}
                    # Operate column-wise
                    if self.ndim == 1:
                        raise ValueError(
                            "Series.replace cannot use dict-value and "
                            "non-None to_replace"
                        )
                    mapping = {col: (to_replace, val) for col, val in value.items()}
                    return self._replace_columnwise(mapping, inplace, regex)

                elif not is_list_like(value):  # NA -> 0
                    regex = should_use_regex(regex, to_replace)
                    if regex:
                        new_data = self._mgr.replace_regex(
                            to_replace=to_replace,
                            value=value,
                            inplace=inplace,
                        )
                    else:
                        new_data = self._mgr.replace(
                            to_replace=to_replace, value=value, inplace=inplace
                        )
                else:
                    raise TypeError(
                        f'Invalid "to_replace" type: {type(to_replace).__name__!r}'
                    )

        result = self._constructor_from_mgr(new_data, axes=new_data.axes)
        if inplace:
            return self._update_inplace(result)
        else:
            return result.__finalize__(self, method="replace")

    @overload
    def interpolate(
        self,
        method: InterpolateOptions = ...,
        *,
        axis: Axis = ...,
        limit: int | None = ...,
        inplace: Literal[False] = ...,
        limit_direction: Literal["forward", "backward", "both"] | None = ...,
        limit_area: Literal["inside", "outside"] | None = ...,
        **kwargs,
    ) -> Self: ...

    @overload
    def interpolate(
        self,
        method: InterpolateOptions = ...,
        *,
        axis: Axis = ...,
        limit: int | None = ...,
        inplace: Literal[True],
        limit_direction: Literal["forward", "backward", "both"] | None = ...,
        limit_area: Literal["inside", "outside"] | None = ...,
        **kwargs,
    ) -> None: ...

    @overload
    def interpolate(
        self,
        method: InterpolateOptions = ...,
        *,
        axis: Axis = ...,
        limit: int | None = ...,
        inplace: bool = ...,
        limit_direction: Literal["forward", "backward", "both"] | None = ...,
        limit_area: Literal["inside", "outside"] | None = ...,
        **kwargs,
    ) -> Self | None: ...

    @final
    def interpolate(
        self,
        method: InterpolateOptions = "linear",
        *,
        axis: Axis = 0,
        limit: int | None = None,
        inplace: bool = False,
        limit_direction: Literal["forward", "backward", "both"] | None = None,
        limit_area: Literal["inside", "outside"] | None = None,
        **kwargs,
    ) -> Self | None:
        """
        Fill NaN values using an interpolation method.

        Please note that only ``method='linear'`` is supported for
        DataFrame/Series with a MultiIndex.

        Parameters
        ----------
        method : str, default 'linear'
            Interpolation technique to use. One of:

            * 'linear': Ignore the index and treat the values as equally
              spaced. This is the only method supported on MultiIndexes.
            * 'time': Works on daily and higher resolution data to interpolate
              given length of interval.
            * 'index', 'values': use the actual numerical values of the index.
            * 'nearest', 'zero', 'slinear', 'quadratic', 'cubic',
              'barycentric', 'polynomial': Passed to
              `scipy.interpolate.interp1d`, whereas 'spline' is passed to
              `scipy.interpolate.UnivariateSpline`. These methods use the numerical
              values of the index.  Both 'polynomial' and 'spline' require that
              you also specify an `order` (int), e.g.
              ``df.interpolate(method='polynomial', order=5)``. Note that,
              `slinear` method in Pandas refers to the Scipy first order `spline`
              instead of Pandas first order `spline`.
            * 'krogh', 'piecewise_polynomial', 'spline', 'pchip', 'akima',
              'cubicspline': Wrappers around the SciPy interpolation methods of
              similar names. See `Notes`.
            * 'from_derivatives': Refers to
              `scipy.interpolate.BPoly.from_derivatives`.

        axis : {{0 or 'index', 1 or 'columns', None}}, default None
            Axis to interpolate along. For `Series` this parameter is unused
            and defaults to 0.
        limit : int, optional
            Maximum number of consecutive NaNs to fill. Must be greater than
            0.
        inplace : bool, default False
            Update the data in place if possible.
        limit_direction : {{'forward', 'backward', 'both'}}, optional, default 'forward'
            Consecutive NaNs will be filled in this direction.

        limit_area : {{`None`, 'inside', 'outside'}}, default None
            If limit is specified, consecutive NaNs will be filled with this
            restriction.

            * ``None``: No fill restriction.
            * 'inside': Only fill NaNs surrounded by valid values
              (interpolate).
            * 'outside': Only fill NaNs outside valid values (extrapolate).

        **kwargs : optional
            Keyword arguments to pass on to the interpolating function.

        Returns
        -------
        Series or DataFrame or None
            Returns the same object type as the caller, interpolated at
            some or all ``NaN`` values or None if ``inplace=True``.

        See Also
        --------
        fillna : Fill missing values using different methods.
        scipy.interpolate.Akima1DInterpolator : Piecewise cubic polynomials
            (Akima interpolator).
        scipy.interpolate.BPoly.from_derivatives : Piecewise polynomial in the
            Bernstein basis.
        scipy.interpolate.interp1d : Interpolate a 1-D function.
        scipy.interpolate.KroghInterpolator : Interpolate polynomial (Krogh
            interpolator).
        scipy.interpolate.PchipInterpolator : PCHIP 1-d monotonic cubic
            interpolation.
        scipy.interpolate.CubicSpline : Cubic spline data interpolator.

        Notes
        -----
        The 'krogh', 'piecewise_polynomial', 'spline', 'pchip' and 'akima'
        methods are wrappers around the respective SciPy implementations of
        similar names. These use the actual numerical values of the index.
        For more information on their behavior, see the
        `SciPy documentation
        <https://docs.scipy.org/doc/scipy/reference/interpolate.html#univariate-interpolation>`__.

        Examples
        --------
        Filling in ``NaN`` in a :class:`~pandas.Series` via linear
        interpolation.

        >>> s = pd.Series([0, 1, np.nan, 3])
        >>> s
        0    0.0
        1    1.0
        2    NaN
        3    3.0
        dtype: float64
        >>> s.interpolate()
        0    0.0
        1    1.0
        2    2.0
        3    3.0
        dtype: float64

        Filling in ``NaN`` in a Series via polynomial interpolation or splines:
        Both 'polynomial' and 'spline' methods require that you also specify
        an ``order`` (int).

        >>> s = pd.Series([0, 2, np.nan, 8])
        >>> s.interpolate(method="polynomial", order=2)
        0    0.000000
        1    2.000000
        2    4.666667
        3    8.000000
        dtype: float64

        Fill the DataFrame forward (that is, going down) along each column
        using linear interpolation.

        Note how the last entry in column 'a' is interpolated differently,
        because there is no entry after it to use for interpolation.
        Note how the first entry in column 'b' remains ``NaN``, because there
        is no entry before it to use for interpolation.

        >>> df = pd.DataFrame(
        ...     [
        ...         (0.0, np.nan, -1.0, 1.0),
        ...         (np.nan, 2.0, np.nan, np.nan),
        ...         (2.0, 3.0, np.nan, 9.0),
        ...         (np.nan, 4.0, -4.0, 16.0),
        ...     ],
        ...     columns=list("abcd"),
        ... )
        >>> df
             a    b    c     d
        0  0.0  NaN -1.0   1.0
        1  NaN  2.0  NaN   NaN
        2  2.0  3.0  NaN   9.0
        3  NaN  4.0 -4.0  16.0
        >>> df.interpolate(method="linear", limit_direction="forward", axis=0)
             a    b    c     d
        0  0.0  NaN -1.0   1.0
        1  1.0  2.0 -2.0   5.0
        2  2.0  3.0 -3.0   9.0
        3  2.0  4.0 -4.0  16.0

        Using polynomial interpolation.

        >>> df["d"].interpolate(method="polynomial", order=2)
        0     1.0
        1     4.0
        2     9.0
        3    16.0
        Name: d, dtype: float64
        """
        inplace = validate_bool_kwarg(inplace, "inplace")

        if inplace:
            if not PYPY:
                if sys.getrefcount(self) <= REF_COUNT:
                    warnings.warn(
                        _chained_assignment_method_msg,
                        ChainedAssignmentError,
                        stacklevel=2,
                    )

        axis = self._get_axis_number(axis)

        if self.empty:
            if inplace:
                return None
            return self.copy()

        if not isinstance(method, str):
            raise ValueError("'method' should be a string, not None.")

        obj, should_transpose = (self.T, True) if axis == 1 else (self, False)

        if isinstance(obj.index, MultiIndex) and method != "linear":
            raise ValueError(
                "Only `method=linear` interpolation is supported on MultiIndexes."
            )

        limit_direction = missing.infer_limit_direction(limit_direction, method)

        index = missing.get_interp_index(method, obj.index)
        new_data = obj._mgr.interpolate(
            method=method,
            index=index,
            limit=limit,
            limit_direction=limit_direction,
            limit_area=limit_area,
            inplace=inplace,
            **kwargs,
        )

        result = self._constructor_from_mgr(new_data, axes=new_data.axes)
        if should_transpose:
            result = result.T
        if inplace:
            return self._update_inplace(result)
        else:
            return result.__finalize__(self, method="interpolate")

    # ----------------------------------------------------------------------
    # Timeseries methods Methods

    @final
    def asof(self, where, subset=None):
        """
        Return the last row(s) without any NaNs before `where`.

        The last row (for each element in `where`, if list) without any
        NaN is taken.
        In case of a :class:`~pandas.DataFrame`, the last row without NaN
        considering only the subset of columns (if not `None`)

        If there is no good value, NaN is returned for a Series or
        a Series of NaN values for a DataFrame

        Parameters
        ----------
        where : date or array-like of dates
            Date(s) before which the last row(s) are returned.
        subset : str or array-like of str, default `None`
            For DataFrame, if not `None`, only use these columns to
            check for NaNs.

        Returns
        -------
        scalar, Series, or DataFrame

            The return can be:

            * scalar : when `self` is a Series and `where` is a scalar
            * Series: when `self` is a Series and `where` is an array-like,
              or when `self` is a DataFrame and `where` is a scalar
            * DataFrame : when `self` is a DataFrame and `where` is an
              array-like

        See Also
        --------
        merge_asof : Perform an asof merge. Similar to left join.

        Notes
        -----
        Dates are assumed to be sorted. Raises if this is not the case.

        Examples
        --------
        A Series and a scalar `where`.

        >>> s = pd.Series([1, 2, np.nan, 4], index=[10, 20, 30, 40])
        >>> s
        10    1.0
        20    2.0
        30    NaN
        40    4.0
        dtype: float64

        >>> s.asof(20)
        2.0

        For a sequence `where`, a Series is returned. The first value is
        NaN, because the first element of `where` is before the first
        index value.

        >>> s.asof([5, 20])
        5     NaN
        20    2.0
        dtype: float64

        Missing values are not considered. The following is ``2.0``, not
        NaN, even though NaN is at the index location for ``30``.

        >>> s.asof(30)
        2.0

        Take all columns into consideration

        >>> df = pd.DataFrame(
        ...     {
        ...         "a": [10.0, 20.0, 30.0, 40.0, 50.0],
        ...         "b": [None, None, None, None, 500],
        ...     },
        ...     index=pd.DatetimeIndex(
        ...         [
        ...             "2018-02-27 09:01:00",
        ...             "2018-02-27 09:02:00",
        ...             "2018-02-27 09:03:00",
        ...             "2018-02-27 09:04:00",
        ...             "2018-02-27 09:05:00",
        ...         ]
        ...     ),
        ... )
        >>> df.asof(pd.DatetimeIndex(["2018-02-27 09:03:30", "2018-02-27 09:04:30"]))
                              a   b
        2018-02-27 09:03:30 NaN NaN
        2018-02-27 09:04:30 NaN NaN

        Take a single column into consideration

        >>> df.asof(
        ...     pd.DatetimeIndex(["2018-02-27 09:03:30", "2018-02-27 09:04:30"]),
        ...     subset=["a"],
        ... )
                                a   b
        2018-02-27 09:03:30  30.0 NaN
        2018-02-27 09:04:30  40.0 NaN
        """
        if isinstance(where, str):
            where = Timestamp(where)

        if not self.index.is_monotonic_increasing:
            raise ValueError("asof requires a sorted index")

        is_series = isinstance(self, ABCSeries)
        if is_series:
            if subset is not None:
                raise ValueError("subset is not valid for Series")
        else:
            if subset is None:
                subset = self.columns
            if not is_list_like(subset):
                subset = [subset]

        is_list = is_list_like(where)
        if not is_list:
            start = self.index[0]
            if isinstance(self.index, PeriodIndex):
                where = Period(where, freq=self.index.freq)

            if where < start:
                if not is_series:
                    return self._constructor_sliced(
                        index=self.columns, name=where, dtype=np.float64
                    )
                return np.nan

            # It's always much faster to use a *while* loop here for
            # Series than pre-computing all the NAs. However a
            # *while* loop is extremely expensive for DataFrame
            # so we later pre-compute all the NAs and use the same
            # code path whether *where* is a scalar or list.
            # See PR: https://github.com/pandas-dev/pandas/pull/14476
            if is_series:
                loc = self.index.searchsorted(where, side="right")
                if loc > 0:
                    loc -= 1

                values = self._values
                while loc > 0 and isna(values[loc]):
                    loc -= 1
                return values[loc]

        if not isinstance(where, Index):
            where = Index(where) if is_list else Index([where])

        nulls = self.isna() if is_series else self[subset].isna().any(axis=1)
        if nulls.all():
            if is_series:
                self = cast("Series", self)
                return self._constructor(np.nan, index=where, name=self.name)
            elif is_list:
                self = cast("DataFrame", self)
                return self._constructor(np.nan, index=where, columns=self.columns)
            else:
                self = cast("DataFrame", self)
                return self._constructor_sliced(
                    np.nan, index=self.columns, name=where[0]
                )

        locs = self.index.asof_locs(where, ~(nulls._values))

        # mask the missing
        mask = locs == -1
        data = self.take(locs)
        data.index = where
        if mask.any():
            # GH#16063 only do this setting when necessary, otherwise
            #  we'd cast e.g. bools to floats
            data.loc[mask] = np.nan
        return data if is_list else data.iloc[-1]

    # ----------------------------------------------------------------------
    # Action Methods

    @doc(klass=_shared_doc_kwargs["klass"])
    def isna(self) -> Self:
        """
        Detect missing values.

        Return a boolean same-sized object indicating if the values are NA.
        NA values, such as None or :attr:`numpy.NaN`, gets mapped to True
        values.
        Everything else gets mapped to False values. Characters such as empty
        strings ``''`` or :attr:`numpy.inf` are not considered NA values.

        Returns
        -------
        {klass}
            Mask of bool values for each element in {klass} that
            indicates whether an element is an NA value.

        See Also
        --------
        {klass}.isnull : Alias of isna.
        {klass}.notna : Boolean inverse of isna.
        {klass}.dropna : Omit axes labels with missing values.
        isna : Top-level isna.

        Examples
        --------
        Show which entries in a DataFrame are NA.

        >>> df = pd.DataFrame(
        ...     dict(
        ...         age=[5, 6, np.nan],
        ...         born=[
        ...             pd.NaT,
        ...             pd.Timestamp("1939-05-27"),
        ...             pd.Timestamp("1940-04-25"),
        ...         ],
        ...         name=["Alfred", "Batman", ""],
        ...         toy=[None, "Batmobile", "Joker"],
        ...     )
        ... )
        >>> df
           age       born    name        toy
        0  5.0        NaT  Alfred       None
        1  6.0 1939-05-27  Batman  Batmobile
        2  NaN 1940-04-25              Joker

        >>> df.isna()
             age   born   name    toy
        0  False   True  False   True
        1  False  False  False  False
        2   True  False  False  False

        Show which entries in a Series are NA.

        >>> ser = pd.Series([5, 6, np.nan])
        >>> ser
        0    5.0
        1    6.0
        2    NaN
        dtype: float64

        >>> ser.isna()
        0    False
        1    False
        2     True
        dtype: bool
        """
        return isna(self).__finalize__(self, method="isna")

    @doc(isna, klass=_shared_doc_kwargs["klass"])
    def isnull(self) -> Self:
        return isna(self).__finalize__(self, method="isnull")

    @doc(klass=_shared_doc_kwargs["klass"])
    def notna(self) -> Self:
        """
        Detect existing (non-missing) values.

        Return a boolean same-sized object indicating if the values are not NA.
        Non-missing values get mapped to True. Characters such as empty
        strings ``''`` or :attr:`numpy.inf` are not considered NA values.
        NA values, such as None or :attr:`numpy.NaN`, get mapped to False
        values.

        Returns
        -------
        {klass}
            Mask of bool values for each element in {klass} that
            indicates whether an element is not an NA value.

        See Also
        --------
        {klass}.notnull : Alias of notna.
        {klass}.isna : Boolean inverse of notna.
        {klass}.dropna : Omit axes labels with missing values.
        notna : Top-level notna.

        Examples
        --------
        Show which entries in a DataFrame are not NA.

        >>> df = pd.DataFrame(
        ...     dict(
        ...         age=[5, 6, np.nan],
        ...         born=[
        ...             pd.NaT,
        ...             pd.Timestamp("1939-05-27"),
        ...             pd.Timestamp("1940-04-25"),
        ...         ],
        ...         name=["Alfred", "Batman", ""],
        ...         toy=[None, "Batmobile", "Joker"],
        ...     )
        ... )
        >>> df
           age       born    name        toy
        0  5.0        NaT  Alfred       None
        1  6.0 1939-05-27  Batman  Batmobile
        2  NaN 1940-04-25              Joker

        >>> df.notna()
             age   born  name    toy
        0   True  False  True  False
        1   True   True  True   True
        2  False   True  True   True

        Show which entries in a Series are not NA.

        >>> ser = pd.Series([5, 6, np.nan])
        >>> ser
        0    5.0
        1    6.0
        2    NaN
        dtype: float64

        >>> ser.notna()
        0     True
        1     True
        2    False
        dtype: bool
        """
        return notna(self).__finalize__(self, method="notna")

    @doc(notna, klass=_shared_doc_kwargs["klass"])
    def notnull(self) -> Self:
        return notna(self).__finalize__(self, method="notnull")

    @final
    def _clip_with_scalar(self, lower, upper, inplace: bool = False):
        if (lower is not None and np.any(isna(lower))) or (
            upper is not None and np.any(isna(upper))
        ):
            raise ValueError("Cannot use an NA value as a clip threshold")

        result = self
        mask = self.isna()

        if lower is not None:
            cond = mask | (self >= lower)
            result = result.where(cond, lower, inplace=inplace)  # type: ignore[assignment]
        if upper is not None:
            cond = mask | (self <= upper)
            result = self if inplace else result
            result = result.where(cond, upper, inplace=inplace)  # type: ignore[assignment]

        return result

    @final
    def _clip_with_one_bound(self, threshold, method, axis, inplace):
        if axis is not None:
            axis = self._get_axis_number(axis)

        # method is self.le for upper bound and self.ge for lower bound
        if is_scalar(threshold) and is_number(threshold):
            if method.__name__ == "le":
                return self._clip_with_scalar(None, threshold, inplace=inplace)
            return self._clip_with_scalar(threshold, None, inplace=inplace)

        # GH #15390
        # In order for where method to work, the threshold must
        # be transformed to NDFrame from other array like structure.
        if (not isinstance(threshold, ABCSeries)) and is_list_like(threshold):
            if isinstance(self, ABCSeries):
                threshold = self._constructor(threshold, index=self.index)
            else:
                threshold = self._align_for_op(threshold, axis, flex=None)[1]

        # GH 40420
        # Treat missing thresholds as no bounds, not clipping the values
        if is_list_like(threshold):
            fill_value = np.inf if method.__name__ == "le" else -np.inf
            threshold_inf = threshold.fillna(fill_value)
        else:
            threshold_inf = threshold

        subset = method(threshold_inf, axis=axis) | isna(self)

        # GH 40420
        return self.where(subset, threshold, axis=axis, inplace=inplace)

    @overload
    def clip(
        self,
        lower=...,
        upper=...,
        *,
        axis: Axis | None = ...,
        inplace: Literal[False] = ...,
        **kwargs,
    ) -> Self: ...

    @overload
    def clip(
        self,
        lower=...,
        upper=...,
        *,
        axis: Axis | None = ...,
        inplace: Literal[True],
        **kwargs,
    ) -> None: ...

    @overload
    def clip(
        self,
        lower=...,
        upper=...,
        *,
        axis: Axis | None = ...,
        inplace: bool = ...,
        **kwargs,
    ) -> Self | None: ...

    @final
    def clip(
        self,
        lower=None,
        upper=None,
        *,
        axis: Axis | None = None,
        inplace: bool = False,
        **kwargs,
    ) -> Self | None:
        """
        Trim values at input threshold(s).

        Assigns values outside boundary to boundary values. Thresholds
        can be singular values or array like, and in the latter case
        the clipping is performed element-wise in the specified axis.

        Parameters
        ----------
        lower : float or array-like, default None
            Minimum threshold value. All values below this
            threshold will be set to it. A missing
            threshold (e.g `NA`) will not clip the value.
        upper : float or array-like, default None
            Maximum threshold value. All values above this
            threshold will be set to it. A missing
            threshold (e.g `NA`) will not clip the value.
        axis : {{0 or 'index', 1 or 'columns', None}}, default None
            Align object with lower and upper along the given axis.
            For `Series` this parameter is unused and defaults to `None`.
        inplace : bool, default False
            Whether to perform the operation in place on the data.
        **kwargs
            Additional keywords have no effect but might be accepted
            for compatibility with numpy.

        Returns
        -------
        Series or DataFrame or None
            Same type as calling object with the values outside the
            clip boundaries replaced or None if ``inplace=True``.

        See Also
        --------
        Series.clip : Trim values at input threshold in series.
        DataFrame.clip : Trim values at input threshold in DataFrame.
        numpy.clip : Clip (limit) the values in an array.

        Examples
        --------
        >>> data = {"col_0": [9, -3, 0, -1, 5], "col_1": [-2, -7, 6, 8, -5]}
        >>> df = pd.DataFrame(data)
        >>> df
           col_0  col_1
        0      9     -2
        1     -3     -7
        2      0      6
        3     -1      8
        4      5     -5

        Clips per column using lower and upper thresholds:

        >>> df.clip(-4, 6)
           col_0  col_1
        0      6     -2
        1     -3     -4
        2      0      6
        3     -1      6
        4      5     -4

        Clips using specific lower and upper thresholds per column:

        >>> df.clip([-2, -1], [4, 5])
            col_0  col_1
        0      4     -1
        1     -2     -1
        2      0      5
        3     -1      5
        4      4     -1

        Clips using specific lower and upper thresholds per column element:

        >>> t = pd.Series([2, -4, -1, 6, 3])
        >>> t
        0    2
        1   -4
        2   -1
        3    6
        4    3
        dtype: int64

        >>> df.clip(t, t + 4, axis=0)
           col_0  col_1
        0      6      2
        1     -3     -4
        2      0      3
        3      6      8
        4      5      3

        Clips using specific lower threshold per column element, with missing values:

        >>> t = pd.Series([2, -4, np.nan, 6, 3])
        >>> t
        0    2.0
        1   -4.0
        2    NaN
        3    6.0
        4    3.0
        dtype: float64

        >>> df.clip(t, axis=0)
        col_0  col_1
        0      9.0    2.0
        1     -3.0   -4.0
        2      0.0    6.0
        3      6.0    8.0
        4      5.0    3.0
        """
        inplace = validate_bool_kwarg(inplace, "inplace")

        if inplace:
            if not PYPY:
                if sys.getrefcount(self) <= REF_COUNT:
                    warnings.warn(
                        _chained_assignment_method_msg,
                        ChainedAssignmentError,
                        stacklevel=2,
                    )

        axis = nv.validate_clip_with_axis(axis, (), kwargs)
        if axis is not None:
            axis = self._get_axis_number(axis)

        # GH 17276
        # numpy doesn't like NaN as a clip value
        # so ignore
        # GH 19992
        # numpy doesn't drop a list-like bound containing NaN
        isna_lower = isna(lower)
        if not is_list_like(lower):
            if np.any(isna_lower):
                lower = None
        elif np.all(isna_lower):
            lower = None
        isna_upper = isna(upper)
        if not is_list_like(upper):
            if np.any(isna_upper):
                upper = None
        elif np.all(isna_upper):
            upper = None

        # GH 2747 (arguments were reversed)
        if (
            lower is not None
            and upper is not None
            and is_scalar(lower)
            and is_scalar(upper)
        ):
            lower, upper = min(lower, upper), max(lower, upper)

        # fast-path for scalars
        if (lower is None or is_number(lower)) and (upper is None or is_number(upper)):
            return self._clip_with_scalar(lower, upper, inplace=inplace)

        result = self
        if lower is not None:
            result = result._clip_with_one_bound(
                lower, method=self.ge, axis=axis, inplace=inplace
            )
        if upper is not None:
            if inplace:
                result = self
            result = result._clip_with_one_bound(
                upper, method=self.le, axis=axis, inplace=inplace
            )

        return result

    @final
    @doc(klass=_shared_doc_kwargs["klass"])
    def asfreq(
        self,
        freq: Frequency,
        method: FillnaOptions | None = None,
        how: Literal["start", "end"] | None = None,
        normalize: bool = False,
        fill_value: Hashable | None = None,
    ) -> Self:
        """
        Convert time series to specified frequency.

        Returns the original data conformed to a new index with the specified
        frequency.

        If the index of this {klass} is a :class:`~pandas.PeriodIndex`, the new index
        is the result of transforming the original index with
        :meth:`PeriodIndex.asfreq <pandas.PeriodIndex.asfreq>` (so the original index
        will map one-to-one to the new index).

        Otherwise, the new index will be equivalent to ``pd.date_range(start, end,
        freq=freq)`` where ``start`` and ``end`` are, respectively, the first and
        last entries in the original index (see :func:`pandas.date_range`). The
        values corresponding to any timesteps in the new index which were not present
        in the original index will be null (``NaN``), unless a method for filling
        such unknowns is provided (see the ``method`` parameter below).

        The :meth:`resample` method is more appropriate if an operation on each group of
        timesteps (such as an aggregate) is necessary to represent the data at the new
        frequency.

        Parameters
        ----------
        freq : DateOffset or str
            Frequency DateOffset or string.
        method : {{'backfill'/'bfill', 'pad'/'ffill'}}, default None
            Method to use for filling holes in reindexed Series (note this
            does not fill NaNs that already were present):

            * 'pad' / 'ffill': propagate last valid observation forward to next
              valid
            * 'backfill' / 'bfill': use NEXT valid observation to fill.
        how : {{'start', 'end'}}, default end
            For PeriodIndex only (see PeriodIndex.asfreq).
        normalize : bool, default False
            Whether to reset output index to midnight.
        fill_value : scalar, optional
            Value to use for missing values, applied during upsampling (note
            this does not fill NaNs that already were present).

        Returns
        -------
        {klass}
            {klass} object reindexed to the specified frequency.

        See Also
        --------
        reindex : Conform DataFrame to new index with optional filling logic.

        Notes
        -----
        To learn more about the frequency strings, please see
        :ref:`this link<timeseries.offset_aliases>`.

        Examples
        --------
        Start by creating a series with 4 one minute timestamps.

        >>> index = pd.date_range("1/1/2000", periods=4, freq="min")
        >>> series = pd.Series([0.0, None, 2.0, 3.0], index=index)
        >>> df = pd.DataFrame({{"s": series}})
        >>> df
                               s
        2000-01-01 00:00:00    0.0
        2000-01-01 00:01:00    NaN
        2000-01-01 00:02:00    2.0
        2000-01-01 00:03:00    3.0

        Upsample the series into 30 second bins.

        >>> df.asfreq(freq="30s")
                               s
        2000-01-01 00:00:00    0.0
        2000-01-01 00:00:30    NaN
        2000-01-01 00:01:00    NaN
        2000-01-01 00:01:30    NaN
        2000-01-01 00:02:00    2.0
        2000-01-01 00:02:30    NaN
        2000-01-01 00:03:00    3.0

        Upsample again, providing a ``fill value``.

        >>> df.asfreq(freq="30s", fill_value=9.0)
                               s
        2000-01-01 00:00:00    0.0
        2000-01-01 00:00:30    9.0
        2000-01-01 00:01:00    NaN
        2000-01-01 00:01:30    9.0
        2000-01-01 00:02:00    2.0
        2000-01-01 00:02:30    9.0
        2000-01-01 00:03:00    3.0

        Upsample again, providing a ``method``.

        >>> df.asfreq(freq="30s", method="bfill")
                               s
        2000-01-01 00:00:00    0.0
        2000-01-01 00:00:30    NaN
        2000-01-01 00:01:00    NaN
        2000-01-01 00:01:30    2.0
        2000-01-01 00:02:00    2.0
        2000-01-01 00:02:30    3.0
        2000-01-01 00:03:00    3.0
        """
        from pandas.core.resample import asfreq

        return asfreq(
            self,
            freq,
            method=method,
            how=how,
            normalize=normalize,
            fill_value=fill_value,
        )

    @final
    def at_time(self, time, asof: bool = False, axis: Axis | None = None) -> Self:
        """
        Select values at particular time of day (e.g., 9:30AM).

        Parameters
        ----------
        time : datetime.time or str
            The values to select.
        asof : bool, default False
            This parameter is currently not supported.
        axis : {0 or 'index', 1 or 'columns'}, default 0
            For `Series` this parameter is unused and defaults to 0.

        Returns
        -------
        Series or DataFrame
            The values with the specified time.

        Raises
        ------
        TypeError
            If the index is not  a :class:`DatetimeIndex`

        See Also
        --------
        between_time : Select values between particular times of the day.
        first : Select initial periods of time series based on a date offset.
        last : Select final periods of time series based on a date offset.
        DatetimeIndex.indexer_at_time : Get just the index locations for
            values at particular time of the day.

        Examples
        --------
        >>> i = pd.date_range("2018-04-09", periods=4, freq="12h")
        >>> ts = pd.DataFrame({"A": [1, 2, 3, 4]}, index=i)
        >>> ts
                             A
        2018-04-09 00:00:00  1
        2018-04-09 12:00:00  2
        2018-04-10 00:00:00  3
        2018-04-10 12:00:00  4

        >>> ts.at_time("12:00")
                             A
        2018-04-09 12:00:00  2
        2018-04-10 12:00:00  4
        """
        if axis is None:
            axis = 0
        axis = self._get_axis_number(axis)

        index = self._get_axis(axis)

        if not isinstance(index, DatetimeIndex):
            raise TypeError("Index must be DatetimeIndex")

        indexer = index.indexer_at_time(time, asof=asof)
        return self.take(indexer, axis=axis)

    @final
    def between_time(
        self,
        start_time,
        end_time,
        inclusive: IntervalClosedType = "both",
        axis: Axis | None = None,
    ) -> Self:
        """
        Select values between particular times of the day (e.g., 9:00-9:30 AM).

        By setting ``start_time`` to be later than ``end_time``,
        you can get the times that are *not* between the two times.

        Parameters
        ----------
        start_time : datetime.time or str
            Initial time as a time filter limit.
        end_time : datetime.time or str
            End time as a time filter limit.
        inclusive : {"both", "neither", "left", "right"}, default "both"
            Include boundaries; whether to set each bound as closed or open.
        axis : {0 or 'index', 1 or 'columns'}, default 0
            Determine range time on index or columns value.
            For `Series` this parameter is unused and defaults to 0.

        Returns
        -------
        Series or DataFrame
            Data from the original object filtered to the specified dates range.

        Raises
        ------
        TypeError
            If the index is not  a :class:`DatetimeIndex`

        See Also
        --------
        at_time : Select values at a particular time of the day.
        first : Select initial periods of time series based on a date offset.
        last : Select final periods of time series based on a date offset.
        DatetimeIndex.indexer_between_time : Get just the index locations for
            values between particular times of the day.

        Examples
        --------
        >>> i = pd.date_range("2018-04-09", periods=4, freq="1D20min")
        >>> ts = pd.DataFrame({"A": [1, 2, 3, 4]}, index=i)
        >>> ts
                             A
        2018-04-09 00:00:00  1
        2018-04-10 00:20:00  2
        2018-04-11 00:40:00  3
        2018-04-12 01:00:00  4

        >>> ts.between_time("0:15", "0:45")
                             A
        2018-04-10 00:20:00  2
        2018-04-11 00:40:00  3

        You get the times that are *not* between two times by setting
        ``start_time`` later than ``end_time``:

        >>> ts.between_time("0:45", "0:15")
                             A
        2018-04-09 00:00:00  1
        2018-04-12 01:00:00  4
        """
        if axis is None:
            axis = 0
        axis = self._get_axis_number(axis)

        index = self._get_axis(axis)
        if not isinstance(index, DatetimeIndex):
            raise TypeError("Index must be DatetimeIndex")

        left_inclusive, right_inclusive = validate_inclusive(inclusive)
        indexer = index.indexer_between_time(
            start_time,
            end_time,
            include_start=left_inclusive,
            include_end=right_inclusive,
        )
        return self.take(indexer, axis=axis)

    @final
    @doc(klass=_shared_doc_kwargs["klass"])
    def resample(
        self,
        rule,
        closed: Literal["right", "left"] | None = None,
        label: Literal["right", "left"] | None = None,
        convention: Literal["start", "end", "s", "e"] | lib.NoDefault = lib.no_default,
        on: Level | None = None,
        level: Level | None = None,
        origin: str | TimestampConvertibleTypes = "start_day",
        offset: TimedeltaConvertibleTypes | None = None,
        group_keys: bool = False,
    ) -> Resampler:
        """
        Resample time-series data.

        Convenience method for frequency conversion and resampling of time series.
        The object must have a datetime-like index (`DatetimeIndex`, `PeriodIndex`,
        or `TimedeltaIndex`), or the caller must pass the label of a datetime-like
        series/index to the ``on``/``level`` keyword parameter.

        Parameters
        ----------
        rule : DateOffset, Timedelta or str
            The offset string or object representing target conversion.
        closed : {{'right', 'left'}}, default None
            Which side of bin interval is closed. The default is 'left'
            for all frequency offsets except for 'ME', 'YE', 'QE', 'BME',
            'BA', 'BQE', and 'W' which all have a default of 'right'.
        label : {{'right', 'left'}}, default None
            Which bin edge label to label bucket with. The default is 'left'
            for all frequency offsets except for 'ME', 'YE', 'QE', 'BME',
            'BA', 'BQE', and 'W' which all have a default of 'right'.
        convention : {{'start', 'end', 's', 'e'}}, default 'start'
            For `PeriodIndex` only, controls whether to use the start or
            end of `rule`.

            .. deprecated:: 2.2.0
                Convert PeriodIndex to DatetimeIndex before resampling instead.
        on : str, optional
            For a DataFrame, column to use instead of index for resampling.
            Column must be datetime-like.
        level : str or int, optional
            For a MultiIndex, level (name or number) to use for
            resampling. `level` must be datetime-like.
        origin : Timestamp or str, default 'start_day'
            The timestamp on which to adjust the grouping. The timezone of origin
            must match the timezone of the index.
            If string, must be Timestamp convertible or one of the following:

            - 'epoch': `origin` is 1970-01-01
            - 'start': `origin` is the first value of the timeseries
            - 'start_day': `origin` is the first day at midnight of the timeseries

            - 'end': `origin` is the last value of the timeseries
            - 'end_day': `origin` is the ceiling midnight of the last day

            .. versionadded:: 1.3.0

            .. note::

                Only takes effect for Tick-frequencies (i.e. fixed frequencies like
                days, hours, and minutes, rather than months or quarters).
        offset : Timedelta or str, default is None
            An offset timedelta added to the origin.

        group_keys : bool, default False
            Whether to include the group keys in the result index when using
            ``.apply()`` on the resampled object.

            .. versionadded:: 1.5.0

                Not specifying ``group_keys`` will retain values-dependent behavior
                from pandas 1.4 and earlier (see :ref:`pandas 1.5.0 Release notes
                <whatsnew_150.enhancements.resample_group_keys>` for examples).

            .. versionchanged:: 2.0.0

                ``group_keys`` now defaults to ``False``.

        Returns
        -------
        pandas.api.typing.Resampler
            :class:`~pandas.core.Resampler` object.

        See Also
        --------
        Series.resample : Resample a Series.
        DataFrame.resample : Resample a DataFrame.
        groupby : Group {klass} by mapping, function, label, or list of labels.
        asfreq : Reindex a {klass} with the given frequency without grouping.

        Notes
        -----
        See the `user guide
        <https://pandas.pydata.org/pandas-docs/stable/user_guide/timeseries.html#resampling>`__
        for more.

        To learn more about the offset strings, please see `this link
        <https://pandas.pydata.org/pandas-docs/stable/user_guide/timeseries.html#dateoffset-objects>`__.

        Examples
        --------
        Start by creating a series with 9 one minute timestamps.

        >>> index = pd.date_range("1/1/2000", periods=9, freq="min")
        >>> series = pd.Series(range(9), index=index)
        >>> series
        2000-01-01 00:00:00    0
        2000-01-01 00:01:00    1
        2000-01-01 00:02:00    2
        2000-01-01 00:03:00    3
        2000-01-01 00:04:00    4
        2000-01-01 00:05:00    5
        2000-01-01 00:06:00    6
        2000-01-01 00:07:00    7
        2000-01-01 00:08:00    8
        Freq: min, dtype: int64

        Downsample the series into 3 minute bins and sum the values
        of the timestamps falling into a bin.

        >>> series.resample("3min").sum()
        2000-01-01 00:00:00     3
        2000-01-01 00:03:00    12
        2000-01-01 00:06:00    21
        Freq: 3min, dtype: int64

        Downsample the series into 3 minute bins as above, but label each
        bin using the right edge instead of the left. Please note that the
        value in the bucket used as the label is not included in the bucket,
        which it labels. For example, in the original series the
        bucket ``2000-01-01 00:03:00`` contains the value 3, but the summed
        value in the resampled bucket with the label ``2000-01-01 00:03:00``
        does not include 3 (if it did, the summed value would be 6, not 3).

        >>> series.resample("3min", label="right").sum()
        2000-01-01 00:03:00     3
        2000-01-01 00:06:00    12
        2000-01-01 00:09:00    21
        Freq: 3min, dtype: int64

        To include this value close the right side of the bin interval,
        as shown below.

        >>> series.resample("3min", label="right", closed="right").sum()
        2000-01-01 00:00:00     0
        2000-01-01 00:03:00     6
        2000-01-01 00:06:00    15
        2000-01-01 00:09:00    15
        Freq: 3min, dtype: int64

        Upsample the series into 30 second bins.

        >>> series.resample("30s").asfreq()[0:5]  # Select first 5 rows
        2000-01-01 00:00:00   0.0
        2000-01-01 00:00:30   NaN
        2000-01-01 00:01:00   1.0
        2000-01-01 00:01:30   NaN
        2000-01-01 00:02:00   2.0
        Freq: 30s, dtype: float64

        Upsample the series into 30 second bins and fill the ``NaN``
        values using the ``ffill`` method.

        >>> series.resample("30s").ffill()[0:5]
        2000-01-01 00:00:00    0
        2000-01-01 00:00:30    0
        2000-01-01 00:01:00    1
        2000-01-01 00:01:30    1
        2000-01-01 00:02:00    2
        Freq: 30s, dtype: int64

        Upsample the series into 30 second bins and fill the
        ``NaN`` values using the ``bfill`` method.

        >>> series.resample("30s").bfill()[0:5]
        2000-01-01 00:00:00    0
        2000-01-01 00:00:30    1
        2000-01-01 00:01:00    1
        2000-01-01 00:01:30    2
        2000-01-01 00:02:00    2
        Freq: 30s, dtype: int64

        Pass a custom function via ``apply``

        >>> def custom_resampler(arraylike):
        ...     return np.sum(arraylike) + 5
        >>> series.resample("3min").apply(custom_resampler)
        2000-01-01 00:00:00     8
        2000-01-01 00:03:00    17
        2000-01-01 00:06:00    26
        Freq: 3min, dtype: int64

        For DataFrame objects, the keyword `on` can be used to specify the
        column instead of the index for resampling.

        >>> df = pd.DataFrame([10, 11, 9, 13, 14, 18, 17, 19], columns=["price"])
        >>> df["volume"] = [50, 60, 40, 100, 50, 100, 40, 50]
        >>> df["week_starting"] = pd.date_range("01/01/2018", periods=8, freq="W")
        >>> df
           price  volume week_starting
        0     10      50    2018-01-07
        1     11      60    2018-01-14
        2      9      40    2018-01-21
        3     13     100    2018-01-28
        4     14      50    2018-02-04
        5     18     100    2018-02-11
        6     17      40    2018-02-18
        7     19      50    2018-02-25
        >>> df.resample("ME", on="week_starting").mean()
                       price  volume
        week_starting
        2018-01-31     10.75    62.5
        2018-02-28     17.00    60.0

        For a DataFrame with MultiIndex, the keyword `level` can be used to
        specify on which level the resampling needs to take place.

        >>> days = pd.date_range("1/1/2000", periods=4, freq="D")
        >>> df2 = pd.DataFrame(
        ...     [
        ...         [10, 50],
        ...         [11, 60],
        ...         [9, 40],
        ...         [13, 100],
        ...         [14, 50],
        ...         [18, 100],
        ...         [17, 40],
        ...         [19, 50],
        ...     ],
        ...     columns=["price", "volume"],
        ...     index=pd.MultiIndex.from_product([days, ["morning", "afternoon"]]),
        ... )
        >>> df2
                              price  volume
        2000-01-01 morning       10      50
                   afternoon     11      60
        2000-01-02 morning        9      40
                   afternoon     13     100
        2000-01-03 morning       14      50
                   afternoon     18     100
        2000-01-04 morning       17      40
                   afternoon     19      50
        >>> df2.resample("D", level=0).sum()
                    price  volume
        2000-01-01     21     110
        2000-01-02     22     140
        2000-01-03     32     150
        2000-01-04     36      90

        If you want to adjust the start of the bins based on a fixed timestamp:

        >>> start, end = "2000-10-01 23:30:00", "2000-10-02 00:30:00"
        >>> rng = pd.date_range(start, end, freq="7min")
        >>> ts = pd.Series(np.arange(len(rng)) * 3, index=rng)
        >>> ts
        2000-10-01 23:30:00     0
        2000-10-01 23:37:00     3
        2000-10-01 23:44:00     6
        2000-10-01 23:51:00     9
        2000-10-01 23:58:00    12
        2000-10-02 00:05:00    15
        2000-10-02 00:12:00    18
        2000-10-02 00:19:00    21
        2000-10-02 00:26:00    24
        Freq: 7min, dtype: int64

        >>> ts.resample("17min").sum()
        2000-10-01 23:14:00     0
        2000-10-01 23:31:00     9
        2000-10-01 23:48:00    21
        2000-10-02 00:05:00    54
        2000-10-02 00:22:00    24
        Freq: 17min, dtype: int64

        >>> ts.resample("17min", origin="epoch").sum()
        2000-10-01 23:18:00     0
        2000-10-01 23:35:00    18
        2000-10-01 23:52:00    27
        2000-10-02 00:09:00    39
        2000-10-02 00:26:00    24
        Freq: 17min, dtype: int64

        >>> ts.resample("17min", origin="2000-01-01").sum()
        2000-10-01 23:24:00     3
        2000-10-01 23:41:00    15
        2000-10-01 23:58:00    45
        2000-10-02 00:15:00    45
        Freq: 17min, dtype: int64

        If you want to adjust the start of the bins with an `offset` Timedelta, the two
        following lines are equivalent:

        >>> ts.resample("17min", origin="start").sum()
        2000-10-01 23:30:00     9
        2000-10-01 23:47:00    21
        2000-10-02 00:04:00    54
        2000-10-02 00:21:00    24
        Freq: 17min, dtype: int64

        >>> ts.resample("17min", offset="23h30min").sum()
        2000-10-01 23:30:00     9
        2000-10-01 23:47:00    21
        2000-10-02 00:04:00    54
        2000-10-02 00:21:00    24
        Freq: 17min, dtype: int64

        If you want to take the largest Timestamp as the end of the bins:

        >>> ts.resample("17min", origin="end").sum()
        2000-10-01 23:35:00     0
        2000-10-01 23:52:00    18
        2000-10-02 00:09:00    27
        2000-10-02 00:26:00    63
        Freq: 17min, dtype: int64

        In contrast with the `start_day`, you can use `end_day` to take the ceiling
        midnight of the largest Timestamp as the end of the bins and drop the bins
        not containing data:

        >>> ts.resample("17min", origin="end_day").sum()
        2000-10-01 23:38:00     3
        2000-10-01 23:55:00    15
        2000-10-02 00:12:00    45
        2000-10-02 00:29:00    45
        Freq: 17min, dtype: int64
        """
        from pandas.core.resample import get_resampler

        if convention is not lib.no_default:
            warnings.warn(
                f"The 'convention' keyword in {type(self).__name__}.resample is "
                "deprecated and will be removed in a future version. "
                "Explicitly cast PeriodIndex to DatetimeIndex before resampling "
                "instead.",
                FutureWarning,
                stacklevel=find_stack_level(),
            )
        else:
            convention = "start"

        return get_resampler(
            cast("Series | DataFrame", self),
            freq=rule,
            label=label,
            closed=closed,
            convention=convention,
            key=on,
            level=level,
            origin=origin,
            offset=offset,
            group_keys=group_keys,
        )

    @final
    def rank(
        self,
        axis: Axis = 0,
        method: Literal["average", "min", "max", "first", "dense"] = "average",
        numeric_only: bool = False,
        na_option: Literal["keep", "top", "bottom"] = "keep",
        ascending: bool = True,
        pct: bool = False,
    ) -> Self:
        """
        Compute numerical data ranks (1 through n) along axis.

        By default, equal values are assigned a rank that is the average of the
        ranks of those values.

        Parameters
        ----------
        axis : {0 or 'index', 1 or 'columns'}, default 0
            Index to direct ranking.
            For `Series` this parameter is unused and defaults to 0.
        method : {'average', 'min', 'max', 'first', 'dense'}, default 'average'
            How to rank the group of records that have the same value (i.e. ties):

            * average: average rank of the group
            * min: lowest rank in the group
            * max: highest rank in the group
            * first: ranks assigned in order they appear in the array
            * dense: like 'min', but rank always increases by 1 between groups.

        numeric_only : bool, default False
            For DataFrame objects, rank only numeric columns if set to True.

            .. versionchanged:: 2.0.0
                The default value of ``numeric_only`` is now ``False``.

        na_option : {'keep', 'top', 'bottom'}, default 'keep'
            How to rank NaN values:

            * keep: assign NaN rank to NaN values
            * top: assign lowest rank to NaN values
            * bottom: assign highest rank to NaN values

        ascending : bool, default True
            Whether or not the elements should be ranked in ascending order.
        pct : bool, default False
            Whether or not to display the returned rankings in percentile
            form.

        Returns
        -------
        same type as caller
            Return a Series or DataFrame with data ranks as values.

        See Also
        --------
        core.groupby.DataFrameGroupBy.rank : Rank of values within each group.
        core.groupby.SeriesGroupBy.rank : Rank of values within each group.

        Examples
        --------
        >>> df = pd.DataFrame(
        ...     data={
        ...         "Animal": ["cat", "penguin", "dog", "spider", "snake"],
        ...         "Number_legs": [4, 2, 4, 8, np.nan],
        ...     }
        ... )
        >>> df
            Animal  Number_legs
        0      cat          4.0
        1  penguin          2.0
        2      dog          4.0
        3   spider          8.0
        4    snake          NaN

        Ties are assigned the mean of the ranks (by default) for the group.

        >>> s = pd.Series(range(5), index=list("abcde"))
        >>> s["d"] = s["b"]
        >>> s.rank()
        a    1.0
        b    2.5
        c    4.0
        d    2.5
        e    5.0
        dtype: float64

        The following example shows how the method behaves with the above
        parameters:

        * default_rank: this is the default behaviour obtained without using
          any parameter.
        * max_rank: setting ``method = 'max'`` the records that have the
          same values are ranked using the highest rank (e.g.: since 'cat'
          and 'dog' are both in the 2nd and 3rd position, rank 3 is assigned.)
        * NA_bottom: choosing ``na_option = 'bottom'``, if there are records
          with NaN values they are placed at the bottom of the ranking.
        * pct_rank: when setting ``pct = True``, the ranking is expressed as
          percentile rank.

        >>> df["default_rank"] = df["Number_legs"].rank()
        >>> df["max_rank"] = df["Number_legs"].rank(method="max")
        >>> df["NA_bottom"] = df["Number_legs"].rank(na_option="bottom")
        >>> df["pct_rank"] = df["Number_legs"].rank(pct=True)
        >>> df
            Animal  Number_legs  default_rank  max_rank  NA_bottom  pct_rank
        0      cat          4.0           2.5       3.0        2.5     0.625
        1  penguin          2.0           1.0       1.0        1.0     0.250
        2      dog          4.0           2.5       3.0        2.5     0.625
        3   spider          8.0           4.0       4.0        4.0     1.000
        4    snake          NaN           NaN       NaN        5.0       NaN
        """
        axis_int = self._get_axis_number(axis)

        if na_option not in {"keep", "top", "bottom"}:
            msg = "na_option must be one of 'keep', 'top', or 'bottom'"
            raise ValueError(msg)

        def ranker(data):
            if data.ndim == 2:
                # i.e. DataFrame, we cast to ndarray
                values = data.values
            else:
                # i.e. Series, can dispatch to EA
                values = data._values

            if isinstance(values, ExtensionArray):
                ranks = values._rank(
                    axis=axis_int,
                    method=method,
                    ascending=ascending,
                    na_option=na_option,
                    pct=pct,
                )
            else:
                ranks = algos.rank(
                    values,
                    axis=axis_int,
                    method=method,
                    ascending=ascending,
                    na_option=na_option,
                    pct=pct,
                )

            ranks_obj = self._constructor(ranks, **data._construct_axes_dict())
            return ranks_obj.__finalize__(self, method="rank")

        if numeric_only:
            if self.ndim == 1 and not is_numeric_dtype(self.dtype):
                # GH#47500
                raise TypeError(
                    "Series.rank does not allow numeric_only=True with "
                    "non-numeric dtype."
                )
            data = self._get_numeric_data()
        else:
            data = self

        return ranker(data)

    @doc(_shared_docs["compare"], klass=_shared_doc_kwargs["klass"])
    def compare(
        self,
        other: Self,
        align_axis: Axis = 1,
        keep_shape: bool = False,
        keep_equal: bool = False,
        result_names: Suffixes = ("self", "other"),
    ):
        if type(self) is not type(other):
            cls_self, cls_other = type(self).__name__, type(other).__name__
            raise TypeError(
                f"can only compare '{cls_self}' (not '{cls_other}') with '{cls_self}'"
            )

        # error: Unsupported left operand type for & ("Self")
        mask = ~((self == other) | (self.isna() & other.isna()))  # type: ignore[operator]
        mask.fillna(True, inplace=True)

        if not keep_equal:
            self = self.where(mask)
            other = other.where(mask)

        if not keep_shape:
            if isinstance(self, ABCDataFrame):
                cmask = mask.any()
                rmask = mask.any(axis=1)
                self = self.loc[rmask, cmask]
                other = other.loc[rmask, cmask]
            else:
                self = self[mask]
                other = other[mask]
        if not isinstance(result_names, tuple):
            raise TypeError(
                f"Passing 'result_names' as a {type(result_names)} is not "
                "supported. Provide 'result_names' as a tuple instead."
            )

        if align_axis in (1, "columns"):  # This is needed for Series
            axis = 1
        else:
            axis = self._get_axis_number(align_axis)

        # error: List item 0 has incompatible type "NDFrame"; expected
        #  "Union[Series, DataFrame]"
        diff = concat(
            [self, other],  # type: ignore[list-item]
            axis=axis,
            keys=result_names,
        )

        if axis >= self.ndim:
            # No need to reorganize data if stacking on new axis
            # This currently applies for stacking two Series on columns
            return diff

        ax = diff._get_axis(axis)
        ax_names = np.array(ax.names)

        # set index names to positions to avoid confusion
        ax.names = np.arange(len(ax_names))

        # bring self-other to inner level
        order = list(range(1, ax.nlevels)) + [0]
        if isinstance(diff, ABCDataFrame):
            diff = diff.reorder_levels(order, axis=axis)
        else:
            diff = diff.reorder_levels(order)

        # restore the index names in order
        diff._get_axis(axis=axis).names = ax_names[order]

        # reorder axis to keep things organized
        indices = (
            np.arange(diff.shape[axis]).reshape([2, diff.shape[axis] // 2]).T.flatten()
        )
        diff = diff.take(indices, axis=axis)

        return diff

    @final
    @doc(
        klass=_shared_doc_kwargs["klass"],
        axes_single_arg=_shared_doc_kwargs["axes_single_arg"],
    )
    def align(
        self,
        other: NDFrameT,
        join: AlignJoin = "outer",
        axis: Axis | None = None,
        level: Level | None = None,
        copy: bool | lib.NoDefault = lib.no_default,
        fill_value: Hashable | None = None,
    ) -> tuple[Self, NDFrameT]:
        """
        Align two objects on their axes with the specified join method.

        Join method is specified for each axis Index.

        Parameters
        ----------
        other : DataFrame or Series
            The object to align with.
        join : {{'outer', 'inner', 'left', 'right'}}, default 'outer'
            Type of alignment to be performed.

            * left: use only keys from left frame, preserve key order.
            * right: use only keys from right frame, preserve key order.
            * outer: use union of keys from both frames, sort keys lexicographically.
            * inner: use intersection of keys from both frames,
              preserve the order of the left keys.

        axis : allowed axis of the other object, default None
            Align on index (0), columns (1), or both (None).
        level : int or level name, default None
            Broadcast across a level, matching Index values on the
            passed MultiIndex level.
        copy : bool, default False
            Always returns new objects. If copy=False and no reindexing is
            required then original objects are returned.

            .. note::
                The `copy` keyword will change behavior in pandas 3.0.
                `Copy-on-Write
                <https://pandas.pydata.org/docs/dev/user_guide/copy_on_write.html>`__
                will be enabled by default, which means that all methods with a
                `copy` keyword will use a lazy copy mechanism to defer the copy and
                ignore the `copy` keyword. The `copy` keyword will be removed in a
                future version of pandas.

                You can already get the future behavior and improvements through
                enabling copy on write ``pd.options.mode.copy_on_write = True``

            .. deprecated:: 3.0.0
        fill_value : scalar, default np.nan
            Value to use for missing values. Defaults to NaN, but can be any
            "compatible" value.

        Returns
        -------
        tuple of ({klass}, type of other)
            Aligned objects.

        See Also
        --------
        Series.align : Align two objects on their axes with specified join method.
        DataFrame.align : Align two objects on their axes with specified join method.

        Examples
        --------
        >>> df = pd.DataFrame(
        ...     [[1, 2, 3, 4], [6, 7, 8, 9]], columns=["D", "B", "E", "A"], index=[1, 2]
        ... )
        >>> other = pd.DataFrame(
        ...     [[10, 20, 30, 40], [60, 70, 80, 90], [600, 700, 800, 900]],
        ...     columns=["A", "B", "C", "D"],
        ...     index=[2, 3, 4],
        ... )
        >>> df
           D  B  E  A
        1  1  2  3  4
        2  6  7  8  9
        >>> other
            A    B    C    D
        2   10   20   30   40
        3   60   70   80   90
        4  600  700  800  900

        Align on columns:

        >>> left, right = df.align(other, join="outer", axis=1)
        >>> left
           A  B   C  D  E
        1  4  2 NaN  1  3
        2  9  7 NaN  6  8
        >>> right
            A    B    C    D   E
        2   10   20   30   40 NaN
        3   60   70   80   90 NaN
        4  600  700  800  900 NaN

        We can also align on the index:

        >>> left, right = df.align(other, join="outer", axis=0)
        >>> left
            D    B    E    A
        1  1.0  2.0  3.0  4.0
        2  6.0  7.0  8.0  9.0
        3  NaN  NaN  NaN  NaN
        4  NaN  NaN  NaN  NaN
        >>> right
            A      B      C      D
        1    NaN    NaN    NaN    NaN
        2   10.0   20.0   30.0   40.0
        3   60.0   70.0   80.0   90.0
        4  600.0  700.0  800.0  900.0

        Finally, the default `axis=None` will align on both index and columns:

        >>> left, right = df.align(other, join="outer", axis=None)
        >>> left
             A    B   C    D    E
        1  4.0  2.0 NaN  1.0  3.0
        2  9.0  7.0 NaN  6.0  8.0
        3  NaN  NaN NaN  NaN  NaN
        4  NaN  NaN NaN  NaN  NaN
        >>> right
               A      B      C      D   E
        1    NaN    NaN    NaN    NaN NaN
        2   10.0   20.0   30.0   40.0 NaN
        3   60.0   70.0   80.0   90.0 NaN
        4  600.0  700.0  800.0  900.0 NaN
        """
        self._check_copy_deprecation(copy)

        _right: DataFrame | Series
        if axis is not None:
            axis = self._get_axis_number(axis)
        if isinstance(other, ABCDataFrame):
            left, _right, join_index = self._align_frame(
                other,
                join=join,
                axis=axis,
                level=level,
                fill_value=fill_value,
            )

        elif isinstance(other, ABCSeries):
            left, _right, join_index = self._align_series(
                other,
                join=join,
                axis=axis,
                level=level,
                fill_value=fill_value,
            )
        else:  # pragma: no cover
            raise TypeError(f"unsupported type: {type(other)}")

        right = cast(NDFrameT, _right)
        if self.ndim == 1 or axis == 0:
            # If we are aligning timezone-aware DatetimeIndexes and the timezones
            #  do not match, convert both to UTC.
            if isinstance(left.index.dtype, DatetimeTZDtype):
                if left.index.tz != right.index.tz:
                    if join_index is not None:
                        # GH#33671 copy to ensure we don't change the index on
                        #  our original Series
                        left = left.copy(deep=False)
                        right = right.copy(deep=False)
                        left.index = join_index
                        right.index = join_index

        left = left.__finalize__(self)
        right = right.__finalize__(other)
        return left, right

    @final
    def _align_frame(
        self,
        other: DataFrame,
        join: AlignJoin = "outer",
        axis: Axis | None = None,
        level=None,
        fill_value=None,
    ) -> tuple[Self, DataFrame, Index | None]:
        # defaults
        join_index, join_columns = None, None
        ilidx, iridx = None, None
        clidx, cridx = None, None

        is_series = isinstance(self, ABCSeries)

        if (axis is None or axis == 0) and not self.index.equals(other.index):
            join_index, ilidx, iridx = self.index.join(
                other.index, how=join, level=level, return_indexers=True
            )

        if (
            (axis is None or axis == 1)
            and not is_series
            and not self.columns.equals(other.columns)
        ):
            join_columns, clidx, cridx = self.columns.join(
                other.columns, how=join, level=level, return_indexers=True
            )

        if is_series:
            reindexers = {0: [join_index, ilidx]}
        else:
            reindexers = {0: [join_index, ilidx], 1: [join_columns, clidx]}

        left = self._reindex_with_indexers(
            reindexers, fill_value=fill_value, allow_dups=True
        )
        # other must be always DataFrame
        right = other._reindex_with_indexers(
            {0: [join_index, iridx], 1: [join_columns, cridx]},
            fill_value=fill_value,
            allow_dups=True,
        )
        return left, right, join_index

    @final
    def _align_series(
        self,
        other: Series,
        join: AlignJoin = "outer",
        axis: Axis | None = None,
        level=None,
        fill_value=None,
    ) -> tuple[Self, Series, Index | None]:
        is_series = isinstance(self, ABCSeries)

        if (not is_series and axis is None) or axis not in [None, 0, 1]:
            raise ValueError("Must specify axis=0 or 1")

        if is_series and axis == 1:
            raise ValueError("cannot align series to a series other than axis 0")

        # series/series compat, other must always be a Series
        if not axis:
            # equal
            if self.index.equals(other.index):
                join_index, lidx, ridx = None, None, None
            else:
                join_index, lidx, ridx = self.index.join(
                    other.index, how=join, level=level, return_indexers=True
                )

            if is_series:
                left = self._reindex_indexer(join_index, lidx)
            elif lidx is None or join_index is None:
                left = self.copy(deep=False)
            else:
                new_mgr = self._mgr.reindex_indexer(join_index, lidx, axis=1)
                left = self._constructor_from_mgr(new_mgr, axes=new_mgr.axes)

            right = other._reindex_indexer(join_index, ridx)

        else:
            # one has > 1 ndim
            fdata = self._mgr
            join_index = self.axes[1]
            lidx, ridx = None, None
            if not join_index.equals(other.index):
                join_index, lidx, ridx = join_index.join(
                    other.index, how=join, level=level, return_indexers=True
                )

            if lidx is not None:
                bm_axis = self._get_block_manager_axis(1)
                fdata = fdata.reindex_indexer(join_index, lidx, axis=bm_axis)

            left = self._constructor_from_mgr(fdata, axes=fdata.axes)

            if ridx is None:
                right = other.copy(deep=False)
            else:
                right = other.reindex(join_index, level=level)

        # fill
        fill_na = notna(fill_value)
        if fill_na:
            left = left.fillna(fill_value)
            right = right.fillna(fill_value)

        return left, right, join_index

    @overload
    def _where(
        self,
        cond,
        other=...,
        *,
        inplace: Literal[False] = ...,
        axis: Axis | None = ...,
        level=...,
    ) -> Self: ...

    @overload
    def _where(
        self,
        cond,
        other=...,
        *,
        inplace: Literal[True],
        axis: Axis | None = ...,
        level=...,
    ) -> None: ...

    @overload
    def _where(
        self,
        cond,
        other=...,
        *,
        inplace: bool,
        axis: Axis | None = ...,
        level=...,
    ) -> Self | None: ...

    @final
    def _where(
        self,
        cond,
        other=lib.no_default,
        *,
        inplace: bool = False,
        axis: Axis | None = None,
        level=None,
    ) -> Self | None:
        """
        Equivalent to public method `where`, except that `other` is not
        applied as a function even if callable. Used in __setitem__.
        """
        inplace = validate_bool_kwarg(inplace, "inplace")

        if axis is not None:
            axis = self._get_axis_number(axis)

        # align the cond to same shape as myself
        cond = common.apply_if_callable(cond, self)
        if isinstance(cond, NDFrame):
            # CoW: Make sure reference is not kept alive
            if cond.ndim == 1 and self.ndim == 2:
                cond = cond._constructor_expanddim(
                    {i: cond for i in range(len(self.columns))},
                    copy=False,
                )
                cond.columns = self.columns
            cond = cond.align(self, join="right")[0]
        else:
            if not hasattr(cond, "shape"):
                cond = np.asanyarray(cond)
            if cond.shape != self.shape:
                raise ValueError("Array conditional must be same shape as self")
            cond = self._constructor(cond, **self._construct_axes_dict(), copy=False)

        # make sure we are boolean
        fill_value = bool(inplace)
        cond = cond.fillna(fill_value)
        cond = cond.infer_objects()

        msg = "Boolean array expected for the condition, not {dtype}"

        if not cond.empty:
            if not isinstance(cond, ABCDataFrame):
                # This is a single-dimensional object.
                if not is_bool_dtype(cond):
                    raise TypeError(msg.format(dtype=cond.dtype))
            else:
                for _dt in cond.dtypes:
                    if not is_bool_dtype(_dt):
                        raise TypeError(msg.format(dtype=_dt))
                if cond._mgr.any_extension_types:
                    # GH51574: avoid object ndarray conversion later on
                    cond = cond._constructor(
                        cond.to_numpy(dtype=bool, na_value=fill_value),
                        **cond._construct_axes_dict(),
                    )
        else:
            # GH#21947 we have an empty DataFrame/Series, could be object-dtype
            cond = cond.astype(bool)

        cond = -cond if inplace else cond
        cond = cond.reindex(self._info_axis, axis=self._info_axis_number)

        # try to align with other
        if isinstance(other, NDFrame):
            # align with me
            if other.ndim <= self.ndim:
                # CoW: Make sure reference is not kept alive
                other = self.align(
                    other,
                    join="left",
                    axis=axis,
                    level=level,
                    fill_value=None,
                )[1]

                # if we are NOT aligned, raise as we cannot where index
                if axis is None and not other._indexed_same(self):
                    raise InvalidIndexError

                if other.ndim < self.ndim:
                    # TODO(EA2D): avoid object-dtype cast in EA case GH#38729
                    other = other._values
                    if axis == 0:
                        other = np.reshape(other, (-1, 1))
                    elif axis == 1:
                        other = np.reshape(other, (1, -1))

                    other = np.broadcast_to(other, self.shape)

            # slice me out of the other
            else:
                raise NotImplementedError(
                    "cannot align with a higher dimensional NDFrame"
                )

        elif not isinstance(other, (MultiIndex, NDFrame)):
            # mainly just catching Index here
            other = extract_array(other, extract_numpy=True)

        if isinstance(other, (np.ndarray, ExtensionArray)):
            if other.shape != self.shape:
                if self.ndim != 1:
                    # In the ndim == 1 case we may have
                    #  other length 1, which we treat as scalar (GH#2745, GH#4192)
                    #  or len(other) == icond.sum(), which we treat like
                    #  __setitem__ (GH#3235)
                    raise ValueError(
                        "other must be the same shape as self when an ndarray"
                    )

            # we are the same shape, so create an actual object for alignment
            else:
                other = self._constructor(
                    other, **self._construct_axes_dict(), copy=False
                )

        if axis is None:
            axis = 0

        if self.ndim == getattr(other, "ndim", 0):
            align = True
        else:
            align = self._get_axis_number(axis) == 1

        if inplace:
            # we may have different type blocks come out of putmask, so
            # reconstruct the block manager

            new_data = self._mgr.putmask(mask=cond, new=other, align=align)
            result = self._constructor_from_mgr(new_data, axes=new_data.axes)
            return self._update_inplace(result)

        else:
            new_data = self._mgr.where(
                other=other,
                cond=cond,
                align=align,
            )
            result = self._constructor_from_mgr(new_data, axes=new_data.axes)
            return result.__finalize__(self)

    @overload
    def where(
        self,
        cond,
        other=...,
        *,
        inplace: Literal[False] = ...,
        axis: Axis | None = ...,
        level: Level = ...,
    ) -> Self: ...

    @overload
    def where(
        self,
        cond,
        other=...,
        *,
        inplace: Literal[True],
        axis: Axis | None = ...,
        level: Level = ...,
    ) -> None: ...

    @overload
    def where(
        self,
        cond,
        other=...,
        *,
        inplace: bool = ...,
        axis: Axis | None = ...,
        level: Level = ...,
    ) -> Self | None: ...

    @final
    @doc(
        klass=_shared_doc_kwargs["klass"],
        cond="True",
        cond_rev="False",
        name="where",
        name_other="mask",
    )
    def where(
        self,
        cond,
        other=np.nan,
        *,
        inplace: bool = False,
        axis: Axis | None = None,
        level: Level | None = None,
    ) -> Self | None:
        """
        Replace values where the condition is {cond_rev}.

        Parameters
        ----------
        cond : bool {klass}, array-like, or callable
            Where `cond` is {cond}, keep the original value. Where
            {cond_rev}, replace with corresponding value from `other`.
            If `cond` is callable, it is computed on the {klass} and
            should return boolean {klass} or array. The callable must
            not change input {klass} (though pandas doesn't check it).
        other : scalar, {klass}, or callable
            Entries where `cond` is {cond_rev} are replaced with
            corresponding value from `other`.
            If other is callable, it is computed on the {klass} and
            should return scalar or {klass}. The callable must not
            change input {klass} (though pandas doesn't check it).
            If not specified, entries will be filled with the corresponding
            NULL value (``np.nan`` for numpy dtypes, ``pd.NA`` for extension
            dtypes).
        inplace : bool, default False
            Whether to perform the operation in place on the data.
        axis : int, default None
            Alignment axis if needed. For `Series` this parameter is
            unused and defaults to 0.
        level : int, default None
            Alignment level if needed.

        Returns
        -------
        Series or DataFrame or None
            When applied to a Series, the function will return a Series,
            and when applied to a DataFrame, it will return a DataFrame;
            if ``inplace=True``, it will return None.

        See Also
        --------
        :func:`DataFrame.{name_other}` : Return an object of same shape as
            caller.
        :func:`Series.{name_other}` : Return an object of same shape as
            caller.

        Notes
        -----
        The {name} method is an application of the if-then idiom. For each
        element in the caller, if ``cond`` is ``{cond}`` the
        element is used; otherwise the corresponding element from
        ``other`` is used. If the axis of ``other`` does not align with axis of
        ``cond`` {klass}, the values of ``cond`` on misaligned index positions
        will be filled with {cond_rev}.

        The signature for :func:`Series.where` or
        :func:`DataFrame.where` differs from :func:`numpy.where`.
        Roughly ``df1.where(m, df2)`` is equivalent to ``np.where(m, df1, df2)``.

        For further details and examples see the ``{name}`` documentation in
        :ref:`indexing <indexing.where_mask>`.

        The dtype of the object takes precedence. The fill value is casted to
        the object's dtype, if this can be done losslessly.

        Examples
        --------
        >>> s = pd.Series(range(5))
        >>> s.where(s > 0)
        0    NaN
        1    1.0
        2    2.0
        3    3.0
        4    4.0
        dtype: float64
        >>> s.mask(s > 0)
        0    0.0
        1    NaN
        2    NaN
        3    NaN
        4    NaN
        dtype: float64

        >>> s = pd.Series(range(5))
        >>> t = pd.Series([True, False])
        >>> s.where(t, 99)
        0     0
        1    99
        2    99
        3    99
        4    99
        dtype: int64
        >>> s.mask(t, 99)
        0    99
        1     1
        2    99
        3    99
        4    99
        dtype: int64

        >>> s.where(s > 1, 10)
        0    10
        1    10
        2    2
        3    3
        4    4
        dtype: int64
        >>> s.mask(s > 1, 10)
        0     0
        1     1
        2    10
        3    10
        4    10
        dtype: int64

        >>> df = pd.DataFrame(np.arange(10).reshape(-1, 2), columns=["A", "B"])
        >>> df
           A  B
        0  0  1
        1  2  3
        2  4  5
        3  6  7
        4  8  9
        >>> m = df % 3 == 0
        >>> df.where(m, -df)
           A  B
        0  0 -1
        1 -2  3
        2 -4 -5
        3  6 -7
        4 -8  9
        >>> df.where(m, -df) == np.where(m, df, -df)
              A     B
        0  True  True
        1  True  True
        2  True  True
        3  True  True
        4  True  True
        >>> df.where(m, -df) == df.mask(~m, -df)
              A     B
        0  True  True
        1  True  True
        2  True  True
        3  True  True
        4  True  True
        """
        inplace = validate_bool_kwarg(inplace, "inplace")
        if inplace:
            if not PYPY:
                if sys.getrefcount(self) <= REF_COUNT:
                    warnings.warn(
                        _chained_assignment_method_msg,
                        ChainedAssignmentError,
                        stacklevel=2,
                    )

        other = common.apply_if_callable(other, self)
        return self._where(cond, other, inplace=inplace, axis=axis, level=level)

    @overload
    def mask(
        self,
        cond,
        other=...,
        *,
        inplace: Literal[False] = ...,
        axis: Axis | None = ...,
        level: Level = ...,
    ) -> Self: ...

    @overload
    def mask(
        self,
        cond,
        other=...,
        *,
        inplace: Literal[True],
        axis: Axis | None = ...,
        level: Level = ...,
    ) -> None: ...

    @overload
    def mask(
        self,
        cond,
        other=...,
        *,
        inplace: bool = ...,
        axis: Axis | None = ...,
        level: Level = ...,
    ) -> Self | None: ...

    @final
    @doc(
        where,
        klass=_shared_doc_kwargs["klass"],
        cond="False",
        cond_rev="True",
        name="mask",
        name_other="where",
    )
    def mask(
        self,
        cond,
        other=lib.no_default,
        *,
        inplace: bool = False,
        axis: Axis | None = None,
        level: Level | None = None,
    ) -> Self | None:
        inplace = validate_bool_kwarg(inplace, "inplace")
        if inplace:
            if not PYPY:
                if sys.getrefcount(self) <= REF_COUNT:
                    warnings.warn(
                        _chained_assignment_method_msg,
                        ChainedAssignmentError,
                        stacklevel=2,
                    )

        cond = common.apply_if_callable(cond, self)
        other = common.apply_if_callable(other, self)

        # see gh-21891
        if not hasattr(cond, "__invert__"):
            cond = np.array(cond)

        return self._where(
            ~cond,
            other=other,
            inplace=inplace,
            axis=axis,
            level=level,
        )

    @doc(klass=_shared_doc_kwargs["klass"])
    def shift(
        self,
        periods: int | Sequence[int] = 1,
        freq=None,
        axis: Axis = 0,
        fill_value: Hashable = lib.no_default,
        suffix: str | None = None,
    ) -> Self | DataFrame:
        """
        Shift index by desired number of periods with an optional time `freq`.

        When `freq` is not passed, shift the index without realigning the data.
        If `freq` is passed (in this case, the index must be date or datetime,
        or it will raise a `NotImplementedError`), the index will be
        increased using the periods and the `freq`. `freq` can be inferred
        when specified as "infer" as long as either freq or inferred_freq
        attribute is set in the index.

        Parameters
        ----------
        periods : int or Sequence
            Number of periods to shift. Can be positive or negative.
            If an iterable of ints, the data will be shifted once by each int.
            This is equivalent to shifting by one value at a time and
            concatenating all resulting frames. The resulting columns will have
            the shift suffixed to their column names. For multiple periods,
            axis must not be 1.
        freq : DateOffset, tseries.offsets, timedelta, or str, optional
            Offset to use from the tseries module or time rule (e.g. 'EOM').
            If `freq` is specified then the index values are shifted but the
            data is not realigned. That is, use `freq` if you would like to
            extend the index when shifting and preserve the original data.
            If `freq` is specified as "infer" then it will be inferred from
            the freq or inferred_freq attributes of the index. If neither of
            those attributes exist, a ValueError is thrown.
        axis : {{0 or 'index', 1 or 'columns', None}}, default None
            Shift direction. For `Series` this parameter is unused and defaults to 0.
        fill_value : object, optional
            The scalar value to use for newly introduced missing values.
            the default depends on the dtype of `self`.
            For Boolean and numeric NumPy data types, ``np.nan`` is used.
            For datetime, timedelta, or period data, etc. :attr:`NaT` is used.
            For extension dtypes, ``self.dtype.na_value`` is used.
        suffix : str, optional
            If str and periods is an iterable, this is added after the column
            name and before the shift value for each shifted column name.

        Returns
        -------
        {klass}
            Copy of input object, shifted.

        See Also
        --------
        Index.shift : Shift values of Index.
        DatetimeIndex.shift : Shift values of DatetimeIndex.
        PeriodIndex.shift : Shift values of PeriodIndex.

        Examples
        --------
        >>> df = pd.DataFrame(
        ...     [[10, 13, 17], [20, 23, 27], [15, 18, 22], [30, 33, 37], [45, 48, 52]],
        ...     columns=["Col1", "Col2", "Col3"],
        ...     index=pd.date_range("2020-01-01", "2020-01-05"),
        ... )
        >>> df
                    Col1  Col2  Col3
        2020-01-01    10    13    17
        2020-01-02    20    23    27
        2020-01-03    15    18    22
        2020-01-04    30    33    37
        2020-01-05    45    48    52

        >>> df.shift(periods=3)
                    Col1  Col2  Col3
        2020-01-01   NaN   NaN   NaN
        2020-01-02   NaN   NaN   NaN
        2020-01-03   NaN   NaN   NaN
        2020-01-04  10.0  13.0  17.0
        2020-01-05  20.0  23.0  27.0

        >>> df.shift(periods=1, axis="columns")
                    Col1  Col2  Col3
        2020-01-01   NaN    10    13
        2020-01-02   NaN    20    23
        2020-01-03   NaN    15    18
        2020-01-04   NaN    30    33
        2020-01-05   NaN    45    48

        >>> df.shift(periods=3, fill_value=0)
                    Col1  Col2  Col3
        2020-01-01     0     0     0
        2020-01-02     0     0     0
        2020-01-03     0     0     0
        2020-01-04    10    13    17
        2020-01-05    20    23    27

        >>> df.shift(periods=3, freq="D")
                    Col1  Col2  Col3
        2020-01-04    10    13    17
        2020-01-05    20    23    27
        2020-01-06    15    18    22
        2020-01-07    30    33    37
        2020-01-08    45    48    52

        >>> df.shift(periods=3, freq="infer")
                    Col1  Col2  Col3
        2020-01-04    10    13    17
        2020-01-05    20    23    27
        2020-01-06    15    18    22
        2020-01-07    30    33    37
        2020-01-08    45    48    52

        >>> df["Col1"].shift(periods=[0, 1, 2])
                    Col1_0  Col1_1  Col1_2
        2020-01-01      10     NaN     NaN
        2020-01-02      20    10.0     NaN
        2020-01-03      15    20.0    10.0
        2020-01-04      30    15.0    20.0
        2020-01-05      45    30.0    15.0
        """
        axis = self._get_axis_number(axis)

        if freq is not None and fill_value is not lib.no_default:
            # GH#53832
            raise ValueError(
                "Passing a 'freq' together with a 'fill_value' is not allowed."
            )

        if periods == 0:
            return self.copy(deep=False)

        if is_list_like(periods) and isinstance(self, ABCSeries):
            return self.to_frame().shift(
                periods=periods, freq=freq, axis=axis, fill_value=fill_value
            )
        periods = cast(int, periods)

        if freq is None:
            # when freq is None, data is shifted, index is not
            axis = self._get_axis_number(axis)
            assert axis == 0  # axis == 1 cases handled in DataFrame.shift
            new_data = self._mgr.shift(periods=periods, fill_value=fill_value)
            return self._constructor_from_mgr(
                new_data, axes=new_data.axes
            ).__finalize__(self, method="shift")

        return self._shift_with_freq(periods, axis, freq)

    @final
    def _shift_with_freq(self, periods: int, axis: int, freq) -> Self:
        # see shift.__doc__
        # when freq is given, index is shifted, data is not
        index = self._get_axis(axis)

        if freq == "infer":
            freq = getattr(index, "freq", None)

            if freq is None:
                freq = getattr(index, "inferred_freq", None)

            if freq is None:
                msg = "Freq was not set in the index hence cannot be inferred"
                raise ValueError(msg)

        elif isinstance(freq, str):
            is_period = isinstance(index, PeriodIndex)
            freq = to_offset(freq, is_period=is_period)

        if isinstance(index, PeriodIndex):
            orig_freq = to_offset(index.freq)
            if freq != orig_freq:
                assert orig_freq is not None  # for mypy
                raise ValueError(
                    f"Given freq {PeriodDtype(freq)._freqstr} "
                    f"does not match PeriodIndex freq "
                    f"{PeriodDtype(orig_freq)._freqstr}"
                )
            new_ax: Index = index.shift(periods)
        else:
            new_ax = index.shift(periods, freq)

        result = self.set_axis(new_ax, axis=axis)
        return result.__finalize__(self, method="shift")

    @final
    def truncate(
        self,
        before=None,
        after=None,
        axis: Axis | None = None,
        copy: bool | lib.NoDefault = lib.no_default,
    ) -> Self:
        """
        Truncate a Series or DataFrame before and after some index value.

        This is a useful shorthand for boolean indexing based on index
        values above or below certain thresholds.

        Parameters
        ----------
        before : date, str, int
            Truncate all rows before this index value.
        after : date, str, int
            Truncate all rows after this index value.
        axis : {0 or 'index', 1 or 'columns'}, optional
            Axis to truncate. Truncates the index (rows) by default.
            For `Series` this parameter is unused and defaults to 0.
        copy : bool, default is False,
            Return a copy of the truncated section.

            .. note::
                The `copy` keyword will change behavior in pandas 3.0.
                `Copy-on-Write
                <https://pandas.pydata.org/docs/dev/user_guide/copy_on_write.html>`__
                will be enabled by default, which means that all methods with a
                `copy` keyword will use a lazy copy mechanism to defer the copy and
                ignore the `copy` keyword. The `copy` keyword will be removed in a
                future version of pandas.

                You can already get the future behavior and improvements through
                enabling copy on write ``pd.options.mode.copy_on_write = True``

            .. deprecated:: 3.0.0

        Returns
        -------
        type of caller
            The truncated Series or DataFrame.

        See Also
        --------
        DataFrame.loc : Select a subset of a DataFrame by label.
        DataFrame.iloc : Select a subset of a DataFrame by position.

        Notes
        -----
        If the index being truncated contains only datetime values,
        `before` and `after` may be specified as strings instead of
        Timestamps.

        Examples
        --------
        >>> df = pd.DataFrame(
        ...     {
        ...         "A": ["a", "b", "c", "d", "e"],
        ...         "B": ["f", "g", "h", "i", "j"],
        ...         "C": ["k", "l", "m", "n", "o"],
        ...     },
        ...     index=[1, 2, 3, 4, 5],
        ... )
        >>> df
           A  B  C
        1  a  f  k
        2  b  g  l
        3  c  h  m
        4  d  i  n
        5  e  j  o

        >>> df.truncate(before=2, after=4)
           A  B  C
        2  b  g  l
        3  c  h  m
        4  d  i  n

        The columns of a DataFrame can be truncated.

        >>> df.truncate(before="A", after="B", axis="columns")
           A  B
        1  a  f
        2  b  g
        3  c  h
        4  d  i
        5  e  j

        For Series, only rows can be truncated.

        >>> df["A"].truncate(before=2, after=4)
        2    b
        3    c
        4    d
        Name: A, dtype: object

        The index values in ``truncate`` can be datetimes or string
        dates.

        >>> dates = pd.date_range("2016-01-01", "2016-02-01", freq="s")
        >>> df = pd.DataFrame(index=dates, data={"A": 1})
        >>> df.tail()
                             A
        2016-01-31 23:59:56  1
        2016-01-31 23:59:57  1
        2016-01-31 23:59:58  1
        2016-01-31 23:59:59  1
        2016-02-01 00:00:00  1

        >>> df.truncate(
        ...     before=pd.Timestamp("2016-01-05"), after=pd.Timestamp("2016-01-10")
        ... ).tail()
                             A
        2016-01-09 23:59:56  1
        2016-01-09 23:59:57  1
        2016-01-09 23:59:58  1
        2016-01-09 23:59:59  1
        2016-01-10 00:00:00  1

        Because the index is a DatetimeIndex containing only dates, we can
        specify `before` and `after` as strings. They will be coerced to
        Timestamps before truncation.

        >>> df.truncate("2016-01-05", "2016-01-10").tail()
                             A
        2016-01-09 23:59:56  1
        2016-01-09 23:59:57  1
        2016-01-09 23:59:58  1
        2016-01-09 23:59:59  1
        2016-01-10 00:00:00  1

        Note that ``truncate`` assumes a 0 value for any unspecified time
        component (midnight). This differs from partial string slicing, which
        returns any partially matching dates.

        >>> df.loc["2016-01-05":"2016-01-10", :].tail()
                             A
        2016-01-10 23:59:55  1
        2016-01-10 23:59:56  1
        2016-01-10 23:59:57  1
        2016-01-10 23:59:58  1
        2016-01-10 23:59:59  1
        """
        self._check_copy_deprecation(copy)

        if axis is None:
            axis = 0
        axis = self._get_axis_number(axis)
        ax = self._get_axis(axis)

        # GH 17935
        # Check that index is sorted
        if not ax.is_monotonic_increasing and not ax.is_monotonic_decreasing:
            raise ValueError("truncate requires a sorted index")

        # if we have a date index, convert to dates, otherwise
        # treat like a slice
        if ax._is_all_dates:
            from pandas.core.tools.datetimes import to_datetime

            before = to_datetime(before)
            after = to_datetime(after)

        if before is not None and after is not None and before > after:
            raise ValueError(f"Truncate: {after} must be after {before}")

        if len(ax) > 1 and ax.is_monotonic_decreasing and ax.nunique() > 1:
            before, after = after, before

        slicer = [slice(None, None)] * self._AXIS_LEN
        slicer[axis] = slice(before, after)
        result = self.loc[tuple(slicer)]

        if isinstance(ax, MultiIndex):
            setattr(result, self._get_axis_name(axis), ax.truncate(before, after))

        result = result.copy(deep=False)

        return result

    @final
    @doc(klass=_shared_doc_kwargs["klass"])
    def tz_convert(
        self,
        tz,
        axis: Axis = 0,
        level=None,
        copy: bool | lib.NoDefault = lib.no_default,
    ) -> Self:
        """
        Convert tz-aware axis to target time zone.

        Parameters
        ----------
        tz : str or tzinfo object or None
            Target time zone. Passing ``None`` will convert to
            UTC and remove the timezone information.
        axis : {{0 or 'index', 1 or 'columns'}}, default 0
            The axis to convert
        level : int, str, default None
            If axis is a MultiIndex, convert a specific level. Otherwise
            must be None.
        copy : bool, default False
            Also make a copy of the underlying data.

            .. note::
                The `copy` keyword will change behavior in pandas 3.0.
                `Copy-on-Write
                <https://pandas.pydata.org/docs/dev/user_guide/copy_on_write.html>`__
                will be enabled by default, which means that all methods with a
                `copy` keyword will use a lazy copy mechanism to defer the copy and
                ignore the `copy` keyword. The `copy` keyword will be removed in a
                future version of pandas.

                You can already get the future behavior and improvements through
                enabling copy on write ``pd.options.mode.copy_on_write = True``

            .. deprecated:: 3.0.0

        Returns
        -------
        {klass}
            Object with time zone converted axis.

        Raises
        ------
        TypeError
            If the axis is tz-naive.

        See Also
        --------
        DataFrame.tz_localize: Localize tz-naive index of DataFrame to target time zone.
        Series.tz_localize: Localize tz-naive index of Series to target time zone.

        Examples
        --------
        Change to another time zone:

        >>> s = pd.Series(
        ...     [1],
        ...     index=pd.DatetimeIndex(["2018-09-15 01:30:00+02:00"]),
        ... )
        >>> s.tz_convert("Asia/Shanghai")
        2018-09-15 07:30:00+08:00    1
        dtype: int64

        Pass None to convert to UTC and get a tz-naive index:

        >>> s = pd.Series([1], index=pd.DatetimeIndex(["2018-09-15 01:30:00+02:00"]))
        >>> s.tz_convert(None)
        2018-09-14 23:30:00    1
        dtype: int64
        """
        self._check_copy_deprecation(copy)
        axis = self._get_axis_number(axis)
        ax = self._get_axis(axis)

        def _tz_convert(ax, tz):
            if not hasattr(ax, "tz_convert"):
                if len(ax) > 0:
                    ax_name = self._get_axis_name(axis)
                    raise TypeError(
                        f"{ax_name} is not a valid DatetimeIndex or PeriodIndex"
                    )
                ax = DatetimeIndex([], tz=tz)
            else:
                ax = ax.tz_convert(tz)
            return ax

        # if a level is given it must be a MultiIndex level or
        # equivalent to the axis name
        if isinstance(ax, MultiIndex):
            level = ax._get_level_number(level)
            new_level = _tz_convert(ax.levels[level], tz)
            ax = ax.set_levels(new_level, level=level)
        else:
            if level not in (None, 0, ax.name):
                raise ValueError(f"The level {level} is not valid")
            ax = _tz_convert(ax, tz)

        result = self.copy(deep=False)
        result = result.set_axis(ax, axis=axis)
        return result.__finalize__(self, method="tz_convert")

    @final
    @doc(klass=_shared_doc_kwargs["klass"])
    def tz_localize(
        self,
        tz,
        axis: Axis = 0,
        level=None,
        copy: bool | lib.NoDefault = lib.no_default,
        ambiguous: TimeAmbiguous = "raise",
        nonexistent: TimeNonexistent = "raise",
    ) -> Self:
        """
        Localize time zone naive index of a Series or DataFrame to target time zone.

        This operation localizes the Index. To localize the values in a
        time zone naive Series, use :meth:`Series.dt.tz_localize`.

        Parameters
        ----------
        tz : str or tzinfo or None
            Time zone to localize. Passing ``None`` will remove the
            time zone information and preserve local time.
        axis : {{0 or 'index', 1 or 'columns'}}, default 0
            The axis to localize
        level : int, str, default None
            If axis ia a MultiIndex, localize a specific level. Otherwise
            must be None.
        copy : bool, default False
            Also make a copy of the underlying data.

            .. note::
                The `copy` keyword will change behavior in pandas 3.0.
                `Copy-on-Write
                <https://pandas.pydata.org/docs/dev/user_guide/copy_on_write.html>`__
                will be enabled by default, which means that all methods with a
                `copy` keyword will use a lazy copy mechanism to defer the copy and
                ignore the `copy` keyword. The `copy` keyword will be removed in a
                future version of pandas.

                You can already get the future behavior and improvements through
                enabling copy on write ``pd.options.mode.copy_on_write = True``

            .. deprecated:: 3.0.0
        ambiguous : 'infer', bool, bool-ndarray, 'NaT', default 'raise'
            When clocks moved backward due to DST, ambiguous times may arise.
            For example in Central European Time (UTC+01), when going from
            03:00 DST to 02:00 non-DST, 02:30:00 local time occurs both at
            00:30:00 UTC and at 01:30:00 UTC. In such a situation, the
            `ambiguous` parameter dictates how ambiguous times should be
            handled.

            - 'infer' will attempt to infer fall dst-transition hours based on
              order
            - bool (or bool-ndarray) where True signifies a DST time, False designates
              a non-DST time (note that this flag is only applicable for
              ambiguous times)
            - 'NaT' will return NaT where there are ambiguous times
            - 'raise' will raise an AmbiguousTimeError if there are ambiguous
              times.
        nonexistent : str, default 'raise'
            A nonexistent time does not exist in a particular timezone
            where clocks moved forward due to DST. Valid values are:

            - 'shift_forward' will shift the nonexistent time forward to the
              closest existing time
            - 'shift_backward' will shift the nonexistent time backward to the
              closest existing time
            - 'NaT' will return NaT where there are nonexistent times
            - timedelta objects will shift nonexistent times by the timedelta
            - 'raise' will raise an NonExistentTimeError if there are
              nonexistent times.

        Returns
        -------
        {klass}
            Same type as the input, with time zone naive or aware index, depending on
            ``tz``.

        Raises
        ------
        TypeError
            If the TimeSeries is tz-aware and tz is not None.

        See Also
        --------
        Series.dt.tz_localize: Localize the values in a time zone naive Series.
        Timestamp.tz_localize: Localize the Timestamp to a timezone.

        Examples
        --------
        Localize local times:

        >>> s = pd.Series(
        ...     [1],
        ...     index=pd.DatetimeIndex(["2018-09-15 01:30:00"]),
        ... )
        >>> s.tz_localize("CET")
        2018-09-15 01:30:00+02:00    1
        dtype: int64

        Pass None to convert to tz-naive index and preserve local time:

        >>> s = pd.Series([1], index=pd.DatetimeIndex(["2018-09-15 01:30:00+02:00"]))
        >>> s.tz_localize(None)
        2018-09-15 01:30:00    1
        dtype: int64

        Be careful with DST changes. When there is sequential data, pandas
        can infer the DST time:

        >>> s = pd.Series(
        ...     range(7),
        ...     index=pd.DatetimeIndex(
        ...         [
        ...             "2018-10-28 01:30:00",
        ...             "2018-10-28 02:00:00",
        ...             "2018-10-28 02:30:00",
        ...             "2018-10-28 02:00:00",
        ...             "2018-10-28 02:30:00",
        ...             "2018-10-28 03:00:00",
        ...             "2018-10-28 03:30:00",
        ...         ]
        ...     ),
        ... )
        >>> s.tz_localize("CET", ambiguous="infer")
        2018-10-28 01:30:00+02:00    0
        2018-10-28 02:00:00+02:00    1
        2018-10-28 02:30:00+02:00    2
        2018-10-28 02:00:00+01:00    3
        2018-10-28 02:30:00+01:00    4
        2018-10-28 03:00:00+01:00    5
        2018-10-28 03:30:00+01:00    6
        dtype: int64

        In some cases, inferring the DST is impossible. In such cases, you can
        pass an ndarray to the ambiguous parameter to set the DST explicitly

        >>> s = pd.Series(
        ...     range(3),
        ...     index=pd.DatetimeIndex(
        ...         [
        ...             "2018-10-28 01:20:00",
        ...             "2018-10-28 02:36:00",
        ...             "2018-10-28 03:46:00",
        ...         ]
        ...     ),
        ... )
        >>> s.tz_localize("CET", ambiguous=np.array([True, True, False]))
        2018-10-28 01:20:00+02:00    0
        2018-10-28 02:36:00+02:00    1
        2018-10-28 03:46:00+01:00    2
        dtype: int64

        If the DST transition causes nonexistent times, you can shift these
        dates forward or backward with a timedelta object or `'shift_forward'`
        or `'shift_backward'`.

        >>> s = pd.Series(
        ...     range(2),
        ...     index=pd.DatetimeIndex(["2015-03-29 02:30:00", "2015-03-29 03:30:00"]),
        ... )
        >>> s.tz_localize("Europe/Warsaw", nonexistent="shift_forward")
        2015-03-29 03:00:00+02:00    0
        2015-03-29 03:30:00+02:00    1
        dtype: int64
        >>> s.tz_localize("Europe/Warsaw", nonexistent="shift_backward")
        2015-03-29 01:59:59.999999999+01:00    0
        2015-03-29 03:30:00+02:00              1
        dtype: int64
        >>> s.tz_localize("Europe/Warsaw", nonexistent=pd.Timedelta("1h"))
        2015-03-29 03:30:00+02:00    0
        2015-03-29 03:30:00+02:00    1
        dtype: int64
        """
        self._check_copy_deprecation(copy)
        nonexistent_options = ("raise", "NaT", "shift_forward", "shift_backward")
        if nonexistent not in nonexistent_options and not isinstance(
            nonexistent, dt.timedelta
        ):
            raise ValueError(
                "The nonexistent argument must be one of 'raise', "
                "'NaT', 'shift_forward', 'shift_backward' or "
                "a timedelta object"
            )

        axis = self._get_axis_number(axis)
        ax = self._get_axis(axis)

        def _tz_localize(ax, tz, ambiguous, nonexistent):
            if not hasattr(ax, "tz_localize"):
                if len(ax) > 0:
                    ax_name = self._get_axis_name(axis)
                    raise TypeError(
                        f"{ax_name} is not a valid DatetimeIndex or PeriodIndex"
                    )
                ax = DatetimeIndex([], tz=tz)
            else:
                ax = ax.tz_localize(tz, ambiguous=ambiguous, nonexistent=nonexistent)
            return ax

        # if a level is given it must be a MultiIndex level or
        # equivalent to the axis name
        if isinstance(ax, MultiIndex):
            level = ax._get_level_number(level)
            new_level = _tz_localize(ax.levels[level], tz, ambiguous, nonexistent)
            ax = ax.set_levels(new_level, level=level)
        else:
            if level not in (None, 0, ax.name):
                raise ValueError(f"The level {level} is not valid")
            ax = _tz_localize(ax, tz, ambiguous, nonexistent)

        result = self.copy(deep=False)
        result = result.set_axis(ax, axis=axis)
        return result.__finalize__(self, method="tz_localize")

    # ----------------------------------------------------------------------
    # Numeric Methods

    @final
    def describe(
        self,
        percentiles=None,
        include=None,
        exclude=None,
    ) -> Self:
        """
        Generate descriptive statistics.

        Descriptive statistics include those that summarize the central
        tendency, dispersion and shape of a
        dataset's distribution, excluding ``NaN`` values.

        Analyzes both numeric and object series, as well
        as ``DataFrame`` column sets of mixed data types. The output
        will vary depending on what is provided. Refer to the notes
        below for more detail.

        Parameters
        ----------
        percentiles : list-like of numbers, optional
            The percentiles to include in the output. All should
            fall between 0 and 1. The default is
            ``[.25, .5, .75]``, which returns the 25th, 50th, and
            75th percentiles.
        include : 'all', list-like of dtypes or None (default), optional
            A white list of data types to include in the result. Ignored
            for ``Series``. Here are the options:

            - 'all' : All columns of the input will be included in the output.
            - A list-like of dtypes : Limits the results to the
              provided data types.
              To limit the result to numeric types submit
              ``numpy.number``. To limit it instead to object columns submit
              the ``numpy.object`` data type. Strings
              can also be used in the style of
              ``select_dtypes`` (e.g. ``df.describe(include=['O'])``). To
              select pandas categorical columns, use ``'category'``
            - None (default) : The result will include all numeric columns.
        exclude : list-like of dtypes or None (default), optional,
            A black list of data types to omit from the result. Ignored
            for ``Series``. Here are the options:

            - A list-like of dtypes : Excludes the provided data types
              from the result. To exclude numeric types submit
              ``numpy.number``. To exclude object columns submit the data
              type ``numpy.object``. Strings can also be used in the style of
              ``select_dtypes`` (e.g. ``df.describe(exclude=['O'])``). To
              exclude pandas categorical columns, use ``'category'``
            - None (default) : The result will exclude nothing.

        Returns
        -------
        Series or DataFrame
            Summary statistics of the Series or Dataframe provided.

        See Also
        --------
        DataFrame.count: Count number of non-NA/null observations.
        DataFrame.max: Maximum of the values in the object.
        DataFrame.min: Minimum of the values in the object.
        DataFrame.mean: Mean of the values.
        DataFrame.std: Standard deviation of the observations.
        DataFrame.select_dtypes: Subset of a DataFrame including/excluding
            columns based on their dtype.

        Notes
        -----
        For numeric data, the result's index will include ``count``,
        ``mean``, ``std``, ``min``, ``max`` as well as lower, ``50`` and
        upper percentiles. By default the lower percentile is ``25`` and the
        upper percentile is ``75``. The ``50`` percentile is the
        same as the median.

        For object data (e.g. strings), the result's index
        will include ``count``, ``unique``, ``top``, and ``freq``. The ``top``
        is the most common value. The ``freq`` is the most common value's
        frequency.

        If multiple object values have the highest count, then the
        ``count`` and ``top`` results will be arbitrarily chosen from
        among those with the highest count.

        For mixed data types provided via a ``DataFrame``, the default is to
        return only an analysis of numeric columns. If the DataFrame consists
        only of object and categorical data without any numeric columns, the
        default is to return an analysis of both the object and categorical
        columns. If ``include='all'`` is provided as an option, the result
        will include a union of attributes of each type.

        The `include` and `exclude` parameters can be used to limit
        which columns in a ``DataFrame`` are analyzed for the output.
        The parameters are ignored when analyzing a ``Series``.

        Examples
        --------
        Describing a numeric ``Series``.

        >>> s = pd.Series([1, 2, 3])
        >>> s.describe()
        count    3.0
        mean     2.0
        std      1.0
        min      1.0
        25%      1.5
        50%      2.0
        75%      2.5
        max      3.0
        dtype: float64

        Describing a categorical ``Series``.

        >>> s = pd.Series(["a", "a", "b", "c"])
        >>> s.describe()
        count     4
        unique    3
        top       a
        freq      2
        dtype: object

        Describing a timestamp ``Series``.

        >>> s = pd.Series(
        ...     [
        ...         np.datetime64("2000-01-01"),
        ...         np.datetime64("2010-01-01"),
        ...         np.datetime64("2010-01-01"),
        ...     ]
        ... )
        >>> s.describe()
        count                      3
        mean     2006-09-01 08:00:00
        min      2000-01-01 00:00:00
        25%      2004-12-31 12:00:00
        50%      2010-01-01 00:00:00
        75%      2010-01-01 00:00:00
        max      2010-01-01 00:00:00
        dtype: object

        Describing a ``DataFrame``. By default only numeric fields
        are returned.

        >>> df = pd.DataFrame(
        ...     {
        ...         "categorical": pd.Categorical(["d", "e", "f"]),
        ...         "numeric": [1, 2, 3],
        ...         "object": ["a", "b", "c"],
        ...     }
        ... )
        >>> df.describe()
               numeric
        count      3.0
        mean       2.0
        std        1.0
        min        1.0
        25%        1.5
        50%        2.0
        75%        2.5
        max        3.0

        Describing all columns of a ``DataFrame`` regardless of data type.

        >>> df.describe(include="all")  # doctest: +SKIP
               categorical  numeric object
        count            3      3.0      3
        unique           3      NaN      3
        top              f      NaN      a
        freq             1      NaN      1
        mean           NaN      2.0    NaN
        std            NaN      1.0    NaN
        min            NaN      1.0    NaN
        25%            NaN      1.5    NaN
        50%            NaN      2.0    NaN
        75%            NaN      2.5    NaN
        max            NaN      3.0    NaN

        Describing a column from a ``DataFrame`` by accessing it as
        an attribute.

        >>> df.numeric.describe()
        count    3.0
        mean     2.0
        std      1.0
        min      1.0
        25%      1.5
        50%      2.0
        75%      2.5
        max      3.0
        Name: numeric, dtype: float64

        Including only numeric columns in a ``DataFrame`` description.

        >>> df.describe(include=[np.number])
               numeric
        count      3.0
        mean       2.0
        std        1.0
        min        1.0
        25%        1.5
        50%        2.0
        75%        2.5
        max        3.0

        Including only string columns in a ``DataFrame`` description.

        >>> df.describe(include=[object])  # doctest: +SKIP
               object
        count       3
        unique      3
        top         a
        freq        1

        Including only categorical columns from a ``DataFrame`` description.

        >>> df.describe(include=["category"])
               categorical
        count            3
        unique           3
        top              d
        freq             1

        Excluding numeric columns from a ``DataFrame`` description.

        >>> df.describe(exclude=[np.number])  # doctest: +SKIP
               categorical object
        count            3      3
        unique           3      3
        top              f      a
        freq             1      1

        Excluding object columns from a ``DataFrame`` description.

        >>> df.describe(exclude=[object])  # doctest: +SKIP
               categorical  numeric
        count            3      3.0
        unique           3      NaN
        top              f      NaN
        freq             1      NaN
        mean           NaN      2.0
        std            NaN      1.0
        min            NaN      1.0
        25%            NaN      1.5
        50%            NaN      2.0
        75%            NaN      2.5
        max            NaN      3.0
        """
        return describe_ndframe(
            obj=self,
            include=include,
            exclude=exclude,
            percentiles=percentiles,
        ).__finalize__(self, method="describe")

    @final
    def pct_change(
        self,
        periods: int = 1,
        fill_method: None = None,
        freq=None,
        **kwargs,
    ) -> Self:
        """
        Fractional change between the current and a prior element.

        Computes the fractional change from the immediately previous row by
        default. This is useful in comparing the fraction of change in a time
        series of elements.

        .. note::

            Despite the name of this method, it calculates fractional change
            (also known as per unit change or relative change) and not
            percentage change. If you need the percentage change, multiply
            these values by 100.

        Parameters
        ----------
        periods : int, default 1
            Periods to shift for forming percent change.
        fill_method : None
            Must be None. This argument will be removed in a future version of pandas.

            .. deprecated:: 2.1
                All options of `fill_method` are deprecated except `fill_method=None`.

        freq : DateOffset, timedelta, or str, optional
            Increment to use from time series API (e.g. 'ME' or BDay()).
        **kwargs
            Additional keyword arguments are passed into
            `DataFrame.shift` or `Series.shift`.

        Returns
        -------
        Series or DataFrame
            The same type as the calling object.

        See Also
        --------
        Series.diff : Compute the difference of two elements in a Series.
        DataFrame.diff : Compute the difference of two elements in a DataFrame.
        Series.shift : Shift the index by some number of periods.
        DataFrame.shift : Shift the index by some number of periods.

        Examples
        --------
        **Series**

        >>> s = pd.Series([90, 91, 85])
        >>> s
        0    90
        1    91
        2    85
        dtype: int64

        >>> s.pct_change()
        0         NaN
        1    0.011111
        2   -0.065934
        dtype: float64

        >>> s.pct_change(periods=2)
        0         NaN
        1         NaN
        2   -0.055556
        dtype: float64

        See the percentage change in a Series where filling NAs with last
        valid observation forward to next valid.

        >>> s = pd.Series([90, 91, None, 85])
        >>> s
        0    90.0
        1    91.0
        2     NaN
        3    85.0
        dtype: float64

        >>> s.ffill().pct_change()
        0         NaN
        1    0.011111
        2    0.000000
        3   -0.065934
        dtype: float64

        **DataFrame**

        Percentage change in French franc, Deutsche Mark, and Italian lira from
        1980-01-01 to 1980-03-01.

        >>> df = pd.DataFrame(
        ...     {
        ...         "FR": [4.0405, 4.0963, 4.3149],
        ...         "GR": [1.7246, 1.7482, 1.8519],
        ...         "IT": [804.74, 810.01, 860.13],
        ...     },
        ...     index=["1980-01-01", "1980-02-01", "1980-03-01"],
        ... )
        >>> df
                        FR      GR      IT
        1980-01-01  4.0405  1.7246  804.74
        1980-02-01  4.0963  1.7482  810.01
        1980-03-01  4.3149  1.8519  860.13

        >>> df.pct_change()
                          FR        GR        IT
        1980-01-01       NaN       NaN       NaN
        1980-02-01  0.013810  0.013684  0.006549
        1980-03-01  0.053365  0.059318  0.061876

        Percentage of change in GOOG and APPL stock volume. Shows computing
        the percentage change between columns.

        >>> df = pd.DataFrame(
        ...     {
        ...         "2016": [1769950, 30586265],
        ...         "2015": [1500923, 40912316],
        ...         "2014": [1371819, 41403351],
        ...     },
        ...     index=["GOOG", "APPL"],
        ... )
        >>> df
                  2016      2015      2014
        GOOG   1769950   1500923   1371819
        APPL  30586265  40912316  41403351

        >>> df.pct_change(axis="columns", periods=-1)
                  2016      2015  2014
        GOOG  0.179241  0.094112   NaN
        APPL -0.252395 -0.011860   NaN
        """
        # GH#53491
        if fill_method is not None:
            raise ValueError(f"fill_method must be None; got {fill_method=}.")

        axis = self._get_axis_number(kwargs.pop("axis", "index"))
        shifted = self.shift(periods=periods, freq=freq, axis=axis, **kwargs)
        # Unsupported left operand type for / ("Self")
        rs = self / shifted - 1  # type: ignore[operator]
        if freq is not None:
            # Shift method is implemented differently when freq is not None
            # We want to restore the original index
            rs = rs.loc[~rs.index.duplicated()]
            rs = rs.reindex_like(self)
        return rs.__finalize__(self, method="pct_change")

    @final
    def _logical_func(
        self,
        name: str,
        func,
        axis: Axis | None = 0,
        bool_only: bool = False,
        skipna: bool = True,
        **kwargs,
    ) -> Series | bool:
        nv.validate_logical_func((), kwargs, fname=name)
        validate_bool_kwarg(skipna, "skipna", none_allowed=False)

        if self.ndim > 1 and axis is None:
            # Reduce along one dimension then the other, to simplify DataFrame._reduce
            res = self._logical_func(
                name, func, axis=0, bool_only=bool_only, skipna=skipna, **kwargs
            )
            # error: Item "bool" of "Series | bool" has no attribute "_logical_func"
            return res._logical_func(  # type: ignore[union-attr]
                name, func, skipna=skipna, **kwargs
            )
        elif axis is None:
            axis = 0

        if (
            self.ndim > 1
            and axis == 1
            and len(self._mgr.arrays) > 1
            # TODO(EA2D): special-case not needed
            and all(x.ndim == 2 for x in self._mgr.arrays)
            and not kwargs
        ):
            # Fastpath avoiding potentially expensive transpose
            obj = self
            if bool_only:
                obj = self._get_bool_data()
            return obj._reduce_axis1(name, func, skipna=skipna)

        return self._reduce(
            func,
            name=name,
            axis=axis,
            skipna=skipna,
            numeric_only=bool_only,
            filter_type="bool",
        )

    def any(
        self,
        *,
        axis: Axis | None = 0,
        bool_only: bool = False,
        skipna: bool = True,
        **kwargs,
    ) -> Series | bool:
        return self._logical_func(
            "any", nanops.nanany, axis, bool_only, skipna, **kwargs
        )

    def all(
        self,
        *,
        axis: Axis = 0,
        bool_only: bool = False,
        skipna: bool = True,
        **kwargs,
    ) -> Series | bool:
        return self._logical_func(
            "all", nanops.nanall, axis, bool_only, skipna, **kwargs
        )

    @final
    def _accum_func(
        self,
        name: str,
        func,
        axis: Axis | None = None,
        skipna: bool = True,
        *args,
        **kwargs,
    ):
        skipna = nv.validate_cum_func_with_skipna(skipna, args, kwargs, name)
        if axis is None:
            axis = 0
        else:
            axis = self._get_axis_number(axis)

        if axis == 1:
            return self.T._accum_func(
                name,
                func,
                axis=0,
                skipna=skipna,
                *args,  # noqa: B026
                **kwargs,
            ).T

        def block_accum_func(blk_values):
            values = blk_values.T if hasattr(blk_values, "T") else blk_values

            result: np.ndarray | ExtensionArray
            if isinstance(values, ExtensionArray):
                result = values._accumulate(name, skipna=skipna, **kwargs)
            else:
                result = nanops.na_accum_func(values, func, skipna=skipna)

            result = result.T if hasattr(result, "T") else result
            return result

        result = self._mgr.apply(block_accum_func)

        return self._constructor_from_mgr(result, axes=result.axes).__finalize__(
            self, method=name
        )

    def cummax(self, axis: Axis = 0, skipna: bool = True, *args, **kwargs) -> Self:
        return self._accum_func(
            "cummax", np.maximum.accumulate, axis, skipna, *args, **kwargs
        )

    def cummin(self, axis: Axis = 0, skipna: bool = True, *args, **kwargs) -> Self:
        return self._accum_func(
            "cummin", np.minimum.accumulate, axis, skipna, *args, **kwargs
        )

    def cumsum(self, axis: Axis = 0, skipna: bool = True, *args, **kwargs) -> Self:
        return self._accum_func("cumsum", np.cumsum, axis, skipna, *args, **kwargs)

    def cumprod(self, axis: Axis = 0, skipna: bool = True, *args, **kwargs) -> Self:
        return self._accum_func("cumprod", np.cumprod, axis, skipna, *args, **kwargs)

    @final
    def _stat_function_ddof(
        self,
        name: str,
        func,
        axis: Axis | None = 0,
        skipna: bool = True,
        ddof: int = 1,
        numeric_only: bool = False,
        **kwargs,
    ) -> Series | float:
        nv.validate_stat_ddof_func((), kwargs, fname=name)
        validate_bool_kwarg(skipna, "skipna", none_allowed=False)

        return self._reduce(
            func, name, axis=axis, numeric_only=numeric_only, skipna=skipna, ddof=ddof
        )

    def sem(
        self,
        *,
        axis: Axis | None = 0,
        skipna: bool = True,
        ddof: int = 1,
        numeric_only: bool = False,
        **kwargs,
    ) -> Series | float:
        return self._stat_function_ddof(
            "sem", nanops.nansem, axis, skipna, ddof, numeric_only, **kwargs
        )

    def var(
        self,
        *,
        axis: Axis | None = 0,
        skipna: bool = True,
        ddof: int = 1,
        numeric_only: bool = False,
        **kwargs,
    ) -> Series | float:
        return self._stat_function_ddof(
            "var", nanops.nanvar, axis, skipna, ddof, numeric_only, **kwargs
        )

    def std(
        self,
        *,
        axis: Axis | None = 0,
        skipna: bool = True,
        ddof: int = 1,
        numeric_only: bool = False,
        **kwargs,
    ) -> Series | float:
        return self._stat_function_ddof(
            "std", nanops.nanstd, axis, skipna, ddof, numeric_only, **kwargs
        )

    @final
    def _stat_function(
        self,
        name: str,
        func,
        axis: Axis | None = 0,
        skipna: bool = True,
        numeric_only: bool = False,
        **kwargs,
    ):
        assert name in ["median", "mean", "min", "max", "kurt", "skew"], name
        nv.validate_func(name, (), kwargs)

        validate_bool_kwarg(skipna, "skipna", none_allowed=False)

        return self._reduce(
            func, name=name, axis=axis, skipna=skipna, numeric_only=numeric_only
        )

    def min(
        self,
        *,
        axis: Axis | None = 0,
        skipna: bool = True,
        numeric_only: bool = False,
        **kwargs,
    ):
        return self._stat_function(
            "min",
            nanops.nanmin,
            axis,
            skipna,
            numeric_only,
            **kwargs,
        )

    def max(
        self,
        *,
        axis: Axis | None = 0,
        skipna: bool = True,
        numeric_only: bool = False,
        **kwargs,
    ):
        return self._stat_function(
            "max",
            nanops.nanmax,
            axis,
            skipna,
            numeric_only,
            **kwargs,
        )

    def mean(
        self,
        *,
        axis: Axis | None = 0,
        skipna: bool = True,
        numeric_only: bool = False,
        **kwargs,
    ) -> Series | float:
        return self._stat_function(
            "mean", nanops.nanmean, axis, skipna, numeric_only, **kwargs
        )

    def median(
        self,
        *,
        axis: Axis | None = 0,
        skipna: bool = True,
        numeric_only: bool = False,
        **kwargs,
    ) -> Series | float:
        return self._stat_function(
            "median", nanops.nanmedian, axis, skipna, numeric_only, **kwargs
        )

    def skew(
        self,
        *,
        axis: Axis | None = 0,
        skipna: bool = True,
        numeric_only: bool = False,
        **kwargs,
    ) -> Series | float:
        return self._stat_function(
            "skew", nanops.nanskew, axis, skipna, numeric_only, **kwargs
        )

    def kurt(
        self,
        *,
        axis: Axis | None = 0,
        skipna: bool = True,
        numeric_only: bool = False,
        **kwargs,
    ) -> Series | float:
        return self._stat_function(
            "kurt", nanops.nankurt, axis, skipna, numeric_only, **kwargs
        )

    kurtosis = kurt

    @final
    def _min_count_stat_function(
        self,
        name: str,
        func,
        axis: Axis | None = 0,
        skipna: bool = True,
        numeric_only: bool = False,
        min_count: int = 0,
        **kwargs,
    ):
        assert name in ["sum", "prod"], name
        nv.validate_func(name, (), kwargs)

        validate_bool_kwarg(skipna, "skipna", none_allowed=False)

        return self._reduce(
            func,
            name=name,
            axis=axis,
            skipna=skipna,
            numeric_only=numeric_only,
            min_count=min_count,
        )

    def sum(
        self,
        *,
        axis: Axis | None = 0,
        skipna: bool = True,
        numeric_only: bool = False,
        min_count: int = 0,
        **kwargs,
    ):
        return self._min_count_stat_function(
            "sum", nanops.nansum, axis, skipna, numeric_only, min_count, **kwargs
        )

    def prod(
        self,
        *,
        axis: Axis | None = 0,
        skipna: bool = True,
        numeric_only: bool = False,
        min_count: int = 0,
        **kwargs,
    ):
        return self._min_count_stat_function(
            "prod",
            nanops.nanprod,
            axis,
            skipna,
            numeric_only,
            min_count,
            **kwargs,
        )

    product = prod

    @final
    @doc(Rolling)
    def rolling(
        self,
        window: int | dt.timedelta | str | BaseOffset | BaseIndexer,
        min_periods: int | None = None,
        center: bool = False,
        win_type: str | None = None,
        on: str | None = None,
        closed: IntervalClosedType | None = None,
        step: int | None = None,
        method: str = "single",
    ) -> Window | Rolling:
        if win_type is not None:
            return Window(
                self,
                window=window,
                min_periods=min_periods,
                center=center,
                win_type=win_type,
                on=on,
                closed=closed,
                step=step,
                method=method,
            )

        return Rolling(
            self,
            window=window,
            min_periods=min_periods,
            center=center,
            win_type=win_type,
            on=on,
            closed=closed,
            step=step,
            method=method,
        )

    @final
    @doc(Expanding)
    def expanding(
        self,
        min_periods: int = 1,
        method: Literal["single", "table"] = "single",
    ) -> Expanding:
        return Expanding(self, min_periods=min_periods, method=method)

    @final
    @doc(ExponentialMovingWindow)
    def ewm(
        self,
        com: float | None = None,
        span: float | None = None,
        halflife: float | TimedeltaConvertibleTypes | None = None,
        alpha: float | None = None,
        min_periods: int | None = 0,
        adjust: bool = True,
        ignore_na: bool = False,
        times: np.ndarray | DataFrame | Series | None = None,
        method: Literal["single", "table"] = "single",
    ) -> ExponentialMovingWindow:
        return ExponentialMovingWindow(
            self,
            com=com,
            span=span,
            halflife=halflife,
            alpha=alpha,
            min_periods=min_periods,
            adjust=adjust,
            ignore_na=ignore_na,
            times=times,
            method=method,
        )

    # ----------------------------------------------------------------------
    # Arithmetic Methods

    @final
    def _inplace_method(self, other, op) -> Self:
        """
        Wrap arithmetic method to operate inplace.
        """
        result = op(self, other)

        # this makes sure that we are aligned like the input
        # we are updating inplace
        self._update_inplace(result.reindex_like(self))
        return self

    @final
    def __iadd__(self, other) -> Self:
        # error: Unsupported left operand type for + ("Type[NDFrame]")
        return self._inplace_method(other, type(self).__add__)  # type: ignore[operator]

    @final
    def __isub__(self, other) -> Self:
        # error: Unsupported left operand type for - ("Type[NDFrame]")
        return self._inplace_method(other, type(self).__sub__)  # type: ignore[operator]

    @final
    def __imul__(self, other) -> Self:
        # error: Unsupported left operand type for * ("Type[NDFrame]")
        return self._inplace_method(other, type(self).__mul__)  # type: ignore[operator]

    @final
    def __itruediv__(self, other) -> Self:
        # error: Unsupported left operand type for / ("Type[NDFrame]")
        return self._inplace_method(
            other,
            type(self).__truediv__,  # type: ignore[operator]
        )

    @final
    def __ifloordiv__(self, other) -> Self:
        # error: Unsupported left operand type for // ("Type[NDFrame]")
        return self._inplace_method(
            other,
            type(self).__floordiv__,  # type: ignore[operator]
        )

    @final
    def __imod__(self, other) -> Self:
        # error: Unsupported left operand type for % ("Type[NDFrame]")
        return self._inplace_method(other, type(self).__mod__)  # type: ignore[operator]

    @final
    def __ipow__(self, other) -> Self:
        # error: Unsupported left operand type for ** ("Type[NDFrame]")
        return self._inplace_method(other, type(self).__pow__)  # type: ignore[operator]

    @final
    def __iand__(self, other) -> Self:
        # error: Unsupported left operand type for & ("Type[NDFrame]")
        return self._inplace_method(other, type(self).__and__)  # type: ignore[operator]

    @final
    def __ior__(self, other) -> Self:
        return self._inplace_method(other, type(self).__or__)

    @final
    def __ixor__(self, other) -> Self:
        # error: Unsupported left operand type for ^ ("Type[NDFrame]")
        return self._inplace_method(other, type(self).__xor__)  # type: ignore[operator]

    # ----------------------------------------------------------------------
    # Misc methods

    @final
    def _find_valid_index(self, *, how: str) -> Hashable:
        """
        Retrieves the index of the first valid value.

        Parameters
        ----------
        how : {'first', 'last'}
            Use this parameter to change between the first or last valid index.

        Returns
        -------
        idx_first_valid : type of index
        """
        is_valid = self.notna().values
        idxpos = find_valid_index(how=how, is_valid=is_valid)
        if idxpos is None:
            return None
        return self.index[idxpos]

    @final
    @doc(position="first", klass=_shared_doc_kwargs["klass"])
    def first_valid_index(self) -> Hashable:
        """
        Return index for {position} non-missing value or None, if no value is found.

        See the :ref:`User Guide <missing_data>` for more information
        on which values are considered missing.

        Returns
        -------
        type of index
            Index of {position} non-missing value.

        See Also
        --------
        DataFrame.last_valid_index : Return index for last non-NA value or None, if
            no non-NA value is found.
        Series.last_valid_index : Return index for last non-NA value or None, if no
            non-NA value is found.
        DataFrame.isna : Detect missing values.

        Examples
        --------
        For Series:

        >>> s = pd.Series([None, 3, 4])
        >>> s.first_valid_index()
        1
        >>> s.last_valid_index()
        2

        >>> s = pd.Series([None, None])
        >>> print(s.first_valid_index())
        None
        >>> print(s.last_valid_index())
        None

        If all elements in Series are NA/null, returns None.

        >>> s = pd.Series()
        >>> print(s.first_valid_index())
        None
        >>> print(s.last_valid_index())
        None

        If Series is empty, returns None.

        For DataFrame:

        >>> df = pd.DataFrame({{"A": [None, None, 2], "B": [None, 3, 4]}})
        >>> df
             A      B
        0  NaN    NaN
        1  NaN    3.0
        2  2.0    4.0
        >>> df.first_valid_index()
        1
        >>> df.last_valid_index()
        2

        >>> df = pd.DataFrame({{"A": [None, None, None], "B": [None, None, None]}})
        >>> df
             A      B
        0  None   None
        1  None   None
        2  None   None
        >>> print(df.first_valid_index())
        None
        >>> print(df.last_valid_index())
        None

        If all elements in DataFrame are NA/null, returns None.

        >>> df = pd.DataFrame()
        >>> df
        Empty DataFrame
        Columns: []
        Index: []
        >>> print(df.first_valid_index())
        None
        >>> print(df.last_valid_index())
        None

        If DataFrame is empty, returns None.
        """
        return self._find_valid_index(how="first")

    @final
    @doc(first_valid_index, position="last", klass=_shared_doc_kwargs["klass"])
    def last_valid_index(self) -> Hashable:
        return self._find_valid_index(how="last")


_num_doc = """
{desc}

Parameters
----------
axis : {axis_descr}
    Axis for the function to be applied on.
    For `Series` this parameter is unused and defaults to 0.

    For DataFrames, specifying ``axis=None`` will apply the aggregation
    across both axes.

    .. versionadded:: 2.0.0

skipna : bool, default True
    Exclude NA/null values when computing the result.
numeric_only : bool, default False
    Include only float, int, boolean columns.

{min_count}\
**kwargs
    Additional keyword arguments to be passed to the function.

Returns
-------
{name1} or scalar\
{see_also}\
{examples}
"""

_sum_prod_doc = """
{desc}

Parameters
----------
axis : {axis_descr}
    Axis for the function to be applied on.
    For `Series` this parameter is unused and defaults to 0.

    .. warning::

        The behavior of DataFrame.{name} with ``axis=None`` is deprecated,
        in a future version this will reduce over both axes and return a scalar
        To retain the old behavior, pass axis=0 (or do not pass axis).

    .. versionadded:: 2.0.0

skipna : bool, default True
    Exclude NA/null values when computing the result.
numeric_only : bool, default False
    Include only float, int, boolean columns. Not implemented for Series.

{min_count}\
**kwargs
    Additional keyword arguments to be passed to the function.

Returns
-------
{name1} or scalar\
{see_also}\
{examples}
"""

_num_ddof_doc = """
{desc}

Parameters
----------
axis : {axis_descr}
    For `Series` this parameter is unused and defaults to 0.

    .. warning::

        The behavior of DataFrame.{name} with ``axis=None`` is deprecated,
        in a future version this will reduce over both axes and return a scalar
        To retain the old behavior, pass axis=0 (or do not pass axis).

skipna : bool, default True
    Exclude NA/null values. If an entire row/column is NA, the result
    will be NA.
ddof : int, default 1
    Delta Degrees of Freedom. The divisor used in calculations is N - ddof,
    where N represents the number of elements.
numeric_only : bool, default False
    Include only float, int, boolean columns. Not implemented for Series.

Returns
-------
{name1} or {name2} (if level specified) \
{notes}\
{examples}
"""

_std_notes = """

Notes
-----
To have the same behaviour as `numpy.std`, use `ddof=0` (instead of the
default `ddof=1`)"""

_std_examples = """

Examples
--------
>>> df = pd.DataFrame({'person_id': [0, 1, 2, 3],
...                    'age': [21, 25, 62, 43],
...                    'height': [1.61, 1.87, 1.49, 2.01]}
...                   ).set_index('person_id')
>>> df
           age  height
person_id
0           21    1.61
1           25    1.87
2           62    1.49
3           43    2.01

The standard deviation of the columns can be found as follows:

>>> df.std()
age       18.786076
height     0.237417
dtype: float64

Alternatively, `ddof=0` can be set to normalize by N instead of N-1:

>>> df.std(ddof=0)
age       16.269219
height     0.205609
dtype: float64"""

_var_examples = """

Examples
--------
>>> df = pd.DataFrame({'person_id': [0, 1, 2, 3],
...                    'age': [21, 25, 62, 43],
...                    'height': [1.61, 1.87, 1.49, 2.01]}
...                   ).set_index('person_id')
>>> df
           age  height
person_id
0           21    1.61
1           25    1.87
2           62    1.49
3           43    2.01

>>> df.var()
age       352.916667
height      0.056367
dtype: float64

Alternatively, ``ddof=0`` can be set to normalize by N instead of N-1:

>>> df.var(ddof=0)
age       264.687500
height      0.042275
dtype: float64"""

_bool_doc = """
{desc}

Parameters
----------
axis : {{0 or 'index', 1 or 'columns', None}}, default 0
    Indicate which axis or axes should be reduced. For `Series` this parameter
    is unused and defaults to 0.

    * 0 / 'index' : reduce the index, return a Series whose index is the
      original column labels.
    * 1 / 'columns' : reduce the columns, return a Series whose index is the
      original index.
    * None : reduce all axes, return a scalar.

bool_only : bool, default False
    Include only boolean columns. Not implemented for Series.
skipna : bool, default True
    Exclude NA/null values. If the entire row/column is NA and skipna is
    True, then the result will be {empty_value}, as for an empty row/column.
    If skipna is False, then NA are treated as True, because these are not
    equal to zero.
**kwargs : any, default None
    Additional keywords have no effect but might be accepted for
    compatibility with NumPy.

Returns
-------
{name2} or {name1}
    If axis=None, then a scalar boolean is returned.
    Otherwise a Series is returned with index matching the index argument.

{see_also}
{examples}"""

_all_desc = """\
Return whether all elements are True, potentially over an axis.

Returns True unless there at least one element within a series or
along a Dataframe axis that is False or equivalent (e.g. zero or
empty)."""

_all_examples = """\
Examples
--------
**Series**

>>> pd.Series([True, True]).all()
True
>>> pd.Series([True, False]).all()
False
>>> pd.Series([], dtype="float64").all()
True
>>> pd.Series([np.nan]).all()
True
>>> pd.Series([np.nan]).all(skipna=False)
True

**DataFrames**

Create a DataFrame from a dictionary.

>>> df = pd.DataFrame({'col1': [True, True], 'col2': [True, False]})
>>> df
   col1   col2
0  True   True
1  True  False

Default behaviour checks if values in each column all return True.

>>> df.all()
col1     True
col2    False
dtype: bool

Specify ``axis='columns'`` to check if values in each row all return True.

>>> df.all(axis='columns')
0     True
1    False
dtype: bool

Or ``axis=None`` for whether every value is True.

>>> df.all(axis=None)
False
"""

_all_see_also = """\
See Also
--------
Series.all : Return True if all elements are True.
DataFrame.any : Return True if one (or more) elements are True.
"""

_cnum_pd_doc = """
Return cumulative {desc} over a DataFrame or Series axis.

Returns a DataFrame or Series of the same size containing the cumulative
{desc}.

Parameters
----------
axis : {{0 or 'index', 1 or 'columns'}}, default 0
    The index or the name of the axis. 0 is equivalent to None or 'index'.
    For `Series` this parameter is unused and defaults to 0.
skipna : bool, default True
    Exclude NA/null values. If an entire row/column is NA, the result
    will be NA.
numeric_only : bool, default False
    Include only float, int, boolean columns.
*args, **kwargs
    Additional keywords have no effect but might be accepted for
    compatibility with NumPy.

Returns
-------
{name1} or {name2}
    Return cumulative {desc} of {name1} or {name2}.

See Also
--------
core.window.expanding.Expanding.{accum_func_name} : Similar functionality
    but ignores ``NaN`` values.
{name2}.{accum_func_name} : Return the {desc} over
    {name2} axis.
{name2}.cummax : Return cumulative maximum over {name2} axis.
{name2}.cummin : Return cumulative minimum over {name2} axis.
{name2}.cumsum : Return cumulative sum over {name2} axis.
{name2}.cumprod : Return cumulative product over {name2} axis.

{examples}"""

_cnum_series_doc = """
Return cumulative {desc} over a DataFrame or Series axis.

Returns a DataFrame or Series of the same size containing the cumulative
{desc}.

Parameters
----------
axis : {{0 or 'index', 1 or 'columns'}}, default 0
    The index or the name of the axis. 0 is equivalent to None or 'index'.
    For `Series` this parameter is unused and defaults to 0.
skipna : bool, default True
    Exclude NA/null values. If an entire row/column is NA, the result
    will be NA.
*args, **kwargs
    Additional keywords have no effect but might be accepted for
    compatibility with NumPy.

Returns
-------
{name1} or {name2}
    Return cumulative {desc} of {name1} or {name2}.

See Also
--------
core.window.expanding.Expanding.{accum_func_name} : Similar functionality
    but ignores ``NaN`` values.
{name2}.{accum_func_name} : Return the {desc} over
    {name2} axis.
{name2}.cummax : Return cumulative maximum over {name2} axis.
{name2}.cummin : Return cumulative minimum over {name2} axis.
{name2}.cumsum : Return cumulative sum over {name2} axis.
{name2}.cumprod : Return cumulative product over {name2} axis.

{examples}"""

_cummin_examples = """\
Examples
--------
**Series**

>>> s = pd.Series([2, np.nan, 5, -1, 0])
>>> s
0    2.0
1    NaN
2    5.0
3   -1.0
4    0.0
dtype: float64

By default, NA values are ignored.

>>> s.cummin()
0    2.0
1    NaN
2    2.0
3   -1.0
4   -1.0
dtype: float64

To include NA values in the operation, use ``skipna=False``

>>> s.cummin(skipna=False)
0    2.0
1    NaN
2    NaN
3    NaN
4    NaN
dtype: float64

**DataFrame**

>>> df = pd.DataFrame([[2.0, 1.0],
...                    [3.0, np.nan],
...                    [1.0, 0.0]],
...                   columns=list('AB'))
>>> df
     A    B
0  2.0  1.0
1  3.0  NaN
2  1.0  0.0

By default, iterates over rows and finds the minimum
in each column. This is equivalent to ``axis=None`` or ``axis='index'``.

>>> df.cummin()
     A    B
0  2.0  1.0
1  2.0  NaN
2  1.0  0.0

To iterate over columns and find the minimum in each row,
use ``axis=1``

>>> df.cummin(axis=1)
     A    B
0  2.0  1.0
1  3.0  NaN
2  1.0  0.0
"""

_cumsum_examples = """\
Examples
--------
**Series**

>>> s = pd.Series([2, np.nan, 5, -1, 0])
>>> s
0    2.0
1    NaN
2    5.0
3   -1.0
4    0.0
dtype: float64

By default, NA values are ignored.

>>> s.cumsum()
0    2.0
1    NaN
2    7.0
3    6.0
4    6.0
dtype: float64

To include NA values in the operation, use ``skipna=False``

>>> s.cumsum(skipna=False)
0    2.0
1    NaN
2    NaN
3    NaN
4    NaN
dtype: float64

**DataFrame**

>>> df = pd.DataFrame([[2.0, 1.0],
...                    [3.0, np.nan],
...                    [1.0, 0.0]],
...                   columns=list('AB'))
>>> df
     A    B
0  2.0  1.0
1  3.0  NaN
2  1.0  0.0

By default, iterates over rows and finds the sum
in each column. This is equivalent to ``axis=None`` or ``axis='index'``.

>>> df.cumsum()
     A    B
0  2.0  1.0
1  5.0  NaN
2  6.0  1.0

To iterate over columns and find the sum in each row,
use ``axis=1``

>>> df.cumsum(axis=1)
     A    B
0  2.0  3.0
1  3.0  NaN
2  1.0  1.0
"""

_cumprod_examples = """\
Examples
--------
**Series**

>>> s = pd.Series([2, np.nan, 5, -1, 0])
>>> s
0    2.0
1    NaN
2    5.0
3   -1.0
4    0.0
dtype: float64

By default, NA values are ignored.

>>> s.cumprod()
0     2.0
1     NaN
2    10.0
3   -10.0
4    -0.0
dtype: float64

To include NA values in the operation, use ``skipna=False``

>>> s.cumprod(skipna=False)
0    2.0
1    NaN
2    NaN
3    NaN
4    NaN
dtype: float64

**DataFrame**

>>> df = pd.DataFrame([[2.0, 1.0],
...                    [3.0, np.nan],
...                    [1.0, 0.0]],
...                   columns=list('AB'))
>>> df
     A    B
0  2.0  1.0
1  3.0  NaN
2  1.0  0.0

By default, iterates over rows and finds the product
in each column. This is equivalent to ``axis=None`` or ``axis='index'``.

>>> df.cumprod()
     A    B
0  2.0  1.0
1  6.0  NaN
2  6.0  0.0

To iterate over columns and find the product in each row,
use ``axis=1``

>>> df.cumprod(axis=1)
     A    B
0  2.0  2.0
1  3.0  NaN
2  1.0  0.0
"""

_cummax_examples = """\
Examples
--------
**Series**

>>> s = pd.Series([2, np.nan, 5, -1, 0])
>>> s
0    2.0
1    NaN
2    5.0
3   -1.0
4    0.0
dtype: float64

By default, NA values are ignored.

>>> s.cummax()
0    2.0
1    NaN
2    5.0
3    5.0
4    5.0
dtype: float64

To include NA values in the operation, use ``skipna=False``

>>> s.cummax(skipna=False)
0    2.0
1    NaN
2    NaN
3    NaN
4    NaN
dtype: float64

**DataFrame**

>>> df = pd.DataFrame([[2.0, 1.0],
...                    [3.0, np.nan],
...                    [1.0, 0.0]],
...                   columns=list('AB'))
>>> df
     A    B
0  2.0  1.0
1  3.0  NaN
2  1.0  0.0

By default, iterates over rows and finds the maximum
in each column. This is equivalent to ``axis=None`` or ``axis='index'``.

>>> df.cummax()
     A    B
0  2.0  1.0
1  3.0  NaN
2  3.0  1.0

To iterate over columns and find the maximum in each row,
use ``axis=1``

>>> df.cummax(axis=1)
     A    B
0  2.0  2.0
1  3.0  NaN
2  1.0  1.0
"""

_any_see_also = """\
See Also
--------
numpy.any : Numpy version of this method.
Series.any : Return whether any element is True.
Series.all : Return whether all elements are True.
DataFrame.any : Return whether any element is True over requested axis.
DataFrame.all : Return whether all elements are True over requested axis.
"""

_any_desc = """\
Return whether any element is True, potentially over an axis.

Returns False unless there is at least one element within a series or
along a Dataframe axis that is True or equivalent (e.g. non-zero or
non-empty)."""

_any_examples = """\
Examples
--------
**Series**

For Series input, the output is a scalar indicating whether any element
is True.

>>> pd.Series([False, False]).any()
False
>>> pd.Series([True, False]).any()
True
>>> pd.Series([], dtype="float64").any()
False
>>> pd.Series([np.nan]).any()
False
>>> pd.Series([np.nan]).any(skipna=False)
True

**DataFrame**

Whether each column contains at least one True element (the default).

>>> df = pd.DataFrame({"A": [1, 2], "B": [0, 2], "C": [0, 0]})
>>> df
   A  B  C
0  1  0  0
1  2  2  0

>>> df.any()
A     True
B     True
C    False
dtype: bool

Aggregating over the columns.

>>> df = pd.DataFrame({"A": [True, False], "B": [1, 2]})
>>> df
       A  B
0   True  1
1  False  2

>>> df.any(axis='columns')
0    True
1    True
dtype: bool

>>> df = pd.DataFrame({"A": [True, False], "B": [1, 0]})
>>> df
       A  B
0   True  1
1  False  0

>>> df.any(axis='columns')
0    True
1    False
dtype: bool

Aggregating over the entire DataFrame with ``axis=None``.

>>> df.any(axis=None)
True

`any` for an empty DataFrame is an empty Series.

>>> pd.DataFrame([]).any()
Series([], dtype: bool)
"""

_shared_docs["stat_func_example"] = """

Examples
--------
>>> idx = pd.MultiIndex.from_arrays([
...     ['warm', 'warm', 'cold', 'cold'],
...     ['dog', 'falcon', 'fish', 'spider']],
...     names=['blooded', 'animal'])
>>> s = pd.Series([4, 2, 0, 8], name='legs', index=idx)
>>> s
blooded  animal
warm     dog       4
         falcon    2
cold     fish      0
         spider    8
Name: legs, dtype: int64

>>> s.{stat_func}()
{default_output}"""

_sum_examples = _shared_docs["stat_func_example"].format(
    stat_func="sum", verb="Sum", default_output=14, level_output_0=6, level_output_1=8
)

_sum_examples += """

By default, the sum of an empty or all-NA Series is ``0``.

>>> pd.Series([], dtype="float64").sum()  # min_count=0 is the default
0.0

This can be controlled with the ``min_count`` parameter. For example, if
you'd like the sum of an empty series to be NaN, pass ``min_count=1``.

>>> pd.Series([], dtype="float64").sum(min_count=1)
nan

Thanks to the ``skipna`` parameter, ``min_count`` handles all-NA and
empty series identically.

>>> pd.Series([np.nan]).sum()
0.0

>>> pd.Series([np.nan]).sum(min_count=1)
nan"""

_max_examples: str = _shared_docs["stat_func_example"].format(
    stat_func="max", verb="Max", default_output=8, level_output_0=4, level_output_1=8
)

_min_examples: str = _shared_docs["stat_func_example"].format(
    stat_func="min", verb="Min", default_output=0, level_output_0=2, level_output_1=0
)

_stat_func_see_also = """

See Also
--------
Series.sum : Return the sum.
Series.min : Return the minimum.
Series.max : Return the maximum.
Series.idxmin : Return the index of the minimum.
Series.idxmax : Return the index of the maximum.
DataFrame.sum : Return the sum over the requested axis.
DataFrame.min : Return the minimum over the requested axis.
DataFrame.max : Return the maximum over the requested axis.
DataFrame.idxmin : Return the index of the minimum over the requested axis.
DataFrame.idxmax : Return the index of the maximum over the requested axis."""

_prod_examples = """

Examples
--------
By default, the product of an empty or all-NA Series is ``1``

>>> pd.Series([], dtype="float64").prod()
1.0

This can be controlled with the ``min_count`` parameter

>>> pd.Series([], dtype="float64").prod(min_count=1)
nan

Thanks to the ``skipna`` parameter, ``min_count`` handles all-NA and
empty series identically.

>>> pd.Series([np.nan]).prod()
1.0

>>> pd.Series([np.nan]).prod(min_count=1)
nan"""

_min_count_stub = """\
min_count : int, default 0
    The required number of valid values to perform the operation. If fewer than
    ``min_count`` non-NA values are present the result will be NA.
"""


def make_doc(name: str, ndim: int) -> str:
    """
    Generate the docstring for a Series/DataFrame reduction.
    """
    if ndim == 1:
        name1 = "scalar"
        name2 = "Series"
        axis_descr = "{index (0)}"
    else:
        name1 = "Series"
        name2 = "DataFrame"
        axis_descr = "{index (0), columns (1)}"

    if name == "any":
        base_doc = _bool_doc
        desc = _any_desc
        see_also = _any_see_also
        examples = _any_examples
        kwargs = {"empty_value": "False"}
    elif name == "all":
        base_doc = _bool_doc
        desc = _all_desc
        see_also = _all_see_also
        examples = _all_examples
        kwargs = {"empty_value": "True"}
    elif name == "min":
        base_doc = _num_doc
        desc = (
            "Return the minimum of the values over the requested axis.\n\n"
            "If you want the *index* of the minimum, use ``idxmin``. This is "
            "the equivalent of the ``numpy.ndarray`` method ``argmin``."
        )
        see_also = _stat_func_see_also
        examples = _min_examples
        kwargs = {"min_count": ""}
    elif name == "max":
        base_doc = _num_doc
        desc = (
            "Return the maximum of the values over the requested axis.\n\n"
            "If you want the *index* of the maximum, use ``idxmax``. This is "
            "the equivalent of the ``numpy.ndarray`` method ``argmax``."
        )
        see_also = _stat_func_see_also
        examples = _max_examples
        kwargs = {"min_count": ""}

    elif name == "sum":
        base_doc = _sum_prod_doc
        desc = (
            "Return the sum of the values over the requested axis.\n\n"
            "This is equivalent to the method ``numpy.sum``."
        )
        see_also = _stat_func_see_also
        examples = _sum_examples
        kwargs = {"min_count": _min_count_stub}

    elif name == "prod":
        base_doc = _sum_prod_doc
        desc = "Return the product of the values over the requested axis."
        see_also = _stat_func_see_also
        examples = _prod_examples
        kwargs = {"min_count": _min_count_stub}

    elif name == "median":
        base_doc = _num_doc
        desc = "Return the median of the values over the requested axis."
        see_also = ""
        examples = """

            Examples
            --------
            >>> s = pd.Series([1, 2, 3])
            >>> s.median()
            2.0

            With a DataFrame

            >>> df = pd.DataFrame({'a': [1, 2], 'b': [2, 3]}, index=['tiger', 'zebra'])
            >>> df
                   a   b
            tiger  1   2
            zebra  2   3
            >>> df.median()
            a   1.5
            b   2.5
            dtype: float64

            Using axis=1

            >>> df.median(axis=1)
            tiger   1.5
            zebra   2.5
            dtype: float64

            In this case, `numeric_only` should be set to `True`
            to avoid getting an error.

            >>> df = pd.DataFrame({'a': [1, 2], 'b': ['T', 'Z']},
            ...                   index=['tiger', 'zebra'])
            >>> df.median(numeric_only=True)
            a   1.5
            dtype: float64"""
        kwargs = {"min_count": ""}

    elif name == "mean":
        base_doc = _num_doc
        desc = "Return the mean of the values over the requested axis."
        see_also = ""
        examples = """

            Examples
            --------
            >>> s = pd.Series([1, 2, 3])
            >>> s.mean()
            2.0

            With a DataFrame

            >>> df = pd.DataFrame({'a': [1, 2], 'b': [2, 3]}, index=['tiger', 'zebra'])
            >>> df
                   a   b
            tiger  1   2
            zebra  2   3
            >>> df.mean()
            a   1.5
            b   2.5
            dtype: float64

            Using axis=1

            >>> df.mean(axis=1)
            tiger   1.5
            zebra   2.5
            dtype: float64

            In this case, `numeric_only` should be set to `True` to avoid
            getting an error.

            >>> df = pd.DataFrame({'a': [1, 2], 'b': ['T', 'Z']},
            ...                   index=['tiger', 'zebra'])
            >>> df.mean(numeric_only=True)
            a   1.5
            dtype: float64"""
        kwargs = {"min_count": ""}

    elif name == "var":
        base_doc = _num_ddof_doc
        desc = (
            "Return unbiased variance over requested axis.\n\nNormalized by "
            "N-1 by default. This can be changed using the ddof argument."
        )
        examples = _var_examples
        see_also = ""
        kwargs = {"notes": ""}

    elif name == "std":
        base_doc = _num_ddof_doc
        desc = (
            "Return sample standard deviation over requested axis."
            "\n\nNormalized by N-1 by default. This can be changed using the "
            "ddof argument."
        )
        examples = _std_examples
        see_also = ""
        kwargs = {"notes": _std_notes}

    elif name == "sem":
        base_doc = _num_ddof_doc
        desc = (
            "Return unbiased standard error of the mean over requested "
            "axis.\n\nNormalized by N-1 by default. This can be changed "
            "using the ddof argument"
        )
        examples = """

            Examples
            --------
            >>> s = pd.Series([1, 2, 3])
            >>> s.sem().round(6)
            0.57735

            With a DataFrame

            >>> df = pd.DataFrame({'a': [1, 2], 'b': [2, 3]}, index=['tiger', 'zebra'])
            >>> df
                   a   b
            tiger  1   2
            zebra  2   3
            >>> df.sem()
            a   0.5
            b   0.5
            dtype: float64

            Using axis=1

            >>> df.sem(axis=1)
            tiger   0.5
            zebra   0.5
            dtype: float64

            In this case, `numeric_only` should be set to `True`
            to avoid getting an error.

            >>> df = pd.DataFrame({'a': [1, 2], 'b': ['T', 'Z']},
            ...                   index=['tiger', 'zebra'])
            >>> df.sem(numeric_only=True)
            a   0.5
            dtype: float64"""
        see_also = ""
        kwargs = {"notes": ""}

    elif name == "skew":
        base_doc = _num_doc
        desc = "Return unbiased skew over requested axis.\n\nNormalized by N-1."
        see_also = ""
        examples = """

            Examples
            --------
            >>> s = pd.Series([1, 2, 3])
            >>> s.skew()
            0.0

            With a DataFrame

            >>> df = pd.DataFrame({'a': [1, 2, 3], 'b': [2, 3, 4], 'c': [1, 3, 5]},
            ...                   index=['tiger', 'zebra', 'cow'])
            >>> df
                    a   b   c
            tiger   1   2   1
            zebra   2   3   3
            cow     3   4   5
            >>> df.skew()
            a   0.0
            b   0.0
            c   0.0
            dtype: float64

            Using axis=1

            >>> df.skew(axis=1)
            tiger   1.732051
            zebra  -1.732051
            cow     0.000000
            dtype: float64

            In this case, `numeric_only` should be set to `True` to avoid
            getting an error.

            >>> df = pd.DataFrame({'a': [1, 2, 3], 'b': ['T', 'Z', 'X']},
            ...                   index=['tiger', 'zebra', 'cow'])
            >>> df.skew(numeric_only=True)
            a   0.0
            dtype: float64"""
        kwargs = {"min_count": ""}
    elif name == "kurt":
        base_doc = _num_doc
        desc = (
            "Return unbiased kurtosis over requested axis.\n\n"
            "Kurtosis obtained using Fisher's definition of\n"
            "kurtosis (kurtosis of normal == 0.0). Normalized "
            "by N-1."
        )
        see_also = ""
        examples = """

            Examples
            --------
            >>> s = pd.Series([1, 2, 2, 3], index=['cat', 'dog', 'dog', 'mouse'])
            >>> s
            cat    1
            dog    2
            dog    2
            mouse  3
            dtype: int64
            >>> s.kurt()
            1.5

            With a DataFrame

            >>> df = pd.DataFrame({'a': [1, 2, 2, 3], 'b': [3, 4, 4, 4]},
            ...                   index=['cat', 'dog', 'dog', 'mouse'])
            >>> df
                   a   b
              cat  1   3
              dog  2   4
              dog  2   4
            mouse  3   4
            >>> df.kurt()
            a   1.5
            b   4.0
            dtype: float64

            With axis=None

            >>> df.kurt(axis=None).round(6)
            -0.988693

            Using axis=1

            >>> df = pd.DataFrame({'a': [1, 2], 'b': [3, 4], 'c': [3, 4], 'd': [1, 2]},
            ...                   index=['cat', 'dog'])
            >>> df.kurt(axis=1)
            cat   -6.0
            dog   -6.0
            dtype: float64"""
        kwargs = {"min_count": ""}

    elif name == "cumsum":
        if ndim == 1:
            base_doc = _cnum_series_doc
        else:
            base_doc = _cnum_pd_doc

        desc = "sum"
        see_also = ""
        examples = _cumsum_examples
        kwargs = {"accum_func_name": "sum"}

    elif name == "cumprod":
        if ndim == 1:
            base_doc = _cnum_series_doc
        else:
            base_doc = _cnum_pd_doc

        desc = "product"
        see_also = ""
        examples = _cumprod_examples
        kwargs = {"accum_func_name": "prod"}

    elif name == "cummin":
        if ndim == 1:
            base_doc = _cnum_series_doc
        else:
            base_doc = _cnum_pd_doc

        desc = "minimum"
        see_also = ""
        examples = _cummin_examples
        kwargs = {"accum_func_name": "min"}

    elif name == "cummax":
        if ndim == 1:
            base_doc = _cnum_series_doc
        else:
            base_doc = _cnum_pd_doc

        desc = "maximum"
        see_also = ""
        examples = _cummax_examples
        kwargs = {"accum_func_name": "max"}

    else:
        raise NotImplementedError

    docstr = base_doc.format(
        desc=desc,
        name=name,
        name1=name1,
        name2=name2,
        axis_descr=axis_descr,
        see_also=see_also,
        examples=examples,
        **kwargs,
    )
    return docstr<|MERGE_RESOLUTION|>--- conflicted
+++ resolved
@@ -93,19 +93,15 @@
     InvalidIndexError,
 )
 from pandas.errors.cow import _chained_assignment_method_msg
-<<<<<<< HEAD
-from pandas.util._decorators import doc
+from pandas.util._decorators import (
+    deprecate_kwarg,
+    doc,
+)
 from pandas.util._exceptions import (
     Pandas40DeprecationWarning,
     find_stack_level,
 )
-=======
-from pandas.util._decorators import (
-    deprecate_kwarg,
-    doc,
-)
-from pandas.util._exceptions import find_stack_level
->>>>>>> 1e3bf39d
+
 from pandas.util._validators import (
     check_dtype_backend,
     validate_ascending,
